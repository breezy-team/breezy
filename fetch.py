# Copyright (C) 2005-2006 Jelmer Vernooij <jelmer@samba.org>

# This program is free software; you can redistribute it and/or modify
# it under the terms of the GNU General Public License as published by
# the Free Software Foundation; either version 2 of the License, or
# (at your option) any later version.

# This program is distributed in the hope that it will be useful,
# but WITHOUT ANY WARRANTY; without even the implied warranty of
# MERCHANTABILITY or FITNESS FOR A PARTICULAR PURPOSE.  See the
# GNU General Public License for more details.

# You should have received a copy of the GNU General Public License
# along with this program; if not, write to the Free Software
# Foundation, Inc., 59 Temple Place, Suite 330, Boston, MA  02111-1307  USA

import bzrlib
from bzrlib.decorators import needs_write_lock
from bzrlib.inventory import Inventory
import bzrlib.osutils as osutils
from bzrlib.progress import ProgressBar
from bzrlib.revision import Revision
from bzrlib.repository import InterRepository
from bzrlib.trace import mutter

from copy import copy
from cStringIO import StringIO
import md5
import os

from svn.core import SubversionException, Pool
import svn.core, svn.ra

from repository import (SvnRepository, SVN_PROP_BZR_MERGE, SVN_PROP_SVK_MERGE,
                SVN_PROP_BZR_REVPROP_PREFIX, SvnRepositoryFormat)
from tree import apply_txdelta_handler


def md5_strings(strings):
    s = md5.new()
    map(s.update, strings)
    return s.hexdigest()

class RevisionBuildEditor(svn.delta.Editor):
<<<<<<< HEAD
    def __init__(self, source, target, branch_path, revnum, prev_inventory, 
                 revid, svn_revprops, id_map, parent_branch, parent_id_map):
        self.branch_path = branch_path
        self.inventory = prev_inventory
        assert self.inventory.root is None or revnum > 0
=======
    def __init__(self, source, target, branch_path, revnum, prev_inventory, revid, svn_revprops, id_map, parent_branch):
        self.branch_path = branch_path
        self.old_inventory = prev_inventory
        self.inventory = copy(prev_inventory)
>>>>>>> 6dad9783
        self.revid = revid
        self.revnum = revnum
        mutter('idmap for %r %r' % (revid, id_map))
        self.id_map = id_map
        self.parent_branch = parent_branch
        self.source = source
        self.target = target
        self.transact = target.get_transaction()
        self.weave_store = target.weave_store
    
        self.dir_baserev = {}

        self._parent_ids = None
        self._revprops = {}
        self._svn_revprops = svn_revprops

        self.pool = Pool()

    def _get_revision(self, revid):
        if self._parent_ids is None:
            self._parent_ids = ""

        parent_ids = self.source.revision_parents(revid, self._parent_ids)

        # Commit SVN revision properties to a Revision object
        rev = Revision(revision_id=revid, parent_ids=parent_ids)

        rev.timestamp = 1.0 * svn.core.secs_from_timestr(
            self._svn_revprops[2], None) #date
        rev.timezone = None

        rev.committer = self._svn_revprops[0] # author
        if rev.committer is None:
            rev.committer = ""
        rev.message = self._svn_revprops[1] # message

        rev.properties = self._revprops
        return rev

    def open_root(self, base_revnum, baton):
        file_id, revision_id = self.id_map[""]
        if self.inventory.root is None:
            self.dir_baserev[file_id] = []
            ie = self.inventory.add_path("", 'directory', file_id)
        else:
            self.dir_baserev[file_id] = [self.inventory.revision_id]
            ie = self.inventory[file_id]

        if ie is not None:
            ie.revision = revision_id
        return file_id

    def relpath(self, path):
        return path.strip("/")

    def delete_entry(self, path, revnum, parent_baton, pool):
        del self.inventory[self.inventory.path2id(path)]

    def close_directory(self, id):
<<<<<<< HEAD
        revid = self.revid

        if id != self.id_map[""][0]:
            self.inventory[id].revision = revid
=======
        if id != ROOT_ID:
            self.inventory[id].revision = self.revid
>>>>>>> 6dad9783

            file_weave = self.weave_store.get_weave_or_empty(id, self.transact)
            if not file_weave.has_version(self.revid):
                file_weave.add_lines(self.revid, self.dir_baserev[id], [])

    def add_directory(self, path, parent_baton, copyfrom_path, copyfrom_revnum, pool):
        file_id = self.id_map[path]

        self.dir_baserev[file_id] = []
        ie = self.inventory.add_path(path, 'directory', file_id)
        ie.revision = self.revid

        return file_id

    def open_directory(self, path, parent_baton, base_revnum, pool):
        assert base_revnum >= 0
        base_file_id = self.old_inventory.path2id(path)
        base_revid = self.old_inventory[base_file_id].revision
        if self.id_map.has_key(path):
            file_id = self.id_map[path]
        else:
            file_id = base_file_id
        if file_id == base_file_id:
            self.dir_baserev[file_id] = [base_revid]
            ie = self.inventory[file_id]
        else:
            # Replace if original was inside this branch
            # change id of base_file_id to file_id
            ie = self.inventory[base_file_id]
            for name in ie.children:
                ie.children[name].parent_id = file_id
            # FIXME: Don't touch inventory internals
            del self.inventory._byid[base_file_id]
            self.inventory._byid[file_id] = ie
            ie.file_id = file_id
            self.dir_baserev[file_id] = []
        ie.revision = self.revid
        return file_id

    def change_dir_prop(self, id, name, value, pool):
        if name == SVN_PROP_BZR_MERGE:
            if id != self.id_map[""][0]:
                mutter('rogue %r on non-root directory' % SVN_PROP_BZR_MERGE)
                return
            
            self._parent_ids = value.splitlines()[-1]
        elif name == SVN_PROP_SVK_MERGE:
            if self._parent_ids is None:
                # Only set parents using svk:merge if no 
                # bzr:merge set.
                pass # FIXME 
        elif name.startswith(SVN_PROP_BZR_REVPROP_PREFIX):
            self._revprops[name[len(SVN_PROP_BZR_REVPROP_PREFIX):]] = value
        elif name in (svn.core.SVN_PROP_ENTRY_COMMITTED_DATE,
                      svn.core.SVN_PROP_ENTRY_COMMITTED_REV,
                      svn.core.SVN_PROP_ENTRY_LAST_AUTHOR,
                      svn.core.SVN_PROP_ENTRY_LOCK_TOKEN,
                      svn.core.SVN_PROP_ENTRY_UUID,
                      svn.core.SVN_PROP_EXECUTABLE):
            pass
        elif name.startswith(svn.core.SVN_PROP_WC_PREFIX):
            pass
        else:
            mutter('unsupported file property %r' % name)

    def change_file_prop(self, id, name, value, pool):
        if name == svn.core.SVN_PROP_EXECUTABLE: 
            # Strange, you'd expect executable to match svn.core.SVN_PROP_EXECUTABLE_VALUE, but that's not how SVN behaves.
            self.is_executable = (value != None)
        elif (name == svn.core.SVN_PROP_SPECIAL):
            self.is_symlink = (value != None)
        elif name == svn.core.SVN_PROP_ENTRY_COMMITTED_REV:
            self.last_file_rev = int(value)
        elif name in (svn.core.SVN_PROP_ENTRY_COMMITTED_DATE,
                      svn.core.SVN_PROP_ENTRY_LAST_AUTHOR,
                      svn.core.SVN_PROP_ENTRY_LOCK_TOKEN,
                      svn.core.SVN_PROP_ENTRY_UUID,
                      svn.core.SVN_PROP_MIME_TYPE):
            pass
        elif name.startswith(svn.core.SVN_PROP_WC_PREFIX):
            pass
        else:
            mutter('unsupported file property %r' % name)

    def add_file(self, path, parent_id, copyfrom_path, copyfrom_revnum, baton):
        self.is_symlink = False
        self.is_executable = None
        self.file_data = ""
        self.file_parents = []
        self.file_stream = None
        return path

    def open_file(self, path, parent_id, base_revnum, pool):
        base_file_id = self.old_inventory.path2id(path)
        base_revid = self.old_inventory[base_file_id].revision
        if self.id_map.has_key(path):
            file_id = self.id_map[path]
        else:
            file_id = base_file_id
        self.is_executable = None
        self.is_symlink = (self.inventory[base_file_id].kind == 'symlink')
        file_weave = self.weave_store.get_weave_or_empty(base_file_id, self.transact)
        self.file_data = file_weave.get_text(base_revid)
        self.file_stream = None
        if file_id == base_file_id:
            self.file_parents = [base_revid]
        else:
            # Replace
            del self.inventory[base_file_id]
            self.file_parents = []
        return path

    def close_file(self, path, checksum):
        if self.file_stream is not None:
            self.file_stream.seek(0)
            lines = osutils.split_lines(self.file_stream.read())
        else:
            # Data didn't change or file is new
            lines = osutils.split_lines(self.file_data)

        actual_checksum = md5_strings(lines)
        assert checksum is None or checksum == actual_checksum

        if self.id_map.has_key(path):
            file_id = self.id_map[path]
        else:
            file_id = self.old_inventory.path2id(path)
        file_weave = self.weave_store.get_weave_or_empty(file_id, self.transact)
        if not file_weave.has_version(self.revid):
            file_weave.add_lines(self.revid, self.file_parents, lines)

        if file_id in self.inventory:
            ie = self.inventory[file_id]
        elif self.is_symlink:
            ie = self.inventory.add_path(path, 'symlink', file_id)
        else:
            ie = self.inventory.add_path(path, 'file', file_id)
        ie.revision = self.revid

        if self.is_symlink:
            ie.symlink_target = lines[0][len("link "):]
            ie.text_sha1 = None
            ie.text_size = None
            ie.text_id = None
        else:
            ie.text_sha1 = osutils.sha_strings(lines)
            ie.text_size = sum(map(len, lines))
            if self.is_executable is not None:
                ie.executable = self.is_executable

        self.file_stream = None

    def close_edit(self):
        rev = self._get_revision(self.revid)
        self.inventory.revision_id = self.revid
        rev.inventory_sha1 = osutils.sha_string(
            bzrlib.xml5.serializer_v5.write_inventory_to_string(
                self.inventory))
        self.target.add_revision(self.revid, rev, self.inventory)
        self.pool.destroy()

    def abort_edit(self):
        pass

    def apply_textdelta(self, file_id, base_checksum):
        actual_checksum = md5.new(self.file_data).hexdigest(),
        assert (base_checksum is None or base_checksum == actual_checksum,
            "base checksum mismatch: %r != %r" % (base_checksum, actual_checksum))
        self.file_stream = StringIO()
        return apply_txdelta_handler(StringIO(self.file_data), self.file_stream, self.pool)


class InterSvnRepository(InterRepository):
    """Svn to any repository actions."""

    _matching_repo_format = SvnRepositoryFormat()
    """The format to test with."""

    @needs_write_lock
    def copy_content(self, revision_id=None, basis=None, pb=ProgressBar()):
        """See InterRepository.copy_content."""
        # Dictionary with paths as keys, revnums as values

        # Loop over all the revnums until revision_id
        # (or youngest_revnum) and call self.target.add_revision() 
        # or self.target.add_inventory() each time
        if revision_id is None:
            path = None
            until_revnum = self.source._latest_revnum
        else:
            (path, until_revnum) = self.source.parse_revision_id(revision_id)

        repos_root = self.source.transport.get_repos_root()
        
        # first, figure out what revisions need to be fetched
        needed = []
        parents = {}
        prev_revid = None
        if path is None:
            it = self.source.follow_history(until_revnum)
        else:
            it = self.source.follow_branch_history(path, until_revnum)
        for (branch, changes, revnum) in it:
            revid = self.source.generate_revision_id(revnum, branch)

            if prev_revid is not None:
                parents[prev_revid] = revid

            prev_revid = revid

            if not self.target.has_revision(revid):
                needed.append((branch, revnum, revid, changes))

        parents[prev_revid] = None

        num = 0
        needed.reverse()
        prev_revid = None
        transport = self.source.transport
        for (branch, revnum, revid, changes) in needed:
            if pb is not None:
                pb.update('copying revision', num+1, len(needed)+1)
            num += 1

            parent_revid = parents[revid]

            if parent_revid is not None:
                (parent_branch, parent_revnum) = self.source.parse_revision_id(parent_revid)
            else:
                parent_revnum = 0
                parent_branch = None

            if parent_revid is None:
<<<<<<< HEAD
                # if there is no parent id, that means this is the 
                # first revision on this branch
                id_map = self.source.get_fileid_map(revnum, branch)
                parent_id_map = None
                parent_inv = Inventory(root_id=None)
=======
                parent_inv = Inventory(ROOT_ID)
>>>>>>> 6dad9783
            elif prev_revid != parent_revid:
                parent_inv = self.target.get_inventory(parent_revid)
            else:
<<<<<<< HEAD
                parent_id_map = copy(id_map)
                self.source.transform_fileid_map(self.source.uuid, 
                                        revnum, branch, 
                                        changes, id_map, 
                                        # FIXME: use information received in editor
                                        self.source.revision_fileid_renames(revid))
                parent_inv = prev_inv

=======
                parent_inv = prev_inv

            id_map = self.source.transform_fileid_map(self.source.uuid, 
                                        revnum, branch, changes)

>>>>>>> 6dad9783
            editor = RevisionBuildEditor(self.source, self.target, branch, 
                                         revnum, parent_inv, revid, 
                                     self.source._log.get_revision_info(revnum),
                                     id_map, parent_branch)

            pool = Pool()
            edit, edit_baton = svn.delta.make_editor(editor, pool)

            if parent_branch is None:
                transport.reparent(repos_root)
            else:
                transport.reparent("%s/%s" % (repos_root, parent_branch))
            if parent_branch != branch:
                switch_url = "%s/%s" % (repos_root, branch)
                reporter, reporter_baton = transport.do_switch(
                           revnum, "", True, 
                           switch_url, edit, edit_baton, pool)
            else:
                reporter, reporter_baton = transport.do_update(
                           revnum, "", True, edit, edit_baton, pool)

            # Report status of existing paths
            svn.ra.reporter2_invoke_set_path(reporter, reporter_baton, 
                "", parent_revnum, False, None, pool)

            transport.lock()
            svn.ra.reporter2_invoke_finish_report(reporter, reporter_baton, pool)
            transport.unlock()

            prev_inv = editor.inventory
            prev_revid = revid

            pool.destroy()

        if pb is not None:
            pb.clear()

        self.source.transport.reparent(repos_root)

    @needs_write_lock
    def fetch(self, revision_id=None, pb=ProgressBar()):
        """Fetch revisions. """
        self.copy_content(revision_id=revision_id, pb=pb)

    @staticmethod
    def is_compatible(source, target):
        """Be compatible with SvnRepository."""
        # FIXME: Also check target uses VersionedFile
        return isinstance(source, SvnRepository)


<|MERGE_RESOLUTION|>--- conflicted
+++ resolved
@@ -42,18 +42,12 @@
     return s.hexdigest()
 
 class RevisionBuildEditor(svn.delta.Editor):
-<<<<<<< HEAD
     def __init__(self, source, target, branch_path, revnum, prev_inventory, 
                  revid, svn_revprops, id_map, parent_branch, parent_id_map):
         self.branch_path = branch_path
-        self.inventory = prev_inventory
-        assert self.inventory.root is None or revnum > 0
-=======
-    def __init__(self, source, target, branch_path, revnum, prev_inventory, revid, svn_revprops, id_map, parent_branch):
-        self.branch_path = branch_path
         self.old_inventory = prev_inventory
         self.inventory = copy(prev_inventory)
->>>>>>> 6dad9783
+        assert self.inventory.root is None or revnum > 0
         self.revid = revid
         self.revnum = revnum
         mutter('idmap for %r %r' % (revid, id_map))
@@ -113,19 +107,11 @@
         del self.inventory[self.inventory.path2id(path)]
 
     def close_directory(self, id):
-<<<<<<< HEAD
-        revid = self.revid
-
-        if id != self.id_map[""][0]:
-            self.inventory[id].revision = revid
-=======
-        if id != ROOT_ID:
-            self.inventory[id].revision = self.revid
->>>>>>> 6dad9783
-
-            file_weave = self.weave_store.get_weave_or_empty(id, self.transact)
-            if not file_weave.has_version(self.revid):
-                file_weave.add_lines(self.revid, self.dir_baserev[id], [])
+        self.inventory[id].revision = self.revid
+
+        file_weave = self.weave_store.get_weave_or_empty(id, self.transact)
+        if not file_weave.has_version(self.revid):
+            file_weave.add_lines(self.revid, self.dir_baserev[id], [])
 
     def add_directory(self, path, parent_baton, copyfrom_path, copyfrom_revnum, pool):
         file_id = self.id_map[path]
@@ -355,34 +341,15 @@
                 parent_branch = None
 
             if parent_revid is None:
-<<<<<<< HEAD
-                # if there is no parent id, that means this is the 
-                # first revision on this branch
-                id_map = self.source.get_fileid_map(revnum, branch)
-                parent_id_map = None
                 parent_inv = Inventory(root_id=None)
-=======
-                parent_inv = Inventory(ROOT_ID)
->>>>>>> 6dad9783
             elif prev_revid != parent_revid:
                 parent_inv = self.target.get_inventory(parent_revid)
             else:
-<<<<<<< HEAD
-                parent_id_map = copy(id_map)
-                self.source.transform_fileid_map(self.source.uuid, 
-                                        revnum, branch, 
-                                        changes, id_map, 
-                                        # FIXME: use information received in editor
-                                        self.source.revision_fileid_renames(revid))
-                parent_inv = prev_inv
-
-=======
                 parent_inv = prev_inv
 
             id_map = self.source.transform_fileid_map(self.source.uuid, 
                                         revnum, branch, changes)
 
->>>>>>> 6dad9783
             editor = RevisionBuildEditor(self.source, self.target, branch, 
                                          revnum, parent_inv, revid, 
                                      self.source._log.get_revision_info(revnum),
