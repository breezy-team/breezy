# Copyright (C) 2005-2007 Jelmer Vernooij <jelmer@samba.org>

# This program is free software; you can redistribute it and/or modify
# it under the terms of the GNU General Public License as published by
# the Free Software Foundation; either version 2 of the License, or
# (at your option) any later version.

# This program is distributed in the hope that it will be useful,
# but WITHOUT ANY WARRANTY; without even the implied warranty of
# MERCHANTABILITY or FITNESS FOR A PARTICULAR PURPOSE.  See the
# GNU General Public License for more details.

# You should have received a copy of the GNU General Public License
# along with this program; if not, write to the Free Software
# Foundation, Inc., 59 Temple Place, Suite 330, Boston, MA  02111-1307  USA

import bzrlib
<<<<<<< HEAD
from bzrlib.decorators import needs_write_lock
from bzrlib.inventory import Inventory
=======
from bzrlib.inventory import Inventory, ROOT_ID
>>>>>>> 398e4c67
import bzrlib.osutils as osutils
from bzrlib.revision import Revision
from bzrlib.repository import InterRepository
from bzrlib.trace import mutter
from bzrlib.ui import ui_factory

from copy import copy
from cStringIO import StringIO
import md5
import os

from svn.core import SubversionException, Pool
import svn.core, svn.ra

from fileids import generate_file_id
from repository import (SvnRepository, SVN_PROP_BZR_MERGE, SVN_PROP_SVK_MERGE,
                SVN_PROP_BZR_REVPROP_PREFIX, SvnRepositoryFormat)
from tree import apply_txdelta_handler


def md5_strings(strings):
    s = md5.new()
    map(s.update, strings)
    return s.hexdigest()


class RevisionBuildEditor(svn.delta.Editor):
    def __init__(self, source, target, branch_path, prev_inventory, revid, 
                 svn_revprops, id_map):
        self.branch_path = branch_path
        self.old_inventory = prev_inventory
        self.inventory = copy(prev_inventory)
        assert self.inventory.root is None or revnum > 0
        self.revid = revid
        self.id_map = id_map
        self.source = source
        self.target = target
        self.transact = target.get_transaction()
        self.weave_store = target.weave_store
        self.dir_baserev = {}
        self._parent_ids = None
        self._revprops = {}
        self._svn_revprops = svn_revprops
        self.pool = Pool()

    def _get_revision(self, revid):
        if self._parent_ids is None:
            self._parent_ids = ""

        parent_ids = self.source.revision_parents(revid, self._parent_ids)

        # Commit SVN revision properties to a Revision object
        rev = Revision(revision_id=revid, parent_ids=parent_ids)

        rev.timestamp = 1.0 * svn.core.secs_from_timestr(
            self._svn_revprops[2], None) #date
        rev.timezone = None

        rev.committer = self._svn_revprops[0] # author
        if rev.committer is None:
            rev.committer = ""
        rev.message = self._svn_revprops[1] # message

        rev.properties = self._revprops
        return rev

    def open_root(self, base_revnum, baton):
        file_id, revision_id = self.id_map[""]
        if self.inventory.root is None:
            self.dir_baserev[file_id] = []
            ie = self.inventory.add_path("", 'directory', file_id)
        else:
            self.dir_baserev[file_id] = [self.inventory.revision_id]
            ie = self.inventory[file_id]

        if ie is not None:
            ie.revision = revision_id
        return file_id

    def _get_existing_id(self, parent_id, path):
        if self.id_map.has_key(path):
            return self.id_map[path]
        return self._get_old_id(parent_id, path)

    def _get_old_id(self, parent_id, old_path):
        return self.old_inventory[parent_id].children[os.path.basename(old_path)].file_id

    def _get_new_id(self, parent_id, new_path):
        if self.id_map.has_key(new_path):
            return self.id_map[new_path]
        return generate_file_id(self.revid, new_path)

    def delete_entry(self, path, revnum, parent_id, pool):
        del self.inventory[self._get_old_id(parent_id, path)]

    def close_directory(self, id):
        self.inventory[id].revision = self.revid

        file_weave = self.weave_store.get_weave_or_empty(id, self.transact)
        if not file_weave.has_version(self.revid):
            file_weave.add_lines(self.revid, self.dir_baserev[id], [])

    def add_directory(self, path, parent_id, copyfrom_path, copyfrom_revnum, pool):
        file_id = self._get_new_id(parent_id, path)

        self.dir_baserev[file_id] = []
        ie = self.inventory.add_path(path, 'directory', file_id)
        ie.revision = self.revid

        return file_id

    def open_directory(self, path, parent_id, base_revnum, pool):
        assert base_revnum >= 0
        base_file_id = self._get_old_id(parent_id, path)
        base_revid = self.old_inventory[base_file_id].revision
        file_id = self._get_existing_id(parent_id, path)
        if file_id == base_file_id:
            self.dir_baserev[file_id] = [base_revid]
            ie = self.inventory[file_id]
        else:
            # Replace if original was inside this branch
            # change id of base_file_id to file_id
            ie = self.inventory[base_file_id]
            for name in ie.children:
                ie.children[name].parent_id = file_id
            # FIXME: Don't touch inventory internals
            del self.inventory._byid[base_file_id]
            self.inventory._byid[file_id] = ie
            ie.file_id = file_id
            self.dir_baserev[file_id] = []
        ie.revision = self.revid
        return file_id

    def change_dir_prop(self, id, name, value, pool):
        if name == SVN_PROP_BZR_MERGE:
            if id != self.id_map[""][0]:
                mutter('rogue %r on non-root directory' % SVN_PROP_BZR_MERGE)
                return
            
            self._parent_ids = value.splitlines()[-1]
        elif name == SVN_PROP_SVK_MERGE:
            if self._parent_ids is None:
                # Only set parents using svk:merge if no 
                # bzr:merge set.
                pass # FIXME 
        elif name.startswith(SVN_PROP_BZR_REVPROP_PREFIX):
            self._revprops[name[len(SVN_PROP_BZR_REVPROP_PREFIX):]] = value
        elif name in (svn.core.SVN_PROP_ENTRY_COMMITTED_DATE,
                      svn.core.SVN_PROP_ENTRY_COMMITTED_REV,
                      svn.core.SVN_PROP_ENTRY_LAST_AUTHOR,
                      svn.core.SVN_PROP_ENTRY_LOCK_TOKEN,
                      svn.core.SVN_PROP_ENTRY_UUID,
                      svn.core.SVN_PROP_EXECUTABLE):
            pass
        elif name.startswith(svn.core.SVN_PROP_WC_PREFIX):
            pass
        else:
            mutter('unsupported file property %r' % name)

    def change_file_prop(self, id, name, value, pool):
        if name == svn.core.SVN_PROP_EXECUTABLE: 
            # You'd expect executable to match 
            # svn.core.SVN_PROP_EXECUTABLE_VALUE, but that's not 
            # how SVN behaves. It appears to consider the presence 
            # of the property sufficient to mark it executable.
            self.is_executable = (value != None)
        elif (name == svn.core.SVN_PROP_SPECIAL):
            self.is_symlink = (value != None)
        elif name == svn.core.SVN_PROP_ENTRY_COMMITTED_REV:
            self.last_file_rev = int(value)
        elif name in (svn.core.SVN_PROP_ENTRY_COMMITTED_DATE,
                      svn.core.SVN_PROP_ENTRY_LAST_AUTHOR,
                      svn.core.SVN_PROP_ENTRY_LOCK_TOKEN,
                      svn.core.SVN_PROP_ENTRY_UUID,
                      svn.core.SVN_PROP_MIME_TYPE):
            pass
        elif name.startswith(svn.core.SVN_PROP_WC_PREFIX):
            pass
        else:
            mutter('unsupported file property %r' % name)

    def add_file(self, path, parent_id, copyfrom_path, copyfrom_revnum, baton):
        self.is_symlink = False
        self.is_executable = None
        self.file_data = ""
        self.file_parents = []
        self.file_stream = None
        self.file_id = self._get_new_id(parent_id, path)
        return path

    def open_file(self, path, parent_id, base_revnum, pool):
        base_file_id = self._get_old_id(parent_id, path)
        base_revid = self.old_inventory[base_file_id].revision
        self.file_id = self._get_existing_id(parent_id, path)
        self.is_executable = None
        self.is_symlink = (self.inventory[base_file_id].kind == 'symlink')
        file_weave = self.weave_store.get_weave_or_empty(base_file_id, self.transact)
        self.file_data = file_weave.get_text(base_revid)
        self.file_stream = None
        if self.file_id == base_file_id:
            self.file_parents = [base_revid]
        else:
            # Replace
            del self.inventory[base_file_id]
            self.file_parents = []
        return path

    def close_file(self, path, checksum):
        if self.file_stream is not None:
            self.file_stream.seek(0)
            lines = osutils.split_lines(self.file_stream.read())
        else:
            # Data didn't change or file is new
            lines = osutils.split_lines(self.file_data)

        actual_checksum = md5_strings(lines)
        assert checksum is None or checksum == actual_checksum

        file_weave = self.weave_store.get_weave_or_empty(self.file_id, self.transact)
        if not file_weave.has_version(self.revid):
            file_weave.add_lines(self.revid, self.file_parents, lines)

        if self.file_id in self.inventory:
            ie = self.inventory[self.file_id]
        elif self.is_symlink:
            ie = self.inventory.add_path(path, 'symlink', self.file_id)
        else:
            ie = self.inventory.add_path(path, 'file', self.file_id)
        ie.revision = self.revid

        if self.is_symlink:
            ie.symlink_target = lines[0][len("link "):]
            ie.text_sha1 = None
            ie.text_size = None
            ie.text_id = None
        else:
            ie.text_sha1 = osutils.sha_strings(lines)
            ie.text_size = sum(map(len, lines))
            if self.is_executable is not None:
                ie.executable = self.is_executable

        self.file_stream = None

    def close_edit(self):
        rev = self._get_revision(self.revid)
        self.inventory.revision_id = self.revid
        rev.inventory_sha1 = osutils.sha_string(
            bzrlib.xml5.serializer_v5.write_inventory_to_string(
                self.inventory))
        self.target.add_revision(self.revid, rev, self.inventory)
        self.pool.destroy()

    def abort_edit(self):
        pass

    def apply_textdelta(self, file_id, base_checksum):
        actual_checksum = md5.new(self.file_data).hexdigest(),
        assert (base_checksum is None or base_checksum == actual_checksum,
            "base checksum mismatch: %r != %r" % (base_checksum, actual_checksum))
        self.file_stream = StringIO()
        return apply_txdelta_handler(StringIO(self.file_data), self.file_stream, self.pool)


class InterSvnRepository(InterRepository):
    """Svn to any repository actions."""

    _matching_repo_format = SvnRepositoryFormat()

    def _find_all(self):
        needed = []
        parents = {}
        for (branch, revnum) in self.source.follow_history(
                                                self.source._latest_revnum):
            revid = self.source.generate_revision_id(revnum, branch)
            parents[revid] = self.source._mainline_revision_parent(branch, revnum)

            if not self.target.has_revision(revid):
                needed.append(revid)
        return (needed, parents)

    def _find_until(self, revision_id):
        needed = []
        parents = {}
        (path, until_revnum) = self.source.parse_revision_id(revision_id)

        prev_revid = None
        for (branch, revnum) in self.source.follow_branch(path, 
                                                          until_revnum):
            revid = self.source.generate_revision_id(revnum, branch)

            if prev_revid is not None:
                parents[prev_revid] = revid

            prev_revid = revid

            if not self.target.has_revision(revid):
                needed.append(revid)

        parents[prev_revid] = None
        return (needed, parents)

    def copy_content(self, revision_id=None, basis=None, pb=None):
        """See InterRepository.copy_content."""
        # Dictionary with paths as keys, revnums as values

        # Loop over all the revnums until revision_id
        # (or youngest_revnum) and call self.target.add_revision() 
        # or self.target.add_inventory() each time
        needed = []
        parents = {}
        self.target.lock_read()
        try:
            if revision_id is None:
                (needed, parents) = self._find_all()
            else:
                (needed, parents) = self._find_until(revision_id)
        finally:
            self.target.unlock()

        if len(needed) == 0:
            # Nothing to fetch
            return

        repos_root = self.source.transport.get_repos_root()
        needed.reverse()
        prev_revid = None
        transport = self.source.transport
        self.target.lock_write()
        if pb is None:
            pb = ui_factory.nested_progress_bar()
            nested_pb = pb
        else:
            nested_pb = None
        num = 0
        try:
            for revid in needed:
                (branch, revnum) = self.source.parse_revision_id(revid)
                pb.update('copying revision', num, len(needed))

                parent_revid = parents[revid]

                if parent_revid is None:
                    parent_inv = Inventory()
                elif prev_revid != parent_revid:
                    parent_inv = self.target.get_inventory(parent_revid)
                else:
                    parent_inv = prev_inv

                changes = self.source._log.get_revision_paths(revnum, branch)
                renames = self.source.revision_fileid_renames(revid)
                id_map = self.source.transform_fileid_map(self.source.uuid, 
                                            revnum, branch, changes, renames)

                editor = RevisionBuildEditor(self.source, self.target, branch, 
                                             parent_inv, revid, 
                                         self.source._log.get_revision_info(revnum),
                                         id_map)

                pool = Pool()
                edit, edit_baton = svn.delta.make_editor(editor, pool)

                if parent_revid is None:
                    transport.reparent("%s/%s" % (repos_root, branch))
                    reporter, reporter_baton = transport.do_update(
                                   revnum, "", True, edit, edit_baton, pool)

                    # Report status of existing paths
                    svn.ra.reporter2_invoke_set_path(reporter, reporter_baton, 
                        "", revnum, True, None, pool)
                else:
                    (parent_branch, parent_revnum) = self.source.parse_revision_id(parent_revid)
                    transport.reparent("%s/%s" % (repos_root, parent_branch))

                    if parent_branch != branch:
                        switch_url = "%s/%s" % (repos_root, branch)
                        reporter, reporter_baton = transport.do_switch(
                                   revnum, "", True, 
                                   switch_url, edit, edit_baton, pool)
                    else:
                        reporter, reporter_baton = transport.do_update(
                                   revnum, "", True, edit, edit_baton, pool)

                    # Report status of existing paths
                    svn.ra.reporter2_invoke_set_path(reporter, reporter_baton, 
                        "", parent_revnum, False, None, pool)

                transport.lock()
                svn.ra.reporter2_invoke_finish_report(reporter, reporter_baton, pool)
                transport.unlock()

                prev_inv = editor.inventory
                prev_revid = revid
                pool.destroy()
                num += 1
        finally:
            self.target.unlock()
            if nested_pb is not None:
                nested_pb.finished()
        self.source.transport.reparent(repos_root)

    def fetch(self, revision_id=None, pb=None):
        """Fetch revisions. """
        self.copy_content(revision_id=revision_id, pb=pb)

    @staticmethod
    def is_compatible(source, target):
        """Be compatible with SvnRepository."""
        # FIXME: Also check target uses VersionedFile
        return isinstance(source, SvnRepository)
<|MERGE_RESOLUTION|>--- conflicted
+++ resolved
@@ -15,12 +15,7 @@
 # Foundation, Inc., 59 Temple Place, Suite 330, Boston, MA  02111-1307  USA
 
 import bzrlib
-<<<<<<< HEAD
-from bzrlib.decorators import needs_write_lock
 from bzrlib.inventory import Inventory
-=======
-from bzrlib.inventory import Inventory, ROOT_ID
->>>>>>> 398e4c67
 import bzrlib.osutils as osutils
 from bzrlib.revision import Revision
 from bzrlib.repository import InterRepository
