# Copyright (C) 2008 Jelmer Vernooij <jelmer@samba.org>
#
# This program is free software; you can redistribute it and/or modify
# it under the terms of the GNU General Public License as published by
# the Free Software Foundation; either version 2 of the License, or
# (at your option) any later version.
#
# This program is distributed in the hope that it will be useful,
# but WITHOUT ANY WARRANTY; without even the implied warranty of
# MERCHANTABILITY or FITNESS FOR A PARTICULAR PURPOSE.  See the
# GNU General Public License for more details.
#
# You should have received a copy of the GNU General Public License
# along with this program; if not, write to the Free Software
# Foundation, Inc., 59 Temple Place, Suite 330, Boston, MA  02111-1307  USA

from dulwich.objects import (
    Commit,
    Tag,
    S_ISGITLINK,
    )
from dulwich.object_store import (
    tree_lookup_path,
    )
import re
import stat

from bzrlib import (
    debug,
    lru_cache,
    osutils,
    trace,
    ui,
    urlutils,
    )
from bzrlib.errors import (
    BzrError,
    NoSuchId,
    )
from bzrlib.inventory import (
    Inventory,
    InventoryDirectory,
    InventoryFile,
    InventoryLink,
    TreeReference,
    )
from bzrlib.repository import (
    InterRepository,
    )
from bzrlib.revision import (
    NULL_REVISION,
    )
from bzrlib.tsort import (
    topo_sort,
    )
from bzrlib.versionedfile import (
    FulltextContentFactory,
    )

from bzrlib.plugins.git.mapping import (
    DEFAULT_FILE_MODE,
    inventory_to_tree_and_blobs,
    mode_is_executable,
    squash_revision,
    warn_unusual_mode,
    )
from bzrlib.plugins.git.object_store import (
    BazaarObjectStore,
    )
from bzrlib.plugins.git.remote import (
    RemoteGitRepository,
    )
from bzrlib.plugins.git.repository import (
    GitRepository,
    GitRepositoryFormat,
    LocalGitRepository,
    )


MAX_INV_CACHE_SIZE = 50 * 1024 * 1024


def import_git_blob(texts, mapping, path, hexsha, base_inv, base_inv_shamap,
    base_ie, parent_id, revision_id, parent_invs, lookup_object,
    executable, symlink):
    """Import a git blob object into a bzr repository.

    :param texts: VersionedFiles to add to
    :param path: Path in the tree
    :param blob: A git blob
    :return: Inventory delta for this file
    """
    file_id = mapping.generate_file_id(path)
    if symlink:
        cls = InventoryLink
    else:
        cls = InventoryFile
    # We just have to hope this is indeed utf-8:
    ie = cls(file_id, urlutils.basename(path).decode("utf-8"), parent_id)
    ie.executable = executable
    # See if this has changed at all
    if base_ie is None:
        base_sha = None
    else:
        try:
            base_sha = base_inv_shamap.lookup_blob(file_id,
                revision_hint=base_ie.revision)
        except KeyError:
            base_sha = None
        else:
            if (base_sha == hexsha and base_ie.executable == ie.executable
                and base_ie.kind == ie.kind):
                # If nothing has changed since the base revision, we're done
                return [], []
    if base_sha == hexsha and base_ie.kind == ie.kind:
        ie.text_size = base_ie.text_size
        ie.text_sha1 = base_ie.text_sha1
        ie.symlink_target = base_ie.symlink_target
        if ie.executable == base_ie.executable:
            ie.revision = base_ie.revision
        else:
            blob = lookup_object(hexsha)
    else:
        blob = lookup_object(hexsha)
        if ie.kind == "symlink":
            ie.revision = None
            ie.symlink_target = blob.data
            ie.text_size = None
            ie.text_sha1 = None
        else:
            ie.text_size = len(blob.data)
            ie.text_sha1 = osutils.sha_string(blob.data)
    # Check what revision we should store
    parent_keys = []
    for pinv in parent_invs:
        if pinv.revision_id == base_inv.revision_id:
            pie = base_ie
            if pie is None:
                continue
        else:
            try:
                pie = pinv[file_id]
            except NoSuchId:
                continue
        if pie.text_sha1 == ie.text_sha1 and pie.executable == ie.executable and pie.symlink_target == ie.symlink_target:
            # found a revision in one of the parents to use
            ie.revision = pie.revision
            break
        parent_keys.append((file_id, pie.revision))
    if ie.revision is None:
        # Need to store a new revision
        ie.revision = revision_id
        assert file_id is not None
        assert ie.revision is not None
        if ie.kind == 'symlink':
            data = ''
        else: 
            data = blob.data
        texts.insert_record_stream([FulltextContentFactory((file_id, ie.revision), tuple(parent_keys), ie.text_sha1, data)])
        shamap = { ie.file_id: hexsha }
    invdelta = []
    if base_ie is not None:
        old_path = base_inv.id2path(file_id)
        if base_ie.kind == "directory":
            invdelta.extend(remove_disappeared_children(old_path, base_ie.children, []))
    else:
        old_path = None
    invdelta.append((old_path, path, file_id, ie))
    return (invdelta, shamap)


class SubmodulesRequireSubtrees(BzrError):
    _fmt = """The repository you are fetching from contains submodules. To continue, upgrade your Bazaar repository to a format that supports nested trees, such as 'development-subtree'."""
    internal = False


def import_git_submodule(texts, mapping, path, hexsha, base_inv, base_ie,
    parent_id, revision_id, parent_invs, lookup_object):
    file_id = mapping.generate_file_id(path)
    ie = TreeReference(file_id, urlutils.basename(path.decode("utf-8")),
        parent_id)
    ie.revision = revision_id
    if base_ie is None:
        oldpath = None
    else:
        oldpath = path
        if (base_ie.kind == ie.kind and
            base_ie.reference_revision == ie.reference_revision):
            ie.revision = base_ie.revision
    ie.reference_revision = mapping.revision_id_foreign_to_bzr(hexsha)
    texts.insert_record_stream([FulltextContentFactory((file_id, ie.revision), (), None, "")])
    invdelta = [(oldpath, path, file_id, ie)]
    return invdelta, {}, {}


def remove_disappeared_children(path, base_children, existing_children):
    ret = []
    deletable = [(osutils.pathjoin(path, k), v) for k,v in base_children.iteritems() if k not in existing_children]
    while deletable:
        (path, ie) = deletable.pop()
        ret.append((path, None, ie.file_id, None))
        if ie.kind == "directory":
            for name, child_ie in ie.children.iteritems():
                deletable.append((osutils.pathjoin(path, name), child_ie))
    return ret


def import_git_tree(texts, mapping, path, hexsha, base_inv, base_inv_shamap,
    base_ie, parent_id, revision_id, parent_invs, lookup_object,
    allow_submodules=False):
    """Import a git tree object into a bzr repository.

    :param texts: VersionedFiles object to add to
    :param path: Path in the tree
    :param tree: A git tree object
    :param base_inv: Base inventory against which to return inventory delta
    :return: Inventory delta for this subtree
    """
    invdelta = []
    file_id = mapping.generate_file_id(path)
    # We just have to hope this is indeed utf-8:
    ie = InventoryDirectory(file_id, urlutils.basename(path.decode("utf-8")),
        parent_id)
    if base_ie is None:
        # Newly appeared here
        ie.revision = revision_id
        texts.insert_record_stream([FulltextContentFactory((file_id, ie.revision), (), None, "")])
        invdelta.append((None, path, file_id, ie))
    else:
        # See if this has changed at all
        try:
            base_sha = base_inv_shamap.lookup_tree(file_id)
        except (KeyError, NotImplementedError):
            pass
        else:
            if base_sha == hexsha:
                # If nothing has changed since the base revision, we're done
                return [], {}, []
        if base_ie.kind != "directory":
            ie.revision = revision_id
            texts.insert_record_stream([FulltextContentFactory((ie.file_id, ie.revision), (), None, "")])
            invdelta.append((base_inv.id2path(ie.file_id), path, ie.file_id, ie))
    if base_ie is not None and base_ie.kind == "directory":
        base_children = base_ie.children
    else:
        base_children = {}
    # Remember for next time
    existing_children = set()
    child_modes = {}
    shamap = {}
    tree = lookup_object(hexsha)
    for mode, name, child_hexsha in tree.entries():
        basename = name.decode("utf-8")
        existing_children.add(basename)
        child_path = osutils.pathjoin(path, name)
        if stat.S_ISDIR(mode):
            subinvdelta, grandchildmodes, subshamap = import_git_tree(
                    texts, mapping, child_path, child_hexsha, base_inv,
                    base_inv_shamap, base_children.get(basename), file_id,
                    revision_id, parent_invs, lookup_object,
                    allow_submodules=allow_submodules)
        elif S_ISGITLINK(mode): # submodule
            if not allow_submodules:
                raise SubmodulesRequireSubtrees()
            subinvdelta, grandchildmodes, subshamap = import_git_submodule(
                    texts, mapping, child_path, child_hexsha, base_inv, base_children.get(basename),
                    file_id, revision_id, parent_invs, lookup_object)
        else:
            subinvdelta, subshamap = import_git_blob(texts, mapping,
                    child_path, child_hexsha, base_inv, base_inv_shamap,
                    base_children.get(basename), file_id,
                    revision_id, parent_invs, lookup_object,
                    mode_is_executable(mode), stat.S_ISLNK(mode))
            grandchildmodes = {}
        child_modes.update(grandchildmodes)
        invdelta.extend(subinvdelta)
        shamap.update(subshamap)
        if mode not in (stat.S_IFDIR, DEFAULT_FILE_MODE,
                        stat.S_IFLNK, DEFAULT_FILE_MODE|0111):
            child_modes[child_path] = mode
    # Remove any children that have disappeared
    if base_ie is not None and base_ie.kind == "directory":
        invdelta.extend(remove_disappeared_children(base_inv.id2path(file_id),
            base_children, existing_children))
    shamap[file_id] = hexsha
    return invdelta, child_modes, shamap


def approx_inv_size(inv):
    # Very rough estimate, 1k per inventory entry
    return len(inv) * 1024


def import_git_commit(repo, mapping, head, lookup_object,
                      target_git_object_retriever, parent_invs_cache):
    o = lookup_object(head)
    rev = mapping.import_commit(o)
    # We have to do this here, since we have to walk the tree and
    # we need to make sure to import the blobs / trees with the right
    # path; this may involve adding them more than once.
    parent_invs = []
    for parent_id in rev.parent_ids:
        try:
            parent_invs.append(parent_invs_cache[parent_id])
        except KeyError:
            parent_inv = repo.get_inventory(parent_id)
            parent_invs.append(parent_inv)
            parent_invs_cache[parent_id] = parent_inv
    if parent_invs == []:
        base_inv = Inventory(root_id=None)
        base_ie = None
        base_inv_shamap = None # Should never be accessed
    else:
        base_inv = parent_invs[0]
        base_ie = base_inv.root
        base_inv_shamap = target_git_object_retriever._idmap.get_inventory_sha_map(base_inv.revision_id)
    inv_delta, unusual_modes, shamap = import_git_tree(repo.texts,
            mapping, "", o.tree, base_inv, base_inv_shamap, base_ie, None,
            rev.revision_id, parent_invs, lookup_object,
            allow_submodules=getattr(repo._format, "supports_tree_reference", False))
<<<<<<< HEAD
    target_git_object_retriever._idmap.add_entries(rev.revision_id, shamap)
=======
    target_git_object_retriever._idmap.add_entries(rev.revision_id,
        rev.parent_ids, head, o.tree, inv_delta, shamap)
>>>>>>> ce511852
    if unusual_modes != {}:
        for path, mode in unusual_modes.iteritems():
            warn_unusual_mode(rev.foreign_revid, path, mode)
        mapping.import_unusual_file_modes(rev, unusual_modes)
    try:
        basis_id = rev.parent_ids[0]
    except IndexError:
        basis_id = NULL_REVISION
        base_inv = None
    rev.inventory_sha1, inv = repo.add_inventory_by_delta(basis_id,
              inv_delta, rev.revision_id, rev.parent_ids,
              base_inv)
    parent_invs_cache[rev.revision_id] = inv
    repo.add_revision(rev.revision_id, rev)
    if "verify" in debug.debug_flags:
        new_unusual_modes = mapping.export_unusual_file_modes(rev)
        if new_unusual_modes != unusual_modes:
            raise AssertionError("unusual modes don't match: %r != %r" % (unusual_modes, new_unusual_modes))
        objs = inventory_to_tree_and_blobs(inv, repo.texts, mapping, unusual_modes)
        for newsha1, newobj, path in objs:
            assert path is not None
            if path == "":
                oldsha1 = o.tree
            else:
                (oldmode, oldsha1) = tree_lookup_path(lookup_object, o.tree, path)
            if oldsha1 != newsha1:
                raise AssertionError("%r != %r in %s" % (oldsha1, newsha1, path))


def import_git_objects(repo, mapping, object_iter,
    target_git_object_retriever, heads, pb=None, limit=None):
    """Import a set of git objects into a bzr repository.

    :param repo: Target Bazaar repository
    :param mapping: Mapping to use
    :param object_iter: Iterator over Git objects.
    :return: Tuple with pack hints and last imported revision id
    """
    def lookup_object(sha):
        try:
            return object_iter[sha]
        except KeyError:
            return target_git_object_retriever[sha]
    # TODO: a more (memory-)efficient implementation of this
    graph = []
    checked = set()
    heads = list(set(heads))
    parent_invs_cache = lru_cache.LRUSizeCache(compute_size=approx_inv_size,
                                               max_size=MAX_INV_CACHE_SIZE)
    target_git_object_retriever.start_write_group() # FIXME: try/finally
    # Find and convert commit objects
    while heads:
        if pb is not None:
            pb.update("finding revisions to fetch", len(graph), None)
        head = heads.pop()
        assert isinstance(head, str)
        try:
            o = lookup_object(head)
        except KeyError:
            continue
        if isinstance(o, Commit):
            rev = mapping.import_commit(o)
            if repo.has_revision(rev.revision_id):
                continue
            squash_revision(repo, rev)
            graph.append((o.id, o.parents))
            heads.extend([p for p in o.parents if p not in checked])
        elif isinstance(o, Tag):
            if o.object[1] not in checked:
                heads.append(o.object[1])
        else:
            trace.warning("Unable to import head object %r" % o)
        checked.add(o.id)
    del checked
    # Order the revisions
    # Create the inventory objects
    batch_size = 100
    revision_ids = topo_sort(graph)
    pack_hints = []
    if limit is not None:
        revision_ids = revision_ids[:limit]
    last_imported = None
    for offset in range(0, len(revision_ids), batch_size):
        repo.start_write_group()
        try:
            for i, head in enumerate(revision_ids[offset:offset+batch_size]):
                if pb is not None:
                    pb.update("fetching revisions", offset+i, len(revision_ids))
                import_git_commit(repo, mapping, head, lookup_object,
                                  target_git_object_retriever,
                                  parent_invs_cache)
                last_imported = head
        except:
            repo.abort_write_group()
            raise
        else:
            hint = repo.commit_write_group()
            if hint is not None:
                pack_hints.extend(hint)
    target_git_object_retriever.commit_write_group()
    return pack_hints, last_imported


class InterGitRepository(InterRepository):

    _matching_repo_format = GitRepositoryFormat()

    @staticmethod
    def _get_repo_format_to_test():
        return None

    def copy_content(self, revision_id=None, pb=None):
        """See InterRepository.copy_content."""
        self.fetch(revision_id, pb, find_ghosts=False)

    def fetch(self, revision_id=None, pb=None, find_ghosts=False,
        mapping=None, fetch_spec=None):
        self.fetch_refs(revision_id=revision_id, pb=pb,
            find_ghosts=find_ghosts, mapping=mapping, fetch_spec=fetch_spec)


class InterGitNonGitRepository(InterGitRepository):
    """Base InterRepository that copies revisions from a Git into a non-Git
    repository."""

    def fetch_refs(self, revision_id=None, pb=None, find_ghosts=False,
              mapping=None, fetch_spec=None):
        if mapping is None:
            mapping = self.source.get_mapping()
        if revision_id is not None:
            interesting_heads = [revision_id]
        elif fetch_spec is not None:
            interesting_heads = fetch_spec.heads
        else:
            interesting_heads = None
        self._refs = {}
        def determine_wants(refs):
            self._refs = refs
            if interesting_heads is None:
                ret = [sha for (ref, sha) in refs.iteritems() if not ref.endswith("^{}")]
            else:
                ret = [mapping.revision_id_bzr_to_foreign(revid)[0] for revid in interesting_heads if revid not in (None, NULL_REVISION)]
            return [rev for rev in ret if not self.target.has_revision(mapping.revision_id_foreign_to_bzr(rev))]
        (pack_hint, _) = self.fetch_objects(determine_wants, mapping, pb)
        if pack_hint is not None and self.target._format.pack_compresses:
            self.target.pack(hint=pack_hint)
        if interesting_heads is not None:
            present_interesting_heads = self.target.has_revisions(interesting_heads)
            missing_interesting_heads = set(interesting_heads) - present_interesting_heads
            if missing_interesting_heads:
                raise AssertionError("Missing interesting heads: %r" % missing_interesting_heads)
        return self._refs


_GIT_PROGRESS_RE = re.compile(r"(.*?): +(\d+)% \((\d+)/(\d+)\)")
def report_git_progress(pb, text):
    text = text.rstrip("\r\n")
    g = _GIT_PROGRESS_RE.match(text)
    if g is not None:
        (text, pct, current, total) = g.groups()
        pb.update(text, int(current), int(total))
    else:
        pb.update(text, 0, 0)


class InterRemoteGitNonGitRepository(InterGitNonGitRepository):
    """InterRepository that copies revisions from a remote Git into a non-Git
    repository."""

    def get_target_heads(self):
        # FIXME: This should be more efficient
        all_revs = self.target.all_revision_ids()
        parent_map = self.target.get_parent_map(all_revs)
        all_parents = set()
        map(all_parents.update, parent_map.itervalues())
        return set(all_revs) - all_parents

    def fetch_objects(self, determine_wants, mapping, pb=None, limit=None):
        def progress(text):
            report_git_progress(pb, text)
        store = BazaarObjectStore(self.target, mapping)
        self.target.lock_write()
        try:
            heads = self.get_target_heads()
            graph_walker = store.get_graph_walker(
                    [store._lookup_revision_sha1(head) for head in heads])
            recorded_wants = []

            def record_determine_wants(heads):
                wants = determine_wants(heads)
                recorded_wants.extend(wants)
                return wants

            create_pb = None
            if pb is None:
                create_pb = pb = ui.ui_factory.nested_progress_bar()
            try:
                objects_iter = self.source.fetch_objects(
                            record_determine_wants, graph_walker,
                            store.get_raw, progress)
                return import_git_objects(self.target, mapping,
                    objects_iter, store, recorded_wants, pb, limit)
            finally:
                if create_pb:
                    create_pb.finished()
        finally:
            self.target.unlock()

    @staticmethod
    def is_compatible(source, target):
        """Be compatible with GitRepository."""
        # FIXME: Also check target uses VersionedFile
        return (isinstance(source, RemoteGitRepository) and
                target.supports_rich_root() and
                not isinstance(target, GitRepository))


class InterLocalGitNonGitRepository(InterGitNonGitRepository):
    """InterRepository that copies revisions from a local Git into a non-Git
    repository."""

    def fetch_objects(self, determine_wants, mapping, pb=None, limit=None):
        """Fetch objects.
        """
        wants = determine_wants(self.source._git.get_refs())
        create_pb = None
        if pb is None:
            create_pb = pb = ui.ui_factory.nested_progress_bar()
        target_git_object_retriever = BazaarObjectStore(self.target, mapping)
        try:
            self.target.lock_write()
            try:
                return import_git_objects(self.target, mapping,
                    self.source._git.object_store,
                    target_git_object_retriever, wants, pb, limit)
            finally:
                self.target.unlock()
        finally:
            if create_pb:
                create_pb.finished()

    @staticmethod
    def is_compatible(source, target):
        """Be compatible with GitRepository."""
        # FIXME: Also check target uses VersionedFile
        return (isinstance(source, LocalGitRepository) and
                target.supports_rich_root() and
                not isinstance(target, GitRepository))


class InterGitGitRepository(InterGitRepository):
    """InterRepository that copies between Git repositories."""

    def fetch_objects(self, determine_wants, mapping, pb=None):
        def progress(text):
            trace.note("git: %s", text)
        graphwalker = self.target._git.get_graph_walker()
        if (isinstance(self.source, LocalGitRepository) and
            isinstance(self.target, LocalGitRepository)):
            return self.source._git.fetch(self.target._git, determine_wants,
                progress)
        elif (isinstance(self.source, LocalGitRepository) and
              isinstance(self.target, RemoteGitRepository)):
            raise NotImplementedError
        elif (isinstance(self.source, RemoteGitRepository) and
              isinstance(self.target, LocalGitRepository)):
            f, commit = self.target._git.object_store.add_thin_pack()
            try:
                refs = self.source._git.fetch_pack(determine_wants,
                    graphwalker, f.write, progress)
                commit()
                return refs
            except:
                f.close()
                raise
        else:
            raise AssertionError

    def fetch_refs(self, revision_id=None, pb=None, find_ghosts=False,
              mapping=None, fetch_spec=None, branches=None):
        if mapping is None:
            mapping = self.source.get_mapping()
        r = self.target._git
        if revision_id is not None:
            args = [mapping.revision_id_bzr_to_foreign(revision_id)[0]]
        elif fetch_spec is not None:
            args = [mapping.revision_id_bzr_to_foreign(revid)[0] for revid in fetch_spec.heads]
        if branches is not None:
            determine_wants = lambda x: [x[y] for y in branches if not x[y] in r.object_store]
        elif fetch_spec is None and revision_id is None:
            determine_wants = r.object_store.determine_wants_all
        else:
            determine_wants = lambda x: [y for y in args if not y in r.object_store]
        return self.fetch_objects(determine_wants, mapping)[0]


    @staticmethod
    def is_compatible(source, target):
        """Be compatible with GitRepository."""
        return (isinstance(source, GitRepository) and
                isinstance(target, GitRepository))<|MERGE_RESOLUTION|>--- conflicted
+++ resolved
@@ -157,7 +157,7 @@
         else: 
             data = blob.data
         texts.insert_record_stream([FulltextContentFactory((file_id, ie.revision), tuple(parent_keys), ie.text_sha1, data)])
-        shamap = { ie.file_id: hexsha }
+    shamap = { ie.file_id: hexsha }
     invdelta = []
     if base_ie is not None:
         old_path = base_inv.id2path(file_id)
@@ -318,12 +318,8 @@
             mapping, "", o.tree, base_inv, base_inv_shamap, base_ie, None,
             rev.revision_id, parent_invs, lookup_object,
             allow_submodules=getattr(repo._format, "supports_tree_reference", False))
-<<<<<<< HEAD
-    target_git_object_retriever._idmap.add_entries(rev.revision_id, shamap)
-=======
     target_git_object_retriever._idmap.add_entries(rev.revision_id,
         rev.parent_ids, head, o.tree, inv_delta, shamap)
->>>>>>> ce511852
     if unusual_modes != {}:
         for path, mode in unusual_modes.iteritems():
             warn_unusual_mode(rev.foreign_revid, path, mode)
@@ -373,7 +369,6 @@
     heads = list(set(heads))
     parent_invs_cache = lru_cache.LRUSizeCache(compute_size=approx_inv_size,
                                                max_size=MAX_INV_CACHE_SIZE)
-    target_git_object_retriever.start_write_group() # FIXME: try/finally
     # Find and convert commit objects
     while heads:
         if pb is not None:
@@ -407,23 +402,29 @@
         revision_ids = revision_ids[:limit]
     last_imported = None
     for offset in range(0, len(revision_ids), batch_size):
-        repo.start_write_group()
-        try:
-            for i, head in enumerate(revision_ids[offset:offset+batch_size]):
-                if pb is not None:
-                    pb.update("fetching revisions", offset+i, len(revision_ids))
-                import_git_commit(repo, mapping, head, lookup_object,
-                                  target_git_object_retriever,
-                                  parent_invs_cache)
-                last_imported = head
+        target_git_object_retriever.start_write_group() 
+        try:
+            repo.start_write_group()
+            try:
+                for i, head in enumerate(revision_ids[offset:offset+batch_size]):
+                    if pb is not None:
+                        pb.update("fetching revisions", offset+i, len(revision_ids))
+                    import_git_commit(repo, mapping, head, lookup_object,
+                                      target_git_object_retriever,
+                                      parent_invs_cache)
+                    last_imported = head
+            except:
+                repo.abort_write_group()
+                raise
+            else:
+                hint = repo.commit_write_group()
+                if hint is not None:
+                    pack_hints.extend(hint)
         except:
-            repo.abort_write_group()
+            target_git_object_retriever.abort_write_group()
             raise
         else:
-            hint = repo.commit_write_group()
-            if hint is not None:
-                pack_hints.extend(hint)
-    target_git_object_retriever.commit_write_group()
+            target_git_object_retriever.commit_write_group()
     return pack_hints, last_imported
 
 
