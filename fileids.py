# Copyright (C) 2006 Jelmer Vernooij <jelmer@samba.org>

# This program is free software; you can redistribute it and/or modify
# it under the terms of the GNU General Public License as published by
# the Free Software Foundation; either version 2 of the License, or
# (at your option) any later version.

# This program is distributed in the hope that it will be useful,
# but WITHOUT ANY WARRANTY; without even the implied warranty of
# MERCHANTABILITY or FITNESS FOR A PARTICULAR PURPOSE.  See the
# GNU General Public License for more details.

# You should have received a copy of the GNU General Public License
# along with this program; if not, write to the Free Software
# Foundation, Inc., 59 Temple Place, Suite 330, Boston, MA  02111-1307  USA

from bzrlib.errors import RevisionNotPresent, NotBranchError
from bzrlib.inventory import ROOT_ID
from bzrlib.knit import KnitVersionedFile
<<<<<<< HEAD
from bzrlib.progress import ProgressBar
from bzrlib.revision import NULL_REVISION
=======
>>>>>>> 8833f864
from bzrlib.trace import mutter
from bzrlib.transport import get_transport
from bzrlib.ui import ui_factory
import bzrlib.urlutils as urlutils
from warnings import warn

import os
import sha

import logwalker
from repository import (escape_svn_path, generate_svn_revision_id, 
                        parse_svn_revision_id, MAPPING_VERSION)

def generate_svn_file_id(uuid, revnum, branch, path):
    """Create a file id identifying a Subversion file.

    :param uuid: UUID of the repository
    :param revnu: Revision number at which the file was introduced.
    :param branch: Branch path of the branch in which the file was introduced.
    :param path: Original path of the file within the branch
    """
<<<<<<< HEAD
    # FIXME: is the branch path required here?
    return "svn-v%d:%d@%s-%s-%s" % (MAPPING_VERSION, revnum, 
            uuid, escape_svn_path(branch), escape_svn_path(path))
=======
    if path == "":
        return ROOT_ID
    introduced_revision_id = generate_svn_revision_id(uuid, revnum, branch)
    ret = "%s-%s" % (introduced_revision_id, escape_svn_path(path))
    if len(ret) > 150:
        basename = os.path.basename(path)
        parent = path[:-len(basename)]
        ret = "%s-%s-%s" % (introduced_revision_id, 
                            sha.new(parent).hexdigest(),
                            escape_svn_path(basename))
    return ret
>>>>>>> 8833f864


def generate_file_id(revid, path):
    (uuid, branch, revnum) = parse_svn_revision_id(revid)
    return generate_svn_file_id(uuid, revnum, branch, path)


def get_local_changes(paths, scheme, uuid, get_children=None):
    new_paths = {}
    names = paths.keys()
    names.sort()
    for p in names:
        data = paths[p]
        new_p = scheme.unprefix(p)[1]
        if data[1] is not None:
            try:
                (cbp, crp) = scheme.unprefix(data[1])

                # Branch copy
                if (crp == "" and new_p == ""):
                    data = ('M', None, None)
                else:
                    data = (data[0], crp, generate_svn_revision_id(
                        uuid, data[2], cbp))
            except NotBranchError:
                # Copied from outside of a known branch
                # Make it look like the files were added in this revision
                if get_children is not None:
                    for c in get_children(data[1], data[2]):
                        mutter('oops: %r child %r' % (data[1], c))
                        new_paths[(new_p+"/"+c[len(data[1]):].strip("/")).strip("/")] = (data[0], None, -1)
                data = (data[0], None, -1)

        new_paths[new_p] = data
    return new_paths

dbs = {}


class FileIdMap(object):
    """ File id store. 

    Keeps a map

    revnum -> branch -> path -> fileid
    """
    def __init__(self, repos, cache_db):
        self.repos = repos
        self.cachedb = cache_db
        self.cachedb.executescript("""
        create table if not exists filemap (filename text, id integer, create_revid text, revid text);
        create index if not exists revid on filemap(revid);
        """)
        self.cachedb.commit()

    def save(self, revid, parent_revids, _map):
        mutter('saving file id map for %r' % revid)
        for filename in _map:
            self.cachedb.execute("insert into filemap (filename, id, create_revid, revid) values(?,?,?,?)", (filename, _map[filename][0], _map[filename][1], revid))
        self.cachedb.commit()

    def load(self, revid):
        map = {}
        for filename,create_revid,id in self.cachedb.execute("select filename, create_revid, id from filemap where revid='%s'"%revid):
            map[filename] = (id,create_revid)

        return map

<<<<<<< HEAD
    def apply_changes(self, uuid, revnum, branch, global_changes, renames):
=======
    def apply_changes(self, uuid, revnum, branch, global_changes, 
                      find_children=None):
>>>>>>> 8833f864
        """Change file id map to incorporate specified changes.

        :param uuid: UUID of repository changes happen in
        :param revnum: Revno for revision in which changes happened
        :param branch: Branch path where changes happened
        :param global_changes: Dict with global changes that happened
        """
        changes = get_local_changes(global_changes, self.repos.scheme,
                                        uuid, find_children)
        if find_children is not None:
            def get_children(path, revid):
                (_, bp, revnum) = parse_svn_revision_id(revid)
                for p in find_children(bp+"/"+path, revnum):
                    yield self.repos.scheme.unprefix(p)[1]
        else:
            get_children = None

        revid = generate_svn_revision_id(uuid, revnum, branch)

<<<<<<< HEAD
        return self._apply_changes(revid, changes, find_children, renames)

    def get_map(self, uuid, revnum, branch, pb=None, renames_cb=None):
=======
        return self._apply_changes(lambda x: generate_file_id(revid, x), 
                                   changes, get_children)

    def get_map(self, uuid, revnum, branch):
>>>>>>> 8833f864
        """Make sure the map is up to date until revnum."""
        if renames_cb is None:
            renames_cb = lambda x: {}
        # First, find the last cached map
        todo = []
        next_parent_revs = []
        if revnum == 0:
            return {}

        # No history -> empty map
        for (bp, paths, rev) in self.repos.follow_branch_history(branch, revnum):
            revid = generate_svn_revision_id(uuid, rev, bp)
            map = self.load(revid)
            if map != {}:
                # found the nearest cached map
                next_parent_revs = [revid]
                break
            todo.append((revid, paths))
   
        # target revision was present
        if len(todo) == 0:
            return map

        if len(next_parent_revs) == 0:
            if self._log.scheme.is_branch(""):
                map = {"": (generate_svn_file_id(uuid, 0, "", ""), NULL_REVISION)}
            else:
                map = {}

        todo.reverse()
        
        pb = ui_factory.nested_progress_bar()

        i = 1
        for (revid, global_changes) in todo:
            changes = get_local_changes(global_changes, self.repos.scheme,
                                        uuid, self.repos._log.find_children)
            pb.update('generating file id map', i, len(todo))

            def find_children(path, revid):
                (_, bp, revnum) = parse_svn_revision_id(revid)
                for p in self.repos._log.find_children(bp+"/"+path, revnum):
                    yield self.repos.scheme.unprefix(p)[1]

            parent_revs = next_parent_revs
            
<<<<<<< HEAD
            revmap = self._apply_changes(revid, changes, find_children, renames)
=======
            revmap = self._apply_changes(lambda x: generate_file_id(revid, x), 
                                         changes, find_children)
>>>>>>> 8833f864
            for p in changes:
                if changes[p][0] == 'M':
                    revmap[p] = map[p][0]

            map.update(dict([(x, (revmap[x], revid)) for x in revmap]))
            # Mark all parent paths as changed
            for p in revmap:
                parts = p.split("/")
                for j in range(1, len(parts)):
                    parent = "/".join(parts[0:len(parts)-j])
                    assert map.has_key(parent), "Parent item %s of %s doesn't exist in map" % (parent, p)
                    if map[parent][1] == revid:
                        break
                    map[parent] = map[parent][0], revid
                    
            next_parent_revs = [revid]
            i += 1

        pb.finished()
        self.save(revid, parent_revs, map)
        return map


class SimpleFileIdMap(FileIdMap):
    @staticmethod
<<<<<<< HEAD
    def _apply_changes(revid, changes, find_children, renames):
        def new_file_id(path):
            if renames.has_key(path):
                return renames[path]
            return generate_file_id(revid, path)
=======
    def _apply_changes(new_file_id, changes, find_children=None):
>>>>>>> 8833f864
        map = {}
        sorted_paths = changes.keys()
        sorted_paths.sort()
        for p in sorted_paths:
            data = changes[p]

            if data[0] in ('A', 'R'):
                map[p] = new_file_id(p)

                if data[1] is not None:
<<<<<<< HEAD
                    mutter('%r:%s copied from %r:%s' % (p, revid, data[1], data[2]))
                    assert find_children is not None, 'incomplete data for %r' % p
                    for c in find_children(data[1], data[2]):
                        path = c.replace(data[1], p+"/", 1).replace("//", "/")
                        map[path] = new_file_id(c)
                        mutter('added mapping %r -> %r' % (path, map[path]))
=======
                    mutter('%r copied from %r:%s' % (p, data[1], data[2]))
                    if find_children is not None:
                        for c in find_children(data[1], data[2]):
                            path = c.replace(data[1], p+"/", 1).replace("//", "/")
                            map[path] = new_file_id(c)
                            mutter('added mapping %r -> %r' % (path, map[path]))
>>>>>>> 8833f864

        return map<|MERGE_RESOLUTION|>--- conflicted
+++ resolved
@@ -17,11 +17,7 @@
 from bzrlib.errors import RevisionNotPresent, NotBranchError
 from bzrlib.inventory import ROOT_ID
 from bzrlib.knit import KnitVersionedFile
-<<<<<<< HEAD
-from bzrlib.progress import ProgressBar
 from bzrlib.revision import NULL_REVISION
-=======
->>>>>>> 8833f864
 from bzrlib.trace import mutter
 from bzrlib.transport import get_transport
 from bzrlib.ui import ui_factory
@@ -43,13 +39,6 @@
     :param branch: Branch path of the branch in which the file was introduced.
     :param path: Original path of the file within the branch
     """
-<<<<<<< HEAD
-    # FIXME: is the branch path required here?
-    return "svn-v%d:%d@%s-%s-%s" % (MAPPING_VERSION, revnum, 
-            uuid, escape_svn_path(branch), escape_svn_path(path))
-=======
-    if path == "":
-        return ROOT_ID
     introduced_revision_id = generate_svn_revision_id(uuid, revnum, branch)
     ret = "%s-%s" % (introduced_revision_id, escape_svn_path(path))
     if len(ret) > 150:
@@ -59,7 +48,6 @@
                             sha.new(parent).hexdigest(),
                             escape_svn_path(basename))
     return ret
->>>>>>> 8833f864
 
 
 def generate_file_id(revid, path):
@@ -128,12 +116,8 @@
 
         return map
 
-<<<<<<< HEAD
-    def apply_changes(self, uuid, revnum, branch, global_changes, renames):
-=======
     def apply_changes(self, uuid, revnum, branch, global_changes, 
-                      find_children=None):
->>>>>>> 8833f864
+                      renames, find_children=None):
         """Change file id map to incorporate specified changes.
 
         :param uuid: UUID of repository changes happen in
@@ -153,16 +137,10 @@
 
         revid = generate_svn_revision_id(uuid, revnum, branch)
 
-<<<<<<< HEAD
-        return self._apply_changes(revid, changes, find_children, renames)
-
-    def get_map(self, uuid, revnum, branch, pb=None, renames_cb=None):
-=======
         return self._apply_changes(lambda x: generate_file_id(revid, x), 
-                                   changes, get_children)
-
-    def get_map(self, uuid, revnum, branch):
->>>>>>> 8833f864
+                                   changes, renames, get_children)
+
+    def get_map(self, uuid, revnum, branch, renames_cb=None):
         """Make sure the map is up to date until revnum."""
         if renames_cb is None:
             renames_cb = lambda x: {}
@@ -208,13 +186,15 @@
                     yield self.repos.scheme.unprefix(p)[1]
 
             parent_revs = next_parent_revs
+
+            renames = renames_cb(revid)
+
+            def new_file_id(x):
+                if renames.has_key(x):
+                    return renames[x]
+                return generate_file_id(revid, x)
             
-<<<<<<< HEAD
-            revmap = self._apply_changes(revid, changes, find_children, renames)
-=======
-            revmap = self._apply_changes(lambda x: generate_file_id(revid, x), 
-                                         changes, find_children)
->>>>>>> 8833f864
+            revmap = self._apply_changes(new_file_id, changes, find_children)
             for p in changes:
                 if changes[p][0] == 'M':
                     revmap[p] = map[p][0]
@@ -240,15 +220,7 @@
 
 class SimpleFileIdMap(FileIdMap):
     @staticmethod
-<<<<<<< HEAD
-    def _apply_changes(revid, changes, find_children, renames):
-        def new_file_id(path):
-            if renames.has_key(path):
-                return renames[path]
-            return generate_file_id(revid, path)
-=======
     def _apply_changes(new_file_id, changes, find_children=None):
->>>>>>> 8833f864
         map = {}
         sorted_paths = changes.keys()
         sorted_paths.sort()
@@ -259,20 +231,11 @@
                 map[p] = new_file_id(p)
 
                 if data[1] is not None:
-<<<<<<< HEAD
-                    mutter('%r:%s copied from %r:%s' % (p, revid, data[1], data[2]))
-                    assert find_children is not None, 'incomplete data for %r' % p
-                    for c in find_children(data[1], data[2]):
-                        path = c.replace(data[1], p+"/", 1).replace("//", "/")
-                        map[path] = new_file_id(c)
-                        mutter('added mapping %r -> %r' % (path, map[path]))
-=======
                     mutter('%r copied from %r:%s' % (p, data[1], data[2]))
                     if find_children is not None:
                         for c in find_children(data[1], data[2]):
                             path = c.replace(data[1], p+"/", 1).replace("//", "/")
                             map[path] = new_file_id(c)
                             mutter('added mapping %r -> %r' % (path, map[path]))
->>>>>>> 8833f864
 
         return map