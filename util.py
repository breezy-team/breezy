#    util.py -- Utility functions
#    Copyright (C) 2006 James Westby <jw+debian@jameswestby.net>
#    
#    This file is part of bzr-builddeb.
#
#    bzr-builddeb is free software; you can redistribute it and/or modify
#    it under the terms of the GNU General Public License as published by
#    the Free Software Foundation; either version 2 of the License, or
#    (at your option) any later version.
#
#    bzr-builddeb is distributed in the hope that it will be useful,
#    but WITHOUT ANY WARRANTY; without even the implied warranty of
#    MERCHANTABILITY or FITNESS FOR A PARTICULAR PURPOSE.  See the
#    GNU General Public License for more details.
#
#    You should have received a copy of the GNU General Public License
#    along with bzr-builddeb; if not, write to the Free Software
#    Foundation, Inc., 51 Franklin St, Fifth Floor, Boston, MA  02110-1301  USA
#

import shutil
import os

from bzrlib.trace import info, mutter

from debian_bundle.changelog import Changelog

from errors import MissingChangelogError, AddChangelogError


def recursive_copy(fromdir, todir):
  """Copy the contents of fromdir to todir. Like shutil.copytree, but the 
  destination directory must already exist with this method, rather than 
  not exists for shutil."""
  mutter("Copying %s to %s", fromdir, todir)
  for entry in os.listdir(fromdir):
    path = os.path.join(fromdir, entry)
    if os.path.isdir(path):
      tosubdir = os.path.join(todir, entry)
      if not os.path.exists(tosubdir):
        os.mkdir(tosubdir)
      recursive_copy(path, tosubdir)
    else:
      shutil.copy(path, todir)


def goto_branch(branch):
  """Changes to the specified branch dir if it is not None"""
  if branch is not None:
    info("Building using branch at %s", branch)
    os.chdir(branch)

def find_changelog(t, merge):
    changelog_file = 'debian/changelog'
    larstiq = False
    t.lock_read()
    try:
      if not t.has_filename(changelog_file):
        if merge:
          #Assume LartstiQ's layout (.bzr in debian/)
          changelog_file = 'changelog'
          larstiq = True
          if not t.has_filename(changelog_file):
            raise MissingChangelogError("debian/changelog or changelog")
        else:
          raise MissingChangelogError("debian/changelog")
      else:
        if merge and t.has_filename('changelog'):
          if os.path.islink('debian') and os.readlink('debian') == '.':
            changelog_file = 'changelog'
            larstiq = True
      mutter("Using '%s' to get package information", changelog_file)
      changelog_id = t.path2id(changelog_file)
      if changelog_id is None:
        raise AddChangelogError(changelog_file)
      contents = t.get_file_text(changelog_id)
    finally:
      t.unlock()
    changelog = Changelog()
    changelog.parse_changelog(contents, max_blocks=1, allow_empty_author=True)
    return changelog, larstiq
<<<<<<< HEAD

def tarball_name(package, version):
  """Return the name of the .orig.tar.gz for the given pakcage and version."""

  return "%s_%s.orig.tar.gz" % (package, str(version))
=======
>>>>>>> 1b25d214
<|MERGE_RESOLUTION|>--- conflicted
+++ resolved
@@ -79,11 +79,8 @@
     changelog = Changelog()
     changelog.parse_changelog(contents, max_blocks=1, allow_empty_author=True)
     return changelog, larstiq
-<<<<<<< HEAD
 
 def tarball_name(package, version):
   """Return the name of the .orig.tar.gz for the given pakcage and version."""
 
   return "%s_%s.orig.tar.gz" % (package, str(version))
-=======
->>>>>>> 1b25d214
