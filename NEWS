--- conflicted
+++ resolved
@@ -53,17 +53,15 @@
    * Merge directives that are automatically attached to emails have nicer
      filenames, based on branch-nick + revno. (Aaron Bentley)
 
-<<<<<<< HEAD
    * ``push`` has a ``--revision`` option, to specify what revision to push up
      to.  (Daniel Watkins)
 
    * Significantly reducing execution time and network traffic for trivial 
      case of running ``bzr missing`` command for two identical branches.
      (Alexander Belchenko)
-=======
+
    * The ``hooks`` command lists installed hooks, to assist in debugging.
      (Daniel Watkins)
->>>>>>> afb34386
 
   BUGFIXES:
 
