--- conflicted
+++ resolved
@@ -5,7 +5,6 @@
 .. contents:: List of Releases
    :depth: 1
 
-<<<<<<< HEAD
 bzr 2.2.0b1 (not released yet)
 ##############################
 
@@ -26,25 +25,26 @@
 
 Documentation
 *************
-=======
+
+API Changes
+***********
+
+Internals
+*********
+
+Testing
+*******
+
+
 bzr 2.1.0rc2 (not released yet)
 ###############################
 
 :Codename: 
 :2.1.0rc2: ???
->>>>>>> d1a5858d
 
 API Changes
 ***********
 
-<<<<<<< HEAD
-Internals
-*********
-
-Testing
-*******
-
-=======
 * The new ``merge_file_content`` hook point has been altered to provide a
   better API where state for extensions can be stored rather than the
   too-simple function based approach. This fixes a performance regression
@@ -52,7 +52,6 @@
   part of this the included news_merger has been refactored into a base
   helper class ``bzrlib.merge.ConfigurableFileMerger``.
   (Robert Collins, John Arbash Meinel, #513822)
->>>>>>> d1a5858d
 
 bzr 2.1.0rc1
 ############
