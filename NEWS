IN DEVELOPMENT
  
  IMPROVEMENTS:
    * 'merge' now takes --uncommitted, to apply uncommitted changes from a
      tree.  (Aaron Bentley)
  
    * 'bzr add --file-ids-from' can be used to specify another path to use
      for creating file ids, rather than generating all new ones. Internally,
      the 'action' passed to smart_add_tree() can return file_ids that
      will be used, rather than having bzrlib generate new ones.
      (John Arbash Meinel, #55781)

    * ``bzr selftest --benchmark`` now allows a ``--cache-dir`` parameter.
      This will cache some of the intermediate trees, and decrease the
      setup time for benchmark tests. (John Arbash Meinel)

    * Inverse forms are provided for all boolean options.  For example,
      --strict has --no-strict, --no-recurse has --recurse (Aaron Bentley)

    * Serialize out Inventories directly, rather than using ElementTree.
      Writing out a kernel sized inventory drops from 2s down to ~350ms.
      (Robert Collins, John Arbash Meinel)

  BUG FIXES:

<<<<<<< HEAD
    * Change LockDir so that if the lock directory doesn't exist when
      lock_write() is called, an attempt will be made to create it.
      (John Arbash Meinel, #56974)
=======
    * ``bzr uncommit`` preserves pending merges. (John Arbash Meinel, #57660)
>>>>>>> 77996801

    * Active FTP transport now works as intended. (ghozzy, #56472)

    * Really fix mutter() so that it won't ever raise a UnicodeError.
      It means it is possible for ~/.bzr.log to contain non UTF-8 characters.
      But it is a debugging log, not a real user file.
      (John Arbash Meinel, #56947, #53880)

    * Change Command handle to allow Unicode command and options.
      At present we cannot register Unicode command names, so we will get
      BzrCommandError('unknown command'), or BzrCommandError('unknown option')
      But that is better than a UnicodeError + a traceback.
      (John Arbash Meinel, #57123)

    * Handle TZ=UTC properly when reading/writing revisions.
      (John Arbash Meinel, #55783, #56290)

    * Use GPG_TTY to allow gpg --cl to work with gpg-agent in a pipeline,
      (passing text to sign in on stdin). (John Arbash Meinel, #54468)

    * External diff does the right thing for binaries even in foreign 
      languages. (John Arbash Meinel, #56307)

    * Testament handles more cases when content is unicode. Specific bug was
      in handling of revision properties. (John Arbash Meinel, Holger Krekel,
      #54723)

  INTERNALS:

    * ``bzrlib.cache_utf8`` contains ``encode()`` and ``decode()`` functions
      which can be used to cache the conversion between utf8 and Unicode.
      Especially helpful for some of the knit annotation code, which has to
      convert revision ids to utf8 to annotate lines in storage.
      (John Arbash Meinel)

    * ``setup.py`` now searches the filesystem to find all packages which
      need to be installed. This should help make the life of packagers
      easier. (John Arbash Meinel)

bzr 0.9.0  2006-08-11

  SURPRISES:

   * The hard-coded built-in ignore rules have been removed. There are
     now two rulesets which are enforced. A user global one in 
     ~/.bazaar/ignore which will apply to every tree, and the tree
     specific one '.bzrignore'.
     ~/.bazaar/ignore will be created if it does not exist, but with
     a more conservative list than the old default.
     This fixes bugs with default rules being enforced no matter what. 
     The old list of ignore rules from bzr is available by
     running 'bzr ignore --old-default-rules'.
     (Robert Collins, Martin Pool, John Arbash Meinel)

   * 'branches.conf' has been changed to 'locations.conf', since it can apply
     to more locations than just branch locations.
     (Aaron Bentley)
   
  IMPROVEMENTS:

   * The revision specifier "revno:" is extended to accept the syntax
     revno:N:branch. For example,
     revno:42:http://bazaar-vcs.org/bzr/bzr.dev/ means revision 42 in
     bzr.dev.  (Matthieu Moy)

   * Tests updates to ensure proper URL handling, UNICODE support, and
     proper printing when the user's terminal encoding cannot display 
     the path of a file that has been versioned.
     ``bzr branch`` can take a target URL rather than only a local directory.
     Branch.get_parent()/set_parent() now save a relative path if possible,
     and normalize the parent based on root, allowing access across
     different transports. (John Arbash Meinel, Wouter van Heyst, Martin Pool)
     (Malone #48906, #42699, #40675, #5281, #3980, #36363, #43689,
      #42517, #42514)

   * On Unix, detect terminal width using an ioctl not just $COLUMNS.
     Use terminal width for single-line logs from ``bzr log --line`` and
     pending-merge display.  (Robert Widhopf-Fenk, Gustavo Niemeyer)
     (Malone #3507)

   * On Windows, detect terminal width using GetConsoleScreenBufferInfo.
     (Alexander Belchenko)

   * Speedup improvement for 'date:'-revision search. (Guillaume Pinot).

   * Show the correct number of revisions pushed when pushing a new branch.
     (Robert Collins).

   * 'bzr selftest' now shows a progress bar with the number of tests, and 
     progress made. 'make check' shows tests in -v mode, to be more useful
     for the PQM status window. (Robert Collins).
     When using a progress bar, failed tests are printed out, rather than
     being overwritten by the progress bar until the suite finishes.
     (John Arbash Meinel)

   * 'bzr selftest --benchmark' will run a new benchmarking selftest.
     'bzr selftest --benchmark --lsprof-timed' will use lsprofile to generate
     profile data for the individual profiled calls, allowing for fine
     grained analysis of performance.
     (Robert Collins, Martin Pool).

   * 'bzr commit' shows a progress bar. This is useful for commits over sftp
     where commit can take an appreciable time. (Robert Collins)

   * 'bzr add' is now less verbose in telling you what ignore globs were
     matched by files being ignored. Instead it just tells you how many 
     were ignored (because you might reasonably be expecting none to be
     ignored). 'bzr add -v' is unchanged and will report every ignored
     file. (Robert Collins).

   * ftp now has a test server if medusa is installed. As part of testing,
     ftp support has been improved, including support for supplying a
     non-standard port. (John Arbash Meinel).

   * 'bzr log --line' shows the revision number, and uses only the
     first line of the log message (#5162, Alexander Belchenko;
     Matthieu Moy)

   * 'bzr status' has had the --all option removed. The 'bzr ls' command
     should be used to retrieve all versioned files. (Robert Collins)

   * 'bzr bundle OTHER/BRANCH' will create a bundle which can be sent
     over email, and applied on the other end, while maintaining ancestry.
     This bundle can be applied with either 'bzr merge' or 'bzr pull',
     the same way you would apply another branch.
     (John Arbash Meinel, Aaron Bentley)
  
   * 'bzr whoami' can now be used to set your identity from the command line,
     for a branch or globally.  (Robey Pointer)

   * 'bzr checkout' now aliased to 'bzr co', and 'bzr annotate' to 'bzr ann'.
     (Michael Ellerman)

   * 'bzr revert DIRECTORY' now reverts the contents of the directory as well.
     (Aaron Bentley)

   * 'bzr get sftp://foo' gives a better error when paramiko is not present.
     Also updates things like 'http+pycurl://' if pycurl is not present.
     (John Arbash Meinel) (Malone #47821, #52204)

   * New env variable BZR_PROGRESS_BAR, sets the default progress bar type.
     Can be set to 'none' or 'dummy' to disable the progress bar, 'dots' or 
     'tty' to create the respective type. (John Arbash Meinel, #42197, #51107)

   * Improve the help text for 'bzr diff' to explain what various options do.
     (John Arbash Meinel, #6391)

   * 'bzr uncommit -r 10' now uncommits revisions 11.. rather than uncommitting
     revision 10. This makes -r10 more in line with what other commands do.
     'bzr uncommit' also now saves the pending merges of the revisions that
     were removed. So it is safe to uncommit after a merge, fix something,
     and commit again. (John Arbash Meinel, #32526, #31426)

   * 'bzr init' now also works on remote locations.
     (Wouter van Heyst, #48904)

   * HTTP support has been updated. When using pycurl we now support 
     connection keep-alive, which reduces dns requests and round trips.
     And for both urllib and pycurl we support multi-range requests, 
     which decreases the number of round-trips. Performance results for
     ``bzr branch http://bazaar-vcs.org/bzr/bzr.dev/`` indicate
     http branching is now 2-3x faster, and ``bzr pull`` in an existing 
     branch is as much as 4x faster.
     (Michael Ellerman, Johan Rydberg, John Arbash Meinel, #46768)

   * Performance improvements for sftp. Branching and pulling are now up to
     2x faster. Utilize paramiko.readv() support for async requests if it
     is available (paramiko > 1.6) (John Arbash Meinel)

  BUG FIXES:

    * Fix shadowed definition of TestLocationConfig that caused some 
      tests not to run.  (#32587, Erik Bågfors, Michael Ellerman, 
      Martin Pool)

    * Fix unnecessary requirement of sign-my-commits that it be run from
      a working directory.  (Martin Pool, Robert Collins)

    * 'bzr push location' will only remember the push location if it succeeds
      in connecting to the remote location. (#49742, John Arbash Meinel)

    * 'bzr revert' no longer toggles the executable bit on win32
      (#45010, John Arbash Meinel)

    * Handle broken pipe under win32 correctly. (John Arbash Meinel)
    
    * sftp tests now work correctly on win32 if you have a newer paramiko
      (John Arbash Meinel)

    * Cleanup win32 test suite, and general cleanup of places where
      file handles were being held open. (John Arbash Meinel)

    * When specifying filenames for 'diff -r x..y', the name of the file in the
      working directory can be used, even if its name is different in both x
      and y.

    * File-ids containing single- or double-quotes are handled correctly by
      push.  (#52227, Aaron Bentley)

    * Normalize unicode filenames to ensure cross-platform consistency.
      (John Arbash Meinel, #43689)

    * The argument parser can now handle '-' as an argument. Currently
      no code interprets it specially (it is mostly handled as a file named 
      '-'). But plugins, and future operations can use it.
      (John Arbash meinel, #50984)

    * Bundles can properly read binary files with a plain '\r' in them.
      (John Arbash Meinel, #51927)

    * Tuning iter_entries() to be more efficient (John Arbash Meinel, #5444)

    * Lots of win32 fixes (the test suite passes again).
      (John Arbash Meinel, #50155)

    * Handle openbsd returning None for sys.getfilesystemencoding() (#41183) 

    * Support ftp APPE (append) to allow Knits to be used over ftp (#42592)

    * Removals are only committed if they match the filespec (or if there is
      no filespec).  (#46635, Aaron Bentley)

    * smart-add recurses through all supplied directories 
      (John Arbash Meinel, #52578)

    * Make the bundle reader extra lines before and after the bundle text.
      This allows you to parse an email with the bundle inline.
      (John Arbash Meinel, #49182)

    * Change the file id generator to squash a little bit more. Helps when
      working with long filenames on windows. (Also helps for unicode filenames
      not generating hidden files). (John Arbash Meinel, #43801)

    * Restore terminal mode on C-c while reading sftp password.  (#48923, 
      Nicholas Allen, Martin Pool)

    * Timestamps are rounded to 1ms, and revision entries can be recreated
      exactly. (John Arbash Meinel, Jamie Wilkinson, #40693)

    * Branch.base has changed to a URL, but ~/.bazaar/locations.conf should
      use local paths, since it is user visible (John Arbash Meinel, #53653)

    * ``bzr status foo`` when foo was unversioned used to cause a full delta
      to be generated (John Arbash Meinel, #53638)

    * When reading revision properties, an empty value should be considered
      the empty string, not None (John Arbash Meinel, #47782)

    * ``bzr diff --diff-options`` can now handle binary files being changed.
      Also, the output is consistent when --diff-options is not supplied.
      (John Arbash Meinel, #54651, #52930)

    * Use the right suffixes for loading plugins (John Arbash Meinel, #51810)

    * Fix Branch.get_parent() to handle the case when the parent is not 
      accessible (John Arbash Meinel, #52976)

  INTERNALS:

    * Combine the ignore rules into a single regex rather than looping over
      them to reduce the threshold where  N^2 behaviour occurs in operations
      like status. (Jan Hudec, Robert Collins).

    * Appending to bzrlib.DEFAULT_IGNORE is now deprecated. Instead, use
      one of the add functions in bzrlib.ignores. (John Arbash Meinel)

    * 'bzr push' should only push the ancestry of the current revision, not
      all of the history in the repository. This is especially important for
      shared repositories. (John Arbash Meinel)

    * bzrlib.delta.compare_trees now iterates in alphabetically sorted order,
      rather than randomly walking the inventories. (John Arbash Meinel)

    * Doctests are now run in temporary directories which are cleaned up when
      they finish, rather than using special ScratchDir/ScratchBranch objects.
      (Martin Pool)

    * Split ``check`` into separate methods on the branch and on the repository,
      so that it can be specialized in ways that are useful or efficient for
      different formats.  (Martin Pool, Robert Collins)

    * Deprecate Repository.all_revision_ids; most methods don't really need
      the global revision graph but only that part leading up to a particular
      revision.  (Martin Pool, Robert Collins)

    * Add a BzrDirFormat control_formats list which allows for control formats
      that do not use '.bzr' to store their data - i.e. '.svn', '.hg' etc.
      (Robert Collins, Jelmer Vernooij).

    * bzrlib.diff.external_diff can be redirected to any file-like object.
      Uses subprocess instead of spawnvp.
      (#4047, #48914, James Henstridge, John Arbash Meinel)

    * New command line option '--profile-imports', which will install a custom
      importer to log time to import modules and regex compilation time to 
      sys.stderr (John Arbash Meinel)

    * 'EmptyTree' is now deprecated, please use repository.revision_tree(None)
      instead. (Robert Collins)

    * "RevisionTree" is now in bzrlib/revisiontree.py. (Robert Collins)

bzr 0.8.2  2006-05-17
  
  BUG FIXES:
   
    * setup.py failed to install launchpad plugin.  (Martin Pool)

bzr 0.8.1  2006-05-16

  BUG FIXES:

    * Fix failure to commit a merge in a checkout.  (Martin Pool, 
      Robert Collins, Erik Bågfors, #43959)

    * Nicer messages from 'commit' in the case of renames, and correct
      messages when a merge has occured. (Robert Collins, Martin Pool)

    * Separate functionality from assert statements as they are skipped in
      optimized mode of python. Add the same check to pending merges.
      (#44443, Olaf Conradi)

  CHANGES:

    * Do not show the None revision in output of bzr ancestry. (Olaf Conradi)

    * Add info on standalone branches without a working tree.
      (#44155, Olaf Conradi)

    * Fix bug in knits when raising InvalidRevisionId. (#44284, Olaf Conradi)

  CHANGES:

    * Make editor invocation comply with Debian Policy. First check
      environment variables VISUAL and EDITOR, then try editor from
      alternatives system. If that all fails, fall back to the pre-defined
      list of editors. (#42904, Olaf Conradi)

  NEW FEATURES:

    * New 'register-branch' command registers a public branch into 
      Launchpad.net, where it can be associated with bugs, etc.
      (Martin Pool, Bjorn Tillenius, Robert Collins)

  INTERNALS:

    * New public api in InventoryEntry - 'describe_change(old, new)' which
      provides a human description of the changes between two old and
      new. (Robert Collins, Martin Pool)

  TESTING:

    * Fix test case for bzr info in upgrading a standalone branch to metadir,
      uses bzrlib api now. (Olaf Conradi)

bzr 0.8  2006-05-08

  NOTES WHEN UPGRADING:

    Release 0.8 of bzr introduces a new format for history storage, called
    'knit', as an evolution of to the 'weave' format used in 0.7.  Local 
    and remote operations are faster using knits than weaves.  Several
    operations including 'init', 'init-repo', and 'upgrade' take a 
    --format option that controls this.  Branching from an existing branch
    will keep the same format.

    It is possible to merge, pull and push between branches of different
    formats but this is slower than moving data between homogenous
    branches.  It is therefore recommended (but not required) that you
    upgrade all branches for a project at the same time.  Information on
    formats is shown by 'bzr info'.

    bzr 0.8 now allows creation of 'repositories', which hold the history 
    of files and revisions for several branches.  Previously bzr kept all
    the history for a branch within the .bzr directory at the root of the
    branch, and this is still the default.  To create a repository, use
    the new 'bzr init-repo' command.  Branches exist as directories under
    the repository and contain just a small amount of information
    indicating the current revision of the branch.

    bzr 0.8 also supports 'checkouts', which are similar to in cvs and
    subversion.  Checkouts are associated with a branch (optionally in a
    repository), which contains all the historical information.  The
    result is that a checkout can be deleted without losing any
    already-committed revisions.  A new 'update' command is also available. 

    Repositories and checkouts are not supported with the 0.7 storage
    format.  To use them you must upgrad to either knits, or to the
    'metaweave' format, which uses weaves but changes the .bzr directory
    arrangement.
    

  IMPROVEMENTS:

    * Sftp paths can now be relative, or local, according to the lftp
      convention. Paths now take the form:
      sftp://user:pass@host:port/~/relative/path
      or
      sftp://user:pass@host:port/absolute/path

    * The FTP transport now tries to reconnect after a temporary
      failure. ftp put is made atomic. (Matthieu Moy)

    * The FTP transport now maintains a pool of connections, and
      reuses them to avoid multiple connections to the same host (like
      sftp did). (Daniel Silverstone)

    * The bzr_man.py file has been removed. To create the man page now,
      use ./generate_docs.py man. The new program can also create other files.
      Run "python generate_docs.py --help" for usage information. (Hans
      Ulrich Niedermann & James Blackwell).

    * Man Page now gives full help (James Blackwell). Help also updated to 
      reflect user config now being stored in .bazaar (Hans Ulrich
      Niedermann)

    * It's now possible to set aliases in bazaar.conf (Erik Bågfors)

    * Pull now accepts a --revision argument (Erik Bågfors)

    * 'bzr re-sign' now allows multiple revisions to be supplied on the command
      line. You can now use the following command to sign all of your old commits.
        find .bzr/revision-store// -name my@email-* \
          | sed 's/.*\/\/..\///' \
          | xargs bzr re-sign

    * Upgrade can now upgrade over the network. (Robert Collins)

    * Two new commands 'bzr checkout' and 'bzr update' allow for CVS/SVN-alike
      behaviour.  By default they will cache history in the checkout, but
      with --lightweight almost all data is kept in the master branch.
      (Robert Collins)

    * 'revert' unversions newly-versioned files, instead of deleting them.

    * 'merge' is more robust.  Conflict messages have changed.

    * 'merge' and 'revert' no longer clobber existing files that end in '~' or
      '.moved'.

    * Default log format can be set in configuration and plugins can register
      their own formatters. (Erik Bågfors)

    * New 'reconcile' command will check branch consistency and repair indexes
      that can become out of sync in pre 0.8 formats. (Robert Collins,
      Daniel Silverstone)

    * New 'bzr init --format' and 'bzr upgrade --format' option to control 
      what storage format is created or produced.  (Robert Collins, 
      Martin Pool)

    * Add parent location to 'bzr info', if there is one.  (Olaf Conradi)

    * New developer commands 'weave-list' and 'weave-join'.  (Martin Pool)

    * New 'init-repository' command, plus support for repositories in 'init'
      and 'branch' (Aaron Bentley, Erik Bågfors, Robert Collins)

    * Improve output of 'info' command. Show all relevant locations related to
      working tree, branch and repository. Use kibibytes for binary quantities.
      Fix off-by-one error in missing revisions of working tree.  Make 'info'
      work on branches, repositories and remote locations.  Show locations
      relative to the shared repository, if applicable.  Show locking status
      of locations.  (Olaf Conradi)

    * Diff and merge now safely handle binary files. (Aaron Bentley)

    * 'pull' and 'push' now normalise the revision history, so that any two
      branches with the same tip revision will have the same output from 'log'.
      (Robert Collins)

    * 'merge' accepts --remember option to store parent location, like 'push'
      and 'pull'. (Olaf Conradi)

    * bzr status and diff when files given as arguments do not exist
      in the relevant trees.  (Martin Pool, #3619)

    * Add '.hg' to the default ignore list.  (Martin Pool)

    * 'knit' is now the default disk format. This improves disk performance and
      utilization, increases incremental pull performance, robustness with SFTP
      and allows checkouts over SFTP to perform acceptably. 
      The initial Knit code was contributed by Johan Rydberg based on a
      specification by Martin Pool.
      (Robert Collins, Aaron Bentley, Johan Rydberg, Martin Pool).

    * New tool to generate all-in-one html version of the manual.  (Alexander
      Belchenko)

    * Hitting CTRL-C while doing an SFTP push will no longer cause stale locks
      to be left in the SFTP repository. (Robert Collins, Martin Pool).

    * New option 'diff --prefix' to control how files are named in diff
      output, with shortcuts '-p0' and '-p1' corresponding to the options for 
      GNU patch.  (Alexander Belchenko, Goffredo Baroncelli, Martin Pool)

    * Add --revision option to 'annotate' command.  (Olaf Conradi)

    * If bzr shows an unexpected revision-history after pulling (perhaps due
      to a reweave) it can now be corrected by 'bzr reconcile'.
      (Robert Collins)

  CHANGES:

    * Commit is now verbose by default, and shows changed filenames and the 
      new revision number.  (Robert Collins, Martin Pool)

    * Unify 'mv', 'move', 'rename'.  (#5379, Matthew Fuller)

    * 'bzr -h' shows help.  (#35940, Martin Pool, Ian Bicking)

    * Make 'pull' and 'push' remember location on failure using --remember.
      (Olaf Conradi)

    * For compatibility, make old format for using weaves inside metadir
      available as 'metaweave' format.  Rename format 'metadir' to 'default'.
      Clean up help for option --format in commands 'init', 'init-repo' and
      'upgrade'.  (Olaf Conradi)

  INTERNALS:
  
    * The internal storage of history, and logical branch identity have now
      been split into Branch, and Repository. The common locking and file 
      management routines are now in bzrlib.lockablefiles. 
      (Aaron Bentley, Robert Collins, Martin Pool)

    * Transports can now raise DependencyNotPresent if they need a library
      which is not installed, and then another implementation will be 
      tried.  (Martin Pool)

    * Remove obsolete (and no-op) `decode` parameter to `Transport.get`.  
      (Martin Pool)

    * Using Tree Transform for merge, revert, tree-building

    * WorkingTree.create, Branch.create, WorkingTree.create_standalone,
      Branch.initialize are now deprecated. Please see BzrDir.create_* for
      replacement API's. (Robert Collins)

    * New BzrDir class represents the .bzr control directory and manages
      formatting issues. (Robert Collins)

    * New repository.InterRepository class encapsulates Repository to 
      Repository actions and allows for clean selection of optimised code
      paths. (Robert Collins)

    * bzrlib.fetch.fetch and bzrlib.fetch.greedy_fetch are now deprecated,
      please use 'branch.fetch' or 'repository.fetch' depending on your
      needs. (Robert Collins)

    * deprecated methods now have a 'is_deprecated' flag on them that can
      be checked, if you need to determine whether a given callable is 
      deprecated at runtime. (Robert Collins)

    * Progress bars are now nested - see
      bzrlib.ui.ui_factory.nested_progress_bar. (Robert Collins, Robey Pointer)

    * New API call get_format_description() for each type of format.
      (Olaf Conradi)

    * Changed branch.set_parent() to accept None to remove parent.
      (Olaf Conradi)

    * Deprecated BzrError AmbiguousBase.  (Olaf Conradi)

    * WorkingTree.branch is now a read only property.  (Robert Collins)

    * bzrlib.ui.text.TextUIFactory now accepts a bar_type parameter which
      can be None or a factory that will create a progress bar. This is
      useful for testing or for overriding the bzrlib.progress heuristic.
      (Robert Collins)

    * New API method get_physical_lock_status() to query locks present on a
      transport.  (Olaf Conradi)

    * Repository.reconcile now takes a thorough keyword parameter to allow
      requesting an indepth reconciliation, rather than just a data-loss 
      check. (Robert Collins)

    * bzrlib.ui.ui_factory protocol now supports 'get_boolean' to prompt
      the user for yes/no style input. (Robert Collins)

  TESTING:

    * SFTP tests now shortcut the SSH negotiation, reducing test overhead
      for testing SFTP protocol support. (Robey Pointer)

    * Branch formats are now tested once per implementation (see bzrlib.
      tests.branch_implementations. This is analagous to the transport
      interface tests, and has been followed up with working tree,
      repository and BzrDir tests. (Robert Collins)

    * New test base class TestCaseWithTransport provides a transport aware
      test environment, useful for testing any transport-interface using
      code. The test suite option --transport controls the transport used
      by this class (when its not being used as part of implementation
      contract testing). (Robert Collins)

    * Close logging handler on disabling the test log. This will remove the
      handler from the internal list inside python's logging module,
      preventing shutdown from closing it twice.  (Olaf Conradi)

    * Move test case for uncommit to blackbox tests.  (Olaf Conradi)

    * run_bzr and run_bzr_captured now accept a 'stdin="foo"' parameter which
      will provide String("foo") to the command as its stdin.

bzr 0.7 2006-01-09

  CHANGES:

    * .bzrignore is excluded from exports, on the grounds that it's a bzr 
      internal-use file and may not be wanted.  (Jamie Wilkinson)

    * The "bzr directories" command were removed in favor of the new
      --kind option to the "bzr inventory" command.  To list all 
      versioned directories, now use "bzr inventory --kind directory".  
      (Johan Rydberg)

    * Under Windows configuration directory is now %APPDATA%\bazaar\2.0
      by default. (John Arbash Meinel)

    * The parent of Bzr configuration directory can be set by BZR_HOME
      environment variable. Now the path for it is searched in BZR_HOME, then
      in HOME. Under Windows the order is: BZR_HOME, APPDATA (usually
      points to C:\Documents and Settings\User Name\Application Data), HOME.
      (John Arbash Meinel)

    * Plugins with the same name in different directories in the bzr plugin
      path are no longer loaded: only the first successfully loaded one is
      used. (Robert Collins)

    * Use systems' external ssh command to open connections if possible.  
      This gives better integration with user settings such as ProxyCommand.
      (James Henstridge)

    * Permissions on files underneath .bzr/ are inherited from the .bzr 
      directory. So for a shared repository, simply doing 'chmod -R g+w .bzr/'
      will mean that future file will be created with group write permissions.

    * configure.in and config.guess are no longer in the builtin default 
      ignore list.

    * '.sw[nop]' pattern ignored, to ignore vim swap files for nameless
      files.  (John Arbash Meinel, Martin Pool)

  IMPROVEMENTS:

    * "bzr INIT dir" now initializes the specified directory, and creates 
      it if it does not exist.  (John Arbash Meinel)

    * New remerge command (Aaron Bentley)

    * Better zsh completion script.  (Steve Borho)

    * 'bzr diff' now returns 1 when there are changes in the working 
      tree. (Robert Collins)

    * 'bzr push' now exists and can push changes to a remote location. 
      This uses the transport infrastructure, and can store the remote
      location in the ~/.bazaar/branches.conf configuration file.
      (Robert Collins)

    * Test directories are only kept if the test fails and the user requests
      that they be kept.

    * Tweaks to short log printing

    * Added branch nicks, new nick command, printing them in log output. 
      (Aaron Bentley)

    * If $BZR_PDB is set, pop into the debugger when an uncaught exception 
      occurs.  (Martin Pool)

    * Accept 'bzr resolved' (an alias for 'bzr resolve'), as this is
      the same as Subversion.  (Martin Pool)

    * New ftp transport support (on ftplib), for ftp:// and aftp:// 
      URLs.  (Daniel Silverstone)

    * Commit editor temporary files now start with 'bzr_log.', to allow 
      text editors to match the file name and set up appropriate modes or 
      settings.  (Magnus Therning)

    * Improved performance when integrating changes from a remote weave.  
      (Goffredo Baroncelli)

    * Sftp will attempt to cache the connection, so it is more likely that
      a connection will be reused, rather than requiring multiple password
      requests.

    * bzr revno now takes an optional argument indicating the branch whose
      revno should be printed.  (Michael Ellerman)

    * bzr cat defaults to printing the last version of the file.  
      (#3632, Matthieu Moy)

    * New global option 'bzr --lsprof COMMAND' runs bzr under the lsprof 
      profiler.  (Denys Duchier)

    * Faster commits by reading only the headers of affected weave files. 
      (Denys Duchier)

    * 'bzr add' now takes a --dry-run parameter which shows you what would be
      added, but doesn't actually add anything. (Michael Ellerman)

    * 'bzr add' now lists how many files were ignored per glob.  add --verbose
      lists the specific files.  (Aaron Bentley)

    * 'bzr missing' now supports displaying changes in diverged trees and can
      be limited to show what either end of the comparison is missing.
      (Aaron Bently, with a little prompting from Daniel Silverstone)

  BUG FIXES:

    * SFTP can walk up to the root path without index errors. (Robert Collins)

    * Fix bugs in running bzr with 'python -O'.  (Martin Pool)

    * Error when run with -OO

    * Fix bug in reporting http errors that don't have an http error code.
      (Martin Pool)

    * Handle more cases of pipe errors in display commands

    * Change status to 3 for all errors

    * Files that are added and unlinked before committing are completely
      ignored by diff and status

    * Stores with some compressed texts and some uncompressed texts are now
      able to be used. (John A Meinel)

    * Fix for bzr pull failing sometimes under windows

    * Fix for sftp transport under windows when using interactive auth

    * Show files which are both renamed and modified as such in 'bzr 
      status' output.  (#4503, Daniel Silverstone)

    * Make annotate cope better with revisions committed without a valid 
      email address.  (Marien Zwart)

    * Fix representation of tab characters in commit messages.  (Harald 
      Meland)

    * List of plugin directories in BZR_PLUGIN_PATH environment variable is
      now parsed properly under Windows. (Alexander Belchenko)

    * Show number of revisions pushed/pulled/merged. (Robey Pointer)

    * Keep a cached copy of the basis inventory to speed up operations 
      that need to refer to it.  (Johan Rydberg, Martin Pool)

    * Fix bugs in bzr status display of non-ascii characters.  (Martin 
      Pool)

    * Remove Makefile.in from default ignore list.  (#6413, Tollef Fog 
      Heen, Martin Pool)

    * Fix failure in 'bzr added'.  (Nathan McCallum, Martin Pool)

  TESTING:

    * Fix selftest asking for passwords when there are no SFTP keys.  
      (Robey Pointer, Jelmer Vernooij) 

    * Fix selftest run with 'python -O'.  (Martin Pool)

    * Fix HTTP tests under Windows. (John Arbash Meinel)

    * Make tests work even if HOME is not set (Aaron Bentley)

    * Updated build_tree to use fixed line-endings for tests which read 
      the file cotents and compare. Make some tests use this to pass under
      Windows. (John Arbash Meinel)

    * Skip stat and symlink tests under Windows. (Alexander Belchenko)

    * Delay in selftest/testhashcash is now issued under win32 and Cygwin.
      (John Arbash Meinel)

    * Use terminal width to align verbose test output.  (Martin Pool)

    * Blackbox tests are maintained within the bzrlib.tests.blackbox directory.
      If adding a new test script please add that to
      bzrlib.tests.blackbox.__init__. (Robert Collins)

    * Much better error message if one of the test suites can't be 
      imported.  (Martin Pool)

    * Make check now runs the test suite twice - once with the default locale,
      and once with all locales forced to C, to expose bugs. This is not 
      trivially done within python, so for now its only triggered by running
      Make check. Integrators and packagers who wish to check for full 
      platform support should run 'make check' to test the source.
      (Robert Collins)

    * Tests can now run TestSkipped if they can't execute for any reason.
      (Martin Pool) (NB: TestSkipped should only be raised for correctable
      reasons - see the wiki spec ImprovingBzrTestSuite).

    * Test sftp with relative, absolute-in-homedir and absolute-not-in-homedir
      paths for the transport tests. Introduce blackbox remote sftp tests that
      test the same permutations. (Robert Collins, Robey Pointer)

    * Transport implementation tests are now independent of the local file
      system, which allows tests for esoteric transports, and for features
      not available in the local file system. They also repeat for variations
      on the URL scheme that can introduce issues in the transport code,
      see bzrlib.transport.TransportTestProviderAdapter() for this.
      (Robert Collins).

    * TestCase.build_tree uses the transport interface to build trees, pass
      in a transport parameter to give it an existing connection.
      (Robert Collins).

  INTERNALS:

    * WorkingTree.pull has been split across Branch and WorkingTree,
      to allow Branch only pulls. (Robert Collins)

    * commands.display_command now returns the result of the decorated 
      function. (Robert Collins)

    * LocationConfig now has a set_user_option(key, value) call to save
      a setting in its matching location section (a new one is created
      if needed). (Robert Collins)

    * Branch has two new methods, get_push_location and set_push_location
      to respectively, get and set the push location. (Robert Collins)

    * commands.register_command now takes an optional flag to signal that
      the registrant is planning to decorate an existing command. When 
      given multiple plugins registering a command is not an error, and
      the original command class (whether built in or a plugin based one) is
      returned to the caller. There is a new error 'MustUseDecorated' for
      signalling when a wrapping command should switch to the original
      version. (Robert Collins)

    * Some option parsing errors will raise 'BzrOptionError', allowing 
      granular detection for decorating commands. (Robert Collins).

    * Branch.read_working_inventory has moved to
      WorkingTree.read_working_inventory. This necessitated changes to
      Branch.get_root_id, and a move of Branch.set_inventory to WorkingTree
      as well. To make it clear that a WorkingTree cannot always be obtained
      Branch.working_tree() will raise 'errors.NoWorkingTree' if one cannot
      be obtained. (Robert Collins)

    * All pending merges operations from Branch are now on WorkingTree.
      (Robert Collins)

    * The follow operations from Branch have moved to WorkingTree:
      add()
      commit()
      move()
      rename_one()
      unknowns()
      (Robert Collins)

    * bzrlib.add.smart_add_branch is now smart_add_tree. (Robert Collins)

    * New "rio" serialization format, similar to rfc-822. (Martin Pool)

    * Rename selftests to `bzrlib.tests.test_foo`.  (John A Meinel, Martin 
      Pool)

    * bzrlib.plugin.all_plugins has been changed from an attribute to a 
      query method. (Robert Collins)
 
    * New options to read only the table-of-contents of a weave.  
      (Denys Duchier)

    * Raise NoSuchFile when someone tries to add a non-existant file.
      (Michael Ellerman)

    * Simplify handling of DivergedBranches in cmd_pull().
      (Michael Ellerman)
		   
   
    * Branch.controlfile* logic has moved to lockablefiles.LockableFiles, which
      is exposed as Branch().control_files. Also this has been altered with the
      controlfile pre/suffix replaced by simple method names like 'get' and
      'put'. (Aaron Bentley, Robert Collins).

    * Deprecated functions and methods can now be marked as such using the 
      bzrlib.symbol_versioning module. Marked method have their docstring
      updated and will issue a DeprecationWarning using the warnings module
      when they are used. (Robert Collins)

    * bzrlib.osutils.safe_unicode now exists to provide parameter coercion
      for functions that need unicode strings. (Robert Collins)

bzr 0.6 2005-10-28

  IMPROVEMENTS:
  
    * pull now takes --verbose to show you what revisions are added or removed
      (John A Meinel)

    * merge now takes a --show-base option to include the base text in
      conflicts.
      (Aaron Bentley)

    * The config files are now read using ConfigObj, so '=' should be used as
      a separator, not ':'.
      (Aaron Bentley)

    * New 'bzr commit --strict' option refuses to commit if there are 
      any unknown files in the tree.  To commit, make sure all files are 
      either ignored, added, or deleted.  (Michael Ellerman)

    * The config directory is now ~/.bazaar, and there is a single file 
      ~/.bazaar/bazaar.conf storing email, editor and other preferences.
      (Robert Collins)

    * 'bzr add' no longer takes a --verbose option, and a --quiet option
      has been added that suppresses all output.

    * Improved zsh completion support in contrib/zsh, from Clint
      Adams.

    * Builtin 'bzr annotate' command, by Martin Pool with improvements from 
      Goffredo Baroncelli.
    
    * 'bzr check' now accepts -v for verbose reporting, and checks for
      ghosts in the branch. (Robert Collins)

    * New command 're-sign' which will regenerate the gpg signature for 
      a revision. (Robert Collins)

    * If you set check_signatures=require for a path in 
      ~/.bazaar/branches.conf then bzr will invoke your
      gpg_signing_command (defaults to gpg) and record a digital signature
      of your commit. (Robert Collins)

    * New sftp transport, based on Paramiko.  (Robey Pointer)

    * 'bzr pull' now accepts '--clobber' which will discard local changes
      and make this branch identical to the source branch. (Robert Collins)

    * Just give a quieter warning if a plugin can't be loaded, and 
      put the details in .bzr.log.  (Martin Pool)

    * 'bzr branch' will now set the branch-name to the last component of the
      output directory, if one was supplied.

    * If the option 'post_commit' is set to one (or more) python function
      names (must be in the bzrlib namespace), then they will be invoked
      after the commit has completed, with the branch and revision_id as
      parameters. (Robert Collins)

    * Merge now has a retcode of 1 when conflicts occur. (Robert Collins)

    * --merge-type weave is now supported for file contents.  Tree-shape
      changes are still three-way based.  (Martin Pool, Aaron Bentley)

    * 'bzr check' allows the first revision on revision-history to have
      parents - something that is expected for cheap checkouts, and occurs
      when conversions from baz do not have all history.  (Robert Collins).

   * 'bzr merge' can now graft unrelated trees together, if your specify
     0 as a base. (Aaron Bentley)

   * 'bzr commit branch' and 'bzr commit branch/file1 branch/file2' now work
     (Aaron Bentley)

    * Add '.sconsign*' to default ignore list.  (Alexander Belchenko)

   * 'bzr merge --reprocess' minimizes conflicts

  TESTING:

    * The 'bzr selftest --pattern' option for has been removed, now 
      test specifiers on the command line can be simple strings, or 
      regexps, or both. (Robert Collins)

    * Passing -v to selftest will now show the time each test took to 
      complete, which will aid in analysing performance regressions and
      related questions. (Robert Collins)

    * 'bzr selftest' runs all tests, even if one fails, unless '--one'
      is given. (Martin Pool)

    * There is a new method for TestCaseInTempDir, assertFileEqual, which
      will check that a given content is equal to the content of the named
      file. (Robert Collins)

    * Fix test suite's habit of leaving many temporary log files in $TMPDIR.
      (Martin Pool)

  INTERNALS:

    * New 'testament' command and concept for making gpg-signatures 
      of revisions that are not tied to a particular internal
      representation.  (Martin Pool).

    * Per-revision properties ('revprops') as key-value associated 
      strings on each revision created when the revision is committed.
      Intended mainly for the use of external tools.  (Martin Pool).

    * Config options have moved from bzrlib.osutils to bzrlib.config.
      (Robert Collins)

    * Improved command line option definitions allowing explanations
      for individual options, among other things.  Contributed by 
      Magnus Therning.

    * Config options have moved from bzrlib.osutils to bzrlib.config.
      Configuration is now done via the config.Config interface:
      Depending on whether you have a Branch, a Location or no information
      available, construct a *Config, and use its signature_checking,
      username and user_email methods. (Robert Collins)

    * Plugins are now loaded under bzrlib.plugins, not bzrlib.plugin, and
      they are made available for other plugins to use. You should not 
      import other plugins during the __init__ of your plugin though, as 
      no ordering is guaranteed, and the plugins directory is not on the
      python path. (Robert Collins)

    * Branch.relpath has been moved to WorkingTree.relpath. WorkingTree no
      no longer takes an inventory, rather it takes an option branch
      parameter, and if None is given will open the branch at basedir 
      implicitly. (Robert Collins)

    * Cleaner exception structure and error reporting.  Suggested by 
      Scott James Remnant.  (Martin Pool)

    * Branch.remove has been moved to WorkingTree, which has also gained
      lock_read, lock_write and unlock methods for convenience. (Robert
      Collins)

    * Two decorators, needs_read_lock and needs_write_lock have been added
      to the branch module. Use these to cause a function to run in a
      read or write lock respectively. (Robert Collins)

    * Branch.open_containing now returns a tuple (Branch, relative-path),
      which allows direct access to the common case of 'get me this file
      from its branch'. (Robert Collins)

    * Transports can register using register_lazy_transport, and they 
      will be loaded when first used.  (Martin Pool)

    * 'pull' has been factored out of the command as WorkingTree.pull().
      A new option to WorkingTree.pull has been added, clobber, which will
      ignore diverged history and pull anyway.
      (Robert Collins)

    * config.Config has a 'get_user_option' call that accepts an option name.
      This will be looked up in branches.conf and bazaar.conf as normal.
      It is intended that this be used by plugins to support options - 
      options of built in programs should have specific methods on the config.
      (Robert Collins)

    * merge.merge_inner now has tempdir as an optional parameter. (Robert
      Collins)

    * Tree.kind is not recorded at the top level of the hierarchy, as it was
      missing on EmptyTree, leading to a bug with merge on EmptyTrees.
      (Robert Collins)

    * WorkingTree.__del__ has been removed, it was non deterministic and not 
      doing what it was intended to. See WorkingTree.__init__ for a comment
      about future directions. (Robert Collins/Martin Pool)

    * bzrlib.transport.http has been modified so that only 404 urllib errors
      are returned as NoSuchFile. Other exceptions will propogate as normal.
      This allows debuging of actual errors. (Robert Collins)

    * bzrlib.transport.Transport now accepts *ONLY* url escaped relative paths
      to apis like 'put', 'get' and 'has'. This is to provide consistent
      behaviour - it operates on url's only. (Robert Collins)

    * Transports can register using register_lazy_transport, and they 
      will be loaded when first used.  (Martin Pool)

    * 'merge_flex' no longer calls conflict_handler.finalize(), instead that
      is called by merge_inner. This is so that the conflict count can be 
      retrieved (and potentially manipulated) before returning to the caller
      of merge_inner. Likewise 'merge' now returns the conflict count to the
      caller. (Robert Collins)

    * 'revision.revision_graph can handle having only partial history for
      a revision - that is no revisions in the graph with no parents.
      (Robert Collins).

    * New builtins.branch_files uses the standard file_list rules to produce
      a branch and a list of paths, relative to that branch (Aaron Bentley)

    * New TestCase.addCleanup facility.

    * New bzrlib.version_info tuple (similar to sys.version_info), which can
      be used by programs importing bzrlib.

  BUG FIXES:

    * Better handling of branches in directories with non-ascii names. 
      (Joel Rosdahl, Panagiotis Papadakos)

    * Upgrades of trees with no commits will not fail due to accessing
      [-1] in the revision-history. (Andres Salomon)


bzr 0.1.1 2005-10-12

  BUG FIXES:

    * Fix problem in pulling over http from machines that do not 
      allow directories to be listed.

    * Avoid harmless warning about invalid hash cache after 
      upgrading branch format.

  PERFORMANCE: 
  
    * Avoid some unnecessary http operations in branch and pull.


bzr 0.1 2005-10-11

  NOTES:

    * 'bzr branch' over http initially gives a very high estimate
      of completion time but it should fall as the first few 
      revisions are pulled in.  branch is still slow on 
      high-latency connections.

  BUG FIXES:
  
    * bzr-man.py has been updated to work again. Contributed by
      Rob Weir.

    * Locking is now done with fcntl.lockf which works with NFS
      file systems. Contributed by Harald Meland.

    * When a merge encounters a file that has been deleted on
      one side and modified on the other, the old contents are
      written out to foo.BASE and foo.SIDE, where SIDE is this
      or OTHER. Contributed by Aaron Bentley.

    * Export was choosing incorrect file paths for the content of
      the tarball, this has been fixed by Aaron Bentley.

    * Commit will no longer commit without a log message, an 
      error is returned instead. Contributed by Jelmer Vernooij.

    * If you commit a specific file in a sub directory, any of its
      parent directories that are added but not listed will be 
      automatically included. Suggested by Michael Ellerman.

    * bzr commit and upgrade did not correctly record new revisions
      for files with only a change to their executable status.
      bzr will correct this when it encounters it. Fixed by
      Robert Collins

    * HTTP tests now force off the use of http_proxy for the duration.
      Contributed by Gustavo Niemeyer.

    * Fix problems in merging weave-based branches that have 
      different partial views of history.

    * Symlink support: working with symlinks when not in the root of a 
      bzr tree was broken, patch from Scott James Remnant.

  IMPROVEMENTS:

    * 'branch' now accepts a --basis parameter which will take advantage
      of local history when making a new branch. This allows faster 
      branching of remote branches. Contributed by Aaron Bentley.

    * New tree format based on weave files, called version 5.
      Existing branches can be upgraded to this format using 
      'bzr upgrade'.

    * Symlinks are now versionable. Initial patch by 
      Erik Toubro Nielsen, updated to head by Robert Collins.

    * Executable bits are tracked on files. Patch from Gustavo
      Niemeyer.

    * 'bzr status' now shows unknown files inside a selected directory.
      Patch from Heikki Paajanen.

    * Merge conflicts are recorded in .bzr. Two new commands 'conflicts'
      and 'resolve' have needed added, which list and remove those 
      merge conflicts respectively. A conflicted tree cannot be committed
      in. Contributed by Aaron Bentley.

    * 'rm' is now an alias for 'remove'.

    * Stores now split out their content in a single byte prefixed hash,
      dropping the density of files per directory by 256. Contributed by
      Gustavo Niemeyer.

    * 'bzr diff -r branch:URL' will now perform a diff between two branches.
      Contributed by Robert Collins.

    * 'bzr log' with the default formatter will show merged revisions,
      indented to the right. Initial implementation contributed by Gustavo
      Niemeyer, made incremental by Robert Collins.


  INTERNALS:

    * Test case failures have the exception printed after the log 
      for your viewing pleasure.

    * InventoryEntry is now an abstract base class, use one of the
      concrete InventoryDirectory etc classes instead.

    * Branch raises an UnsupportedFormatError when it detects a 
      bzr branch it cannot understand. This allows for precise
      handling of such circumstances.


  TESTING:

    * Removed testsweet module so that tests can be run after 
      bzr installed by 'bzr selftest'.

    * 'bzr selftest' command-line arguments can now be partial ids
      of tests to run, e.g. 'bzr selftest test_weave'

      
bzr 0.0.9 2005-09-23

  BUG FIXES:

    * Fixed "branch -r" option.

    * Fix remote access to branches containing non-compressed history.
      (Robert Collins).

    * Better reliability of http server tests.  (John Arbash-Meinel)

    * Merge graph maximum distance calculation fix.  (Aaron Bentley)
   
    * Various minor bug in windows support have been fixed, largely in the
      test suite. Contributed by Alexander Belchenko.

  IMPROVEMENTS:

    * Status now accepts a -r argument to give status between chosen
      revisions. Contributed by Heikki Paajanen.

    * Revision arguments no longer use +/-/= to control ranges, instead
      there is a 'before' namespace, which limits the successive namespace.
      For example '$ bzr log -r date:yesterday..before:date:today' will
      select everything from yesterday and before today. Contributed by
      Robey Pointer

    * There is now a bzr.bat file created by distutils when building on 
      Windows. Contributed by Alexander Belchenko.

  INTERNALS:

    * Removed uuid() as it was unused.

    * Improved 'fetch' code for pulling revisions from one branch into
      another (used by pull, merged, etc.)


bzr 0.0.8 2005-09-20

  IMPROVEMENTS:

    * Adding a file whose parent directory is not versioned will
      implicitly add the parent, and so on up to the root. This means
      you should never need to explictly add a directory, they'll just
      get added when you add a file in the directory.  Contributed by
      Michael Ellerman.

    * Ignore .DS_Store (contains Mac metadata) by default.  Patch from
      Nir Soffer.

    * If you set BZR_EDITOR in the environment, it is checked in
      preference to EDITOR and the config file for the interactive commit
      editing program. Related to this is a bugfix where a missing program
      set in EDITOR would cause editing to fail, now the fallback program
      for the operating system is still tried.

    * Files that are not directories/symlinks/regular files will no longer
      cause bzr to fail, it will just ignore them by default. You cannot add
      them to the tree though - they are not versionable.


  INTERNALS:

    * Refactor xml packing/unpacking.

  BUG FIXES: 

    * Fixed 'bzr mv' by Ollie Rutherfurd.

    * Fixed strange error when trying to access a nonexistent http
      branch.

    * Make sure that the hashcache gets written out if it can't be
      read.


  PORTABILITY:

    * Various Windows fixes from Ollie Rutherfurd.

    * Quieten warnings about locking; patch from Matt Lavin.


bzr-0.0.7 2005-09-02

  NEW FEATURES:

    * ``bzr shell-complete`` command contributed by Clint Adams to
      help with intelligent shell completion.

    * New expert command ``bzr find-merge-base`` for debugging merges.


  ENHANCEMENTS:

    * Much better merge support.

    * merge3 conflicts are now reported with markers like '<<<<<<<'
      (seven characters) which is the same as CVS and pleases things
      like emacs smerge.


  BUG FIXES:

    * ``bzr upgrade`` no longer fails when trying to fix trees that
      mention revisions that are not present.

    * Fixed bugs in listing plugins from ``bzr plugins``.

    * Fix case of $EDITOR containing options for the editor.

    * Fix log -r refusing to show the last revision.
      (Patch from Goffredo Baroncelli.)


  CHANGES:

    * ``bzr log --show-ids`` shows the revision ids of all parents.

    * Externally provided commands on your $BZRPATH no longer need
      to recognize --bzr-usage to work properly, and can just handle
      --help themselves.


  LIBRARY:

    * Changed trace messages to go through the standard logging
      framework, so that they can more easily be redirected by
      libraries.



bzr-0.0.6 2005-08-18

  NEW FEATURES:

    * Python plugins, automatically loaded from the directories on
      BZR_PLUGIN_PATH or ~/.bzr.conf/plugins by default.

    * New 'bzr mkdir' command.

    * Commit mesage is fetched from an editor if not given on the
      command line; patch from Torsten Marek.

    * ``bzr log -m FOO`` displays commits whose message matches regexp 
      FOO.
      
    * ``bzr add`` with no arguments adds everything under the current directory.

    * ``bzr mv`` does move or rename depending on its arguments, like
      the Unix command.

    * ``bzr missing`` command shows a summary of the differences
      between two trees.  (Merged from John Arbash-Meinel.)

    * An email address for commits to a particular tree can be
      specified by putting it into .bzr/email within a branch.  (Based
      on a patch from Heikki Paajanen.)


  ENHANCEMENTS:

    * Faster working tree operations.


  CHANGES:

    * 3rd-party modules shipped with bzr are copied within the bzrlib
      python package, so that they can be installed by the setup
      script without clashing with anything already existing on the
      system.  (Contributed by Gustavo Niemeyer.)

    * Moved plugins directory to bzrlib/, so that there's a standard
      plugin directory which is not only installed with bzr itself but
      is also available when using bzr from the development tree.
      BZR_PLUGIN_PATH and DEFAULT_PLUGIN_PATH are then added to the
      standard plugins directory.

    * When exporting to a tarball with ``bzr export --format tgz``, put 
      everything under a top directory rather than dumping it into the
      current directory.   This can be overridden with the ``--root`` 
      option.  Patch from William Dodé and John Meinel.

    * New ``bzr upgrade`` command to upgrade the format of a branch,
      replacing ``bzr check --update``.

    * Files within store directories are no longer marked readonly on
      disk.

    * Changed ``bzr log`` output to a more compact form suggested by
      John A Meinel.  Old format is available with the ``--long`` or
      ``-l`` option, patched by William Dodé.

    * By default the commit command refuses to record a revision with
      no changes unless the ``--unchanged`` option is given.

    * The ``--no-plugins``, ``--profile`` and ``--builtin`` command
      line options must come before the command name because they 
      affect what commands are available; all other options must come 
      after the command name because their interpretation depends on
      it.

    * ``branch`` and ``clone`` added as aliases for ``branch``.

    * Default log format is back to the long format; the compact one
      is available with ``--short``.
      
      
  BUG FIXES:
  
    * Fix bugs in committing only selected files or within a subdirectory.


bzr-0.0.5  2005-06-15
  
  CHANGES:

    * ``bzr`` with no command now shows help rather than giving an
      error.  Suggested by Michael Ellerman.

    * ``bzr status`` output format changed, because svn-style output
      doesn't really match the model of bzr.  Now files are grouped by
      status and can be shown with their IDs.  ``bzr status --all``
      shows all versioned files and unknown files but not ignored files.

    * ``bzr log`` runs from most-recent to least-recent, the reverse
      of the previous order.  The previous behaviour can be obtained
      with the ``--forward`` option.
        
    * ``bzr inventory`` by default shows only filenames, and also ids
      if ``--show-ids`` is given, in which case the id is the second
      field.


  ENHANCEMENTS:

    * New 'bzr whoami --email' option shows only the email component
      of the user identification, from Jo Vermeulen.

    * New ``bzr ignore PATTERN`` command.

    * Nicer error message for broken pipe, interrupt and similar
      conditions that don't indicate an internal error.

    * Add ``.*.sw[nop] .git .*.tmp *,v`` to default ignore patterns.

    * Per-branch locks keyed on ``.bzr/branch-lock``, available in
      either read or write mode.

    * New option ``bzr log --show-ids`` shows revision and file ids.

    * New usage ``bzr log FILENAME`` shows only revisions that
      affected that file.

    * Changed format for describing changes in ``bzr log -v``.

    * New option ``bzr commit --file`` to take a message from a file,
      suggested by LarstiQ.

    * New syntax ``bzr status [FILE...]`` contributed by Bartosz
      Oler.  File may be in a branch other than the working directory.

    * ``bzr log`` and ``bzr root`` can be given an http URL instead of
      a filename.

    * Commands can now be defined by external programs or scripts
      in a directory on $BZRPATH.

    * New "stat cache" avoids reading the contents of files if they 
      haven't changed since the previous time.

    * If the Python interpreter is too old, try to find a better one
      or give an error.  Based on a patch from Fredrik Lundh.

    * New optional parameter ``bzr info [BRANCH]``.

    * New form ``bzr commit SELECTED`` to commit only selected files.

    * New form ``bzr log -r FROM:TO`` shows changes in selected
      range; contributed by John A Meinel.

    * New option ``bzr diff --diff-options 'OPTS'`` allows passing
      options through to an external GNU diff.

    * New option ``bzr add --no-recurse`` to add a directory but not
      their contents.

    * ``bzr --version`` now shows more information if bzr is being run
      from a branch.

  
  BUG FIXES:

    * Fixed diff format so that added and removed files will be
      handled properly by patch.  Fix from Lalo Martins.

    * Various fixes for files whose names contain spaces or other
      metacharacters.


  TESTING:

    * Converted black-box test suites from Bourne shell into Python;
      now run using ``./testbzr``.  Various structural improvements to
      the tests.

    * testbzr by default runs the version of bzr found in the same
      directory as the tests, or the one given as the first parameter.

    * testbzr also runs the internal tests, so the only command
      required to check is just ``./testbzr``.

    * testbzr requires python2.4, but can be used to test bzr running
      under a different version.

    * Tests added for many other changes in this release.


  INTERNAL:

    * Included ElementTree library upgraded to 1.2.6 by Fredrik Lundh.

    * Refactor command functions into Command objects based on HCT by
      Scott James Remnant.

    * Better help messages for many commands.

    * Expose bzrlib.open_tracefile() to start the tracefile; until
      this is called trace messages are just discarded.

    * New internal function find_touching_revisions() and hidden
      command touching-revisions trace the changes to a given file.

    * Simpler and faster compare_inventories() function.

    * bzrlib.open_tracefile() takes a tracefilename parameter.

    * New AtomicFile class.

    * New developer commands ``added``, ``modified``.


  PORTABILITY:

    * Cope on Windows on python2.3 by using the weaker random seed.
      2.4 is now only recommended.


bzr-0.0.4  2005-04-22

  ENHANCEMENTS:

    * 'bzr diff' optionally takes a list of files to diff.  Still a bit
      basic.  Patch from QuantumG.

    * More default ignore patterns.

    * New 'bzr log --verbose' shows a list of files changed in the
      changeset.  Patch from Sebastian Cote.

    * Roll over ~/.bzr.log if it gets too large.

    * Command abbreviations 'ci', 'st', 'stat', '?' based on a patch
      by Jason Diamon.

    * New 'bzr help commands' based on a patch from Denys Duchier.


  CHANGES:

    * User email is determined by looking at $BZREMAIL or ~/.bzr.email
      or $EMAIL.  All are decoded by the locale preferred encoding.
      If none of these are present user@hostname is used.  The host's
      fully-qualified name is not used because that tends to fail when
      there are DNS problems.

    * New 'bzr whoami' command instead of username user-email.


  BUG FIXES: 

    * Make commit safe for hardlinked bzr trees.

    * Some Unicode/locale fixes.

    * Partial workaround for difflib.unified_diff not handling
      trailing newlines properly.


  INTERNAL:

    * Allow docstrings for help to be in PEP0257 format.  Patch from
      Matt Brubeck.

    * More tests in test.sh.

    * Write profile data to a temporary file not into working
      directory and delete it when done.

    * Smaller .bzr.log with process ids.


  PORTABILITY:

    * Fix opening of ~/.bzr.log on Windows.  Patch from Andrew
      Bennetts.

    * Some improvements in handling paths on Windows, based on a patch
      from QuantumG.


bzr-0.0.3  2005-04-06

  ENHANCEMENTS:

    * New "directories" internal command lists versioned directories
      in the tree.

    * Can now say "bzr commit --help".

    * New "rename" command to rename one file to a different name
      and/or directory.

    * New "move" command to move one or more files into a different
      directory.

    * New "renames" command lists files renamed since base revision.

    * New cat command contributed by janmar.

  CHANGES:

    * .bzr.log is placed in $HOME (not pwd) and is always written in
      UTF-8.  (Probably not a completely good long-term solution, but
      will do for now.)

  PORTABILITY:

    * Workaround for difflib bug in Python 2.3 that causes an
      exception when comparing empty files.  Reported by Erik Toubro
      Nielsen.

  INTERNAL:

    * Refactored inventory storage to insert a root entry at the top.

  TESTING:

    * Start of shell-based black-box testing in test.sh.


bzr-0.0.2.1

  PORTABILITY:

    * Win32 fixes from Steve Brown.


bzr-0.0.2  "black cube"  2005-03-31

  ENHANCEMENTS:

    * Default ignore list extended (see bzrlib/__init__.py).

    * Patterns in .bzrignore are now added to the default ignore list,
      rather than replacing it.

    * Ignore list isn't reread for every file.

    * More help topics.

    * Reinstate the 'bzr check' command to check invariants of the
      branch.

    * New 'ignored' command lists which files are ignored and why;
      'deleted' lists files deleted in the current working tree.

    * Performance improvements.

    * New global --profile option.
    
    * Ignore patterns like './config.h' now correctly match files in
      the root directory only.


bzr-0.0.1  2005-03-26

  ENHANCEMENTS:

    * More information from info command.

    * Can now say "bzr help COMMAND" for more detailed help.

    * Less file flushing and faster performance when writing logs and
      committing to stores.

    * More useful verbose output from some commands.

  BUG FIXES:

    * Fix inverted display of 'R' and 'M' during 'commit -v'.

  PORTABILITY:

    * Include a subset of ElementTree-1.2.20040618 to make
      installation easier.

    * Fix time.localtime call to work with Python 2.3 (the minimum
      supported).


bzr-0.0.0.69  2005-03-22

  ENHANCEMENTS:

    * First public release.

    * Storage of local versions: init, add, remove, rm, info, log,
      diff, status, etc.<|MERGE_RESOLUTION|>--- conflicted
+++ resolved
@@ -23,13 +23,11 @@
 
   BUG FIXES:
 
-<<<<<<< HEAD
     * Change LockDir so that if the lock directory doesn't exist when
       lock_write() is called, an attempt will be made to create it.
       (John Arbash Meinel, #56974)
-=======
+
     * ``bzr uncommit`` preserves pending merges. (John Arbash Meinel, #57660)
->>>>>>> 77996801
 
     * Active FTP transport now works as intended. (ghozzy, #56472)
 
