--- conflicted
+++ resolved
@@ -71,15 +71,13 @@
 
   INTERNALS:
 
-<<<<<<< HEAD
+    * New ``assertLength`` method based on one Martin has squirreled away
+      somewhere. (Robert Collins, Martin Pool)
+
     * ``_walk_to_common_revisions`` will now batch up at least 50
       revisions before calling ``get_parent_map`` on the target,
       regardless of ``InterRepository``.
       (Andrew Bennetts, Robert Collins)
-=======
-    * New ``assertLength`` method based on one Martin has squirreled away
-      somewhere. (Robert Collins, Martin Pool)
->>>>>>> 7aecba94
 
 
 bzr 1.13rc1 "paraskavedekatriaphobia" 2009-03-10
