--------------------
Bazaar Release Notes
--------------------

.. contents::


IN DEVELOPMENT
--------------

  BUG FIXES:

    * Avoid KnitCorrupt error extracting inventories from some repositories.
      (The data is not corrupt; an internal check is detecting a problem
      reading from the repository.)
      (Martin Pool, Andrew Bennetts, Robert Collins, #234748)

    * Inserting a bundle which changes the contents of a file with no trailing
      end of line, causing a knit snapshot in a 'knits' repository will no longer
      cause KnitCorrupt. (Robert Collins)

    * Sanitize branch nick before using it as an attachment filename in
      ``bzr send``. (Lukáš Lalinský, #210218)

  IMPROVEMENTS:

    * Added the 'alias' command to set/unset and display aliases. (Tim Penhey)

    * ``added``, ``modified``, and ``unknowns`` behaviour made consistent (all three
      now quote paths where required). Added ``--null`` option to ``added`` and 
      ``modified`` (for null-separated unknowns, use ``ls --unknown --null``)
      (Adrian Wilkins)

  BUGFIXES:

    * ``bzr status`` was breaking if you merged the same revision twice.
      (John Arbash Meinel, #235407)

  TESTING:

    * Fix the test HTTPServer to be isolated from chdir calls made while it is
      running, allowing it to be used in blackbox tests. (Robert Collins)

  API CHANGES:

    * ``WorkingTree.set_parent_(ids/trees)`` will now filter out revisions
      which are in the ancestry of other revisions. So if you merge the same
      tree twice, or merge an ancestor of an existing merge, it will only
      record the newest. (If you merge a descendent, it will replace its
      ancestor). (John Arbash Meinel, #235407)

  INTERNALS:

    * Knit record serialisation is now stricter on what it will accept, to
      guard against potential internal bugs, or broken input. (Robert Collins)


bzr 1.6beta1 2008-06-02
-----------------------


Commands that work on the revision history such as push, pull, missing,
uncommit and log are now substantially faster.  This release adds a
translation of some of the user documentation into Spanish.  (Contributions of
other translations would be very welcome.)  Bazaar 1.6beta1 adds a new network
protocol which is used by default and which allows for more efficient transfers
and future extensions.


  NOTES WHEN UPGRADING:

    * There is a new version of the network protocol used for bzr://, bzr+ssh://
      and bzr+http:// connections.  This will allow more efficient requests and
      responses, and more graceful fallback when a server is too old to
      recognise a request from a more recent client.  Bazaar 1.6 will
      interoperate with 0.16 and later versions, but servers should be upgraded
      when possible.  Bazaar 1.6 no longer interoperates with 0.15 and earlier via
      these protocols.  Use alternatives like SFTP or upgrade those servers.
      (Andrew Bennetts, #83935)

  CHANGES:

    * Deprecation warnings will not be suppressed when running ``bzr selftest``
      so that developers can see if their code is using deprecated functions.
      (John Arbash Meinel)

  FEATURES:

    * Adding ``-Derror`` will now display a traceback when a plugin fails to
      load. (James Westby)

  IMPROVEMENTS:

    * ``bzr branch/push/pull -r XXX`` now have a helper function for finding
      the revno of the new revision (``Graph.find_distance_to_null``). This
      should make something like ``bzr branch -r -100`` in a shared, no-trees
      repository much snappier. (John Arbash Meinel)

    * ``bzr log --short -r X..Y`` no longer needs to access the full revision
      history. This makes it noticeably faster when logging the last few
      revisions. (John Arbash Meinel)

    * ``bzr ls`` now accepts ``-V`` as an alias for ``--versioned``. 
      (Jerad Cramp, #165086)

    * ``bzr missing`` uses the new ``Graph.find_unique_ancestors`` and
      ``Graph.find_differences`` to determine missing revisions without having
      to search the whole ancestry. (John Arbash Meinel, #174625)

    * ``bzr uncommit`` now uses partial history access, rather than always
      extracting the full revision history for a branch. This makes it
      resolve the appropriate revisions much faster (in testing it drops
      uncommit from 1.5s => 0.4s). It also means ``bzr log --short`` is one
      step closer to not using full revision history.
      (John Arbash Meinel, #172649)

  BUGFIXES:

    * ``bzr merge --lca`` should handle when two revisions have no common
      ancestor other than NULL_REVISION. (John Arbash Meinel, #235715)

    * ``bzr status`` was breaking if you merged the same revision twice.
      (John Arbash Meinel, #235407)

    * ``bzr push`` with both ``--overwrite`` and ``-r NNN`` options no longer
      fails.  (Andrew Bennetts, #234229)
      
    * Correctly track the base URL of a smart medium when using bzr+http://
      URLs, which was causing spurious "No repository present" errors with
      branches in shared repositories accessed over bzr+http.
      (Andrew Bennetts, #230550)

    * Define ``_remote_is_at_least_1_2`` on ``SmartClientMedium`` so that all
      implementations have the attribute.  Fixes 'PyCurlTransport' object has no
      attribute '_remote_is_at_least_1_2' attribute errors.
      (Andrew Bennetts, #220806)

    * Failure to delete an obsolete pack file should just give a warning
      message, not a fatal error.  It may for example fail if the file is still
      in use by another process.
      (Martin Pool)
      
    * Fix MemoryError during large fetches over HTTP by limiting the amount of
      data we try to read per ``recv`` call.  The problem was observed with
      Windows and a proxy, but might affect other environments as well.
      (Eric Holmberg, #215426)

    * Handle old merge directives correctly in Merger.from_mergeable.  Stricter
      get_parent_map requirements exposed a latent bug here.  (Aaron Bentley)

    * Issue a warning and ignore passwords declared in authentication.conf when
      used for an ssh scheme (sftp or bzr+ssh).
      (Vincent Ladeuil, #203186)

    * Make both http implementations raise appropriate exceptions on 403
      Forbidden when POSTing smart requests.
      (Vincent Ladeuil, #230223)

    * Properly *title* header names in http requests instead of capitalizing
      them.
      (Vincent Ladeuil, #229076)

    * The "Unable to obtain lock" error message now also suggests using
      ``bzr break-lock`` to fix it.  (Martin Albisetti, #139202)

    * Treat an encoding of '' as ascii; this can happen when bzr is run
      under vim on Mac OS X.
      (Neil Martinsen-Burrell)

  DOCUMENTATION:

    * Added directory structure and started translation of docs in spanish.
      (Martin Albisetti, Lucio Albenga)

    * Incorporate feedback from Jelmer Vernooij and Neil Martinsen-Burrell
      on the plugin and integration chapters of the User Guide.
      (Ian Clatworthy)

    * More Bazaar developer documentation about packaging and release process,
      and about use of Python reprs.
      (Martin Pool, Martin Albisetti)

    * Updated Tortise strategy document. (Mark Hammond)

  TESTING:

    * ``bzrlib.tests.adapt_tests`` was broken and unused - it has been fixed.
      (Robert Collins)

    * Fix the test HTTPServer to be isolated from chdir calls made while it is
      running, allowing it to be used in blackbox tests. (Robert Collins)

    * New helper function for splitting test suites
      ``split_suite_by_condition``. (Robert Collins)

  INTERNALS:

    * ``Branch.missing_revisions`` has been deprecated. Similar functionality
      can be obtained using ``bzrlib.missing.find_unmerged``. The api was
      fairly broken, and the function was unused, so we are getting rid of it.
      (John Arbash Meinel)

  API CHANGES:

    * ``Branch.abspath`` is deprecated; use the Tree or Transport 
      instead.  (Martin Pool)

    * ``Branch.update_revisions`` now takes an optional ``Graph``
      object. This can be used by ``update_revisions`` when it is
      checking ancestry, and allows callers to prefer request to go to a
      local branch.  (John Arbash Meinel)

    * Branch, Repository, Tree and BzrDir should expose a Transport as an
      attribute if they have one, rather than having it indirectly accessible
      as ``.control_files._transport``.  This doesn't add a requirement
      to support a Transport in cases where it was not needed before;
      it just simplifies the way it is reached.  (Martin Pool)

    * ``bzr missing --mine-only`` will return status code 0 if you have no
      new revisions, but the remote does. Similarly for ``--theirs-only``.
      The new code only checks one side, so it doesn't know if the other
      side has changes. This seems more accurate with the request anyway.
      It also changes the output to print '[This|Other] branch is up to
      date.' rather than displaying nothing.  (John Arbash Meinel)

    * ``LockableFiles.put_utf8``, ``put_bytes`` and ``controlfilename``
      are now deprecated in favor of using Transport operations.
      (Martin Pool)

    * Many methods on ``VersionedFile``, ``Repository`` and in
      ``bzrlib.revision``  deprecated before bzrlib 1.5 have been removed.
      (Robert Collins)

    * ``RevisionSpec.wants_revision_history`` can be set to False for a given
      ``RevisionSpec``. This will disable the existing behavior of passing in
      the full revision history to ``self._match_on``. Useful for specs that
      don't actually need access to the full history. (John Arbash Meinel)

    * The constructors of ``SmartClientMedium`` and its subclasses now require a
      ``base`` parameter.  ``SmartClientMedium`` implementations now also need
      to provide a ``remote_path_from_transport`` method.  (Andrew Bennetts)
      
    * The default permissions for creating new files and directories 
      should now be obtained from ``BzrDir._get_file_mode()`` and 
      ``_get_dir_mode()``, rather than from LockableFiles.  The ``_set_file_mode``
      and ``_set_dir_mode`` variables on LockableFiles which were advertised
      as a way for plugins to control this are no longer consulted.
      (Martin Pool)

    * ``VersionedFile.join`` is deprecated. This method required local
      instances of both versioned file objects and was thus hostile to being
      used for streaming from a smart server. The new get_record_stream and
      insert_record_stream are meant to efficiently replace this method.
      (Robert Collins)

    * ``WorkingTree.set_parent_(ids/trees)`` will now filter out revisions
      which are in the ancestry of other revisions. So if you merge the same
      tree twice, or merge an ancestor of an existing merge, it will only
      record the newest. (If you merge a descendent, it will replace its
      ancestor). (John Arbash Meinel, #235407)

    * ``WorkingTreeFormat2.stub_initialize_remote`` is now private.
      (Martin Pool) 


bzr 1.5 2008-05-16
------------------

This release of Bazaar includes several updates to the documentation, and fixes
to prepare for making rich root support the default format. Many bugs have been
squashed, including fixes to log, bzr+ssh inter-operation with older servers.

  CHANGES:

    * Suppress deprecation warnings when bzrlib is a 'final' release. This way
      users of packaged software won't be bothered with DeprecationWarnings,
      but developers and testers will still see them. (John Arbash Meinel)

  DOCUMENTATION:

    * Incorporate feedback from Jelmer Vernooij and Neil Martinsen-Burrell
      on the plugin and integration chapters of the User Guide.
      (Ian Clatworthy)


bzr 1.5rc1 2008-05-09
---------------------

  NOTES WHEN UPGRADING:

  CHANGES:

    * Broader support of GNU Emacs mail clients. Set
      ``mail_client=emacsclient`` in your bazaar.conf and ``send`` will pop the
      bundle in a mail buffer according to the value of ``mail-user-agent``
      variable. (Xavier Maillard)

  FEATURES:

  IMPROVEMENTS:

    * Diff now handles revision specs like "branch:" and "submit:" more
      efficiently.  (Aaron Bentley, #202928)

    * More friendly error given when attempt to start the smart server
      on an address already in use. (Andrea Corbellini, #200575)

    * Pull completes much faster when there is nothing to pull.
      (Aaron Bentley)

  BUGFIXES:

    * Authentication.conf can define sections without password.
      (Vincent Ladeuil, #199440)

    * Avoid muttering every time a child update does not cause a progress bar
      update. (John Arbash Meinel, #213771)

    * ``Branch.reconcile()`` is now implemented. This allows ``bzr reconcile``
      to fix when a Branch has a non-canonical mainline history. ``bzr check``
      also detects this condition. (John Arbash Meinel, #177855)

    * ``bzr log -r ..X bzr://`` was failing, because it was getting a request
      for ``revision_id=None`` which was not a string.
      (John Arbash Meinel, #211661)

    * ``bzr commit`` now works with Microsoft's FTP service.
      (Andreas Deininger)

    * Catch definitions outside sections in authentication.conf.
      (Vincent Ladeuil, #217650)

    * Conversion from non-rich-root to rich-root(-pack) updates inventory
      sha1s, even when bundles are used.  (Aaron Bentley, #181391)

    * Conversion from non-rich-root to rich-root(-pack) works correctly even
      though search keys are not topologically sorted.  (Aaron Bentley)

    * Conversion from non-rich-root to rich-root(-pack) works even when a
      parent revision has a different root id.  (Aaron Bentley, #177874)

    * Disable strace testing until strace is fixed (see bug #103133) and emit a
      warning when selftest ends to remind us of leaking tests.
      (Vincent Ladeuil, #226769)

    * Fetching all revisions from a repository does not cause pack collisions.
      (Robert Collins, Aaron Bentley, #212908)

    * Fix error about "attempt to add line-delta in non-delta knit".
      (Andrew Bennetts, #217701)

    * Pushing a branch in "dirstate" format (Branch5) over bzr+ssh would break
      if the remote server was < version 1.2. This was due to a bug in the
      RemoteRepository.get_parent_map() fallback code.
      (John Arbash Meinel, #214894)

    * Remove leftover code in ``bzr_branch`` that inappropriately creates 
      a ``branch-name`` file in the branch control directory.
      (Martin Pool)

    * Set SO_REUSEADDR on server sockets of ``bzr serve`` to avoid problems
      rebinding the socket when starting the server a second time.
      (John Arbash Meinel, Martin Pool, #164288)

    * Severe performance degradation in fetching from knit repositories to
      knits and packs due to parsing the entire revisions.kndx on every graph
      walk iteration fixed by using the Repository.get_graph API.  There was
      another regression in knit => knit fetching which re-read the index for
      every revision each side had in common.
      (Robert Collins, John Arbash Meinel)

    * When logging the changes to a particular file, there was a bug if there
      were ghosts in the revision ancestry. (John Arbash Meinel, #209948)

    * xs4all's ftp server returns a temporary error when trying to list an
      empty directory, rather than returning an empty list. Adding a
      workaround so that we don't get spurious failures.
      (John Arbash Meinel, #215522)

  DOCUMENTATION:

<<<<<<< HEAD
    * Expanded the User Guide to include new chapters on popular plugins and
      integrating Bazaar into your environment. The *Best practices* chapter
      was renamed to *Miscellaneous topics* as suggested by community
      feedback as well. (Ian Clatworthy)
=======
    * Added *Bazaar Zen* section to the User Guide. (Ian Clatworthy)
>>>>>>> 29fe36b9

    * Document outlining strategies for TortoiseBzr. (Mark Hammond)

    * Improved the documentation on hooks. (Ian Clatworthy)

    * Update authentication docs regarding ssh agents.
      (Vincent Ladeuil, #183705)

  TESTING:

    * Add ``thread_name_suffix`` parameter to SmartTCPServer_for_testing, to
      make it easy to identify which test spawned a thread with an unhandled
      exception. (Andrew Bennetts)

    * New ``--debugflag``/``-E`` option to ``bzr selftest`` for setting
      options for debugging tests, these are complementary to the the -D
      options.  The ``-Dselftest_debug`` global option has been replaced by the
      ``-E=allow_debug`` option for selftest. (Andrew Bennetts)

    * Parameterised test ids are preserved correctly to aid diagnosis of test
      failures. (Robert Collins, Andrew Bennetts)

    * selftest now accepts --starting-with <id> to load only the tests whose id
      starts with the one specified. This greatly speeds up running the test
      suite on a limited set of tests and can be used to run the tests for a
      single module, a single class or even a single test.  (Vincent Ladeuil)

    * The test suite modules have been modified to define load_tests() instead
      of test_suite(). That speeds up selective loading (via --load-list)
      significantly and provides many examples on how to migrate (grep for
      load_tests).  (Vincent Ladeuil)

  INTERNALS:

    * ``Hooks.install_hook`` is now deprecated in favour of
      ``Hooks.install_named_hook`` which adds a required ``name`` parameter, to
      avoid having to call ``Hooks.name_hook``. (Daniel Watkins)

    * Implement xml8 serializer.  (Aaron Bentley)

    * New form ``@deprecated_method(deprecated_in(1, 5, 0))`` for making 
      deprecation wrappers.  (Martin Pool)

    * ``Repository.revision_parents`` is now deprecated in favour of 
      ``Repository.get_parent_map([revid])[revid]``. (Jelmer Vernooij)

    * The Python ``assert`` statement is no longer used in Bazaar source, and 
      a test checks this.  (Martin Pool)

  API CHANGES:

    * ``bzrlib.status.show_pending_merges`` requires the repository to be
      locked by the caller. Callers should have been doing it anyway, but it
      will now raise an exception if they do not. (John Arbash Meinel)

    * Repository.get_data_stream, Repository.get_data_stream_for_search(),
      Repository.get_deltas_for_revsions(), Repository.revision_trees(),
      Repository.item_keys_introduced_by() no longer take read locks.
      (Aaron Bentley)

    * ``LockableFiles.get_utf8`` and ``.get`` are deprecated, as a start
      towards removing LockableFiles and ``.control_files`` entirely.
      (Martin Pool)

    * Methods deprecated prior to 1.1 have been removed.
      (Martin Pool)


bzr 1.4 2008-04-28
------------------

This release of Bazaar includes handy improvements to the speed of log and
status, new options for several commands, improved documentation, and better
hooks, including initial code for server-side hooks.  A number of bugs have
been fixed, particularly in interoperability between different formats or
different releases of Bazaar over there network.  There's been substantial
internal work in both the repository and network code to enable new features
and faster performance.

  BUG FIXES:

    * Pushing a branch in "dirstate" format (Branch5) over bzr+ssh would break
      if the remote server was < version 1.2.  This was due to a bug in the
      RemoteRepository.get_parent_map() fallback code.
      (John Arbash Meinel, Andrew Bennetts, #214894)


bzr 1.4rc2 2008-04-21
---------------------

  BUG FIXES:

    * ``bzr log -r ..X bzr://`` was failing, because it was getting a request
      for ``revision_id=None`` which was not a string.
      (John Arbash Meinel, #211661)

    * Fixed a bug in handling ghost revisions when logging changes in a 
      particular file.  (John Arbash Meinel, #209948)

    * Fix error about "attempt to add line-delta in non-delta knit".
      (Andrew Bennetts, #205156)

    * Fixed performance degradation in fetching from knit repositories to
      knits and packs due to parsing the entire revisions.kndx on every graph
      walk iteration fixed by using the Repository.get_graph API.  There was
      another regression in knit => knit fetching which re-read the index for
      every revision each side had in common.
      (Robert Collins, John Arbash Meinel)


bzr 1.4rc1 2008-04-11
---------------------

  CHANGES:

   * bzr main script cannot be imported (Benjamin Peterson)

   * On Linux bzr additionally looks for plugins in arch-independent site
     directory. (Toshio Kuratomi)

   * The ``set_rh`` branch hook is now deprecated. Please migrate
     any plugins using this hook to use an alternative, e.g.
     ``post_change_branch_tip``. (Ian Clatworthy)

   * When a plugin cannot be loaded as the file path is not a valid
     python module name bzr will now strip a ``bzr_`` prefix from the
     front of the suggested name, as many plugins (e.g. bzr-svn)
     want to be installed without this prefix. It is a common mistake
     to have a folder named "bzr-svn" for that plugin, especially
     as this is what bzr branch lp:bzr-svn will give you. (James Westby,
     Andrew Cowie)

   * UniqueIntegerBugTracker now appends bug-ids instead of joining
     them to the base URL. Plugins that register bug trackers may
     need a trailing / added to the base URL if one is not already there.
     (James Wesby, Andrew Cowie)

  FEATURES:

    * Added start_commit hook for mutable trees. (Jelmer Vernooij, #186422)

    * ``status`` now accepts ``--no-pending`` to show the status without
      listing pending merges, which speeds up the command a lot on large
      histories.  (James Westby, #202830)

    * New ``post_change_branch_tip`` hook that is called after the
      branch tip is moved but while the branch is still write-locked.
      See the User Reference for signature details.
      (Ian Clatworthy, James Henstridge)

    * Reconfigure can convert a branch to be standalone or to use a shared
      repository.  (Aaron Bentley)

  IMPROVEMENTS:

    * The smart protocol now has support for setting branches' revision info
      directly.  This should make operations like push slightly faster, and is a
      step towards server-side hooks.  The new request method name is
      ``Branch.set_last_revision_info``.  (Andrew Bennetts)

    * ``bzr commit --fixes`` now recognises "gnome" as a tag by default.
      (James Westby, Andrew Cowie)

    * ``bzr switch`` will attempt to find branches to switch to relative to the
      current branch. E.g. ``bzr switch branchname`` will look for
      ``current_branch/../branchname``. (Robert Collins, Jelmer Vernooij,
      Wouter van Heyst)

    * Diff is now more specific about execute-bit changes it describes
      (Chad Miller)

    * Fetching data over HTTP is a bit faster when urllib is used.  This is done
      by forcing it to recv 64k at a time when reading lines in HTTP headers,
      rather than just 1 byte at a time.  (Andrew Bennetts)

    * Log --short and --line are much faster when -r is not specified.
      (Aaron Bentley)

    * Merge is faster.  We no longer check a file's existence unnecessarily
      when merging the execute bit.  (Aaron Bentley)

    * ``bzr status`` on an explicit list of files no longer shows pending
      merges, making it much faster on large trees. (John Arbash Meinel)

    * The launchpad directory service now warns the user if they have not set
      their launchpad login and are trying to resolve a URL using it, just
      in case they want to do a write operation with it.  (James Westby)

    * The smart protocol client is slightly faster, because it now only queries
      the server for the protocol version once per connection.  Also, the HTTP
      transport will now automatically probe for and use a smart server if
      one is present.  You can use the new ``nosmart+`` transport decorator
      to get the old behaviour.  (Andrew Bennetts)

    * The ``version`` command takes a ``--short`` option to print just the
      version number, for easier use in scripts.  (Martin Pool)

    * Various operations with revision specs and commands that calculate
      revnos and revision ids are faster.  (John A. Meinel, Aaron Bentley)

  BUGFIXES:

    * Add ``root_client_path`` parameter to SmartWSGIApp and
      SmartServerRequest.  This makes it possible to publish filesystem
      locations that don't exactly match URL paths. SmartServerRequest
      subclasses should use the new ``translate_client_path`` and
      ``transport_from_client_path`` methods when dealing with paths received
      from a client to take this into account.  (Andrew Bennetts, #124089)

    * ``bzr mv a b`` can be now used also to rename previously renamed
      directories, not only files. (Lukáš Lalinský, #107967)

    * ``bzr uncommit --local`` can now remove revisions from the local
      branch to be symmetric with ``bzr commit --local``.
      (John Arbash Meinel, #93412)

    * Don't ask for a password if there is no real terminal.
      (Alexander Belchenko, #69851)

    * Fix a bug causing a ValueError crash in ``parse_line_delta_iter`` when
      fetching revisions from a knit to pack repository or vice versa using
      bzr:// (including over http or ssh).
      (#208418, Andrew Bennetts, Martin Pool, Robert Collins)

    * Fixed ``_get_line`` in ``bzrlib.smart.medium``, which was buggy.  Also
      fixed ``_get_bytes`` in the same module to use the push back buffer.
      These bugs had no known impact in normal use, but were problematic for
      developers working on the code, and were likely to cause real bugs sooner
      or later.  (Andrew Bennetts)

    * Implement handling of basename parameter for DefaultMail.  (James Westby)

    * Incompatibility with Paramiko versions newer than 1.7.2 was fixed.
      (Andrew Bennetts, #213425)

    * Launchpad locations (lp: URLs) can be pulled.  (Aaron Bentley, #181945)

    * Merges that add files to deleted root directories complete.  They
      do create conflicts.  (Aaron Bentley, #210092)

    * vsftp's return ``550 RNFR command failed.`` supported.
      (Marcus Trautwig, #129786)

  DOCUMENTATION:

    * Improved documentation on send/merge relationship. (Peter Schuller)

    * Minor fixes to the User Guide. (Matthew Fuller)

    * Reduced the evangelism in the User Guide. (Ian Clatworthy)

    * Added Integrating with Bazaar document for developers (Martin Albisetti)

  API BREAKS:

    * Attempting to pull data from a ghost aware repository (e.g. knits) into a
      non-ghost aware repository such as weaves will now fail if there are
      ghosts.  (Robert Collins)

    * ``KnitVersionedFile`` no longer accepts an ``access_mode`` parameter, and
      now requires the ``index`` and ``access_method`` parameters to be
      supplied. A compatible shim has been kept in the new function
      ``knit.make_file_knit``. (Robert Collins)

    * Log formatters must now provide log_revision instead of show and
      show_merge_revno methods. The latter had been deprecated since the 0.17
      release. (James Westby)

    * ``LoopbackSFTP`` is now called ``SocketAsChannelAdapter``.
      (Andrew Bennetts)

    * ``osutils.backup_file`` is removed. (Alexander Belchenko)

    * ``Repository.get_revision_graph`` is deprecated, with no replacement
      method. The method was size(history) and not desirable. (Robert Collins)

    * ``revision.revision_graph`` is deprecated, with no replacement function.
      The function was size(history) and not desirable. (Robert Collins)

    * ``Transport.get_shared_medium`` is deprecated.  Use
      ``Transport.get_smart_medium`` instead.  (Andrew Bennetts)

    * ``VersionedFile`` factories now accept a get_scope parameter rather
      than using a call to ``transaction_finished``, allowing the removal of
      the fixed list of versioned files per repository. (Robert Collins)

    * ``VersionedFile.annotate_iter`` is deprecated. While in principle this
      allowed lower memory use, all users of annotations wanted full file 
      annotations, and there is no storage format suitable for incremental
      line-by-line annotation. (Robert Collins)

    * ``VersionedFile.clone_text`` is deprecated. This performance optimisation
      is no longer used - reading the content of a file that is undergoing a
      file level merge to identical state on two branches is rare enough, and
      not expensive enough to special case. (Robert Collins)

    * ``VersionedFile.clear_cache`` and ``enable_cache`` are deprecated.
      These methods added significant complexity to the ``VersionedFile``
      implementation, but were only used for optimising fetches from knits - 
      which can be done from outside the knit layer, or via a caching
      decorator. As knits are not the default format, the complexity is no
      longer worth paying. (Robert Collins)

    * ``VersionedFile.create_empty`` is removed. This method presupposed a
      sensible mapping to a transport for individual files, but pack backed
      versioned files have no such mapping. (Robert Collins)

    * ``VersionedFile.get_graph`` is deprecated, with no replacement method.
      The method was size(history) and not desirable. (Robert Collins)

    * ``VersionedFile.get_graph_with_ghosts`` is deprecated, with no
      replacement method.  The method was size(history) and not desirable.
      (Robert Collins)

    * ``VersionedFile.get_parents`` is deprecated, please use
      ``VersionedFile.get_parent_map``. (Robert Collins)

    * ``VersionedFile.get_sha1`` is deprecated, please use
      ``VersionedFile.get_sha1s``. (Robert Collins)

    * ``VersionedFile.has_ghost`` is now deprecated, as it is both expensive
      and unused outside of a single test. (Robert Collins)

    * ``VersionedFile.iter_parents`` is now deprecated in favour of
      ``get_parent_map`` which can be used to instantiate a Graph on a
      VersionedFile. (Robert Collins)

    * ``VersionedFileStore`` no longer uses the transaction parameter given
      to most methods; amongst other things this means that the
      get_weave_or_empty method no longer guarantees errors on a missing weave
      in a readonly transaction, and no longer caches versioned file instances
      which reduces memory pressure (but requires more careful management by
      callers to preserve performance). (Robert Collins)

  TESTING:

    * New -Dselftest_debug flag disables clearing of the debug flags during
      tests.  This is useful if you want to use e.g. -Dhpss to help debug a
      failing test.  Be aware that using this feature is likely to cause
      spurious test failures if used with the full suite. (Andrew Bennetts)

    * selftest --load-list now uses a new more agressive test loader that will
      avoid loading unneeded modules and building their tests. Plugins can use
      this new loader by defining a load_tests function instead of a test_suite
      function. (a forthcoming patch will provide many examples on how to
      implement this).
      (Vincent Ladeuil)

    * selftest --load-list now does some sanity checks regarding duplicate test
      IDs and tests present in the list but not found in the actual test suite.
      (Vincent Ladeuil)

    * Slightly more concise format for the selftest progress bar, so there's
      more space to show the test name.  (Martin Pool) ::

        [2500/10884, 1fail, 3miss in 1m29s] test_revisionnamespaces.TestRev

    * The test suite takes much less memory to run, and is a bit faster.  This
      is done by clearing most attributes of TestCases after running them, if
      they succeeded.  (Andrew Bennetts)

  INTERNALS:

    * Added ``_build_client_protocol`` to ``_SmartClient``.  (Andrew Bennetts)

    * Added basic infrastructure for automatic plugin suggestion.
      (Martin Albisetti)

    * If a ``LockableFiles`` object is not explicitly unlocked (for example
      because of a missing ``try/finally`` block, it will give a warning but
      not automatically unlock itself.  (Previously they did.)  This
      sometimes caused knock-on errors if for example the network connection
      had already failed, and should not be relied upon by code. 
      (Martin Pool, #109520)

    * ``make dist`` target to build a release tarball, and also 
      ``check-dist-tarball`` and ``dist-upload-escudero``.  (Martin Pool)

    * The ``read_response_tuple`` method of ``SmartClientRequestProtocol*``
      classes will now raise ``UnknownSmartMethod`` when appropriate, so that
      callers don't need to try distinguish unknown request errors from other
      errors.  (Andrew Bennetts)

    * ``set_make_working_trees`` is now implemented provided on all repository
      implementations (Aaron Bentley)

    * ``VersionedFile`` now has a new method ``get_parent_map`` which, like
      ``Graph.get_parent_map`` returns a dict of key:parents. (Robert Collins)


bzr 1.3.1 2008-04-09
--------------------

  No changes from 1.3.1rc1.


bzr 1.3rc1 2008-04-04
---------------------

  BUG FIXES:

    * Fix a bug causing a ValueError crash in ``parse_line_delta_iter`` when
      fetching revisions from a knit to pack repository or vice versa using
      bzr:// (including over http or ssh).  
      (#208418, Andrew Bennetts, Martin Pool, Robert Collins)


bzr 1.3 2008-03-20
------------------

Bazaar has become part of the GNU project <http://www.gnu.org>

Many operations that act on history, including ``log`` and ``annotate`` are now
substantially faster.  Several bugs have been fixed and several new options and
features have been added.

  TESTING:

    * Avoid spurious failure of ``TestVersion.test_version`` matching
      directory names.
      (#202778, Martin Pool)


bzr 1.3rc1 2008-03-16
---------------------

  NOTES WHEN UPGRADING:

    * The backup directory created by ``upgrade`` is now called
      ``backup.bzr``, not ``.bzr.backup``. (Martin Albisetti)

  CHANGES:

    * A new repository format 'development' has been added. This format will
      represent the latest 'in-progress' format that the bzr developers are
      interested in getting early-adopter testing and feedback on.
      ``doc/developers/development-repo.txt`` has detailed information.
      (Robert Collins)

    * BZR_LOG environment variable controls location of .bzr.log trace file. 
      User can suppress writing messages to .bzr.log by using '/dev/null'
      filename (on Linux) or 'NUL' (on Windows). If BZR_LOG variable 
      is not defined but BZR_HOME is defined then default location
      for .bzr.log trace file is ``$BZR_HOME/.bzr.log``.
      (Alexander Belchenko)

    * ``launchpad`` builtin plugin now shipped as separate part in standalone
      bzr.exe, installed to ``C:\Program Files\Bazaar\plugins`` directory, 
      and standalone installer allows user to skip installation of this plugin.
      (Alexander Belchenko)

    * Restore auto-detection of plink.exe on Windows. (Dmitry Vasiliev)

    * Version number is now shown as "1.2" or "1.2pr2", without zeroed or
      missing final fields.  (Martin Pool)

  FEATURES:

    * ``branch`` and ``checkout`` can hard-link working tree files, which is
      faster and saves space.  (Aaron Bentley)

    * ``bzr send`` will now also look at the ``child_submit_to`` setting in
      the submit branch to determine the email address to send to. 
      (Jelmer Vernooij)

  IMPROVEMENTS:

    * BzrBranch._lefthand_history is faster on pack repos.  (Aaron Bentley)

    * Branch6.generate_revision_history is faster.  (Aaron Bentley)

    * Directory services can now be registered, allowing special URLs to be
      dereferenced into real URLs.  This is a generalization and cleanup of
      the lp: transport lookup.  (Aaron Bentley)

    * Merge directives that are automatically attached to emails have nicer
      filenames, based on branch-nick + revno. (Aaron Bentley)

    * ``push`` has a ``--revision`` option, to specify what revision to push up
      to.  (Daniel Watkins)

    * Significantly reducing execution time and network traffic for trivial 
      case of running ``bzr missing`` command for two identical branches.
      (Alexander Belchenko)

    * Speed up operations that look at the revision graph (such as 'bzr log').
      ``KnitPackRepositor.get_revision_graph`` uses ``Graph.iter_ancestry`` to
      extract the revision history. This allows filtering ghosts while
      stepping instead of needing to peek ahead. (John Arbash Meinel)

    * The ``hooks`` command lists installed hooks, to assist in debugging.
      (Daniel Watkins)

    * Updates to how ``annotate`` work. Should see a measurable improvement in
      performance and memory consumption for file with a lot of merges.
      Also, correctly handle when a line is introduced by both parents (it
      should be attributed to the first merge which notices this, and not
      to all subsequent merges.) (John Arbash Meinel)

  BUGFIXES:

    * Autopacking no longer holds the full set of inventory lines in
      memory while copying. For large repositories, this can amount to
      hundreds of MB of ram consumption.
      (Ian Clatworthy, John Arbash Meinel)

    * Cherrypicking when using ``--format=merge3`` now explictly excludes
      BASE lines. (John Arbash Meinel, #151731)

    * Disable plink's interactive prompt for password.
      (#107593, Dmitry Vasiliev)

    * Encode command line arguments from unicode to user_encoding before
      invoking external mail client in `bzr send` command.
      (#139318, Alexander Belchenko)

    * Fixed problem connecting to ``bzr+https://`` servers.
      (#198793, John Ferlito)

    * Improved error reporting in the Launchpad plugin. (Daniel Watkins,
      #196618)

    * Include quick-start-summary.svg file to python-based installer(s)
      for Windows. (#192924, Alexander Belchenko)

    * lca merge now respects specified files. (Aaron Bentley)

    * Make version-info --custom imply --all. (#195560, James Westby)

    * ``merge --preview`` now works for merges that add or modify
      symlinks (James Henstridge)

    * Redirecting the output from ``bzr merge`` (when the remembered
      location is used) now works. (John Arbash Meinel)

    * setup.py script explicitly checks for Python version.
      (Jari Aalto, Alexander Belchenko, #200569)

    * UnknownFormatErrors no longer refer to branches regardless of kind of
      unknown format. (Daniel Watkins, #173980)

    * Upgrade bundled ConfigObj to version 4.5.2, which properly quotes #
      signs, among other small improvements. (Matt Nordhoff, #86838)

    * Use correct indices when emitting LCA conflicts.  This fixes IndexError
      errors.  (Aaron Bentley, #196780)

  DOCUMENTATION:

    * Explained how to use ``version-info --custom`` in the User Guide.
      (Neil Martinsen-Burrell)

  API BREAKS:

    * Support for loading plugins from zip files and
      ``bzrlib.plugin.load_from_zip()`` function are deprecated.
      (Alexander Belchenko)

  TESTING:
    
    * Added missing blackbox tests for ``modified`` (Adrian Wilkins)

    * The branch interface tests were invalid for branches using rich-root
      repositories because the empty string is not a valid file-id.
      (Robert Collins)

  INTERNALS:

    * ``Graph.iter_ancestry`` returns the ancestry of revision ids. Similar to
      ``Repository.get_revision_graph()`` except it includes ghosts and you can
      stop part-way through. (John Arbash Meinel)

    * New module ``tools/package_mf.py`` provide custom module finder for
      python packages (improves standard python library's modulefinder.py)
      used by ``setup.py`` script while building standalone bzr.exe.
      (Alexander Belchenko)

    * New remote method ``RemoteBzrDir.find_repositoryV2`` adding support for
      detecting external lookup support on remote repositories. This method is
      now attempted first when lookup up repositories, leading to an extra 
      round trip on older bzr smart servers. (Robert Collins)
 
    * Repository formats have a new supported-feature attribute
      ``supports_external_lookups`` used to indicate repositories which support
      falling back to other repositories when they have partial data.
      (Robert Collins)

    * ``Repository.get_revision_graph_with_ghosts`` and
      ``bzrlib.revision.(common_ancestor,MultipleRevisionSources,common_graph)``
      have been deprecated.  (John Arbash Meinel)

    * ``Tree.iter_changes`` is now a public API, replacing the work-in-progress
      ``Tree._iter_changes``. The api is now considered stable and ready for
      external users.  (Aaron Bentley)

    * The bzrdir format registry now accepts an ``alias`` keyword to
      register_metadir, used to indicate that a format name is an alias for
      some other format and thus should not be reported when describing the
      format. (Robert Collins)


bzr 1.2 2008-02-15
------------------

  BUG FIXES:

    * Fix failing test in Launchpad plugin. (Martin Pool)


bzr 1.2rc1 2008-02-13
---------------------

  NOTES WHEN UPGRADING:
  
    * Fetching via the smart protocol may need to reconnect once during a fetch
      if the remote server is running Bazaar 1.1 or earlier, because the client
      attempts to use more efficient requests that confuse older servers.  You
      may be required to re-enter a password or passphrase when this happens.
      This won't happen if the server is upgraded to Bazaar 1.2.
      (Andrew Bennetts)

  CHANGES:

    * Fetching via bzr+ssh will no longer fill ghosts by default (this is
      consistent with pack-0.92 fetching over SFTP). (Robert Collins)

    * Formatting of ``bzr plugins`` output is changed to be more human-
      friendly. Full path of plugins locations will be shown only with
      ``--verbose`` command-line option. (Alexander Belchenko)

    * ``merge`` now prefers to use the submit branch, but will fall back to
      parent branch.  For many users, this has no effect.  But some users who
      pull and merge on the same branch will notice a change.  This change
      makes it easier to work on a branch on two different machines, pulling
      between the machines, while merging from the upstream.
      ``merge --remember`` can now be used to set the submit_branch.
      (Aaron Bentley)

  FEATURES:

    * ``merge --preview`` produces a diff of the changes merge would make,
      but does not actually perform the merge.  (Aaron Bentley)

    * New smart method ``Repository.get_parent_map`` for getting revision
      parent data. This returns additional parent information topologically
      adjacent to the requested data to reduce round trip latency impacts.
      (Robert Collins)

    * New smart method, ``Repository.stream_revisions_chunked``, for fetching
      revision data that streams revision data via a chunked encoding.  This
      avoids buffering large amounts of revision data on the server and on the
      client, and sends less data to the server to request the revisions.
      (Andrew Bennetts, Robert Collins, #178353)

    * The launchpad plugin now handles lp urls of the form
      ``lp://staging/``, ``lp://demo/``, ``lp://dev/`` to use the appropriate
      launchpad instance to do the resolution of the branch identities.
      This is primarily of use to Launchpad developers, but can also
      be used by other users who want to try out Launchpad as
      a branch location without messing up their public Launchpad
      account.  Branches that are pushed to the staging environment
      have an expected lifetime of one day. (Tim Penhey)

  IMPROVEMENTS:

    * Creating a new branch no longer tries to read the entire revision-history
      unnecessarily over smart server operations. (Robert Collins)

    * Fetching between different repository formats with compatible models now
      takes advantage of the smart method to stream revisions.  (Andrew Bennetts)

    * The ``--coverage`` option is now global, rather specific to ``bzr
      selftest``.  (Andrew Bennetts)

    * The ``register-branch`` command will now use the public url of the branch
      containing the current directory, if one has been set and no explicit
      branch is provided.  (Robert Collins)

    * Tweak the ``reannotate`` code path to optimize the 2-parent case.
      Speeds up ``bzr annotate`` with a pack repository by approx 3:2.
      (John Arbash Meinel)

  BUGFIXES:

    * Calculate remote path relative to the shared medium in _SmartClient.  This
      is related to the problem in bug #124089.  (Andrew Bennetts)

    * Cleanly handle connection errors in smart protocol version two, the same
      way as they are handled by version one.  (Andrew Bennetts)

    * Clearer error when ``version-info --custom`` is used without
      ``--template`` (Lukáš Lalinský)

    * Don't raise UnavailableFeature during test setup when medusa is not
      available or tearDown is never called leading to nasty side effects.
      (#137823, Vincent Ladeuil)

    * If a plugin's test suite cannot be loaded, for example because of a syntax
      error in the tests, then ``selftest`` fails, rather than just printing 
      a warning.  (Martin Pool, #189771)
      
    * List possible values for BZR_SSH environment variable in env-variables
      help topic. (Alexander Belchenko, #181842)

    * New methods ``push_log_file`` and ``pop_log_file`` to intercept messages:
      popping the log redirection now precisely restores the previous state,
      which makes it easier to use bzr log output from other programs.
      TestCaseInTempDir no longer depends on a log redirection being established
      by the test framework, which lets bzr tests cleanly run from a normal
      unittest runner.
      (#124153, #124849, Martin Pool, Jonathan Lange)

    * ``pull --quiet`` is now more quiet, in particular a message is no longer
      printed when the remembered pull location is used. (James Westby,
      #185907)

    * ``reconfigure`` can safely be interrupted while fetching.
      (Aaron Bentley, #179316)

    * ``reconfigure`` preserves tags when converting to and from lightweight
      checkouts.  (Aaron Bentley, #182040)

    * Stop polluting /tmp when running selftest.
      (Vincent Ladeuil, #123623)

    * Switch from NFKC => NFC for normalization checks. NFC allows a few
      more characters which should be considered valid.
      (John Arbash Meinel, #185458)

    * The launchpad plugin now uses the ``edge`` xmlrpc server to avoid
      interacting badly with a bug on the launchpad side. (Robert Collins)

    * Unknown hostnames when connecting to a ``bzr://`` URL no longer cause
      tracebacks.  (Andrew Bennetts, #182849)

  API BREAKS:

    * Classes implementing Merge types like Merge3Merger must now accept (and
      honour) a do_merge flag in their constructor.  (Aaron Bentley)

    * ``Repository.add_inventory`` and ``add_revision`` now require the caller
      to previously take a write lock (and start a write group.)
      (Martin Pool)

  TESTING:

    * selftest now accepts --load-list <file> to load a test id list. This
      speeds up running the test suite on a limited set of tests.
      (Vincent Ladeuil)

  INTERNALS:

    * Add a new method ``get_result`` to graph search objects. The resulting
      ``SearchResult`` can be used to recreate the search later, which will
      be useful in reducing network traffic. (Robert Collins)

    * Use convenience function to check whether two repository handles 
      are referring to the same repository in ``Repository.get_graph``. 
      (Jelmer Vernooij, #187162)

    * Fetching now passes the find_ghosts flag through to the 
      ``InterRepository.missing_revision_ids`` call consistently for all
      repository types. This will enable faster missing revision discovery with
      bzr+ssh. (Robert Collins)

    * Fix error handling in Repository.insert_data_stream. (Lukas Lalinsky)

    * ``InterRepository.missing_revision_ids`` is now deprecated in favour of
      ``InterRepository.search_missing_revision_ids`` which returns a 
      ``bzrlib.graph.SearchResult`` suitable for making requests from the smart
      server. (Robert Collins)

    * New error ``NoPublicBranch`` for commands that need a public branch to
      operate. (Robert Collins)
 
    * New method ``iter_inventories`` on Repository for access to many
      inventories. This is primarily used by the ``revision_trees`` method, as
      direct access to inventories is discouraged. (Robert Collins)
 
    * New method ``next_with_ghosts`` on the Graph breadth-first-search objects
      which will split out ghosts and present parents into two separate sets,
      useful for code which needs to be aware of ghosts (e.g. fetching data
      cares about ghosts during revision selection). (Robert Collins)

    * Record a timestamp against each mutter to the trace file, relative to the
      first import of bzrlib.  (Andrew Bennetts)

    * ``Repository.get_data_stream`` is now deprecated in favour of
      ``Repository.get_data_stream_for_search`` which allows less network
      traffic when requesting data streams over a smart server. (Robert Collins)

    * ``RemoteBzrDir._get_tree_branch`` no longer triggers ``_ensure_real``,
      removing one round trip on many network operations. (Robert Collins)

    * RemoteTransport's ``recommended_page_size`` method now returns 64k, like
      SFTPTransport and HttpTransportBase.  (Andrew Bennetts)

    * Repository has a new method ``has_revisions`` which signals the presence
      of many revisions by returning a set of the revisions listed which are
      present. This can be done by index queries without reading data for parent
      revision names etc. (Robert Collins)


bzr 1.1 2008-01-15
------------------

(no changes from 1.1rc1)

bzr 1.1rc1 2008-01-05
---------------------

  CHANGES:
   
   * Dotted revision numbers have been revised. Instead of growing longer with
     nested branches the branch number just increases. (eg instead of 1.1.1.1.1
     we now report 1.2.1.) This helps scale long lived branches which have many
     feature branches merged between them. (John Arbash Meinel)

   * The syntax ``bzr diff branch1 branch2`` is no longer supported.
     Use ``bzr diff branch1 --new branch2`` instead. This change has
     been made to remove the ambiguity where ``branch2`` is in fact a
     specific file to diff within ``branch1``.

  FEATURES:

   * New option to use custom template-based formats in  ``bzr version-info``.
     (Lukáš Lalinský)

   * diff '--using' allows an external diff tool to be used for files.
     (Aaron Bentley)

   * New "lca" merge-type for fast everyday merging that also supports
     criss-cross merges.  (Aaron Bentley)

  IMPROVEMENTS:

   * ``annotate`` now doesn't require a working tree. (Lukáš Lalinský,
     #90049)

   * ``branch`` and ``checkout`` can now use files from a working tree to
     to speed up the process.  For checkout, this requires the new
     --files-from flag.  (Aaron Bentley)

   * ``bzr diff`` now sorts files in alphabetical order.  (Aaron Bentley)

   * ``bzr diff`` now works on branches without working trees. Tree-less
     branches can also be compared to each other and to working trees using
     the new diff options ``--old`` and ``--new``. Diffing between branches,
     with or without trees, now supports specific file filtering as well.
     (Ian Clatworthy, #6700)

   * ``bzr pack`` now orders revision texts in topological order, with newest
     at the start of the file, promoting linear reads for ``bzr log`` and the
     like. This partially fixes #154129. (Robert Collins)

   * Merge directives now fetch prerequisites from the target branch if
     needed.  (Aaron Bentley)

   * pycurl now handles digest authentication.
     (Vincent Ladeuil)

   * ``reconfigure`` can now convert from repositories.  (Aaron Bentley)

   * ``-l`` is now a short form for ``--limit`` in ``log``.  (Matt Nordhoff)

   * ``merge`` now warns when merge directives cause cherrypicks.
     (Aaron Bentley)

   * ``split`` now supported, to enable splitting large trees into smaller
     pieces.  (Aaron Bentley)

  BUGFIXES:

   * Avoid AttributeError when unlocking a pack repository when an error occurs.
     (Martin Pool, #180208)

   * Better handle short reads when processing multiple range requests.
     (Vincent Ladeuil, #179368)

   * build_tree acceleration uses the correct path when a file has been moved.
     (Aaron Bentley)

   * ``commit`` now succeeds when a checkout and its master branch share a
     repository.  (Aaron Bentley, #177592)

   * Fixed error reporting of unsupported timezone format in
     ``log --timezone``. (Lukáš Lalinský, #178722)

   * Fixed Unicode encoding error in ``ignored`` when the output is
     redirected to a pipe. (Lukáš Lalinský)

   * Fix traceback when sending large response bodies over the smart protocol
     on Windows. (Andrew Bennetts, #115781)

   * Fix ``urlutils.relative_url`` for the case of two ``file:///`` URLs
     pointed to different logical drives on Windows.
     (Alexander Belchenko, #90847)

   * HTTP test servers are now compatible with the http protocol version 1.1.
     (Vincent Ladeuil, #175524)

   * _KnitParentsProvider.get_parent_map now handles requests for ghosts
     correctly, instead of erroring or attributing incorrect parents to ghosts.
     (Aaron Bentley)

   * ``merge --weave --uncommitted`` now works.  (Aaron Bentley)

   * pycurl authentication handling was broken and incomplete. Fix handling of
     user:pass embedded in the urls.
     (Vincent Ladeuil, #177643)

   * Files inside non-directories are now handled like other conflict types.
     (Aaron Bentley, #177390)

   * ``reconfigure`` is able to convert trees into lightweight checkouts.
     (Aaron Bentley)

   * Reduce lockdir timeout to 0 when running ``bzr serve``.  (Andrew Bennetts,
     #148087)

   * Test that the old ``version_info_format`` functions still work, even
     though they are deprecated. (John Arbash Meinel, ShenMaq, #177872)

   * Transform failures no longer cause ImmortalLimbo errors (Aaron Bentley,
     #137681)

   * ``uncommit`` works even when the commit messages of revisions to be
     removed use characters not supported in the terminal encoding.
     (Aaron Bentley)

   * When dumb http servers return whole files instead of the requested ranges,
     read the remaining bytes by chunks to avoid overflowing network buffers.
     (Vincent Ladeuil, #175886)

  DOCUMENTATION:

   * Minor tweaks made to the bug tracker integration documentation.
     (Ian Clatworthy)

   * Reference material has now be moved out of the User Guide and added
     to the User Reference. The User Reference has gained 4 sections as
     a result: Authenication Settings, Configuration Settings, Conflicts
     and Hooks. All help topics are now dumped into text format in the
     doc/en/user-reference directory for those who like browsing that
     information in their editor. (Ian Clatworthy)

   * *Using Bazaar with Launchpad* tutorial added. (Ian Clatworthy)

  INTERNALS:

    * find_* methods available for BzrDirs, Branches and WorkingTrees.
      (Aaron Bentley)

    * Help topics can now be loaded from files. 
      (Ian Clatworthy, Alexander Belchenko)

    * get_parent_map now always provides tuples as its output.  (Aaron Bentley)

    * Parent Providers should now implement ``get_parent_map`` returning a
      dictionary instead of ``get_parents`` returning a list.
      ``Graph.get_parents`` is now deprecated. (John Arbash Meinel,
      Robert Collins)

    * Patience Diff now supports arbitrary python objects, as long as they
      support ``hash()``. (John Arbash Meinel)

    * Reduce selftest overhead to establish test names by memoization.
      (Vincent Ladeuil)

  API BREAKS:

  TESTING:

   * Modules can now customise their tests by defining a ``load_tests``
     attribute. ``pydoc bzrlib.tests.TestUtil.TestLoader.loadTestsFromModule``
     for the documentation on this attribute. (Robert Collins)

   * New helper function ``bzrlib.tests.condition_id_re`` which helps
     filter tests based on a regular expression search on the tests id.
     (Robert Collins)
    
   * New helper function ``bzrlib.tests.condition_isinstance`` which helps
     filter tests based on class. (Robert Collins)
    
   * New helper function ``bzrlib.tests.exclude_suite_by_condition`` which
     generalises the ``exclude_suite_by_re`` function. (Robert Collins)

   * New helper function ``bzrlib.tests.filter_suite_by_condition`` which
     generalises the ``filter_suite_by_re`` function. (Robert Collins)

   * New helper method ``bzrlib.tests.exclude_tests_by_re`` which gives a new
     TestSuite that does not contain tests from the input that matched a
     regular expression. (Robert Collins)

   * New helper method ``bzrlib.tests.randomize_suite`` which returns a
     randomized copy of the input suite. (Robert Collins)

   * New helper method ``bzrlib.tests.split_suite_by_re`` which splits a test
     suite into two according to a regular expression. (Robert Collins)

   * Parametrize all http tests for the transport implementations, the http
     protocol versions (1.0 and 1.1) and the authentication schemes.
     (Vincent Ladeuil) 

   * The ``exclude_pattern`` and ``random_order`` parameters to the function
     ``bzrlib.tests.filter_suite_by_re`` have been deprecated. (Robert Collins)

   * The method ``bzrlib.tests.sort_suite_by_re`` has been deprecated. It is 
     replaced by the new helper methods added in this release. (Robert Collins)


bzr 1.0 2007-12-14
------------------

  DOCUMENTATION:

   * More improvements and fixes to the User Guide.  (Ian Clatworthy)

   * Add information on cherrypicking/rebasing to the User Guide.
     (Ian Clatworthy)

   * Improve bug tracker integration documentation. (Ian Clatworthy)

   * Minor edits to ``Bazaar in five minutes`` from David Roberts and
     to the rebasing section of the User Guide from Aaron Bentley.
     (Ian Clatworthy)


bzr 1.0rc3 2007-12-11
---------------------

  CHANGES:
   
   * If a traceback occurs, users are now asked to report the bug 
     through Launchpad (https://bugs.launchpad.net/bzr/), rather than 
     by mail to the mailing list.
     (Martin Pool)

  BUGFIXES:

   * Fix Makefile rules for doc generation. (Ian Clatworthy, #175207)

   * Give more feedback during long http downloads by making readv deliver data
     as it arrives for urllib, and issue more requests for pycurl. High latency
     networks are better handled by urllib, the pycurl implementation give more
     feedback but also incur more latency.
     (Vincent Ladeuil, #173010)

   * Implement _make_parents_provider on RemoteRepository, allowing generating
     bundles against branches on a smart server.  (Andrew Bennetts, #147836)

  DOCUMENTATION:

   * Improved user guide.  (Ian Clatworthy)

   * The single-page quick reference guide is now available as a PDF.
     (Ian Clatworthy)

  INTERNALS:

    * readv urllib http implementation is now a real iterator above the
      underlying socket and deliver data as soon as it arrives. 'get' still
      wraps its output in a StringIO.
      (Vincent Ladeuil)


bzr 1.0rc2 2007-12-07
---------------------

  IMPROVEMENTS:

   * Added a --coverage option to selftest. (Andrew Bennetts)

   * Annotate merge (merge-type=weave) now supports cherrypicking.
     (Aaron Bentley)

   * ``bzr commit`` now doesn't print the revision number twice. (Matt
     Nordhoff, #172612)

   * New configuration option ``bugtracker_<tracker_abbrevation>_url`` to
     define locations of bug trackers that are not directly supported by
     bzr or a plugin. The URL will be treated as a template and ``{id}``
     placeholders will be replaced by specific bug IDs.  (Lukáš Lalinský)

   * Support logging single merge revisions with short and line log formatters.
     (Kent Gibson)

   * User Guide enhanced with suggested readability improvements from
     Matt Revell and corrections from John Arbash Meinel. (Ian Clatworthy)

   * Quick Start Guide renamed to Quick Start Card, moved down in
     the catalog, provided in pdf and png format and updated to refer
     to ``send`` instead of ``bundle``. (Ian Clatworthy, #165080)

   * ``switch`` can now be used on heavyweight checkouts as well as
     lightweight ones. After switching a heavyweight checkout, the
     local branch is a mirror/cache of the new bound branch and
     uncommitted changes in the working tree are merged. As a safety
     check, if there are local commits in a checkout which have not
     been committed to the previously bound branch, then ``switch``
     fails unless the ``--force`` option is given. This option is
     now also required if the branch a lightweight checkout is pointing
     to has been moved. (Ian Clatworthy)

  INTERNALS:

    * New -Dhttp debug option reports http connections, requests and responses.
      (Vincent Ladeuil)

    * New -Dmerge debug option, which emits merge plans for merge-type=weave.

  BUGFIXES:

   * Better error message when running ``bzr cat`` on a non-existant branch.
     (Lukáš Lalinský, #133782)

   * Catch OSError 17 (file exists) in final phase of tree transform and show
     filename to user.
     (Alexander Belchenko, #111758)

   * Catch ShortReadvErrors while using pycurl. Also make readv more robust by
     allowing multiple GET requests to be issued if too many ranges are
     required.
     (Vincent Ladeuil, #172701)

   * Check for missing basis texts when fetching from packs to packs.
     (John Arbash Meinel, #165290)

   * Fall back to showing e-mail in ``log --short/--line`` if the 
     committer/author has only e-mail. (Lukáš Lalinský, #157026)

  API BREAKS:

   * Deprecate not passing a ``location`` argument to commit reporters'
     ``started`` methods. (Matt Nordhoff)


bzr 1.0rc1 2007-11-30
---------------------

  NOTES WHEN UPGRADING:

   * The default repository format is now ``pack-0.92``.  This 
     default is used when creating new repositories with ``init`` and 
     ``init-repo``, and when branching over bzr+ssh or bzr+hpss. 
     (See https://bugs.launchpad.net/bugs/164626)

     This format can be read and written by Bazaar 0.92 and later, and 
     data can be transferred to and from older formats.

     To upgrade, please reconcile your repository (``bzr reconcile``), and then
     upgrade (``bzr upgrade``). 
     
     ``pack-0.92`` offers substantially better scaling and performance than the
     previous knits format. Some operations are slower where the code already
     had bad scaling characteristics under knits, the pack format makes such
     operations more visible as part of being more scalable overall. We will
     correct such operations over the coming releases and encourage the filing
     of bugs on any operation which you observe to be slower in a packs
     repository. One particular case that we do not intend to fix is pulling
     data from a pack repository into a knit repository over a high latency
     link;  downgrading such data requires reinsertion of the file texts, and
     this is a classic space/time tradeoff. The current implementation is
     conservative on memory usage because we need to support converting data
     from any tree without problems.  
     (Robert Collins, Martin Pool, #164476)

  CHANGES:

   * Disable detection of plink.exe as possible ssh vendor. Plink vendor
     still available if user selects it explicitly with BZR_SSH environment
     variable. (Alexander Belchenko, workaround for bug #107593)

   * The pack format is now accessible as "pack-0.92", or "pack-0.92-subtree" 
     to enable the subtree functions (for example, for bzr-svn).  
     See http://doc.bazaar-vcs.org/latest/developer/packrepo.html
     (Martin Pool)

  FEATURES:

   * New ``authentication.conf`` file holding the password or other credentials
     for remote servers. This can be used for ssh, sftp, smtp and other 
     supported transports.
     (Vincent Ladeuil)

   * New rich-root and rich-root-pack formats, recording the same data about
     tree roots that's recorded for all other directories.
     (Aaron Bentley, #164639)

   * ``pack-0.92`` repositories can now be reconciled.
     (Robert Collins, #154173)

   * ``switch`` command added for changing the branch a lightweight checkout
     is associated with and updating the tree to reflect the latest content
     accordingly. This command was previously part of the BzrTools plug-in.
     (Ian Clatworthy, Aaron Bentley, David Allouche)

   * ``reconfigure`` command can now convert branches, trees, or checkouts to
     lightweight checkouts.  (Aaron Bentley)

  PERFORMANCE:

   * Commit updates the state of the working tree via a delta rather than
     supplying entirely new basis trees. For commit of a single specified file
     this reduces the wall clock time for commit by roughly a 30%.
     (Robert Collins, Martin Pool)

   * Commit with many automatically found deleted paths no longer performs
     linear scanning for the children of those paths during inventory
     iteration. This should fix commit performance blowing out when many such
     paths occur during commit. (Robert Collins, #156491)

   * Fetch with pack repositories will no longer read the entire history graph.
     (Robert Collins, #88319)

   * Revert takes out an appropriate lock when reverting to a basis tree, and
     does not read the basis inventory twice. (Robert Collins)

   * Diff does not require an inventory to be generated on dirstate trees.
     (Aaron Bentley, #149254)

   * New annotate merge (--merge-type=weave) implementation is fast on
     versionedfiles withough cached annotations, e.g. pack-0.92.
     (Aaron Bentley)

  IMPROVEMENTS:

   * ``bzr merge`` now warns when it encounters a criss-cross merge.
     (Aaron Bentley)

   * ``bzr send`` now doesn't require the target e-mail address to be
     specified on the command line if an interactive e-mail client is used.
     (Lukáš Lalinský)

   * ``bzr tags`` now prints the revision number for each tag, instead of
     the revision id, unless --show-ids is passed. In addition, tags can be
     sorted chronologically instead of lexicographically with --sort=time.
     (Adeodato Simó, #120231)

   * Windows standalone version of bzr is able to load system-wide plugins from
     "plugins" subdirectory in installation directory. In addition standalone
     installer write to the registry (HKLM\SOFTWARE\Bazaar) useful info 
     about paths and bzr version. (Alexander Belchenko, #129298)

  DOCUMENTATION:

  BUG FIXES:

   * A progress bar has been added for knitpack -> knitpack fetching.
     (Robert Collins, #157789, #159147)

   * Branching from a branch via smart server now preserves the repository
     format. (Andrew Bennetts,  #164626)
     
   * ``commit`` is now able to invoke an external editor in a non-ascii
     directory. (Daniel Watkins, #84043)

   * Catch connection errors for ftp.
     (Vincent Ladeuil, #164567)

   * ``check`` no longer reports spurious unreferenced text versions.
     (Robert Collins, John A Meinel, #162931, #165071)

   * Conflicts are now resolved recursively by ``revert``.
     (Aaron Bentley, #102739)

   * Detect invalid transport reuse attempts by catching invalid URLs.
     (Vincent Ladeuil, #161819)

   * Deleting a file without removing it shows a correct diff, not a traceback.
     (Aaron Bentley)

   * Do no use timeout in HttpServer anymore.
     (Vincent Ladeuil, #158972).

   * Don't catch the exceptions related to the http pipeline status before
     retrying an http request or some programming errors may be masked.
     (Vincent Ladeuil, #160012)

   * Fix ``bzr rm`` to not delete modified and ignored files.
     (Lukáš Lalinský, #172598)

   * Fix exception when revisionspec contains merge revisons but log
     formatter doesn't support merge revisions. (Kent Gibson, #148908)

   * Fix exception when ScopeReplacer is assigned to before any members have
     been retrieved.  (Aaron Bentley)

   * Fix multiple connections during checkout --lightweight.
     (Vincent Ladeuil, #159150)

   * Fix possible error in insert_data_stream when copying between 
     pack repositories over bzr+ssh or bzr+http.  
     KnitVersionedFile.get_data_stream now makes sure that requested
     compression parents are sent before any delta hunks that depend 
     on them.
     (Martin Pool, #164637)

   * Fix typo in limiting offsets coalescing for http, leading to
     whole files being downloaded instead of parts.
     (Vincent Ladeuil, #165061)

   * FTP server errors don't error in the error handling code.
     (Robert Collins, #161240)

   * Give a clearer message when a pull fails because the source needs
     to be reconciled.
     (Martin Pool, #164443)

   * It is clearer when a plugin cannot be loaded because of its name, and a
     suggestion for an acceptable name is given. (Daniel Watkins, #103023)

   * Leave port as None in transport objects if user doesn't
     specify a port in urls.
     (vincent Ladeuil, #150860)

   * Make sure Repository.fetch(self) is properly a no-op for all
     Repository implementations. (John Arbash Meinel, #158333)

   * Mark .bzr directories as "hidden" on Windows.
     (Alexander Belchenko, #71147)

   * ``merge --uncommitted`` can now operate on a single file.
     (Aaron Bentley, Lukáš Lalinský, #136890)

   * Obsolete packs are now cleaned up by pack and autopack operations.
     (Robert Collins, #153789)

   * Operations pulling data from a smart server where the underlying
     repositories are not both annotated/both unannotated will now work.
     (Robert Collins, #165304).

   * Reconcile now shows progress bars. (Robert Collins, #159351)

   * ``RemoteBranch`` was not initializing ``self._revision_id_to_revno_map``
     properly. (John Arbash Meinel, #162486)

   * Removing an already-removed file reports the file does not exist. (Daniel
     Watkins, #152811)

   * Rename on Windows is able to change filename case.
     (Alexander Belchenko, #77740)

   * Return error instead of a traceback for ``bzr log -r0``.
     (Kent Gibson, #133751)

   * Return error instead of a traceback when bzr is unable to create
     symlink on some platforms (e.g. on Windows).
     (Alexander Belchenko, workaround for #81689)

   * Revert doesn't crash when restoring a single file from a deleted
     directory. (Aaron Bentley)

   * Stderr output via logging mechanism now goes through encoded wrapper
     and no more uses utf-8, but terminal encoding instead. So all unicode
     strings now should be readable in non-utf-8 terminal.
     (Alexander Belchenko, #54173)

   * The error message when ``move --after`` should be used makes how to do so
     clearer. (Daniel Watkins, #85237)

   * Unicode-safe output from ``bzr info``. The output will be encoded
     using the terminal encoding and unrepresentable characters will be
     replaced by '?'. (Lukáš Lalinský, #151844)

   * Working trees are no longer created when pushing into a local no-trees
     repo. (Daniel Watkins, #50582)

   * Upgrade util/configobj to version 4.4.0.
     (Vincent Ladeuil, #151208).

   * Wrap medusa ftp test server as an FTPServer feature.
     (Vincent Ladeuil, #157752)

  API BREAKS:

   * ``osutils.backup_file`` is deprecated. Actually it's not used in bzrlib
     during very long time. (Alexander Belchenko)

   * The return value of
     ``VersionedFile.iter_lines_added_or_present_in_versions`` has been
     changed. Previously it was an iterator of lines, now it is an iterator of
     (line, version_id) tuples. This change has been made to aid reconcile and
     fetch operations. (Robert Collins)

   * ``bzrlib.repository.get_versioned_file_checker`` is now private.
     (Robert Collins)

   * The Repository format registry default has been removed; it was previously
     obsoleted by the bzrdir format default, which implies a default repository
     format.
     (Martin Pool)

  INTERNALS:

   * Added ``ContainerSerialiser`` and ``ContainerPushParser`` to
     ``bzrlib.pack``.  These classes provide more convenient APIs for generating
     and parsing containers from streams rather than from files.  (Andrew
     Bennetts)

   * New module ``lru_cache`` providing a cache for use by tasks that need
     semi-random access to large amounts of data. (John A Meinel)

   * InventoryEntry.diff is now deprecated.  Please use diff.DiffTree instead.

  TESTING:


bzr 0.92 2007-11-05
-------------------

  CHANGES:

  * New uninstaller on Win32.  (Alexander Belchenko)


bzr 0.92rc1 2007-10-29
----------------------

  NOTES WHEN UPGRADING:

  CHANGES:
  
   * ``bzr`` now returns exit code 4 if an internal error occurred, and 
     3 if a normal error occurred.  (Martin Pool)

   * ``pull``, ``merge`` and ``push`` will no longer silently correct some
     repository index errors that occured as a result of the Weave disk format.
     Instead the ``reconcile`` command needs to be run to correct those
     problems if they exist (and it has been able to fix most such problems
     since bzr 0.8). Some new problems have been identified during this release
     and you should run ``bzr check`` once on every repository to see if you
     need to reconcile. If you cannot ``pull`` or ``merge`` from a remote
     repository due to mismatched parent errors - a symptom of index errors -
     you should simply take a full copy of that remote repository to a clean
     directory outside any local repositories, then run reconcile on it, and
     finally pull from it locally. (And naturally email the repositories owner
     to ask them to upgrade and run reconcile).
     (Robert Collins)

  FEATURES:

   * New ``knitpack-experimental`` repository format. This is interoperable with
     the ``dirstate-tags`` format but uses a smarter storage design that greatly
     speeds up many operations, both local and remote. This new format can be
     used as an option to the ``init``, ``init-repository`` and ``upgrade``
     commands. See http://doc.bazaar-vcs.org/0.92/developers/knitpack.html
     for further details. (Robert Collins)

   * For users of bzr-svn (and those testing the prototype subtree support) that
     wish to try packs, a new ``knitpack-subtree-experimental`` format has also
     been added. This is interoperable with the ``dirstate-subtrees`` format.
     (Robert Collins)

   * New ``reconfigure`` command. (Aaron Bentley)

   * New ``revert --forget-merges`` command, which removes the record of a pending 
     merge without affecting the working tree contents.  (Martin Pool)

   * New ``bzr_remote_path`` configuration variable allows finer control of
     remote bzr locations than BZR_REMOTE_PATH environment variable.
     (Aaron Bentley)

   * New ``launchpad-login`` command to tell Bazaar your Launchpad
     user ID.  This can then be used by other functions of the
     Launchpad plugin. (James Henstridge)

  PERFORMANCE:

   * Commit in quiet mode is now slightly faster as the information to
     output is no longer calculated. (Ian Clatworthy)

   * Commit no longer checks for new text keys during insertion when the
     revision id was deterministically unique. (Robert Collins)

   * Committing a change which is not a merge and does not change the number of
     files in the tree is faster by utilising the data about whether files are
     changed to determine if the tree is unchanged rather than recalculating
     it at the end of the commit process. (Robert Collins)

   * Inventory serialisation no longer double-sha's the content.
     (Robert Collins)

   * Knit text reconstruction now avoids making copies of the lines list for
     interim texts when building a single text. The new ``apply_delta`` method
     on ``KnitContent`` aids this by allowing modification of the revision id
     such objects represent. (Robert Collins)

   * Pack indices are now partially parsed for specific key lookup using a
     bisection approach. (Robert Collins)

   * Partial commits are now approximately 40% faster by walking over the
     unselected current tree more efficiently. (Robert Collins)

   * XML inventory serialisation takes 20% less time while being stricter about
     the contents. (Robert Collins)

   * Graph ``heads()`` queries have been fixed to no longer access all history
     unnecessarily. (Robert Collins)

  IMPROVEMENTS:

   * ``bzr+https://`` smart server across https now supported. 
     (John Ferlito, Martin Pool, #128456)

   * Mutt is now a supported mail client; set ``mail_client=mutt`` in your
     bazaar.conf and ``send`` will use mutt. (Keir Mierle)

   * New option ``-c``/``--change`` for ``merge`` command for cherrypicking 
     changes from one revision. (Alexander Belchenko, #141368)

   * Show encodings, locale and list of plugins in the traceback message.
     (Martin Pool, #63894)

   * Experimental directory formats can now be marked with
     ``experimental = True`` during registration. (Ian Clatworthy)

  DOCUMENTATION:

   * New *Bazaar in Five Minutes* guide.  (Matthew Revell)

   * The hooks reference documentation is now converted to html as expected.
     (Ian Clatworthy)

  BUG FIXES:

   * Connection error reporting for the smart server has been fixed to
     display a user friendly message instead of a traceback.
     (Ian Clatworthy, #115601)

   * Make sure to use ``O_BINARY`` when opening files to check their
     sha1sum. (Alexander Belchenko, John Arbash Meinel, #153493)

   * Fix a problem with Win32 handling of the executable bit.
     (John Arbash Meinel, #149113)

   * ``bzr+ssh://`` and ``sftp://`` URLs that do not specify ports explicitly
     no longer assume that means port 22.  This allows people using OpenSSH to
     override the default port in their ``~/.ssh/config`` if they wish.  This
     fixes a bug introduced in bzr 0.91.  (Andrew Bennetts, #146715)

   * Commands reporting exceptions can now be profiled and still have their
     data correctly dumped to a file. For example, a ``bzr commit`` with
     no changes still reports the operation as pointless but doing so no
     longer throws away the profiling data if this command is run with
     ``--lsprof-file callgrind.out.ci`` say. (Ian Clatworthy)

   * Fallback to ftp when paramiko is not installed and sftp can't be used for
     ``tests/commands`` so that the test suite is still usable without
     paramiko.
     (Vincent Ladeuil, #59150)

   * Fix commit ordering in corner case. (Aaron Bentley, #94975)

   * Fix long standing bug in partial commit when there are renames 
     left in tree. (Robert Collins, #140419)

   * Fix selftest semi-random noise during http related tests.
     (Vincent Ladeuil, #140614)

   * Fix typo in ftp.py making the reconnection fail on temporary errors.
     (Vincent Ladeuil, #154259)

   * Fix failing test by comparing real paths to cover the case where the TMPDIR
     contains a symbolic link.
     (Vincent Ladeuil, #141382).

   * Fix log against smart server branches that don't support tags.
     (James Westby, #140615)

   * Fix pycurl http implementation by defining error codes from
     pycurl instead of relying on an old curl definition.
     (Vincent Ladeuil, #147530)

   * Fix 'unprintable error' message when displaying BzrCheckError and 
     some other exceptions on Python 2.5.
     (Martin Pool, #144633)

   * Fix ``Inventory.copy()`` and add test for it. (Jelmer Vernooij)

   * Handles default value for ListOption in cmd_commit.
     (Vincent Ladeuil, #140432)

   * HttpServer and FtpServer need to be closed properly or a listening socket
     will remain opened.
     (Vincent Ladeuil, #140055)

   * Monitor the .bzr directory created in the top level test
     directory to detect leaking tests.
     (Vincent Ladeuil, #147986)

   * The basename, not the full path, is now used when checking whether
     the profiling dump file begins with ``callgrind.out`` or not. This
     fixes a bug reported by Aaron Bentley on IRC. (Ian Clatworthy)

   * Trivial fix for invoking command ``reconfigure`` without arguments.
     (Rob Weir, #141629)

   * ``WorkingTree.rename_one`` will now raise an error if normalisation of the
     new path causes bzr to be unable to access the file. (Robert Collins)

   * Correctly detect a NoSuchFile when using a filezilla server. (Gary van der
     Merwe)

  API BREAKS:

   * ``bzrlib.index.GraphIndex`` now requires a size parameter to the
     constructor, for enabling bisection searches. (Robert Collins)

   * ``CommitBuilder.record_entry_contents`` now requires the root entry of a
     tree be supplied to it, previously failing to do so would trigger a
     deprecation warning. (Robert Collins)

   * ``KnitVersionedFile.add*`` will no longer cache added records even when
     enable_cache() has been called - the caching feature is now exclusively for
     reading existing data. (Robert Collins)

   * ``ReadOnlyLockError`` is deprecated; ``LockFailed`` is usually more 
     appropriate.  (Martin Pool)

   * Removed ``bzrlib.transport.TransportLogger`` - please see the new
     ``trace+`` transport instead. (Robert Collins)

   * Removed previously deprecated varargs interface to ``TestCase.run_bzr`` and
     deprecated methods ``TestCase.capture`` and ``TestCase.run_bzr_captured``.
     (Martin Pool)

   * Removed previous deprecated ``basis_knit`` parameter to the
     ``KnitVersionedFile`` constructor. (Robert Collins)

   * Special purpose method ``TestCase.run_bzr_decode`` is moved to the test_non_ascii 
     class that needs it.
     (Martin Pool)

   * The class ``bzrlib.repofmt.knitrepo.KnitRepository3`` has been folded into
     ``KnitRepository`` by parameters to the constructor. (Robert Collins)

   * The ``VersionedFile`` interface now allows content checks to be bypassed
     by supplying check_content=False.  This saves nearly 30% of the minimum
     cost to store a version of a file. (Robert Collins)

   * Tree's with bad state such as files with no length or sha will no longer
     be silently accepted by the repository XML serialiser. To serialise
     inventories without such data, pass working=True to write_inventory.
     (Robert Collins)

   * ``VersionedFile.fix_parents`` has been removed as a harmful API.
     ``VersionedFile.join`` will no longer accept different parents on either
     side of a join - it will either ignore them, or error, depending on the
     implementation. See notes when upgrading for more information.
     (Robert Collins)

  INTERNALS:

   * ``bzrlib.transport.Transport.put_file`` now returns the number of bytes
     put by the method call, to allow avoiding stat-after-write or
     housekeeping in callers. (Robert Collins)

   * ``bzrlib.xml_serializer.Serializer`` is now responsible for checking that
     mandatory attributes are present on serialisation and deserialisation.
     This fixes some holes in API usage and allows better separation between
     physical storage and object serialisation. (Robert Collins)

   * New class ``bzrlib.errors.InternalBzrError`` which is just a convenient
     shorthand for deriving from BzrError and setting internal_error = True.
     (Robert Collins)

   * New method ``bzrlib.mutabletree.update_to_one_parent_via_delta`` for
     moving the state of a parent tree to a new version via a delta rather than
     a complete replacement tree. (Robert Collins)

   * New method ``bzrlib.osutils.minimum_path_selection`` useful for removing
     duplication from user input, when a user mentions both a path and an item
     contained within that path. (Robert Collins)

   * New method ``bzrlib.repository.Repository.is_write_locked`` useful for
     determining if a repository is write locked. (Robert Collins)

   * New method on ``bzrlib.tree.Tree`` ``path_content_summary`` provides a
     tuple containing the key information about a path for commit processing
     to complete. (Robert Collins)

   * New method on xml serialisers, write_inventory_to_lines, which matches the
     API used by knits for adding content. (Robert Collins)

   * New module ``bzrlib.bisect_multi`` with generic multiple-bisection-at-once
     logic, currently only available for byte-based lookup
     (``bisect_multi_bytes``). (Robert Collins)

   * New helper ``bzrlib.tuned_gzip.bytes_to_gzip`` which takes a byte string
     and returns a gzipped version of the same. This is used to avoid a bunch
     of api friction during adding of knit hunks. (Robert Collins)

   * New parameter on ``bzrlib.transport.Transport.readv``
     ``adjust_for_latency`` which changes readv from returning strictly the
     requested data to inserted return larger ranges and in forward read order
     to reduce the effect of network latency. (Robert Collins)

   * New parameter yield_parents on ``Inventory.iter_entries_by_dir`` which
     causes the parents of a selected id to be returned recursively, so all the
     paths from the root down to each element of selected_file_ids are
     returned. (Robert Collins)

   * Knit joining has been enhanced to support plain to annotated conversion
     and annotated to plain conversion. (Ian Clatworthy)

   * The CommitBuilder method ``record_entry_contents`` now returns summary
     information about the effect of the commit on the repository. This tuple
     contains an inventory delta item if the entry changed from the basis, and a
     boolean indicating whether a new file graph node was recorded.
     (Robert Collins)

   * The python path used in the Makefile can now be overridden.
     (Andrew Bennetts, Ian Clatworthy)

  TESTING:

   * New transport implementation ``trace+`` which is useful for testing,
     logging activity taken to its _activity attribute. (Robert Collins)

   * When running bzr commands within the test suite, internal exceptions are
     not caught and reported in the usual way, but rather allowed to propagate
     up and be visible to the test suite.  A new API ``run_bzr_catch_user_errors``
     makes this behavior available to other users.
     (Martin Pool)

   * New method ``TestCase.call_catch_warnings`` for testing methods that 
     raises a Python warning.  (Martin Pool)


bzr 0.91 2007-09-26
-------------------

  BUG FIXES:

   * Print a warning instead of aborting the ``python setup.py install``
     process if building of a C extension is not possible.
     (Lukáš Lalinský, Alexander Belchenko)

   * Fix commit ordering in corner case (Aaron Bentley, #94975)

   * Fix ''bzr info bzr://host/'' and other operations on ''bzr://' URLs with
     an implicit port.  We were incorrectly raising PathNotChild due to
     inconsistent treatment of the ''_port'' attribute on the Transport object.
     (Andrew Bennetts, #133965)

   * Make RemoteRepository.sprout cope gracefully with servers that don't
     support the ``Repository.tarball`` request.
     (Andrew Bennetts)


bzr 0.91rc2 2007-09-11
----------------------

   * Replaced incorrect tarball for previous release; a debug statement was left 
     in bzrlib/remote.py.


bzr 0.91rc1 2007-09-11
----------------------

  CHANGES:

   * The default branch and repository format has changed to 
     ``dirstate-tags``, so tag commands are active by default.
     This format is compatible with Bazaar 0.15 and later.
     This incidentally fixes bug #126141.
     (Martin Pool)

   * ``--quiet`` or ``-q`` is no longer a global option. If present, it
     must now appear after the command name. Scripts doing things like
     ``bzr -q missing`` need to be rewritten as ``bzr missing -q``.
     (Ian Clatworthy)

  FEATURES:

   * New option ``--author`` in ``bzr commit`` to specify the author of the
     change, if it's different from the committer. ``bzr log`` and
     ``bzr annotate`` display the author instead of the committer.
     (Lukáš Lalinský)

   * In addition to global options and command specific options, a set of
     standard options are now supported. Standard options are legal for
     all commands. The initial set of standard options are:
     
     * ``--help`` or ``-h`` - display help message
     * ``--verbose`` or ``-v`` - display additional information
     * ``--quiet``  or ``-q`` - only output warnings and errors.

     Unlike global options, standard options can be used in aliases and
     may have command-specific help. (Ian Clatworthy)

   * Verbosity level processing has now been unified. If ``--verbose``
     or ``-v`` is specified on the command line multiple times, the
     verbosity level is made positive the first time then increased.
     If ``--quiet`` or ``-q`` is specified on the command line
     multiple times, the verbosity level is made negative the first
     time then decreased. To get the default verbosity level of zero,
     either specify none of the above , ``--no-verbose`` or ``--no-quiet``.
     Note that most commands currently ignore the magnitude of the
     verbosity level but do respect *quiet vs normal vs verbose* when
     generating output. (Ian Clatworthy)

   * ``Branch.hooks`` now supports ``pre_commit`` hook. The hook's signature
     is documented in BranchHooks constructor. (Nam T. Nguyen, #102747)

   * New ``Repository.stream_knit_data_for_revisions`` request added to the
     network protocol for greatly reduced roundtrips when retrieving a set of
     revisions. (Andrew Bennetts)

  BUG FIXES:

   * ``bzr plugins`` now lists the version number for each plugin in square
     brackets after the path. (Robert Collins, #125421)

   * Pushing, pulling and branching branches with subtree references was not
     copying the subtree weave, preventing the file graph from being accessed
     and causing errors in commits in clones. (Robert Collins)

   * Suppress warning "integer argument expected, got float" from Paramiko,
     which sometimes caused false test failures.  (Martin Pool)

   * Fix bug in bundle 4 that could cause attempts to write data to wrong
     versionedfile.  (Aaron Bentley)

   * Diffs generated using "diff -p" no longer break the patch parser.
     (Aaron Bentley)

   * get_transport treats an empty possible_transports list the same as a non-
     empty one.  (Aaron Bentley)

   * patch verification for merge directives is reactivated, and works with
     CRLF and CR files.  (Aaron Bentley)

   * Accept ..\ as a path in revision specifiers. This fixes for example
     "-r branch:..\other-branch" on Windows.  (Lukáš Lalinský) 

   * ``BZR_PLUGIN_PATH`` may now contain trailing slashes.
     (Blake Winton, #129299)

   * man page no longer lists hidden options (#131667, Aaron Bentley)

   * ``uncommit --help`` now explains the -r option adequately.  (Daniel
     Watkins, #106726)

   * Error messages are now better formatted with parameters (such as
     filenames) quoted when necessary. This avoids confusion when directory
     names ending in a '.' at the end of messages were confused with a
     full stop that may or not have been there. (Daniel Watkins, #129791)

   * Fix ``status FILE -r X..Y``. (Lukáš Lalinský)

   * If a particular command is an alias, ``help`` will show the alias
     instead of claiming there is no help for said alias. (Daniel Watkins,
     #133548)

   * TreeTransform-based operations, like pull, merge, revert, and branch,
     now roll back if they encounter an error.  (Aaron Bentley, #67699)

   * ``bzr commit`` now exits cleanly if a character unsupported by the
     current encoding is used in the commit message.  (Daniel Watkins,
     #116143)

   * bzr send uses default values for ranges when only half of an elipsis
     is specified ("-r..5" or "-r5..").  (#61685, Aaron Bentley)

   * Avoid trouble when Windows ssh calls itself 'plink' but no plink
     binary is present.  (Martin Albisetti, #107155)

   * ``bzr remove`` should remove clean subtrees.  Now it will remove (without
     needing ``--force``) subtrees that contain no files with text changes or
     modified files.  With ``--force`` it removes the subtree regardless of
     text changes or unknown files. Directories with renames in or out (but
     not changed otherwise) will now be removed without needing ``--force``.
     Unknown ignored files will be deleted without needing ``--force``.
     (Marius Kruger, #111665)

   * When two plugins conflict, the source of both the losing and now the
     winning definition is shown.  (Konstantin Mikhaylov, #5454)

   * When committing to a branch, the location being committed to is
     displayed.  (Daniel Watkins, #52479)

   * ``bzr --version`` takes care about encoding of stdout, especially
     when output is redirected. (Alexander Belchenko, #131100)

   * Prompt for an ftp password if none is provided.
     (Vincent Ladeuil, #137044)

   * Reuse bound branch associated transport to avoid multiple
     connections.
     (Vincent Ladeuil, #128076, #131396)

   * Overwrite conflicting tags by ``push`` and ``pull`` if the
     ``--overwrite`` option is specified.  (Lukáš Lalinský, #93947)

   * In checkouts, tags are copied into the master branch when created,
     changed or deleted, and are copied into the checkout when it is 
     updated.  (Martin Pool, #93856, #93860)

   * Print a warning instead of aborting the ``python setup.py install``
     process if building of a C extension is not possible.
     (Lukáš Lalinský, Alexander Belchenko)

  IMPROVEMENTS:

   * Add the option "--show-diff" to the commit command in order to display
     the diff during the commit log creation. (Goffredo Baroncelli)

   * ``pull`` and ``merge`` are much faster at installing bundle format 4.
     (Aaron Bentley)

   * ``pull -v`` no longer includes deltas, making it much faster.
     (Aaron Bentley)

   * ``send`` now sends the directive as an attachment by default.
     (Aaron Bentley, Lukáš Lalinský, Alexander Belchenko)

   * Documentation updates (Martin Albisetti)

   * Help on debug flags is now included in ``help global-options``.
     (Daniel Watkins, #124853)

   * Parameters passed on the command line are checked to ensure they are
     supported by the encoding in use. (Daniel Watkins)

   * The compression used within the bzr repository has changed from zlib
     level 9 to the zlib default level. This improves commit performance with
     only a small increase in space used (and in some cases a reduction in
     space). (Robert Collins)

   * Initial commit no longer SHAs files twice and now reuses the path
     rather than looking it up again, making it faster.
     (Ian Clatworthy)

   * New option ``-c``/``--change`` for ``diff`` and ``status`` to show
     changes in one revision.  (Lukáš Lalinský)

   * If versioned files match a given ignore pattern, a warning is now
     given. (Daniel Watkins, #48623)

   * ``bzr status`` now has -S as a short name for --short and -V as a
     short name for --versioned. These have been added to assist users
     migrating from Subversion: ``bzr status -SV`` is now like
     ``svn status -q``.  (Daniel Watkins, #115990)

   * Added C implementation of  ``PatienceSequenceMatcher``, which is about
     10x faster than the Python version. This speeds up commands that
     need file diffing, such as ``bzr commit`` or ``bzr diff``.
     (Lukáš Lalinský)

   * HACKING has been extended with a large section on core developer tasks.
     (Ian Clatworthy)

   * Add ``branches`` and ``standalone-trees`` as online help topics and
     include them as Concepts within the User Reference.
     (Paul Moore, Ian Clatworthy)

    * ``check`` can detect versionedfile parent references that are
      inconsistent with revision and inventory info, and ``reconcile`` can fix
      them.  These faulty references were generated by 0.8-era releases,
      so repositories which were manipulated by old bzrs should be
      checked, and possibly reconciled ASAP.  (Aaron Bentley, Andrew Bennetts)

  API BREAKS:

   * ``Branch.append_revision`` is removed altogether; please use 
     ``Branch.set_last_revision_info`` instead.  (Martin Pool)

   * CommitBuilder now advertises itself as requiring the root entry to be
     supplied. This only affects foreign repository implementations which reuse
     CommitBuilder directly and have changed record_entry_contents to require
     that the root not be supplied. This should be precisely zero plugins
     affected. (Robert Collins)

   * The ``add_lines`` methods on ``VersionedFile`` implementations has changed
     its return value to include the sha1 and length of the inserted text. This
     allows the avoidance of double-sha1 calculations during commit.
     (Robert Collins)

   * ``Transport.should_cache`` has been removed.  It was not called in the
     previous release.  (Martin Pool)

  TESTING:

   * Tests may now raise TestNotApplicable to indicate they shouldn't be 
     run in a particular scenario.  (Martin Pool)

   * New function multiply_tests_from_modules to give a simpler interface
     to test parameterization.  (Martin Pool, Robert Collins)

   * ``Transport.should_cache`` has been removed.  It was not called in the
     previous release.  (Martin Pool)

   * NULL_REVISION is returned to indicate the null revision, not None.
     (Aaron Bentley)

   * Use UTF-8 encoded StringIO for log tests to avoid failures on
     non-ASCII committer names.  (Lukáš Lalinský)

  INTERNALS:

   * ``bzrlib.plugin.all_plugins`` has been deprecated in favour of
     ``bzrlib.plugin.plugins()`` which returns PlugIn objects that provide
     useful functionality for determining the path of a plugin, its tests, and
     its version information. (Robert Collins)

   * Add the option user_encoding to the function 'show_diff_trees()'
     in order to move the user encoding at the UI level. (Goffredo Baroncelli)

   * Add the function make_commit_message_template_encoded() and the function
     edit_commit_message_encoded() which handle encoded strings.
     This is done in order to mix the commit messages (which is a unicode
     string), and the diff which is a raw string. (Goffredo Baroncelli)

   * CommitBuilder now defaults to using add_lines_with_ghosts, reducing
     overhead on non-weave repositories which don't require all parents to be
     present. (Robert Collins)

   * Deprecated method ``find_previous_heads`` on
     ``bzrlib.inventory.InventoryEntry``. This has been superseded by the use
     of ``parent_candidates`` and a separate heads check via the repository
     API. (Robert Collins)

   * New trace function ``mutter_callsite`` will print out a subset of the
     stack to the log, which can be useful for gathering debug details.
     (Robert Collins)

   * ``bzrlib.pack.ContainerWriter`` now tracks how many records have been
     added via a public attribute records_written. (Robert Collins)

   * New method ``bzrlib.transport.Transport.get_recommended_page_size``.
     This provides a hint to users of transports as to the reasonable
     minimum data to read. In principle this can take latency and
     bandwidth into account on a per-connection basis, but for now it
     just has hard coded values based on the url. (e.g. http:// has a large
     page size, file:// has a small one.) (Robert Collins)

   * New method on ``bzrlib.transport.Transport`` ``open_write_stream`` allows
     incremental addition of data to a file without requiring that all the
     data be buffered in memory. (Robert Collins)

   * New methods on ``bzrlib.knit.KnitVersionedFile``:
     ``get_data_stream(versions)``, ``insert_data_stream(stream)`` and
     ``get_format_signature()``.  These provide some infrastructure for
     efficiently streaming the knit data for a set of versions over the smart
     protocol.

   * Knits with no annotation cache still produce correct annotations.
     (Aaron Bentley)

   * Three new methods have been added to ``bzrlib.trace``:
     ``set_verbosity_level``, ``get_verbosity_level`` and ``is_verbose``.
     ``set_verbosity_level`` expects a numeric value: negative for quiet,
     zero for normal, positive for verbose. The size of the number can be
     used to determine just how quiet or verbose the application should be.
     The existing ``be_quiet`` and ``is_quiet`` routines have been
     integrated into this new scheme. (Ian Clatworthy)

   * Options can now be delcared with a ``custom_callback`` parameter. If
     set, this routine is called after the option is processed. This feature
     is now used by the standard options ``verbose`` and ``quiet`` so that
     setting one implicitly resets the other. (Ian Clatworthy)

   * Rather than declaring a new option from scratch in order to provide
     custom help, a centrally registered option can be decorated using the
     new ``bzrlib.Option.custom_help`` routine. In particular, this routine
     is useful when declaring better help for the ``verbose`` and ``quiet``
     standard options as the base definition of these is now more complex
     than before thanks to their use of a custom callback. (Ian Clatworthy)
      
    * Tree._iter_changes(specific_file=[]) now iterates through no files,
      instead of iterating through all files.  None is used to iterate through
      all files.  (Aaron Bentley)

    * WorkingTree.revert() now accepts None to revert all files.  The use of
      [] to revert all files is deprecated.  (Aaron Bentley)


bzr 0.90 2007-08-28
-------------------

  IMPROVEMENTS:

    * Documentation is now organized into multiple directories with a level
      added for different languages or locales. Added the Mini Tutorial
      and Quick Start Summary (en) documents from the Wiki, improving the
      content and readability of the former. Formatted NEWS as Release Notes
      complete with a Table of Conents, one heading per release. Moved the
      Developer Guide into the main document catalog and provided a link
      from the developer document catalog back to the main one.
      (Ian Clatworthy, Sabin Iacob, Alexander Belchenko)


  API CHANGES:

    * The static convenience method ``BzrDir.create_repository``
      is deprecated.  Callers should instead create a ``BzrDir`` instance
      and call ``create_repository`` on that.  (Martin Pool)


bzr 0.90rc1 2007-08-14
----------------------

  BUGFIXES:

    * ``bzr init`` should connect to the remote location one time only.  We
      have been connecting several times because we forget to pass around the
      Transport object. This modifies ``BzrDir.create_branch_convenience``,
      so that we can give it the Transport we already have.
      (John Arbash Meinel, Vincent Ladeuil, #111702)

    * Get rid of sftp connection cache (get rid of the FTP one too).
      (Vincent Ladeuil, #43731)

    * bzr branch {local|remote} remote don't try to create a working tree
      anymore.
      (Vincent Ladeuil, #112173)

    * All identified multiple connections for a single bzr command have been
      fixed. See bzrlib/tests/commands directory.
      (Vincent Ladeuil)

    * ``bzr rm`` now does not insist on ``--force`` to delete files that
      have been renamed but not otherwise modified.  (Marius Kruger,
      #111664)

    * ``bzr selftest --bench`` no longer emits deprecation warnings
      (Lukáš Lalinský)

    * ``bzr status`` now honours FILE parameters for conflict lists
      (Aaron Bentley, #127606)

    * ``bzr checkout`` now honours -r when reconstituting a working tree.
      It also honours -r 0.  (Aaron Bentley, #127708)

    * ``bzr add *`` no more fails on Windows if working tree contains
      non-ascii file names. (Kuno Meyer, #127361)

    * allow ``easy_install bzr`` runs without fatal errors. 
      (Alexander Belchenko, #125521)

    * Graph._filter_candidate_lca does not raise KeyError if a candidate
      is eliminated just before it would normally be examined.  (Aaron Bentley)

    * SMTP connection failures produce a nice message, not a traceback.
      (Aaron Bentley)

  IMPROVEMENTS:

    * Don't show "dots" progress indicators when run non-interactively, such
      as from cron.  (Martin Pool)

    * ``info`` now formats locations more nicely and lists "submit" and
      "public" branches (Aaron Bentley)

    * New ``pack`` command that will trigger database compression within
      the repository (Robert Collins)

    * Implement ``_KnitIndex._load_data`` in a pyrex extension. The pyrex
      version is approximately 2-3x faster at parsing a ``.kndx`` file.
      Which yields a measurable improvement for commands which have to
      read from the repository, such as a 1s => 0.75s improvement in
      ``bzr diff`` when there are changes to be shown.  (John Arbash Meinel)

    * Merge is now faster.  Depending on the scenario, it can be more than 2x
      faster. (Aaron Bentley)

    * Give a clearer warning, and allow ``python setup.py install`` to
      succeed even if pyrex is not available.
      (John Arbash Meinel)

    * ``DirState._read_dirblocks`` now has an optional Pyrex
      implementation. This improves the speed of any command that has to
      read the entire DirState. (``diff``, ``status``, etc, improve by
      about 10%).
      ``bisect_dirblocks`` has also been improved, which helps all
      ``_get_entry`` type calls (whenever we are searching for a
      particular entry in the in-memory DirState).
      (John Arbash Meinel)

    * ``bzr pull`` and ``bzr push`` no longer do a complete walk of the 
      branch revision history for ui display unless -v is supplied.
      (Robert Collins)

    * ``bzr log -rA..B`` output shifted to the left margin if the log only 
      contains merge revisions. (Kent Gibson) 

    * The ``plugins`` command is now public with improved help.
      (Ian Clatworthy)

    * New bundle and merge directive formats are faster to generate, and

    * Annotate merge now works when there are local changes. (Aaron Bentley)

    * Commit now only shows the progress in terms of directories instead of
      entries. (Ian Clatworthy)

    * Fix ``KnitRepository.get_revision_graph`` to not request the graph 2
      times. This makes ``get_revision_graph`` 2x faster. (John Arbash
      Meinel)

    * Fix ``VersionedFile.get_graph()`` to avoid using
      ``set.difference_update(other)``, which has bad scaling when
      ``other`` is large. This improves ``VF.get_graph([version_id])`` for
      a 12.5k graph from 2.9s down to 200ms. (John Arbash Meinel)

    * The ``--lsprof-file`` option now generates output for KCacheGrind if
      the file starts with ``callgrind.out``. This matches the default file
      filtering done by KCacheGrind's Open Dialog. (Ian Clatworthy)

    * Fix ``bzr update`` to avoid an unnecessary
      ``branch.get_master_branch`` call, which avoids 1 extra connection
      to the remote server. (Partial fix for #128076, John Arbash Meinel)

    * Log errors from the smart server in the trace file, to make debugging 
      test failures (and live failures!) easier.  (Andrew Bennetts)

    * The HTML version of the man page has been superceded by a more
      comprehensive manual called the Bazaar User Reference. This manual
      is completed generated from the online help topics. As part of this
      change, limited reStructuredText is now explicitly supported in help
      topics and command help with 'unnatural' markup being removed prior
      to display by the online help or inclusion in the man page.
      (Ian Clatworthy)

    * HTML documentation now use files extension ``*.html``
      (Alexander Belchenko)

    * The cache of ignore definitions is now cleared in WorkingTree.unlock()
      so that changes to .bzrignore aren't missed. (#129694, Daniel Watkins)

    * ``bzr selftest --strict`` fails if there are any missing features or
      expected test failures. (Daniel Watkins, #111914)

    * Link to registration survey added to README. (Ian Clatworthy)

    * Windows standalone installer show link to registration survey
      when installation finished. (Alexander Belchenko)

  LIBRARY API BREAKS:

    * Deprecated dictionary ``bzrlib.option.SHORT_OPTIONS`` removed.
      Options are now required to provide a help string and it must
      comply with the style guide by being one or more sentences with an
      initial capital and final period. (Martin Pool)

    * KnitIndex.get_parents now returns tuples. (Robert Collins)

    * Ancient unused ``Repository.text_store`` attribute has been removed.
      (Robert Collins)

    * The ``bzrlib.pack`` interface has changed to use tuples of bytestrings
      rather than just bytestrings, making it easier to represent multiple
      element names. As this interface was not used by any internal facilities
      since it was introduced in 0.18 no API compatibility is being preserved.
      The serialised form of these packs is identical with 0.18 when a single
      element tuple is in use. (Robert Collins)

  INTERNALS:

    * merge now uses ``iter_changes`` to calculate changes, which makes room for
      future performance increases.  It is also more consistent with other
      operations that perform comparisons, and reduces reliance on
      Tree.inventory.  (Aaron Bentley)

    * Refactoring of transport classes connected to a remote server.
      ConnectedTransport is a new class that serves as a basis for all
      transports needing to connect to a remote server.  transport.split_url
      have been deprecated, use the static method on the object instead. URL
      tests have been refactored too.
      (Vincent Ladeuil)

    * Better connection sharing for ConnectedTransport objects.
      transport.get_transport() now accepts a 'possible_transports' parameter.
      If a newly requested transport can share a connection with one of the
      list, it will.
      (Vincent Ladeuil)

    * Most functions now accept ``bzrlib.revision.NULL_REVISION`` to indicate
      the null revision, and consider using ``None`` for this purpose
      deprecated.  (Aaron Bentley)

    * New ``index`` module with abstract index functionality. This will be
      used during the planned changes in the repository layer. Currently the
      index layer provides a graph aware immutable index, a builder for the
      same index type to allow creating them, and finally a composer for
      such indices to allow the use of many indices in a single query. The
      index performance is not optimised, however the API is stable to allow
      development on top of the index. (Robert Collins)

    * ``bzrlib.dirstate.cmp_by_dirs`` can be used to compare two paths by
      their directory sections. This is equivalent to comparing
      ``path.split('/')``, only without having to split the paths.
      This has a Pyrex implementation available.
      (John Arbash Meinel)

    * New transport decorator 'unlistable+' which disables the list_dir
      functionality for testing.

    * Deprecated ``change_entry`` in transform.py. (Ian Clatworthy)

    * RevisionTree.get_weave is now deprecated.  Tree.plan_merge is now used
      for performing annotate-merge.  (Aaron Bentley)

    * New EmailMessage class to create email messages. (Adeodato Simó)

    * Unused functions on the private interface KnitIndex have been removed.
      (Robert Collins)

    * New ``knit.KnitGraphIndex`` which provides a ``KnitIndex`` layered on top
      of a ``index.GraphIndex``. (Robert Collins)

    * New ``knit.KnitVersionedFile.iter_parents`` method that allows querying
      the parents of many knit nodes at once, reducing round trips to the 
      underlying index. (Robert Collins)

    * Graph now has an is_ancestor method, various bits use it.
      (Aaron Bentley)

    * The ``-Dhpss`` flag now includes timing information. As well as
      logging when a new connection is opened. (John Arbash Meinel)

    * ``bzrlib.pack.ContainerWriter`` now returns an offset, length tuple to
      callers when inserting data, allowing generation of readv style access
      during pack creation, without needing a separate pass across the output
      pack to gather such details. (Robert Collins)

    * ``bzrlib.pack.make_readv_reader`` allows readv based access to pack
      files that are stored on a transport. (Robert Collins)

    * New ``Repository.has_same_location`` method that reports if two
      repository objects refer to the same repository (although with some risk
      of false negatives).  (Andrew Bennetts)

    * InterTree.compare now passes require_versioned on correctly.
      (Marius Kruger)

    * New methods on Repository - ``start_write_group``,
      ``commit_write_group``, ``abort_write_group`` and ``is_in_write_group`` -
      which provide a clean hook point for transactional Repositories - ones
      where all the data for a fetch or commit needs to be made atomically
      available in one step. This allows the write lock to remain while making
      a series of data insertions.  (e.g. data conversion). (Robert Collins)

    * In ``bzrlib.knit`` the internal interface has been altered to use
      3-tuples (index, pos, length) rather than two-tuples (pos, length) to
      describe where data in a knit is, allowing knits to be split into 
      many files. (Robert Collins)

    * ``bzrlib.knit._KnitData`` split into cache management and physical access
      with two access classes - ``_PackAccess`` and ``_KnitAccess`` defined.
      The former provides access into a .pack file, and the latter provides the
      current production repository form of .knit files. (Robert Collins)

  TESTING:

    * Remove selftest ``--clean-output``, ``--numbered-dirs`` and
      ``--keep-output`` options, which are obsolete now that tests
      are done within directories in $TMPDIR.  (Martin Pool)

    * The SSH_AUTH_SOCK environment variable is now reset to avoid 
      interaction with any running ssh agents.  (Jelmer Vernooij, #125955)

    * run_bzr_subprocess handles parameters the same way as run_bzr:
      either a string or a list of strings should be passed as the first
      parameter.  Varargs-style parameters are deprecated. (Aaron Bentley)


bzr 0.18  2007-07-17
--------------------

  BUGFIXES:

    * Fix 'bzr add' crash under Win32 (Kuno Meyer)


bzr 0.18rc1  2007-07-10
-----------------------

  BUGFIXES:

    * Do not suppress pipe errors, etc. in non-display commands
      (Alexander Belchenko, #87178)

    * Display a useful error message when the user requests to annotate
      a file that is not present in the specified revision.
      (James Westby, #122656)

    * Commands that use status flags now have a reference to 'help
      status-flags'.  (Daniel Watkins, #113436)

    * Work around python-2.4.1 inhability to correctly parse the
      authentication header.
      (Vincent Ladeuil, #121889)

    * Use exact encoding for merge directives. (Adeodato Simó, #120591)

    * Fix tempfile permissions error in smart server tar bundling under
      Windows. (Martin _, #119330)

    * Fix detection of directory entries in the inventory. (James Westby)

    * Fix handling of http code 400: Bad Request When issuing too many ranges.
      (Vincent Ladeuil, #115209)

    * Issue a CONNECT request when connecting to an https server
      via a proxy to enable SSL tunneling.
      (Vincent Ladeuil, #120678)

    * Fix ``bzr log -r`` to support selecting merge revisions, both 
      individually and as part of revision ranges.
      (Kent Gibson, #4663)
 
    * Don't leave cruft behind when failing to acquire a lockdir.
      (Martin Pool, #109169)

    * Don't use the '-f' strace option during tests.
      (Vincent Ladeuil, #102019).

    * Warn when setting ``push_location`` to a value that will be masked by
      locations.conf.  (Aaron Bentley, #122286)

    * Fix commit ordering in corner case (Aaron Bentley, #94975)

    *  Make annotate behave in a non-ASCII world (Adeodato Simó).

  IMPROVEMENTS:

    * The --lsprof-file option now dumps a text rendering of the profiling
      information if the filename ends in ".txt". It will also convert the
      profiling information to a format suitable for KCacheGrind if the
      output filename ends in ".callgrind". Fixes to the lsprofcalltree
      conversion process by Jean Paul Calderone and Itamar were also merged.
      See http://ddaa.net/blog/python/lsprof-calltree. (Ian Clatworthy)

    * ``info`` now defaults to non-verbose mode, displaying only paths and
      abbreviated format info.  ``info -v`` displays all the information
      formerly displayed by ``info``.  (Aaron Bentley, Adeodato Simó)

    * ``bzr missing`` now has better option names ``--this`` and ``--other``.
      (Elliot Murphy)

    * The internal ``weave-list`` command has become ``versionedfile-list``,
      and now lists knits as well as weaves.  (Aaron Bentley)

    * Automatic merge base selection uses a faster algorithm that chooses
      better bases in criss-cross merge situations (Aaron Bentley)

    * Progress reporting in ``commit`` has been improved. The various logical
      stages are now reported on as follows, namely:

      * Collecting changes [Entry x/y] - Stage n/m
      * Saving data locally - Stage n/m
      * Uploading data to master branch - Stage n/m
      * Updating the working tree - Stage n/m
      * Running post commit hooks - Stage n/m
      
      If there is no master branch, the 3rd stage is omitted and the total
      number of stages is adjusted accordingly.

      Each hook that is run after commit is listed with a name (as hooks
      can be slow it is useful feedback).
      (Ian Clatworthy, Robert Collins)

    * Various operations that are now faster due to avoiding unnecessary
      topological sorts. (Aaron Bentley)

    * Make merge directives robust against broken bundles. (Aaron Bentley)

    * The lsprof filename note is emitted via trace.note(), not standard
      output.  (Aaron Bentley)

    * ``bzrlib`` now exports explicit API compatibility information to assist
      library users and plugins. See the ``bzrlib.api`` module for details.
      (Robert Collins)

    * Remove unnecessary lock probes when acquiring a lockdir.
      (Martin Pool)

    * ``bzr --version`` now shows the location of the bzr log file, which
      is especially useful on Windows.  (Martin Pool)

    * -D now supports hooks to get debug tracing of hooks (though its currently
      minimal in nature). (Robert Collins)

    * Long log format reports deltas on merge revisions. 
      (John Arbash Meinel, Kent Gibson)

    * Make initial push over ftp more resilient. (John Arbash Meinel)

    * Print a summary of changes for update just like pull does.
      (Daniel Watkins, #113990)

    * Add a -Dhpss option to trace smart protocol requests and responses.
      (Andrew Bennetts)

  LIBRARY API BREAKS:

    * Testing cleanups - 
      ``bzrlib.repository.RepositoryTestProviderAdapter`` has been moved
      to ``bzrlib.tests.repository_implementations``;
      ``bzrlib.repository.InterRepositoryTestProviderAdapter`` has been moved
      to ``bzrlib.tests.interrepository_implementations``;
      ``bzrlib.transport.TransportTestProviderAdapter`` has moved to 
      ``bzrlib.tests.test_transport_implementations``.
      ``bzrlib.branch.BranchTestProviderAdapter`` has moved to
      ``bzrlib.tests.branch_implementations``.
      ``bzrlib.bzrdir.BzrDirTestProviderAdapter`` has moved to 
      ``bzrlib.tests.bzrdir_implementations``.
      ``bzrlib.versionedfile.InterVersionedFileTestProviderAdapter`` has moved
      to ``bzrlib.tests.interversionedfile_implementations``.
      ``bzrlib.store.revision.RevisionStoreTestProviderAdapter`` has moved to
      ``bzrlib.tests.revisionstore_implementations``.
      ``bzrlib.workingtree.WorkingTreeTestProviderAdapter`` has moved to
      ``bzrlib.tests.workingtree_implementations``.
      These changes are an API break in the testing infrastructure only.
      (Robert Collins)

    * Relocate TestCaseWithRepository to be more central. (Robert Collins)

    * ``bzrlib.add.smart_add_tree`` will no longer perform glob expansion on
      win32. Callers of the function should do this and use the new
      ``MutableTree.smart_add`` method instead. (Robert Collins)

    * ``bzrlib.add.glob_expand_for_win32`` is now
      ``bzrlib.win32utils.glob_expand``.  (Robert Collins)

    * ``bzrlib.add.FastPath`` is now private and moved to 
      ``bzrlib.mutabletree._FastPath``. (Robert Collins, Martin Pool)

    * ``LockDir.wait`` removed.  (Martin Pool)

    * The ``SmartServer`` hooks API has changed for the ``server_started`` and
      ``server_stopped`` hooks. The first parameter is now an iterable of
      backing URLs rather than a single URL. This is to reflect that many
      URLs may map to the external URL of the server. E.g. the server interally
      may have a chrooted URL but also the local file:// URL will be at the 
      same location. (Robert Collins)

  INTERNALS:

    * New SMTPConnection class to unify email handling.  (Adeodato Simó)

    * Fix documentation of BzrError. (Adeodato Simó)

    * Make BzrBadParameter an internal error. (Adeodato Simó)

    * Remove use of 'assert False' to raise an exception unconditionally.
      (Martin Pool)

    * Give a cleaner error when failing to decode knit index entry.
      (Martin Pool)

    * TreeConfig would mistakenly search the top level when asked for options
      from a section. It now respects the section argument and only
      searches the specified section. (James Westby)

    * Improve ``make api-docs`` output. (John Arbash Meinel)

    * Use os.lstat rather than os.stat for osutils.make_readonly and
      osutils.make_writeable. This makes the difftools plugin more
      robust when dangling symlinks are found. (Elliot Murphy)

    * New ``-Dlock`` option to log (to ~/.bzr.log) information on when 
      lockdirs are taken or released.  (Martin Pool)

    * ``bzrlib`` Hooks are now nameable using ``Hooks.name_hook``. This 
      allows a nicer UI when hooks are running as the current hook can
      be displayed. (Robert Collins)

    * ``Transport.get`` has had its interface made more clear for ease of use.
      Retrieval of a directory must now fail with either 'PathError' at open
      time, or raise 'ReadError' on a read. (Robert Collins)

    * New method ``_maybe_expand_globs`` on the ``Command`` class for 
      dealing with unexpanded glob lists - e.g. on the win32 platform. This
      was moved from ``bzrlib.add._prepare_file_list``. (Robert Collins)

    * ``bzrlib.add.smart_add`` and ``bzrlib.add.smart_add_tree`` are now
      deprecated in favour of ``MutableTree.smart_add``. (Robert Collins,
      Martin Pool)

    * New method ``external_url`` on Transport for obtaining the url to
      hand to external processes. (Robert Collins)

    * Teach windows installers to build pyrex/C extensions.
      (Alexander Belchenko)

  TESTING:

    * Removed the ``--keep-output`` option from selftest and clean up test
      directories as they're used.  This reduces the IO load from 
      running the test suite and cuts the time by about half.
      (Andrew Bennetts, Martin Pool)

    * Add scenarios as a public attribute on the TestAdapter classes to allow
      modification of the generated scenarios before adaption and easier
      testing. (Robert Collins)

    * New testing support class ``TestScenarioApplier`` which multiplies
      out a single teste by a list of supplied scenarios. (RobertCollins)

    * Setting ``repository_to_test_repository`` on a repository_implementations
      test will cause it to be called during repository creation, allowing the
      testing of repository classes which are not based around the Format
      concept. For example a repository adapter can be tested in this manner,
      by altering the repository scenarios to include a scenario that sets this
      attribute during the test parameterisation in
      ``bzrlib.tests.repository.repository_implementations``. (Robert Collins)

    * Clean up many of the APIs for blackbox testing of Bazaar.  The standard 
      interface is now self.run_bzr.  The command to run can be passed as
      either a list of parameters, a string containing the command line, or
      (deprecated) varargs parameters.  (Martin Pool)

    * The base TestCase now isolates tests from -D parameters by clearing
      ``debug.debug_flags`` and restores it afterwards. (Robert Collins)

    * Add a relpath parameter to get_transport methods in test framework to
      avoid useless cloning.
      (Vincent Ladeuil, #110448)


bzr 0.17  2007-06-18
--------------------

  BUGFIXES:

    * Fix crash of commit due to wrong lookup of filesystem encoding.
      (Colin Watson, #120647)

    * Revert logging just to stderr in commit as broke unicode filenames.
      (Aaron Bentley, Ian Clatworthy, #120930)


bzr 0.17rc1  2007-06-12
-----------------------

  NOTES WHEN UPGRADING:

    * The kind() and is_executable() APIs on the WorkingTree interface no
      longer implicitly (read) locks and unlocks the tree. This *might*
      impact some plug-ins and tools using this part of the API. If you find
      an issue that may be caused by this change, please let us know,
      particularly the plug-in/tool maintainer. If encountered, the API
      fix is to surround kind() and is_executable() calls with lock_read()
      and unlock() like so::

        work_tree.lock_read()
        try:
            kind = work_tree.kind(...)
        finally:
            work_tree.unlock()

  INTERNALS:
    * Rework of LogFormatter API to provide beginning/end of log hooks and to
      encapsulate the details of the revision to be logged in a LogRevision
      object.
      In long log formats, merge revision ids are only shown when --show-ids
      is specified, and are labelled "revision-id:", as per mainline
      revisions, instead of "merged:". (Kent Gibson)

    * New ``BranchBuilder`` API which allows the construction of particular
      histories quickly. Useful for testing and potentially other applications
      too. (Robert Collins)

  IMPROVEMENTS:
  
    * There are two new help topics, working-trees and repositories that
      attempt to explain these concepts. (James Westby, John Arbash Meinel,
      Aaron Bentley)

    * Added ``bzr log --limit`` to report a limited number of revisions.
      (Kent Gibson, #3659)

    * Revert does not try to preserve file contents that were originally
      produced by reverting to a historical revision.  (Aaron Bentley)

    * ``bzr log --short`` now includes ``[merge]`` for revisions which
      have more than one parent. This is a small improvement to help
      understanding what changes have occurred
      (John Arbash Meinel, #83887)

    * TreeTransform avoids many renames when contructing large trees,
      improving speed.  3.25x speedups have been observed for construction of
      kernel-sized-trees, and checkouts are 1.28x faster.  (Aaron Bentley)

    * Commit on large trees is now faster. In my environment, a commit of
      a small change to the Mozilla tree (55k files) has dropped from
      66 seconds to 32 seconds. For a small tree of 600 files, commit of a
      small change is 33% faster. (Ian Clatworthy)

    * New --create-prefix option to bzr init, like for push.  (Daniel Watkins,
      #56322)

  BUGFIXES:

    * ``bzr push`` should only connect to the remote location one time.
      We have been connecting 3 times because we forget to pass around
      the Transport object. This adds ``BzrDir.clone_on_transport()``, so
      that we can pass in the Transport that we already have.
      (John Arbash Meinel, #75721)

    * ``DirState.set_state_from_inventory()`` needs to properly order
      based on split paths, not just string paths.
      (John Arbash Meinel, #115947)

    * Let TestUIFactoy encode the password prompt with its own stdout.
      (Vincent Ladeuil, #110204)

    * pycurl should take use the range header that takes the range hint
      into account.
      (Vincent Ladeuil, #112719)

    * WorkingTree4.get_file_sha1 no longer raises an exception when invoked
      on a missing file.  (Aaron Bentley, #118186)

    * WorkingTree.remove works correctly with tree references, and when pwd is
      not the tree root. (Aaron Bentley)

    * Merge no longer fails when a file is renamed in one tree and deleted
      in the other. (Aaron Bentley, #110279)

    * ``revision-info`` now accepts dotted revnos, doesn't require a tree,
      and defaults to the last revision (Matthew Fuller, #90048)

    * Tests no longer fail when BZR_REMOTE_PATH is set in the environment.
      (Daniel Watkins, #111958)

    * ``bzr branch -r revid:foo`` can be used to branch any revision in
      your repository. (Previously Branch6 only supported revisions in your
      mainline). (John Arbash Meinel, #115343)

bzr 0.16  2007-05-07
--------------------
  
  BUGFIXES:

    * Handle when you have 2 directories with similar names, but one has a
      hyphen. (``'abc'`` versus ``'abc-2'``). The WT4._iter_changes
      iterator was using direct comparison and ``'abc/a'`` sorts after
      ``'abc-2'``, but ``('abc', 'a')`` sorts before ``('abc-2',)``.
      (John Arbash Meinel, #111227)

    * Handle when someone renames a file on disk without telling bzr.
      Previously we would report the first file as missing, but not show
      the new unknown file. (John Arbash Meinel, #111288)

    * Avoid error when running hooks after pulling into or pushing from
      a branch bound to a smartserver branch.  (Martin Pool, #111968)

  IMPROVEMENTS:

    * Move developer documentation to doc/developers/. This reduces clutter in
      the root of the source tree and allows HACKING to be split into multiple
      files. (Robert Collins, Alexander Belchenko)

    * Clean up the ``WorkingTree4._iter_changes()`` internal loops as well as
      ``DirState.update_entry()``. This optimizes the core logic for ``bzr
      diff`` and ``bzr status`` significantly improving the speed of
      both. (John Arbash Meinel)

bzr 0.16rc2  2007-04-30
-----------------------

  BUGFIXES:

    * Handle the case when you delete a file, and then rename another file
      on top of it. Also handle the case of ``bzr rm --keep foo``. ``bzr
      status`` should show the removed file and an unknown file in its
      place. (John Arbash Meinel, #109993)

    * Bundles properly read and write revision properties that have an
      empty value. And when the value is not ASCII.
      (John Arbash Meinel, #109613)

    * Fix the bzr commit message to be in text mode.
      (Alexander Belchenko, #110901)

    * Also handle when you rename a file and create a file where it used
      to be. (John Arbash Meinel, #110256)

    * ``WorkingTree4._iter_changes`` should not descend into unversioned
      directories. (John Arbash Meinel, #110399)

bzr 0.16rc1  2007-04-26
-----------------------

  NOTES WHEN UPGRADING:

    * ``bzr remove`` and ``bzr rm`` will now remove the working file, if
      it could be recovered again.
      This has been done for consistency with svn and the unix rm command.
      The old ``remove`` behaviour has been retained in the new option
      ``bzr remove --keep``, which will just stop versioning the file,
      but not delete it.
      ``bzr remove --force`` have been added which will always delete the
      files.
      ``bzr remove`` is also more verbose.
      (Marius Kruger, #82602)

  IMPROVEMENTS:

    * Merge directives can now be supplied as input to `merge` and `pull`,
      like bundles can.  (Aaron Bentley)

    * Sending the SIGQUIT signal to bzr, which can be done on Unix by
      pressing Control-Backslash, drops bzr into a debugger.  Type ``'c'``
      to continue.  This can be disabled by setting the environment variable
      ``BZR_SIGQUIT_PDB=0``.  (Martin Pool)

    * selftest now supports --list-only to list tests instead of running
      them. (Ian Clatworthy)

    * selftest now supports --exclude PATTERN (or -x PATTERN) to exclude
      tests with names that match that regular expression.
      (Ian Clatworthy, #102679)

    * selftest now supports --randomize SEED to run tests in a random order.
      SEED is typically the value 'now' meaning 'use the current time'.
      (Ian Clatworthy, #102686)

    * New option ``--fixes`` to commit, which stores bug fixing annotations as
      revision properties. Built-in support for Launchpad, Debian, Trac and
      Bugzilla bug trackers. (Jonathan Lange, James Henstridge, Robert Collins)

    * New API, ``bzrlib.bugtracker.tracker_registry``, for adding support for
      other bug trackers to ``fixes``. (Jonathan Lange, James Henstridge,
      Robert Collins)

    * ``selftest`` has new short options ``-f`` and ``-1``.  (Martin
      Pool)

    * ``bzrlib.tsort.MergeSorter`` optimizations. Change the inner loop
      into using local variables instead of going through ``self._var``.
      Improves the time to ``merge_sort`` a 10k revision graph by
      approximately 40% (~700->400ms).  (John Arbash Meinel)

    * ``make docs`` now creates a man page at ``man1/bzr.1`` fixing bug 107388.
      (Robert Collins)

    * ``bzr help`` now provides cross references to other help topics using
      the _see_also facility on command classes. Likewise the bzr_man
      documentation, and the bzr.1 man page also include this information.
      (Robert Collins)

    * Tags are now included in logs, that use the long log formatter. 
      (Erik Bågfors, Alexander Belchenko)

    * ``bzr help`` provides a clearer message when a help topic cannot be
      found. (Robert Collins, #107656)

    * ``bzr help`` now accepts optional prefixes for command help. The help
      for all commands can now be found at ``bzr help commands/COMMANDNAME``
      as well as ``bzr help COMMANDNAME`` (which only works for commands 
      where the name is not the same as a more general help topic). 
      (Robert Collins)

    * ``bzr help PLUGINNAME`` will now return the module docstring from the
      plugin PLUGINNAME. (Robert Collins, #50408)

    * New help topic ``urlspec`` which lists the availables transports.
      (Goffredo Baroncelli)

    * doc/server.txt updated to document the default bzr:// port
      and also update the blurb about the hpss' current status.
      (Robert Collins, #107125).

    * ``bzr serve`` now listens on interface 0.0.0.0 by default, making it
      serve out to the local LAN (and anyone in the world that can reach the
      machine running ``bzr serve``. (Robert Collins, #98918)

    * A new smart server protocol version has been added.  It prefixes requests
      and responses with an explicit version identifier so that future protocol
      revisions can be dealt with gracefully.  (Andrew Bennetts, Robert Collins)

    * The bzr protocol version 2 indicates success or failure in every response
      without depending on particular commands encoding that consistently,
      allowing future client refactorings to be much more robust about error
      handling. (Robert Collins, Martin Pool, Andrew Bennetts)

    * The smart protocol over HTTP client has been changed to always post to the
      same ``.bzr/smart`` URL under the original location when it can.  This allows
      HTTP servers to only have to pass URLs ending in .bzr/smart to the smart
      server handler, and not arbitrary ``.bzr/*/smart`` URLs.  (Andrew Bennetts)

    * digest authentication is now supported for proxies and HTTP by the urllib
      based http implementation. Tested against Apache 2.0.55 and Squid
      2.6.5. Basic and digest authentication are handled coherently for HTTP
      and proxy: if the user is provided in the url (bzr command line for HTTP,
      proxy environment variables for proxies), the password is prompted for
      (only once). If the password is provided, it is taken into account. Once
      the first authentication is successful, all further authentication
      roundtrips are avoided by preventively setting the right authentication
      header(s).
      (Vincent Ladeuil).

  INTERNALS:

    * bzrlib API compatability with 0.8 has been dropped, cleaning up some
      code paths. (Robert Collins)

    * Change the format of chroot urls so that they can be safely manipulated
      by generic url utilities without causing the resulting urls to have
      escaped the chroot. A side effect of this is that creating a chroot
      requires an explicit action using a ChrootServer.
      (Robert Collins, Andrew Bennetts)

    * Deprecate ``Branch.get_root_id()`` because branches don't have root ids,
      rather than fixing bug #96847.  (Aaron Bentley)

    * ``WorkingTree.apply_inventory_delta`` provides a better alternative to
      ``WorkingTree._write_inventory``.  (Aaron Bentley)

    * Convenience method ``TestCase.expectFailure`` ensures that known failures
      do not silently pass.  (Aaron Bentley)

    * ``Transport.local_abspath`` now raises ``NotLocalUrl`` rather than 
      ``TransportNotPossible``. (Martin Pool, Ian Clatworthy)

    * New SmartServer hooks facility. There are two initial hooks documented
      in ``bzrlib.transport.smart.SmartServerHooks``. The two initial hooks allow
      plugins to execute code upon server startup and shutdown.
      (Robert Collins).

    * SmartServer in standalone mode will now close its listening socket
      when it stops, rather than waiting for garbage collection. This primarily
      fixes test suite hangs when a test tries to connect to a shutdown server.
      It may also help improve behaviour when dealing with a server running
      on a specific port (rather than dynamically assigned ports).
      (Robert Collins)

    * Move most SmartServer code into a new package, bzrlib/smart.
      bzrlib/transport/remote.py contains just the Transport classes that used
      to be in bzrlib/transport/smart.py.  (Andrew Bennetts)

    * urllib http implementation avoid roundtrips associated with
      401 (and 407) errors once the authentication succeeds.
      (Vincent Ladeuil).

    * urlib http now supports querying the user for a proxy password if
      needed. Realm is shown in the prompt for both HTTP and proxy
      authentication when the user is required to type a password. 
      (Vincent Ladeuil).

    * Renamed SmartTransport (and subclasses like SmartTCPTransport) to
      RemoteTransport (and subclasses to RemoteTCPTransport, etc).  This is more
      consistent with its new home in ``bzrlib/transport/remote.py``, and because
      it's not really a "smart" transport, just one that does file operations
      via remote procedure calls.  (Andrew Bennetts)
 
    * The ``lock_write`` method of ``LockableFiles``, ``Repository`` and
      ``Branch`` now accept a ``token`` keyword argument, so that separate
      instances of those objects can share a lock if it has the right token.
      (Andrew Bennetts, Robert Collins)

    * New method ``get_branch_reference`` on ``BzrDir`` allows the detection of
      branch references - which the smart server component needs.

    * The Repository API ``make_working_trees`` is now permitted to return
      False when ``set_make_working_trees`` is not implemented - previously
      an unimplemented ``set_make_working_trees`` implied the result True
      from ``make_working_trees``. This has been changed to accomodate the
      smart server, where it does not make sense (at this point) to ever
      make working trees by default. (Robert Collins)

    * Command objects can now declare related help topics by having _see_also
      set to a list of related topic. (Robert Collins)

    * ``bzrlib.help`` now delegates to the Command class for Command specific
      help. (Robert Collins)

    * New class ``TransportListRegistry``, derived from the Registry class, which 
      simplifies tracking the available Transports. (Goffredo Baroncelli)

    * New function ``Branch.get_revision_id_to_revno_map`` which will
      return a dictionary mapping revision ids to dotted revnos. Since
      dotted revnos are defined in the context of the branch tip, it makes
      sense to generate them from a ``Branch`` object.
      (John Arbash Meinel)

    * Fix the 'Unprintable error' message display to use the repr of the 
      exception that prevented printing the error because the str value
      for it is often not useful in debugging (e.g. KeyError('foo') has a
      str() of 'foo' but a repr of 'KeyError('foo')' which is much more
      useful. (Robert Collins)

    * ``urlutils.normalize_url`` now unescapes unreserved characters, such as "~".
      (Andrew Bennetts)

  BUGFIXES:

    * Don't fail bundle selftest if email has 'two' embedded.  
      (Ian Clatworthy, #98510)

    * Remove ``--verbose`` from ``bzr bundle``. It didn't work anyway.
      (Robert Widhopf-Fenk, #98591)

    * Remove ``--basis`` from the checkout/branch commands - it didn't work
      properly and is no longer beneficial.
      (Robert Collins, #53675, #43486)

    * Don't produce encoding error when adding duplicate files.
      (Aaron Bentley)

    * Fix ``bzr log <file>`` so it only logs the revisions that changed
      the file, and does it faster.
      (Kent Gibson, John Arbash Meinel, #51980, #69477)
 
    * Fix ``InterDirstateTre._iter_changes`` to handle when we come across
      an empty versioned directory, which now has files in it.
      (John Arbash Meinel, #104257)

    * Teach ``common_ancestor`` to shortcut when the tip of one branch is
      inside the ancestry of the other. Saves a lot of graph processing
      (with an ancestry of 16k revisions, ``bzr merge ../already-merged``
      changes from 2m10s to 13s).  (John Arbash Meinel, #103757)

    * Fix ``show_diff_trees`` to handle the case when a file is modified,
      and the containing directory is renamed. (The file path is different
      in this versus base, but it isn't marked as a rename).
      (John Arbash Meinel, #103870)

    * FTP now works even when the FTP server does not support atomic rename.
      (Aaron Bentley, #89436)

    * Correct handling in bundles and merge directives of timezones with
      that are not an integer number of hours offset from UTC.  Always 
      represent the epoch time in UTC to avoid problems with formatting 
      earlier times on win32.  (Martin Pool, Alexander Belchenko, John
      Arbash Meinel)

    * Typo in the help for ``register-branch`` fixed. (Robert Collins, #96770)

    * "dirstate" and "dirstate-tags" formats now produce branches compatible
      with old versions of bzr. (Aaron Bentley, #107168))

    * Handle moving a directory when children have been added, removed,
      and renamed. (John Arbash Meinel, #105479)

    * Don't preventively use basic authentication for proxy before receiving a
      407 error. Otherwise people willing to use other authentication schemes
      may expose their password in the clear (or nearly). This add one
      roundtrip in case basic authentication should be used, but plug the
      security hole.
      (Vincent Ladeuil)

    * Handle http and proxy digest authentication.
      (Vincent Ladeuil, #94034).

  TESTING:

    * Added ``bzrlib.strace.strace`` which will strace a single callable and
      return a StraceResult object which contains just the syscalls involved
      in running it. (Robert Collins)

    * New test method ``reduceLockdirTimeout`` to drop the default (ui-centric)
      default time down to one suitable for tests. (Andrew Bennetts)

    * Add new ``vfs_transport_factory`` attribute on tests which provides the 
      common vfs backing for both the readonly and readwrite transports.
      This allows the RemoteObject tests to back onto local disk or memory,
      and use the existing ``transport_server`` attribute all tests know about
      to be the smart server transport. This in turn allows tests to 
      differentiate between 'transport to access the branch', and 
      'transport which is a VFS' - which matters in Remote* tests.
      (Robert Collins, Andrew Bennetts)

    * The ``make_branch_and_tree`` method for tests will now create a 
      lightweight checkout for the tree if the ``vfs_transport_factory`` is not
      a LocalURLServer. (Robert Collins, Andrew Bennetts)

    * Branch implementation tests have been audited to ensure that all urls 
      passed to Branch APIs use proper urls, except when local-disk paths
      are intended. This is so that tests correctly access the test transport
      which is often not equivalent to local disk in Remote* tests. As part
      of this many tests were adjusted to remove dependencies on local disk
      access.
      (Robert Collins, Andrew Bennetts)

    * Mark bzrlib.tests and bzrlib.tests.TestUtil as providing assertFOO helper
      functions by adding a ``__unittest`` global attribute. (Robert Collins,
      Andrew Bennetts, Martin Pool, Jonathan Lange)

    * Refactored proxy and authentication handling to simplify the
      implementation of new auth schemes for both http and proxy. 
      (Vincent Ladeuil)

bzr 0.15 2007-04-01
-------------------

  BUGFIXES:

    * Handle incompatible repositories as a user issue when fetching.
      (Aaron Bentley)

    * Don't give a recommendation to upgrade when branching or 
      checking out a branch that contains an old-format working tree.
      (Martin Pool)

bzr 0.15rc3  2007-03-26
-----------------------

  CHANGES:
 
    * A warning is now displayed when opening working trees in older 
      formats, to encourage people to upgrade to WorkingTreeFormat4.
      (Martin Pool)

  IMPROVEMENTS:

    * HTTP redirections are now taken into account when a branch (or a
      bundle) is accessed for the first time. A message is issued at each
      redirection to inform the user. In the past, http redirections were
      silently followed for each request which significantly degraded the
      performances. The http redirections are not followed anymore by
      default, instead a RedirectRequested exception is raised. For bzrlib
      users needing to follow http redirections anyway,
      ``bzrlib.transport.do_catching_redirections`` provide an easy transition
      path.  (vila)

  INTERNALS:

    * Added ``ReadLock.temporary_write_lock()`` to allow upgrading an OS read
      lock to an OS write lock. Linux can do this without unlocking, Win32
      needs to unlock in between. (John Arbash Meinel)
 
    * New parameter ``recommend_upgrade`` to ``BzrDir.open_workingtree``
      to silence (when false) warnings about opening old formats.
      (Martin Pool)

    * Fix minor performance regression with bzr-0.15 on pre-dirstate
      trees. (We were reading the working inventory too many times).
      (John Arbash Meinel)

    * Remove ``Branch.get_transaction()`` in favour of a simple cache of
      ``revision_history``.  Branch subclasses should override
      ``_gen_revision_history`` rather than ``revision_history`` to make use of
      this cache, and call ``_clear_revision_history_cache`` and
      ``_cache_revision_history`` at appropriate times. (Andrew Bennetts)

  BUGFIXES:

    * Take ``smtp_server`` from user config into account.
      (vila, #92195)

    * Restore Unicode filename handling for versioned and unversioned files.
      (John Arbash Meinel, #92608)

    * Don't fail during ``bzr commit`` if a file is marked removed, and
      the containing directory is auto-removed.  (John Arbash Meinel, #93681)

    * ``bzr status FILENAME`` failed on Windows because of an uncommon
      errno. (``ERROR_DIRECTORY == 267 != ENOTDIR``).
      (Wouter van Heyst, John Arbash Meinel, #90819)

    * ``bzr checkout source`` should create a local branch in the same
      format as source. (John Arbash Meinel, #93854)

    * ``bzr commit`` with a kind change was failing to update the
      last-changed-revision for directories.  The
      InventoryDirectory._unchanged only looked at the ``parent_id`` and name,
      ignoring the fact that the kind could have changed, too.
      (John Arbash Meinel, #90111)

    * ``bzr mv dir/subdir other`` was incorrectly updating files inside
      the directory. So that there was a chance it would break commit,
      etc. (John Arbash Meinel, #94037)
 
    * Correctly handles mutiple permanent http redirections.
      (vila, #88780)

bzr 0.15rc2  2007-03-14
-----------------------

  NOTES WHEN UPGRADING:
        
    * Release 0.15rc2 of bzr changes the ``bzr init-repo`` command to
      default to ``--trees`` instead of ``--no-trees``.
      Existing shared repositories are not affected.

  IMPROVEMENTS:

    * New ``merge-directive`` command to generate machine- and human-readable
      merge requests.  (Aaron Bentley)

    * New ``submit:`` revision specifier makes it easy to diff against the
      common ancestor with the submit location (Aaron Bentley)

    * Added support for Putty's SSH implementation. (Dmitry Vasiliev)

    * Added ``bzr status --versioned`` to report only versioned files, 
      not unknowns. (Kent Gibson)

    * Merge now autodetects the correct line-ending style for its conflict
      markers.  (Aaron Bentley)

  INTERNALS:

    * Refactored SSH vendor registration into SSHVendorManager class.
      (Dmitry Vasiliev)

  BUGFIXES:

    * New ``--numbered-dirs`` option to ``bzr selftest`` to use
      numbered dirs for TestCaseInTempDir. This is default behavior
      on Windows. Anyone can force named dirs on Windows
      with ``--no-numbered-dirs``. (Alexander Belchenko)

    * Fix ``RevisionSpec_revid`` to handle the Unicode strings passed in
      from the command line. (Marien Zwart, #90501)

    * Fix ``TreeTransform._iter_changes`` when both the source and
      destination are missing. (Aaron Bentley, #88842)

    * Fix commit of merges with symlinks in dirstate trees.
      (Marien Zwart)
    
    * Switch the ``bzr init-repo`` default from --no-trees to --trees. 
      (Wouter van Heyst, #53483)


bzr 0.15rc1  2007-03-07
-----------------------

  SURPRISES:

    * The default disk format has changed. Please run 'bzr upgrade' in your
      working trees to upgrade. This new default is compatible for network
      operations, but not for local operations. That is, if you have two
      versions of bzr installed locally, after upgrading you can only use the
      bzr 0.15 version. This new default does not enable tags or nested-trees
      as they are incompatible with bzr versions before 0.15 over the network.

    * For users of bzrlib: Two major changes have been made to the working tree
      api in bzrlib. The first is that many methods and attributes, including
      the inventory attribute, are no longer valid for use until one of
      ``lock_read``/``lock_write``/``lock_tree_write`` has been called,
      and become invalid again after unlock is called. This has been done
      to improve performance and correctness as part of the dirstate
      development.
      (Robert Collins, John A Meinel, Martin Pool, and others).

    * For users of bzrlib: The attribute 'tree.inventory' should be considered
      readonly. Previously it was possible to directly alter this attribute, or
      its contents, and have the tree notice this. This has been made
      unsupported - it may work in some tree formats, but in the newer dirstate
      format such actions will have no effect and will be ignored, or even
      cause assertions. All operations possible can still be carried out by a
      combination of the tree API, and the bzrlib.transform API. (Robert
      Collins, John A Meinel, Martin Pool, and others).

  IMPROVEMENTS:

    * Support for OS Windows 98. Also .bzr.log on any windows system
      saved in My Documents folder. (Alexander Belchenko)

    * ``bzr mv`` enhanced to support already moved files.
      In the past the mv command would have failed if the source file doesn't
      exist. In this situation ``bzr mv`` would now detect that the file has
      already moved and update the repository accordingly, if the target file
      does exist.
      A new option ``--after`` has been added so that if two files already
      exist, you could notify Bazaar that you have moved a (versioned) file
      and replaced it with another. Thus in this case ``bzr move --after``
      will only update the Bazaar identifier.
      (Steffen Eichenberg, Marius Kruger)

    * ``ls`` now works on treeless branches and remote branches.
      (Aaron Bentley)

    * ``bzr help global-options`` describes the global options.
      (Aaron Bentley)

    * ``bzr pull --overwrite`` will now correctly overwrite checkouts.
      (Robert Collins)

    * Files are now allowed to change kind (e.g. from file to symlink).
      Supported by ``commit``, ``revert`` and ``status``
      (Aaron Bentley)

    * ``inventory`` and ``unknowns`` hidden in favour of ``ls``
      (Aaron Bentley)

    * ``bzr help checkouts`` descibes what checkouts are and some possible
      uses of them. (James Westby, Aaron Bentley)

    * A new ``-d`` option to push, pull and merge overrides the default 
      directory.  (Martin Pool)

    * Branch format 6: smaller, and potentially faster than format 5.  Supports
      ``append_history_only`` mode, where the log view and revnos do not change,
      except by being added to.  Stores policy settings in
      ".bzr/branch/branch.conf".

    * ``append_only`` branches:  Format 6 branches may be configured so that log
      view and revnos are always consistent.  Either create the branch using
      "bzr init --append-revisions-only" or edit the config file as descriped
      in docs/configuration.txt.

    * rebind: Format 6 branches retain the last-used bind location, so if you
      "bzr unbind", you can "bzr bind" to bind to the previously-selected
      bind location.

    * Builtin tags support, created and deleted by the ``tag`` command and
      stored in the branch.  Tags can be accessed with the revisionspec
      ``-rtag:``, and listed with ``bzr tags``.  Tags are not versioned 
      at present. Tags require a network incompatible upgrade. To perform this
      upgrade, run ``bzr upgrade --dirstate-tags`` in your branch and
      repositories. (Martin Pool)

    * The ``bzr://`` transport now has a well-known port number, 4155,
      which it will use by default.  (Andrew Bennetts, Martin Pool)

    * Bazaar now looks for user-installed plugins before looking for site-wide
      plugins. (Jonathan Lange)

    * ``bzr resolve`` now detects and marks resolved text conflicts.
      (Aaron Bentley)

  INTERNALS:

    * Internally revision ids and file ids are now passed around as utf-8
      bytestrings, rather than treating them as Unicode strings. This has
      performance benefits for Knits, since we no longer need to decode the
      revision id for each line of content, nor for each entry in the index.
      This will also help with the future dirstate format.
      (John Arbash Meinel)

    * Reserved ids (any revision-id ending in a colon) are rejected by
      versionedfiles, repositories, branches, and working trees
      (Aaron Bentley)

    * Minor performance improvement by not creating a ProgressBar for
      every KnitIndex we create. (about 90ms for a bzr.dev tree)
      (John Arbash Meinel)

    * New easier to use Branch hooks facility. There are five initial hooks,
      all documented in bzrlib.branch.BranchHooks.__init__ - ``'set_rh'``,
      ``'post_push'``, ``'post_pull'``, ``'post_commit'``,
      ``'post_uncommit'``. These hooks fire after the matching operation
      on a branch has taken place, and were originally added for the
      branchrss plugin. (Robert Collins)

    * New method ``Branch.push()`` which should be used when pushing from a
      branch as it makes performance and policy decisions to match the UI
      level command ``push``. (Robert Collins).

    * Add a new method ``Tree.revision_tree`` which allows access to cached
      trees for arbitrary revisions. This allows the in development dirstate
      tree format to provide access to the callers to cached copies of 
      inventory data which are cheaper to access than inventories from the
      repository.
      (Robert Collins, Martin Pool)

    * New ``Branch.last_revision_info`` method, this is being done to allow
      optimization of requests for both the number of revisions and the last
      revision of a branch with smartservers and potentially future branch
      formats. (Wouter van Heyst, Robert Collins)

    * Allow ``'import bzrlib.plugins.NAME'`` to work when the plugin NAME has not
      yet been loaded by ``load_plugins()``. This allows plugins to depend on each
      other for code reuse without requiring users to perform file-renaming
      gymnastics. (Robert Collins)

    * New Repository method ``'gather_stats'`` for statistic data collection.
      This is expected to grow to cover a number of related uses mainly
      related to bzr info. (Robert Collins)

    * Log formatters are now managed with a registry.
      ``log.register_formatter`` continues to work, but callers accessing
      the FORMATTERS dictionary directly will not.

    * Allow a start message to be passed to the ``edit_commit_message``
      function.  This will be placed in the message offered to the user
      for editing above the separator. It allows a template commit message
      to be used more easily. (James Westby)

    * ``GPGStrategy.sign()`` will now raise ``BzrBadParameterUnicode`` if
      you pass a Unicode string rather than an 8-bit string. Callers need
      to be updated to encode first. (John Arbash Meinel)

    * Branch.push, pull, merge now return Result objects with information
      about what happened, rather than a scattering of various methods.  These
      are also passed to the post hooks.  (Martin Pool)

    * File formats and architecture is in place for managing a forest of trees
      in bzr, and splitting up existing trees into smaller subtrees, and
      finally joining trees to make a larger tree. This is the first iteration
      of this support, and the user-facing aspects still require substantial
      work.  If you wish to experiment with it, use ``bzr upgrade
      --dirstate-with-subtree`` in your working trees and repositories.
      You can use the hidden commands ``split`` and ``join`` and to create
      and manipulate nested trees, but please consider using the nested-trees
      branch, which contains substantial UI improvements, instead.
      http://code.aaronbentley.com/bzr/bzrrepo/nested-trees/
      (Aaron Bentley, Martin Pool, Robert Collins).

  BUGFIXES:

    * ``bzr annotate`` now uses dotted revnos from the viewpoint of the
      branch, rather than the last changed revision of the file.
      (John Arbash Meinel, #82158)

    * Lock operations no longer hang if they encounter a permission problem.
      (Aaron Bentley)

    * ``bzr push`` can resume a push that was canceled before it finished.
      Also, it can push even if the target directory exists if you supply
      the ``--use-existing-dir`` flag.
      (John Arbash Meinel, #30576, #45504)

    * Fix http proxy authentication when user and an optional
      password appears in the ``*_proxy`` vars. (Vincent Ladeuil,
      #83954).

    * ``bzr log branch/file`` works for local treeless branches
      (Aaron Bentley, #84247)

    * Fix problem with UNC paths on Windows 98. (Alexander Belchenko, #84728)

    * Searching location of CA bundle for PyCurl in env variable
      (``CURL_CA_BUNDLE``), and on win32 along the PATH.
      (Alexander Belchenko, #82086)

    * ``bzr init`` works with unicode argument LOCATION.
      (Alexander Belchenko, #85599)

    * Raise ``DependencyNotPresent`` if pycurl do not support https. 
      (Vincent Ladeuil, #85305)

    * Invalid proxy env variables should not cause a traceback.
      (Vincent Ladeuil, #87765)

    * Ignore patterns normalised to use '/' path separator.
      (Kent Gibson, #86451)

    * bzr rocks. It sure does! Fix case. (Vincent Ladeuil, #78026)

    * Fix bzrtools shelve command for removed lines beginning with "--"
      (Johan Dahlberg, #75577)

  TESTING:

    * New ``--first`` option to ``bzr selftest`` to run specified tests
      before the rest of the suite.  (Martin Pool)


bzr 0.14  2007-01-23
--------------------

  IMPROVEMENTS:

    * ``bzr help global-options`` describes the global options. (Aaron Bentley)

  BUG FIXES:
    
    * Skip documentation generation tests if the tools to do so are not
      available. Fixes running selftest for installled copies of bzr. 
      (John Arbash Meinel, #80330)

    * Fix the code that discovers whether bzr is being run from it's
      working tree to handle the case when it isn't but the directory
      it is in is below a repository. (James Westby, #77306)


bzr 0.14rc1  2007-01-16
-----------------------

  IMPROVEMENTS:

    * New connection: ``bzr+http://`` which supports tunnelling the smart
      protocol over an HTTP connection. If writing is enabled on the bzr
      server, then you can write over the http connection.
      (Andrew Bennetts, John Arbash Meinel)

    * Aliases now support quotation marks, so they can contain whitespace
      (Marius Kruger)

    * PyCurlTransport now use a single curl object. By specifying explicitly
      the 'Range' header, we avoid the need to use two different curl objects
      (and two connections to the same server). (Vincent Ladeuil)

    * ``bzr commit`` does not prompt for a message until it is very likely to
      succeed.  (Aaron Bentley)

    * ``bzr conflicts`` now takes --text to list pathnames of text conflicts
      (Aaron Bentley)

    * Fix ``iter_lines_added_or_present_in_versions`` to use a set instead
      of a list while checking if a revision id was requested. Takes 10s
      off of the ``fileids_affected_by_revision_ids`` time, which is 10s
      of the ``bzr branch`` time. Also improve ``fileids_...`` time by
      filtering lines with a regex rather than multiple ``str.find()``
      calls. (saves another 300ms) (John Arbash Meinel)

    * Policy can be set for each configuration key. This allows keys to be
      inherited properly across configuration entries. For example, this
      should enable you to do::
        
        [/home/user/project]
        push_location = sftp://host/srv/project/
        push_location:policy = appendpath

      And then a branch like ``/home/user/project/mybranch`` should get an
      automatic push location of ``sftp://host/srv/project/mybranch``.
      (James Henstridge)

    * Added ``bzr status --short`` to make status report svn style flags
      for each file.  For example::

        $ bzr status --short
        A  foo
        A  bar
        D  baz
        ?  wooley

    * 'bzr selftest --clean-output' allows easily clean temporary tests 
      directories without running tests. (Alexander Belchenko)

    * ``bzr help hidden-commands`` lists all hidden commands. (Aaron Bentley)

    * ``bzr merge`` now has an option ``--pull`` to fall back to pull if
      local is fully merged into remote. (Jan Hudec)

    * ``bzr help formats`` describes available directory formats. (Aaron Bentley)

  INTERNALS:

    * A few tweaks directly to ``fileids_affected_by_revision_ids`` to
      help speed up processing, as well allowing to extract unannotated
      lines. Between the two ``fileids_affected_by_revision_ids`` is
      improved by approx 10%. (John Arbash Meinel)

    * Change Revision serialization to only write out millisecond
      resolution. Rather than expecting floating point serialization to
      preserve more resolution than we need. (Henri Weichers, Martin Pool)

    * Test suite ends cleanly on Windows.  (Vincent Ladeuil)

    * When ``encoding_type`` attribute of class Command is equal to 'exact', 
      force sys.stdout to be a binary stream on Windows, and therefore
      keep exact line-endings (without LF -> CRLF conversion).
      (Alexander Belchenko)

    * Single-letter short options are no longer globally declared.  (Martin
      Pool)

    * Before using detected user/terminal encoding bzr should check
      that Python has corresponding codec. (Alexander Belchenko)

    * Formats for end-user selection are provided via a FormatRegistry (Aaron Bentley)

  BUG FIXES:

    * ``bzr missing --verbose`` was showing adds/removals in the wrong
      direction. (John Arbash Meinel)

    * ``bzr annotate`` now defaults to showing dotted revnos for merged
      revisions. It cuts them off at a depth of 12 characters, but you can
      supply ``--long`` to see the full number. You can also use
      ``--show-ids`` to display the original revision ids, rather than
      revision numbers and committer names. (John Arbash Meinel, #75637)

    * bzr now supports Win32 UNC path (e.g. ``\HOST\path``. 
      (Alexander Belchenko, #57869)

    * Win32-specific: output of cat, bundle and diff commands don't mangle
      line-endings (Alexander Belchenko, #55276)

    * Replace broken fnmatch based ignore pattern matching with custom pattern
      matcher.
      (Kent Gibson, Jan Hudec #57637)

    * pycurl and urllib can detect short reads at different places. Update
      the test suite to test more cases. Also detect http error code 416
      which was raised for that specific bug. Also enhance the urllib
      robustness by detecting invalid ranges (and pycurl's one by detecting
      short reads during the initial GET). (Vincent Ladeuil, #73948)

    * The urllib connection sharing interacts badly with urllib2
      proxy setting (the connections didn't go thru the proxy
      anymore). Defining a proper ProxyHandler solves the
      problem.  (Vincent Ladeuil, #74759)

    * Use urlutils to generate relative URLs, not osutils 
      (Aaron Bentley, #76229)

    * ``bzr status`` in a readonly directory should work without giving
      lots of errors. (John Arbash Meinel, #76299)

    * Mention the revisionspec topic for the revision option help.
      (Wouter van Heyst, #31663)

    * Allow plugins import from zip archives.
      (Alexander Belchenko, #68124)


bzr 0.13  2006-12-05
--------------------
    
  No changes from 0.13rc1
    
bzr 0.13rc1  2006-11-27
-----------------------

  IMPROVEMENTS:

    * New command ``bzr remove-tree`` allows the removal of the working
      tree from a branch.
      (Daniel Silverstone)

    * urllib uses shared keep-alive connections, so http 
      operations are substantially faster.
      (Vincent Ladeuil, #53654)

    * ``bzr export`` allows an optional branch parameter, to export a bzr
      tree from some other url. For example:
      ``bzr export bzr.tar.gz http://bazaar-vcs.org/bzr/bzr.dev``
      (Daniel Silverstone)

    * Added ``bzr help topics`` to the bzr help system. This gives a
      location for general information, outside of a specific command.
      This includes updates for ``bzr help revisionspec`` the first topic
      included. (Goffredo Baroncelli, John Arbash Meinel, #42714)

    * WSGI-compatible HTTP smart server.  See ``doc/http_smart_server.txt``.
      (Andrew Bennetts)

    * Knit files will now cache full texts only when the size of the
      deltas is as large as the size of the fulltext. (Or after 200
      deltas, whichever comes first). This has the most benefit on large
      files with small changes, such as the inventory for a large project.
      (eg For a project with 2500 files, and 7500 revisions, it changes
      the size of inventory.knit from 11MB to 5.4MB) (John Arbash Meinel)

  INTERNALS:

    * New -D option given before the command line turns on debugging output
      for particular areas.  -Derror shows tracebacks on all errors.
      (Martin Pool)

    * Clean up ``bzr selftest --benchmark bundle`` to correct an import,
      and remove benchmarks that take longer than 10min to run.
      (John Arbash Meinel)

    * Use ``time.time()`` instead of ``time.clock()`` to decide on
      progress throttling. Because ``time.clock()`` is actually CPU time,
      so over a high-latency connection, too many updates get throttled.
      (John Arbash Meinel)

    * ``MemoryTransport.list_dir()`` would strip the first character for
      files or directories in root directory. (John Arbash Meinel)

    * New method ``get_branch_reference`` on 'BzrDir' allows the detection of 
      branch references - which the smart server component needs.
  
    * New ``ChrootTransportDecorator``, accessible via the ``chroot+`` url
      prefix.  It disallows any access to locations above a set URL.  (Andrew
      Bennetts)

  BUG FIXES:

    * Now ``_KnitIndex`` properly decode revision ids when loading index data.
      And optimize the knit index parsing code. 
      (Dmitry Vasiliev, John Arbash Meinel)

    * ``bzrlib/bzrdir.py`` was directly referencing ``bzrlib.workingtree``,
      without importing it. This prevented ``bzr upgrade`` from working
      unless a plugin already imported ``bzrlib.workingtree``
      (John Arbash Meinel, #70716)

    * Suppress the traceback on invalid URLs (Vincent Ladeuil, #70803).

    * Give nicer error message when an http server returns a 403
      error code. (Vincent Ladeuil, #57644).

    * When a multi-range http GET request fails, try a single
      range one. If it fails too, forget about ranges. Remember that until 
      the death of the transport and propagates that to the clones.
      (Vincent Ladeuil, #62276, #62029).

    * Handles user/passwords supplied in url from command
      line (for the urllib implementation). Don't request already
      known passwords (Vincent Ladeuil, #42383, #44647, #48527)

    * ``_KnitIndex.add_versions()`` dictionary compresses revision ids as they
      are added. This fixes bug where fetching remote revisions records
      them as full references rather than integers.
      (John Arbash Meinel, #64789)

    * ``bzr ignore`` strips trailing slashes in patterns.
      Also ``bzr ignore`` rejects absolute paths. (Kent Gibson, #4559)

    * ``bzr ignore`` takes multiple arguments. (Cheuksan Edward Wang, #29488)

    * mv correctly handles paths that traverse symlinks. 
      (Aaron Bentley, #66964)

    * Give nicer looking error messages when failing to connect over ssh.
      (John Arbash Meinel, #49172)

    * Pushing to a remote branch does not currently update the remote working
      tree. After a remote push, ``bzr status`` and ``bzr diff`` on the remote
      machine now show that the working tree is out of date.
      (Cheuksan Edward Wang #48136)

    * Use patiencediff instead of difflib for determining deltas to insert
      into knits. This avoids the O(N^3) behavior of difflib. Patience
      diff should be O(N^2). (Cheuksan Edward Wang, #65714)

    * Running ``bzr log`` on nonexistent file gives an error instead of the
      entire log history. (Cheuksan Edward Wang #50793)

    * ``bzr cat`` can look up contents of removed or renamed files. If the
      pathname is ambiguous, i.e. the files in the old and new trees have
      different id's, the default is the file in the new tree. The user can
      use "--name-from-revision" to select the file in the old tree.
      (Cheuksan Edward Wang, #30190)

  TESTING:

    * TestingHTTPRequestHandler really handles the Range header
      (previously it was ignoring it and returning the whole file,).

bzr 0.12  2006-10-30
--------------------

  INTERNALS:

    * Clean up ``bzr selftest --benchmark bundle`` to correct an import,
      and remove benchmarks that take longer than 10min to run.
      (John Arbash Meinel)
  
bzr 0.12rc1  2006-10-23
-----------------------

  IMPROVEMENTS:

    * ``bzr log`` now shows dotted-decimal revision numbers for all revisions,
      rather than just showing a decimal revision number for revisions on the
      mainline. These revision numbers are not yet accepted as input into bzr
      commands such as log, diff etc. (Robert Collins)

    * revisions can now be specified using dotted-decimal revision numbers.
      For instance, ``bzr diff -r 1.2.1..1.2.3``. (Robert Collins)

    * ``bzr help commands`` output is now shorter (Aaron Bentley)

    * ``bzr`` now uses lazy importing to reduce the startup time. This has
      a moderate effect on lots of actions, especially ones that have
      little to do. For example ``bzr rocks`` time is down to 116ms from
      283ms. (John Arbash Meinel)

    * New Registry class to provide name-to-object registry-like support,
      for example for schemes where plugins can register new classes to
      do certain tasks (e.g. log formatters). Also provides lazy registration
      to allow modules to be loaded on request.
      (John Arbash Meinel, Adeodato Simó)

  API INCOMPATABILITY:
  
    * LogFormatter subclasses show now expect the 'revno' parameter to 
      show() to be a string rather than an int. (Robert Collins)

  INTERNALS:

    * ``TestCase.run_bzr``, ``run_bzr_captured``, and ``run_bzr_subprocess``
      can take a ``working_dir='foo'`` parameter, which will change directory 
      for the command. (John Arbash Meinel)

    * ``bzrlib.lazy_regex.lazy_compile`` can be used to create a proxy
      around a regex, which defers compilation until first use. 
      (John Arbash Meinel)

    * ``TestCase.run_bzr_subprocess`` defaults to supplying the
      ``--no-plugins`` parameter to ensure test reproducability, and avoid
      problems with system-wide installed plugins. (John Arbash Meinel)

    * Unique tree root ids are now supported. Newly created trees still
      use the common root id for compatibility with bzr versions before 0.12.
      (Aaron Bentley)

    * ``WorkingTree.set_root_id(None)`` is now deprecated. Please
      pass in ``inventory.ROOT_ID`` if you want the default root id value.
      (Robert Collins, John Arbash Meinel)

    * New method ``WorkingTree.flush()`` which will write the current memory
      inventory out to disk. At the same time, ``read_working_inventory`` will
      no longer trash the current tree inventory if it has been modified within
      the current lock, and the tree will now ``flush()`` automatically on
      ``unlock()``. ``WorkingTree.set_root_id()`` has been updated to take
      advantage of this functionality. (Robert Collins, John Arbash Meinel)

    * ``bzrlib.tsort.merge_sorted`` now accepts ``generate_revnos``. This
      parameter will cause it to add another column to its output, which
      contains the dotted-decimal revno for each revision, as a tuple.
      (Robert Collins)

    * ``LogFormatter.show_merge`` is deprecated in favour of
      ``LogFormatter.show_merge_revno``. (Robert Collins)

  BUG FIXES:

    * Avoid circular imports by creating a deprecated function for
      ``bzrlib.tree.RevisionTree``. Callers should have been using
      ``bzrlib.revisontree.RevisionTree`` anyway. (John Arbash Meinel,
      #63360, #66349)

    * Don't use ``socket.MSG_WAITALL`` as it doesn't exist on all
      platforms. (Martin Pool, #66356)

    * Don't require ``Content-Type`` in range responses. Assume they are a
      single range if ``Content-Type`` does not exist.
      (John Arbash Meinel, #62473)

    * bzr branch/pull no longer complain about progress bar cleanup when
      interrupted during fetch.  (Aaron Bentley, #54000)

    * ``WorkingTree.set_parent_trees()`` uses the trees to directly write
      the basis inventory, rather than going through the repository. This
      allows us to have 1 inventory read, and 2 inventory writes when
      committing a new tree. (John Arbash Meinel)

    * When reverting, files that are not locally modified that do not exist
      in the target are deleted, not just unversioned (Aaron Bentley)

    * When trying to acquire a lock, don't fail immediately. Instead, try
      a few times (up to 1 hour) before timing out. Also, report why the
      lock is unavailable (John Arbash Meinel, #43521, #49556)

    * Leave HttpTransportBase daughter classes decides how they
      implement cloning. (Vincent Ladeuil, #61606)

    * diff3 does not indicate conflicts on clean merge. (Aaron Bentley)

    * If a commit fails, the commit message is stored in a file at the root of
      the tree for later commit. (Cheuksan Edward Wang, Stefan Metzmacher,
      #32054)

  TESTING:

    * New test base class TestCaseWithMemoryTransport offers memory-only
      testing facilities: its not suitable for tests that need to mutate disk
      state, but most tests should not need that and should be converted to
      TestCaseWithMemoryTransport. (Robert Collins)

    * ``TestCase.make_branch_and_memory_tree`` now takes a format
      option to set the BzrDir, Repository and Branch formats of the
      created objects. (Robert Collins, John Arbash Meinel)

bzr 0.11  2006-10-02
--------------------

    * Smart server transport test failures on windows fixed. (Lukáš Lalinský).

bzr 0.11rc2  2006-09-27
-----------------------

  BUG FIXES:

    * Test suite hangs on windows fixed. (Andrew Bennets, Alexander Belchenko).
    
    * Commit performance regression fixed. (Aaron Bentley, Robert Collins, John
      Arbash Meinel).

bzr 0.11rc1  2006-09-25
-----------------------

  IMPROVEMENTS:

    * Knit files now wait to create their contents until the first data is
      added. The old code used to create an empty .knit and a .kndx with just
      the header. However, this caused a lot of extra round trips over sftp.
      This can change the time for ``bzr push`` to create a new remote branch
      from 160s down to 100s. This also affects ``bzr commit`` performance when
      adding new files, ``bzr commit`` on a new kernel-like tree drops from 50s
      down to 40s (John Arbash Meinel, #44692)

    * When an entire subtree has been deleted, commit will now report that
      just the top of the subtree has been deleted, rather than reporting
      all the individual items. (Robert Collins)

    * Commit performs one less XML parse. (Robert Collins)

    * ``bzr checkout`` now operates on readonly branches as well
      as readwrite branches. This fixes bug #39542. (Robert Collins)

    * ``bzr bind`` no longer synchronises history with the master branch.
      Binding should be followed by an update or push to synchronise the 
      two branches. This is closely related to the fix for bug #39542.
      (Robert Collins)

    * ``bzrlib.lazy_import.lazy_import`` function to create on-demand 
      objects.  This allows all imports to stay at the global scope, but
      modules will not actually be imported if they are not used.
      (John Arbash Meinel)

    * Support ``bzr://`` and ``bzr+ssh://`` urls to work with the new RPC-based
      transport which will be used with the upcoming high-performance smart
      server. The new command ``bzr serve`` will invoke bzr in server mode,
      which processes these requests. (Andrew Bennetts, Robert Collins, Martin
      Pool)

    * New command ``bzr version-info`` which can be used to get a summary
      of the current state of the tree. This is especially useful as part
      of a build commands. See ``doc/version_info.txt`` for more information 
      (John Arbash Meinel)

  BUG FIXES:

    * ``'bzr inventory [FILE...]'`` allows restricting the file list to a
      specific set of files. (John Arbash Meinel, #3631)

    * Don't abort when annotating empty files (John Arbash Meinel, #56814)

    * Add ``Stanza.to_unicode()`` which can be passed to another Stanza
      when nesting stanzas. Also, add ``read_stanza_unicode`` to handle when
      reading a nested Stanza. (John Arbash Meinel)

    * Transform._set_mode() needs to stat the right file. 
      (John Arbash Meinel, #56549)

    * Raise WeaveFormatError rather than StopIteration when trying to read
      an empty Weave file. (John Arbash Meinel, #46871)

    * Don't access e.code for generic URLErrors, only HTTPErrors have .code.
      (Vincent Ladeuil, #59835)

    * Handle boundary="" lines properly to allow access through a Squid proxy.
      (John Arbash Meinel, #57723)

    * revert now removes newly-added directories (Aaron Bentley, #54172)

    * ``bzr upgrade sftp://`` shouldn't fail to upgrade v6 branches if there 
      isn't a working tree. (David Allouche, #40679)

    * Give nicer error messages when a user supplies an invalid --revision
      parameter. (John Arbash Meinel, #55420)

    * Handle when LANG is not recognized by python. Emit a warning, but
      just revert to using 'ascii'. (John Arbash Meinel, #35392)

    * Don't use ``preexec_fn`` on win32, as it is not supported by subprocess.
      (John Arbash Meinel)

    * Skip specific tests when the dependencies aren't met. This includes
      some ``setup.py`` tests when ``python-dev`` is not available, and
      some tests that depend on paramiko. (John Arbash Meinel, Mattheiu Moy)

    * Fallback to Paramiko properly, if no ``ssh`` executable exists on
      the system. (Andrew Bennetts, John Arbash Meinel)

    * ``Branch.bind(other_branch)`` no longer takes a write lock on the
      other branch, and will not push or pull between the two branches.
      API users will need to perform a push or pull or update operation if they
      require branch synchronisation to take place. (Robert Collins, #47344)

    * When creating a tarball or zipfile export, export unicode names as utf-8
      paths. This may not work perfectly on all platforms, but has the best
      chance of working in the common case. (John Arbash Meinel, #56816)

    * When committing, only files that exist in working tree or basis tree
      may be specified (Aaron Bentley, #50793)

  PORTABILITY:

    * Fixes to run on Python 2.5 (Brian M. Carlson, Martin Pool, Marien Zwart)

  INTERNALS:

    * TestCaseInTempDir now creates a separate directory for HOME, rather
      than having HOME set to the same location as the working directory.
      (John Arbash Meinel)

    * ``run_bzr_subprocess()`` can take an optional ``env_changes={}`` parameter,
      which will update os.environ inside the spawned child. It also can
      take a ``universal_newlines=True``, which helps when checking the output
      of the command. (John Arbash Meinel)

    * Refactor SFTP vendors to allow easier re-use when ssh is used. 
      (Andrew Bennetts)

    * ``Transport.list_dir()`` and ``Transport.iter_files_recursive()`` should always
      return urlescaped paths. This is now tested (there were bugs in a few
      of the transports) (Andrew Bennetts, David Allouche, John Arbash Meinel)

    * New utility function ``symbol_versioning.deprecation_string``. Returns the
      formatted string for a callable, deprecation format pair. (Robert Collins)

    * New TestCase helper applyDeprecated. This allows you to call a callable
      which is deprecated without it spewing to the screen, just by supplying
      the deprecation format string issued for it. (Robert Collins)

    * Transport.append and Transport.put have been deprecated in favor of
      ``.append_bytes``, ``.append_file``, ``.put_bytes``, and
      ``.put_file``. This removes the ambiguity in what type of object the
      functions take.  ``Transport.non_atomic_put_{bytes,file}`` has also
      been added. Which works similarly to ``Transport.append()`` except for
      SFTP, it doesn't have a round trip when opening the file. Also, it
      provides functionality for creating a parent directory when trying
      to create a file, rather than raise NoSuchFile and forcing the
      caller to repeat their request.
      (John Arbash Meinel)

    * WorkingTree has a new api ``unversion`` which allow the unversioning of
      entries by their file id. (Robert Collins)

    * ``WorkingTree.pending_merges`` is deprecated.  Please use the
      ``get_parent_ids`` (introduced in 0.10) method instead. (Robert Collins)

    * WorkingTree has a new ``lock_tree_write`` method which locks the branch for
      read rather than write. This is appropriate for actions which only need
      the branch data for reference rather than mutation. A new decorator
      ``needs_tree_write_lock`` is provided in the workingtree module. Like the
      ``needs_read_lock`` and ``needs_write_lock`` decorators this allows static 
      declaration of the locking requirements of a function to ensure that
      a lock is taken out for casual scripts. (Robert Collins, #54107)

    * All WorkingTree methods which write to the tree, but not to the branch
      have been converted to use ``needs_tree_write_lock`` rather than 
      ``needs_write_lock``. Also converted is the revert, conflicts and tree
      transform modules. This provides a modest performance improvement on 
      metadir style trees, due to the reduce lock-acquisition, and a more
      significant performance improvement on lightweight checkouts from 
      remote branches, where trivial operations used to pay a significant 
      penalty. It also provides the basis for allowing readonly checkouts.
      (Robert Collins)

    * Special case importing the standard library 'copy' module. This shaves
      off 40ms of startup time, while retaining compatibility. See:
      ``bzrlib/inspect_for_copy.py`` for more details. (John Arbash Meinel)

    * WorkingTree has a new parent class MutableTree which represents the 
      specialisations of Tree which are able to be altered. (Robert Collins)

    * New methods mkdir and ``put_file_bytes_non_atomic`` on MutableTree that
      mutate the tree and its contents. (Robert Collins)

    * Transport behaviour at the root of the URL is now defined and tested.
      (Andrew Bennetts, Robert Collins)

  TESTING:

    * New test helper classs MemoryTree. This is typically accessed via
      ``self.make_branch_and_memory_tree()`` in test cases. (Robert Collins)
      
    * Add ``start_bzr_subprocess`` and ``stop_bzr_subprocess`` to allow test
      code to continue running concurrently with a subprocess of bzr.
      (Andrew Bennetts, Robert Collins)

    * Add a new method ``Transport.get_smart_client()``. This is provided to
      allow upgrades to a richer interface than the VFS one provided by
      Transport. (Andrew Bennetts, Martin Pool)

bzr 0.10  2006-08-29
--------------------
  
  IMPROVEMENTS:
    * 'merge' now takes --uncommitted, to apply uncommitted changes from a
      tree.  (Aaron Bentley)
  
    * 'bzr add --file-ids-from' can be used to specify another path to use
      for creating file ids, rather than generating all new ones. Internally,
      the 'action' passed to ``smart_add_tree()`` can return ``file_ids`` that
      will be used, rather than having bzrlib generate new ones.
      (John Arbash Meinel, #55781)

    * ``bzr selftest --benchmark`` now allows a ``--cache-dir`` parameter.
      This will cache some of the intermediate trees, and decrease the
      setup time for benchmark tests. (John Arbash Meinel)

    * Inverse forms are provided for all boolean options.  For example,
      --strict has --no-strict, --no-recurse has --recurse (Aaron Bentley)

    * Serialize out Inventories directly, rather than using ElementTree.
      Writing out a kernel sized inventory drops from 2s down to ~350ms.
      (Robert Collins, John Arbash Meinel)

  BUG FIXES:

    * Help diffutils 2.8.4 get along with binary tests (Marien Zwart: #57614)

    * Change LockDir so that if the lock directory doesn't exist when
      ``lock_write()`` is called, an attempt will be made to create it.
      (John Arbash Meinel, #56974)

    * ``bzr uncommit`` preserves pending merges. (John Arbash Meinel, #57660)

    * Active FTP transport now works as intended. (ghozzy, #56472)

    * Really fix mutter() so that it won't ever raise a UnicodeError.
      It means it is possible for ~/.bzr.log to contain non UTF-8 characters.
      But it is a debugging log, not a real user file.
      (John Arbash Meinel, #56947, #53880)

    * Change Command handle to allow Unicode command and options.
      At present we cannot register Unicode command names, so we will get
      BzrCommandError('unknown command'), or BzrCommandError('unknown option')
      But that is better than a UnicodeError + a traceback.
      (John Arbash Meinel, #57123)

    * Handle TZ=UTC properly when reading/writing revisions.
      (John Arbash Meinel, #55783, #56290)

    * Use ``GPG_TTY`` to allow gpg --cl to work with gpg-agent in a pipeline,
      (passing text to sign in on stdin). (John Arbash Meinel, #54468)

    * External diff does the right thing for binaries even in foreign 
      languages. (John Arbash Meinel, #56307)

    * Testament handles more cases when content is unicode. Specific bug was
      in handling of revision properties.
      (John Arbash Meinel, Holger Krekel, #54723)

    * The bzr selftest was failing on installed versions due to a bug in a new
      test helper. (John Arbash Meinel, Robert Collins, #58057)

  INTERNALS:

    * ``bzrlib.cache_utf8`` contains ``encode()`` and ``decode()`` functions
      which can be used to cache the conversion between utf8 and Unicode.
      Especially helpful for some of the knit annotation code, which has to
      convert revision ids to utf8 to annotate lines in storage.
      (John Arbash Meinel)

    * ``setup.py`` now searches the filesystem to find all packages which
      need to be installed. This should help make the life of packagers
      easier. (John Arbash Meinel)

bzr 0.9.0  2006-08-11
---------------------

  SURPRISES:

   * The hard-coded built-in ignore rules have been removed. There are
     now two rulesets which are enforced. A user global one in 
     ``~/.bazaar/ignore`` which will apply to every tree, and the tree
     specific one '.bzrignore'.
     ``~/.bazaar/ignore`` will be created if it does not exist, but with
     a more conservative list than the old default.
     This fixes bugs with default rules being enforced no matter what. 
     The old list of ignore rules from bzr is available by
     running 'bzr ignore --old-default-rules'.
     (Robert Collins, Martin Pool, John Arbash Meinel)

   * 'branches.conf' has been changed to 'locations.conf', since it can apply
     to more locations than just branch locations.
     (Aaron Bentley)
   
  IMPROVEMENTS:

   * The revision specifier "revno:" is extended to accept the syntax
     revno:N:branch. For example,
     revno:42:http://bazaar-vcs.org/bzr/bzr.dev/ means revision 42 in
     bzr.dev.  (Matthieu Moy)

   * Tests updates to ensure proper URL handling, UNICODE support, and
     proper printing when the user's terminal encoding cannot display 
     the path of a file that has been versioned.
     ``bzr branch`` can take a target URL rather than only a local directory.
     ``Branch.get_parent()/set_parent()`` now save a relative path if possible,
     and normalize the parent based on root, allowing access across
     different transports. (John Arbash Meinel, Wouter van Heyst, Martin Pool)
     (Malone #48906, #42699, #40675, #5281, #3980, #36363, #43689,
     #42517, #42514)

   * On Unix, detect terminal width using an ioctl not just $COLUMNS.
     Use terminal width for single-line logs from ``bzr log --line`` and
     pending-merge display.  (Robert Widhopf-Fenk, Gustavo Niemeyer)
     (Malone #3507)

   * On Windows, detect terminal width using GetConsoleScreenBufferInfo.
     (Alexander Belchenko)

   * Speedup improvement for 'date:'-revision search. (Guillaume Pinot).

   * Show the correct number of revisions pushed when pushing a new branch.
     (Robert Collins).

   * 'bzr selftest' now shows a progress bar with the number of tests, and 
     progress made. 'make check' shows tests in -v mode, to be more useful
     for the PQM status window. (Robert Collins).
     When using a progress bar, failed tests are printed out, rather than
     being overwritten by the progress bar until the suite finishes.
     (John Arbash Meinel)

   * 'bzr selftest --benchmark' will run a new benchmarking selftest.
     'bzr selftest --benchmark --lsprof-timed' will use lsprofile to generate
     profile data for the individual profiled calls, allowing for fine
     grained analysis of performance.
     (Robert Collins, Martin Pool).

   * 'bzr commit' shows a progress bar. This is useful for commits over sftp
     where commit can take an appreciable time. (Robert Collins)

   * 'bzr add' is now less verbose in telling you what ignore globs were
     matched by files being ignored. Instead it just tells you how many 
     were ignored (because you might reasonably be expecting none to be
     ignored). 'bzr add -v' is unchanged and will report every ignored
     file. (Robert Collins).

   * ftp now has a test server if medusa is installed. As part of testing,
     ftp support has been improved, including support for supplying a
     non-standard port. (John Arbash Meinel).

   * 'bzr log --line' shows the revision number, and uses only the
     first line of the log message (#5162, Alexander Belchenko;
     Matthieu Moy)

   * 'bzr status' has had the --all option removed. The 'bzr ls' command
     should be used to retrieve all versioned files. (Robert Collins)

   * 'bzr bundle OTHER/BRANCH' will create a bundle which can be sent
     over email, and applied on the other end, while maintaining ancestry.
     This bundle can be applied with either 'bzr merge' or 'bzr pull',
     the same way you would apply another branch.
     (John Arbash Meinel, Aaron Bentley)
  
   * 'bzr whoami' can now be used to set your identity from the command line,
     for a branch or globally.  (Robey Pointer)

   * 'bzr checkout' now aliased to 'bzr co', and 'bzr annotate' to 'bzr ann'.
     (Michael Ellerman)

   * 'bzr revert DIRECTORY' now reverts the contents of the directory as well.
     (Aaron Bentley)

   * 'bzr get sftp://foo' gives a better error when paramiko is not present.
     Also updates things like 'http+pycurl://' if pycurl is not present.
     (John Arbash Meinel) (Malone #47821, #52204)

   * New env variable ``BZR_PROGRESS_BAR``, sets the default progress bar type.
     Can be set to 'none' or 'dummy' to disable the progress bar, 'dots' or 
     'tty' to create the respective type. (John Arbash Meinel, #42197, #51107)

   * Improve the help text for 'bzr diff' to explain what various options do.
     (John Arbash Meinel, #6391)

   * 'bzr uncommit -r 10' now uncommits revisions 11.. rather than uncommitting
     revision 10. This makes -r10 more in line with what other commands do.
     'bzr uncommit' also now saves the pending merges of the revisions that
     were removed. So it is safe to uncommit after a merge, fix something,
     and commit again. (John Arbash Meinel, #32526, #31426)

   * 'bzr init' now also works on remote locations.
     (Wouter van Heyst, #48904)

   * HTTP support has been updated. When using pycurl we now support 
     connection keep-alive, which reduces dns requests and round trips.
     And for both urllib and pycurl we support multi-range requests, 
     which decreases the number of round-trips. Performance results for
     ``bzr branch http://bazaar-vcs.org/bzr/bzr.dev/`` indicate
     http branching is now 2-3x faster, and ``bzr pull`` in an existing 
     branch is as much as 4x faster.
     (Michael Ellerman, Johan Rydberg, John Arbash Meinel, #46768)

   * Performance improvements for sftp. Branching and pulling are now up to
     2x faster. Utilize paramiko.readv() support for async requests if it
     is available (paramiko > 1.6) (John Arbash Meinel)

  BUG FIXES:

    * Fix shadowed definition of TestLocationConfig that caused some 
      tests not to run.
      (Erik Bågfors, Michael Ellerman, Martin Pool, #32587)

    * Fix unnecessary requirement of sign-my-commits that it be run from
      a working directory.  (Martin Pool, Robert Collins)

    * 'bzr push location' will only remember the push location if it succeeds
      in connecting to the remote location. (John Arbash Meinel, #49742)

    * 'bzr revert' no longer toggles the executable bit on win32
      (John Arbash Meinel, #45010)

    * Handle broken pipe under win32 correctly. (John Arbash Meinel)
    
    * sftp tests now work correctly on win32 if you have a newer paramiko
      (John Arbash Meinel)

    * Cleanup win32 test suite, and general cleanup of places where
      file handles were being held open. (John Arbash Meinel)

    * When specifying filenames for 'diff -r x..y', the name of the file in the
      working directory can be used, even if its name is different in both x
      and y.

    * File-ids containing single- or double-quotes are handled correctly by
      push. (Aaron Bentley, #52227)

    * Normalize unicode filenames to ensure cross-platform consistency.
      (John Arbash Meinel, #43689)

    * The argument parser can now handle '-' as an argument. Currently
      no code interprets it specially (it is mostly handled as a file named 
      '-'). But plugins, and future operations can use it.
      (John Arbash meinel, #50984)

    * Bundles can properly read binary files with a plain '\r' in them.
      (John Arbash Meinel, #51927)

    * Tuning ``iter_entries()`` to be more efficient (John Arbash Meinel, #5444)

    * Lots of win32 fixes (the test suite passes again).
      (John Arbash Meinel, #50155)

    * Handle openbsd returning None for sys.getfilesystemencoding() (#41183) 

    * Support ftp APPE (append) to allow Knits to be used over ftp (#42592)

    * Removals are only committed if they match the filespec (or if there is
      no filespec).  (#46635, Aaron Bentley)

    * smart-add recurses through all supplied directories 
      (John Arbash Meinel, #52578)

    * Make the bundle reader extra lines before and after the bundle text.
      This allows you to parse an email with the bundle inline.
      (John Arbash Meinel, #49182)

    * Change the file id generator to squash a little bit more. Helps when
      working with long filenames on windows. (Also helps for unicode filenames
      not generating hidden files). (John Arbash Meinel, #43801)

    * Restore terminal mode on C-c while reading sftp password.  (#48923, 
      Nicholas Allen, Martin Pool)

    * Timestamps are rounded to 1ms, and revision entries can be recreated
      exactly. (John Arbash Meinel, Jamie Wilkinson, #40693)

    * Branch.base has changed to a URL, but ~/.bazaar/locations.conf should
      use local paths, since it is user visible (John Arbash Meinel, #53653)

    * ``bzr status foo`` when foo was unversioned used to cause a full delta
      to be generated (John Arbash Meinel, #53638)

    * When reading revision properties, an empty value should be considered
      the empty string, not None (John Arbash Meinel, #47782)

    * ``bzr diff --diff-options`` can now handle binary files being changed.
      Also, the output is consistent when --diff-options is not supplied.
      (John Arbash Meinel, #54651, #52930)

    * Use the right suffixes for loading plugins (John Arbash Meinel, #51810)

    * Fix ``Branch.get_parent()`` to handle the case when the parent is not 
      accessible (John Arbash Meinel, #52976)

  INTERNALS:

    * Combine the ignore rules into a single regex rather than looping over
      them to reduce the threshold where  N^2 behaviour occurs in operations
      like status. (Jan Hudec, Robert Collins).

    * Appending to ``bzrlib.DEFAULT_IGNORE`` is now deprecated. Instead, use
      one of the add functions in bzrlib.ignores. (John Arbash Meinel)

    * 'bzr push' should only push the ancestry of the current revision, not
      all of the history in the repository. This is especially important for
      shared repositories. (John Arbash Meinel)

    * ``bzrlib.delta.compare_trees`` now iterates in alphabetically sorted order,
      rather than randomly walking the inventories. (John Arbash Meinel)

    * Doctests are now run in temporary directories which are cleaned up when
      they finish, rather than using special ScratchDir/ScratchBranch objects.
      (Martin Pool)

    * Split ``check`` into separate methods on the branch and on the repository,
      so that it can be specialized in ways that are useful or efficient for
      different formats.  (Martin Pool, Robert Collins)

    * Deprecate ``Repository.all_revision_ids``; most methods don't really need
      the global revision graph but only that part leading up to a particular
      revision.  (Martin Pool, Robert Collins)

    * Add a BzrDirFormat ``control_formats`` list which allows for control formats
      that do not use '.bzr' to store their data - i.e. '.svn', '.hg' etc.
      (Robert Collins, Jelmer Vernooij).

    * ``bzrlib.diff.external_diff`` can be redirected to any file-like object.
      Uses subprocess instead of spawnvp.
      (James Henstridge, John Arbash Meinel, #4047, #48914)

    * New command line option '--profile-imports', which will install a custom
      importer to log time to import modules and regex compilation time to 
      sys.stderr (John Arbash Meinel)

    * 'EmptyTree' is now deprecated, please use ``repository.revision_tree(None)``
      instead. (Robert Collins)

    * "RevisionTree" is now in bzrlib/revisiontree.py. (Robert Collins)

bzr 0.8.2  2006-05-17
---------------------
  
  BUG FIXES:
   
    * setup.py failed to install launchpad plugin.  (Martin Pool)

bzr 0.8.1  2006-05-16
---------------------

  BUG FIXES:

    * Fix failure to commit a merge in a checkout.  (Martin Pool, 
      Robert Collins, Erik Bågfors, #43959)

    * Nicer messages from 'commit' in the case of renames, and correct
      messages when a merge has occured. (Robert Collins, Martin Pool)

    * Separate functionality from assert statements as they are skipped in
      optimized mode of python. Add the same check to pending merges.
      (Olaf Conradi, #44443)

  CHANGES:

    * Do not show the None revision in output of bzr ancestry. (Olaf Conradi)

    * Add info on standalone branches without a working tree.
      (Olaf Conradi, #44155)

    * Fix bug in knits when raising InvalidRevisionId. (Olaf Conradi, #44284)

  CHANGES:

    * Make editor invocation comply with Debian Policy. First check
      environment variables VISUAL and EDITOR, then try editor from
      alternatives system. If that all fails, fall back to the pre-defined
      list of editors. (Olaf Conradi, #42904)

  NEW FEATURES:

    * New 'register-branch' command registers a public branch into 
      Launchpad.net, where it can be associated with bugs, etc.
      (Martin Pool, Bjorn Tillenius, Robert Collins)

  INTERNALS:

    * New public api in InventoryEntry - ``describe_change(old, new)`` which
      provides a human description of the changes between two old and
      new. (Robert Collins, Martin Pool)

  TESTING:

    * Fix test case for bzr info in upgrading a standalone branch to metadir,
      uses bzrlib api now. (Olaf Conradi)

bzr 0.8  2006-05-08
-------------------

  NOTES WHEN UPGRADING:

    Release 0.8 of bzr introduces a new format for history storage, called
    'knit', as an evolution of to the 'weave' format used in 0.7.  Local 
    and remote operations are faster using knits than weaves.  Several
    operations including 'init', 'init-repo', and 'upgrade' take a 
    --format option that controls this.  Branching from an existing branch
    will keep the same format.

    It is possible to merge, pull and push between branches of different
    formats but this is slower than moving data between homogenous
    branches.  It is therefore recommended (but not required) that you
    upgrade all branches for a project at the same time.  Information on
    formats is shown by 'bzr info'.

    bzr 0.8 now allows creation of 'repositories', which hold the history 
    of files and revisions for several branches.  Previously bzr kept all
    the history for a branch within the .bzr directory at the root of the
    branch, and this is still the default.  To create a repository, use
    the new 'bzr init-repo' command.  Branches exist as directories under
    the repository and contain just a small amount of information
    indicating the current revision of the branch.

    bzr 0.8 also supports 'checkouts', which are similar to in cvs and
    subversion.  Checkouts are associated with a branch (optionally in a
    repository), which contains all the historical information.  The
    result is that a checkout can be deleted without losing any
    already-committed revisions.  A new 'update' command is also available. 

    Repositories and checkouts are not supported with the 0.7 storage
    format.  To use them you must upgrad to either knits, or to the
    'metaweave' format, which uses weaves but changes the .bzr directory
    arrangement.
    

  IMPROVEMENTS:

    * Sftp paths can now be relative, or local, according to the lftp
      convention. Paths now take the form::

          sftp://user:pass@host:port/~/relative/path
          or
          sftp://user:pass@host:port/absolute/path

    * The FTP transport now tries to reconnect after a temporary
      failure. ftp put is made atomic. (Matthieu Moy)

    * The FTP transport now maintains a pool of connections, and
      reuses them to avoid multiple connections to the same host (like
      sftp did). (Daniel Silverstone)

    * The ``bzr_man.py`` file has been removed. To create the man page now,
      use ``./generate_docs.py man``. The new program can also create other files.
      Run ``python generate_docs.py --help`` for usage information.
      (Hans Ulrich Niedermann & James Blackwell).

    * Man Page now gives full help (James Blackwell).
      Help also updated to reflect user config now being stored in .bazaar
      (Hans Ulrich Niedermann)

    * It's now possible to set aliases in bazaar.conf (Erik Bågfors)

    * Pull now accepts a --revision argument (Erik Bågfors)

    * ``bzr re-sign`` now allows multiple revisions to be supplied on the command
      line. You can now use the following command to sign all of your old
      commits::

        find .bzr/revision-store// -name my@email-* \
          | sed 's/.*\/\/..\///' \
          | xargs bzr re-sign

    * Upgrade can now upgrade over the network. (Robert Collins)

    * Two new commands 'bzr checkout' and 'bzr update' allow for CVS/SVN-alike
      behaviour.  By default they will cache history in the checkout, but
      with --lightweight almost all data is kept in the master branch.
      (Robert Collins)

    * 'revert' unversions newly-versioned files, instead of deleting them.

    * 'merge' is more robust.  Conflict messages have changed.

    * 'merge' and 'revert' no longer clobber existing files that end in '~' or
      '.moved'.

    * Default log format can be set in configuration and plugins can register
      their own formatters. (Erik Bågfors)

    * New 'reconcile' command will check branch consistency and repair indexes
      that can become out of sync in pre 0.8 formats. (Robert Collins,
      Daniel Silverstone)

    * New 'bzr init --format' and 'bzr upgrade --format' option to control 
      what storage format is created or produced.  (Robert Collins, 
      Martin Pool)

    * Add parent location to 'bzr info', if there is one.  (Olaf Conradi)

    * New developer commands 'weave-list' and 'weave-join'.  (Martin Pool)

    * New 'init-repository' command, plus support for repositories in 'init'
      and 'branch' (Aaron Bentley, Erik Bågfors, Robert Collins)

    * Improve output of 'info' command. Show all relevant locations related to
      working tree, branch and repository. Use kibibytes for binary quantities.
      Fix off-by-one error in missing revisions of working tree.  Make 'info'
      work on branches, repositories and remote locations.  Show locations
      relative to the shared repository, if applicable.  Show locking status
      of locations.  (Olaf Conradi)

    * Diff and merge now safely handle binary files. (Aaron Bentley)

    * 'pull' and 'push' now normalise the revision history, so that any two
      branches with the same tip revision will have the same output from 'log'.
      (Robert Collins)

    * 'merge' accepts --remember option to store parent location, like 'push'
      and 'pull'. (Olaf Conradi)

    * bzr status and diff when files given as arguments do not exist
      in the relevant trees.  (Martin Pool, #3619)

    * Add '.hg' to the default ignore list.  (Martin Pool)

    * 'knit' is now the default disk format. This improves disk performance and
      utilization, increases incremental pull performance, robustness with SFTP
      and allows checkouts over SFTP to perform acceptably. 
      The initial Knit code was contributed by Johan Rydberg based on a
      specification by Martin Pool.
      (Robert Collins, Aaron Bentley, Johan Rydberg, Martin Pool).

    * New tool to generate all-in-one html version of the manual.  (Alexander
      Belchenko)

    * Hitting CTRL-C while doing an SFTP push will no longer cause stale locks
      to be left in the SFTP repository. (Robert Collins, Martin Pool).

    * New option 'diff --prefix' to control how files are named in diff
      output, with shortcuts '-p0' and '-p1' corresponding to the options for 
      GNU patch.  (Alexander Belchenko, Goffredo Baroncelli, Martin Pool)

    * Add --revision option to 'annotate' command.  (Olaf Conradi)

    * If bzr shows an unexpected revision-history after pulling (perhaps due
      to a reweave) it can now be corrected by 'bzr reconcile'.
      (Robert Collins)

  CHANGES:

    * Commit is now verbose by default, and shows changed filenames and the 
      new revision number.  (Robert Collins, Martin Pool)

    * Unify 'mv', 'move', 'rename'.  (Matthew Fuller, #5379)

    * 'bzr -h' shows help.  (Martin Pool, Ian Bicking, #35940)

    * Make 'pull' and 'push' remember location on failure using --remember.
      (Olaf Conradi)

    * For compatibility, make old format for using weaves inside metadir
      available as 'metaweave' format.  Rename format 'metadir' to 'default'.
      Clean up help for option --format in commands 'init', 'init-repo' and
      'upgrade'.  (Olaf Conradi)

  INTERNALS:
  
    * The internal storage of history, and logical branch identity have now
      been split into Branch, and Repository. The common locking and file 
      management routines are now in bzrlib.lockablefiles. 
      (Aaron Bentley, Robert Collins, Martin Pool)

    * Transports can now raise DependencyNotPresent if they need a library
      which is not installed, and then another implementation will be 
      tried.  (Martin Pool)

    * Remove obsolete (and no-op) `decode` parameter to `Transport.get`.  
      (Martin Pool)

    * Using Tree Transform for merge, revert, tree-building

    * WorkingTree.create, Branch.create, ``WorkingTree.create_standalone``,
      Branch.initialize are now deprecated. Please see ``BzrDir.create_*`` for
      replacement API's. (Robert Collins)

    * New BzrDir class represents the .bzr control directory and manages
      formatting issues. (Robert Collins)

    * New repository.InterRepository class encapsulates Repository to 
      Repository actions and allows for clean selection of optimised code
      paths. (Robert Collins)

    * ``bzrlib.fetch.fetch`` and ``bzrlib.fetch.greedy_fetch`` are now
      deprecated, please use ``branch.fetch`` or ``repository.fetch``
      depending on your needs. (Robert Collins)

    * deprecated methods now have a ``is_deprecated`` flag on them that can
      be checked, if you need to determine whether a given callable is 
      deprecated at runtime. (Robert Collins)

    * Progress bars are now nested - see
      ``bzrlib.ui.ui_factory.nested_progress_bar``.
      (Robert Collins, Robey Pointer)

    * New API call ``get_format_description()`` for each type of format.
      (Olaf Conradi)

    * Changed ``branch.set_parent()`` to accept None to remove parent.
      (Olaf Conradi)

    * Deprecated BzrError AmbiguousBase.  (Olaf Conradi)

    * WorkingTree.branch is now a read only property.  (Robert Collins)

    * bzrlib.ui.text.TextUIFactory now accepts a ``bar_type`` parameter which
      can be None or a factory that will create a progress bar. This is
      useful for testing or for overriding the bzrlib.progress heuristic.
      (Robert Collins)

    * New API method ``get_physical_lock_status()`` to query locks present on a
      transport.  (Olaf Conradi)

    * Repository.reconcile now takes a thorough keyword parameter to allow
      requesting an indepth reconciliation, rather than just a data-loss 
      check. (Robert Collins)

    * ``bzrlib.ui.ui_factory protocol`` now supports ``get_boolean`` to prompt
      the user for yes/no style input. (Robert Collins)

  TESTING:

    * SFTP tests now shortcut the SSH negotiation, reducing test overhead
      for testing SFTP protocol support. (Robey Pointer)

    * Branch formats are now tested once per implementation (see ``bzrlib.
      tests.branch_implementations``. This is analagous to the transport
      interface tests, and has been followed up with working tree,
      repository and BzrDir tests. (Robert Collins)

    * New test base class TestCaseWithTransport provides a transport aware
      test environment, useful for testing any transport-interface using
      code. The test suite option --transport controls the transport used
      by this class (when its not being used as part of implementation
      contract testing). (Robert Collins)

    * Close logging handler on disabling the test log. This will remove the
      handler from the internal list inside python's logging module,
      preventing shutdown from closing it twice.  (Olaf Conradi)

    * Move test case for uncommit to blackbox tests.  (Olaf Conradi)

    * ``run_bzr`` and ``run_bzr_captured`` now accept a 'stdin="foo"'
      parameter which will provide String("foo") to the command as its stdin.

bzr 0.7 2006-01-09
------------------

  CHANGES:

    * .bzrignore is excluded from exports, on the grounds that it's a bzr 
      internal-use file and may not be wanted.  (Jamie Wilkinson)

    * The "bzr directories" command were removed in favor of the new
      --kind option to the "bzr inventory" command.  To list all 
      versioned directories, now use "bzr inventory --kind directory".  
      (Johan Rydberg)

    * Under Windows configuration directory is now ``%APPDATA%\bazaar\2.0``
      by default. (John Arbash Meinel)

    * The parent of Bzr configuration directory can be set by ``BZR_HOME``
      environment variable. Now the path for it is searched in ``BZR_HOME``,
      then in HOME. Under Windows the order is: ``BZR_HOME``, ``APPDATA``
      (usually points to ``C:\Documents and Settings\User Name\Application Data``),
      ``HOME``. (John Arbash Meinel)

    * Plugins with the same name in different directories in the bzr plugin
      path are no longer loaded: only the first successfully loaded one is
      used. (Robert Collins)

    * Use systems' external ssh command to open connections if possible.  
      This gives better integration with user settings such as ProxyCommand.
      (James Henstridge)

    * Permissions on files underneath .bzr/ are inherited from the .bzr 
      directory. So for a shared repository, simply doing 'chmod -R g+w .bzr/'
      will mean that future file will be created with group write permissions.

    * configure.in and config.guess are no longer in the builtin default 
      ignore list.

    * '.sw[nop]' pattern ignored, to ignore vim swap files for nameless
      files.  (John Arbash Meinel, Martin Pool)

  IMPROVEMENTS:

    * "bzr INIT dir" now initializes the specified directory, and creates 
      it if it does not exist.  (John Arbash Meinel)

    * New remerge command (Aaron Bentley)

    * Better zsh completion script.  (Steve Borho)

    * 'bzr diff' now returns 1 when there are changes in the working 
      tree. (Robert Collins)

    * 'bzr push' now exists and can push changes to a remote location. 
      This uses the transport infrastructure, and can store the remote
      location in the ~/.bazaar/branches.conf configuration file.
      (Robert Collins)

    * Test directories are only kept if the test fails and the user requests
      that they be kept.

    * Tweaks to short log printing

    * Added branch nicks, new nick command, printing them in log output. 
      (Aaron Bentley)

    * If ``$BZR_PDB`` is set, pop into the debugger when an uncaught exception 
      occurs.  (Martin Pool)

    * Accept 'bzr resolved' (an alias for 'bzr resolve'), as this is
      the same as Subversion.  (Martin Pool)

    * New ftp transport support (on ftplib), for ftp:// and aftp:// 
      URLs.  (Daniel Silverstone)

    * Commit editor temporary files now start with ``bzr_log.``, to allow 
      text editors to match the file name and set up appropriate modes or 
      settings.  (Magnus Therning)

    * Improved performance when integrating changes from a remote weave.  
      (Goffredo Baroncelli)

    * Sftp will attempt to cache the connection, so it is more likely that
      a connection will be reused, rather than requiring multiple password
      requests.

    * bzr revno now takes an optional argument indicating the branch whose
      revno should be printed.  (Michael Ellerman)

    * bzr cat defaults to printing the last version of the file.  
      (Matthieu Moy, #3632)

    * New global option 'bzr --lsprof COMMAND' runs bzr under the lsprof 
      profiler.  (Denys Duchier)

    * Faster commits by reading only the headers of affected weave files. 
      (Denys Duchier)

    * 'bzr add' now takes a --dry-run parameter which shows you what would be
      added, but doesn't actually add anything. (Michael Ellerman)

    * 'bzr add' now lists how many files were ignored per glob.  add --verbose
      lists the specific files.  (Aaron Bentley)

    * 'bzr missing' now supports displaying changes in diverged trees and can
      be limited to show what either end of the comparison is missing.
      (Aaron Bently, with a little prompting from Daniel Silverstone)

  BUG FIXES:

    * SFTP can walk up to the root path without index errors. (Robert Collins)

    * Fix bugs in running bzr with 'python -O'.  (Martin Pool)

    * Error when run with -OO

    * Fix bug in reporting http errors that don't have an http error code.
      (Martin Pool)

    * Handle more cases of pipe errors in display commands

    * Change status to 3 for all errors

    * Files that are added and unlinked before committing are completely
      ignored by diff and status

    * Stores with some compressed texts and some uncompressed texts are now
      able to be used. (John A Meinel)

    * Fix for bzr pull failing sometimes under windows

    * Fix for sftp transport under windows when using interactive auth

    * Show files which are both renamed and modified as such in 'bzr 
      status' output.  (Daniel Silverstone, #4503)

    * Make annotate cope better with revisions committed without a valid 
      email address.  (Marien Zwart)

    * Fix representation of tab characters in commit messages.
      (Harald Meland)

    * List of plugin directories in ``BZR_PLUGIN_PATH`` environment variable is
      now parsed properly under Windows. (Alexander Belchenko)

    * Show number of revisions pushed/pulled/merged. (Robey Pointer)

    * Keep a cached copy of the basis inventory to speed up operations 
      that need to refer to it.  (Johan Rydberg, Martin Pool)

    * Fix bugs in bzr status display of non-ascii characters.
      (Martin Pool)

    * Remove Makefile.in from default ignore list.
      (Tollef Fog Heen, Martin Pool, #6413)

    * Fix failure in 'bzr added'.  (Nathan McCallum, Martin Pool)

  TESTING:

    * Fix selftest asking for passwords when there are no SFTP keys.  
      (Robey Pointer, Jelmer Vernooij) 

    * Fix selftest run with 'python -O'.  (Martin Pool)

    * Fix HTTP tests under Windows. (John Arbash Meinel)

    * Make tests work even if HOME is not set (Aaron Bentley)

    * Updated ``build_tree`` to use fixed line-endings for tests which read 
      the file cotents and compare. Make some tests use this to pass under
      Windows. (John Arbash Meinel)

    * Skip stat and symlink tests under Windows. (Alexander Belchenko)

    * Delay in selftest/testhashcash is now issued under win32 and Cygwin.
      (John Arbash Meinel)

    * Use terminal width to align verbose test output.  (Martin Pool)

    * Blackbox tests are maintained within the bzrlib.tests.blackbox directory.
      If adding a new test script please add that to
      ``bzrlib.tests.blackbox.__init__``. (Robert Collins)

    * Much better error message if one of the test suites can't be 
      imported.  (Martin Pool)

    * Make check now runs the test suite twice - once with the default locale,
      and once with all locales forced to C, to expose bugs. This is not 
      trivially done within python, so for now its only triggered by running
      Make check. Integrators and packagers who wish to check for full 
      platform support should run 'make check' to test the source.
      (Robert Collins)

    * Tests can now run TestSkipped if they can't execute for any reason.
      (Martin Pool) (NB: TestSkipped should only be raised for correctable
      reasons - see the wiki spec ImprovingBzrTestSuite).

    * Test sftp with relative, absolute-in-homedir and absolute-not-in-homedir
      paths for the transport tests. Introduce blackbox remote sftp tests that
      test the same permutations. (Robert Collins, Robey Pointer)

    * Transport implementation tests are now independent of the local file
      system, which allows tests for esoteric transports, and for features
      not available in the local file system. They also repeat for variations
      on the URL scheme that can introduce issues in the transport code,
      see bzrlib.transport.TransportTestProviderAdapter() for this.
      (Robert Collins).

    * ``TestCase.build_tree`` uses the transport interface to build trees,
      pass in a transport parameter to give it an existing connection.
      (Robert Collins).

  INTERNALS:

    * WorkingTree.pull has been split across Branch and WorkingTree,
      to allow Branch only pulls. (Robert Collins)

    * ``commands.display_command`` now returns the result of the decorated 
      function. (Robert Collins)

    * LocationConfig now has a ``set_user_option(key, value)`` call to save
      a setting in its matching location section (a new one is created
      if needed). (Robert Collins)

    * Branch has two new methods, ``get_push_location`` and
      ``set_push_location`` to respectively, get and set the push location.
      (Robert Collins)

    * ``commands.register_command`` now takes an optional flag to signal that
      the registrant is planning to decorate an existing command. When 
      given multiple plugins registering a command is not an error, and
      the original command class (whether built in or a plugin based one) is
      returned to the caller. There is a new error 'MustUseDecorated' for
      signalling when a wrapping command should switch to the original
      version. (Robert Collins)

    * Some option parsing errors will raise 'BzrOptionError', allowing 
      granular detection for decorating commands. (Robert Collins).

    * ``Branch.read_working_inventory`` has moved to
      ``WorkingTree.read_working_inventory``. This necessitated changes to
      ``Branch.get_root_id``, and a move of ``Branch.set_inventory`` to
      WorkingTree as well. To make it clear that a WorkingTree cannot always
      be obtained ``Branch.working_tree()`` will raise
      ``errors.NoWorkingTree`` if one cannot be obtained. (Robert Collins)

    * All pending merges operations from Branch are now on WorkingTree.
      (Robert Collins)

    * The follow operations from Branch have moved to WorkingTree::

          add()
          commit()
          move()
          rename_one()
          unknowns()

      (Robert Collins)

    * ``bzrlib.add.smart_add_branch`` is now ``smart_add_tree``. (Robert Collins)

    * New "rio" serialization format, similar to rfc-822. (Martin Pool)

    * Rename selftests to ``bzrlib.tests.test_foo``.  (John A Meinel, Martin 
      Pool)

    * ``bzrlib.plugin.all_plugins`` has been changed from an attribute to a 
      query method. (Robert Collins)
 
    * New options to read only the table-of-contents of a weave.  
      (Denys Duchier)

    * Raise NoSuchFile when someone tries to add a non-existant file.
      (Michael Ellerman)

    * Simplify handling of DivergedBranches in ``cmd_pull()``.
      (Michael Ellerman)
   
    * Branch.controlfile* logic has moved to lockablefiles.LockableFiles, which
      is exposed as ``Branch().control_files``. Also this has been altered with the
      controlfile pre/suffix replaced by simple method names like 'get' and
      'put'. (Aaron Bentley, Robert Collins).

    * Deprecated functions and methods can now be marked as such using the 
      ``bzrlib.symbol_versioning`` module. Marked method have their docstring
      updated and will issue a DeprecationWarning using the warnings module
      when they are used. (Robert Collins)

    * ``bzrlib.osutils.safe_unicode`` now exists to provide parameter coercion
      for functions that need unicode strings. (Robert Collins)

bzr 0.6 2005-10-28
------------------

  IMPROVEMENTS:
  
    * pull now takes --verbose to show you what revisions are added or removed
      (John A Meinel)

    * merge now takes a --show-base option to include the base text in
      conflicts.
      (Aaron Bentley)

    * The config files are now read using ConfigObj, so '=' should be used as
      a separator, not ':'.
      (Aaron Bentley)

    * New 'bzr commit --strict' option refuses to commit if there are 
      any unknown files in the tree.  To commit, make sure all files are 
      either ignored, added, or deleted.  (Michael Ellerman)

    * The config directory is now ~/.bazaar, and there is a single file 
      ~/.bazaar/bazaar.conf storing email, editor and other preferences.
      (Robert Collins)

    * 'bzr add' no longer takes a --verbose option, and a --quiet option
      has been added that suppresses all output.

    * Improved zsh completion support in contrib/zsh, from Clint
      Adams.

    * Builtin 'bzr annotate' command, by Martin Pool with improvements from 
      Goffredo Baroncelli.
    
    * 'bzr check' now accepts -v for verbose reporting, and checks for
      ghosts in the branch. (Robert Collins)

    * New command 're-sign' which will regenerate the gpg signature for 
      a revision. (Robert Collins)

    * If you set ``check_signatures=require`` for a path in 
      ``~/.bazaar/branches.conf`` then bzr will invoke your
      ``gpg_signing_command`` (defaults to gpg) and record a digital signature
      of your commit. (Robert Collins)

    * New sftp transport, based on Paramiko.  (Robey Pointer)

    * 'bzr pull' now accepts '--clobber' which will discard local changes
      and make this branch identical to the source branch. (Robert Collins)

    * Just give a quieter warning if a plugin can't be loaded, and 
      put the details in .bzr.log.  (Martin Pool)

    * 'bzr branch' will now set the branch-name to the last component of the
      output directory, if one was supplied.

    * If the option ``post_commit`` is set to one (or more) python function
      names (must be in the bzrlib namespace), then they will be invoked
      after the commit has completed, with the branch and ``revision_id`` as
      parameters. (Robert Collins)

    * Merge now has a retcode of 1 when conflicts occur. (Robert Collins)

    * --merge-type weave is now supported for file contents.  Tree-shape
      changes are still three-way based.  (Martin Pool, Aaron Bentley)

    * 'bzr check' allows the first revision on revision-history to have
      parents - something that is expected for cheap checkouts, and occurs
      when conversions from baz do not have all history.  (Robert Collins).

   * 'bzr merge' can now graft unrelated trees together, if your specify
     0 as a base. (Aaron Bentley)

   * 'bzr commit branch' and 'bzr commit branch/file1 branch/file2' now work
     (Aaron Bentley)

    * Add '.sconsign*' to default ignore list.  (Alexander Belchenko)

   * 'bzr merge --reprocess' minimizes conflicts

  TESTING:

    * The 'bzr selftest --pattern' option for has been removed, now 
      test specifiers on the command line can be simple strings, or 
      regexps, or both. (Robert Collins)

    * Passing -v to selftest will now show the time each test took to 
      complete, which will aid in analysing performance regressions and
      related questions. (Robert Collins)

    * 'bzr selftest' runs all tests, even if one fails, unless '--one'
      is given. (Martin Pool)

    * There is a new method for TestCaseInTempDir, assertFileEqual, which
      will check that a given content is equal to the content of the named
      file. (Robert Collins)

    * Fix test suite's habit of leaving many temporary log files in $TMPDIR.
      (Martin Pool)

  INTERNALS:

    * New 'testament' command and concept for making gpg-signatures 
      of revisions that are not tied to a particular internal
      representation.  (Martin Pool).

    * Per-revision properties ('revprops') as key-value associated 
      strings on each revision created when the revision is committed.
      Intended mainly for the use of external tools.  (Martin Pool).

    * Config options have moved from bzrlib.osutils to bzrlib.config.
      (Robert Collins)

    * Improved command line option definitions allowing explanations
      for individual options, among other things.  Contributed by 
      Magnus Therning.

    * Config options have moved from bzrlib.osutils to bzrlib.config.
      Configuration is now done via the config.Config interface:
      Depending on whether you have a Branch, a Location or no information
      available, construct a ``*Config``, and use its ``signature_checking``,
      ``username`` and ``user_email`` methods. (Robert Collins)

    * Plugins are now loaded under bzrlib.plugins, not bzrlib.plugin, and
      they are made available for other plugins to use. You should not 
      import other plugins during the ``__init__`` of your plugin though, as 
      no ordering is guaranteed, and the plugins directory is not on the
      python path. (Robert Collins)

    * Branch.relpath has been moved to WorkingTree.relpath. WorkingTree no
      no longer takes an inventory, rather it takes an option branch
      parameter, and if None is given will open the branch at basedir 
      implicitly. (Robert Collins)

    * Cleaner exception structure and error reporting.  Suggested by 
      Scott James Remnant.  (Martin Pool)

    * Branch.remove has been moved to WorkingTree, which has also gained
      ``lock_read``, ``lock_write`` and ``unlock`` methods for convenience.
      (Robert Collins)

    * Two decorators, ``needs_read_lock`` and ``needs_write_lock`` have been
      added to the branch module. Use these to cause a function to run in a
      read or write lock respectively. (Robert Collins)

    * ``Branch.open_containing`` now returns a tuple (Branch, relative-path),
      which allows direct access to the common case of 'get me this file
      from its branch'. (Robert Collins)

    * Transports can register using ``register_lazy_transport``, and they 
      will be loaded when first used.  (Martin Pool)

    * 'pull' has been factored out of the command as ``WorkingTree.pull()``.
      A new option to WorkingTree.pull has been added, clobber, which will
      ignore diverged history and pull anyway.
      (Robert Collins)

    * config.Config has a ``get_user_option`` call that accepts an option name.
      This will be looked up in branches.conf and bazaar.conf as normal.
      It is intended that this be used by plugins to support options - 
      options of built in programs should have specific methods on the config.
      (Robert Collins)

    * ``merge.merge_inner`` now has tempdir as an optional parameter.
      (Robert Collins)

    * Tree.kind is not recorded at the top level of the hierarchy, as it was
      missing on EmptyTree, leading to a bug with merge on EmptyTrees.
      (Robert Collins)

    * ``WorkingTree.__del__`` has been removed, it was non deterministic and not 
      doing what it was intended to. See ``WorkingTree.__init__`` for a comment
      about future directions. (Robert Collins/Martin Pool)

    * bzrlib.transport.http has been modified so that only 404 urllib errors
      are returned as NoSuchFile. Other exceptions will propogate as normal.
      This allows debuging of actual errors. (Robert Collins)

    * bzrlib.transport.Transport now accepts *ONLY* url escaped relative paths
      to apis like 'put', 'get' and 'has'. This is to provide consistent
      behaviour - it operates on url's only. (Robert Collins)

    * Transports can register using ``register_lazy_transport``, and they 
      will be loaded when first used.  (Martin Pool)

    * ``merge_flex`` no longer calls ``conflict_handler.finalize()``, instead that
      is called by ``merge_inner``. This is so that the conflict count can be 
      retrieved (and potentially manipulated) before returning to the caller
      of ``merge_inner``. Likewise 'merge' now returns the conflict count to the
      caller. (Robert Collins)

    * ``revision.revision_graph`` can handle having only partial history for
      a revision - that is no revisions in the graph with no parents.
      (Robert Collins).

    * New ``builtins.branch_files`` uses the standard ``file_list`` rules to
      produce a branch and a list of paths, relative to that branch
      (Aaron Bentley)

    * New TestCase.addCleanup facility.

    * New ``bzrlib.version_info`` tuple (similar to ``sys.version_info``),
      which can be used by programs importing bzrlib.

  BUG FIXES:

    * Better handling of branches in directories with non-ascii names. 
      (Joel Rosdahl, Panagiotis Papadakos)

    * Upgrades of trees with no commits will not fail due to accessing
      [-1] in the revision-history. (Andres Salomon)


bzr 0.1.1 2005-10-12
--------------------

  BUG FIXES:

    * Fix problem in pulling over http from machines that do not 
      allow directories to be listed.

    * Avoid harmless warning about invalid hash cache after 
      upgrading branch format.

  PERFORMANCE: 
  
    * Avoid some unnecessary http operations in branch and pull.


bzr 0.1 2005-10-11
------------------

  NOTES:

    * 'bzr branch' over http initially gives a very high estimate
      of completion time but it should fall as the first few 
      revisions are pulled in.  branch is still slow on 
      high-latency connections.

  BUG FIXES:
  
    * bzr-man.py has been updated to work again. Contributed by
      Rob Weir.

    * Locking is now done with fcntl.lockf which works with NFS
      file systems. Contributed by Harald Meland.

    * When a merge encounters a file that has been deleted on
      one side and modified on the other, the old contents are
      written out to foo.BASE and foo.SIDE, where SIDE is this
      or OTHER. Contributed by Aaron Bentley.

    * Export was choosing incorrect file paths for the content of
      the tarball, this has been fixed by Aaron Bentley.

    * Commit will no longer commit without a log message, an 
      error is returned instead. Contributed by Jelmer Vernooij.

    * If you commit a specific file in a sub directory, any of its
      parent directories that are added but not listed will be 
      automatically included. Suggested by Michael Ellerman.

    * bzr commit and upgrade did not correctly record new revisions
      for files with only a change to their executable status.
      bzr will correct this when it encounters it. Fixed by
      Robert Collins

    * HTTP tests now force off the use of ``http_proxy`` for the duration.
      Contributed by Gustavo Niemeyer.

    * Fix problems in merging weave-based branches that have 
      different partial views of history.

    * Symlink support: working with symlinks when not in the root of a 
      bzr tree was broken, patch from Scott James Remnant.

  IMPROVEMENTS:

    * 'branch' now accepts a --basis parameter which will take advantage
      of local history when making a new branch. This allows faster 
      branching of remote branches. Contributed by Aaron Bentley.

    * New tree format based on weave files, called version 5.
      Existing branches can be upgraded to this format using 
      'bzr upgrade'.

    * Symlinks are now versionable. Initial patch by 
      Erik Toubro Nielsen, updated to head by Robert Collins.

    * Executable bits are tracked on files. Patch from Gustavo
      Niemeyer.

    * 'bzr status' now shows unknown files inside a selected directory.
      Patch from Heikki Paajanen.

    * Merge conflicts are recorded in .bzr. Two new commands 'conflicts'
      and 'resolve' have needed added, which list and remove those 
      merge conflicts respectively. A conflicted tree cannot be committed
      in. Contributed by Aaron Bentley.

    * 'rm' is now an alias for 'remove'.

    * Stores now split out their content in a single byte prefixed hash,
      dropping the density of files per directory by 256. Contributed by
      Gustavo Niemeyer.

    * 'bzr diff -r branch:URL' will now perform a diff between two branches.
      Contributed by Robert Collins.

    * 'bzr log' with the default formatter will show merged revisions,
      indented to the right. Initial implementation contributed by Gustavo
      Niemeyer, made incremental by Robert Collins.


  INTERNALS:

    * Test case failures have the exception printed after the log 
      for your viewing pleasure.

    * InventoryEntry is now an abstract base class, use one of the
      concrete InventoryDirectory etc classes instead.

    * Branch raises an UnsupportedFormatError when it detects a 
      bzr branch it cannot understand. This allows for precise
      handling of such circumstances.

    * Remove RevisionReference class; ``Revision.parent_ids`` is now simply a
      list of their ids and ``parent_sha1s`` is a list of their corresponding
      sha1s (for old branches only at the moment.)

    * New method-object style interface for Commit() and Fetch().

    * Renamed ``Branch.last_patch()`` to ``Branch.last_revision()``, since
      we call them revisions not patches.

    * Move ``copy_branch`` to ``bzrlib.clone.copy_branch``.  The destination
      directory is created if it doesn't exist.

    * Inventories now identify the files which were present by 
      giving the revision *of that file*.

    * Inventory and Revision XML contains a version identifier.  
      This must be consistent with the overall branch version
      but allows for more flexibility in future upgrades.

  TESTING:

    * Removed testsweet module so that tests can be run after 
      bzr installed by 'bzr selftest'.

    * 'bzr selftest' command-line arguments can now be partial ids
      of tests to run, e.g. ``bzr selftest test_weave``

      
bzr 0.0.9 2005-09-23
--------------------

  BUG FIXES:

    * Fixed "branch -r" option.

    * Fix remote access to branches containing non-compressed history.
      (Robert Collins).

    * Better reliability of http server tests.  (John Arbash-Meinel)

    * Merge graph maximum distance calculation fix.  (Aaron Bentley)
   
    * Various minor bug in windows support have been fixed, largely in the
      test suite. Contributed by Alexander Belchenko.

  IMPROVEMENTS:

    * Status now accepts a -r argument to give status between chosen
      revisions. Contributed by Heikki Paajanen.

    * Revision arguments no longer use +/-/= to control ranges, instead
      there is a 'before' namespace, which limits the successive namespace.
      For example '$ bzr log -r date:yesterday..before:date:today' will
      select everything from yesterday and before today. Contributed by
      Robey Pointer

    * There is now a bzr.bat file created by distutils when building on 
      Windows. Contributed by Alexander Belchenko.

  INTERNALS:

    * Removed uuid() as it was unused.

    * Improved 'fetch' code for pulling revisions from one branch into
      another (used by pull, merged, etc.)


bzr 0.0.8 2005-09-20
--------------------

  IMPROVEMENTS:

    * Adding a file whose parent directory is not versioned will
      implicitly add the parent, and so on up to the root. This means
      you should never need to explictly add a directory, they'll just
      get added when you add a file in the directory.  Contributed by
      Michael Ellerman.

    * Ignore ``.DS_Store`` (contains Mac metadata) by default.
      (Nir Soffer)

    * If you set ``BZR_EDITOR`` in the environment, it is checked in
      preference to EDITOR and the config file for the interactive commit
      editing program. Related to this is a bugfix where a missing program
      set in EDITOR would cause editing to fail, now the fallback program
      for the operating system is still tried.

    * Files that are not directories/symlinks/regular files will no longer
      cause bzr to fail, it will just ignore them by default. You cannot add
      them to the tree though - they are not versionable.


  INTERNALS:

    * Refactor xml packing/unpacking.

  BUG FIXES: 

    * Fixed 'bzr mv' by Ollie Rutherfurd.

    * Fixed strange error when trying to access a nonexistent http
      branch.

    * Make sure that the hashcache gets written out if it can't be
      read.


  PORTABILITY:

    * Various Windows fixes from Ollie Rutherfurd.

    * Quieten warnings about locking; patch from Matt Lavin.


bzr-0.0.7 2005-09-02
--------------------

  NEW FEATURES:

    * ``bzr shell-complete`` command contributed by Clint Adams to
      help with intelligent shell completion.

    * New expert command ``bzr find-merge-base`` for debugging merges.


  ENHANCEMENTS:

    * Much better merge support.

    * merge3 conflicts are now reported with markers like '<<<<<<<'
      (seven characters) which is the same as CVS and pleases things
      like emacs smerge.


  BUG FIXES:

    * ``bzr upgrade`` no longer fails when trying to fix trees that
      mention revisions that are not present.

    * Fixed bugs in listing plugins from ``bzr plugins``.

    * Fix case of $EDITOR containing options for the editor.

    * Fix log -r refusing to show the last revision.
      (Patch from Goffredo Baroncelli.)


  CHANGES:

    * ``bzr log --show-ids`` shows the revision ids of all parents.

    * Externally provided commands on your $BZRPATH no longer need
      to recognize --bzr-usage to work properly, and can just handle
      --help themselves.


  LIBRARY:

    * Changed trace messages to go through the standard logging
      framework, so that they can more easily be redirected by
      libraries.



bzr-0.0.6 2005-08-18
--------------------

  NEW FEATURES:

    * Python plugins, automatically loaded from the directories on
      ``BZR_PLUGIN_PATH`` or ``~/.bzr.conf/plugins`` by default.

    * New 'bzr mkdir' command.

    * Commit mesage is fetched from an editor if not given on the
      command line; patch from Torsten Marek.

    * ``bzr log -m FOO`` displays commits whose message matches regexp 
      FOO.
      
    * ``bzr add`` with no arguments adds everything under the current directory.

    * ``bzr mv`` does move or rename depending on its arguments, like
      the Unix command.

    * ``bzr missing`` command shows a summary of the differences
      between two trees.  (Merged from John Arbash-Meinel.)

    * An email address for commits to a particular tree can be
      specified by putting it into .bzr/email within a branch.  (Based
      on a patch from Heikki Paajanen.)


  ENHANCEMENTS:

    * Faster working tree operations.


  CHANGES:

    * 3rd-party modules shipped with bzr are copied within the bzrlib
      python package, so that they can be installed by the setup
      script without clashing with anything already existing on the
      system.  (Contributed by Gustavo Niemeyer.)

    * Moved plugins directory to bzrlib/, so that there's a standard
      plugin directory which is not only installed with bzr itself but
      is also available when using bzr from the development tree.
      ``BZR_PLUGIN_PATH`` and ``DEFAULT_PLUGIN_PATH`` are then added to the
      standard plugins directory.

    * When exporting to a tarball with ``bzr export --format tgz``, put 
      everything under a top directory rather than dumping it into the
      current directory.   This can be overridden with the ``--root`` 
      option.  Patch from William Dodé and John Meinel.

    * New ``bzr upgrade`` command to upgrade the format of a branch,
      replacing ``bzr check --update``.

    * Files within store directories are no longer marked readonly on
      disk.

    * Changed ``bzr log`` output to a more compact form suggested by
      John A Meinel.  Old format is available with the ``--long`` or
      ``-l`` option, patched by William Dodé.

    * By default the commit command refuses to record a revision with
      no changes unless the ``--unchanged`` option is given.

    * The ``--no-plugins``, ``--profile`` and ``--builtin`` command
      line options must come before the command name because they 
      affect what commands are available; all other options must come 
      after the command name because their interpretation depends on
      it.

    * ``branch`` and ``clone`` added as aliases for ``branch``.

    * Default log format is back to the long format; the compact one
      is available with ``--short``.
      
      
  BUG FIXES:
  
    * Fix bugs in committing only selected files or within a subdirectory.


bzr-0.0.5  2005-06-15
---------------------
  
  CHANGES:

    * ``bzr`` with no command now shows help rather than giving an
      error.  Suggested by Michael Ellerman.

    * ``bzr status`` output format changed, because svn-style output
      doesn't really match the model of bzr.  Now files are grouped by
      status and can be shown with their IDs.  ``bzr status --all``
      shows all versioned files and unknown files but not ignored files.

    * ``bzr log`` runs from most-recent to least-recent, the reverse
      of the previous order.  The previous behaviour can be obtained
      with the ``--forward`` option.
        
    * ``bzr inventory`` by default shows only filenames, and also ids
      if ``--show-ids`` is given, in which case the id is the second
      field.


  ENHANCEMENTS:

    * New 'bzr whoami --email' option shows only the email component
      of the user identification, from Jo Vermeulen.

    * New ``bzr ignore PATTERN`` command.

    * Nicer error message for broken pipe, interrupt and similar
      conditions that don't indicate an internal error.

    * Add ``.*.sw[nop] .git .*.tmp *,v`` to default ignore patterns.

    * Per-branch locks keyed on ``.bzr/branch-lock``, available in
      either read or write mode.

    * New option ``bzr log --show-ids`` shows revision and file ids.

    * New usage ``bzr log FILENAME`` shows only revisions that
      affected that file.

    * Changed format for describing changes in ``bzr log -v``.

    * New option ``bzr commit --file`` to take a message from a file,
      suggested by LarstiQ.

    * New syntax ``bzr status [FILE...]`` contributed by Bartosz
      Oler.  File may be in a branch other than the working directory.

    * ``bzr log`` and ``bzr root`` can be given an http URL instead of
      a filename.

    * Commands can now be defined by external programs or scripts
      in a directory on $BZRPATH.

    * New "stat cache" avoids reading the contents of files if they 
      haven't changed since the previous time.

    * If the Python interpreter is too old, try to find a better one
      or give an error.  Based on a patch from Fredrik Lundh.

    * New optional parameter ``bzr info [BRANCH]``.

    * New form ``bzr commit SELECTED`` to commit only selected files.

    * New form ``bzr log -r FROM:TO`` shows changes in selected
      range; contributed by John A Meinel.

    * New option ``bzr diff --diff-options 'OPTS'`` allows passing
      options through to an external GNU diff.

    * New option ``bzr add --no-recurse`` to add a directory but not
      their contents.

    * ``bzr --version`` now shows more information if bzr is being run
      from a branch.

  
  BUG FIXES:

    * Fixed diff format so that added and removed files will be
      handled properly by patch.  Fix from Lalo Martins.

    * Various fixes for files whose names contain spaces or other
      metacharacters.


  TESTING:

    * Converted black-box test suites from Bourne shell into Python;
      now run using ``./testbzr``.  Various structural improvements to
      the tests.

    * testbzr by default runs the version of bzr found in the same
      directory as the tests, or the one given as the first parameter.

    * testbzr also runs the internal tests, so the only command
      required to check is just ``./testbzr``.

    * testbzr requires python2.4, but can be used to test bzr running
      under a different version.

    * Tests added for many other changes in this release.


  INTERNAL:

    * Included ElementTree library upgraded to 1.2.6 by Fredrik Lundh.

    * Refactor command functions into Command objects based on HCT by
      Scott James Remnant.

    * Better help messages for many commands.

    * Expose ``bzrlib.open_tracefile()`` to start the tracefile; until
      this is called trace messages are just discarded.

    * New internal function ``find_touching_revisions()`` and hidden
      command touching-revisions trace the changes to a given file.

    * Simpler and faster ``compare_inventories()`` function.

    * ``bzrlib.open_tracefile()`` takes a tracefilename parameter.

    * New AtomicFile class.

    * New developer commands ``added``, ``modified``.


  PORTABILITY:

    * Cope on Windows on python2.3 by using the weaker random seed.
      2.4 is now only recommended.


bzr-0.0.4  2005-04-22
---------------------

  ENHANCEMENTS:

    * 'bzr diff' optionally takes a list of files to diff.  Still a bit
      basic.  Patch from QuantumG.

    * More default ignore patterns.

    * New 'bzr log --verbose' shows a list of files changed in the
      changeset.  Patch from Sebastian Cote.

    * Roll over ~/.bzr.log if it gets too large.

    * Command abbreviations 'ci', 'st', 'stat', '?' based on a patch
      by Jason Diamon.

    * New 'bzr help commands' based on a patch from Denys Duchier.


  CHANGES:

    * User email is determined by looking at $BZREMAIL or ~/.bzr.email
      or $EMAIL.  All are decoded by the locale preferred encoding.
      If none of these are present user@hostname is used.  The host's
      fully-qualified name is not used because that tends to fail when
      there are DNS problems.

    * New 'bzr whoami' command instead of username user-email.


  BUG FIXES: 

    * Make commit safe for hardlinked bzr trees.

    * Some Unicode/locale fixes.

    * Partial workaround for ``difflib.unified_diff`` not handling
      trailing newlines properly.


  INTERNAL:

    * Allow docstrings for help to be in PEP0257 format.  Patch from
      Matt Brubeck.

    * More tests in test.sh.

    * Write profile data to a temporary file not into working
      directory and delete it when done.

    * Smaller .bzr.log with process ids.


  PORTABILITY:

    * Fix opening of ~/.bzr.log on Windows.  Patch from Andrew
      Bennetts.

    * Some improvements in handling paths on Windows, based on a patch
      from QuantumG.


bzr-0.0.3  2005-04-06
---------------------

  ENHANCEMENTS:

    * New "directories" internal command lists versioned directories
      in the tree.

    * Can now say "bzr commit --help".

    * New "rename" command to rename one file to a different name
      and/or directory.

    * New "move" command to move one or more files into a different
      directory.

    * New "renames" command lists files renamed since base revision.

    * New cat command contributed by janmar.

  CHANGES:

    * .bzr.log is placed in $HOME (not pwd) and is always written in
      UTF-8.  (Probably not a completely good long-term solution, but
      will do for now.)

  PORTABILITY:

    * Workaround for difflib bug in Python 2.3 that causes an
      exception when comparing empty files.  Reported by Erik Toubro
      Nielsen.

  INTERNAL:

    * Refactored inventory storage to insert a root entry at the top.

  TESTING:

    * Start of shell-based black-box testing in test.sh.


bzr-0.0.2.1
-----------

  PORTABILITY:

    * Win32 fixes from Steve Brown.


bzr-0.0.2  "black cube"  2005-03-31
-----------------------------------

  ENHANCEMENTS:

    * Default ignore list extended (see bzrlib/__init__.py).

    * Patterns in .bzrignore are now added to the default ignore list,
      rather than replacing it.

    * Ignore list isn't reread for every file.

    * More help topics.

    * Reinstate the 'bzr check' command to check invariants of the
      branch.

    * New 'ignored' command lists which files are ignored and why;
      'deleted' lists files deleted in the current working tree.

    * Performance improvements.

    * New global --profile option.
    
    * Ignore patterns like './config.h' now correctly match files in
      the root directory only.


bzr-0.0.1  2005-03-26
---------------------

  ENHANCEMENTS:

    * More information from info command.

    * Can now say "bzr help COMMAND" for more detailed help.

    * Less file flushing and faster performance when writing logs and
      committing to stores.

    * More useful verbose output from some commands.

  BUG FIXES:

    * Fix inverted display of 'R' and 'M' during 'commit -v'.

  PORTABILITY:

    * Include a subset of ElementTree-1.2.20040618 to make
      installation easier.

    * Fix time.localtime call to work with Python 2.3 (the minimum
      supported).


bzr-0.0.0.69  2005-03-22
------------------------

  ENHANCEMENTS:

    * First public release.

    * Storage of local versions: init, add, remove, rm, info, log,
      diff, status, etc.

..
   vim: tw=74 ft=rst ff=unix<|MERGE_RESOLUTION|>--- conflicted
+++ resolved
@@ -35,6 +35,10 @@
 
     * ``bzr status`` was breaking if you merged the same revision twice.
       (John Arbash Meinel, #235407)
+
+  DOCUMENTATION:
+
+    * Added *Bazaar Zen* section to the User Guide. (Ian Clatworthy)
 
   TESTING:
 
@@ -379,14 +383,10 @@
 
   DOCUMENTATION:
 
-<<<<<<< HEAD
     * Expanded the User Guide to include new chapters on popular plugins and
       integrating Bazaar into your environment. The *Best practices* chapter
       was renamed to *Miscellaneous topics* as suggested by community
       feedback as well. (Ian Clatworthy)
-=======
-    * Added *Bazaar Zen* section to the User Guide. (Ian Clatworthy)
->>>>>>> 29fe36b9
 
     * Document outlining strategies for TortoiseBzr. (Mark Hammond)
 
