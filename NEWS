--------------------
Bazaar Release Notes
--------------------

.. contents::


IN DEVELOPMENT
--------------

  FEATURES:

    * New ``pre_change_branch_tip`` hook that is called before the
      branch tip is moved, while the branch is write-locked.  See the User
      Reference for signature details.  (Andrew Bennetts)

    * Rule-based preferences can now be defined for selected files in
      selected branches, allowing commands and plugins to provide
      custom behaviour for files matching defined patterns.
      See ``Rule-based preferences`` (part of ``Configuring Bazaar``)
      in the User Guide and ``bzr help rules`` for more information.
      (Ian Clatworthy)

    * Sites may suggest a branch to stack new branches on.  (Aaron Bentley)

    * Stacked branches are now supported. See ``bzr help branch`` and 
      ``bzr help push``. (Robert Collins)

  IMPROVEMENTS:

    * ``bzr export --format=tgz --root=NAME -`` to export a gzipped tarball 
      to stdout; also ``tar`` and ``tbz2``.
      (Martin Pool)

    * ``bzr (re)merge --weave`` will now use a standard Weave algorithm,
      rather than the annotation-based merge it was using. It does so by
      building up a Weave of the important texts, without needing to build
      the full ancestry. (John Arbash Meinel, #238895)

    * ``bzr send`` documents and better supports ``emacsclient`` (proper
      escaping of mail headers and handling of the MUA Mew).
      (Christophe Troestler)

    * Remembered locations can be specified by aliases, e.g. :parent, :public,
      :submit.  (Aaron Bentley)

    * The smart protocol now has improved support for setting branches'
      revision info directly.  This makes operations like push
      faster.  The new request method name is
      ``Branch.set_last_revision_ex``.  (Andrew Bennetts)

  BUG FIXES:

    * Bazaar is now able to be a client to the web server of IIS 6 and 7.
      The broken implementations of RFC822 in Python and RFC2046 in IIS
      combined with boundary-line checking in Bazaar previously made this
      impossible. (NB, IIS 5 does not suffer from this problem).
      (Adrian Wilkins, #247585)

    * ``bzr log --long`` with a ghost in your mainline now handles that
      ghost properly. (John Arbash Meinel, #243536)

    * ``check`` handles the split-up .bzr layout correctly, so no longer
      requires a branch to be present.
      (Daniel Watkins, #64783)

    * Clearer message about how to set the PYTHONPATH if bzrlib can't be
      loaded. 
      (Martin Pool, #205230)

    * Errors about missing libraries are now shown without a traceback,
      and with a suggestion to install the library.  The full traceback is 
      still in ``.bzr.log`` and can be shown with ``-Derror``.
      (Martin Pool, #240161)

<<<<<<< HEAD
    * Fixed problem in branching from smart server.
      (#249256, Michael Hudson, Martin Pool) 
=======
    * Fetch from a stacked branch copies all required data.
      (Aaron Bentley, #248506)
>>>>>>> 1379c72a

    * Handle urls such as ftp://user@host.com@www.host.com where the user
      name contains an @.
      (Neil Martinsen-Burrell, #228058)

    * ``needs_read_lock`` and ``needs_write_lock`` now suppress an error during
      ``unlock`` if there was an error in the original function. This helps
      most when there is a failure with a smart server action, since often the
      connection closes and we cannot unlock.
      (Andrew Bennetts, John Arbash Meinel, #125784)

    * Obsolete hidden command ``bzr fetch`` removed.
      (Martin Pool, #172870)

    * Raise the correct exception when doing ``-rbefore:0`` or ``-c0``.
      (John Arbash Meinel, #239933)

    * You can now compare file revisions in Windows diff programs from 
      Cygwin Bazaar.
      (Matt McClure, #209281)

    * revision_history now tolerates mainline ghosts for Branch format 6.
      (Aaron Bentley, #235055)

    * Set locale from environment for third party libs.
      (Martin von Gagern, #128496)

  DOCUMENTATION:

    * Updated developer documentation.
      (Martin Pool)

  TESTING:

   * ``-Dmemory`` will cause /proc/PID/status to be catted before bzr
     exits, allowing low-key analysis of peak memory use. (Robert Collins)

   * ``TestCaseWithTransport.make_branch_and_tree`` tries harder to return
     a tree with a ``branch`` attribute of the right format.  This was
     preventing some ``RemoteBranch`` tests from actually running with
     ``RemoteBranch`` instances.  (Andrew Bennetts)

  API CHANGES:

    * Removed ``Repository.text_store``, ``control_store``, etc.  Instead,
      there are new attributes ``texts, inventories, revisions,
      signatures``, each of which is a ``VersionedFiles``.  See the
      Repository docstring for more details.
      (Robert Collins)

    * ``Branch.pull`` now accepts an ``_override_hook_target`` optional
      parameter.  If you have a subclass of ``Branch`` that overrides
      ``pull`` then you should add this parameter.  (Andrew Bennetts)

    * ``bzrlib.check.check()`` has been deprecated in favour of the more
      aptly-named ``bzrlib.check.check_branch()``.
      (Daniel Watkins)

    * ``Tree.print_file`` and ``Repository.print_file`` are deprecated.
      These methods are bad APIs because they write directly to sys.stdout.
      bzrlib does not use them internally, and there are no direct tests
      for them. (Alexander Belchenko)

  INTERNALS:

    * ``cat`` command no longer uses ``Tree.print_file()`` internally.
      (Alexander Belchenko)

    * New class method ``BzrDir.open_containing_tree_branch_or_repository``
      which eases the discovery of the tree, the branch and the repository
      containing a given location.
      (Daniel Watkins)

    * New ``versionedfile.KeyMapper`` interface to abstract out the access to
      underlying .knit/.kndx etc files in repositories with partitioned
      storage. (Robert Collins)

    * Obsolete developer-use command ``weave-join`` has been removed.
      (Robert Collins)

    * ``RemoteToOtherFetcher`` and ``get_data_stream_for_search`` removed,
      to support new ``VersionedFiles`` layering.
      (Robert Collins)


bzr 1.6beta2 2008-06-10
-----------------------

This release contains further progress towards our 1.6 goals of shallow
repositories, and contains a fix for some user-affecting bugs in the
repository layer.  Building working trees during checkout and branch is
now faster.

  BUG FIXES:

    * Avoid KnitCorrupt error extracting inventories from some repositories.
      (The data is not corrupt; an internal check is detecting a problem
      reading from the repository.)
      (Martin Pool, Andrew Bennetts, Robert Collins, #234748)

    * ``bzr status`` was breaking if you merged the same revision twice.
      (John Arbash Meinel, #235407)

    * Fix infinite loop consuming 100% CPU when a connection is lost while
      reading a response body via the smart protocol v1 or v2.
      (Andrew Bennetts)
      
    * Inserting a bundle which changes the contents of a file with no trailing
      end of line, causing a knit snapshot in a 'knits' repository will no longer
      cause KnitCorrupt. (Robert Collins)

    * ``RemoteBranch.pull`` needs to return the ``self._real_branch``'s
      pull result. It was instead just returning None, which breaks ``bzr
      pull``. (John Arbash Meinel, #238149)

    * Sanitize branch nick before using it as an attachment filename in
      ``bzr send``. (Lukáš Lalinský, #210218)

    * Squash ``inv_entry.symlink_target`` to a plain string when
      generating DirState details. This prevents from getting a
      ``UnicodeError`` when you have symlinks and non-ascii filenames.
      (John Arbash Meinel, #135320)

  IMPROVEMENTS:

    * Added the 'alias' command to set/unset and display aliases. (Tim Penhey)

    * ``added``, ``modified``, and ``unknowns`` behaviour made consistent (all three
      now quote paths where required). Added ``--null`` option to ``added`` and 
      ``modified`` (for null-separated unknowns, use ``ls --unknown --null``)
      (Adrian Wilkins)

    * Faster branching (1.09x) and lightweight checkouts (1.06x) on large trees.
      (Ian Clatworthy, Aaron Bentley)

  DOCUMENTATION:

    * Added *Bazaar Zen* section to the User Guide. (Ian Clatworthy)

  TESTING:

    * Fix the test HTTPServer to be isolated from chdir calls made while it is
      running, allowing it to be used in blackbox tests. (Robert Collins)

  API CHANGES:

    * ``WorkingTree.set_parent_(ids/trees)`` will now filter out revisions
      which are in the ancestry of other revisions. So if you merge the same
      tree twice, or merge an ancestor of an existing merge, it will only
      record the newest. (If you merge a descendent, it will replace its
      ancestor). (John Arbash Meinel, #235407)

    * ``RepositoryPolicy.__init__`` now requires stack_on and stack_on_pwd,
      through the derived classes do not.  (Aaron Bentley)

  INTERNALS:

    * ``bzrlib.bzrdir.BzrDir.sprout`` now accepts ``stacked`` to control
      creating stacked branches. (Robert Collins)

    * Knit record serialisation is now stricter on what it will accept, to
      guard against potential internal bugs, or broken input. (Robert Collins)


bzr 1.6beta1 2008-06-02
-----------------------


Commands that work on the revision history such as push, pull, missing,
uncommit and log are now substantially faster.  This release adds a
translation of some of the user documentation into Spanish.  (Contributions of
other translations would be very welcome.)  Bazaar 1.6beta1 adds a new network
protocol which is used by default and which allows for more efficient transfers
and future extensions.


  NOTES WHEN UPGRADING:

    * There is a new version of the network protocol used for bzr://, bzr+ssh://
      and bzr+http:// connections.  This will allow more efficient requests and
      responses, and more graceful fallback when a server is too old to
      recognise a request from a more recent client.  Bazaar 1.6 will
      interoperate with 0.16 and later versions, but servers should be upgraded
      when possible.  Bazaar 1.6 no longer interoperates with 0.15 and earlier via
      these protocols.  Use alternatives like SFTP or upgrade those servers.
      (Andrew Bennetts, #83935)

  CHANGES:

    * Deprecation warnings will not be suppressed when running ``bzr selftest``
      so that developers can see if their code is using deprecated functions.
      (John Arbash Meinel)

  FEATURES:

    * Adding ``-Derror`` will now display a traceback when a plugin fails to
      load. (James Westby)

  IMPROVEMENTS:

    * ``bzr branch/push/pull -r XXX`` now have a helper function for finding
      the revno of the new revision (``Graph.find_distance_to_null``). This
      should make something like ``bzr branch -r -100`` in a shared, no-trees
      repository much snappier. (John Arbash Meinel)

    * ``bzr log --short -r X..Y`` no longer needs to access the full revision
      history. This makes it noticeably faster when logging the last few
      revisions. (John Arbash Meinel)

    * ``bzr ls`` now accepts ``-V`` as an alias for ``--versioned``. 
      (Jerad Cramp, #165086)

    * ``bzr missing`` uses the new ``Graph.find_unique_ancestors`` and
      ``Graph.find_differences`` to determine missing revisions without having
      to search the whole ancestry. (John Arbash Meinel, #174625)

    * ``bzr uncommit`` now uses partial history access, rather than always
      extracting the full revision history for a branch. This makes it
      resolve the appropriate revisions much faster (in testing it drops
      uncommit from 1.5s => 0.4s). It also means ``bzr log --short`` is one
      step closer to not using full revision history.
      (John Arbash Meinel, #172649)

  BUGFIXES:

    * ``bzr merge --lca`` should handle when two revisions have no common
      ancestor other than NULL_REVISION. (John Arbash Meinel, #235715)

    * ``bzr status`` was breaking if you merged the same revision twice.
      (John Arbash Meinel, #235407)

    * ``bzr push`` with both ``--overwrite`` and ``-r NNN`` options no longer
      fails.  (Andrew Bennetts, #234229)
      
    * Correctly track the base URL of a smart medium when using bzr+http://
      URLs, which was causing spurious "No repository present" errors with
      branches in shared repositories accessed over bzr+http.
      (Andrew Bennetts, #230550)

    * Define ``_remote_is_at_least_1_2`` on ``SmartClientMedium`` so that all
      implementations have the attribute.  Fixes 'PyCurlTransport' object has no
      attribute '_remote_is_at_least_1_2' attribute errors.
      (Andrew Bennetts, #220806)

    * Failure to delete an obsolete pack file should just give a warning
      message, not a fatal error.  It may for example fail if the file is still
      in use by another process.
      (Martin Pool)
      
    * Fix MemoryError during large fetches over HTTP by limiting the amount of
      data we try to read per ``recv`` call.  The problem was observed with
      Windows and a proxy, but might affect other environments as well.
      (Eric Holmberg, #215426)

    * Handle old merge directives correctly in Merger.from_mergeable.  Stricter
      get_parent_map requirements exposed a latent bug here.  (Aaron Bentley)

    * Issue a warning and ignore passwords declared in authentication.conf when
      used for an ssh scheme (sftp or bzr+ssh).
      (Vincent Ladeuil, #203186)

    * Make both http implementations raise appropriate exceptions on 403
      Forbidden when POSTing smart requests.
      (Vincent Ladeuil, #230223)

    * Properly *title* header names in http requests instead of capitalizing
      them.
      (Vincent Ladeuil, #229076)

    * The "Unable to obtain lock" error message now also suggests using
      ``bzr break-lock`` to fix it.  (Martin Albisetti, #139202)

    * Treat an encoding of '' as ascii; this can happen when bzr is run
      under vim on Mac OS X.
      (Neil Martinsen-Burrell)

    * ``VersionedFile.make_mpdiffs()`` was raising an exception that wasn't in
      scope. (Daniel Fischer #235687)

  DOCUMENTATION:

    * Added directory structure and started translation of docs in spanish.
      (Martin Albisetti, Lucio Albenga)

    * Incorporate feedback from Jelmer Vernooij and Neil Martinsen-Burrell
      on the plugin and integration chapters of the User Guide.
      (Ian Clatworthy)

    * More Bazaar developer documentation about packaging and release process,
      and about use of Python reprs.
      (Martin Pool, Martin Albisetti)

    * Updated Tortise strategy document. (Mark Hammond)

  TESTING:

    * ``bzrlib.tests.adapt_tests`` was broken and unused - it has been fixed.
      (Robert Collins)

    * Fix the test HTTPServer to be isolated from chdir calls made while it is
      running, allowing it to be used in blackbox tests. (Robert Collins)

    * New helper function for splitting test suites
      ``split_suite_by_condition``. (Robert Collins)

  INTERNALS:

    * ``Branch.missing_revisions`` has been deprecated. Similar functionality
      can be obtained using ``bzrlib.missing.find_unmerged``. The api was
      fairly broken, and the function was unused, so we are getting rid of it.
      (John Arbash Meinel)

  API CHANGES:

    * ``Branch.abspath`` is deprecated; use the Tree or Transport 
      instead.  (Martin Pool)

    * ``Branch.update_revisions`` now takes an optional ``Graph``
      object. This can be used by ``update_revisions`` when it is
      checking ancestry, and allows callers to prefer request to go to a
      local branch.  (John Arbash Meinel)

    * Branch, Repository, Tree and BzrDir should expose a Transport as an
      attribute if they have one, rather than having it indirectly accessible
      as ``.control_files._transport``.  This doesn't add a requirement
      to support a Transport in cases where it was not needed before;
      it just simplifies the way it is reached.  (Martin Pool)

    * ``bzr missing --mine-only`` will return status code 0 if you have no
      new revisions, but the remote does. Similarly for ``--theirs-only``.
      The new code only checks one side, so it doesn't know if the other
      side has changes. This seems more accurate with the request anyway.
      It also changes the output to print '[This|Other] branch is up to
      date.' rather than displaying nothing.  (John Arbash Meinel)

    * ``LockableFiles.put_utf8``, ``put_bytes`` and ``controlfilename``
      are now deprecated in favor of using Transport operations.
      (Martin Pool)

    * Many methods on ``VersionedFile``, ``Repository`` and in
      ``bzrlib.revision``  deprecated before bzrlib 1.5 have been removed.
      (Robert Collins)

    * ``RevisionSpec.wants_revision_history`` can be set to False for a given
      ``RevisionSpec``. This will disable the existing behavior of passing in
      the full revision history to ``self._match_on``. Useful for specs that
      don't actually need access to the full history. (John Arbash Meinel)

    * The constructors of ``SmartClientMedium`` and its subclasses now require a
      ``base`` parameter.  ``SmartClientMedium`` implementations now also need
      to provide a ``remote_path_from_transport`` method.  (Andrew Bennetts)
      
    * The default permissions for creating new files and directories 
      should now be obtained from ``BzrDir._get_file_mode()`` and 
      ``_get_dir_mode()``, rather than from LockableFiles.  The ``_set_file_mode``
      and ``_set_dir_mode`` variables on LockableFiles which were advertised
      as a way for plugins to control this are no longer consulted.
      (Martin Pool)

    * ``VersionedFile.join`` is deprecated. This method required local
      instances of both versioned file objects and was thus hostile to being
      used for streaming from a smart server. The new get_record_stream and
      insert_record_stream are meant to efficiently replace this method.
      (Robert Collins)

    * ``WorkingTree.set_parent_(ids/trees)`` will now filter out revisions
      which are in the ancestry of other revisions. So if you merge the same
      tree twice, or merge an ancestor of an existing merge, it will only
      record the newest. (If you merge a descendent, it will replace its
      ancestor). (John Arbash Meinel, #235407)

    * ``WorkingTreeFormat2.stub_initialize_remote`` is now private.
      (Martin Pool) 


bzr 1.5 2008-05-16
------------------

This release of Bazaar includes several updates to the documentation, and fixes
to prepare for making rich root support the default format. Many bugs have been
squashed, including fixes to log, bzr+ssh inter-operation with older servers.

  CHANGES:

    * Suppress deprecation warnings when bzrlib is a 'final' release. This way
      users of packaged software won't be bothered with DeprecationWarnings,
      but developers and testers will still see them. (John Arbash Meinel)

  DOCUMENTATION:

    * Incorporate feedback from Jelmer Vernooij and Neil Martinsen-Burrell
      on the plugin and integration chapters of the User Guide.
      (Ian Clatworthy)


bzr 1.5rc1 2008-05-09
---------------------

  NOTES WHEN UPGRADING:

  CHANGES:

    * Broader support of GNU Emacs mail clients. Set
      ``mail_client=emacsclient`` in your bazaar.conf and ``send`` will pop the
      bundle in a mail buffer according to the value of ``mail-user-agent``
      variable. (Xavier Maillard)

  FEATURES:

  IMPROVEMENTS:

    * Diff now handles revision specs like "branch:" and "submit:" more
      efficiently.  (Aaron Bentley, #202928)

    * More friendly error given when attempt to start the smart server
      on an address already in use. (Andrea Corbellini, #200575)

    * Pull completes much faster when there is nothing to pull.
      (Aaron Bentley)

  BUGFIXES:

    * Authentication.conf can define sections without password.
      (Vincent Ladeuil, #199440)

    * Avoid muttering every time a child update does not cause a progress bar
      update. (John Arbash Meinel, #213771)

    * ``Branch.reconcile()`` is now implemented. This allows ``bzr reconcile``
      to fix when a Branch has a non-canonical mainline history. ``bzr check``
      also detects this condition. (John Arbash Meinel, #177855)

    * ``bzr log -r ..X bzr://`` was failing, because it was getting a request
      for ``revision_id=None`` which was not a string.
      (John Arbash Meinel, #211661)

    * ``bzr commit`` now works with Microsoft's FTP service.
      (Andreas Deininger)

    * Catch definitions outside sections in authentication.conf.
      (Vincent Ladeuil, #217650)

    * Conversion from non-rich-root to rich-root(-pack) updates inventory
      sha1s, even when bundles are used.  (Aaron Bentley, #181391)

    * Conversion from non-rich-root to rich-root(-pack) works correctly even
      though search keys are not topologically sorted.  (Aaron Bentley)

    * Conversion from non-rich-root to rich-root(-pack) works even when a
      parent revision has a different root id.  (Aaron Bentley, #177874)

    * Disable strace testing until strace is fixed (see bug #103133) and emit a
      warning when selftest ends to remind us of leaking tests.
      (Vincent Ladeuil, #226769)

    * Fetching all revisions from a repository does not cause pack collisions.
      (Robert Collins, Aaron Bentley, #212908)

    * Fix error about "attempt to add line-delta in non-delta knit".
      (Andrew Bennetts, #217701)

    * Pushing a branch in "dirstate" format (Branch5) over bzr+ssh would break
      if the remote server was < version 1.2. This was due to a bug in the
      RemoteRepository.get_parent_map() fallback code.
      (John Arbash Meinel, #214894)

    * Remove leftover code in ``bzr_branch`` that inappropriately creates 
      a ``branch-name`` file in the branch control directory.
      (Martin Pool)

    * Set SO_REUSEADDR on server sockets of ``bzr serve`` to avoid problems
      rebinding the socket when starting the server a second time.
      (John Arbash Meinel, Martin Pool, #164288)

    * Severe performance degradation in fetching from knit repositories to
      knits and packs due to parsing the entire revisions.kndx on every graph
      walk iteration fixed by using the Repository.get_graph API.  There was
      another regression in knit => knit fetching which re-read the index for
      every revision each side had in common.
      (Robert Collins, John Arbash Meinel)

    * When logging the changes to a particular file, there was a bug if there
      were ghosts in the revision ancestry. (John Arbash Meinel, #209948)

    * xs4all's ftp server returns a temporary error when trying to list an
      empty directory, rather than returning an empty list. Adding a
      workaround so that we don't get spurious failures.
      (John Arbash Meinel, #215522)

  DOCUMENTATION:

    * Expanded the User Guide to include new chapters on popular plugins and
      integrating Bazaar into your environment. The *Best practices* chapter
      was renamed to *Miscellaneous topics* as suggested by community
      feedback as well. (Ian Clatworthy)

    * Document outlining strategies for TortoiseBzr. (Mark Hammond)

    * Improved the documentation on hooks. (Ian Clatworthy)

    * Update authentication docs regarding ssh agents.
      (Vincent Ladeuil, #183705)

  TESTING:

    * Add ``thread_name_suffix`` parameter to SmartTCPServer_for_testing, to
      make it easy to identify which test spawned a thread with an unhandled
      exception. (Andrew Bennetts)

    * New ``--debugflag``/``-E`` option to ``bzr selftest`` for setting
      options for debugging tests, these are complementary to the the -D
      options.  The ``-Dselftest_debug`` global option has been replaced by the
      ``-E=allow_debug`` option for selftest. (Andrew Bennetts)

    * Parameterised test ids are preserved correctly to aid diagnosis of test
      failures. (Robert Collins, Andrew Bennetts)

    * selftest now accepts --starting-with <id> to load only the tests whose id
      starts with the one specified. This greatly speeds up running the test
      suite on a limited set of tests and can be used to run the tests for a
      single module, a single class or even a single test.  (Vincent Ladeuil)

    * The test suite modules have been modified to define load_tests() instead
      of test_suite(). That speeds up selective loading (via --load-list)
      significantly and provides many examples on how to migrate (grep for
      load_tests).  (Vincent Ladeuil)

  INTERNALS:

    * ``Hooks.install_hook`` is now deprecated in favour of
      ``Hooks.install_named_hook`` which adds a required ``name`` parameter, to
      avoid having to call ``Hooks.name_hook``. (Daniel Watkins)

    * Implement xml8 serializer.  (Aaron Bentley)

    * New form ``@deprecated_method(deprecated_in(1, 5, 0))`` for making 
      deprecation wrappers.  (Martin Pool)

    * ``Repository.revision_parents`` is now deprecated in favour of 
      ``Repository.get_parent_map([revid])[revid]``. (Jelmer Vernooij)

    * The Python ``assert`` statement is no longer used in Bazaar source, and 
      a test checks this.  (Martin Pool)

  API CHANGES:

    * ``bzrlib.status.show_pending_merges`` requires the repository to be
      locked by the caller. Callers should have been doing it anyway, but it
      will now raise an exception if they do not. (John Arbash Meinel)

    * Repository.get_data_stream, Repository.get_data_stream_for_search(),
      Repository.get_deltas_for_revsions(), Repository.revision_trees(),
      Repository.item_keys_introduced_by() no longer take read locks.
      (Aaron Bentley)

    * ``LockableFiles.get_utf8`` and ``.get`` are deprecated, as a start
      towards removing LockableFiles and ``.control_files`` entirely.
      (Martin Pool)

    * Methods deprecated prior to 1.1 have been removed.
      (Martin Pool)


bzr 1.4 2008-04-28
------------------

This release of Bazaar includes handy improvements to the speed of log and
status, new options for several commands, improved documentation, and better
hooks, including initial code for server-side hooks.  A number of bugs have
been fixed, particularly in interoperability between different formats or
different releases of Bazaar over there network.  There's been substantial
internal work in both the repository and network code to enable new features
and faster performance.

  BUG FIXES:

    * Pushing a branch in "dirstate" format (Branch5) over bzr+ssh would break
      if the remote server was < version 1.2.  This was due to a bug in the
      RemoteRepository.get_parent_map() fallback code.
      (John Arbash Meinel, Andrew Bennetts, #214894)


bzr 1.4rc2 2008-04-21
---------------------

  BUG FIXES:

    * ``bzr log -r ..X bzr://`` was failing, because it was getting a request
      for ``revision_id=None`` which was not a string.
      (John Arbash Meinel, #211661)

    * Fixed a bug in handling ghost revisions when logging changes in a 
      particular file.  (John Arbash Meinel, #209948)

    * Fix error about "attempt to add line-delta in non-delta knit".
      (Andrew Bennetts, #205156)

    * Fixed performance degradation in fetching from knit repositories to
      knits and packs due to parsing the entire revisions.kndx on every graph
      walk iteration fixed by using the Repository.get_graph API.  There was
      another regression in knit => knit fetching which re-read the index for
      every revision each side had in common.
      (Robert Collins, John Arbash Meinel)


bzr 1.4rc1 2008-04-11
---------------------

  CHANGES:

   * bzr main script cannot be imported (Benjamin Peterson)

   * On Linux bzr additionally looks for plugins in arch-independent site
     directory. (Toshio Kuratomi)

   * The ``set_rh`` branch hook is now deprecated. Please migrate
     any plugins using this hook to use an alternative, e.g.
     ``post_change_branch_tip``. (Ian Clatworthy)

   * When a plugin cannot be loaded as the file path is not a valid
     python module name bzr will now strip a ``bzr_`` prefix from the
     front of the suggested name, as many plugins (e.g. bzr-svn)
     want to be installed without this prefix. It is a common mistake
     to have a folder named "bzr-svn" for that plugin, especially
     as this is what bzr branch lp:bzr-svn will give you. (James Westby,
     Andrew Cowie)

   * UniqueIntegerBugTracker now appends bug-ids instead of joining
     them to the base URL. Plugins that register bug trackers may
     need a trailing / added to the base URL if one is not already there.
     (James Wesby, Andrew Cowie)

  FEATURES:

    * Added start_commit hook for mutable trees. (Jelmer Vernooij, #186422)

    * ``status`` now accepts ``--no-pending`` to show the status without
      listing pending merges, which speeds up the command a lot on large
      histories.  (James Westby, #202830)

    * New ``post_change_branch_tip`` hook that is called after the
      branch tip is moved but while the branch is still write-locked.
      See the User Reference for signature details.
      (Ian Clatworthy, James Henstridge)

    * Reconfigure can convert a branch to be standalone or to use a shared
      repository.  (Aaron Bentley)

  IMPROVEMENTS:

    * The smart protocol now has support for setting branches' revision info
      directly.  This should make operations like push slightly faster, and is a
      step towards server-side hooks.  The new request method name is
      ``Branch.set_last_revision_info``.  (Andrew Bennetts)

    * ``bzr commit --fixes`` now recognises "gnome" as a tag by default.
      (James Westby, Andrew Cowie)

    * ``bzr switch`` will attempt to find branches to switch to relative to the
      current branch. E.g. ``bzr switch branchname`` will look for
      ``current_branch/../branchname``. (Robert Collins, Jelmer Vernooij,
      Wouter van Heyst)

    * Diff is now more specific about execute-bit changes it describes
      (Chad Miller)

    * Fetching data over HTTP is a bit faster when urllib is used.  This is done
      by forcing it to recv 64k at a time when reading lines in HTTP headers,
      rather than just 1 byte at a time.  (Andrew Bennetts)

    * Log --short and --line are much faster when -r is not specified.
      (Aaron Bentley)

    * Merge is faster.  We no longer check a file's existence unnecessarily
      when merging the execute bit.  (Aaron Bentley)

    * ``bzr status`` on an explicit list of files no longer shows pending
      merges, making it much faster on large trees. (John Arbash Meinel)

    * The launchpad directory service now warns the user if they have not set
      their launchpad login and are trying to resolve a URL using it, just
      in case they want to do a write operation with it.  (James Westby)

    * The smart protocol client is slightly faster, because it now only queries
      the server for the protocol version once per connection.  Also, the HTTP
      transport will now automatically probe for and use a smart server if
      one is present.  You can use the new ``nosmart+`` transport decorator
      to get the old behaviour.  (Andrew Bennetts)

    * The ``version`` command takes a ``--short`` option to print just the
      version number, for easier use in scripts.  (Martin Pool)

    * Various operations with revision specs and commands that calculate
      revnos and revision ids are faster.  (John A. Meinel, Aaron Bentley)

  BUGFIXES:

    * Add ``root_client_path`` parameter to SmartWSGIApp and
      SmartServerRequest.  This makes it possible to publish filesystem
      locations that don't exactly match URL paths. SmartServerRequest
      subclasses should use the new ``translate_client_path`` and
      ``transport_from_client_path`` methods when dealing with paths received
      from a client to take this into account.  (Andrew Bennetts, #124089)

    * ``bzr mv a b`` can be now used also to rename previously renamed
      directories, not only files. (Lukáš Lalinský, #107967)

    * ``bzr uncommit --local`` can now remove revisions from the local
      branch to be symmetric with ``bzr commit --local``.
      (John Arbash Meinel, #93412)

    * Don't ask for a password if there is no real terminal.
      (Alexander Belchenko, #69851)

    * Fix a bug causing a ValueError crash in ``parse_line_delta_iter`` when
      fetching revisions from a knit to pack repository or vice versa using
      bzr:// (including over http or ssh).
      (#208418, Andrew Bennetts, Martin Pool, Robert Collins)

    * Fixed ``_get_line`` in ``bzrlib.smart.medium``, which was buggy.  Also
      fixed ``_get_bytes`` in the same module to use the push back buffer.
      These bugs had no known impact in normal use, but were problematic for
      developers working on the code, and were likely to cause real bugs sooner
      or later.  (Andrew Bennetts)

    * Implement handling of basename parameter for DefaultMail.  (James Westby)

    * Incompatibility with Paramiko versions newer than 1.7.2 was fixed.
      (Andrew Bennetts, #213425)

    * Launchpad locations (lp: URLs) can be pulled.  (Aaron Bentley, #181945)

    * Merges that add files to deleted root directories complete.  They
      do create conflicts.  (Aaron Bentley, #210092)

    * vsftp's return ``550 RNFR command failed.`` supported.
      (Marcus Trautwig, #129786)

  DOCUMENTATION:

    * Improved documentation on send/merge relationship. (Peter Schuller)

    * Minor fixes to the User Guide. (Matthew Fuller)

    * Reduced the evangelism in the User Guide. (Ian Clatworthy)

    * Added Integrating with Bazaar document for developers (Martin Albisetti)

  API BREAKS:

    * Attempting to pull data from a ghost aware repository (e.g. knits) into a
      non-ghost aware repository such as weaves will now fail if there are
      ghosts.  (Robert Collins)

    * ``KnitVersionedFile`` no longer accepts an ``access_mode`` parameter, and
      now requires the ``index`` and ``access_method`` parameters to be
      supplied. A compatible shim has been kept in the new function
      ``knit.make_file_knit``. (Robert Collins)

    * Log formatters must now provide log_revision instead of show and
      show_merge_revno methods. The latter had been deprecated since the 0.17
      release. (James Westby)

    * ``LoopbackSFTP`` is now called ``SocketAsChannelAdapter``.
      (Andrew Bennetts)

    * ``osutils.backup_file`` is removed. (Alexander Belchenko)

    * ``Repository.get_revision_graph`` is deprecated, with no replacement
      method. The method was size(history) and not desirable. (Robert Collins)

    * ``revision.revision_graph`` is deprecated, with no replacement function.
      The function was size(history) and not desirable. (Robert Collins)

    * ``Transport.get_shared_medium`` is deprecated.  Use
      ``Transport.get_smart_medium`` instead.  (Andrew Bennetts)

    * ``VersionedFile`` factories now accept a get_scope parameter rather
      than using a call to ``transaction_finished``, allowing the removal of
      the fixed list of versioned files per repository. (Robert Collins)

    * ``VersionedFile.annotate_iter`` is deprecated. While in principle this
      allowed lower memory use, all users of annotations wanted full file 
      annotations, and there is no storage format suitable for incremental
      line-by-line annotation. (Robert Collins)

    * ``VersionedFile.clone_text`` is deprecated. This performance optimisation
      is no longer used - reading the content of a file that is undergoing a
      file level merge to identical state on two branches is rare enough, and
      not expensive enough to special case. (Robert Collins)

    * ``VersionedFile.clear_cache`` and ``enable_cache`` are deprecated.
      These methods added significant complexity to the ``VersionedFile``
      implementation, but were only used for optimising fetches from knits - 
      which can be done from outside the knit layer, or via a caching
      decorator. As knits are not the default format, the complexity is no
      longer worth paying. (Robert Collins)

    * ``VersionedFile.create_empty`` is removed. This method presupposed a
      sensible mapping to a transport for individual files, but pack backed
      versioned files have no such mapping. (Robert Collins)

    * ``VersionedFile.get_graph`` is deprecated, with no replacement method.
      The method was size(history) and not desirable. (Robert Collins)

    * ``VersionedFile.get_graph_with_ghosts`` is deprecated, with no
      replacement method.  The method was size(history) and not desirable.
      (Robert Collins)

    * ``VersionedFile.get_parents`` is deprecated, please use
      ``VersionedFile.get_parent_map``. (Robert Collins)

    * ``VersionedFile.get_sha1`` is deprecated, please use
      ``VersionedFile.get_sha1s``. (Robert Collins)

    * ``VersionedFile.has_ghost`` is now deprecated, as it is both expensive
      and unused outside of a single test. (Robert Collins)

    * ``VersionedFile.iter_parents`` is now deprecated in favour of
      ``get_parent_map`` which can be used to instantiate a Graph on a
      VersionedFile. (Robert Collins)

    * ``VersionedFileStore`` no longer uses the transaction parameter given
      to most methods; amongst other things this means that the
      get_weave_or_empty method no longer guarantees errors on a missing weave
      in a readonly transaction, and no longer caches versioned file instances
      which reduces memory pressure (but requires more careful management by
      callers to preserve performance). (Robert Collins)

  TESTING:

    * New -Dselftest_debug flag disables clearing of the debug flags during
      tests.  This is useful if you want to use e.g. -Dhpss to help debug a
      failing test.  Be aware that using this feature is likely to cause
      spurious test failures if used with the full suite. (Andrew Bennetts)

    * selftest --load-list now uses a new more agressive test loader that will
      avoid loading unneeded modules and building their tests. Plugins can use
      this new loader by defining a load_tests function instead of a test_suite
      function. (a forthcoming patch will provide many examples on how to
      implement this).
      (Vincent Ladeuil)

    * selftest --load-list now does some sanity checks regarding duplicate test
      IDs and tests present in the list but not found in the actual test suite.
      (Vincent Ladeuil)

    * Slightly more concise format for the selftest progress bar, so there's
      more space to show the test name.  (Martin Pool) ::

        [2500/10884, 1fail, 3miss in 1m29s] test_revisionnamespaces.TestRev

    * The test suite takes much less memory to run, and is a bit faster.  This
      is done by clearing most attributes of TestCases after running them, if
      they succeeded.  (Andrew Bennetts)

  INTERNALS:

    * Added ``_build_client_protocol`` to ``_SmartClient``.  (Andrew Bennetts)

    * Added basic infrastructure for automatic plugin suggestion.
      (Martin Albisetti)

    * If a ``LockableFiles`` object is not explicitly unlocked (for example
      because of a missing ``try/finally`` block, it will give a warning but
      not automatically unlock itself.  (Previously they did.)  This
      sometimes caused knock-on errors if for example the network connection
      had already failed, and should not be relied upon by code. 
      (Martin Pool, #109520)

    * ``make dist`` target to build a release tarball, and also 
      ``check-dist-tarball`` and ``dist-upload-escudero``.  (Martin Pool)

    * The ``read_response_tuple`` method of ``SmartClientRequestProtocol*``
      classes will now raise ``UnknownSmartMethod`` when appropriate, so that
      callers don't need to try distinguish unknown request errors from other
      errors.  (Andrew Bennetts)

    * ``set_make_working_trees`` is now implemented provided on all repository
      implementations (Aaron Bentley)

    * ``VersionedFile`` now has a new method ``get_parent_map`` which, like
      ``Graph.get_parent_map`` returns a dict of key:parents. (Robert Collins)


bzr 1.3.1 2008-04-09
--------------------

  No changes from 1.3.1rc1.


bzr 1.3rc1 2008-04-04
---------------------

  BUG FIXES:

    * Fix a bug causing a ValueError crash in ``parse_line_delta_iter`` when
      fetching revisions from a knit to pack repository or vice versa using
      bzr:// (including over http or ssh).  
      (#208418, Andrew Bennetts, Martin Pool, Robert Collins)


bzr 1.3 2008-03-20
------------------

Bazaar has become part of the GNU project <http://www.gnu.org>

Many operations that act on history, including ``log`` and ``annotate`` are now
substantially faster.  Several bugs have been fixed and several new options and
features have been added.

  TESTING:

    * Avoid spurious failure of ``TestVersion.test_version`` matching
      directory names.
      (#202778, Martin Pool)


bzr 1.3rc1 2008-03-16
---------------------

  NOTES WHEN UPGRADING:

    * The backup directory created by ``upgrade`` is now called
      ``backup.bzr``, not ``.bzr.backup``. (Martin Albisetti)

  CHANGES:

    * A new repository format 'development' has been added. This format will
      represent the latest 'in-progress' format that the bzr developers are
      interested in getting early-adopter testing and feedback on.
      ``doc/developers/development-repo.txt`` has detailed information.
      (Robert Collins)

    * BZR_LOG environment variable controls location of .bzr.log trace file. 
      User can suppress writing messages to .bzr.log by using '/dev/null'
      filename (on Linux) or 'NUL' (on Windows). If BZR_LOG variable 
      is not defined but BZR_HOME is defined then default location
      for .bzr.log trace file is ``$BZR_HOME/.bzr.log``.
      (Alexander Belchenko)

    * ``launchpad`` builtin plugin now shipped as separate part in standalone
      bzr.exe, installed to ``C:\Program Files\Bazaar\plugins`` directory, 
      and standalone installer allows user to skip installation of this plugin.
      (Alexander Belchenko)

    * Restore auto-detection of plink.exe on Windows. (Dmitry Vasiliev)

    * Version number is now shown as "1.2" or "1.2pr2", without zeroed or
      missing final fields.  (Martin Pool)

  FEATURES:

    * ``branch`` and ``checkout`` can hard-link working tree files, which is
      faster and saves space.  (Aaron Bentley)

    * ``bzr send`` will now also look at the ``child_submit_to`` setting in
      the submit branch to determine the email address to send to. 
      (Jelmer Vernooij)

  IMPROVEMENTS:

    * BzrBranch._lefthand_history is faster on pack repos.  (Aaron Bentley)

    * Branch6.generate_revision_history is faster.  (Aaron Bentley)

    * Directory services can now be registered, allowing special URLs to be
      dereferenced into real URLs.  This is a generalization and cleanup of
      the lp: transport lookup.  (Aaron Bentley)

    * Merge directives that are automatically attached to emails have nicer
      filenames, based on branch-nick + revno. (Aaron Bentley)

    * ``push`` has a ``--revision`` option, to specify what revision to push up
      to.  (Daniel Watkins)

    * Significantly reducing execution time and network traffic for trivial 
      case of running ``bzr missing`` command for two identical branches.
      (Alexander Belchenko)

    * Speed up operations that look at the revision graph (such as 'bzr log').
      ``KnitPackRepositor.get_revision_graph`` uses ``Graph.iter_ancestry`` to
      extract the revision history. This allows filtering ghosts while
      stepping instead of needing to peek ahead. (John Arbash Meinel)

    * The ``hooks`` command lists installed hooks, to assist in debugging.
      (Daniel Watkins)

    * Updates to how ``annotate`` work. Should see a measurable improvement in
      performance and memory consumption for file with a lot of merges.
      Also, correctly handle when a line is introduced by both parents (it
      should be attributed to the first merge which notices this, and not
      to all subsequent merges.) (John Arbash Meinel)

  BUGFIXES:

    * Autopacking no longer holds the full set of inventory lines in
      memory while copying. For large repositories, this can amount to
      hundreds of MB of ram consumption.
      (Ian Clatworthy, John Arbash Meinel)

    * Cherrypicking when using ``--format=merge3`` now explictly excludes
      BASE lines. (John Arbash Meinel, #151731)

    * Disable plink's interactive prompt for password.
      (#107593, Dmitry Vasiliev)

    * Encode command line arguments from unicode to user_encoding before
      invoking external mail client in `bzr send` command.
      (#139318, Alexander Belchenko)

    * Fixed problem connecting to ``bzr+https://`` servers.
      (#198793, John Ferlito)

    * Improved error reporting in the Launchpad plugin. (Daniel Watkins,
      #196618)

    * Include quick-start-summary.svg file to python-based installer(s)
      for Windows. (#192924, Alexander Belchenko)

    * lca merge now respects specified files. (Aaron Bentley)

    * Make version-info --custom imply --all. (#195560, James Westby)

    * ``merge --preview`` now works for merges that add or modify
      symlinks (James Henstridge)

    * Redirecting the output from ``bzr merge`` (when the remembered
      location is used) now works. (John Arbash Meinel)

    * setup.py script explicitly checks for Python version.
      (Jari Aalto, Alexander Belchenko, #200569)

    * UnknownFormatErrors no longer refer to branches regardless of kind of
      unknown format. (Daniel Watkins, #173980)

    * Upgrade bundled ConfigObj to version 4.5.2, which properly quotes #
      signs, among other small improvements. (Matt Nordhoff, #86838)

    * Use correct indices when emitting LCA conflicts.  This fixes IndexError
      errors.  (Aaron Bentley, #196780)

  DOCUMENTATION:

    * Explained how to use ``version-info --custom`` in the User Guide.
      (Neil Martinsen-Burrell)

  API BREAKS:

    * Support for loading plugins from zip files and
      ``bzrlib.plugin.load_from_zip()`` function are deprecated.
      (Alexander Belchenko)

  TESTING:
    
    * Added missing blackbox tests for ``modified`` (Adrian Wilkins)

    * The branch interface tests were invalid for branches using rich-root
      repositories because the empty string is not a valid file-id.
      (Robert Collins)

  INTERNALS:

    * ``Graph.iter_ancestry`` returns the ancestry of revision ids. Similar to
      ``Repository.get_revision_graph()`` except it includes ghosts and you can
      stop part-way through. (John Arbash Meinel)

    * New module ``tools/package_mf.py`` provide custom module finder for
      python packages (improves standard python library's modulefinder.py)
      used by ``setup.py`` script while building standalone bzr.exe.
      (Alexander Belchenko)

    * New remote method ``RemoteBzrDir.find_repositoryV2`` adding support for
      detecting external lookup support on remote repositories. This method is
      now attempted first when lookup up repositories, leading to an extra 
      round trip on older bzr smart servers. (Robert Collins)
 
    * Repository formats have a new supported-feature attribute
      ``supports_external_lookups`` used to indicate repositories which support
      falling back to other repositories when they have partial data.
      (Robert Collins)

    * ``Repository.get_revision_graph_with_ghosts`` and
      ``bzrlib.revision.(common_ancestor,MultipleRevisionSources,common_graph)``
      have been deprecated.  (John Arbash Meinel)

    * ``Tree.iter_changes`` is now a public API, replacing the work-in-progress
      ``Tree._iter_changes``. The api is now considered stable and ready for
      external users.  (Aaron Bentley)

    * The bzrdir format registry now accepts an ``alias`` keyword to
      register_metadir, used to indicate that a format name is an alias for
      some other format and thus should not be reported when describing the
      format. (Robert Collins)


bzr 1.2 2008-02-15
------------------

  BUG FIXES:

    * Fix failing test in Launchpad plugin. (Martin Pool)


bzr 1.2rc1 2008-02-13
---------------------

  NOTES WHEN UPGRADING:
  
    * Fetching via the smart protocol may need to reconnect once during a fetch
      if the remote server is running Bazaar 1.1 or earlier, because the client
      attempts to use more efficient requests that confuse older servers.  You
      may be required to re-enter a password or passphrase when this happens.
      This won't happen if the server is upgraded to Bazaar 1.2.
      (Andrew Bennetts)

  CHANGES:

    * Fetching via bzr+ssh will no longer fill ghosts by default (this is
      consistent with pack-0.92 fetching over SFTP). (Robert Collins)

    * Formatting of ``bzr plugins`` output is changed to be more human-
      friendly. Full path of plugins locations will be shown only with
      ``--verbose`` command-line option. (Alexander Belchenko)

    * ``merge`` now prefers to use the submit branch, but will fall back to
      parent branch.  For many users, this has no effect.  But some users who
      pull and merge on the same branch will notice a change.  This change
      makes it easier to work on a branch on two different machines, pulling
      between the machines, while merging from the upstream.
      ``merge --remember`` can now be used to set the submit_branch.
      (Aaron Bentley)

  FEATURES:

    * ``merge --preview`` produces a diff of the changes merge would make,
      but does not actually perform the merge.  (Aaron Bentley)

    * New smart method ``Repository.get_parent_map`` for getting revision
      parent data. This returns additional parent information topologically
      adjacent to the requested data to reduce round trip latency impacts.
      (Robert Collins)

    * New smart method, ``Repository.stream_revisions_chunked``, for fetching
      revision data that streams revision data via a chunked encoding.  This
      avoids buffering large amounts of revision data on the server and on the
      client, and sends less data to the server to request the revisions.
      (Andrew Bennetts, Robert Collins, #178353)

    * The launchpad plugin now handles lp urls of the form
      ``lp://staging/``, ``lp://demo/``, ``lp://dev/`` to use the appropriate
      launchpad instance to do the resolution of the branch identities.
      This is primarily of use to Launchpad developers, but can also
      be used by other users who want to try out Launchpad as
      a branch location without messing up their public Launchpad
      account.  Branches that are pushed to the staging environment
      have an expected lifetime of one day. (Tim Penhey)

  IMPROVEMENTS:

    * Creating a new branch no longer tries to read the entire revision-history
      unnecessarily over smart server operations. (Robert Collins)

    * Fetching between different repository formats with compatible models now
      takes advantage of the smart method to stream revisions.  (Andrew Bennetts)

    * The ``--coverage`` option is now global, rather specific to ``bzr
      selftest``.  (Andrew Bennetts)

    * The ``register-branch`` command will now use the public url of the branch
      containing the current directory, if one has been set and no explicit
      branch is provided.  (Robert Collins)

    * Tweak the ``reannotate`` code path to optimize the 2-parent case.
      Speeds up ``bzr annotate`` with a pack repository by approx 3:2.
      (John Arbash Meinel)

  BUGFIXES:

    * Calculate remote path relative to the shared medium in _SmartClient.  This
      is related to the problem in bug #124089.  (Andrew Bennetts)

    * Cleanly handle connection errors in smart protocol version two, the same
      way as they are handled by version one.  (Andrew Bennetts)

    * Clearer error when ``version-info --custom`` is used without
      ``--template`` (Lukáš Lalinský)

    * Don't raise UnavailableFeature during test setup when medusa is not
      available or tearDown is never called leading to nasty side effects.
      (#137823, Vincent Ladeuil)

    * If a plugin's test suite cannot be loaded, for example because of a syntax
      error in the tests, then ``selftest`` fails, rather than just printing 
      a warning.  (Martin Pool, #189771)
      
    * List possible values for BZR_SSH environment variable in env-variables
      help topic. (Alexander Belchenko, #181842)

    * New methods ``push_log_file`` and ``pop_log_file`` to intercept messages:
      popping the log redirection now precisely restores the previous state,
      which makes it easier to use bzr log output from other programs.
      TestCaseInTempDir no longer depends on a log redirection being established
      by the test framework, which lets bzr tests cleanly run from a normal
      unittest runner.
      (#124153, #124849, Martin Pool, Jonathan Lange)

    * ``pull --quiet`` is now more quiet, in particular a message is no longer
      printed when the remembered pull location is used. (James Westby,
      #185907)

    * ``reconfigure`` can safely be interrupted while fetching.
      (Aaron Bentley, #179316)

    * ``reconfigure`` preserves tags when converting to and from lightweight
      checkouts.  (Aaron Bentley, #182040)

    * Stop polluting /tmp when running selftest.
      (Vincent Ladeuil, #123623)

    * Switch from NFKC => NFC for normalization checks. NFC allows a few
      more characters which should be considered valid.
      (John Arbash Meinel, #185458)

    * The launchpad plugin now uses the ``edge`` xmlrpc server to avoid
      interacting badly with a bug on the launchpad side. (Robert Collins)

    * Unknown hostnames when connecting to a ``bzr://`` URL no longer cause
      tracebacks.  (Andrew Bennetts, #182849)

  API BREAKS:

    * Classes implementing Merge types like Merge3Merger must now accept (and
      honour) a do_merge flag in their constructor.  (Aaron Bentley)

    * ``Repository.add_inventory`` and ``add_revision`` now require the caller
      to previously take a write lock (and start a write group.)
      (Martin Pool)

  TESTING:

    * selftest now accepts --load-list <file> to load a test id list. This
      speeds up running the test suite on a limited set of tests.
      (Vincent Ladeuil)

  INTERNALS:

    * Add a new method ``get_result`` to graph search objects. The resulting
      ``SearchResult`` can be used to recreate the search later, which will
      be useful in reducing network traffic. (Robert Collins)

    * Use convenience function to check whether two repository handles 
      are referring to the same repository in ``Repository.get_graph``. 
      (Jelmer Vernooij, #187162)

    * Fetching now passes the find_ghosts flag through to the 
      ``InterRepository.missing_revision_ids`` call consistently for all
      repository types. This will enable faster missing revision discovery with
      bzr+ssh. (Robert Collins)

    * Fix error handling in Repository.insert_data_stream. (Lukas Lalinsky)

    * ``InterRepository.missing_revision_ids`` is now deprecated in favour of
      ``InterRepository.search_missing_revision_ids`` which returns a 
      ``bzrlib.graph.SearchResult`` suitable for making requests from the smart
      server. (Robert Collins)

    * New error ``NoPublicBranch`` for commands that need a public branch to
      operate. (Robert Collins)
 
    * New method ``iter_inventories`` on Repository for access to many
      inventories. This is primarily used by the ``revision_trees`` method, as
      direct access to inventories is discouraged. (Robert Collins)
 
    * New method ``next_with_ghosts`` on the Graph breadth-first-search objects
      which will split out ghosts and present parents into two separate sets,
      useful for code which needs to be aware of ghosts (e.g. fetching data
      cares about ghosts during revision selection). (Robert Collins)

    * Record a timestamp against each mutter to the trace file, relative to the
      first import of bzrlib.  (Andrew Bennetts)

    * ``Repository.get_data_stream`` is now deprecated in favour of
      ``Repository.get_data_stream_for_search`` which allows less network
      traffic when requesting data streams over a smart server. (Robert Collins)

    * ``RemoteBzrDir._get_tree_branch`` no longer triggers ``_ensure_real``,
      removing one round trip on many network operations. (Robert Collins)

    * RemoteTransport's ``recommended_page_size`` method now returns 64k, like
      SFTPTransport and HttpTransportBase.  (Andrew Bennetts)

    * Repository has a new method ``has_revisions`` which signals the presence
      of many revisions by returning a set of the revisions listed which are
      present. This can be done by index queries without reading data for parent
      revision names etc. (Robert Collins)


bzr 1.1 2008-01-15
------------------

(no changes from 1.1rc1)

bzr 1.1rc1 2008-01-05
---------------------

  CHANGES:
   
   * Dotted revision numbers have been revised. Instead of growing longer with
     nested branches the branch number just increases. (eg instead of 1.1.1.1.1
     we now report 1.2.1.) This helps scale long lived branches which have many
     feature branches merged between them. (John Arbash Meinel)

   * The syntax ``bzr diff branch1 branch2`` is no longer supported.
     Use ``bzr diff branch1 --new branch2`` instead. This change has
     been made to remove the ambiguity where ``branch2`` is in fact a
     specific file to diff within ``branch1``.

  FEATURES:

   * New option to use custom template-based formats in  ``bzr version-info``.
     (Lukáš Lalinský)

   * diff '--using' allows an external diff tool to be used for files.
     (Aaron Bentley)

   * New "lca" merge-type for fast everyday merging that also supports
     criss-cross merges.  (Aaron Bentley)

  IMPROVEMENTS:

   * ``annotate`` now doesn't require a working tree. (Lukáš Lalinský,
     #90049)

   * ``branch`` and ``checkout`` can now use files from a working tree to
     to speed up the process.  For checkout, this requires the new
     --files-from flag.  (Aaron Bentley)

   * ``bzr diff`` now sorts files in alphabetical order.  (Aaron Bentley)

   * ``bzr diff`` now works on branches without working trees. Tree-less
     branches can also be compared to each other and to working trees using
     the new diff options ``--old`` and ``--new``. Diffing between branches,
     with or without trees, now supports specific file filtering as well.
     (Ian Clatworthy, #6700)

   * ``bzr pack`` now orders revision texts in topological order, with newest
     at the start of the file, promoting linear reads for ``bzr log`` and the
     like. This partially fixes #154129. (Robert Collins)

   * Merge directives now fetch prerequisites from the target branch if
     needed.  (Aaron Bentley)

   * pycurl now handles digest authentication.
     (Vincent Ladeuil)

   * ``reconfigure`` can now convert from repositories.  (Aaron Bentley)

   * ``-l`` is now a short form for ``--limit`` in ``log``.  (Matt Nordhoff)

   * ``merge`` now warns when merge directives cause cherrypicks.
     (Aaron Bentley)

   * ``split`` now supported, to enable splitting large trees into smaller
     pieces.  (Aaron Bentley)

  BUGFIXES:

   * Avoid AttributeError when unlocking a pack repository when an error occurs.
     (Martin Pool, #180208)

   * Better handle short reads when processing multiple range requests.
     (Vincent Ladeuil, #179368)

   * build_tree acceleration uses the correct path when a file has been moved.
     (Aaron Bentley)

   * ``commit`` now succeeds when a checkout and its master branch share a
     repository.  (Aaron Bentley, #177592)

   * Fixed error reporting of unsupported timezone format in
     ``log --timezone``. (Lukáš Lalinský, #178722)

   * Fixed Unicode encoding error in ``ignored`` when the output is
     redirected to a pipe. (Lukáš Lalinský)

   * Fix traceback when sending large response bodies over the smart protocol
     on Windows. (Andrew Bennetts, #115781)

   * Fix ``urlutils.relative_url`` for the case of two ``file:///`` URLs
     pointed to different logical drives on Windows.
     (Alexander Belchenko, #90847)

   * HTTP test servers are now compatible with the http protocol version 1.1.
     (Vincent Ladeuil, #175524)

   * _KnitParentsProvider.get_parent_map now handles requests for ghosts
     correctly, instead of erroring or attributing incorrect parents to ghosts.
     (Aaron Bentley)

   * ``merge --weave --uncommitted`` now works.  (Aaron Bentley)

   * pycurl authentication handling was broken and incomplete. Fix handling of
     user:pass embedded in the urls.
     (Vincent Ladeuil, #177643)

   * Files inside non-directories are now handled like other conflict types.
     (Aaron Bentley, #177390)

   * ``reconfigure`` is able to convert trees into lightweight checkouts.
     (Aaron Bentley)

   * Reduce lockdir timeout to 0 when running ``bzr serve``.  (Andrew Bennetts,
     #148087)

   * Test that the old ``version_info_format`` functions still work, even
     though they are deprecated. (John Arbash Meinel, ShenMaq, #177872)

   * Transform failures no longer cause ImmortalLimbo errors (Aaron Bentley,
     #137681)

   * ``uncommit`` works even when the commit messages of revisions to be
     removed use characters not supported in the terminal encoding.
     (Aaron Bentley)

   * When dumb http servers return whole files instead of the requested ranges,
     read the remaining bytes by chunks to avoid overflowing network buffers.
     (Vincent Ladeuil, #175886)

  DOCUMENTATION:

   * Minor tweaks made to the bug tracker integration documentation.
     (Ian Clatworthy)

   * Reference material has now be moved out of the User Guide and added
     to the User Reference. The User Reference has gained 4 sections as
     a result: Authenication Settings, Configuration Settings, Conflicts
     and Hooks. All help topics are now dumped into text format in the
     doc/en/user-reference directory for those who like browsing that
     information in their editor. (Ian Clatworthy)

   * *Using Bazaar with Launchpad* tutorial added. (Ian Clatworthy)

  INTERNALS:

    * find_* methods available for BzrDirs, Branches and WorkingTrees.
      (Aaron Bentley)

    * Help topics can now be loaded from files. 
      (Ian Clatworthy, Alexander Belchenko)

    * get_parent_map now always provides tuples as its output.  (Aaron Bentley)

    * Parent Providers should now implement ``get_parent_map`` returning a
      dictionary instead of ``get_parents`` returning a list.
      ``Graph.get_parents`` is now deprecated. (John Arbash Meinel,
      Robert Collins)

    * Patience Diff now supports arbitrary python objects, as long as they
      support ``hash()``. (John Arbash Meinel)

    * Reduce selftest overhead to establish test names by memoization.
      (Vincent Ladeuil)

  API BREAKS:

  TESTING:

   * Modules can now customise their tests by defining a ``load_tests``
     attribute. ``pydoc bzrlib.tests.TestUtil.TestLoader.loadTestsFromModule``
     for the documentation on this attribute. (Robert Collins)

   * New helper function ``bzrlib.tests.condition_id_re`` which helps
     filter tests based on a regular expression search on the tests id.
     (Robert Collins)
    
   * New helper function ``bzrlib.tests.condition_isinstance`` which helps
     filter tests based on class. (Robert Collins)
    
   * New helper function ``bzrlib.tests.exclude_suite_by_condition`` which
     generalises the ``exclude_suite_by_re`` function. (Robert Collins)

   * New helper function ``bzrlib.tests.filter_suite_by_condition`` which
     generalises the ``filter_suite_by_re`` function. (Robert Collins)

   * New helper method ``bzrlib.tests.exclude_tests_by_re`` which gives a new
     TestSuite that does not contain tests from the input that matched a
     regular expression. (Robert Collins)

   * New helper method ``bzrlib.tests.randomize_suite`` which returns a
     randomized copy of the input suite. (Robert Collins)

   * New helper method ``bzrlib.tests.split_suite_by_re`` which splits a test
     suite into two according to a regular expression. (Robert Collins)

   * Parametrize all http tests for the transport implementations, the http
     protocol versions (1.0 and 1.1) and the authentication schemes.
     (Vincent Ladeuil) 

   * The ``exclude_pattern`` and ``random_order`` parameters to the function
     ``bzrlib.tests.filter_suite_by_re`` have been deprecated. (Robert Collins)

   * The method ``bzrlib.tests.sort_suite_by_re`` has been deprecated. It is 
     replaced by the new helper methods added in this release. (Robert Collins)


bzr 1.0 2007-12-14
------------------

  DOCUMENTATION:

   * More improvements and fixes to the User Guide.  (Ian Clatworthy)

   * Add information on cherrypicking/rebasing to the User Guide.
     (Ian Clatworthy)

   * Improve bug tracker integration documentation. (Ian Clatworthy)

   * Minor edits to ``Bazaar in five minutes`` from David Roberts and
     to the rebasing section of the User Guide from Aaron Bentley.
     (Ian Clatworthy)


bzr 1.0rc3 2007-12-11
---------------------

  CHANGES:
   
   * If a traceback occurs, users are now asked to report the bug 
     through Launchpad (https://bugs.launchpad.net/bzr/), rather than 
     by mail to the mailing list.
     (Martin Pool)

  BUGFIXES:

   * Fix Makefile rules for doc generation. (Ian Clatworthy, #175207)

   * Give more feedback during long http downloads by making readv deliver data
     as it arrives for urllib, and issue more requests for pycurl. High latency
     networks are better handled by urllib, the pycurl implementation give more
     feedback but also incur more latency.
     (Vincent Ladeuil, #173010)

   * Implement _make_parents_provider on RemoteRepository, allowing generating
     bundles against branches on a smart server.  (Andrew Bennetts, #147836)

  DOCUMENTATION:

   * Improved user guide.  (Ian Clatworthy)

   * The single-page quick reference guide is now available as a PDF.
     (Ian Clatworthy)

  INTERNALS:

    * readv urllib http implementation is now a real iterator above the
      underlying socket and deliver data as soon as it arrives. 'get' still
      wraps its output in a StringIO.
      (Vincent Ladeuil)


bzr 1.0rc2 2007-12-07
---------------------

  IMPROVEMENTS:

   * Added a --coverage option to selftest. (Andrew Bennetts)

   * Annotate merge (merge-type=weave) now supports cherrypicking.
     (Aaron Bentley)

   * ``bzr commit`` now doesn't print the revision number twice. (Matt
     Nordhoff, #172612)

   * New configuration option ``bugtracker_<tracker_abbrevation>_url`` to
     define locations of bug trackers that are not directly supported by
     bzr or a plugin. The URL will be treated as a template and ``{id}``
     placeholders will be replaced by specific bug IDs.  (Lukáš Lalinský)

   * Support logging single merge revisions with short and line log formatters.
     (Kent Gibson)

   * User Guide enhanced with suggested readability improvements from
     Matt Revell and corrections from John Arbash Meinel. (Ian Clatworthy)

   * Quick Start Guide renamed to Quick Start Card, moved down in
     the catalog, provided in pdf and png format and updated to refer
     to ``send`` instead of ``bundle``. (Ian Clatworthy, #165080)

   * ``switch`` can now be used on heavyweight checkouts as well as
     lightweight ones. After switching a heavyweight checkout, the
     local branch is a mirror/cache of the new bound branch and
     uncommitted changes in the working tree are merged. As a safety
     check, if there are local commits in a checkout which have not
     been committed to the previously bound branch, then ``switch``
     fails unless the ``--force`` option is given. This option is
     now also required if the branch a lightweight checkout is pointing
     to has been moved. (Ian Clatworthy)

  INTERNALS:

    * New -Dhttp debug option reports http connections, requests and responses.
      (Vincent Ladeuil)

    * New -Dmerge debug option, which emits merge plans for merge-type=weave.

  BUGFIXES:

   * Better error message when running ``bzr cat`` on a non-existant branch.
     (Lukáš Lalinský, #133782)

   * Catch OSError 17 (file exists) in final phase of tree transform and show
     filename to user.
     (Alexander Belchenko, #111758)

   * Catch ShortReadvErrors while using pycurl. Also make readv more robust by
     allowing multiple GET requests to be issued if too many ranges are
     required.
     (Vincent Ladeuil, #172701)

   * Check for missing basis texts when fetching from packs to packs.
     (John Arbash Meinel, #165290)

   * Fall back to showing e-mail in ``log --short/--line`` if the 
     committer/author has only e-mail. (Lukáš Lalinský, #157026)

  API BREAKS:

   * Deprecate not passing a ``location`` argument to commit reporters'
     ``started`` methods. (Matt Nordhoff)


bzr 1.0rc1 2007-11-30
---------------------

  NOTES WHEN UPGRADING:

   * The default repository format is now ``pack-0.92``.  This 
     default is used when creating new repositories with ``init`` and 
     ``init-repo``, and when branching over bzr+ssh or bzr+hpss. 
     (See https://bugs.launchpad.net/bugs/164626)

     This format can be read and written by Bazaar 0.92 and later, and 
     data can be transferred to and from older formats.

     To upgrade, please reconcile your repository (``bzr reconcile``), and then
     upgrade (``bzr upgrade``). 
     
     ``pack-0.92`` offers substantially better scaling and performance than the
     previous knits format. Some operations are slower where the code already
     had bad scaling characteristics under knits, the pack format makes such
     operations more visible as part of being more scalable overall. We will
     correct such operations over the coming releases and encourage the filing
     of bugs on any operation which you observe to be slower in a packs
     repository. One particular case that we do not intend to fix is pulling
     data from a pack repository into a knit repository over a high latency
     link;  downgrading such data requires reinsertion of the file texts, and
     this is a classic space/time tradeoff. The current implementation is
     conservative on memory usage because we need to support converting data
     from any tree without problems.  
     (Robert Collins, Martin Pool, #164476)

  CHANGES:

   * Disable detection of plink.exe as possible ssh vendor. Plink vendor
     still available if user selects it explicitly with BZR_SSH environment
     variable. (Alexander Belchenko, workaround for bug #107593)

   * The pack format is now accessible as "pack-0.92", or "pack-0.92-subtree" 
     to enable the subtree functions (for example, for bzr-svn).  
     See http://doc.bazaar-vcs.org/latest/developer/packrepo.html
     (Martin Pool)

  FEATURES:

   * New ``authentication.conf`` file holding the password or other credentials
     for remote servers. This can be used for ssh, sftp, smtp and other 
     supported transports.
     (Vincent Ladeuil)

   * New rich-root and rich-root-pack formats, recording the same data about
     tree roots that's recorded for all other directories.
     (Aaron Bentley, #164639)

   * ``pack-0.92`` repositories can now be reconciled.
     (Robert Collins, #154173)

   * ``switch`` command added for changing the branch a lightweight checkout
     is associated with and updating the tree to reflect the latest content
     accordingly. This command was previously part of the BzrTools plug-in.
     (Ian Clatworthy, Aaron Bentley, David Allouche)

   * ``reconfigure`` command can now convert branches, trees, or checkouts to
     lightweight checkouts.  (Aaron Bentley)

  PERFORMANCE:

   * Commit updates the state of the working tree via a delta rather than
     supplying entirely new basis trees. For commit of a single specified file
     this reduces the wall clock time for commit by roughly a 30%.
     (Robert Collins, Martin Pool)

   * Commit with many automatically found deleted paths no longer performs
     linear scanning for the children of those paths during inventory
     iteration. This should fix commit performance blowing out when many such
     paths occur during commit. (Robert Collins, #156491)

   * Fetch with pack repositories will no longer read the entire history graph.
     (Robert Collins, #88319)

   * Revert takes out an appropriate lock when reverting to a basis tree, and
     does not read the basis inventory twice. (Robert Collins)

   * Diff does not require an inventory to be generated on dirstate trees.
     (Aaron Bentley, #149254)

   * New annotate merge (--merge-type=weave) implementation is fast on
     versionedfiles withough cached annotations, e.g. pack-0.92.
     (Aaron Bentley)

  IMPROVEMENTS:

   * ``bzr merge`` now warns when it encounters a criss-cross merge.
     (Aaron Bentley)

   * ``bzr send`` now doesn't require the target e-mail address to be
     specified on the command line if an interactive e-mail client is used.
     (Lukáš Lalinský)

   * ``bzr tags`` now prints the revision number for each tag, instead of
     the revision id, unless --show-ids is passed. In addition, tags can be
     sorted chronologically instead of lexicographically with --sort=time.
     (Adeodato Simó, #120231)

   * Windows standalone version of bzr is able to load system-wide plugins from
     "plugins" subdirectory in installation directory. In addition standalone
     installer write to the registry (HKLM\SOFTWARE\Bazaar) useful info 
     about paths and bzr version. (Alexander Belchenko, #129298)

  DOCUMENTATION:

  BUG FIXES:

   * A progress bar has been added for knitpack -> knitpack fetching.
     (Robert Collins, #157789, #159147)

   * Branching from a branch via smart server now preserves the repository
     format. (Andrew Bennetts,  #164626)
     
   * ``commit`` is now able to invoke an external editor in a non-ascii
     directory. (Daniel Watkins, #84043)

   * Catch connection errors for ftp.
     (Vincent Ladeuil, #164567)

   * ``check`` no longer reports spurious unreferenced text versions.
     (Robert Collins, John A Meinel, #162931, #165071)

   * Conflicts are now resolved recursively by ``revert``.
     (Aaron Bentley, #102739)

   * Detect invalid transport reuse attempts by catching invalid URLs.
     (Vincent Ladeuil, #161819)

   * Deleting a file without removing it shows a correct diff, not a traceback.
     (Aaron Bentley)

   * Do no use timeout in HttpServer anymore.
     (Vincent Ladeuil, #158972).

   * Don't catch the exceptions related to the http pipeline status before
     retrying an http request or some programming errors may be masked.
     (Vincent Ladeuil, #160012)

   * Fix ``bzr rm`` to not delete modified and ignored files.
     (Lukáš Lalinský, #172598)

   * Fix exception when revisionspec contains merge revisons but log
     formatter doesn't support merge revisions. (Kent Gibson, #148908)

   * Fix exception when ScopeReplacer is assigned to before any members have
     been retrieved.  (Aaron Bentley)

   * Fix multiple connections during checkout --lightweight.
     (Vincent Ladeuil, #159150)

   * Fix possible error in insert_data_stream when copying between 
     pack repositories over bzr+ssh or bzr+http.  
     KnitVersionedFile.get_data_stream now makes sure that requested
     compression parents are sent before any delta hunks that depend 
     on them.
     (Martin Pool, #164637)

   * Fix typo in limiting offsets coalescing for http, leading to
     whole files being downloaded instead of parts.
     (Vincent Ladeuil, #165061)

   * FTP server errors don't error in the error handling code.
     (Robert Collins, #161240)

   * Give a clearer message when a pull fails because the source needs
     to be reconciled.
     (Martin Pool, #164443)

   * It is clearer when a plugin cannot be loaded because of its name, and a
     suggestion for an acceptable name is given. (Daniel Watkins, #103023)

   * Leave port as None in transport objects if user doesn't
     specify a port in urls.
     (vincent Ladeuil, #150860)

   * Make sure Repository.fetch(self) is properly a no-op for all
     Repository implementations. (John Arbash Meinel, #158333)

   * Mark .bzr directories as "hidden" on Windows.
     (Alexander Belchenko, #71147)

   * ``merge --uncommitted`` can now operate on a single file.
     (Aaron Bentley, Lukáš Lalinský, #136890)

   * Obsolete packs are now cleaned up by pack and autopack operations.
     (Robert Collins, #153789)

   * Operations pulling data from a smart server where the underlying
     repositories are not both annotated/both unannotated will now work.
     (Robert Collins, #165304).

   * Reconcile now shows progress bars. (Robert Collins, #159351)

   * ``RemoteBranch`` was not initializing ``self._revision_id_to_revno_map``
     properly. (John Arbash Meinel, #162486)

   * Removing an already-removed file reports the file does not exist. (Daniel
     Watkins, #152811)

   * Rename on Windows is able to change filename case.
     (Alexander Belchenko, #77740)

   * Return error instead of a traceback for ``bzr log -r0``.
     (Kent Gibson, #133751)

   * Return error instead of a traceback when bzr is unable to create
     symlink on some platforms (e.g. on Windows).
     (Alexander Belchenko, workaround for #81689)

   * Revert doesn't crash when restoring a single file from a deleted
     directory. (Aaron Bentley)

   * Stderr output via logging mechanism now goes through encoded wrapper
     and no more uses utf-8, but terminal encoding instead. So all unicode
     strings now should be readable in non-utf-8 terminal.
     (Alexander Belchenko, #54173)

   * The error message when ``move --after`` should be used makes how to do so
     clearer. (Daniel Watkins, #85237)

   * Unicode-safe output from ``bzr info``. The output will be encoded
     using the terminal encoding and unrepresentable characters will be
     replaced by '?'. (Lukáš Lalinský, #151844)

   * Working trees are no longer created when pushing into a local no-trees
     repo. (Daniel Watkins, #50582)

   * Upgrade util/configobj to version 4.4.0.
     (Vincent Ladeuil, #151208).

   * Wrap medusa ftp test server as an FTPServer feature.
     (Vincent Ladeuil, #157752)

  API BREAKS:

   * ``osutils.backup_file`` is deprecated. Actually it's not used in bzrlib
     during very long time. (Alexander Belchenko)

   * The return value of
     ``VersionedFile.iter_lines_added_or_present_in_versions`` has been
     changed. Previously it was an iterator of lines, now it is an iterator of
     (line, version_id) tuples. This change has been made to aid reconcile and
     fetch operations. (Robert Collins)

   * ``bzrlib.repository.get_versioned_file_checker`` is now private.
     (Robert Collins)

   * The Repository format registry default has been removed; it was previously
     obsoleted by the bzrdir format default, which implies a default repository
     format.
     (Martin Pool)

  INTERNALS:

   * Added ``ContainerSerialiser`` and ``ContainerPushParser`` to
     ``bzrlib.pack``.  These classes provide more convenient APIs for generating
     and parsing containers from streams rather than from files.  (Andrew
     Bennetts)

   * New module ``lru_cache`` providing a cache for use by tasks that need
     semi-random access to large amounts of data. (John A Meinel)

   * InventoryEntry.diff is now deprecated.  Please use diff.DiffTree instead.

  TESTING:


bzr 0.92 2007-11-05
-------------------

  CHANGES:

  * New uninstaller on Win32.  (Alexander Belchenko)


bzr 0.92rc1 2007-10-29
----------------------

  NOTES WHEN UPGRADING:

  CHANGES:
  
   * ``bzr`` now returns exit code 4 if an internal error occurred, and 
     3 if a normal error occurred.  (Martin Pool)

   * ``pull``, ``merge`` and ``push`` will no longer silently correct some
     repository index errors that occured as a result of the Weave disk format.
     Instead the ``reconcile`` command needs to be run to correct those
     problems if they exist (and it has been able to fix most such problems
     since bzr 0.8). Some new problems have been identified during this release
     and you should run ``bzr check`` once on every repository to see if you
     need to reconcile. If you cannot ``pull`` or ``merge`` from a remote
     repository due to mismatched parent errors - a symptom of index errors -
     you should simply take a full copy of that remote repository to a clean
     directory outside any local repositories, then run reconcile on it, and
     finally pull from it locally. (And naturally email the repositories owner
     to ask them to upgrade and run reconcile).
     (Robert Collins)

  FEATURES:

   * New ``knitpack-experimental`` repository format. This is interoperable with
     the ``dirstate-tags`` format but uses a smarter storage design that greatly
     speeds up many operations, both local and remote. This new format can be
     used as an option to the ``init``, ``init-repository`` and ``upgrade``
     commands. See http://doc.bazaar-vcs.org/0.92/developers/knitpack.html
     for further details. (Robert Collins)

   * For users of bzr-svn (and those testing the prototype subtree support) that
     wish to try packs, a new ``knitpack-subtree-experimental`` format has also
     been added. This is interoperable with the ``dirstate-subtrees`` format.
     (Robert Collins)

   * New ``reconfigure`` command. (Aaron Bentley)

   * New ``revert --forget-merges`` command, which removes the record of a pending 
     merge without affecting the working tree contents.  (Martin Pool)

   * New ``bzr_remote_path`` configuration variable allows finer control of
     remote bzr locations than BZR_REMOTE_PATH environment variable.
     (Aaron Bentley)

   * New ``launchpad-login`` command to tell Bazaar your Launchpad
     user ID.  This can then be used by other functions of the
     Launchpad plugin. (James Henstridge)

  PERFORMANCE:

   * Commit in quiet mode is now slightly faster as the information to
     output is no longer calculated. (Ian Clatworthy)

   * Commit no longer checks for new text keys during insertion when the
     revision id was deterministically unique. (Robert Collins)

   * Committing a change which is not a merge and does not change the number of
     files in the tree is faster by utilising the data about whether files are
     changed to determine if the tree is unchanged rather than recalculating
     it at the end of the commit process. (Robert Collins)

   * Inventory serialisation no longer double-sha's the content.
     (Robert Collins)

   * Knit text reconstruction now avoids making copies of the lines list for
     interim texts when building a single text. The new ``apply_delta`` method
     on ``KnitContent`` aids this by allowing modification of the revision id
     such objects represent. (Robert Collins)

   * Pack indices are now partially parsed for specific key lookup using a
     bisection approach. (Robert Collins)

   * Partial commits are now approximately 40% faster by walking over the
     unselected current tree more efficiently. (Robert Collins)

   * XML inventory serialisation takes 20% less time while being stricter about
     the contents. (Robert Collins)

   * Graph ``heads()`` queries have been fixed to no longer access all history
     unnecessarily. (Robert Collins)

  IMPROVEMENTS:

   * ``bzr+https://`` smart server across https now supported. 
     (John Ferlito, Martin Pool, #128456)

   * Mutt is now a supported mail client; set ``mail_client=mutt`` in your
     bazaar.conf and ``send`` will use mutt. (Keir Mierle)

   * New option ``-c``/``--change`` for ``merge`` command for cherrypicking 
     changes from one revision. (Alexander Belchenko, #141368)

   * Show encodings, locale and list of plugins in the traceback message.
     (Martin Pool, #63894)

   * Experimental directory formats can now be marked with
     ``experimental = True`` during registration. (Ian Clatworthy)

  DOCUMENTATION:

   * New *Bazaar in Five Minutes* guide.  (Matthew Revell)

   * The hooks reference documentation is now converted to html as expected.
     (Ian Clatworthy)

  BUG FIXES:

   * Connection error reporting for the smart server has been fixed to
     display a user friendly message instead of a traceback.
     (Ian Clatworthy, #115601)

   * Make sure to use ``O_BINARY`` when opening files to check their
     sha1sum. (Alexander Belchenko, John Arbash Meinel, #153493)

   * Fix a problem with Win32 handling of the executable bit.
     (John Arbash Meinel, #149113)

   * ``bzr+ssh://`` and ``sftp://`` URLs that do not specify ports explicitly
     no longer assume that means port 22.  This allows people using OpenSSH to
     override the default port in their ``~/.ssh/config`` if they wish.  This
     fixes a bug introduced in bzr 0.91.  (Andrew Bennetts, #146715)

   * Commands reporting exceptions can now be profiled and still have their
     data correctly dumped to a file. For example, a ``bzr commit`` with
     no changes still reports the operation as pointless but doing so no
     longer throws away the profiling data if this command is run with
     ``--lsprof-file callgrind.out.ci`` say. (Ian Clatworthy)

   * Fallback to ftp when paramiko is not installed and sftp can't be used for
     ``tests/commands`` so that the test suite is still usable without
     paramiko.
     (Vincent Ladeuil, #59150)

   * Fix commit ordering in corner case. (Aaron Bentley, #94975)

   * Fix long standing bug in partial commit when there are renames 
     left in tree. (Robert Collins, #140419)

   * Fix selftest semi-random noise during http related tests.
     (Vincent Ladeuil, #140614)

   * Fix typo in ftp.py making the reconnection fail on temporary errors.
     (Vincent Ladeuil, #154259)

   * Fix failing test by comparing real paths to cover the case where the TMPDIR
     contains a symbolic link.
     (Vincent Ladeuil, #141382).

   * Fix log against smart server branches that don't support tags.
     (James Westby, #140615)

   * Fix pycurl http implementation by defining error codes from
     pycurl instead of relying on an old curl definition.
     (Vincent Ladeuil, #147530)

   * Fix 'unprintable error' message when displaying BzrCheckError and 
     some other exceptions on Python 2.5.
     (Martin Pool, #144633)

   * Fix ``Inventory.copy()`` and add test for it. (Jelmer Vernooij)

   * Handles default value for ListOption in cmd_commit.
     (Vincent Ladeuil, #140432)

   * HttpServer and FtpServer need to be closed properly or a listening socket
     will remain opened.
     (Vincent Ladeuil, #140055)

   * Monitor the .bzr directory created in the top level test
     directory to detect leaking tests.
     (Vincent Ladeuil, #147986)

   * The basename, not the full path, is now used when checking whether
     the profiling dump file begins with ``callgrind.out`` or not. This
     fixes a bug reported by Aaron Bentley on IRC. (Ian Clatworthy)

   * Trivial fix for invoking command ``reconfigure`` without arguments.
     (Rob Weir, #141629)

   * ``WorkingTree.rename_one`` will now raise an error if normalisation of the
     new path causes bzr to be unable to access the file. (Robert Collins)

   * Correctly detect a NoSuchFile when using a filezilla server. (Gary van der
     Merwe)

  API BREAKS:

   * ``bzrlib.index.GraphIndex`` now requires a size parameter to the
     constructor, for enabling bisection searches. (Robert Collins)

   * ``CommitBuilder.record_entry_contents`` now requires the root entry of a
     tree be supplied to it, previously failing to do so would trigger a
     deprecation warning. (Robert Collins)

   * ``KnitVersionedFile.add*`` will no longer cache added records even when
     enable_cache() has been called - the caching feature is now exclusively for
     reading existing data. (Robert Collins)

   * ``ReadOnlyLockError`` is deprecated; ``LockFailed`` is usually more 
     appropriate.  (Martin Pool)

   * Removed ``bzrlib.transport.TransportLogger`` - please see the new
     ``trace+`` transport instead. (Robert Collins)

   * Removed previously deprecated varargs interface to ``TestCase.run_bzr`` and
     deprecated methods ``TestCase.capture`` and ``TestCase.run_bzr_captured``.
     (Martin Pool)

   * Removed previous deprecated ``basis_knit`` parameter to the
     ``KnitVersionedFile`` constructor. (Robert Collins)

   * Special purpose method ``TestCase.run_bzr_decode`` is moved to the test_non_ascii 
     class that needs it.
     (Martin Pool)

   * The class ``bzrlib.repofmt.knitrepo.KnitRepository3`` has been folded into
     ``KnitRepository`` by parameters to the constructor. (Robert Collins)

   * The ``VersionedFile`` interface now allows content checks to be bypassed
     by supplying check_content=False.  This saves nearly 30% of the minimum
     cost to store a version of a file. (Robert Collins)

   * Tree's with bad state such as files with no length or sha will no longer
     be silently accepted by the repository XML serialiser. To serialise
     inventories without such data, pass working=True to write_inventory.
     (Robert Collins)

   * ``VersionedFile.fix_parents`` has been removed as a harmful API.
     ``VersionedFile.join`` will no longer accept different parents on either
     side of a join - it will either ignore them, or error, depending on the
     implementation. See notes when upgrading for more information.
     (Robert Collins)

  INTERNALS:

   * ``bzrlib.transport.Transport.put_file`` now returns the number of bytes
     put by the method call, to allow avoiding stat-after-write or
     housekeeping in callers. (Robert Collins)

   * ``bzrlib.xml_serializer.Serializer`` is now responsible for checking that
     mandatory attributes are present on serialisation and deserialisation.
     This fixes some holes in API usage and allows better separation between
     physical storage and object serialisation. (Robert Collins)

   * New class ``bzrlib.errors.InternalBzrError`` which is just a convenient
     shorthand for deriving from BzrError and setting internal_error = True.
     (Robert Collins)

   * New method ``bzrlib.mutabletree.update_to_one_parent_via_delta`` for
     moving the state of a parent tree to a new version via a delta rather than
     a complete replacement tree. (Robert Collins)

   * New method ``bzrlib.osutils.minimum_path_selection`` useful for removing
     duplication from user input, when a user mentions both a path and an item
     contained within that path. (Robert Collins)

   * New method ``bzrlib.repository.Repository.is_write_locked`` useful for
     determining if a repository is write locked. (Robert Collins)

   * New method on ``bzrlib.tree.Tree`` ``path_content_summary`` provides a
     tuple containing the key information about a path for commit processing
     to complete. (Robert Collins)

   * New method on xml serialisers, write_inventory_to_lines, which matches the
     API used by knits for adding content. (Robert Collins)

   * New module ``bzrlib.bisect_multi`` with generic multiple-bisection-at-once
     logic, currently only available for byte-based lookup
     (``bisect_multi_bytes``). (Robert Collins)

   * New helper ``bzrlib.tuned_gzip.bytes_to_gzip`` which takes a byte string
     and returns a gzipped version of the same. This is used to avoid a bunch
     of api friction during adding of knit hunks. (Robert Collins)

   * New parameter on ``bzrlib.transport.Transport.readv``
     ``adjust_for_latency`` which changes readv from returning strictly the
     requested data to inserted return larger ranges and in forward read order
     to reduce the effect of network latency. (Robert Collins)

   * New parameter yield_parents on ``Inventory.iter_entries_by_dir`` which
     causes the parents of a selected id to be returned recursively, so all the
     paths from the root down to each element of selected_file_ids are
     returned. (Robert Collins)

   * Knit joining has been enhanced to support plain to annotated conversion
     and annotated to plain conversion. (Ian Clatworthy)

   * The CommitBuilder method ``record_entry_contents`` now returns summary
     information about the effect of the commit on the repository. This tuple
     contains an inventory delta item if the entry changed from the basis, and a
     boolean indicating whether a new file graph node was recorded.
     (Robert Collins)

   * The python path used in the Makefile can now be overridden.
     (Andrew Bennetts, Ian Clatworthy)

  TESTING:

   * New transport implementation ``trace+`` which is useful for testing,
     logging activity taken to its _activity attribute. (Robert Collins)

   * When running bzr commands within the test suite, internal exceptions are
     not caught and reported in the usual way, but rather allowed to propagate
     up and be visible to the test suite.  A new API ``run_bzr_catch_user_errors``
     makes this behavior available to other users.
     (Martin Pool)

   * New method ``TestCase.call_catch_warnings`` for testing methods that 
     raises a Python warning.  (Martin Pool)


bzr 0.91 2007-09-26
-------------------

  BUG FIXES:

   * Print a warning instead of aborting the ``python setup.py install``
     process if building of a C extension is not possible.
     (Lukáš Lalinský, Alexander Belchenko)

   * Fix commit ordering in corner case (Aaron Bentley, #94975)

   * Fix ''bzr info bzr://host/'' and other operations on ''bzr://' URLs with
     an implicit port.  We were incorrectly raising PathNotChild due to
     inconsistent treatment of the ''_port'' attribute on the Transport object.
     (Andrew Bennetts, #133965)

   * Make RemoteRepository.sprout cope gracefully with servers that don't
     support the ``Repository.tarball`` request.
     (Andrew Bennetts)


bzr 0.91rc2 2007-09-11
----------------------

   * Replaced incorrect tarball for previous release; a debug statement was left 
     in bzrlib/remote.py.


bzr 0.91rc1 2007-09-11
----------------------

  CHANGES:

   * The default branch and repository format has changed to 
     ``dirstate-tags``, so tag commands are active by default.
     This format is compatible with Bazaar 0.15 and later.
     This incidentally fixes bug #126141.
     (Martin Pool)

   * ``--quiet`` or ``-q`` is no longer a global option. If present, it
     must now appear after the command name. Scripts doing things like
     ``bzr -q missing`` need to be rewritten as ``bzr missing -q``.
     (Ian Clatworthy)

  FEATURES:

   * New option ``--author`` in ``bzr commit`` to specify the author of the
     change, if it's different from the committer. ``bzr log`` and
     ``bzr annotate`` display the author instead of the committer.
     (Lukáš Lalinský)

   * In addition to global options and command specific options, a set of
     standard options are now supported. Standard options are legal for
     all commands. The initial set of standard options are:
     
     * ``--help`` or ``-h`` - display help message
     * ``--verbose`` or ``-v`` - display additional information
     * ``--quiet``  or ``-q`` - only output warnings and errors.

     Unlike global options, standard options can be used in aliases and
     may have command-specific help. (Ian Clatworthy)

   * Verbosity level processing has now been unified. If ``--verbose``
     or ``-v`` is specified on the command line multiple times, the
     verbosity level is made positive the first time then increased.
     If ``--quiet`` or ``-q`` is specified on the command line
     multiple times, the verbosity level is made negative the first
     time then decreased. To get the default verbosity level of zero,
     either specify none of the above , ``--no-verbose`` or ``--no-quiet``.
     Note that most commands currently ignore the magnitude of the
     verbosity level but do respect *quiet vs normal vs verbose* when
     generating output. (Ian Clatworthy)

   * ``Branch.hooks`` now supports ``pre_commit`` hook. The hook's signature
     is documented in BranchHooks constructor. (Nam T. Nguyen, #102747)

   * New ``Repository.stream_knit_data_for_revisions`` request added to the
     network protocol for greatly reduced roundtrips when retrieving a set of
     revisions. (Andrew Bennetts)

  BUG FIXES:

   * ``bzr plugins`` now lists the version number for each plugin in square
     brackets after the path. (Robert Collins, #125421)

   * Pushing, pulling and branching branches with subtree references was not
     copying the subtree weave, preventing the file graph from being accessed
     and causing errors in commits in clones. (Robert Collins)

   * Suppress warning "integer argument expected, got float" from Paramiko,
     which sometimes caused false test failures.  (Martin Pool)

   * Fix bug in bundle 4 that could cause attempts to write data to wrong
     versionedfile.  (Aaron Bentley)

   * Diffs generated using "diff -p" no longer break the patch parser.
     (Aaron Bentley)

   * get_transport treats an empty possible_transports list the same as a non-
     empty one.  (Aaron Bentley)

   * patch verification for merge directives is reactivated, and works with
     CRLF and CR files.  (Aaron Bentley)

   * Accept ..\ as a path in revision specifiers. This fixes for example
     "-r branch:..\other-branch" on Windows.  (Lukáš Lalinský) 

   * ``BZR_PLUGIN_PATH`` may now contain trailing slashes.
     (Blake Winton, #129299)

   * man page no longer lists hidden options (#131667, Aaron Bentley)

   * ``uncommit --help`` now explains the -r option adequately.  (Daniel
     Watkins, #106726)

   * Error messages are now better formatted with parameters (such as
     filenames) quoted when necessary. This avoids confusion when directory
     names ending in a '.' at the end of messages were confused with a
     full stop that may or not have been there. (Daniel Watkins, #129791)

   * Fix ``status FILE -r X..Y``. (Lukáš Lalinský)

   * If a particular command is an alias, ``help`` will show the alias
     instead of claiming there is no help for said alias. (Daniel Watkins,
     #133548)

   * TreeTransform-based operations, like pull, merge, revert, and branch,
     now roll back if they encounter an error.  (Aaron Bentley, #67699)

   * ``bzr commit`` now exits cleanly if a character unsupported by the
     current encoding is used in the commit message.  (Daniel Watkins,
     #116143)

   * bzr send uses default values for ranges when only half of an elipsis
     is specified ("-r..5" or "-r5..").  (#61685, Aaron Bentley)

   * Avoid trouble when Windows ssh calls itself 'plink' but no plink
     binary is present.  (Martin Albisetti, #107155)

   * ``bzr remove`` should remove clean subtrees.  Now it will remove (without
     needing ``--force``) subtrees that contain no files with text changes or
     modified files.  With ``--force`` it removes the subtree regardless of
     text changes or unknown files. Directories with renames in or out (but
     not changed otherwise) will now be removed without needing ``--force``.
     Unknown ignored files will be deleted without needing ``--force``.
     (Marius Kruger, #111665)

   * When two plugins conflict, the source of both the losing and now the
     winning definition is shown.  (Konstantin Mikhaylov, #5454)

   * When committing to a branch, the location being committed to is
     displayed.  (Daniel Watkins, #52479)

   * ``bzr --version`` takes care about encoding of stdout, especially
     when output is redirected. (Alexander Belchenko, #131100)

   * Prompt for an ftp password if none is provided.
     (Vincent Ladeuil, #137044)

   * Reuse bound branch associated transport to avoid multiple
     connections.
     (Vincent Ladeuil, #128076, #131396)

   * Overwrite conflicting tags by ``push`` and ``pull`` if the
     ``--overwrite`` option is specified.  (Lukáš Lalinský, #93947)

   * In checkouts, tags are copied into the master branch when created,
     changed or deleted, and are copied into the checkout when it is 
     updated.  (Martin Pool, #93856, #93860)

   * Print a warning instead of aborting the ``python setup.py install``
     process if building of a C extension is not possible.
     (Lukáš Lalinský, Alexander Belchenko)

  IMPROVEMENTS:

   * Add the option "--show-diff" to the commit command in order to display
     the diff during the commit log creation. (Goffredo Baroncelli)

   * ``pull`` and ``merge`` are much faster at installing bundle format 4.
     (Aaron Bentley)

   * ``pull -v`` no longer includes deltas, making it much faster.
     (Aaron Bentley)

   * ``send`` now sends the directive as an attachment by default.
     (Aaron Bentley, Lukáš Lalinský, Alexander Belchenko)

   * Documentation updates (Martin Albisetti)

   * Help on debug flags is now included in ``help global-options``.
     (Daniel Watkins, #124853)

   * Parameters passed on the command line are checked to ensure they are
     supported by the encoding in use. (Daniel Watkins)

   * The compression used within the bzr repository has changed from zlib
     level 9 to the zlib default level. This improves commit performance with
     only a small increase in space used (and in some cases a reduction in
     space). (Robert Collins)

   * Initial commit no longer SHAs files twice and now reuses the path
     rather than looking it up again, making it faster.
     (Ian Clatworthy)

   * New option ``-c``/``--change`` for ``diff`` and ``status`` to show
     changes in one revision.  (Lukáš Lalinský)

   * If versioned files match a given ignore pattern, a warning is now
     given. (Daniel Watkins, #48623)

   * ``bzr status`` now has -S as a short name for --short and -V as a
     short name for --versioned. These have been added to assist users
     migrating from Subversion: ``bzr status -SV`` is now like
     ``svn status -q``.  (Daniel Watkins, #115990)

   * Added C implementation of  ``PatienceSequenceMatcher``, which is about
     10x faster than the Python version. This speeds up commands that
     need file diffing, such as ``bzr commit`` or ``bzr diff``.
     (Lukáš Lalinský)

   * HACKING has been extended with a large section on core developer tasks.
     (Ian Clatworthy)

   * Add ``branches`` and ``standalone-trees`` as online help topics and
     include them as Concepts within the User Reference.
     (Paul Moore, Ian Clatworthy)

    * ``check`` can detect versionedfile parent references that are
      inconsistent with revision and inventory info, and ``reconcile`` can fix
      them.  These faulty references were generated by 0.8-era releases,
      so repositories which were manipulated by old bzrs should be
      checked, and possibly reconciled ASAP.  (Aaron Bentley, Andrew Bennetts)

  API BREAKS:

   * ``Branch.append_revision`` is removed altogether; please use 
     ``Branch.set_last_revision_info`` instead.  (Martin Pool)

   * CommitBuilder now advertises itself as requiring the root entry to be
     supplied. This only affects foreign repository implementations which reuse
     CommitBuilder directly and have changed record_entry_contents to require
     that the root not be supplied. This should be precisely zero plugins
     affected. (Robert Collins)

   * The ``add_lines`` methods on ``VersionedFile`` implementations has changed
     its return value to include the sha1 and length of the inserted text. This
     allows the avoidance of double-sha1 calculations during commit.
     (Robert Collins)

   * ``Transport.should_cache`` has been removed.  It was not called in the
     previous release.  (Martin Pool)

  TESTING:

   * Tests may now raise TestNotApplicable to indicate they shouldn't be 
     run in a particular scenario.  (Martin Pool)

   * New function multiply_tests_from_modules to give a simpler interface
     to test parameterization.  (Martin Pool, Robert Collins)

   * ``Transport.should_cache`` has been removed.  It was not called in the
     previous release.  (Martin Pool)

   * NULL_REVISION is returned to indicate the null revision, not None.
     (Aaron Bentley)

   * Use UTF-8 encoded StringIO for log tests to avoid failures on
     non-ASCII committer names.  (Lukáš Lalinský)

  INTERNALS:

   * ``bzrlib.plugin.all_plugins`` has been deprecated in favour of
     ``bzrlib.plugin.plugins()`` which returns PlugIn objects that provide
     useful functionality for determining the path of a plugin, its tests, and
     its version information. (Robert Collins)

   * Add the option user_encoding to the function 'show_diff_trees()'
     in order to move the user encoding at the UI level. (Goffredo Baroncelli)

   * Add the function make_commit_message_template_encoded() and the function
     edit_commit_message_encoded() which handle encoded strings.
     This is done in order to mix the commit messages (which is a unicode
     string), and the diff which is a raw string. (Goffredo Baroncelli)

   * CommitBuilder now defaults to using add_lines_with_ghosts, reducing
     overhead on non-weave repositories which don't require all parents to be
     present. (Robert Collins)

   * Deprecated method ``find_previous_heads`` on
     ``bzrlib.inventory.InventoryEntry``. This has been superseded by the use
     of ``parent_candidates`` and a separate heads check via the repository
     API. (Robert Collins)

   * New trace function ``mutter_callsite`` will print out a subset of the
     stack to the log, which can be useful for gathering debug details.
     (Robert Collins)

   * ``bzrlib.pack.ContainerWriter`` now tracks how many records have been
     added via a public attribute records_written. (Robert Collins)

   * New method ``bzrlib.transport.Transport.get_recommended_page_size``.
     This provides a hint to users of transports as to the reasonable
     minimum data to read. In principle this can take latency and
     bandwidth into account on a per-connection basis, but for now it
     just has hard coded values based on the url. (e.g. http:// has a large
     page size, file:// has a small one.) (Robert Collins)

   * New method on ``bzrlib.transport.Transport`` ``open_write_stream`` allows
     incremental addition of data to a file without requiring that all the
     data be buffered in memory. (Robert Collins)

   * New methods on ``bzrlib.knit.KnitVersionedFile``:
     ``get_data_stream(versions)``, ``insert_data_stream(stream)`` and
     ``get_format_signature()``.  These provide some infrastructure for
     efficiently streaming the knit data for a set of versions over the smart
     protocol.

   * Knits with no annotation cache still produce correct annotations.
     (Aaron Bentley)

   * Three new methods have been added to ``bzrlib.trace``:
     ``set_verbosity_level``, ``get_verbosity_level`` and ``is_verbose``.
     ``set_verbosity_level`` expects a numeric value: negative for quiet,
     zero for normal, positive for verbose. The size of the number can be
     used to determine just how quiet or verbose the application should be.
     The existing ``be_quiet`` and ``is_quiet`` routines have been
     integrated into this new scheme. (Ian Clatworthy)

   * Options can now be delcared with a ``custom_callback`` parameter. If
     set, this routine is called after the option is processed. This feature
     is now used by the standard options ``verbose`` and ``quiet`` so that
     setting one implicitly resets the other. (Ian Clatworthy)

   * Rather than declaring a new option from scratch in order to provide
     custom help, a centrally registered option can be decorated using the
     new ``bzrlib.Option.custom_help`` routine. In particular, this routine
     is useful when declaring better help for the ``verbose`` and ``quiet``
     standard options as the base definition of these is now more complex
     than before thanks to their use of a custom callback. (Ian Clatworthy)
      
    * Tree._iter_changes(specific_file=[]) now iterates through no files,
      instead of iterating through all files.  None is used to iterate through
      all files.  (Aaron Bentley)

    * WorkingTree.revert() now accepts None to revert all files.  The use of
      [] to revert all files is deprecated.  (Aaron Bentley)


bzr 0.90 2007-08-28
-------------------

  IMPROVEMENTS:

    * Documentation is now organized into multiple directories with a level
      added for different languages or locales. Added the Mini Tutorial
      and Quick Start Summary (en) documents from the Wiki, improving the
      content and readability of the former. Formatted NEWS as Release Notes
      complete with a Table of Conents, one heading per release. Moved the
      Developer Guide into the main document catalog and provided a link
      from the developer document catalog back to the main one.
      (Ian Clatworthy, Sabin Iacob, Alexander Belchenko)


  API CHANGES:

    * The static convenience method ``BzrDir.create_repository``
      is deprecated.  Callers should instead create a ``BzrDir`` instance
      and call ``create_repository`` on that.  (Martin Pool)


bzr 0.90rc1 2007-08-14
----------------------

  BUGFIXES:

    * ``bzr init`` should connect to the remote location one time only.  We
      have been connecting several times because we forget to pass around the
      Transport object. This modifies ``BzrDir.create_branch_convenience``,
      so that we can give it the Transport we already have.
      (John Arbash Meinel, Vincent Ladeuil, #111702)

    * Get rid of sftp connection cache (get rid of the FTP one too).
      (Vincent Ladeuil, #43731)

    * bzr branch {local|remote} remote don't try to create a working tree
      anymore.
      (Vincent Ladeuil, #112173)

    * All identified multiple connections for a single bzr command have been
      fixed. See bzrlib/tests/commands directory.
      (Vincent Ladeuil)

    * ``bzr rm`` now does not insist on ``--force`` to delete files that
      have been renamed but not otherwise modified.  (Marius Kruger,
      #111664)

    * ``bzr selftest --bench`` no longer emits deprecation warnings
      (Lukáš Lalinský)

    * ``bzr status`` now honours FILE parameters for conflict lists
      (Aaron Bentley, #127606)

    * ``bzr checkout`` now honours -r when reconstituting a working tree.
      It also honours -r 0.  (Aaron Bentley, #127708)

    * ``bzr add *`` no more fails on Windows if working tree contains
      non-ascii file names. (Kuno Meyer, #127361)

    * allow ``easy_install bzr`` runs without fatal errors. 
      (Alexander Belchenko, #125521)

    * Graph._filter_candidate_lca does not raise KeyError if a candidate
      is eliminated just before it would normally be examined.  (Aaron Bentley)

    * SMTP connection failures produce a nice message, not a traceback.
      (Aaron Bentley)

  IMPROVEMENTS:

    * Don't show "dots" progress indicators when run non-interactively, such
      as from cron.  (Martin Pool)

    * ``info`` now formats locations more nicely and lists "submit" and
      "public" branches (Aaron Bentley)

    * New ``pack`` command that will trigger database compression within
      the repository (Robert Collins)

    * Implement ``_KnitIndex._load_data`` in a pyrex extension. The pyrex
      version is approximately 2-3x faster at parsing a ``.kndx`` file.
      Which yields a measurable improvement for commands which have to
      read from the repository, such as a 1s => 0.75s improvement in
      ``bzr diff`` when there are changes to be shown.  (John Arbash Meinel)

    * Merge is now faster.  Depending on the scenario, it can be more than 2x
      faster. (Aaron Bentley)

    * Give a clearer warning, and allow ``python setup.py install`` to
      succeed even if pyrex is not available.
      (John Arbash Meinel)

    * ``DirState._read_dirblocks`` now has an optional Pyrex
      implementation. This improves the speed of any command that has to
      read the entire DirState. (``diff``, ``status``, etc, improve by
      about 10%).
      ``bisect_dirblocks`` has also been improved, which helps all
      ``_get_entry`` type calls (whenever we are searching for a
      particular entry in the in-memory DirState).
      (John Arbash Meinel)

    * ``bzr pull`` and ``bzr push`` no longer do a complete walk of the 
      branch revision history for ui display unless -v is supplied.
      (Robert Collins)

    * ``bzr log -rA..B`` output shifted to the left margin if the log only 
      contains merge revisions. (Kent Gibson) 

    * The ``plugins`` command is now public with improved help.
      (Ian Clatworthy)

    * New bundle and merge directive formats are faster to generate, and

    * Annotate merge now works when there are local changes. (Aaron Bentley)

    * Commit now only shows the progress in terms of directories instead of
      entries. (Ian Clatworthy)

    * Fix ``KnitRepository.get_revision_graph`` to not request the graph 2
      times. This makes ``get_revision_graph`` 2x faster. (John Arbash
      Meinel)

    * Fix ``VersionedFile.get_graph()`` to avoid using
      ``set.difference_update(other)``, which has bad scaling when
      ``other`` is large. This improves ``VF.get_graph([version_id])`` for
      a 12.5k graph from 2.9s down to 200ms. (John Arbash Meinel)

    * The ``--lsprof-file`` option now generates output for KCacheGrind if
      the file starts with ``callgrind.out``. This matches the default file
      filtering done by KCacheGrind's Open Dialog. (Ian Clatworthy)

    * Fix ``bzr update`` to avoid an unnecessary
      ``branch.get_master_branch`` call, which avoids 1 extra connection
      to the remote server. (Partial fix for #128076, John Arbash Meinel)

    * Log errors from the smart server in the trace file, to make debugging 
      test failures (and live failures!) easier.  (Andrew Bennetts)

    * The HTML version of the man page has been superceded by a more
      comprehensive manual called the Bazaar User Reference. This manual
      is completed generated from the online help topics. As part of this
      change, limited reStructuredText is now explicitly supported in help
      topics and command help with 'unnatural' markup being removed prior
      to display by the online help or inclusion in the man page.
      (Ian Clatworthy)

    * HTML documentation now use files extension ``*.html``
      (Alexander Belchenko)

    * The cache of ignore definitions is now cleared in WorkingTree.unlock()
      so that changes to .bzrignore aren't missed. (#129694, Daniel Watkins)

    * ``bzr selftest --strict`` fails if there are any missing features or
      expected test failures. (Daniel Watkins, #111914)

    * Link to registration survey added to README. (Ian Clatworthy)

    * Windows standalone installer show link to registration survey
      when installation finished. (Alexander Belchenko)

  LIBRARY API BREAKS:

    * Deprecated dictionary ``bzrlib.option.SHORT_OPTIONS`` removed.
      Options are now required to provide a help string and it must
      comply with the style guide by being one or more sentences with an
      initial capital and final period. (Martin Pool)

    * KnitIndex.get_parents now returns tuples. (Robert Collins)

    * Ancient unused ``Repository.text_store`` attribute has been removed.
      (Robert Collins)

    * The ``bzrlib.pack`` interface has changed to use tuples of bytestrings
      rather than just bytestrings, making it easier to represent multiple
      element names. As this interface was not used by any internal facilities
      since it was introduced in 0.18 no API compatibility is being preserved.
      The serialised form of these packs is identical with 0.18 when a single
      element tuple is in use. (Robert Collins)

  INTERNALS:

    * merge now uses ``iter_changes`` to calculate changes, which makes room for
      future performance increases.  It is also more consistent with other
      operations that perform comparisons, and reduces reliance on
      Tree.inventory.  (Aaron Bentley)

    * Refactoring of transport classes connected to a remote server.
      ConnectedTransport is a new class that serves as a basis for all
      transports needing to connect to a remote server.  transport.split_url
      have been deprecated, use the static method on the object instead. URL
      tests have been refactored too.
      (Vincent Ladeuil)

    * Better connection sharing for ConnectedTransport objects.
      transport.get_transport() now accepts a 'possible_transports' parameter.
      If a newly requested transport can share a connection with one of the
      list, it will.
      (Vincent Ladeuil)

    * Most functions now accept ``bzrlib.revision.NULL_REVISION`` to indicate
      the null revision, and consider using ``None`` for this purpose
      deprecated.  (Aaron Bentley)

    * New ``index`` module with abstract index functionality. This will be
      used during the planned changes in the repository layer. Currently the
      index layer provides a graph aware immutable index, a builder for the
      same index type to allow creating them, and finally a composer for
      such indices to allow the use of many indices in a single query. The
      index performance is not optimised, however the API is stable to allow
      development on top of the index. (Robert Collins)

    * ``bzrlib.dirstate.cmp_by_dirs`` can be used to compare two paths by
      their directory sections. This is equivalent to comparing
      ``path.split('/')``, only without having to split the paths.
      This has a Pyrex implementation available.
      (John Arbash Meinel)

    * New transport decorator 'unlistable+' which disables the list_dir
      functionality for testing.

    * Deprecated ``change_entry`` in transform.py. (Ian Clatworthy)

    * RevisionTree.get_weave is now deprecated.  Tree.plan_merge is now used
      for performing annotate-merge.  (Aaron Bentley)

    * New EmailMessage class to create email messages. (Adeodato Simó)

    * Unused functions on the private interface KnitIndex have been removed.
      (Robert Collins)

    * New ``knit.KnitGraphIndex`` which provides a ``KnitIndex`` layered on top
      of a ``index.GraphIndex``. (Robert Collins)

    * New ``knit.KnitVersionedFile.iter_parents`` method that allows querying
      the parents of many knit nodes at once, reducing round trips to the 
      underlying index. (Robert Collins)

    * Graph now has an is_ancestor method, various bits use it.
      (Aaron Bentley)

    * The ``-Dhpss`` flag now includes timing information. As well as
      logging when a new connection is opened. (John Arbash Meinel)

    * ``bzrlib.pack.ContainerWriter`` now returns an offset, length tuple to
      callers when inserting data, allowing generation of readv style access
      during pack creation, without needing a separate pass across the output
      pack to gather such details. (Robert Collins)

    * ``bzrlib.pack.make_readv_reader`` allows readv based access to pack
      files that are stored on a transport. (Robert Collins)

    * New ``Repository.has_same_location`` method that reports if two
      repository objects refer to the same repository (although with some risk
      of false negatives).  (Andrew Bennetts)

    * InterTree.compare now passes require_versioned on correctly.
      (Marius Kruger)

    * New methods on Repository - ``start_write_group``,
      ``commit_write_group``, ``abort_write_group`` and ``is_in_write_group`` -
      which provide a clean hook point for transactional Repositories - ones
      where all the data for a fetch or commit needs to be made atomically
      available in one step. This allows the write lock to remain while making
      a series of data insertions.  (e.g. data conversion). (Robert Collins)

    * In ``bzrlib.knit`` the internal interface has been altered to use
      3-tuples (index, pos, length) rather than two-tuples (pos, length) to
      describe where data in a knit is, allowing knits to be split into 
      many files. (Robert Collins)

    * ``bzrlib.knit._KnitData`` split into cache management and physical access
      with two access classes - ``_PackAccess`` and ``_KnitAccess`` defined.
      The former provides access into a .pack file, and the latter provides the
      current production repository form of .knit files. (Robert Collins)

  TESTING:

    * Remove selftest ``--clean-output``, ``--numbered-dirs`` and
      ``--keep-output`` options, which are obsolete now that tests
      are done within directories in $TMPDIR.  (Martin Pool)

    * The SSH_AUTH_SOCK environment variable is now reset to avoid 
      interaction with any running ssh agents.  (Jelmer Vernooij, #125955)

    * run_bzr_subprocess handles parameters the same way as run_bzr:
      either a string or a list of strings should be passed as the first
      parameter.  Varargs-style parameters are deprecated. (Aaron Bentley)


bzr 0.18  2007-07-17
--------------------

  BUGFIXES:

    * Fix 'bzr add' crash under Win32 (Kuno Meyer)


bzr 0.18rc1  2007-07-10
-----------------------

  BUGFIXES:

    * Do not suppress pipe errors, etc. in non-display commands
      (Alexander Belchenko, #87178)

    * Display a useful error message when the user requests to annotate
      a file that is not present in the specified revision.
      (James Westby, #122656)

    * Commands that use status flags now have a reference to 'help
      status-flags'.  (Daniel Watkins, #113436)

    * Work around python-2.4.1 inhability to correctly parse the
      authentication header.
      (Vincent Ladeuil, #121889)

    * Use exact encoding for merge directives. (Adeodato Simó, #120591)

    * Fix tempfile permissions error in smart server tar bundling under
      Windows. (Martin _, #119330)

    * Fix detection of directory entries in the inventory. (James Westby)

    * Fix handling of http code 400: Bad Request When issuing too many ranges.
      (Vincent Ladeuil, #115209)

    * Issue a CONNECT request when connecting to an https server
      via a proxy to enable SSL tunneling.
      (Vincent Ladeuil, #120678)

    * Fix ``bzr log -r`` to support selecting merge revisions, both 
      individually and as part of revision ranges.
      (Kent Gibson, #4663)
 
    * Don't leave cruft behind when failing to acquire a lockdir.
      (Martin Pool, #109169)

    * Don't use the '-f' strace option during tests.
      (Vincent Ladeuil, #102019).

    * Warn when setting ``push_location`` to a value that will be masked by
      locations.conf.  (Aaron Bentley, #122286)

    * Fix commit ordering in corner case (Aaron Bentley, #94975)

    *  Make annotate behave in a non-ASCII world (Adeodato Simó).

  IMPROVEMENTS:

    * The --lsprof-file option now dumps a text rendering of the profiling
      information if the filename ends in ".txt". It will also convert the
      profiling information to a format suitable for KCacheGrind if the
      output filename ends in ".callgrind". Fixes to the lsprofcalltree
      conversion process by Jean Paul Calderone and Itamar were also merged.
      See http://ddaa.net/blog/python/lsprof-calltree. (Ian Clatworthy)

    * ``info`` now defaults to non-verbose mode, displaying only paths and
      abbreviated format info.  ``info -v`` displays all the information
      formerly displayed by ``info``.  (Aaron Bentley, Adeodato Simó)

    * ``bzr missing`` now has better option names ``--this`` and ``--other``.
      (Elliot Murphy)

    * The internal ``weave-list`` command has become ``versionedfile-list``,
      and now lists knits as well as weaves.  (Aaron Bentley)

    * Automatic merge base selection uses a faster algorithm that chooses
      better bases in criss-cross merge situations (Aaron Bentley)

    * Progress reporting in ``commit`` has been improved. The various logical
      stages are now reported on as follows, namely:

      * Collecting changes [Entry x/y] - Stage n/m
      * Saving data locally - Stage n/m
      * Uploading data to master branch - Stage n/m
      * Updating the working tree - Stage n/m
      * Running post commit hooks - Stage n/m
      
      If there is no master branch, the 3rd stage is omitted and the total
      number of stages is adjusted accordingly.

      Each hook that is run after commit is listed with a name (as hooks
      can be slow it is useful feedback).
      (Ian Clatworthy, Robert Collins)

    * Various operations that are now faster due to avoiding unnecessary
      topological sorts. (Aaron Bentley)

    * Make merge directives robust against broken bundles. (Aaron Bentley)

    * The lsprof filename note is emitted via trace.note(), not standard
      output.  (Aaron Bentley)

    * ``bzrlib`` now exports explicit API compatibility information to assist
      library users and plugins. See the ``bzrlib.api`` module for details.
      (Robert Collins)

    * Remove unnecessary lock probes when acquiring a lockdir.
      (Martin Pool)

    * ``bzr --version`` now shows the location of the bzr log file, which
      is especially useful on Windows.  (Martin Pool)

    * -D now supports hooks to get debug tracing of hooks (though its currently
      minimal in nature). (Robert Collins)

    * Long log format reports deltas on merge revisions. 
      (John Arbash Meinel, Kent Gibson)

    * Make initial push over ftp more resilient. (John Arbash Meinel)

    * Print a summary of changes for update just like pull does.
      (Daniel Watkins, #113990)

    * Add a -Dhpss option to trace smart protocol requests and responses.
      (Andrew Bennetts)

  LIBRARY API BREAKS:

    * Testing cleanups - 
      ``bzrlib.repository.RepositoryTestProviderAdapter`` has been moved
      to ``bzrlib.tests.repository_implementations``;
      ``bzrlib.repository.InterRepositoryTestProviderAdapter`` has been moved
      to ``bzrlib.tests.interrepository_implementations``;
      ``bzrlib.transport.TransportTestProviderAdapter`` has moved to 
      ``bzrlib.tests.test_transport_implementations``.
      ``bzrlib.branch.BranchTestProviderAdapter`` has moved to
      ``bzrlib.tests.branch_implementations``.
      ``bzrlib.bzrdir.BzrDirTestProviderAdapter`` has moved to 
      ``bzrlib.tests.bzrdir_implementations``.
      ``bzrlib.versionedfile.InterVersionedFileTestProviderAdapter`` has moved
      to ``bzrlib.tests.interversionedfile_implementations``.
      ``bzrlib.store.revision.RevisionStoreTestProviderAdapter`` has moved to
      ``bzrlib.tests.revisionstore_implementations``.
      ``bzrlib.workingtree.WorkingTreeTestProviderAdapter`` has moved to
      ``bzrlib.tests.workingtree_implementations``.
      These changes are an API break in the testing infrastructure only.
      (Robert Collins)

    * Relocate TestCaseWithRepository to be more central. (Robert Collins)

    * ``bzrlib.add.smart_add_tree`` will no longer perform glob expansion on
      win32. Callers of the function should do this and use the new
      ``MutableTree.smart_add`` method instead. (Robert Collins)

    * ``bzrlib.add.glob_expand_for_win32`` is now
      ``bzrlib.win32utils.glob_expand``.  (Robert Collins)

    * ``bzrlib.add.FastPath`` is now private and moved to 
      ``bzrlib.mutabletree._FastPath``. (Robert Collins, Martin Pool)

    * ``LockDir.wait`` removed.  (Martin Pool)

    * The ``SmartServer`` hooks API has changed for the ``server_started`` and
      ``server_stopped`` hooks. The first parameter is now an iterable of
      backing URLs rather than a single URL. This is to reflect that many
      URLs may map to the external URL of the server. E.g. the server interally
      may have a chrooted URL but also the local file:// URL will be at the 
      same location. (Robert Collins)

  INTERNALS:

    * New SMTPConnection class to unify email handling.  (Adeodato Simó)

    * Fix documentation of BzrError. (Adeodato Simó)

    * Make BzrBadParameter an internal error. (Adeodato Simó)

    * Remove use of 'assert False' to raise an exception unconditionally.
      (Martin Pool)

    * Give a cleaner error when failing to decode knit index entry.
      (Martin Pool)

    * TreeConfig would mistakenly search the top level when asked for options
      from a section. It now respects the section argument and only
      searches the specified section. (James Westby)

    * Improve ``make api-docs`` output. (John Arbash Meinel)

    * Use os.lstat rather than os.stat for osutils.make_readonly and
      osutils.make_writeable. This makes the difftools plugin more
      robust when dangling symlinks are found. (Elliot Murphy)

    * New ``-Dlock`` option to log (to ~/.bzr.log) information on when 
      lockdirs are taken or released.  (Martin Pool)

    * ``bzrlib`` Hooks are now nameable using ``Hooks.name_hook``. This 
      allows a nicer UI when hooks are running as the current hook can
      be displayed. (Robert Collins)

    * ``Transport.get`` has had its interface made more clear for ease of use.
      Retrieval of a directory must now fail with either 'PathError' at open
      time, or raise 'ReadError' on a read. (Robert Collins)

    * New method ``_maybe_expand_globs`` on the ``Command`` class for 
      dealing with unexpanded glob lists - e.g. on the win32 platform. This
      was moved from ``bzrlib.add._prepare_file_list``. (Robert Collins)

    * ``bzrlib.add.smart_add`` and ``bzrlib.add.smart_add_tree`` are now
      deprecated in favour of ``MutableTree.smart_add``. (Robert Collins,
      Martin Pool)

    * New method ``external_url`` on Transport for obtaining the url to
      hand to external processes. (Robert Collins)

    * Teach windows installers to build pyrex/C extensions.
      (Alexander Belchenko)

  TESTING:

    * Removed the ``--keep-output`` option from selftest and clean up test
      directories as they're used.  This reduces the IO load from 
      running the test suite and cuts the time by about half.
      (Andrew Bennetts, Martin Pool)

    * Add scenarios as a public attribute on the TestAdapter classes to allow
      modification of the generated scenarios before adaption and easier
      testing. (Robert Collins)

    * New testing support class ``TestScenarioApplier`` which multiplies
      out a single teste by a list of supplied scenarios. (RobertCollins)

    * Setting ``repository_to_test_repository`` on a repository_implementations
      test will cause it to be called during repository creation, allowing the
      testing of repository classes which are not based around the Format
      concept. For example a repository adapter can be tested in this manner,
      by altering the repository scenarios to include a scenario that sets this
      attribute during the test parameterisation in
      ``bzrlib.tests.repository.repository_implementations``. (Robert Collins)

    * Clean up many of the APIs for blackbox testing of Bazaar.  The standard 
      interface is now self.run_bzr.  The command to run can be passed as
      either a list of parameters, a string containing the command line, or
      (deprecated) varargs parameters.  (Martin Pool)

    * The base TestCase now isolates tests from -D parameters by clearing
      ``debug.debug_flags`` and restores it afterwards. (Robert Collins)

    * Add a relpath parameter to get_transport methods in test framework to
      avoid useless cloning.
      (Vincent Ladeuil, #110448)


bzr 0.17  2007-06-18
--------------------

  BUGFIXES:

    * Fix crash of commit due to wrong lookup of filesystem encoding.
      (Colin Watson, #120647)

    * Revert logging just to stderr in commit as broke unicode filenames.
      (Aaron Bentley, Ian Clatworthy, #120930)


bzr 0.17rc1  2007-06-12
-----------------------

  NOTES WHEN UPGRADING:

    * The kind() and is_executable() APIs on the WorkingTree interface no
      longer implicitly (read) locks and unlocks the tree. This *might*
      impact some plug-ins and tools using this part of the API. If you find
      an issue that may be caused by this change, please let us know,
      particularly the plug-in/tool maintainer. If encountered, the API
      fix is to surround kind() and is_executable() calls with lock_read()
      and unlock() like so::

        work_tree.lock_read()
        try:
            kind = work_tree.kind(...)
        finally:
            work_tree.unlock()

  INTERNALS:
    * Rework of LogFormatter API to provide beginning/end of log hooks and to
      encapsulate the details of the revision to be logged in a LogRevision
      object.
      In long log formats, merge revision ids are only shown when --show-ids
      is specified, and are labelled "revision-id:", as per mainline
      revisions, instead of "merged:". (Kent Gibson)

    * New ``BranchBuilder`` API which allows the construction of particular
      histories quickly. Useful for testing and potentially other applications
      too. (Robert Collins)

  IMPROVEMENTS:
  
    * There are two new help topics, working-trees and repositories that
      attempt to explain these concepts. (James Westby, John Arbash Meinel,
      Aaron Bentley)

    * Added ``bzr log --limit`` to report a limited number of revisions.
      (Kent Gibson, #3659)

    * Revert does not try to preserve file contents that were originally
      produced by reverting to a historical revision.  (Aaron Bentley)

    * ``bzr log --short`` now includes ``[merge]`` for revisions which
      have more than one parent. This is a small improvement to help
      understanding what changes have occurred
      (John Arbash Meinel, #83887)

    * TreeTransform avoids many renames when contructing large trees,
      improving speed.  3.25x speedups have been observed for construction of
      kernel-sized-trees, and checkouts are 1.28x faster.  (Aaron Bentley)

    * Commit on large trees is now faster. In my environment, a commit of
      a small change to the Mozilla tree (55k files) has dropped from
      66 seconds to 32 seconds. For a small tree of 600 files, commit of a
      small change is 33% faster. (Ian Clatworthy)

    * New --create-prefix option to bzr init, like for push.  (Daniel Watkins,
      #56322)

  BUGFIXES:

    * ``bzr push`` should only connect to the remote location one time.
      We have been connecting 3 times because we forget to pass around
      the Transport object. This adds ``BzrDir.clone_on_transport()``, so
      that we can pass in the Transport that we already have.
      (John Arbash Meinel, #75721)

    * ``DirState.set_state_from_inventory()`` needs to properly order
      based on split paths, not just string paths.
      (John Arbash Meinel, #115947)

    * Let TestUIFactoy encode the password prompt with its own stdout.
      (Vincent Ladeuil, #110204)

    * pycurl should take use the range header that takes the range hint
      into account.
      (Vincent Ladeuil, #112719)

    * WorkingTree4.get_file_sha1 no longer raises an exception when invoked
      on a missing file.  (Aaron Bentley, #118186)

    * WorkingTree.remove works correctly with tree references, and when pwd is
      not the tree root. (Aaron Bentley)

    * Merge no longer fails when a file is renamed in one tree and deleted
      in the other. (Aaron Bentley, #110279)

    * ``revision-info`` now accepts dotted revnos, doesn't require a tree,
      and defaults to the last revision (Matthew Fuller, #90048)

    * Tests no longer fail when BZR_REMOTE_PATH is set in the environment.
      (Daniel Watkins, #111958)

    * ``bzr branch -r revid:foo`` can be used to branch any revision in
      your repository. (Previously Branch6 only supported revisions in your
      mainline). (John Arbash Meinel, #115343)

bzr 0.16  2007-05-07
--------------------
  
  BUGFIXES:

    * Handle when you have 2 directories with similar names, but one has a
      hyphen. (``'abc'`` versus ``'abc-2'``). The WT4._iter_changes
      iterator was using direct comparison and ``'abc/a'`` sorts after
      ``'abc-2'``, but ``('abc', 'a')`` sorts before ``('abc-2',)``.
      (John Arbash Meinel, #111227)

    * Handle when someone renames a file on disk without telling bzr.
      Previously we would report the first file as missing, but not show
      the new unknown file. (John Arbash Meinel, #111288)

    * Avoid error when running hooks after pulling into or pushing from
      a branch bound to a smartserver branch.  (Martin Pool, #111968)

  IMPROVEMENTS:

    * Move developer documentation to doc/developers/. This reduces clutter in
      the root of the source tree and allows HACKING to be split into multiple
      files. (Robert Collins, Alexander Belchenko)

    * Clean up the ``WorkingTree4._iter_changes()`` internal loops as well as
      ``DirState.update_entry()``. This optimizes the core logic for ``bzr
      diff`` and ``bzr status`` significantly improving the speed of
      both. (John Arbash Meinel)

bzr 0.16rc2  2007-04-30
-----------------------

  BUGFIXES:

    * Handle the case when you delete a file, and then rename another file
      on top of it. Also handle the case of ``bzr rm --keep foo``. ``bzr
      status`` should show the removed file and an unknown file in its
      place. (John Arbash Meinel, #109993)

    * Bundles properly read and write revision properties that have an
      empty value. And when the value is not ASCII.
      (John Arbash Meinel, #109613)

    * Fix the bzr commit message to be in text mode.
      (Alexander Belchenko, #110901)

    * Also handle when you rename a file and create a file where it used
      to be. (John Arbash Meinel, #110256)

    * ``WorkingTree4._iter_changes`` should not descend into unversioned
      directories. (John Arbash Meinel, #110399)

bzr 0.16rc1  2007-04-26
-----------------------

  NOTES WHEN UPGRADING:

    * ``bzr remove`` and ``bzr rm`` will now remove the working file, if
      it could be recovered again.
      This has been done for consistency with svn and the unix rm command.
      The old ``remove`` behaviour has been retained in the new option
      ``bzr remove --keep``, which will just stop versioning the file,
      but not delete it.
      ``bzr remove --force`` have been added which will always delete the
      files.
      ``bzr remove`` is also more verbose.
      (Marius Kruger, #82602)

  IMPROVEMENTS:

    * Merge directives can now be supplied as input to `merge` and `pull`,
      like bundles can.  (Aaron Bentley)

    * Sending the SIGQUIT signal to bzr, which can be done on Unix by
      pressing Control-Backslash, drops bzr into a debugger.  Type ``'c'``
      to continue.  This can be disabled by setting the environment variable
      ``BZR_SIGQUIT_PDB=0``.  (Martin Pool)

    * selftest now supports --list-only to list tests instead of running
      them. (Ian Clatworthy)

    * selftest now supports --exclude PATTERN (or -x PATTERN) to exclude
      tests with names that match that regular expression.
      (Ian Clatworthy, #102679)

    * selftest now supports --randomize SEED to run tests in a random order.
      SEED is typically the value 'now' meaning 'use the current time'.
      (Ian Clatworthy, #102686)

    * New option ``--fixes`` to commit, which stores bug fixing annotations as
      revision properties. Built-in support for Launchpad, Debian, Trac and
      Bugzilla bug trackers. (Jonathan Lange, James Henstridge, Robert Collins)

    * New API, ``bzrlib.bugtracker.tracker_registry``, for adding support for
      other bug trackers to ``fixes``. (Jonathan Lange, James Henstridge,
      Robert Collins)

    * ``selftest`` has new short options ``-f`` and ``-1``.  (Martin
      Pool)

    * ``bzrlib.tsort.MergeSorter`` optimizations. Change the inner loop
      into using local variables instead of going through ``self._var``.
      Improves the time to ``merge_sort`` a 10k revision graph by
      approximately 40% (~700->400ms).  (John Arbash Meinel)

    * ``make docs`` now creates a man page at ``man1/bzr.1`` fixing bug 107388.
      (Robert Collins)

    * ``bzr help`` now provides cross references to other help topics using
      the _see_also facility on command classes. Likewise the bzr_man
      documentation, and the bzr.1 man page also include this information.
      (Robert Collins)

    * Tags are now included in logs, that use the long log formatter. 
      (Erik Bågfors, Alexander Belchenko)

    * ``bzr help`` provides a clearer message when a help topic cannot be
      found. (Robert Collins, #107656)

    * ``bzr help`` now accepts optional prefixes for command help. The help
      for all commands can now be found at ``bzr help commands/COMMANDNAME``
      as well as ``bzr help COMMANDNAME`` (which only works for commands 
      where the name is not the same as a more general help topic). 
      (Robert Collins)

    * ``bzr help PLUGINNAME`` will now return the module docstring from the
      plugin PLUGINNAME. (Robert Collins, #50408)

    * New help topic ``urlspec`` which lists the availables transports.
      (Goffredo Baroncelli)

    * doc/server.txt updated to document the default bzr:// port
      and also update the blurb about the hpss' current status.
      (Robert Collins, #107125).

    * ``bzr serve`` now listens on interface 0.0.0.0 by default, making it
      serve out to the local LAN (and anyone in the world that can reach the
      machine running ``bzr serve``. (Robert Collins, #98918)

    * A new smart server protocol version has been added.  It prefixes requests
      and responses with an explicit version identifier so that future protocol
      revisions can be dealt with gracefully.  (Andrew Bennetts, Robert Collins)

    * The bzr protocol version 2 indicates success or failure in every response
      without depending on particular commands encoding that consistently,
      allowing future client refactorings to be much more robust about error
      handling. (Robert Collins, Martin Pool, Andrew Bennetts)

    * The smart protocol over HTTP client has been changed to always post to the
      same ``.bzr/smart`` URL under the original location when it can.  This allows
      HTTP servers to only have to pass URLs ending in .bzr/smart to the smart
      server handler, and not arbitrary ``.bzr/*/smart`` URLs.  (Andrew Bennetts)

    * digest authentication is now supported for proxies and HTTP by the urllib
      based http implementation. Tested against Apache 2.0.55 and Squid
      2.6.5. Basic and digest authentication are handled coherently for HTTP
      and proxy: if the user is provided in the url (bzr command line for HTTP,
      proxy environment variables for proxies), the password is prompted for
      (only once). If the password is provided, it is taken into account. Once
      the first authentication is successful, all further authentication
      roundtrips are avoided by preventively setting the right authentication
      header(s).
      (Vincent Ladeuil).

  INTERNALS:

    * bzrlib API compatability with 0.8 has been dropped, cleaning up some
      code paths. (Robert Collins)

    * Change the format of chroot urls so that they can be safely manipulated
      by generic url utilities without causing the resulting urls to have
      escaped the chroot. A side effect of this is that creating a chroot
      requires an explicit action using a ChrootServer.
      (Robert Collins, Andrew Bennetts)

    * Deprecate ``Branch.get_root_id()`` because branches don't have root ids,
      rather than fixing bug #96847.  (Aaron Bentley)

    * ``WorkingTree.apply_inventory_delta`` provides a better alternative to
      ``WorkingTree._write_inventory``.  (Aaron Bentley)

    * Convenience method ``TestCase.expectFailure`` ensures that known failures
      do not silently pass.  (Aaron Bentley)

    * ``Transport.local_abspath`` now raises ``NotLocalUrl`` rather than 
      ``TransportNotPossible``. (Martin Pool, Ian Clatworthy)

    * New SmartServer hooks facility. There are two initial hooks documented
      in ``bzrlib.transport.smart.SmartServerHooks``. The two initial hooks allow
      plugins to execute code upon server startup and shutdown.
      (Robert Collins).

    * SmartServer in standalone mode will now close its listening socket
      when it stops, rather than waiting for garbage collection. This primarily
      fixes test suite hangs when a test tries to connect to a shutdown server.
      It may also help improve behaviour when dealing with a server running
      on a specific port (rather than dynamically assigned ports).
      (Robert Collins)

    * Move most SmartServer code into a new package, bzrlib/smart.
      bzrlib/transport/remote.py contains just the Transport classes that used
      to be in bzrlib/transport/smart.py.  (Andrew Bennetts)

    * urllib http implementation avoid roundtrips associated with
      401 (and 407) errors once the authentication succeeds.
      (Vincent Ladeuil).

    * urlib http now supports querying the user for a proxy password if
      needed. Realm is shown in the prompt for both HTTP and proxy
      authentication when the user is required to type a password. 
      (Vincent Ladeuil).

    * Renamed SmartTransport (and subclasses like SmartTCPTransport) to
      RemoteTransport (and subclasses to RemoteTCPTransport, etc).  This is more
      consistent with its new home in ``bzrlib/transport/remote.py``, and because
      it's not really a "smart" transport, just one that does file operations
      via remote procedure calls.  (Andrew Bennetts)
 
    * The ``lock_write`` method of ``LockableFiles``, ``Repository`` and
      ``Branch`` now accept a ``token`` keyword argument, so that separate
      instances of those objects can share a lock if it has the right token.
      (Andrew Bennetts, Robert Collins)

    * New method ``get_branch_reference`` on ``BzrDir`` allows the detection of
      branch references - which the smart server component needs.

    * The Repository API ``make_working_trees`` is now permitted to return
      False when ``set_make_working_trees`` is not implemented - previously
      an unimplemented ``set_make_working_trees`` implied the result True
      from ``make_working_trees``. This has been changed to accomodate the
      smart server, where it does not make sense (at this point) to ever
      make working trees by default. (Robert Collins)

    * Command objects can now declare related help topics by having _see_also
      set to a list of related topic. (Robert Collins)

    * ``bzrlib.help`` now delegates to the Command class for Command specific
      help. (Robert Collins)

    * New class ``TransportListRegistry``, derived from the Registry class, which 
      simplifies tracking the available Transports. (Goffredo Baroncelli)

    * New function ``Branch.get_revision_id_to_revno_map`` which will
      return a dictionary mapping revision ids to dotted revnos. Since
      dotted revnos are defined in the context of the branch tip, it makes
      sense to generate them from a ``Branch`` object.
      (John Arbash Meinel)

    * Fix the 'Unprintable error' message display to use the repr of the 
      exception that prevented printing the error because the str value
      for it is often not useful in debugging (e.g. KeyError('foo') has a
      str() of 'foo' but a repr of 'KeyError('foo')' which is much more
      useful. (Robert Collins)

    * ``urlutils.normalize_url`` now unescapes unreserved characters, such as "~".
      (Andrew Bennetts)

  BUGFIXES:

    * Don't fail bundle selftest if email has 'two' embedded.  
      (Ian Clatworthy, #98510)

    * Remove ``--verbose`` from ``bzr bundle``. It didn't work anyway.
      (Robert Widhopf-Fenk, #98591)

    * Remove ``--basis`` from the checkout/branch commands - it didn't work
      properly and is no longer beneficial.
      (Robert Collins, #53675, #43486)

    * Don't produce encoding error when adding duplicate files.
      (Aaron Bentley)

    * Fix ``bzr log <file>`` so it only logs the revisions that changed
      the file, and does it faster.
      (Kent Gibson, John Arbash Meinel, #51980, #69477)
 
    * Fix ``InterDirstateTre._iter_changes`` to handle when we come across
      an empty versioned directory, which now has files in it.
      (John Arbash Meinel, #104257)

    * Teach ``common_ancestor`` to shortcut when the tip of one branch is
      inside the ancestry of the other. Saves a lot of graph processing
      (with an ancestry of 16k revisions, ``bzr merge ../already-merged``
      changes from 2m10s to 13s).  (John Arbash Meinel, #103757)

    * Fix ``show_diff_trees`` to handle the case when a file is modified,
      and the containing directory is renamed. (The file path is different
      in this versus base, but it isn't marked as a rename).
      (John Arbash Meinel, #103870)

    * FTP now works even when the FTP server does not support atomic rename.
      (Aaron Bentley, #89436)

    * Correct handling in bundles and merge directives of timezones with
      that are not an integer number of hours offset from UTC.  Always 
      represent the epoch time in UTC to avoid problems with formatting 
      earlier times on win32.  (Martin Pool, Alexander Belchenko, John
      Arbash Meinel)

    * Typo in the help for ``register-branch`` fixed. (Robert Collins, #96770)

    * "dirstate" and "dirstate-tags" formats now produce branches compatible
      with old versions of bzr. (Aaron Bentley, #107168))

    * Handle moving a directory when children have been added, removed,
      and renamed. (John Arbash Meinel, #105479)

    * Don't preventively use basic authentication for proxy before receiving a
      407 error. Otherwise people willing to use other authentication schemes
      may expose their password in the clear (or nearly). This add one
      roundtrip in case basic authentication should be used, but plug the
      security hole.
      (Vincent Ladeuil)

    * Handle http and proxy digest authentication.
      (Vincent Ladeuil, #94034).

  TESTING:

    * Added ``bzrlib.strace.strace`` which will strace a single callable and
      return a StraceResult object which contains just the syscalls involved
      in running it. (Robert Collins)

    * New test method ``reduceLockdirTimeout`` to drop the default (ui-centric)
      default time down to one suitable for tests. (Andrew Bennetts)

    * Add new ``vfs_transport_factory`` attribute on tests which provides the 
      common vfs backing for both the readonly and readwrite transports.
      This allows the RemoteObject tests to back onto local disk or memory,
      and use the existing ``transport_server`` attribute all tests know about
      to be the smart server transport. This in turn allows tests to 
      differentiate between 'transport to access the branch', and 
      'transport which is a VFS' - which matters in Remote* tests.
      (Robert Collins, Andrew Bennetts)

    * The ``make_branch_and_tree`` method for tests will now create a 
      lightweight checkout for the tree if the ``vfs_transport_factory`` is not
      a LocalURLServer. (Robert Collins, Andrew Bennetts)

    * Branch implementation tests have been audited to ensure that all urls 
      passed to Branch APIs use proper urls, except when local-disk paths
      are intended. This is so that tests correctly access the test transport
      which is often not equivalent to local disk in Remote* tests. As part
      of this many tests were adjusted to remove dependencies on local disk
      access.
      (Robert Collins, Andrew Bennetts)

    * Mark bzrlib.tests and bzrlib.tests.TestUtil as providing assertFOO helper
      functions by adding a ``__unittest`` global attribute. (Robert Collins,
      Andrew Bennetts, Martin Pool, Jonathan Lange)

    * Refactored proxy and authentication handling to simplify the
      implementation of new auth schemes for both http and proxy. 
      (Vincent Ladeuil)

bzr 0.15 2007-04-01
-------------------

  BUGFIXES:

    * Handle incompatible repositories as a user issue when fetching.
      (Aaron Bentley)

    * Don't give a recommendation to upgrade when branching or 
      checking out a branch that contains an old-format working tree.
      (Martin Pool)

bzr 0.15rc3  2007-03-26
-----------------------

  CHANGES:
 
    * A warning is now displayed when opening working trees in older 
      formats, to encourage people to upgrade to WorkingTreeFormat4.
      (Martin Pool)

  IMPROVEMENTS:

    * HTTP redirections are now taken into account when a branch (or a
      bundle) is accessed for the first time. A message is issued at each
      redirection to inform the user. In the past, http redirections were
      silently followed for each request which significantly degraded the
      performances. The http redirections are not followed anymore by
      default, instead a RedirectRequested exception is raised. For bzrlib
      users needing to follow http redirections anyway,
      ``bzrlib.transport.do_catching_redirections`` provide an easy transition
      path.  (vila)

  INTERNALS:

    * Added ``ReadLock.temporary_write_lock()`` to allow upgrading an OS read
      lock to an OS write lock. Linux can do this without unlocking, Win32
      needs to unlock in between. (John Arbash Meinel)
 
    * New parameter ``recommend_upgrade`` to ``BzrDir.open_workingtree``
      to silence (when false) warnings about opening old formats.
      (Martin Pool)

    * Fix minor performance regression with bzr-0.15 on pre-dirstate
      trees. (We were reading the working inventory too many times).
      (John Arbash Meinel)

    * Remove ``Branch.get_transaction()`` in favour of a simple cache of
      ``revision_history``.  Branch subclasses should override
      ``_gen_revision_history`` rather than ``revision_history`` to make use of
      this cache, and call ``_clear_revision_history_cache`` and
      ``_cache_revision_history`` at appropriate times. (Andrew Bennetts)

  BUGFIXES:

    * Take ``smtp_server`` from user config into account.
      (vila, #92195)

    * Restore Unicode filename handling for versioned and unversioned files.
      (John Arbash Meinel, #92608)

    * Don't fail during ``bzr commit`` if a file is marked removed, and
      the containing directory is auto-removed.  (John Arbash Meinel, #93681)

    * ``bzr status FILENAME`` failed on Windows because of an uncommon
      errno. (``ERROR_DIRECTORY == 267 != ENOTDIR``).
      (Wouter van Heyst, John Arbash Meinel, #90819)

    * ``bzr checkout source`` should create a local branch in the same
      format as source. (John Arbash Meinel, #93854)

    * ``bzr commit`` with a kind change was failing to update the
      last-changed-revision for directories.  The
      InventoryDirectory._unchanged only looked at the ``parent_id`` and name,
      ignoring the fact that the kind could have changed, too.
      (John Arbash Meinel, #90111)

    * ``bzr mv dir/subdir other`` was incorrectly updating files inside
      the directory. So that there was a chance it would break commit,
      etc. (John Arbash Meinel, #94037)
 
    * Correctly handles mutiple permanent http redirections.
      (vila, #88780)

bzr 0.15rc2  2007-03-14
-----------------------

  NOTES WHEN UPGRADING:
        
    * Release 0.15rc2 of bzr changes the ``bzr init-repo`` command to
      default to ``--trees`` instead of ``--no-trees``.
      Existing shared repositories are not affected.

  IMPROVEMENTS:

    * New ``merge-directive`` command to generate machine- and human-readable
      merge requests.  (Aaron Bentley)

    * New ``submit:`` revision specifier makes it easy to diff against the
      common ancestor with the submit location (Aaron Bentley)

    * Added support for Putty's SSH implementation. (Dmitry Vasiliev)

    * Added ``bzr status --versioned`` to report only versioned files, 
      not unknowns. (Kent Gibson)

    * Merge now autodetects the correct line-ending style for its conflict
      markers.  (Aaron Bentley)

  INTERNALS:

    * Refactored SSH vendor registration into SSHVendorManager class.
      (Dmitry Vasiliev)

  BUGFIXES:

    * New ``--numbered-dirs`` option to ``bzr selftest`` to use
      numbered dirs for TestCaseInTempDir. This is default behavior
      on Windows. Anyone can force named dirs on Windows
      with ``--no-numbered-dirs``. (Alexander Belchenko)

    * Fix ``RevisionSpec_revid`` to handle the Unicode strings passed in
      from the command line. (Marien Zwart, #90501)

    * Fix ``TreeTransform._iter_changes`` when both the source and
      destination are missing. (Aaron Bentley, #88842)

    * Fix commit of merges with symlinks in dirstate trees.
      (Marien Zwart)
    
    * Switch the ``bzr init-repo`` default from --no-trees to --trees. 
      (Wouter van Heyst, #53483)


bzr 0.15rc1  2007-03-07
-----------------------

  SURPRISES:

    * The default disk format has changed. Please run 'bzr upgrade' in your
      working trees to upgrade. This new default is compatible for network
      operations, but not for local operations. That is, if you have two
      versions of bzr installed locally, after upgrading you can only use the
      bzr 0.15 version. This new default does not enable tags or nested-trees
      as they are incompatible with bzr versions before 0.15 over the network.

    * For users of bzrlib: Two major changes have been made to the working tree
      api in bzrlib. The first is that many methods and attributes, including
      the inventory attribute, are no longer valid for use until one of
      ``lock_read``/``lock_write``/``lock_tree_write`` has been called,
      and become invalid again after unlock is called. This has been done
      to improve performance and correctness as part of the dirstate
      development.
      (Robert Collins, John A Meinel, Martin Pool, and others).

    * For users of bzrlib: The attribute 'tree.inventory' should be considered
      readonly. Previously it was possible to directly alter this attribute, or
      its contents, and have the tree notice this. This has been made
      unsupported - it may work in some tree formats, but in the newer dirstate
      format such actions will have no effect and will be ignored, or even
      cause assertions. All operations possible can still be carried out by a
      combination of the tree API, and the bzrlib.transform API. (Robert
      Collins, John A Meinel, Martin Pool, and others).

  IMPROVEMENTS:

    * Support for OS Windows 98. Also .bzr.log on any windows system
      saved in My Documents folder. (Alexander Belchenko)

    * ``bzr mv`` enhanced to support already moved files.
      In the past the mv command would have failed if the source file doesn't
      exist. In this situation ``bzr mv`` would now detect that the file has
      already moved and update the repository accordingly, if the target file
      does exist.
      A new option ``--after`` has been added so that if two files already
      exist, you could notify Bazaar that you have moved a (versioned) file
      and replaced it with another. Thus in this case ``bzr move --after``
      will only update the Bazaar identifier.
      (Steffen Eichenberg, Marius Kruger)

    * ``ls`` now works on treeless branches and remote branches.
      (Aaron Bentley)

    * ``bzr help global-options`` describes the global options.
      (Aaron Bentley)

    * ``bzr pull --overwrite`` will now correctly overwrite checkouts.
      (Robert Collins)

    * Files are now allowed to change kind (e.g. from file to symlink).
      Supported by ``commit``, ``revert`` and ``status``
      (Aaron Bentley)

    * ``inventory`` and ``unknowns`` hidden in favour of ``ls``
      (Aaron Bentley)

    * ``bzr help checkouts`` descibes what checkouts are and some possible
      uses of them. (James Westby, Aaron Bentley)

    * A new ``-d`` option to push, pull and merge overrides the default 
      directory.  (Martin Pool)

    * Branch format 6: smaller, and potentially faster than format 5.  Supports
      ``append_history_only`` mode, where the log view and revnos do not change,
      except by being added to.  Stores policy settings in
      ".bzr/branch/branch.conf".

    * ``append_only`` branches:  Format 6 branches may be configured so that log
      view and revnos are always consistent.  Either create the branch using
      "bzr init --append-revisions-only" or edit the config file as descriped
      in docs/configuration.txt.

    * rebind: Format 6 branches retain the last-used bind location, so if you
      "bzr unbind", you can "bzr bind" to bind to the previously-selected
      bind location.

    * Builtin tags support, created and deleted by the ``tag`` command and
      stored in the branch.  Tags can be accessed with the revisionspec
      ``-rtag:``, and listed with ``bzr tags``.  Tags are not versioned 
      at present. Tags require a network incompatible upgrade. To perform this
      upgrade, run ``bzr upgrade --dirstate-tags`` in your branch and
      repositories. (Martin Pool)

    * The ``bzr://`` transport now has a well-known port number, 4155,
      which it will use by default.  (Andrew Bennetts, Martin Pool)

    * Bazaar now looks for user-installed plugins before looking for site-wide
      plugins. (Jonathan Lange)

    * ``bzr resolve`` now detects and marks resolved text conflicts.
      (Aaron Bentley)

  INTERNALS:

    * Internally revision ids and file ids are now passed around as utf-8
      bytestrings, rather than treating them as Unicode strings. This has
      performance benefits for Knits, since we no longer need to decode the
      revision id for each line of content, nor for each entry in the index.
      This will also help with the future dirstate format.
      (John Arbash Meinel)

    * Reserved ids (any revision-id ending in a colon) are rejected by
      versionedfiles, repositories, branches, and working trees
      (Aaron Bentley)

    * Minor performance improvement by not creating a ProgressBar for
      every KnitIndex we create. (about 90ms for a bzr.dev tree)
      (John Arbash Meinel)

    * New easier to use Branch hooks facility. There are five initial hooks,
      all documented in bzrlib.branch.BranchHooks.__init__ - ``'set_rh'``,
      ``'post_push'``, ``'post_pull'``, ``'post_commit'``,
      ``'post_uncommit'``. These hooks fire after the matching operation
      on a branch has taken place, and were originally added for the
      branchrss plugin. (Robert Collins)

    * New method ``Branch.push()`` which should be used when pushing from a
      branch as it makes performance and policy decisions to match the UI
      level command ``push``. (Robert Collins).

    * Add a new method ``Tree.revision_tree`` which allows access to cached
      trees for arbitrary revisions. This allows the in development dirstate
      tree format to provide access to the callers to cached copies of 
      inventory data which are cheaper to access than inventories from the
      repository.
      (Robert Collins, Martin Pool)

    * New ``Branch.last_revision_info`` method, this is being done to allow
      optimization of requests for both the number of revisions and the last
      revision of a branch with smartservers and potentially future branch
      formats. (Wouter van Heyst, Robert Collins)

    * Allow ``'import bzrlib.plugins.NAME'`` to work when the plugin NAME has not
      yet been loaded by ``load_plugins()``. This allows plugins to depend on each
      other for code reuse without requiring users to perform file-renaming
      gymnastics. (Robert Collins)

    * New Repository method ``'gather_stats'`` for statistic data collection.
      This is expected to grow to cover a number of related uses mainly
      related to bzr info. (Robert Collins)

    * Log formatters are now managed with a registry.
      ``log.register_formatter`` continues to work, but callers accessing
      the FORMATTERS dictionary directly will not.

    * Allow a start message to be passed to the ``edit_commit_message``
      function.  This will be placed in the message offered to the user
      for editing above the separator. It allows a template commit message
      to be used more easily. (James Westby)

    * ``GPGStrategy.sign()`` will now raise ``BzrBadParameterUnicode`` if
      you pass a Unicode string rather than an 8-bit string. Callers need
      to be updated to encode first. (John Arbash Meinel)

    * Branch.push, pull, merge now return Result objects with information
      about what happened, rather than a scattering of various methods.  These
      are also passed to the post hooks.  (Martin Pool)

    * File formats and architecture is in place for managing a forest of trees
      in bzr, and splitting up existing trees into smaller subtrees, and
      finally joining trees to make a larger tree. This is the first iteration
      of this support, and the user-facing aspects still require substantial
      work.  If you wish to experiment with it, use ``bzr upgrade
      --dirstate-with-subtree`` in your working trees and repositories.
      You can use the hidden commands ``split`` and ``join`` and to create
      and manipulate nested trees, but please consider using the nested-trees
      branch, which contains substantial UI improvements, instead.
      http://code.aaronbentley.com/bzr/bzrrepo/nested-trees/
      (Aaron Bentley, Martin Pool, Robert Collins).

  BUGFIXES:

    * ``bzr annotate`` now uses dotted revnos from the viewpoint of the
      branch, rather than the last changed revision of the file.
      (John Arbash Meinel, #82158)

    * Lock operations no longer hang if they encounter a permission problem.
      (Aaron Bentley)

    * ``bzr push`` can resume a push that was canceled before it finished.
      Also, it can push even if the target directory exists if you supply
      the ``--use-existing-dir`` flag.
      (John Arbash Meinel, #30576, #45504)

    * Fix http proxy authentication when user and an optional
      password appears in the ``*_proxy`` vars. (Vincent Ladeuil,
      #83954).

    * ``bzr log branch/file`` works for local treeless branches
      (Aaron Bentley, #84247)

    * Fix problem with UNC paths on Windows 98. (Alexander Belchenko, #84728)

    * Searching location of CA bundle for PyCurl in env variable
      (``CURL_CA_BUNDLE``), and on win32 along the PATH.
      (Alexander Belchenko, #82086)

    * ``bzr init`` works with unicode argument LOCATION.
      (Alexander Belchenko, #85599)

    * Raise ``DependencyNotPresent`` if pycurl do not support https. 
      (Vincent Ladeuil, #85305)

    * Invalid proxy env variables should not cause a traceback.
      (Vincent Ladeuil, #87765)

    * Ignore patterns normalised to use '/' path separator.
      (Kent Gibson, #86451)

    * bzr rocks. It sure does! Fix case. (Vincent Ladeuil, #78026)

    * Fix bzrtools shelve command for removed lines beginning with "--"
      (Johan Dahlberg, #75577)

  TESTING:

    * New ``--first`` option to ``bzr selftest`` to run specified tests
      before the rest of the suite.  (Martin Pool)


bzr 0.14  2007-01-23
--------------------

  IMPROVEMENTS:

    * ``bzr help global-options`` describes the global options. (Aaron Bentley)

  BUG FIXES:
    
    * Skip documentation generation tests if the tools to do so are not
      available. Fixes running selftest for installled copies of bzr. 
      (John Arbash Meinel, #80330)

    * Fix the code that discovers whether bzr is being run from it's
      working tree to handle the case when it isn't but the directory
      it is in is below a repository. (James Westby, #77306)


bzr 0.14rc1  2007-01-16
-----------------------

  IMPROVEMENTS:

    * New connection: ``bzr+http://`` which supports tunnelling the smart
      protocol over an HTTP connection. If writing is enabled on the bzr
      server, then you can write over the http connection.
      (Andrew Bennetts, John Arbash Meinel)

    * Aliases now support quotation marks, so they can contain whitespace
      (Marius Kruger)

    * PyCurlTransport now use a single curl object. By specifying explicitly
      the 'Range' header, we avoid the need to use two different curl objects
      (and two connections to the same server). (Vincent Ladeuil)

    * ``bzr commit`` does not prompt for a message until it is very likely to
      succeed.  (Aaron Bentley)

    * ``bzr conflicts`` now takes --text to list pathnames of text conflicts
      (Aaron Bentley)

    * Fix ``iter_lines_added_or_present_in_versions`` to use a set instead
      of a list while checking if a revision id was requested. Takes 10s
      off of the ``fileids_affected_by_revision_ids`` time, which is 10s
      of the ``bzr branch`` time. Also improve ``fileids_...`` time by
      filtering lines with a regex rather than multiple ``str.find()``
      calls. (saves another 300ms) (John Arbash Meinel)

    * Policy can be set for each configuration key. This allows keys to be
      inherited properly across configuration entries. For example, this
      should enable you to do::
        
        [/home/user/project]
        push_location = sftp://host/srv/project/
        push_location:policy = appendpath

      And then a branch like ``/home/user/project/mybranch`` should get an
      automatic push location of ``sftp://host/srv/project/mybranch``.
      (James Henstridge)

    * Added ``bzr status --short`` to make status report svn style flags
      for each file.  For example::

        $ bzr status --short
        A  foo
        A  bar
        D  baz
        ?  wooley

    * 'bzr selftest --clean-output' allows easily clean temporary tests 
      directories without running tests. (Alexander Belchenko)

    * ``bzr help hidden-commands`` lists all hidden commands. (Aaron Bentley)

    * ``bzr merge`` now has an option ``--pull`` to fall back to pull if
      local is fully merged into remote. (Jan Hudec)

    * ``bzr help formats`` describes available directory formats. (Aaron Bentley)

  INTERNALS:

    * A few tweaks directly to ``fileids_affected_by_revision_ids`` to
      help speed up processing, as well allowing to extract unannotated
      lines. Between the two ``fileids_affected_by_revision_ids`` is
      improved by approx 10%. (John Arbash Meinel)

    * Change Revision serialization to only write out millisecond
      resolution. Rather than expecting floating point serialization to
      preserve more resolution than we need. (Henri Weichers, Martin Pool)

    * Test suite ends cleanly on Windows.  (Vincent Ladeuil)

    * When ``encoding_type`` attribute of class Command is equal to 'exact', 
      force sys.stdout to be a binary stream on Windows, and therefore
      keep exact line-endings (without LF -> CRLF conversion).
      (Alexander Belchenko)

    * Single-letter short options are no longer globally declared.  (Martin
      Pool)

    * Before using detected user/terminal encoding bzr should check
      that Python has corresponding codec. (Alexander Belchenko)

    * Formats for end-user selection are provided via a FormatRegistry (Aaron Bentley)

  BUG FIXES:

    * ``bzr missing --verbose`` was showing adds/removals in the wrong
      direction. (John Arbash Meinel)

    * ``bzr annotate`` now defaults to showing dotted revnos for merged
      revisions. It cuts them off at a depth of 12 characters, but you can
      supply ``--long`` to see the full number. You can also use
      ``--show-ids`` to display the original revision ids, rather than
      revision numbers and committer names. (John Arbash Meinel, #75637)

    * bzr now supports Win32 UNC path (e.g. ``\HOST\path``. 
      (Alexander Belchenko, #57869)

    * Win32-specific: output of cat, bundle and diff commands don't mangle
      line-endings (Alexander Belchenko, #55276)

    * Replace broken fnmatch based ignore pattern matching with custom pattern
      matcher.
      (Kent Gibson, Jan Hudec #57637)

    * pycurl and urllib can detect short reads at different places. Update
      the test suite to test more cases. Also detect http error code 416
      which was raised for that specific bug. Also enhance the urllib
      robustness by detecting invalid ranges (and pycurl's one by detecting
      short reads during the initial GET). (Vincent Ladeuil, #73948)

    * The urllib connection sharing interacts badly with urllib2
      proxy setting (the connections didn't go thru the proxy
      anymore). Defining a proper ProxyHandler solves the
      problem.  (Vincent Ladeuil, #74759)

    * Use urlutils to generate relative URLs, not osutils 
      (Aaron Bentley, #76229)

    * ``bzr status`` in a readonly directory should work without giving
      lots of errors. (John Arbash Meinel, #76299)

    * Mention the revisionspec topic for the revision option help.
      (Wouter van Heyst, #31663)

    * Allow plugins import from zip archives.
      (Alexander Belchenko, #68124)


bzr 0.13  2006-12-05
--------------------
    
  No changes from 0.13rc1
    
bzr 0.13rc1  2006-11-27
-----------------------

  IMPROVEMENTS:

    * New command ``bzr remove-tree`` allows the removal of the working
      tree from a branch.
      (Daniel Silverstone)

    * urllib uses shared keep-alive connections, so http 
      operations are substantially faster.
      (Vincent Ladeuil, #53654)

    * ``bzr export`` allows an optional branch parameter, to export a bzr
      tree from some other url. For example:
      ``bzr export bzr.tar.gz http://bazaar-vcs.org/bzr/bzr.dev``
      (Daniel Silverstone)

    * Added ``bzr help topics`` to the bzr help system. This gives a
      location for general information, outside of a specific command.
      This includes updates for ``bzr help revisionspec`` the first topic
      included. (Goffredo Baroncelli, John Arbash Meinel, #42714)

    * WSGI-compatible HTTP smart server.  See ``doc/http_smart_server.txt``.
      (Andrew Bennetts)

    * Knit files will now cache full texts only when the size of the
      deltas is as large as the size of the fulltext. (Or after 200
      deltas, whichever comes first). This has the most benefit on large
      files with small changes, such as the inventory for a large project.
      (eg For a project with 2500 files, and 7500 revisions, it changes
      the size of inventory.knit from 11MB to 5.4MB) (John Arbash Meinel)

  INTERNALS:

    * New -D option given before the command line turns on debugging output
      for particular areas.  -Derror shows tracebacks on all errors.
      (Martin Pool)

    * Clean up ``bzr selftest --benchmark bundle`` to correct an import,
      and remove benchmarks that take longer than 10min to run.
      (John Arbash Meinel)

    * Use ``time.time()`` instead of ``time.clock()`` to decide on
      progress throttling. Because ``time.clock()`` is actually CPU time,
      so over a high-latency connection, too many updates get throttled.
      (John Arbash Meinel)

    * ``MemoryTransport.list_dir()`` would strip the first character for
      files or directories in root directory. (John Arbash Meinel)

    * New method ``get_branch_reference`` on 'BzrDir' allows the detection of 
      branch references - which the smart server component needs.
  
    * New ``ChrootTransportDecorator``, accessible via the ``chroot+`` url
      prefix.  It disallows any access to locations above a set URL.  (Andrew
      Bennetts)

  BUG FIXES:

    * Now ``_KnitIndex`` properly decode revision ids when loading index data.
      And optimize the knit index parsing code. 
      (Dmitry Vasiliev, John Arbash Meinel)

    * ``bzrlib/bzrdir.py`` was directly referencing ``bzrlib.workingtree``,
      without importing it. This prevented ``bzr upgrade`` from working
      unless a plugin already imported ``bzrlib.workingtree``
      (John Arbash Meinel, #70716)

    * Suppress the traceback on invalid URLs (Vincent Ladeuil, #70803).

    * Give nicer error message when an http server returns a 403
      error code. (Vincent Ladeuil, #57644).

    * When a multi-range http GET request fails, try a single
      range one. If it fails too, forget about ranges. Remember that until 
      the death of the transport and propagates that to the clones.
      (Vincent Ladeuil, #62276, #62029).

    * Handles user/passwords supplied in url from command
      line (for the urllib implementation). Don't request already
      known passwords (Vincent Ladeuil, #42383, #44647, #48527)

    * ``_KnitIndex.add_versions()`` dictionary compresses revision ids as they
      are added. This fixes bug where fetching remote revisions records
      them as full references rather than integers.
      (John Arbash Meinel, #64789)

    * ``bzr ignore`` strips trailing slashes in patterns.
      Also ``bzr ignore`` rejects absolute paths. (Kent Gibson, #4559)

    * ``bzr ignore`` takes multiple arguments. (Cheuksan Edward Wang, #29488)

    * mv correctly handles paths that traverse symlinks. 
      (Aaron Bentley, #66964)

    * Give nicer looking error messages when failing to connect over ssh.
      (John Arbash Meinel, #49172)

    * Pushing to a remote branch does not currently update the remote working
      tree. After a remote push, ``bzr status`` and ``bzr diff`` on the remote
      machine now show that the working tree is out of date.
      (Cheuksan Edward Wang #48136)

    * Use patiencediff instead of difflib for determining deltas to insert
      into knits. This avoids the O(N^3) behavior of difflib. Patience
      diff should be O(N^2). (Cheuksan Edward Wang, #65714)

    * Running ``bzr log`` on nonexistent file gives an error instead of the
      entire log history. (Cheuksan Edward Wang #50793)

    * ``bzr cat`` can look up contents of removed or renamed files. If the
      pathname is ambiguous, i.e. the files in the old and new trees have
      different id's, the default is the file in the new tree. The user can
      use "--name-from-revision" to select the file in the old tree.
      (Cheuksan Edward Wang, #30190)

  TESTING:

    * TestingHTTPRequestHandler really handles the Range header
      (previously it was ignoring it and returning the whole file,).

bzr 0.12  2006-10-30
--------------------

  INTERNALS:

    * Clean up ``bzr selftest --benchmark bundle`` to correct an import,
      and remove benchmarks that take longer than 10min to run.
      (John Arbash Meinel)
  
bzr 0.12rc1  2006-10-23
-----------------------

  IMPROVEMENTS:

    * ``bzr log`` now shows dotted-decimal revision numbers for all revisions,
      rather than just showing a decimal revision number for revisions on the
      mainline. These revision numbers are not yet accepted as input into bzr
      commands such as log, diff etc. (Robert Collins)

    * revisions can now be specified using dotted-decimal revision numbers.
      For instance, ``bzr diff -r 1.2.1..1.2.3``. (Robert Collins)

    * ``bzr help commands`` output is now shorter (Aaron Bentley)

    * ``bzr`` now uses lazy importing to reduce the startup time. This has
      a moderate effect on lots of actions, especially ones that have
      little to do. For example ``bzr rocks`` time is down to 116ms from
      283ms. (John Arbash Meinel)

    * New Registry class to provide name-to-object registry-like support,
      for example for schemes where plugins can register new classes to
      do certain tasks (e.g. log formatters). Also provides lazy registration
      to allow modules to be loaded on request.
      (John Arbash Meinel, Adeodato Simó)

  API INCOMPATABILITY:
  
    * LogFormatter subclasses show now expect the 'revno' parameter to 
      show() to be a string rather than an int. (Robert Collins)

  INTERNALS:

    * ``TestCase.run_bzr``, ``run_bzr_captured``, and ``run_bzr_subprocess``
      can take a ``working_dir='foo'`` parameter, which will change directory 
      for the command. (John Arbash Meinel)

    * ``bzrlib.lazy_regex.lazy_compile`` can be used to create a proxy
      around a regex, which defers compilation until first use. 
      (John Arbash Meinel)

    * ``TestCase.run_bzr_subprocess`` defaults to supplying the
      ``--no-plugins`` parameter to ensure test reproducability, and avoid
      problems with system-wide installed plugins. (John Arbash Meinel)

    * Unique tree root ids are now supported. Newly created trees still
      use the common root id for compatibility with bzr versions before 0.12.
      (Aaron Bentley)

    * ``WorkingTree.set_root_id(None)`` is now deprecated. Please
      pass in ``inventory.ROOT_ID`` if you want the default root id value.
      (Robert Collins, John Arbash Meinel)

    * New method ``WorkingTree.flush()`` which will write the current memory
      inventory out to disk. At the same time, ``read_working_inventory`` will
      no longer trash the current tree inventory if it has been modified within
      the current lock, and the tree will now ``flush()`` automatically on
      ``unlock()``. ``WorkingTree.set_root_id()`` has been updated to take
      advantage of this functionality. (Robert Collins, John Arbash Meinel)

    * ``bzrlib.tsort.merge_sorted`` now accepts ``generate_revnos``. This
      parameter will cause it to add another column to its output, which
      contains the dotted-decimal revno for each revision, as a tuple.
      (Robert Collins)

    * ``LogFormatter.show_merge`` is deprecated in favour of
      ``LogFormatter.show_merge_revno``. (Robert Collins)

  BUG FIXES:

    * Avoid circular imports by creating a deprecated function for
      ``bzrlib.tree.RevisionTree``. Callers should have been using
      ``bzrlib.revisontree.RevisionTree`` anyway. (John Arbash Meinel,
      #63360, #66349)

    * Don't use ``socket.MSG_WAITALL`` as it doesn't exist on all
      platforms. (Martin Pool, #66356)

    * Don't require ``Content-Type`` in range responses. Assume they are a
      single range if ``Content-Type`` does not exist.
      (John Arbash Meinel, #62473)

    * bzr branch/pull no longer complain about progress bar cleanup when
      interrupted during fetch.  (Aaron Bentley, #54000)

    * ``WorkingTree.set_parent_trees()`` uses the trees to directly write
      the basis inventory, rather than going through the repository. This
      allows us to have 1 inventory read, and 2 inventory writes when
      committing a new tree. (John Arbash Meinel)

    * When reverting, files that are not locally modified that do not exist
      in the target are deleted, not just unversioned (Aaron Bentley)

    * When trying to acquire a lock, don't fail immediately. Instead, try
      a few times (up to 1 hour) before timing out. Also, report why the
      lock is unavailable (John Arbash Meinel, #43521, #49556)

    * Leave HttpTransportBase daughter classes decides how they
      implement cloning. (Vincent Ladeuil, #61606)

    * diff3 does not indicate conflicts on clean merge. (Aaron Bentley)

    * If a commit fails, the commit message is stored in a file at the root of
      the tree for later commit. (Cheuksan Edward Wang, Stefan Metzmacher,
      #32054)

  TESTING:

    * New test base class TestCaseWithMemoryTransport offers memory-only
      testing facilities: its not suitable for tests that need to mutate disk
      state, but most tests should not need that and should be converted to
      TestCaseWithMemoryTransport. (Robert Collins)

    * ``TestCase.make_branch_and_memory_tree`` now takes a format
      option to set the BzrDir, Repository and Branch formats of the
      created objects. (Robert Collins, John Arbash Meinel)

bzr 0.11  2006-10-02
--------------------

    * Smart server transport test failures on windows fixed. (Lukáš Lalinský).

bzr 0.11rc2  2006-09-27
-----------------------

  BUG FIXES:

    * Test suite hangs on windows fixed. (Andrew Bennets, Alexander Belchenko).
    
    * Commit performance regression fixed. (Aaron Bentley, Robert Collins, John
      Arbash Meinel).

bzr 0.11rc1  2006-09-25
-----------------------

  IMPROVEMENTS:

    * Knit files now wait to create their contents until the first data is
      added. The old code used to create an empty .knit and a .kndx with just
      the header. However, this caused a lot of extra round trips over sftp.
      This can change the time for ``bzr push`` to create a new remote branch
      from 160s down to 100s. This also affects ``bzr commit`` performance when
      adding new files, ``bzr commit`` on a new kernel-like tree drops from 50s
      down to 40s (John Arbash Meinel, #44692)

    * When an entire subtree has been deleted, commit will now report that
      just the top of the subtree has been deleted, rather than reporting
      all the individual items. (Robert Collins)

    * Commit performs one less XML parse. (Robert Collins)

    * ``bzr checkout`` now operates on readonly branches as well
      as readwrite branches. This fixes bug #39542. (Robert Collins)

    * ``bzr bind`` no longer synchronises history with the master branch.
      Binding should be followed by an update or push to synchronise the 
      two branches. This is closely related to the fix for bug #39542.
      (Robert Collins)

    * ``bzrlib.lazy_import.lazy_import`` function to create on-demand 
      objects.  This allows all imports to stay at the global scope, but
      modules will not actually be imported if they are not used.
      (John Arbash Meinel)

    * Support ``bzr://`` and ``bzr+ssh://`` urls to work with the new RPC-based
      transport which will be used with the upcoming high-performance smart
      server. The new command ``bzr serve`` will invoke bzr in server mode,
      which processes these requests. (Andrew Bennetts, Robert Collins, Martin
      Pool)

    * New command ``bzr version-info`` which can be used to get a summary
      of the current state of the tree. This is especially useful as part
      of a build commands. See ``doc/version_info.txt`` for more information 
      (John Arbash Meinel)

  BUG FIXES:

    * ``'bzr inventory [FILE...]'`` allows restricting the file list to a
      specific set of files. (John Arbash Meinel, #3631)

    * Don't abort when annotating empty files (John Arbash Meinel, #56814)

    * Add ``Stanza.to_unicode()`` which can be passed to another Stanza
      when nesting stanzas. Also, add ``read_stanza_unicode`` to handle when
      reading a nested Stanza. (John Arbash Meinel)

    * Transform._set_mode() needs to stat the right file. 
      (John Arbash Meinel, #56549)

    * Raise WeaveFormatError rather than StopIteration when trying to read
      an empty Weave file. (John Arbash Meinel, #46871)

    * Don't access e.code for generic URLErrors, only HTTPErrors have .code.
      (Vincent Ladeuil, #59835)

    * Handle boundary="" lines properly to allow access through a Squid proxy.
      (John Arbash Meinel, #57723)

    * revert now removes newly-added directories (Aaron Bentley, #54172)

    * ``bzr upgrade sftp://`` shouldn't fail to upgrade v6 branches if there 
      isn't a working tree. (David Allouche, #40679)

    * Give nicer error messages when a user supplies an invalid --revision
      parameter. (John Arbash Meinel, #55420)

    * Handle when LANG is not recognized by python. Emit a warning, but
      just revert to using 'ascii'. (John Arbash Meinel, #35392)

    * Don't use ``preexec_fn`` on win32, as it is not supported by subprocess.
      (John Arbash Meinel)

    * Skip specific tests when the dependencies aren't met. This includes
      some ``setup.py`` tests when ``python-dev`` is not available, and
      some tests that depend on paramiko. (John Arbash Meinel, Mattheiu Moy)

    * Fallback to Paramiko properly, if no ``ssh`` executable exists on
      the system. (Andrew Bennetts, John Arbash Meinel)

    * ``Branch.bind(other_branch)`` no longer takes a write lock on the
      other branch, and will not push or pull between the two branches.
      API users will need to perform a push or pull or update operation if they
      require branch synchronisation to take place. (Robert Collins, #47344)

    * When creating a tarball or zipfile export, export unicode names as utf-8
      paths. This may not work perfectly on all platforms, but has the best
      chance of working in the common case. (John Arbash Meinel, #56816)

    * When committing, only files that exist in working tree or basis tree
      may be specified (Aaron Bentley, #50793)

  PORTABILITY:

    * Fixes to run on Python 2.5 (Brian M. Carlson, Martin Pool, Marien Zwart)

  INTERNALS:

    * TestCaseInTempDir now creates a separate directory for HOME, rather
      than having HOME set to the same location as the working directory.
      (John Arbash Meinel)

    * ``run_bzr_subprocess()`` can take an optional ``env_changes={}`` parameter,
      which will update os.environ inside the spawned child. It also can
      take a ``universal_newlines=True``, which helps when checking the output
      of the command. (John Arbash Meinel)

    * Refactor SFTP vendors to allow easier re-use when ssh is used. 
      (Andrew Bennetts)

    * ``Transport.list_dir()`` and ``Transport.iter_files_recursive()`` should always
      return urlescaped paths. This is now tested (there were bugs in a few
      of the transports) (Andrew Bennetts, David Allouche, John Arbash Meinel)

    * New utility function ``symbol_versioning.deprecation_string``. Returns the
      formatted string for a callable, deprecation format pair. (Robert Collins)

    * New TestCase helper applyDeprecated. This allows you to call a callable
      which is deprecated without it spewing to the screen, just by supplying
      the deprecation format string issued for it. (Robert Collins)

    * Transport.append and Transport.put have been deprecated in favor of
      ``.append_bytes``, ``.append_file``, ``.put_bytes``, and
      ``.put_file``. This removes the ambiguity in what type of object the
      functions take.  ``Transport.non_atomic_put_{bytes,file}`` has also
      been added. Which works similarly to ``Transport.append()`` except for
      SFTP, it doesn't have a round trip when opening the file. Also, it
      provides functionality for creating a parent directory when trying
      to create a file, rather than raise NoSuchFile and forcing the
      caller to repeat their request.
      (John Arbash Meinel)

    * WorkingTree has a new api ``unversion`` which allow the unversioning of
      entries by their file id. (Robert Collins)

    * ``WorkingTree.pending_merges`` is deprecated.  Please use the
      ``get_parent_ids`` (introduced in 0.10) method instead. (Robert Collins)

    * WorkingTree has a new ``lock_tree_write`` method which locks the branch for
      read rather than write. This is appropriate for actions which only need
      the branch data for reference rather than mutation. A new decorator
      ``needs_tree_write_lock`` is provided in the workingtree module. Like the
      ``needs_read_lock`` and ``needs_write_lock`` decorators this allows static 
      declaration of the locking requirements of a function to ensure that
      a lock is taken out for casual scripts. (Robert Collins, #54107)

    * All WorkingTree methods which write to the tree, but not to the branch
      have been converted to use ``needs_tree_write_lock`` rather than 
      ``needs_write_lock``. Also converted is the revert, conflicts and tree
      transform modules. This provides a modest performance improvement on 
      metadir style trees, due to the reduce lock-acquisition, and a more
      significant performance improvement on lightweight checkouts from 
      remote branches, where trivial operations used to pay a significant 
      penalty. It also provides the basis for allowing readonly checkouts.
      (Robert Collins)

    * Special case importing the standard library 'copy' module. This shaves
      off 40ms of startup time, while retaining compatibility. See:
      ``bzrlib/inspect_for_copy.py`` for more details. (John Arbash Meinel)

    * WorkingTree has a new parent class MutableTree which represents the 
      specialisations of Tree which are able to be altered. (Robert Collins)

    * New methods mkdir and ``put_file_bytes_non_atomic`` on MutableTree that
      mutate the tree and its contents. (Robert Collins)

    * Transport behaviour at the root of the URL is now defined and tested.
      (Andrew Bennetts, Robert Collins)

  TESTING:

    * New test helper classs MemoryTree. This is typically accessed via
      ``self.make_branch_and_memory_tree()`` in test cases. (Robert Collins)
      
    * Add ``start_bzr_subprocess`` and ``stop_bzr_subprocess`` to allow test
      code to continue running concurrently with a subprocess of bzr.
      (Andrew Bennetts, Robert Collins)

    * Add a new method ``Transport.get_smart_client()``. This is provided to
      allow upgrades to a richer interface than the VFS one provided by
      Transport. (Andrew Bennetts, Martin Pool)

bzr 0.10  2006-08-29
--------------------
  
  IMPROVEMENTS:
    * 'merge' now takes --uncommitted, to apply uncommitted changes from a
      tree.  (Aaron Bentley)
  
    * 'bzr add --file-ids-from' can be used to specify another path to use
      for creating file ids, rather than generating all new ones. Internally,
      the 'action' passed to ``smart_add_tree()`` can return ``file_ids`` that
      will be used, rather than having bzrlib generate new ones.
      (John Arbash Meinel, #55781)

    * ``bzr selftest --benchmark`` now allows a ``--cache-dir`` parameter.
      This will cache some of the intermediate trees, and decrease the
      setup time for benchmark tests. (John Arbash Meinel)

    * Inverse forms are provided for all boolean options.  For example,
      --strict has --no-strict, --no-recurse has --recurse (Aaron Bentley)

    * Serialize out Inventories directly, rather than using ElementTree.
      Writing out a kernel sized inventory drops from 2s down to ~350ms.
      (Robert Collins, John Arbash Meinel)

  BUG FIXES:

    * Help diffutils 2.8.4 get along with binary tests (Marien Zwart: #57614)

    * Change LockDir so that if the lock directory doesn't exist when
      ``lock_write()`` is called, an attempt will be made to create it.
      (John Arbash Meinel, #56974)

    * ``bzr uncommit`` preserves pending merges. (John Arbash Meinel, #57660)

    * Active FTP transport now works as intended. (ghozzy, #56472)

    * Really fix mutter() so that it won't ever raise a UnicodeError.
      It means it is possible for ~/.bzr.log to contain non UTF-8 characters.
      But it is a debugging log, not a real user file.
      (John Arbash Meinel, #56947, #53880)

    * Change Command handle to allow Unicode command and options.
      At present we cannot register Unicode command names, so we will get
      BzrCommandError('unknown command'), or BzrCommandError('unknown option')
      But that is better than a UnicodeError + a traceback.
      (John Arbash Meinel, #57123)

    * Handle TZ=UTC properly when reading/writing revisions.
      (John Arbash Meinel, #55783, #56290)

    * Use ``GPG_TTY`` to allow gpg --cl to work with gpg-agent in a pipeline,
      (passing text to sign in on stdin). (John Arbash Meinel, #54468)

    * External diff does the right thing for binaries even in foreign 
      languages. (John Arbash Meinel, #56307)

    * Testament handles more cases when content is unicode. Specific bug was
      in handling of revision properties.
      (John Arbash Meinel, Holger Krekel, #54723)

    * The bzr selftest was failing on installed versions due to a bug in a new
      test helper. (John Arbash Meinel, Robert Collins, #58057)

  INTERNALS:

    * ``bzrlib.cache_utf8`` contains ``encode()`` and ``decode()`` functions
      which can be used to cache the conversion between utf8 and Unicode.
      Especially helpful for some of the knit annotation code, which has to
      convert revision ids to utf8 to annotate lines in storage.
      (John Arbash Meinel)

    * ``setup.py`` now searches the filesystem to find all packages which
      need to be installed. This should help make the life of packagers
      easier. (John Arbash Meinel)

bzr 0.9.0  2006-08-11
---------------------

  SURPRISES:

   * The hard-coded built-in ignore rules have been removed. There are
     now two rulesets which are enforced. A user global one in 
     ``~/.bazaar/ignore`` which will apply to every tree, and the tree
     specific one '.bzrignore'.
     ``~/.bazaar/ignore`` will be created if it does not exist, but with
     a more conservative list than the old default.
     This fixes bugs with default rules being enforced no matter what. 
     The old list of ignore rules from bzr is available by
     running 'bzr ignore --old-default-rules'.
     (Robert Collins, Martin Pool, John Arbash Meinel)

   * 'branches.conf' has been changed to 'locations.conf', since it can apply
     to more locations than just branch locations.
     (Aaron Bentley)
   
  IMPROVEMENTS:

   * The revision specifier "revno:" is extended to accept the syntax
     revno:N:branch. For example,
     revno:42:http://bazaar-vcs.org/bzr/bzr.dev/ means revision 42 in
     bzr.dev.  (Matthieu Moy)

   * Tests updates to ensure proper URL handling, UNICODE support, and
     proper printing when the user's terminal encoding cannot display 
     the path of a file that has been versioned.
     ``bzr branch`` can take a target URL rather than only a local directory.
     ``Branch.get_parent()/set_parent()`` now save a relative path if possible,
     and normalize the parent based on root, allowing access across
     different transports. (John Arbash Meinel, Wouter van Heyst, Martin Pool)
     (Malone #48906, #42699, #40675, #5281, #3980, #36363, #43689,
     #42517, #42514)

   * On Unix, detect terminal width using an ioctl not just $COLUMNS.
     Use terminal width for single-line logs from ``bzr log --line`` and
     pending-merge display.  (Robert Widhopf-Fenk, Gustavo Niemeyer)
     (Malone #3507)

   * On Windows, detect terminal width using GetConsoleScreenBufferInfo.
     (Alexander Belchenko)

   * Speedup improvement for 'date:'-revision search. (Guillaume Pinot).

   * Show the correct number of revisions pushed when pushing a new branch.
     (Robert Collins).

   * 'bzr selftest' now shows a progress bar with the number of tests, and 
     progress made. 'make check' shows tests in -v mode, to be more useful
     for the PQM status window. (Robert Collins).
     When using a progress bar, failed tests are printed out, rather than
     being overwritten by the progress bar until the suite finishes.
     (John Arbash Meinel)

   * 'bzr selftest --benchmark' will run a new benchmarking selftest.
     'bzr selftest --benchmark --lsprof-timed' will use lsprofile to generate
     profile data for the individual profiled calls, allowing for fine
     grained analysis of performance.
     (Robert Collins, Martin Pool).

   * 'bzr commit' shows a progress bar. This is useful for commits over sftp
     where commit can take an appreciable time. (Robert Collins)

   * 'bzr add' is now less verbose in telling you what ignore globs were
     matched by files being ignored. Instead it just tells you how many 
     were ignored (because you might reasonably be expecting none to be
     ignored). 'bzr add -v' is unchanged and will report every ignored
     file. (Robert Collins).

   * ftp now has a test server if medusa is installed. As part of testing,
     ftp support has been improved, including support for supplying a
     non-standard port. (John Arbash Meinel).

   * 'bzr log --line' shows the revision number, and uses only the
     first line of the log message (#5162, Alexander Belchenko;
     Matthieu Moy)

   * 'bzr status' has had the --all option removed. The 'bzr ls' command
     should be used to retrieve all versioned files. (Robert Collins)

   * 'bzr bundle OTHER/BRANCH' will create a bundle which can be sent
     over email, and applied on the other end, while maintaining ancestry.
     This bundle can be applied with either 'bzr merge' or 'bzr pull',
     the same way you would apply another branch.
     (John Arbash Meinel, Aaron Bentley)
  
   * 'bzr whoami' can now be used to set your identity from the command line,
     for a branch or globally.  (Robey Pointer)

   * 'bzr checkout' now aliased to 'bzr co', and 'bzr annotate' to 'bzr ann'.
     (Michael Ellerman)

   * 'bzr revert DIRECTORY' now reverts the contents of the directory as well.
     (Aaron Bentley)

   * 'bzr get sftp://foo' gives a better error when paramiko is not present.
     Also updates things like 'http+pycurl://' if pycurl is not present.
     (John Arbash Meinel) (Malone #47821, #52204)

   * New env variable ``BZR_PROGRESS_BAR``, sets the default progress bar type.
     Can be set to 'none' or 'dummy' to disable the progress bar, 'dots' or 
     'tty' to create the respective type. (John Arbash Meinel, #42197, #51107)

   * Improve the help text for 'bzr diff' to explain what various options do.
     (John Arbash Meinel, #6391)

   * 'bzr uncommit -r 10' now uncommits revisions 11.. rather than uncommitting
     revision 10. This makes -r10 more in line with what other commands do.
     'bzr uncommit' also now saves the pending merges of the revisions that
     were removed. So it is safe to uncommit after a merge, fix something,
     and commit again. (John Arbash Meinel, #32526, #31426)

   * 'bzr init' now also works on remote locations.
     (Wouter van Heyst, #48904)

   * HTTP support has been updated. When using pycurl we now support 
     connection keep-alive, which reduces dns requests and round trips.
     And for both urllib and pycurl we support multi-range requests, 
     which decreases the number of round-trips. Performance results for
     ``bzr branch http://bazaar-vcs.org/bzr/bzr.dev/`` indicate
     http branching is now 2-3x faster, and ``bzr pull`` in an existing 
     branch is as much as 4x faster.
     (Michael Ellerman, Johan Rydberg, John Arbash Meinel, #46768)

   * Performance improvements for sftp. Branching and pulling are now up to
     2x faster. Utilize paramiko.readv() support for async requests if it
     is available (paramiko > 1.6) (John Arbash Meinel)

  BUG FIXES:

    * Fix shadowed definition of TestLocationConfig that caused some 
      tests not to run.
      (Erik Bågfors, Michael Ellerman, Martin Pool, #32587)

    * Fix unnecessary requirement of sign-my-commits that it be run from
      a working directory.  (Martin Pool, Robert Collins)

    * 'bzr push location' will only remember the push location if it succeeds
      in connecting to the remote location. (John Arbash Meinel, #49742)

    * 'bzr revert' no longer toggles the executable bit on win32
      (John Arbash Meinel, #45010)

    * Handle broken pipe under win32 correctly. (John Arbash Meinel)
    
    * sftp tests now work correctly on win32 if you have a newer paramiko
      (John Arbash Meinel)

    * Cleanup win32 test suite, and general cleanup of places where
      file handles were being held open. (John Arbash Meinel)

    * When specifying filenames for 'diff -r x..y', the name of the file in the
      working directory can be used, even if its name is different in both x
      and y.

    * File-ids containing single- or double-quotes are handled correctly by
      push. (Aaron Bentley, #52227)

    * Normalize unicode filenames to ensure cross-platform consistency.
      (John Arbash Meinel, #43689)

    * The argument parser can now handle '-' as an argument. Currently
      no code interprets it specially (it is mostly handled as a file named 
      '-'). But plugins, and future operations can use it.
      (John Arbash meinel, #50984)

    * Bundles can properly read binary files with a plain '\r' in them.
      (John Arbash Meinel, #51927)

    * Tuning ``iter_entries()`` to be more efficient (John Arbash Meinel, #5444)

    * Lots of win32 fixes (the test suite passes again).
      (John Arbash Meinel, #50155)

    * Handle openbsd returning None for sys.getfilesystemencoding() (#41183) 

    * Support ftp APPE (append) to allow Knits to be used over ftp (#42592)

    * Removals are only committed if they match the filespec (or if there is
      no filespec).  (#46635, Aaron Bentley)

    * smart-add recurses through all supplied directories 
      (John Arbash Meinel, #52578)

    * Make the bundle reader extra lines before and after the bundle text.
      This allows you to parse an email with the bundle inline.
      (John Arbash Meinel, #49182)

    * Change the file id generator to squash a little bit more. Helps when
      working with long filenames on windows. (Also helps for unicode filenames
      not generating hidden files). (John Arbash Meinel, #43801)

    * Restore terminal mode on C-c while reading sftp password.  (#48923, 
      Nicholas Allen, Martin Pool)

    * Timestamps are rounded to 1ms, and revision entries can be recreated
      exactly. (John Arbash Meinel, Jamie Wilkinson, #40693)

    * Branch.base has changed to a URL, but ~/.bazaar/locations.conf should
      use local paths, since it is user visible (John Arbash Meinel, #53653)

    * ``bzr status foo`` when foo was unversioned used to cause a full delta
      to be generated (John Arbash Meinel, #53638)

    * When reading revision properties, an empty value should be considered
      the empty string, not None (John Arbash Meinel, #47782)

    * ``bzr diff --diff-options`` can now handle binary files being changed.
      Also, the output is consistent when --diff-options is not supplied.
      (John Arbash Meinel, #54651, #52930)

    * Use the right suffixes for loading plugins (John Arbash Meinel, #51810)

    * Fix ``Branch.get_parent()`` to handle the case when the parent is not 
      accessible (John Arbash Meinel, #52976)

  INTERNALS:

    * Combine the ignore rules into a single regex rather than looping over
      them to reduce the threshold where  N^2 behaviour occurs in operations
      like status. (Jan Hudec, Robert Collins).

    * Appending to ``bzrlib.DEFAULT_IGNORE`` is now deprecated. Instead, use
      one of the add functions in bzrlib.ignores. (John Arbash Meinel)

    * 'bzr push' should only push the ancestry of the current revision, not
      all of the history in the repository. This is especially important for
      shared repositories. (John Arbash Meinel)

    * ``bzrlib.delta.compare_trees`` now iterates in alphabetically sorted order,
      rather than randomly walking the inventories. (John Arbash Meinel)

    * Doctests are now run in temporary directories which are cleaned up when
      they finish, rather than using special ScratchDir/ScratchBranch objects.
      (Martin Pool)

    * Split ``check`` into separate methods on the branch and on the repository,
      so that it can be specialized in ways that are useful or efficient for
      different formats.  (Martin Pool, Robert Collins)

    * Deprecate ``Repository.all_revision_ids``; most methods don't really need
      the global revision graph but only that part leading up to a particular
      revision.  (Martin Pool, Robert Collins)

    * Add a BzrDirFormat ``control_formats`` list which allows for control formats
      that do not use '.bzr' to store their data - i.e. '.svn', '.hg' etc.
      (Robert Collins, Jelmer Vernooij).

    * ``bzrlib.diff.external_diff`` can be redirected to any file-like object.
      Uses subprocess instead of spawnvp.
      (James Henstridge, John Arbash Meinel, #4047, #48914)

    * New command line option '--profile-imports', which will install a custom
      importer to log time to import modules and regex compilation time to 
      sys.stderr (John Arbash Meinel)

    * 'EmptyTree' is now deprecated, please use ``repository.revision_tree(None)``
      instead. (Robert Collins)

    * "RevisionTree" is now in bzrlib/revisiontree.py. (Robert Collins)

bzr 0.8.2  2006-05-17
---------------------
  
  BUG FIXES:
   
    * setup.py failed to install launchpad plugin.  (Martin Pool)

bzr 0.8.1  2006-05-16
---------------------

  BUG FIXES:

    * Fix failure to commit a merge in a checkout.  (Martin Pool, 
      Robert Collins, Erik Bågfors, #43959)

    * Nicer messages from 'commit' in the case of renames, and correct
      messages when a merge has occured. (Robert Collins, Martin Pool)

    * Separate functionality from assert statements as they are skipped in
      optimized mode of python. Add the same check to pending merges.
      (Olaf Conradi, #44443)

  CHANGES:

    * Do not show the None revision in output of bzr ancestry. (Olaf Conradi)

    * Add info on standalone branches without a working tree.
      (Olaf Conradi, #44155)

    * Fix bug in knits when raising InvalidRevisionId. (Olaf Conradi, #44284)

  CHANGES:

    * Make editor invocation comply with Debian Policy. First check
      environment variables VISUAL and EDITOR, then try editor from
      alternatives system. If that all fails, fall back to the pre-defined
      list of editors. (Olaf Conradi, #42904)

  NEW FEATURES:

    * New 'register-branch' command registers a public branch into 
      Launchpad.net, where it can be associated with bugs, etc.
      (Martin Pool, Bjorn Tillenius, Robert Collins)

  INTERNALS:

    * New public api in InventoryEntry - ``describe_change(old, new)`` which
      provides a human description of the changes between two old and
      new. (Robert Collins, Martin Pool)

  TESTING:

    * Fix test case for bzr info in upgrading a standalone branch to metadir,
      uses bzrlib api now. (Olaf Conradi)

bzr 0.8  2006-05-08
-------------------

  NOTES WHEN UPGRADING:

    Release 0.8 of bzr introduces a new format for history storage, called
    'knit', as an evolution of to the 'weave' format used in 0.7.  Local 
    and remote operations are faster using knits than weaves.  Several
    operations including 'init', 'init-repo', and 'upgrade' take a 
    --format option that controls this.  Branching from an existing branch
    will keep the same format.

    It is possible to merge, pull and push between branches of different
    formats but this is slower than moving data between homogenous
    branches.  It is therefore recommended (but not required) that you
    upgrade all branches for a project at the same time.  Information on
    formats is shown by 'bzr info'.

    bzr 0.8 now allows creation of 'repositories', which hold the history 
    of files and revisions for several branches.  Previously bzr kept all
    the history for a branch within the .bzr directory at the root of the
    branch, and this is still the default.  To create a repository, use
    the new 'bzr init-repo' command.  Branches exist as directories under
    the repository and contain just a small amount of information
    indicating the current revision of the branch.

    bzr 0.8 also supports 'checkouts', which are similar to in cvs and
    subversion.  Checkouts are associated with a branch (optionally in a
    repository), which contains all the historical information.  The
    result is that a checkout can be deleted without losing any
    already-committed revisions.  A new 'update' command is also available. 

    Repositories and checkouts are not supported with the 0.7 storage
    format.  To use them you must upgrad to either knits, or to the
    'metaweave' format, which uses weaves but changes the .bzr directory
    arrangement.
    

  IMPROVEMENTS:

    * Sftp paths can now be relative, or local, according to the lftp
      convention. Paths now take the form::

          sftp://user:pass@host:port/~/relative/path
          or
          sftp://user:pass@host:port/absolute/path

    * The FTP transport now tries to reconnect after a temporary
      failure. ftp put is made atomic. (Matthieu Moy)

    * The FTP transport now maintains a pool of connections, and
      reuses them to avoid multiple connections to the same host (like
      sftp did). (Daniel Silverstone)

    * The ``bzr_man.py`` file has been removed. To create the man page now,
      use ``./generate_docs.py man``. The new program can also create other files.
      Run ``python generate_docs.py --help`` for usage information.
      (Hans Ulrich Niedermann & James Blackwell).

    * Man Page now gives full help (James Blackwell).
      Help also updated to reflect user config now being stored in .bazaar
      (Hans Ulrich Niedermann)

    * It's now possible to set aliases in bazaar.conf (Erik Bågfors)

    * Pull now accepts a --revision argument (Erik Bågfors)

    * ``bzr re-sign`` now allows multiple revisions to be supplied on the command
      line. You can now use the following command to sign all of your old
      commits::

        find .bzr/revision-store// -name my@email-* \
          | sed 's/.*\/\/..\///' \
          | xargs bzr re-sign

    * Upgrade can now upgrade over the network. (Robert Collins)

    * Two new commands 'bzr checkout' and 'bzr update' allow for CVS/SVN-alike
      behaviour.  By default they will cache history in the checkout, but
      with --lightweight almost all data is kept in the master branch.
      (Robert Collins)

    * 'revert' unversions newly-versioned files, instead of deleting them.

    * 'merge' is more robust.  Conflict messages have changed.

    * 'merge' and 'revert' no longer clobber existing files that end in '~' or
      '.moved'.

    * Default log format can be set in configuration and plugins can register
      their own formatters. (Erik Bågfors)

    * New 'reconcile' command will check branch consistency and repair indexes
      that can become out of sync in pre 0.8 formats. (Robert Collins,
      Daniel Silverstone)

    * New 'bzr init --format' and 'bzr upgrade --format' option to control 
      what storage format is created or produced.  (Robert Collins, 
      Martin Pool)

    * Add parent location to 'bzr info', if there is one.  (Olaf Conradi)

    * New developer commands 'weave-list' and 'weave-join'.  (Martin Pool)

    * New 'init-repository' command, plus support for repositories in 'init'
      and 'branch' (Aaron Bentley, Erik Bågfors, Robert Collins)

    * Improve output of 'info' command. Show all relevant locations related to
      working tree, branch and repository. Use kibibytes for binary quantities.
      Fix off-by-one error in missing revisions of working tree.  Make 'info'
      work on branches, repositories and remote locations.  Show locations
      relative to the shared repository, if applicable.  Show locking status
      of locations.  (Olaf Conradi)

    * Diff and merge now safely handle binary files. (Aaron Bentley)

    * 'pull' and 'push' now normalise the revision history, so that any two
      branches with the same tip revision will have the same output from 'log'.
      (Robert Collins)

    * 'merge' accepts --remember option to store parent location, like 'push'
      and 'pull'. (Olaf Conradi)

    * bzr status and diff when files given as arguments do not exist
      in the relevant trees.  (Martin Pool, #3619)

    * Add '.hg' to the default ignore list.  (Martin Pool)

    * 'knit' is now the default disk format. This improves disk performance and
      utilization, increases incremental pull performance, robustness with SFTP
      and allows checkouts over SFTP to perform acceptably. 
      The initial Knit code was contributed by Johan Rydberg based on a
      specification by Martin Pool.
      (Robert Collins, Aaron Bentley, Johan Rydberg, Martin Pool).

    * New tool to generate all-in-one html version of the manual.  (Alexander
      Belchenko)

    * Hitting CTRL-C while doing an SFTP push will no longer cause stale locks
      to be left in the SFTP repository. (Robert Collins, Martin Pool).

    * New option 'diff --prefix' to control how files are named in diff
      output, with shortcuts '-p0' and '-p1' corresponding to the options for 
      GNU patch.  (Alexander Belchenko, Goffredo Baroncelli, Martin Pool)

    * Add --revision option to 'annotate' command.  (Olaf Conradi)

    * If bzr shows an unexpected revision-history after pulling (perhaps due
      to a reweave) it can now be corrected by 'bzr reconcile'.
      (Robert Collins)

  CHANGES:

    * Commit is now verbose by default, and shows changed filenames and the 
      new revision number.  (Robert Collins, Martin Pool)

    * Unify 'mv', 'move', 'rename'.  (Matthew Fuller, #5379)

    * 'bzr -h' shows help.  (Martin Pool, Ian Bicking, #35940)

    * Make 'pull' and 'push' remember location on failure using --remember.
      (Olaf Conradi)

    * For compatibility, make old format for using weaves inside metadir
      available as 'metaweave' format.  Rename format 'metadir' to 'default'.
      Clean up help for option --format in commands 'init', 'init-repo' and
      'upgrade'.  (Olaf Conradi)

  INTERNALS:
  
    * The internal storage of history, and logical branch identity have now
      been split into Branch, and Repository. The common locking and file 
      management routines are now in bzrlib.lockablefiles. 
      (Aaron Bentley, Robert Collins, Martin Pool)

    * Transports can now raise DependencyNotPresent if they need a library
      which is not installed, and then another implementation will be 
      tried.  (Martin Pool)

    * Remove obsolete (and no-op) `decode` parameter to `Transport.get`.  
      (Martin Pool)

    * Using Tree Transform for merge, revert, tree-building

    * WorkingTree.create, Branch.create, ``WorkingTree.create_standalone``,
      Branch.initialize are now deprecated. Please see ``BzrDir.create_*`` for
      replacement API's. (Robert Collins)

    * New BzrDir class represents the .bzr control directory and manages
      formatting issues. (Robert Collins)

    * New repository.InterRepository class encapsulates Repository to 
      Repository actions and allows for clean selection of optimised code
      paths. (Robert Collins)

    * ``bzrlib.fetch.fetch`` and ``bzrlib.fetch.greedy_fetch`` are now
      deprecated, please use ``branch.fetch`` or ``repository.fetch``
      depending on your needs. (Robert Collins)

    * deprecated methods now have a ``is_deprecated`` flag on them that can
      be checked, if you need to determine whether a given callable is 
      deprecated at runtime. (Robert Collins)

    * Progress bars are now nested - see
      ``bzrlib.ui.ui_factory.nested_progress_bar``.
      (Robert Collins, Robey Pointer)

    * New API call ``get_format_description()`` for each type of format.
      (Olaf Conradi)

    * Changed ``branch.set_parent()`` to accept None to remove parent.
      (Olaf Conradi)

    * Deprecated BzrError AmbiguousBase.  (Olaf Conradi)

    * WorkingTree.branch is now a read only property.  (Robert Collins)

    * bzrlib.ui.text.TextUIFactory now accepts a ``bar_type`` parameter which
      can be None or a factory that will create a progress bar. This is
      useful for testing or for overriding the bzrlib.progress heuristic.
      (Robert Collins)

    * New API method ``get_physical_lock_status()`` to query locks present on a
      transport.  (Olaf Conradi)

    * Repository.reconcile now takes a thorough keyword parameter to allow
      requesting an indepth reconciliation, rather than just a data-loss 
      check. (Robert Collins)

    * ``bzrlib.ui.ui_factory protocol`` now supports ``get_boolean`` to prompt
      the user for yes/no style input. (Robert Collins)

  TESTING:

    * SFTP tests now shortcut the SSH negotiation, reducing test overhead
      for testing SFTP protocol support. (Robey Pointer)

    * Branch formats are now tested once per implementation (see ``bzrlib.
      tests.branch_implementations``. This is analagous to the transport
      interface tests, and has been followed up with working tree,
      repository and BzrDir tests. (Robert Collins)

    * New test base class TestCaseWithTransport provides a transport aware
      test environment, useful for testing any transport-interface using
      code. The test suite option --transport controls the transport used
      by this class (when its not being used as part of implementation
      contract testing). (Robert Collins)

    * Close logging handler on disabling the test log. This will remove the
      handler from the internal list inside python's logging module,
      preventing shutdown from closing it twice.  (Olaf Conradi)

    * Move test case for uncommit to blackbox tests.  (Olaf Conradi)

    * ``run_bzr`` and ``run_bzr_captured`` now accept a 'stdin="foo"'
      parameter which will provide String("foo") to the command as its stdin.

bzr 0.7 2006-01-09
------------------

  CHANGES:

    * .bzrignore is excluded from exports, on the grounds that it's a bzr 
      internal-use file and may not be wanted.  (Jamie Wilkinson)

    * The "bzr directories" command were removed in favor of the new
      --kind option to the "bzr inventory" command.  To list all 
      versioned directories, now use "bzr inventory --kind directory".  
      (Johan Rydberg)

    * Under Windows configuration directory is now ``%APPDATA%\bazaar\2.0``
      by default. (John Arbash Meinel)

    * The parent of Bzr configuration directory can be set by ``BZR_HOME``
      environment variable. Now the path for it is searched in ``BZR_HOME``,
      then in HOME. Under Windows the order is: ``BZR_HOME``, ``APPDATA``
      (usually points to ``C:\Documents and Settings\User Name\Application Data``),
      ``HOME``. (John Arbash Meinel)

    * Plugins with the same name in different directories in the bzr plugin
      path are no longer loaded: only the first successfully loaded one is
      used. (Robert Collins)

    * Use systems' external ssh command to open connections if possible.  
      This gives better integration with user settings such as ProxyCommand.
      (James Henstridge)

    * Permissions on files underneath .bzr/ are inherited from the .bzr 
      directory. So for a shared repository, simply doing 'chmod -R g+w .bzr/'
      will mean that future file will be created with group write permissions.

    * configure.in and config.guess are no longer in the builtin default 
      ignore list.

    * '.sw[nop]' pattern ignored, to ignore vim swap files for nameless
      files.  (John Arbash Meinel, Martin Pool)

  IMPROVEMENTS:

    * "bzr INIT dir" now initializes the specified directory, and creates 
      it if it does not exist.  (John Arbash Meinel)

    * New remerge command (Aaron Bentley)

    * Better zsh completion script.  (Steve Borho)

    * 'bzr diff' now returns 1 when there are changes in the working 
      tree. (Robert Collins)

    * 'bzr push' now exists and can push changes to a remote location. 
      This uses the transport infrastructure, and can store the remote
      location in the ~/.bazaar/branches.conf configuration file.
      (Robert Collins)

    * Test directories are only kept if the test fails and the user requests
      that they be kept.

    * Tweaks to short log printing

    * Added branch nicks, new nick command, printing them in log output. 
      (Aaron Bentley)

    * If ``$BZR_PDB`` is set, pop into the debugger when an uncaught exception 
      occurs.  (Martin Pool)

    * Accept 'bzr resolved' (an alias for 'bzr resolve'), as this is
      the same as Subversion.  (Martin Pool)

    * New ftp transport support (on ftplib), for ftp:// and aftp:// 
      URLs.  (Daniel Silverstone)

    * Commit editor temporary files now start with ``bzr_log.``, to allow 
      text editors to match the file name and set up appropriate modes or 
      settings.  (Magnus Therning)

    * Improved performance when integrating changes from a remote weave.  
      (Goffredo Baroncelli)

    * Sftp will attempt to cache the connection, so it is more likely that
      a connection will be reused, rather than requiring multiple password
      requests.

    * bzr revno now takes an optional argument indicating the branch whose
      revno should be printed.  (Michael Ellerman)

    * bzr cat defaults to printing the last version of the file.  
      (Matthieu Moy, #3632)

    * New global option 'bzr --lsprof COMMAND' runs bzr under the lsprof 
      profiler.  (Denys Duchier)

    * Faster commits by reading only the headers of affected weave files. 
      (Denys Duchier)

    * 'bzr add' now takes a --dry-run parameter which shows you what would be
      added, but doesn't actually add anything. (Michael Ellerman)

    * 'bzr add' now lists how many files were ignored per glob.  add --verbose
      lists the specific files.  (Aaron Bentley)

    * 'bzr missing' now supports displaying changes in diverged trees and can
      be limited to show what either end of the comparison is missing.
      (Aaron Bently, with a little prompting from Daniel Silverstone)

  BUG FIXES:

    * SFTP can walk up to the root path without index errors. (Robert Collins)

    * Fix bugs in running bzr with 'python -O'.  (Martin Pool)

    * Error when run with -OO

    * Fix bug in reporting http errors that don't have an http error code.
      (Martin Pool)

    * Handle more cases of pipe errors in display commands

    * Change status to 3 for all errors

    * Files that are added and unlinked before committing are completely
      ignored by diff and status

    * Stores with some compressed texts and some uncompressed texts are now
      able to be used. (John A Meinel)

    * Fix for bzr pull failing sometimes under windows

    * Fix for sftp transport under windows when using interactive auth

    * Show files which are both renamed and modified as such in 'bzr 
      status' output.  (Daniel Silverstone, #4503)

    * Make annotate cope better with revisions committed without a valid 
      email address.  (Marien Zwart)

    * Fix representation of tab characters in commit messages.
      (Harald Meland)

    * List of plugin directories in ``BZR_PLUGIN_PATH`` environment variable is
      now parsed properly under Windows. (Alexander Belchenko)

    * Show number of revisions pushed/pulled/merged. (Robey Pointer)

    * Keep a cached copy of the basis inventory to speed up operations 
      that need to refer to it.  (Johan Rydberg, Martin Pool)

    * Fix bugs in bzr status display of non-ascii characters.
      (Martin Pool)

    * Remove Makefile.in from default ignore list.
      (Tollef Fog Heen, Martin Pool, #6413)

    * Fix failure in 'bzr added'.  (Nathan McCallum, Martin Pool)

  TESTING:

    * Fix selftest asking for passwords when there are no SFTP keys.  
      (Robey Pointer, Jelmer Vernooij) 

    * Fix selftest run with 'python -O'.  (Martin Pool)

    * Fix HTTP tests under Windows. (John Arbash Meinel)

    * Make tests work even if HOME is not set (Aaron Bentley)

    * Updated ``build_tree`` to use fixed line-endings for tests which read 
      the file cotents and compare. Make some tests use this to pass under
      Windows. (John Arbash Meinel)

    * Skip stat and symlink tests under Windows. (Alexander Belchenko)

    * Delay in selftest/testhashcash is now issued under win32 and Cygwin.
      (John Arbash Meinel)

    * Use terminal width to align verbose test output.  (Martin Pool)

    * Blackbox tests are maintained within the bzrlib.tests.blackbox directory.
      If adding a new test script please add that to
      ``bzrlib.tests.blackbox.__init__``. (Robert Collins)

    * Much better error message if one of the test suites can't be 
      imported.  (Martin Pool)

    * Make check now runs the test suite twice - once with the default locale,
      and once with all locales forced to C, to expose bugs. This is not 
      trivially done within python, so for now its only triggered by running
      Make check. Integrators and packagers who wish to check for full 
      platform support should run 'make check' to test the source.
      (Robert Collins)

    * Tests can now run TestSkipped if they can't execute for any reason.
      (Martin Pool) (NB: TestSkipped should only be raised for correctable
      reasons - see the wiki spec ImprovingBzrTestSuite).

    * Test sftp with relative, absolute-in-homedir and absolute-not-in-homedir
      paths for the transport tests. Introduce blackbox remote sftp tests that
      test the same permutations. (Robert Collins, Robey Pointer)

    * Transport implementation tests are now independent of the local file
      system, which allows tests for esoteric transports, and for features
      not available in the local file system. They also repeat for variations
      on the URL scheme that can introduce issues in the transport code,
      see bzrlib.transport.TransportTestProviderAdapter() for this.
      (Robert Collins).

    * ``TestCase.build_tree`` uses the transport interface to build trees,
      pass in a transport parameter to give it an existing connection.
      (Robert Collins).

  INTERNALS:

    * WorkingTree.pull has been split across Branch and WorkingTree,
      to allow Branch only pulls. (Robert Collins)

    * ``commands.display_command`` now returns the result of the decorated 
      function. (Robert Collins)

    * LocationConfig now has a ``set_user_option(key, value)`` call to save
      a setting in its matching location section (a new one is created
      if needed). (Robert Collins)

    * Branch has two new methods, ``get_push_location`` and
      ``set_push_location`` to respectively, get and set the push location.
      (Robert Collins)

    * ``commands.register_command`` now takes an optional flag to signal that
      the registrant is planning to decorate an existing command. When 
      given multiple plugins registering a command is not an error, and
      the original command class (whether built in or a plugin based one) is
      returned to the caller. There is a new error 'MustUseDecorated' for
      signalling when a wrapping command should switch to the original
      version. (Robert Collins)

    * Some option parsing errors will raise 'BzrOptionError', allowing 
      granular detection for decorating commands. (Robert Collins).

    * ``Branch.read_working_inventory`` has moved to
      ``WorkingTree.read_working_inventory``. This necessitated changes to
      ``Branch.get_root_id``, and a move of ``Branch.set_inventory`` to
      WorkingTree as well. To make it clear that a WorkingTree cannot always
      be obtained ``Branch.working_tree()`` will raise
      ``errors.NoWorkingTree`` if one cannot be obtained. (Robert Collins)

    * All pending merges operations from Branch are now on WorkingTree.
      (Robert Collins)

    * The follow operations from Branch have moved to WorkingTree::

          add()
          commit()
          move()
          rename_one()
          unknowns()

      (Robert Collins)

    * ``bzrlib.add.smart_add_branch`` is now ``smart_add_tree``. (Robert Collins)

    * New "rio" serialization format, similar to rfc-822. (Martin Pool)

    * Rename selftests to ``bzrlib.tests.test_foo``.  (John A Meinel, Martin 
      Pool)

    * ``bzrlib.plugin.all_plugins`` has been changed from an attribute to a 
      query method. (Robert Collins)
 
    * New options to read only the table-of-contents of a weave.  
      (Denys Duchier)

    * Raise NoSuchFile when someone tries to add a non-existant file.
      (Michael Ellerman)

    * Simplify handling of DivergedBranches in ``cmd_pull()``.
      (Michael Ellerman)
   
    * Branch.controlfile* logic has moved to lockablefiles.LockableFiles, which
      is exposed as ``Branch().control_files``. Also this has been altered with the
      controlfile pre/suffix replaced by simple method names like 'get' and
      'put'. (Aaron Bentley, Robert Collins).

    * Deprecated functions and methods can now be marked as such using the 
      ``bzrlib.symbol_versioning`` module. Marked method have their docstring
      updated and will issue a DeprecationWarning using the warnings module
      when they are used. (Robert Collins)

    * ``bzrlib.osutils.safe_unicode`` now exists to provide parameter coercion
      for functions that need unicode strings. (Robert Collins)

bzr 0.6 2005-10-28
------------------

  IMPROVEMENTS:
  
    * pull now takes --verbose to show you what revisions are added or removed
      (John A Meinel)

    * merge now takes a --show-base option to include the base text in
      conflicts.
      (Aaron Bentley)

    * The config files are now read using ConfigObj, so '=' should be used as
      a separator, not ':'.
      (Aaron Bentley)

    * New 'bzr commit --strict' option refuses to commit if there are 
      any unknown files in the tree.  To commit, make sure all files are 
      either ignored, added, or deleted.  (Michael Ellerman)

    * The config directory is now ~/.bazaar, and there is a single file 
      ~/.bazaar/bazaar.conf storing email, editor and other preferences.
      (Robert Collins)

    * 'bzr add' no longer takes a --verbose option, and a --quiet option
      has been added that suppresses all output.

    * Improved zsh completion support in contrib/zsh, from Clint
      Adams.

    * Builtin 'bzr annotate' command, by Martin Pool with improvements from 
      Goffredo Baroncelli.
    
    * 'bzr check' now accepts -v for verbose reporting, and checks for
      ghosts in the branch. (Robert Collins)

    * New command 're-sign' which will regenerate the gpg signature for 
      a revision. (Robert Collins)

    * If you set ``check_signatures=require`` for a path in 
      ``~/.bazaar/branches.conf`` then bzr will invoke your
      ``gpg_signing_command`` (defaults to gpg) and record a digital signature
      of your commit. (Robert Collins)

    * New sftp transport, based on Paramiko.  (Robey Pointer)

    * 'bzr pull' now accepts '--clobber' which will discard local changes
      and make this branch identical to the source branch. (Robert Collins)

    * Just give a quieter warning if a plugin can't be loaded, and 
      put the details in .bzr.log.  (Martin Pool)

    * 'bzr branch' will now set the branch-name to the last component of the
      output directory, if one was supplied.

    * If the option ``post_commit`` is set to one (or more) python function
      names (must be in the bzrlib namespace), then they will be invoked
      after the commit has completed, with the branch and ``revision_id`` as
      parameters. (Robert Collins)

    * Merge now has a retcode of 1 when conflicts occur. (Robert Collins)

    * --merge-type weave is now supported for file contents.  Tree-shape
      changes are still three-way based.  (Martin Pool, Aaron Bentley)

    * 'bzr check' allows the first revision on revision-history to have
      parents - something that is expected for cheap checkouts, and occurs
      when conversions from baz do not have all history.  (Robert Collins).

   * 'bzr merge' can now graft unrelated trees together, if your specify
     0 as a base. (Aaron Bentley)

   * 'bzr commit branch' and 'bzr commit branch/file1 branch/file2' now work
     (Aaron Bentley)

    * Add '.sconsign*' to default ignore list.  (Alexander Belchenko)

   * 'bzr merge --reprocess' minimizes conflicts

  TESTING:

    * The 'bzr selftest --pattern' option for has been removed, now 
      test specifiers on the command line can be simple strings, or 
      regexps, or both. (Robert Collins)

    * Passing -v to selftest will now show the time each test took to 
      complete, which will aid in analysing performance regressions and
      related questions. (Robert Collins)

    * 'bzr selftest' runs all tests, even if one fails, unless '--one'
      is given. (Martin Pool)

    * There is a new method for TestCaseInTempDir, assertFileEqual, which
      will check that a given content is equal to the content of the named
      file. (Robert Collins)

    * Fix test suite's habit of leaving many temporary log files in $TMPDIR.
      (Martin Pool)

  INTERNALS:

    * New 'testament' command and concept for making gpg-signatures 
      of revisions that are not tied to a particular internal
      representation.  (Martin Pool).

    * Per-revision properties ('revprops') as key-value associated 
      strings on each revision created when the revision is committed.
      Intended mainly for the use of external tools.  (Martin Pool).

    * Config options have moved from bzrlib.osutils to bzrlib.config.
      (Robert Collins)

    * Improved command line option definitions allowing explanations
      for individual options, among other things.  Contributed by 
      Magnus Therning.

    * Config options have moved from bzrlib.osutils to bzrlib.config.
      Configuration is now done via the config.Config interface:
      Depending on whether you have a Branch, a Location or no information
      available, construct a ``*Config``, and use its ``signature_checking``,
      ``username`` and ``user_email`` methods. (Robert Collins)

    * Plugins are now loaded under bzrlib.plugins, not bzrlib.plugin, and
      they are made available for other plugins to use. You should not 
      import other plugins during the ``__init__`` of your plugin though, as 
      no ordering is guaranteed, and the plugins directory is not on the
      python path. (Robert Collins)

    * Branch.relpath has been moved to WorkingTree.relpath. WorkingTree no
      no longer takes an inventory, rather it takes an option branch
      parameter, and if None is given will open the branch at basedir 
      implicitly. (Robert Collins)

    * Cleaner exception structure and error reporting.  Suggested by 
      Scott James Remnant.  (Martin Pool)

    * Branch.remove has been moved to WorkingTree, which has also gained
      ``lock_read``, ``lock_write`` and ``unlock`` methods for convenience.
      (Robert Collins)

    * Two decorators, ``needs_read_lock`` and ``needs_write_lock`` have been
      added to the branch module. Use these to cause a function to run in a
      read or write lock respectively. (Robert Collins)

    * ``Branch.open_containing`` now returns a tuple (Branch, relative-path),
      which allows direct access to the common case of 'get me this file
      from its branch'. (Robert Collins)

    * Transports can register using ``register_lazy_transport``, and they 
      will be loaded when first used.  (Martin Pool)

    * 'pull' has been factored out of the command as ``WorkingTree.pull()``.
      A new option to WorkingTree.pull has been added, clobber, which will
      ignore diverged history and pull anyway.
      (Robert Collins)

    * config.Config has a ``get_user_option`` call that accepts an option name.
      This will be looked up in branches.conf and bazaar.conf as normal.
      It is intended that this be used by plugins to support options - 
      options of built in programs should have specific methods on the config.
      (Robert Collins)

    * ``merge.merge_inner`` now has tempdir as an optional parameter.
      (Robert Collins)

    * Tree.kind is not recorded at the top level of the hierarchy, as it was
      missing on EmptyTree, leading to a bug with merge on EmptyTrees.
      (Robert Collins)

    * ``WorkingTree.__del__`` has been removed, it was non deterministic and not 
      doing what it was intended to. See ``WorkingTree.__init__`` for a comment
      about future directions. (Robert Collins/Martin Pool)

    * bzrlib.transport.http has been modified so that only 404 urllib errors
      are returned as NoSuchFile. Other exceptions will propogate as normal.
      This allows debuging of actual errors. (Robert Collins)

    * bzrlib.transport.Transport now accepts *ONLY* url escaped relative paths
      to apis like 'put', 'get' and 'has'. This is to provide consistent
      behaviour - it operates on url's only. (Robert Collins)

    * Transports can register using ``register_lazy_transport``, and they 
      will be loaded when first used.  (Martin Pool)

    * ``merge_flex`` no longer calls ``conflict_handler.finalize()``, instead that
      is called by ``merge_inner``. This is so that the conflict count can be 
      retrieved (and potentially manipulated) before returning to the caller
      of ``merge_inner``. Likewise 'merge' now returns the conflict count to the
      caller. (Robert Collins)

    * ``revision.revision_graph`` can handle having only partial history for
      a revision - that is no revisions in the graph with no parents.
      (Robert Collins).

    * New ``builtins.branch_files`` uses the standard ``file_list`` rules to
      produce a branch and a list of paths, relative to that branch
      (Aaron Bentley)

    * New TestCase.addCleanup facility.

    * New ``bzrlib.version_info`` tuple (similar to ``sys.version_info``),
      which can be used by programs importing bzrlib.

  BUG FIXES:

    * Better handling of branches in directories with non-ascii names. 
      (Joel Rosdahl, Panagiotis Papadakos)

    * Upgrades of trees with no commits will not fail due to accessing
      [-1] in the revision-history. (Andres Salomon)


bzr 0.1.1 2005-10-12
--------------------

  BUG FIXES:

    * Fix problem in pulling over http from machines that do not 
      allow directories to be listed.

    * Avoid harmless warning about invalid hash cache after 
      upgrading branch format.

  PERFORMANCE: 
  
    * Avoid some unnecessary http operations in branch and pull.


bzr 0.1 2005-10-11
------------------

  NOTES:

    * 'bzr branch' over http initially gives a very high estimate
      of completion time but it should fall as the first few 
      revisions are pulled in.  branch is still slow on 
      high-latency connections.

  BUG FIXES:
  
    * bzr-man.py has been updated to work again. Contributed by
      Rob Weir.

    * Locking is now done with fcntl.lockf which works with NFS
      file systems. Contributed by Harald Meland.

    * When a merge encounters a file that has been deleted on
      one side and modified on the other, the old contents are
      written out to foo.BASE and foo.SIDE, where SIDE is this
      or OTHER. Contributed by Aaron Bentley.

    * Export was choosing incorrect file paths for the content of
      the tarball, this has been fixed by Aaron Bentley.

    * Commit will no longer commit without a log message, an 
      error is returned instead. Contributed by Jelmer Vernooij.

    * If you commit a specific file in a sub directory, any of its
      parent directories that are added but not listed will be 
      automatically included. Suggested by Michael Ellerman.

    * bzr commit and upgrade did not correctly record new revisions
      for files with only a change to their executable status.
      bzr will correct this when it encounters it. Fixed by
      Robert Collins

    * HTTP tests now force off the use of ``http_proxy`` for the duration.
      Contributed by Gustavo Niemeyer.

    * Fix problems in merging weave-based branches that have 
      different partial views of history.

    * Symlink support: working with symlinks when not in the root of a 
      bzr tree was broken, patch from Scott James Remnant.

  IMPROVEMENTS:

    * 'branch' now accepts a --basis parameter which will take advantage
      of local history when making a new branch. This allows faster 
      branching of remote branches. Contributed by Aaron Bentley.

    * New tree format based on weave files, called version 5.
      Existing branches can be upgraded to this format using 
      'bzr upgrade'.

    * Symlinks are now versionable. Initial patch by 
      Erik Toubro Nielsen, updated to head by Robert Collins.

    * Executable bits are tracked on files. Patch from Gustavo
      Niemeyer.

    * 'bzr status' now shows unknown files inside a selected directory.
      Patch from Heikki Paajanen.

    * Merge conflicts are recorded in .bzr. Two new commands 'conflicts'
      and 'resolve' have needed added, which list and remove those 
      merge conflicts respectively. A conflicted tree cannot be committed
      in. Contributed by Aaron Bentley.

    * 'rm' is now an alias for 'remove'.

    * Stores now split out their content in a single byte prefixed hash,
      dropping the density of files per directory by 256. Contributed by
      Gustavo Niemeyer.

    * 'bzr diff -r branch:URL' will now perform a diff between two branches.
      Contributed by Robert Collins.

    * 'bzr log' with the default formatter will show merged revisions,
      indented to the right. Initial implementation contributed by Gustavo
      Niemeyer, made incremental by Robert Collins.


  INTERNALS:

    * Test case failures have the exception printed after the log 
      for your viewing pleasure.

    * InventoryEntry is now an abstract base class, use one of the
      concrete InventoryDirectory etc classes instead.

    * Branch raises an UnsupportedFormatError when it detects a 
      bzr branch it cannot understand. This allows for precise
      handling of such circumstances.

    * Remove RevisionReference class; ``Revision.parent_ids`` is now simply a
      list of their ids and ``parent_sha1s`` is a list of their corresponding
      sha1s (for old branches only at the moment.)

    * New method-object style interface for Commit() and Fetch().

    * Renamed ``Branch.last_patch()`` to ``Branch.last_revision()``, since
      we call them revisions not patches.

    * Move ``copy_branch`` to ``bzrlib.clone.copy_branch``.  The destination
      directory is created if it doesn't exist.

    * Inventories now identify the files which were present by 
      giving the revision *of that file*.

    * Inventory and Revision XML contains a version identifier.  
      This must be consistent with the overall branch version
      but allows for more flexibility in future upgrades.

  TESTING:

    * Removed testsweet module so that tests can be run after 
      bzr installed by 'bzr selftest'.

    * 'bzr selftest' command-line arguments can now be partial ids
      of tests to run, e.g. ``bzr selftest test_weave``

      
bzr 0.0.9 2005-09-23
--------------------

  BUG FIXES:

    * Fixed "branch -r" option.

    * Fix remote access to branches containing non-compressed history.
      (Robert Collins).

    * Better reliability of http server tests.  (John Arbash-Meinel)

    * Merge graph maximum distance calculation fix.  (Aaron Bentley)
   
    * Various minor bug in windows support have been fixed, largely in the
      test suite. Contributed by Alexander Belchenko.

  IMPROVEMENTS:

    * Status now accepts a -r argument to give status between chosen
      revisions. Contributed by Heikki Paajanen.

    * Revision arguments no longer use +/-/= to control ranges, instead
      there is a 'before' namespace, which limits the successive namespace.
      For example '$ bzr log -r date:yesterday..before:date:today' will
      select everything from yesterday and before today. Contributed by
      Robey Pointer

    * There is now a bzr.bat file created by distutils when building on 
      Windows. Contributed by Alexander Belchenko.

  INTERNALS:

    * Removed uuid() as it was unused.

    * Improved 'fetch' code for pulling revisions from one branch into
      another (used by pull, merged, etc.)


bzr 0.0.8 2005-09-20
--------------------

  IMPROVEMENTS:

    * Adding a file whose parent directory is not versioned will
      implicitly add the parent, and so on up to the root. This means
      you should never need to explictly add a directory, they'll just
      get added when you add a file in the directory.  Contributed by
      Michael Ellerman.

    * Ignore ``.DS_Store`` (contains Mac metadata) by default.
      (Nir Soffer)

    * If you set ``BZR_EDITOR`` in the environment, it is checked in
      preference to EDITOR and the config file for the interactive commit
      editing program. Related to this is a bugfix where a missing program
      set in EDITOR would cause editing to fail, now the fallback program
      for the operating system is still tried.

    * Files that are not directories/symlinks/regular files will no longer
      cause bzr to fail, it will just ignore them by default. You cannot add
      them to the tree though - they are not versionable.


  INTERNALS:

    * Refactor xml packing/unpacking.

  BUG FIXES: 

    * Fixed 'bzr mv' by Ollie Rutherfurd.

    * Fixed strange error when trying to access a nonexistent http
      branch.

    * Make sure that the hashcache gets written out if it can't be
      read.


  PORTABILITY:

    * Various Windows fixes from Ollie Rutherfurd.

    * Quieten warnings about locking; patch from Matt Lavin.


bzr-0.0.7 2005-09-02
--------------------

  NEW FEATURES:

    * ``bzr shell-complete`` command contributed by Clint Adams to
      help with intelligent shell completion.

    * New expert command ``bzr find-merge-base`` for debugging merges.


  ENHANCEMENTS:

    * Much better merge support.

    * merge3 conflicts are now reported with markers like '<<<<<<<'
      (seven characters) which is the same as CVS and pleases things
      like emacs smerge.


  BUG FIXES:

    * ``bzr upgrade`` no longer fails when trying to fix trees that
      mention revisions that are not present.

    * Fixed bugs in listing plugins from ``bzr plugins``.

    * Fix case of $EDITOR containing options for the editor.

    * Fix log -r refusing to show the last revision.
      (Patch from Goffredo Baroncelli.)


  CHANGES:

    * ``bzr log --show-ids`` shows the revision ids of all parents.

    * Externally provided commands on your $BZRPATH no longer need
      to recognize --bzr-usage to work properly, and can just handle
      --help themselves.


  LIBRARY:

    * Changed trace messages to go through the standard logging
      framework, so that they can more easily be redirected by
      libraries.



bzr-0.0.6 2005-08-18
--------------------

  NEW FEATURES:

    * Python plugins, automatically loaded from the directories on
      ``BZR_PLUGIN_PATH`` or ``~/.bzr.conf/plugins`` by default.

    * New 'bzr mkdir' command.

    * Commit mesage is fetched from an editor if not given on the
      command line; patch from Torsten Marek.

    * ``bzr log -m FOO`` displays commits whose message matches regexp 
      FOO.
      
    * ``bzr add`` with no arguments adds everything under the current directory.

    * ``bzr mv`` does move or rename depending on its arguments, like
      the Unix command.

    * ``bzr missing`` command shows a summary of the differences
      between two trees.  (Merged from John Arbash-Meinel.)

    * An email address for commits to a particular tree can be
      specified by putting it into .bzr/email within a branch.  (Based
      on a patch from Heikki Paajanen.)


  ENHANCEMENTS:

    * Faster working tree operations.


  CHANGES:

    * 3rd-party modules shipped with bzr are copied within the bzrlib
      python package, so that they can be installed by the setup
      script without clashing with anything already existing on the
      system.  (Contributed by Gustavo Niemeyer.)

    * Moved plugins directory to bzrlib/, so that there's a standard
      plugin directory which is not only installed with bzr itself but
      is also available when using bzr from the development tree.
      ``BZR_PLUGIN_PATH`` and ``DEFAULT_PLUGIN_PATH`` are then added to the
      standard plugins directory.

    * When exporting to a tarball with ``bzr export --format tgz``, put 
      everything under a top directory rather than dumping it into the
      current directory.   This can be overridden with the ``--root`` 
      option.  Patch from William Dodé and John Meinel.

    * New ``bzr upgrade`` command to upgrade the format of a branch,
      replacing ``bzr check --update``.

    * Files within store directories are no longer marked readonly on
      disk.

    * Changed ``bzr log`` output to a more compact form suggested by
      John A Meinel.  Old format is available with the ``--long`` or
      ``-l`` option, patched by William Dodé.

    * By default the commit command refuses to record a revision with
      no changes unless the ``--unchanged`` option is given.

    * The ``--no-plugins``, ``--profile`` and ``--builtin`` command
      line options must come before the command name because they 
      affect what commands are available; all other options must come 
      after the command name because their interpretation depends on
      it.

    * ``branch`` and ``clone`` added as aliases for ``branch``.

    * Default log format is back to the long format; the compact one
      is available with ``--short``.
      
      
  BUG FIXES:
  
    * Fix bugs in committing only selected files or within a subdirectory.


bzr-0.0.5  2005-06-15
---------------------
  
  CHANGES:

    * ``bzr`` with no command now shows help rather than giving an
      error.  Suggested by Michael Ellerman.

    * ``bzr status`` output format changed, because svn-style output
      doesn't really match the model of bzr.  Now files are grouped by
      status and can be shown with their IDs.  ``bzr status --all``
      shows all versioned files and unknown files but not ignored files.

    * ``bzr log`` runs from most-recent to least-recent, the reverse
      of the previous order.  The previous behaviour can be obtained
      with the ``--forward`` option.
        
    * ``bzr inventory`` by default shows only filenames, and also ids
      if ``--show-ids`` is given, in which case the id is the second
      field.


  ENHANCEMENTS:

    * New 'bzr whoami --email' option shows only the email component
      of the user identification, from Jo Vermeulen.

    * New ``bzr ignore PATTERN`` command.

    * Nicer error message for broken pipe, interrupt and similar
      conditions that don't indicate an internal error.

    * Add ``.*.sw[nop] .git .*.tmp *,v`` to default ignore patterns.

    * Per-branch locks keyed on ``.bzr/branch-lock``, available in
      either read or write mode.

    * New option ``bzr log --show-ids`` shows revision and file ids.

    * New usage ``bzr log FILENAME`` shows only revisions that
      affected that file.

    * Changed format for describing changes in ``bzr log -v``.

    * New option ``bzr commit --file`` to take a message from a file,
      suggested by LarstiQ.

    * New syntax ``bzr status [FILE...]`` contributed by Bartosz
      Oler.  File may be in a branch other than the working directory.

    * ``bzr log`` and ``bzr root`` can be given an http URL instead of
      a filename.

    * Commands can now be defined by external programs or scripts
      in a directory on $BZRPATH.

    * New "stat cache" avoids reading the contents of files if they 
      haven't changed since the previous time.

    * If the Python interpreter is too old, try to find a better one
      or give an error.  Based on a patch from Fredrik Lundh.

    * New optional parameter ``bzr info [BRANCH]``.

    * New form ``bzr commit SELECTED`` to commit only selected files.

    * New form ``bzr log -r FROM:TO`` shows changes in selected
      range; contributed by John A Meinel.

    * New option ``bzr diff --diff-options 'OPTS'`` allows passing
      options through to an external GNU diff.

    * New option ``bzr add --no-recurse`` to add a directory but not
      their contents.

    * ``bzr --version`` now shows more information if bzr is being run
      from a branch.

  
  BUG FIXES:

    * Fixed diff format so that added and removed files will be
      handled properly by patch.  Fix from Lalo Martins.

    * Various fixes for files whose names contain spaces or other
      metacharacters.


  TESTING:

    * Converted black-box test suites from Bourne shell into Python;
      now run using ``./testbzr``.  Various structural improvements to
      the tests.

    * testbzr by default runs the version of bzr found in the same
      directory as the tests, or the one given as the first parameter.

    * testbzr also runs the internal tests, so the only command
      required to check is just ``./testbzr``.

    * testbzr requires python2.4, but can be used to test bzr running
      under a different version.

    * Tests added for many other changes in this release.


  INTERNAL:

    * Included ElementTree library upgraded to 1.2.6 by Fredrik Lundh.

    * Refactor command functions into Command objects based on HCT by
      Scott James Remnant.

    * Better help messages for many commands.

    * Expose ``bzrlib.open_tracefile()`` to start the tracefile; until
      this is called trace messages are just discarded.

    * New internal function ``find_touching_revisions()`` and hidden
      command touching-revisions trace the changes to a given file.

    * Simpler and faster ``compare_inventories()`` function.

    * ``bzrlib.open_tracefile()`` takes a tracefilename parameter.

    * New AtomicFile class.

    * New developer commands ``added``, ``modified``.


  PORTABILITY:

    * Cope on Windows on python2.3 by using the weaker random seed.
      2.4 is now only recommended.


bzr-0.0.4  2005-04-22
---------------------

  ENHANCEMENTS:

    * 'bzr diff' optionally takes a list of files to diff.  Still a bit
      basic.  Patch from QuantumG.

    * More default ignore patterns.

    * New 'bzr log --verbose' shows a list of files changed in the
      changeset.  Patch from Sebastian Cote.

    * Roll over ~/.bzr.log if it gets too large.

    * Command abbreviations 'ci', 'st', 'stat', '?' based on a patch
      by Jason Diamon.

    * New 'bzr help commands' based on a patch from Denys Duchier.


  CHANGES:

    * User email is determined by looking at $BZREMAIL or ~/.bzr.email
      or $EMAIL.  All are decoded by the locale preferred encoding.
      If none of these are present user@hostname is used.  The host's
      fully-qualified name is not used because that tends to fail when
      there are DNS problems.

    * New 'bzr whoami' command instead of username user-email.


  BUG FIXES: 

    * Make commit safe for hardlinked bzr trees.

    * Some Unicode/locale fixes.

    * Partial workaround for ``difflib.unified_diff`` not handling
      trailing newlines properly.


  INTERNAL:

    * Allow docstrings for help to be in PEP0257 format.  Patch from
      Matt Brubeck.

    * More tests in test.sh.

    * Write profile data to a temporary file not into working
      directory and delete it when done.

    * Smaller .bzr.log with process ids.


  PORTABILITY:

    * Fix opening of ~/.bzr.log on Windows.  Patch from Andrew
      Bennetts.

    * Some improvements in handling paths on Windows, based on a patch
      from QuantumG.


bzr-0.0.3  2005-04-06
---------------------

  ENHANCEMENTS:

    * New "directories" internal command lists versioned directories
      in the tree.

    * Can now say "bzr commit --help".

    * New "rename" command to rename one file to a different name
      and/or directory.

    * New "move" command to move one or more files into a different
      directory.

    * New "renames" command lists files renamed since base revision.

    * New cat command contributed by janmar.

  CHANGES:

    * .bzr.log is placed in $HOME (not pwd) and is always written in
      UTF-8.  (Probably not a completely good long-term solution, but
      will do for now.)

  PORTABILITY:

    * Workaround for difflib bug in Python 2.3 that causes an
      exception when comparing empty files.  Reported by Erik Toubro
      Nielsen.

  INTERNAL:

    * Refactored inventory storage to insert a root entry at the top.

  TESTING:

    * Start of shell-based black-box testing in test.sh.


bzr-0.0.2.1
-----------

  PORTABILITY:

    * Win32 fixes from Steve Brown.


bzr-0.0.2  "black cube"  2005-03-31
-----------------------------------

  ENHANCEMENTS:

    * Default ignore list extended (see bzrlib/__init__.py).

    * Patterns in .bzrignore are now added to the default ignore list,
      rather than replacing it.

    * Ignore list isn't reread for every file.

    * More help topics.

    * Reinstate the 'bzr check' command to check invariants of the
      branch.

    * New 'ignored' command lists which files are ignored and why;
      'deleted' lists files deleted in the current working tree.

    * Performance improvements.

    * New global --profile option.
    
    * Ignore patterns like './config.h' now correctly match files in
      the root directory only.


bzr-0.0.1  2005-03-26
---------------------

  ENHANCEMENTS:

    * More information from info command.

    * Can now say "bzr help COMMAND" for more detailed help.

    * Less file flushing and faster performance when writing logs and
      committing to stores.

    * More useful verbose output from some commands.

  BUG FIXES:

    * Fix inverted display of 'R' and 'M' during 'commit -v'.

  PORTABILITY:

    * Include a subset of ElementTree-1.2.20040618 to make
      installation easier.

    * Fix time.localtime call to work with Python 2.3 (the minimum
      supported).


bzr-0.0.0.69  2005-03-22
------------------------

  ENHANCEMENTS:

    * First public release.

    * Storage of local versions: init, add, remove, rm, info, log,
      diff, status, etc.

..
   vim: tw=74 ft=rst ff=unix<|MERGE_RESOLUTION|>--- conflicted
+++ resolved
@@ -73,13 +73,11 @@
       still in ``.bzr.log`` and can be shown with ``-Derror``.
       (Martin Pool, #240161)
 
-<<<<<<< HEAD
     * Fixed problem in branching from smart server.
       (#249256, Michael Hudson, Martin Pool) 
-=======
+
     * Fetch from a stacked branch copies all required data.
       (Aaron Bentley, #248506)
->>>>>>> 1379c72a
 
     * Handle urls such as ftp://user@host.com@www.host.com where the user
       name contains an @.
