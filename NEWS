####################
Bazaar Release Notes
####################

.. contents:: List of Releases
   :depth: 1

bzr 2.2b4
#########

:Codename: Monkey Magic
:2.2b4: NOT RELEASED YET

Compatibility Breaks
********************

New Features
************

* Support ``--directory`` option for a number of additional commands:
  conflicts, merge-directive, missing, resolve, shelve, switch,
  unshelve, whoami. (Martin von Gagern, #527878)

Bug Fixes
*********

<<<<<<< HEAD
* ``bzr init`` does not recursively scan directory contents anymore
  leading to faster init for directories with existing content.
  (Martin [gz], Parth Malwankar, #501307)
=======
* ``bzr log --exclude-common-ancestry`` is now taken into account for
  linear ancetries.
  (Vincent Ladeuil, #575631)
>>>>>>> e7a76a4d

* Final fix for 'no help for command' issue. We now show a clean message
  when a command has no help, document how to set help more clearly, and
  test that all commands available to the test suite have help.
  (Robert Collins, #177500)

* Explicitly removing ``--profile-imports`` option from parsed command-line
  arguments on Windows, because bzr script does the same.
  (Alexander Belchenko, #588277)

Improvements
************

* Use lazy imports in ``bzrlib/merge.py`` so that plugins like ``news_merge``
  do not cause modules to be loaded unnecessarily just because the plugin
  registers a merge hook.  This improves ``bzr rocks`` time by about 25%
  in a default installation (with just the core plugins).
  (Andrew Bennetts)

Documentation
*************

* Added ``regression`` tag to our tags list. (Robert Collins)

* Improved our release checklist to have a bit less churn and leave things
  ready-to-go for the next action (including other people doing
  development). (Robert Collins)

API Changes
***********

* ``bzrlib.knit.KnitSequenceMatcher``, which has been deprecated since
  2007, has been deleted.  Use ``PatienceSequenceMatcher`` from
  ``bzrlib.patiencediff`` instead.
  (Andrew Bennetts)

Internals
*********

Testing
*******


bzr 2.2b3
#########

:2.2b3: 2010-05-28

This third beta in the 2.2 series brings with it all the goodness of 2.1.2
and 2.0.6 (though it preceeds 2.0.6 slightly). Of particular note for
users are compatibility fixes with bzr 1.5 and below servers, a hopeful
end to the EINTR errors caused by SIGWINCH interactions, a shiny new
bash completion script and bzr will no longer guess at identity details -
it was too unreliable in reality. Use ``bzr whoami`` on every new install.
For developers we have some API changes which may impact plugins as well
as a bunch of our regular improvements to internal clarity and test
support.

Compatibility Breaks
********************

* An API break has been made to the lock_write method of ``Branch`` and
  ``Repository`` objects; they now return ``branch.BranchWriteLockResult``
  and ``repository.RepositoryWriteLockResult`` objects. This makes
  changing the API in future easier and permits some cleaner calling code.
  The lock_read method has also changed from having no defined return
  value to returning ``LogicalLockResult`` objects.
  (Robert Collins)

* ``bzr`` does not try to guess the username as ``username@hostname``
  and requires it to be explictly set. This can be set using ``bzr
  whoami``.
  (Parth Malwankar, #549310)

* ``bzrlib.commands.Command`` will now raise ValueError during
  construction if there is no __doc__ set. (Note, this will be reverted in
  2.2b4) (Robert Collins)

* The source tree no longer contains a contrib/zsh/_bzr completion
  script. The new file contrib/zsh/README suggests alternatives.
  (Martin von Gagern, #560030)

New Features
************

* ``bzr commit`` accepts ``-p`` (for "patch") as a shorter name for
  ``--show-diff``.
  (Parth Malwankar, #571467)
  
* ``bzr ignore`` now supports a ``--default-rules`` option that displays
  the default ignore rules used by bzr. The flag ``--old-default-rules``
  is no longer supported by ``ignore``.
  (Parth Malwankar, #538703)

* ``bzr pack`` now supports a ``--clean-obsolete-packs`` option that
  can save disk space by deleting obsolete pack files created during the
  pack operation.
  (Parth Malwankar, #304320)

* New command line option ``--authors`` to ``bzr log`` allows users to
  select which of the apparent authors and committer should be
  included in the log. Defaults depend on format. (Martin von Gagern, #513322)

* Support ``--directory`` option for a number of additional commands:
  added, annotate, bind, cat, cat-revision, clean-tree, deleted,
  export, ignore, ignored, lookup-revision, ls, modified, nick,
  re-sign, unbind, unknowns.
  (Martin von Gagern, #527878)

* The bash_completion plugin from the bzr-bash-completion project has
  been merged into the tree. It provides a bash-completion command and
  replaces the outdated ``contrib/bash/bzr`` script with a version
  using the plugin. (Martin von Gagern, #560030)

* A new transport based on GIO (the gnome i/o library) provides access to
  samba shares, webdav using gio+smb and gio+dav. It is also possible to
  use gio for some already existing transport methods as gio+file,
  gio+sftp, gio+ftp. 
  (Mattias Eriksson)

Bug Fixes
*********

* Alias information shown by ``bzr help`` is now accurate. This
  was showing an internal object name for some plugin aliases.
  (Parth Malwankar, #584650)

* ``.bazaar``, ``.bazaar/bazaar.conf`` and ``.bzr.log`` inherit user and
  group ownership from the containing directory. This allow bzr to work
  better with sudo.
  (Martin <gzlist@googlemail.com>, Parth Malwankar, #376388)

* ``bzr clean-tree`` should not delete nested bzrdirs. Required for proper
  support of bzr-externals and scmproj plugins.
  (Alexander Belchenko, bug #572098)

* ``bzr ignore`` will no longer add duplicate patterns to .bzrignore.
  (Gordon Tyler, #572092)

* ``bzr log --exclude-common-ancestry -r X..Y`` displays the revisions that
  are part of Y ancestry but not part of X ancestry (aka the graph
  difference).
  (Vincent Ladeuil, #320119)

* ``bzr lp-propose`` which was switched to use production Launchpad API
  servers a few commits ago has been reverted to use edge: there is a
  problem with using production which isn't trivially obvious, so we've
  filed a bug to track it, and until thats fixed will be using edge.
  (Robert Collins, #583667)

* ``bzr rm`` should not refuse to delete directories which contained a file
  which has been moved elsewhere in the tree after the previous commit.
  (Marius Kruger, Daniel Watkins, #129880)

* ``bzr selftest --parallel=fork`` wait for its children avoiding zombies.
  (Vincent Ladeuil, #566670)

* ``bzr selftest`` should not use ui.note() since it's not unicode safe.
  (Vincent Ladeuil, #563997)

* CommitBuilder refuses to create revisions whose trees have no root.
  (Aaron Bentley)

* Do not register a SIGWINCH signal handler, instead just poll for the
  terminal width as needed.  This avoids the "Interrupted System Call"
  problems that occur on POSIX with all currently released versions of
  Python.
  (Andrew Bennetts, #583941)

* Don't mention --no-strict when we just issue the warning about unclean trees.
  (Vincent Ladeuil, #401599)

* Fixed ``AssertionError`` when accessing smart servers running Bazaar
  versions before 1.6.
  (Andrew Bennetts, #528041)

* Improved progress bar for fetch (2a format only). Bazaar now shows an
  estimate of the number of records to be fetched vs actually fetched.
  (Parth Malwankar, #374740, #538868)

* Reduce peak memory by one copy of compressed text.
  (John Arbash Meinel, #566940)

* ``RemoteBranch.lock_write`` raises ``ReadOnlyError`` if called during a
  read lock, rather than causing an ``AttributeError``.
  (Andrew Bennetts, Данило Шеган, #582781)

* Selftest was failing with testtools 0.9.3, which caused an
  AssertionError raised from a cleanUp to be reported as a Failure, not an
  Error, breaking on of our test hygiene tests.
  (Robert Collins, Vincent Ladeuil).

* ``set_user_option`` with a dict on remote branches no longer fails with
  an AttributeError.  There is a new ``Branch.set_config_option_dict`` RPC
  to support this efficiently.
  (Andrew Bennetts, #430382)
  
* Show the filenames when a file rename fails so that the error will be
  more comprehensible.
  (Martin Pool, #491763)

* Support Pyrex 0.9.9, required changing how we handle exceptions in Pyrex.
  (John Arbash Meinel, #582656)

* Unicode characters in aliases are now handled correctly and do not cause
  UnicodeEncodeError exception. (Parth Malwankar, #529930)

* Unicode commit messages that are the same as a file name no longer cause
  UnicodeEncodeError. ``ui.text.show_warning`` now handles unicode
  messages.
  (Parth Malwankar, #563646)

* Using bzr with `lp:` urls behind an http proxy should work.
  (Robert Collins, #558343)

* When passing a file to ``UTF8DirReader`` make sure to close the current
  directory file handle after the chdir fails. Otherwise when passing many
  filenames into a command line ``bzr status`` we would leak descriptors.
  (John Arbash Meinel, #583486)

Improvements
************

* ``append_revisions_only`` will now be interpreted as a boolean and a
  warning emitted if illegal values are used. Note that for projects
  that needs to maintain compatibility with previsous bzr versions,
  only 'True' and 'False' strings must be used (previous versions of
  bzr will interpret all strings differing from 'True'
  (case-sensitive) as false.
  (Brian de Alwis, Vincent Ladeuil)

* ``bzr ls`` now supports short options for existing long options.
  ``-k/--kind``, ``-i/--ignored``, ``-u/--unknown`` and ``-0/--null``.
  (Parth Malwankar, #181124)

* ``Config.get_user_option_as_bool`` will now warn if a value cannot
  be interpreted as a boolean.
  (Vincent Ladeuil)

* The all-in-one Windows installer will now be built with docstrings stripped
  from the library zip, reducing the size and slightly improving cold startup
  time. Bundled plugins are unchanged for the moment, but if adding other new
  plugins to an all-in-one installation, ensure they are compiled and
  installed with -O1 or help may not work. (Martin [gz])

Documentation
*************

API Changes
***********

* Added ``bzrlib.merge.PerFileMerger``, a more convenient way to write
  some kinds of ``merge_file_content`` hook functions.
  (Andrew Bennetts)
  
* `BzrDir`, `Branch`, `Repository` and `WorkingTree` now all support `user_url`,
  `user_transport`, `control_url` and `control_transport` members pointing
  respectively to the directory containing the ``.bzr`` control directory, 
  and to the directory within ``.bzr`` used for the particular component.
  All of them inherit from `ControlComponent` which provides default
  implementations.
  (Martin Pool)

* Lock methods on ``Tree``, ``Branch`` and ``Repository`` are now
  expected to return an object which can be used to unlock them. This reduces
  duplicate code when using cleanups. The previous 'tokens's returned by
  ``Branch.lock_write`` and ``Repository.lock_write`` are now attributes
  on the result of the lock_write. ``repository.RepositoryWriteLockResult``
  and ``branch.BranchWriteLockResult`` document this. (Robert Collins)

* ``Repository.refresh_data`` may now be called in a write group on
  pack-based repositories.  Older repositories will still raise an error
  in this case.  Subclasses of ``Repository`` can still override
  ``Repository._refresh_data``, but are now responsible for raising
  ``bzrlib.repository.IsInWriteGroupError`` if they do not support
  ``refresh_data`` during a write group.
  (Andrew Bennetts, #574236)

Internals
*********

* ``chk_map._bytes_to_text_key`` is now an optimized function to extract
  the (file-id, revision-id) key from a CHKInventory entry. This can
  potentially shave 5-10% time off during a large fetch. Related to bug
  #562666. (John Arbash Meinel)

* ``log._get_info_for_log_files`` now takes an add_cleanup callable.
  (Robert Collins)

* ``_remember_remote_is_before`` no longer raises AssertionError when
  suboptimal network behaviour is noticed; instead it just mutters to the
  log file (and warns the user if they have set the ``hpss`` debug flag).
  This was causing unnecessary aborts for performance bugs that are minor
  at worst.
  (Andrew Bennetts, #528041)

* Permit bzr to run under ``python -OO`` which reduces the size of bytecode
  files loaded from disk. To ensure docstrings needed for help are never
  stripped, the prefix ``__doc__ =`` should now be used.
  (Martin <gzlist@googlemail.com>)

* No longer require zlib headers to build extensions, and remove the need
  for seperate copy of zlib library on windows.
  (John Arbash Meinel, Martin <gzlist@googlemail.com>, #66923)

Testing
*******

* Added ``bzrlib.tests.matchers`` as a place to put matchers, along with
  our first in-tree matcher. See the module docstring for details.
  (Robert Collins)

* ``bzr selftest --parallel=subprocess`` now works correctly on win32.
   (Gordon Tyler, #551332)

* Workaround ``Crypto.Random`` check leading to spurious test
  failures on Lucid, FreeBSD and gentoo.  
  (Vincent Ladeuil, #528436)

* New class ``ExecutableFeature`` for checking the availability of
  executables on the ``PATH``. Migrated from bash_completion plugin.
  (Martin von Gagern)

bzr 2.2b2
#########

:2.2b2: 2010-04-16

This is a somewhat early second beta of the 2.2 series, to fix a python2.4
incompatibility in the 2.2b1 release.  It also includes a swag of
performance, usability and correctness improvements: test feedback on all
of these would be welcome.


New Features
************

* ``bzr diff`` now supports a --format option, which can be used to 
  select alternative diff formats. (Jelmer Vernooij, #555994)

Bug Fixes
*********

* ``bzr dpush``, ``bzr push`` and ``bzr send`` will now issue a warning
  instead of failing when dirty trees are involved. The corresponding
  ``dpush_strict``, ``push_strict`` and ``send_strict`` should be set to
  True explicitly to get the previous behaviour.  
  (Vincent Ladeuil, #519319)

* ``bzr export`` to tar file does not fail if any parent directory
  contains unicode characters. This works around upstream Python bug
  http://bugs.python.org/issue8396 .
  (Parth Malwankar, #413406)

* ``bzr switch`` does not die if a ConfigurableFileMerger is used.
  (Aaron Bentley, #559436)

* ``bzr update`` when a pending merge in the working tree has been merged
  into the master branch will no longer claim that old commits have become
  pending merges. (Robert Collins, #562079)

* ``bzrlib.mutabletree.MutableTree.commit`` will now support a passed in
  config as in previous versions of bzrlib. (Robert Collins)

* Fix glitch in the warning about unclean trees display.
  (Vincent Ladeuil, #562665)

* Fixed Python2.4 incompatibilities in the bzr2.2b1 source tarball.
  (Martin Pool)

* Help messages generated by ``RegistryOption.from_kwargs`` list the
  switches in alphabetical order, rather than in an undefined order.
  (Martin von Gagern, #559409)

* Make sure the ``ExecutablePath`` and ``InterpreterPath`` are set in
  Apport crash reports, to avoid "This problem report applies to a program
  which is not installed any more" error.
  (Martin Pool, James Westby, #528114)

* Reset ``siginterrupt`` flag to False every time we handle a signal
  installed with ``set_signal_handler(..., restart_syscall=True)`` (from
  ``bzrlib.osutils``.  Reduces the likelihood of "Interrupted System Call"
  errors compared to registering ``signal.signal`` directly.
  (Andrew Bennetts)

* When invoked with a range revision, ``bzr log`` doesn't show revisions
  that are not part of the Y revisions ancestry anymore when invoked with
  -rX..Y.
  (Vincent Ladeuil, #474807)

* Properly handle ``param_name`` attribute for ``ListOption``.
  (Martin von Gagern, 387117)

Improvements
************

* ``bzr commit`` will prompt before using a commit message that was
  generated by a template and not edited by the user.
  (Robert Collins, #530265)

* ``bzr diff`` read-locks the trees and branches only once, saving about
  10-20ms on ``bzr diff`` in a bzr.dev tree.
  (Andrew Bennetts)

* ``bzr missing`` read-locks the branches only once.
  (Andrew Bennetts)
  
* ``bzr pull`` locks the branches and tree only once.
  (Andrew Bennetts)
  
* Index lookups in pack repositories search recently hit pack files first.  
  In repositories with many pack files this can greatly reduce the
  number of files accessed, the number of bytes read, and the number of
  read calls.  An incremental pull via plain HTTP takes half the time and
  bytes for a moderately large repository.  (Andrew Bennetts)

* Index lookups only re-order the indexes when the hit files aren't
  already first. Reduces the cost of reordering
  (John Arbash Meinel, #562429)

* Less code is loaded at startup.  (Cold-cache start time is about 10-20%
  less.)
  (Martin Pool, #553017)

API Changes
***********

* ``bzrlib.diff.get_trees_and_branches_to_diff`` is deprecated.  Use
  ``get_trees_and_branches_to_diff_locked`` instead.
  (Andrew Bennetts)

* ``TreeTransform.commit`` supports the full set of commit parameters, and
  auto-determines branch nick if not supplied.  (Aaron Bentley)
  
Internals
*********

* ``bzrlib.commands.Command.run_direct`` is no longer needed - the pre
  2.1 method of calling run() to perform testing or direct use via the API
  is now possible again. As part of this, the _operation attribute on
  Command is now transient and only exists for the duration of ``run()``.
  (Robert Collins)

bzr 2.2b1
#########

:2.2b1: 2010-04-01

This is the first beta of the 2.2 series, leading up to a 2.2.0
release in July or August.  Beta releases are suitable for everyday use
but may cause some incompatibilities with plugins.  Some plugins may need
small updates to work with 2.2b1.

2.2b1 includes some changes to make merge conflicts easier to understand
and resolve.  It also removes some old unnecessary code, and loads
somewhat less code at startup.  It starts adding a common infrastructure
for dealing with colocated named branches, which can be implemented in
various ways in either bzr native or foreign formats.   On Ubuntu and
other platforms with the apport bug-reporting library, there's an easier
path to report problems with bzr.  We plan to continue with these themes
through the 2.2 series.

Over thirty bugs have been fixed, including in the log command, exporting
to tarballs, restarting interrupted system calls, portability of compiled
extensions, making backups during upgrade, and locking on ftp.

Compatibility Breaks
********************

* BTreeGraphIndex can now take an offset to indicate that the data starts
  somewhere other than then beginning of the file. (John Arbash Meinel)

* Deleted very old hidden commands ``versionedfile-list``,
  ``weave-plan-merge``, ``weave-merge-text``.
  (Martin Pool)

* ``Repository.get_inventory_sha1()`` and ``Repository.get_revision_xml()`` 
  have been removed. (Jelmer Vernooij)

* ``Repository.get_revision_inventory()`` has been removed in favor of
  ``Repository.get_inventory()``. (Jelmer Vernooij)

* All test servers have been moved out of the bzrlib.transport hierarchy to
  bzrlib.tests.test_server *except* for MemoryServer, ChrootServer and
  PathFilteringServer. ``bzrlib`` users may encounter test failures that can
  be fixed by updating the related imports from ``bzrlib.transport.xxx`` to
  ``bzrlib.tests.test_server``.
  (Vincent Ladeuil)

* ``BranchReferenceFormat.initialize()`` now takes an optional name argument
  as its second parameter, for consistency with the initialize() method of
  other formats. (Jelmer Vernooij)

New Features
************

* Added ``bzr remove-branch`` command that can remove a local or remote 
  branch. (Jelmer Vernooij, #276295)

* ``bzr export`` now takes an optional argument ``--per-file-timestamps``
  to set file mtimes to the last timestamp of the last revision in which
  they were changed rather than the current time. (Jelmer Vernooij)

* If the Apport crash-reporting tool is available, bzr crashes are now
  stored into the ``/var/crash`` apport spool directory, and the user is
  invited to report them to the developers from there, either
  automatically or by running ``apport-bug``.  No information is sent
  without specific permission from the user.  (Martin Pool, #515052)

* Parsing of command lines, for example in ``diff --using``, no longer
  treats backslash as an escape character on Windows.   (Gordon Tyler,
  #392248)

* Plugins can be disabled by defining ``BZR_DISABLE_PLUGINS`` as
  a list of plugin names separated by ':' (';' on windows).
  (Vincent Ladeuil, #411413)

* Plugins can be loaded from arbitrary locations by defining
  ``BZR_PLUGINS_AT`` as a list of name@path separated by ':' (';' on
  windows). This takes precedence over ``BZR_PLUGIN_PATH`` for the
  specified plugins. This is targeted at plugin developers for punctual
  needs and *not* intended to replace ``BZR_PLUGIN_PATH``.  
  (Vincent Ladeuil, #82693)

* Tag names can now be determined automatically by ``automatic_tag_name`` 
  hooks on ``Branch`` if they are not specified on the command line.
  (Jelmer Vernooij)

* Tree-shape conflicts can be resolved by providing ``--take-this`` and
  ``--take-other`` to the ``bzr resolve`` command. Just marking the conflict
  as resolved is still accessible via the ``--done`` default action.
  (Vincent Ladeuil)

* Merges can be proposed on Launchpad with the new lp-propose-merge command.
  (Aaron Bentley, Jonathan Lange)

Bug Fixes
*********

* Added docstring for ``Tree.iter_changes``
  (John Arbash Meinel, #304182)

* Allow additional arguments to
  ``RemoteRepository.add_inventory_by_delta()``. (Jelmer Vernooij, #532631)

* Allow exporting a single file using ``bzr export``.
  (Michal Junák, #511987)

* Allow syscalls to automatically restart when ``TextUIFactory``'s
  SIGWINCH handler is invoked, avoiding ``EINTR`` errors during blocking
  IO, which are often poorly handled by Python's libraries and parts of
  bzrlib.  (Andrew Bennetts, #496813)

* Avoid infinite recursion when probing for apport.
  (Vincent Ladeuil, #516934)

* Avoid ``malloc(0)`` in ``patiencediff``, which is non-portable.
  (Martin Pool, #331095)

* Avoid truncating svn URLs.
  (Martin Pool, Martin von Gagern, #545185)

* ``bzr add`` will not add conflict related files unless explicitly required.
  (Vincent Ladeuil, #322767, #414589)

* ``bzr dump-btree`` now works on ``*.cix`` and ``*.six`` files.  Those
  indices do not have reference lists, so ``dump-btree`` will simply show
  ``None`` instead.  (Andrew Bennetts, #488607)

* ``bzr help`` will no longer trigger the get_missing_command hook when
  doing a topic lookup. This avoids prompting (like 'no command plugins/loom,
  did you mean log?') when getting help. In future we may trigger the hook 
  deliberately when no help topics match from any help index.
  (Robert Collins, #396261)

* ``bzr log -n0 -r..A.B.C`` should not crash but just consider the None
  revspec as representing the first revision of the branch.
  (Vincent Ladeuil, #519862)

* ``bzr remove-tree`` can now remove multiple working trees.
  (Jared Hance, Andrew Bennetts, #253137)

* ``bzr resolve --take-this`` and ``--take-other`` now correctly renames
  the kept file on content conflicts where one side deleted the file.
  (Vincent Ladeuil, #529968)

* ``bzr upgrade`` now creates the ``backup.bzr`` directory with the same
  permissions as ``.bzr`` directory on a POSIX OS.
  (Parth Malwankar, #262450)

* ``bzr upgrade`` now names backup directory as ``backup.bzr.~N~`` instead
  of ``backup.bzr``. This directory is ignored by bzr commands such as
  ``add``.
  (Parth Malwankar, #335033, #300001)

* Cope with non-utf8 characters inside ``.bzrignore``.
  (Jason Spashett, #183504)

* Correctly interpret "451 Rename/move failure: Directory not empty" from
  ftp servers while trying to take a lock.
  (Martin Pool, #528722)

* DirStateRevisionTree.kind() was returning wrong result when 'kind'
  changes occured between the workingtree and one of its parents.
  (Vincent Ladeuil, #535547)

* Fix ``log`` to better check ancestors even if merged revisions are involved.
  (Vincent Ladeuil, #476293)

* Loading a plugin from a given path with ``BZR_PLUGINS_AT`` doesn't depend
  on os.lisdir() order and is now reliable.
  (Vincent Ladeuil, #552922).

* Many IO operations that returned ``EINTR`` were retried even if it
  wasn't safe to do so via careless use of ``until_no_eintr``.  Bazaar now
  only retries operations that are safe to retry, and in some cases has
  switched to operations that can be retried (e.g. ``sock.send`` rather than
  ``sock.sendall``).
  (Andrew Bennetts, Martin <gzlist@googlemail.com>, #496813)

* Path conflicts now support --take-this and --take-other even when a
  deletion is involved.
  (Vincent Ladeuil, #531967)

* Network transfer amounts and rates are now displayed in SI units according
  to the Ubuntu Units Policy <https://wiki.ubuntu.com/UnitsPolicy>.
  (Gordon Tyler, #514399)

* Support kind markers for socket and fifo filesystem objects. This
  prevents ``bzr status --short`` from crashing when those files are
  present.  (John Arbash Meinel, #303275)

* ``bzr mkdir DIR`` will not create DIR unless DIR's parent is a versioned
   directory. (Parth Malwankar, #138600)

* SSH child processes will now ignore SIGQUIT on nix systems so breaking into
  the debugger won't kill the session.
  (Martin <gzlist@googlemail.com>, #162502)

* Tolerate patches with leading noise in ``bzr-handle-patch``.
  (Toshio Kuratomi, Martin Pool, #502076)

* ``update -r`` now supports updating to revisions that are not on
  mainline (i.e. it supports dotted revisions).
  (Parth Malwankar, #517800)

* Use first apparent author not committer in GNU Changelog format.
  (Martin von Gagern, #513322)

API Changes
***********

* ``bzrlib.merge_directive._BaseMergeDirective`` has been renamed to 
  ``bzrlib.merge_directive.BaseMergeDirective`` and is now public.
  (Jelmer Vernooij)

* ``BranchFormat.initialize`` now takes an optional ``name`` of the colocated 
  branch to create. (Jelmer Vernooij)

* ``BzrDir.get_branch_transport`` now takes an optional ``name`` of the 
  colocated branch to open. (Jelmer Vernooij)

* Added ``bzrlib.osutils.set_signal_handler``, a convenience function that
  can set a signal handler and call ``signal.siginterrupt(signum,
  False)`` for it, if the platform and Python version supports it.
  (Andrew Bennetts, #496813)

* New ``bzrlib.initialize`` is recommended for programs using bzrlib to 
  run when starting up; it sets up several things that previously needed
  to be done separately.
  (Martin Pool, #507710)

* Exporters now support a ``per_file_timestamps`` argument to write out the 
  timestamp of the commit in which a file revision was introduced.
  (Jelmer Vernooij)

* New method ``BzrDir.list_branches()`` that returns a sequence of branches 
  present in a control directory. (Jelmer Vernooij)

* New method ``Repository.get_known_graph_ancestry()``. 
  (Jelmer Vernooij, #495502)

* New transport methods ``readlink``, ``symlink`` and ``hardlink``.
  (Neil Santos)

* Remove unused ``CommandFailed`` exception.
  (Martin Pool)

Internals
*********

* ``bzrlib.branchbuilder.BranchBuilder.build_snapshot`` now accepts a
  ``message_callback`` in the same way that commit does. (Robert Collins)

* ``bzrlib.builtins.Commit.run`` raises ``bzrlib.errors.BoundBranchOutOfDate``
  rather than ``bzrlib.errors.BzrCommandError`` when the bound branch is out
  of date. (Gary van der Merwe)

* ``bzrlib.commands.run_bzr`` is more extensible: callers can supply the
  functions to load or disable plugins if they wish to use a different
  plugin mechanism; the --help, --version and no-command name code paths
  now use the generic pluggable command lookup infrastructure.
  (Robert Collins)

* ``bzrlib.errors.BoundBranchOutOfDate`` has a new field ``extra_help``
  which can be set to add extra help to the error. (Gary van der Merwe)

* New method ``Branch.automatic_tag_name`` that can be used to find the
  tag name for a particular revision automatically. (Jelmer Vernooij)

* The methods ``BzrDir.create_branch()``, ``BzrDir.destroy_branch()`` and 
  ``BzrDir.open_branch()`` now take an optional ``name`` argument. 
  (Jelmer Vernooij)

Testing
*******

* bzr now has a ``.testr.conf`` file in its source tree configured
  appropriately for running tests with Testrepository
  (``https://launchpad.net/testrepository``). (Robert Collins)

* Documentation about testing with ``subunit`` has been tweaked.
  (Robert Collins)

* Known failures has been added for resolve --take-other on ParentLoop
  conflicts. This reflects bug #537956 without fixing it.
  (Vincent Ladeuil)

* New ``bzrlib.tests.test_import_tariff`` can make assertions about what
  Python modules are loaded, to guard against startup time or library
  dependency regressions.
  (Martin Pool)

* PQM will now run with subunit output. To analyze a PQM error use
  tribunal, or cat log | subunit-filter | subunit2pyunit. (Robert Collins)

* Stop sending apport crash files to ``.cache`` in the directory from
  which ``bzr selftest`` was run.  (Martin Pool, #422350)

* Tests no longer fail if "close() called during concurrent
  operation on the same file object" occurs when closing the log file
  (which can happen if a thread tries to write to the log file at the
  wrong moment).  An warning will be written to ``stderr`` when this
  happens, and another warning will be written if the log file could not
  be closed after retrying 100 times.  (Andrew Bennetts, #531746)

bzr 2.1.2
#########

:2.1.2: 2010-05-28

This release fixes two critical networking issues with older servers and
with interrupted system call errors when pushing or pulling.  We recommend
upgrading to anyone running a 2.1.x version of bzr.

Bug Fixes
*********

* ``bzr clean-tree`` should not delete nested bzrdirs. Required for proper
  support of bzr-externals and scmproj plugins.
  (Alexander Belchenko, bug #572098)

* ``bzr switch`` does not die if a ConfigurableFileMerger is used.
  (Aaron Bentley, #559436)

* Do not register a SIGWINCH signal handler, instead just poll for the
  terminal width as needed.  This avoids the "Interrupted System Call"
  problems that occur on POSIX with all currently released versions of
  Python.
  (Andrew Bennetts, #583941)

* Fixed ``AssertionError`` when accessing smart servers running Bazaar
  versions before 1.6.
  (Andrew Bennetts, #528041)

* Reset ``siginterrupt`` flag to False every time we handle a signal
  installed with ``set_signal_handler(..., restart_syscall=True)`` (from
  ``bzrlib.osutils``.  Reduces the likelihood of "Interrupted System Call"
  errors compared to registering ``signal.signal`` directly.
  (Andrew Bennetts)

* Reduce peak memory by one copy of compressed text.
  (John Arbash Meinel, #566940)

* Support Pyrex 0.9.9, required changing how we handle exceptions in Pyrex.
  (John Arbash Meinel, #582656)

* When passing a file to ``UTF8DirReader`` make sure to close the current
  directory file handle after the chdir fails. Otherwise when passing many
  filenames into a command line ``bzr status`` we would leak descriptors.
  (John Arbash Meinel, #583486)

Internals
*********

* ``_remember_remote_is_before`` no longer raises AssertionError when
  suboptimal network behaviour is noticed; instead it just mutters to the
  log file (and warns the user if they have set the ``hpss`` debug flag).
  This was causing unnecessary aborts for performance bugs that are minor
  at worst.
  (Andrew Bennetts, #528041)


bzr 2.1.1
#########

:2.1.1: 2010-03-24

This is a small bugfix release.  Upgrading is recommended for anyone
running 2.1.0 or earlier.

Bug Fixes
*********

* Allow syscalls to automatically restart when ``TextUIFactory``'s
  SIGWINCH handler is invoked, avoiding ``EINTR`` errors during blocking
  IO, which are often poorly handled by Python's libraries and parts of
  bzrlib.  (Andrew Bennetts, #496813)

* Avoid ``malloc(0)`` in ``patiencediff``, which is non-portable.
  (Martin Pool, #331095)

* Fix plugin packaging on Windows. (Ian Clatworthy, #524162)

* Fix stub sftp test server to call os.getcwdu().
  (Vincent Ladeuil, #526221, #526353)

* Fixed CHM generation by moving the NEWS section template into
  a separate file. (Ian Clatworthy, #524184)

* Merge correctly when this_tree is not a WorkingTree.  (Aaron Bentley)

* Register SIGWINCH handler only when creating a ``TextUIFactory``; avoids
  problems importing bzrlib from a non-main thread.
  (Elliot Murphy, #521989)

* Repositories accessed via a smart server now reject being stacked on a
  repository in an incompatible format, as is the case when accessing them
  via other methods.  This was causing fetches from those repositories via
  a smart server (e.g. using ``bzr branch``) to receive invalid data.
  (Andrew Bennetts, #562380)

* Standardize the error handling when creating a new ``StaticTuple``
  (problems will raise TypeError). (Matt Nordhoff, #457979)

* Warn if pyrex is too old to compile the new ``SimpleSet`` and
  ``StaticTuple`` extensions, rather than having the build fail randomly.
  (John Arbash Meinel, #449776)

Documentation
*************

* Added a link to the Desktop Guide. (Ian Clatworthy)

* Added What's New in Bazaar 2.1 document. (Ian Clatworthy)

* Drop Google Analytics from the core docs as they caused problems
  in the CHM files. (Ian Clatworthy, #502010)

API Changes
***********

* Added ``bzrlib.osutils.set_signal_handler``, a convenience function that
  can set a signal handler and call ``signal.siginterrupt(signum,
  False)`` for it, if the platform and Python version supports it.
  (Andrew Bennetts, #496813)


bzr 2.1.0
#########

:Codename: Strasbourg
:2.1.0: 2010-02-11

This release marks our second long-term-stable series. The Bazaar team
has decided that we will continue to make bugfix-only 2.0.x and 2.1.x
releases, along with 2.2 development releases. 

This is a fairly incremental update, focusing on polish and bugfixing.
There are no changes for supported disk formats. Key updates include
reduced memory consumption for many operations, a new per-file merge
hook, ignore patterns can now include '!' to exclude files, globbing
support for all commands on Windows, and support for addressing home
directories via ``bzr+ssh://host/~/`` syntax.

Users are encouraged to upgrade from the 2.0 stable series.

Bug Fixes
*********

* Don't require testtools to use sftp.
  (Vincent Ladeuil, #516183)

* Fix "AttributeError in Inter1and2Helper" during fetch.
  (Martin Pool, #513432)

* ``bzr update`` performs the two merges in a more logical order and will stop
  when it encounters conflicts.  
  (Gerard Krol, #113809)

* Give a better error message when doing ``bzr bind`` in an already bound
  branch.  (Neil Martinsen-Burrell, #513063)

* Ignore ``KeyError`` from ``remove_index`` during ``_abort_write_group``
  in a pack repository, which can happen harmlessly if the abort occurs during
  finishing the write group.  Also use ``bzrlib.cleanup`` so that any
  other errors that occur while aborting the individual packs won't be
  hidden by secondary failures when removing the corresponding indices.
  (Andrew Bennetts, #423015)

* Set the mtime of files exported to a directory by ``bzr export`` all to
  the same value to avoid confusing ``make`` and other date-based build
  systems. (Robert Collins, #515631)

Improvements
************

* Fetching into experimental formats will now print a warning. (Jelmer
  Vernooij)

API Changes
***********

* ``Repository.deserialise_inventory`` has been renamed to 
  ``Repository._deserialise_inventory`` to indicate it is private.
  (Jelmer Vernooij)

* ``Repository.get_inventory_xml`` has been renamed to 
  ``Repository._get_inventory_xml`` to indicate it is private. 
  (Jelmer Vernooij)

* ``Repository.serialise_inventory`` has been renamed to 
  ``Repository._serialise_inventory`` to indicate it is private.

* Using the ``bzrlib.chk_map`` module from within multiple threads at the
  same time was broken due to race conditions with a module level page
  cache. This shows up as a KeyError in the ``bzrlib.lru_cache`` code with
  ``bzrlib.chk_map`` in the backtrace, and can be triggered without using
  the same high level objects such as ``bzrlib.repository.Repository``
  from different threads. chk_map now uses a thread local cache which may
  increase memory pressure on processes using threads.
  (Robert Collins, John Arbash Meinel, #514090)

* The new ``merge_file_content`` should now be ok with tests to avoid
  regressions.
  (Vincent Ladeuil, #515597)

Internals
*********

* Use ``bzrlib.cleanup`` rather than less robust ``try``/``finally``
  blocks in several places in ``bzrlib.merge``.  This avoids masking prior
  errors when errors like ``ImmortalPendingDeletion`` occur during cleanup
  in ``do_merge``.
  (Andrew Bennetts, #517275)

API Changes
***********

* The ``remove_index`` method of
  ``bzrlib.repofmt.pack_repo.AggregateIndex`` no longer takes a ``pack``
  argument.  This argument was always ignored.
  (Andrew Bennetts, #423015)

bzr 2.1.0rc2
############

:Codename: after the bubbles
:2.1.0rc2: 2010-01-29

This is a quick-turn-around to update a small issue with our new per-file
merge hook. We expect no major changes from this to the final 2.1.0.

API Changes
***********

* The new ``merge_file_content`` hook point has been altered to provide a
  better API where state for extensions can be stored rather than the
  too-simple function based approach. This fixes a performance regression
  where branch configuration would be parsed per-file during merge. As
  part of this the included news_merger has been refactored into a base
  helper class ``bzrlib.merge.ConfigurableFileMerger``.
  (Robert Collins, John Arbash Meinel, #513822)


bzr 2.1.0rc1
############

:Codename: the 'new' stable
:2.1.0rc1: 2009-01-21

This is the first stable release candidate for Bazaar's 2.1 series. From
this point onwards, the 2.1 series will be considered stable (as the 2.0
series) and only bugfixes are expected to be incorporated. The dozen or so
bugfixes in the 2.0.4 release are also included in this release (along
with more than 15 more bugfixes). Some of the interesting features are
support for per-file merge hooks, ``bzr unshelve --preview``, support
for using ! in ignore files to exclude files from being ignored, a small
memory leak was squashed, and many ``ObjectNotLocked`` errors were fixed.
This looks to be a very good start for a new stable series.


New Features
************

* Add bug information to log output when available.
  (Neil Martinsen-Burrell, Guillermo Gonzalez, #251729)

* Added ``merge_file_content`` hook point to ``Merger``, allowing plugins
  to register custom merge logic, e.g. to provide smarter merging for
  particular files.

* Bazaar now includes the ``news_merge`` plugin.  It is disabled by
  default, to enable it add a ``news_merge_files`` option to your
  configuration.  Consult ``bzr help news_merge`` for more information.
  (Andrew Bennetts)
  
* ``bzr branch`` now takes a ``--bind`` option. This lets you
  branch and bind all in one command. (Ian Clatworthy)

* ``bzr switch`` now takes a ``--revision`` option, to allow switching to
  a specific revision of a branch. (Daniel Watkins, #183559)

* ``bzr unshelve --preview`` can now be used to show how a patch on the
  shelf would be applied to the working tree.
  (Guilherme Salgado, #308122)

* ``bzr update`` now takes a ``--revision`` argument. This lets you
  change the revision of the working tree to any revision in the
  ancestry of the current or master branch. (Matthieu Moy, Mark Hammond,
  Martin Pool, #45719)

* ``-Dbytes`` can now be used to display the total number of bytes
  transferred for the current command. This information is always logged
  to ``.bzr.log`` for later inspection. (John Arbash Meinel)

* New ignore patterns.  Patterns prefixed with '!' are exceptions to 
  ignore patterns and take precedence over regular ignores.  Such 
  exceptions are used to specify files that should be versioned which 
  would otherwise be ignored.  Patterns prefixed with '!!' act as regular 
  ignore patterns, but have highest precedence, even over the '!' 
  exception patterns. (John Whitley, #428031)

* The ``supress_warnings`` configuration option has been introduced to disable
  various warnings (it currently only supports the ``format_deprecation``
  warning). The new option can be set in any of the following locations:
  ``bazaar.conf``, ``locations.conf`` and/or ``branch.conf``.
  (Ted Gould, Matthew Fuller, Vincent Ladeuil)

Bug Fixes
*********

* Always show a message if an OS error occurs while trying to run a
  user-specified commit message editor.
  (Martin Pool, #504842)

* ``bzr diff`` will now use the epoch when it is unable to determine 
  the timestamp of a file, if the revision it was introduced in is a
  ghost. (Jelmer Vernooij, #295611)

* ``bzr switch -b`` can now create branches that are located using directory
  services such as ``lp:``, even when the branch name doesn't contain a
  '/'.  (Neil Martinsen-Burrell, #495263)

* ``bzr unshelve`` has improved messages about what it is doing.
  (Neil Martinsen-Burrell, #496917)

* Concurrent autopacking is more resilient to already-renamed pack files.
  If we find that a file we are about to obsolete is already obsoleted, we
  do not try to rename it, and we leave the file in ``obsolete_packs``.
  The code is also fault tolerant if a file goes missing, assuming that
  another process already removed the file.
  (John Arbash Meinel, Gareth White, #507557)

* Fix "Too many concurrent requests" in reconcile when network connection
  fails.  (Andrew Bennetts, #503878)

* Fixed a side effect mutation of ``RemoteBzrDirFormat._network_name``
  that caused some tests to fail when run in a non-default order.
  Probably no user impact.  (Martin Pool, #504102)

* Fixed ``ObjectNotLocked`` error in ``bzr cat -rbranch:../foo FILE``.
  (Andrew Bennetts, #506274)

* FTP transports support Unicode paths by encoding/decoding them as utf8.
  (Vincent Ladeuil, #472161)

* Listen to the SIGWINCH signal to update the terminal width.
  (Vincent Ladeuil, #316357)

* Progress bars are now hidden when ``--quiet`` is given.
  (Martin Pool, #320035)

* ``SilentUIFactory`` now supports ``make_output_stream`` and discards
  whatever is written to it.  This un-breaks some plugin tests that
  depended on this behaviour.
  (Martin Pool, #499757)

* When operations update the working tree, all affected files should end
  up with the same mtime. (eg. when versioning a generated file, if you
  update the source and the generated file together, the generated file
  should appear up-to-date.)
  (John Arbash Meinel, Martin <gzlist>, #488724)

Improvements
************

* Added ``add_cleanup`` and ``cleanup_now`` to ``bzrlib.command.Command``.
  All the builtin commands now use ``add_cleanup`` rather than
  ``try``/``finally`` blocks where applicable as it is simpler and more
  robust.  (Andrew Bennetts)

* All except a small number of storage formats are now hidden, making
  the help for numerous commands far more digestible. (Ian Clatworthy)

* Attempts to open a shared repository as a branch (e.g. ``bzr branch
  path/to/repo``) will now include "location is a repository" as a hint in
  the error message.  (Brian de Alwis, Andrew Bennetts, #440952)

* Push will now inform the user when they are trying to push to a foreign 
  VCS for which roundtripping is not supported, and will suggest them to 
  use dpush. (Jelmer Vernooij)

* The version of bzr being run is now written to the log file.
  (__monty__, #257170)

* Transport network activity indicator is shown more of the time when
  Bazaar is doing network IO.
  (Martin Pool)

Documentation
*************

* Add documentation on creating merges with more than one parent.
  (Neil Martinsen-Burrell, #481526)

* Better explain the --uncommitted option of merge.
  (Neil Martinsen-Burrell, #505088)

* Improve discussion of pending merges in the documentation for
  ``revert``.  (Neil Martinsen-Burrell, #505093)

* Improved help for ``bzr send``. 
  (Martin Pool, Bojan Nikolic)

* There is a System Administrator's Guide in ``doc/en/admin-guide``,
  including discussions of installation, relevant plugins, security and 
  backup. (Neil Martinsen-Burrell)

* The ``conflicts`` help topic has been renamed to ``conflict-types``.
  (Ian Clatworthy)

* The User Reference is now presented as a series of topics.
  Many of the included topics have link and format tweaks applied.
  (Ian Clatworthy)

API Changes
***********

* Added ``cachedproperty`` decorator to ``bzrlib.decorators``.
  (Andrew Bennetts)

* Many test features were renamed from ``FooFeature`` to ``foo_feature``
  to be consistent with instances being lower case and classes being
  CamelCase. For the features that were more likely to be used, we added a
  deprecation thunk, but not all. (John Arbash Meinel)

* Merger classes (such as ``Merge3Merger``) now expect a ``this_branch``
  parameter in their constructors, and provide ``this_branch`` as an
  attribute. (Andrew Bennetts)
  
* The Branch hooks pre_change_branch_tip no longer masks exceptions raised
  by plugins - the original exceptions are now preserved. (Robert Collins)

* The Transport ``Server.tearDown`` method is now renamed to
  ``stop_server`` and ``setUp`` to ``start_server`` for consistency with
  our normal naming pattern, and to avoid confusion with Python's
  ``TestCase.tearDown``.  (Martin Pool)

* ``WorkingTree.update`` implementations must now accept a ``revision``
  parameter.

Internals
*********

* Added ``BzrDir.open_branchV3`` smart server request, which can receive
  a string of details (such as "location is a repository") as part of a
  ``nobranch`` response.  (Andrew Bennetts, #440952)
  
* New helper osutils.UnicodeOrBytesToBytesWriter which encodes unicode
  objects but passes str objects straight through. This is used for
  selftest but may be useful for diff and other operations that generate
  mixed output. (Robert Collins)

* New exception ``NoRoundtrippingSupport``, for use by foreign branch 
  plugins. (Jelmer Vernooij)

Testing
*******

* ``bzrlib.tests.permute_for_extension`` is a helper that simplifies
  running all tests in the current module, once against a pure python
  implementation, and once against an extension (pyrex/C) implementation.
  It can be used to dramatically simplify the implementation of
  ``load_tests``.  (John Arbash Meinel)

* ``bzrlib.tests.TestCase`` now subclasses ``testtools.testcase.TestCase``.
  This permits features in testtools such as getUniqueInteger and
  getUniqueString to be used. Because of this, testtools version 0.9.2 or
  newer is now a dependency to run bzr selftest. Running with versions of
  testtools less than 0.9.2 will cause bzr to error while loading the test
  suite. (Robert Collins)

* Shell-like tests now support the command "mv" for moving files.  The
  syntax for ``mv file1 file2``, ``mv dir1 dir2`` and ``mv file dir`` is
  supported.  (Neil Martinsen-Burrell)

* The test progress bar no longer distinguishes tests that 'errored' from
  tests that 'failed' - they're all just failures.
  (Martin Pool)

bzr 2.0.6
#########

:2.0.6: NOT RELEASED YET

Bug Fixes
*********

* Additional merges after an unrelated branch has been merged with its
  history no longer crash when deleted files are involved.
  (Vincent Ladeuil, John Arbash Meinel, #375898)

* ``bzr revert`` now only takes write lock on working tree, instead of on 
  both working tree and branch.
  (Danny van Heumen, #498409)

* ``bzr upgrade`` now creates the ``backup.bzr`` directory with the same
  permissions as ``.bzr`` directory on a POSIX OS.
  (Parth Malwankar, #262450)

* Reduce peak memory by one copy of compressed text.
  (John Arbash Meinel, #566940)

* Repositories accessed via a smart server now reject being stacked on a
  repository in an incompatible format, as is the case when accessing them
  via other methods.  This was causing fetches from those repositories via
  a smart server (e.g. using ``bzr branch``) to receive invalid data.
  (Andrew Bennetts, #562380)

* Selftest with versions of subunit that support ``stopTestRun`` will no longer
  error. This error was caused by 2.0 not being updated when upstream
  python merged the end of run patch, which chose ``stopTestRun`` rather than
  ``done``. (Robert Collins, #571437)

* When passing a file to ``UTF8DirReader`` make sure to close the current
  directory file handle after the chdir fails. Otherwise when passing many
  filenames into a command line ``bzr status`` we would leak descriptors.
  (John Arbash Meinel, #583486)


bzr 2.0.5
#########

:2.0.5: 2010-03-23

This fifth release in our 2.0 series addresses several user-inconvenience
bugs.  None are critical, but upgrading is recommended for all users on
earlier 2.0 releases.

Bug Fixes
*********

* Avoid ``malloc(0)`` in ``patiencediff``, which is non-portable.
  (Martin Pool, #331095)

* Concurrent autopacking is more resilient to already-renamed pack files.
  If we find that a file we are about to obsolete is already obsoleted, we
  do not try to rename it, and we leave the file in ``obsolete_packs``.
  The code is also fault tolerant if a file goes missing, assuming that
  another process already removed the file.
  (John Arbash Meinel, Gareth White, #507557)

* Cope with the lockdir ``held/info`` file being empty, which seems to
  happen fairly often if the process is suddenly interrupted while taking
  a lock.
  (Martin Pool, #185103)

* Give the warning about potentially slow cross-format fetches much
  earlier on in the fetch operation.  Don't show this message during
  upgrades, and show the correct format indication for remote
  repositories.
  (Martin Pool, #456077, #515356, #513157)

* Handle renames correctly when there are files or directories that 
  differ only in case.  (Chris Jones, Martin Pool, #368931)

* If ``bzr push --create-prefix`` triggers an unexpected ``NoSuchFile``
  error, report that error rather than failing with an unhelpful
  ``UnboundLocalError``.
  (Andrew Bennetts, #423563)

* Running ``bzr`` command without any arguments now shows bzr
  version number along with rest of the help text.
  (Parth Malwankar, #369501)

* Use osutils.O_NOINHERIT for some files on win32 to avoid PermissionDenied
  errors.
  (Inada Naoki, #524560)

Documentation
*************

* Added ``location-alias`` help topic.
  (Andrew Bennetts, #337834)

* Fixed CHM generation by moving the NEWS section template into
  a separate file. (Ian Clatworthy, #524184)


bzr 2.0.4
#########

:Codename: smooth sailing
:2.0.4: 2010-01-21

The fourth bugfix-only release in the 2.0 series contains more than a
dozen bugfixes relative to 2.0.3. The primary focus is on handling
interruptions and concurrent operations more cleanly, there is also a fair
improvement to ``bzr export`` when exporting a remote branch.


Bug Fixes
*********

* ``bzr annotate`` on another branch with ``-r branch:...`` no longer
  fails with an ``ObjectNotLocked`` error.  (Andrew Bennetts, #496590)

* ``bzr export dir`` now requests all file content as a record stream,
  rather than requsting the file content one file-at-a-time. This can make
  exporting over the network significantly faster (54min => 9min in one
  case). (John Arbash Meinel, #343218)

* ``bzr serve`` no longer slowly leaks memory. The compiled
  ``bzrlib.bencode.Encoder()`` class was using ``__del__`` to cleanup and
  free resources, and it should have been using ``__dealloc__``.
  This will likely have an impact on any other process that is serving for
  an extended period of time.  (John Arbash Meinel, #494406)

* Check for SIGINT (Ctrl-C) and other signals immediately if ``readdir``
  returns ``EINTR`` by calling ``PyErr_CheckSignals``.  This affected the
  optional ``_readdir_pyx`` extension.  (Andrew Bennetts, #495023)

* Concurrent autopacks will no longer lose a newly created pack file.
  There was a race condition, where if the reload happened at the right
  time, the second packer would forget the name of the newly added pack
  file. (John Arbash Meinel, Gareth White, #507566)

* Give a clearer message if the lockdir disappears after being apparently
  successfully taken.  (Martin Pool, #498378)

* Give a warning when fetching between repositories (local or remote) with
  sufficiently different formats that the content will need to be
  serialized (ie ``InterDifferingSerializer`` or ``inventory-deltas``), so
  the user has a clue that upgrading could make it faster.
  (Martin Pool, #456077)

* If we fail to open ``~/.bzr.log`` write a clear message to stderr rather
  than using ``warning()``. The log file is opened before logging is set
  up, and it leads to very confusing: 'no handlers for "bzr"' messages for
  users, rather than something nicer.
  (John Arbash Meinel, Barry Warsaw, #503886)

* Refuse to build with any Pyrex 0.9.4 release, as they have known bugs.
  (Martin Pool, John Arbash Meinel, #449372)

* ``setup.py bdist_rpm`` now properly finds extra files needed for the
  build. (there is still the distutils bug
  http://bugs.python.org/issue644744) (Joe Julian, #175839)

* The 2a format wasn't properly restarting autopacks when something
  changed underneath it (like another autopack). Now concurrent
  autopackers will properly succeed. (John Arbash Meinel, #495000)

* ``TreeTransform`` can now handle when a delta says that the file id for
  the tree root changes. Rather than trying to rename your working
  directory, or failing early saying that you can't have multiple
  tree roots. This also fixes revert, update, and pull when the root id
  changes.  (John Arbash Meinel, #494269, #504390)

* ``_update_current_block`` no longer suppresses exceptions, so ^C at just
  the right time will get propagated, rather than silently failing to move
  the block pointer. (John Arbash Meinel, Gareth White, #495023)

Testing
*******

* We have a new ``test_source`` that ensures all pyrex ``cdef`` functions
  handle exceptions somehow. (Possibly by setting ``# cannot_raise``
  rather than an ``except ?:`` clause.) This should help prevent bugs like
  bug #495023. (John Arbash Meinel)


bzr 2.1.0b4
###########

:Codename: san francisco airport
:2.1.0b4: 2009-12-14

The fourth beta release in the 2.1 series brings with it a significant
number of bugfixes (~20). The test suite is once again (finally) "green"
on Windows, and should remain that way for future releases. There are a
few performance related updates (faster upgrade and log), and several UI
tweaks. There has also been a significant number of tweaks to the runtime
documentation. 2.1.0b4 include everything from the 2.0.3 release.


Compatibility Breaks
********************

* The BZR_SSH environmental variable may now be set to the path of a secure
  shell client. If currently set to the value ``ssh`` it will now guess the
  vendor of the program with that name, to restore the old behaviour that
  indicated the SSH Corporation client use ``sshcorp`` instead as the magic
  string. (Martin <gzlist@googlemail.com>, #176292)

New Features
************

* ``bzr commit`` now has a ``--commit-time`` option.
  (Alexander Sack, #459276)

* ``-Dhpss`` now increases logging done when run on the bzr server,
  similarly to how it works on the client. (John Arbash Meinel)

* New option ``bzr unshelve --keep`` applies the changes and leaves them
  on the shelf.  (Martin Pool, Oscar Fuentes, #492091)

* The ``BZR_COLUMNS`` envrionment variable can be set to force bzr to
  respect a given terminal width. This can be useful when output is
  redirected or in obscure cases where the default value is not
  appropriate. Pagers can use it to get a better control of the line
  lengths. 
  (Vincent Ladeuil)

* The new command ``bzr lp-mirror`` will request that Launchpad update its
  mirror of a local branch. This command will only function if launchpadlib
  is installed.
  (Jonathan Lange)


Bug Fixes
*********

* After renaming a file, the dirstate could accidentally reference
  ``source\\path`` rather than ``source/path`` on Windows. This might be a
  source of some dirstate-related failures. (John Arbash Meinel)

* ``bzr commit`` now detects commit messages that looks like file names
  and issues a warning.
  (Gioele Barabucci, #73073)

* ``bzr ignore /`` no longer causes an IndexError. (Gorden Tyler, #456036)

* ``bzr log -n0 -rN`` should not return revisions beyond its merged revisions.
  (#325618, #484109, Marius Kruger)

* ``bzr merge --weave`` and ``--lca`` will now create ``.BASE`` files for
  files with conflicts (similar to ``--merge3``). The contents of the file
  is a synthesis of all bases used for the merge.
  (John Arbash Meinel, #40412)

* ``bzr mv --quiet`` really is quiet now.  (Gordon Tyler, #271790)

* ``bzr serve`` is more clear about the risk of supplying --allow-writes.
  (Robert Collins, #84659)

* ``bzr serve --quiet`` really is quiet now.  (Gordon Tyler, #252834)

* Fix bug with redirected URLs over authenticated HTTP.
  (Glen Mailer, Neil Martinsen-Burrell, Vincent Ladeuil, #395714)

* Interactive merge doesn't leave branch locks behind.  (Aaron Bentley)

* Lots of bugfixes for the test suite on Windows. We should once again
  have a test suite with no failures on Windows. (John Arbash Meinel)

* ``osutils.terminal_width()`` obeys the BZR_COLUMNS environment
  variable but returns None if the terminal is not a tty (when output is
  redirected for example). Also fixes its usage under OSes that doesn't
  provide termios.TIOCGWINSZ. Make sure the corresponding tests runs on
  windows too.
  (Joke de Buhr, Vincent Ladeuil, #353370, #62539)
  (John Arbash Meinel, Vincent Ladeuil, #492561)

* Terminate ssh subprocesses when no references to them remain, fixing
  subprocess and file descriptor leaks.  (Andrew Bennetts, #426662)
  
* The ``--hardlink`` option of ``bzr branch`` and ``bzr checkout`` now
  works for 2a format trees.  Only files unaffected by content filters
  will be hardlinked.  (Andrew Bennetts, #408193)

* The new glob expansion on Windows would replace all ``\`` characters
  with ``/`` even if it there wasn't a glob to expand, the arg was quoted,
  etc. Now only change slashes if there is something being glob expanded.
  (John Arbash Meinel, #485771)

* Use our faster ``KnownGraph.heads()`` functionality when computing the
  new rich-root heads. This can cut a conversion time in half (mysql from
  13.5h => 6.2h) (John Arbash Meinel, #487632)

* When launching a external diff tool via bzr diff --using, temporary files
  are no longer created, rather, the path to the file in the working tree is
  passed to the external diff tool. This allows the file to be edited if the
  diff tool provides for this. (Gary van der Merwe, #490738)
  
* The launchpad-open command can now be used from a subdirectory of a
  branch, not just from the root of the branch. 
  (Neil Martinsen-Burrell, #489102)


Improvements
************

* ``bzr log`` is now faster. (Ian Clatworthy)

* ``bzr update`` provides feedback on which branch it is up to date with.
  (Neil Martinsen-Burrell)

* ``bzr upgrade`` from pre-2a to 2a can be significantly faster (4x).
  For details see the xml8 patch and heads() improvements.
  (John Arbash Meinel)

* ``bzrlib.urlutils.local_path_from_url`` now accepts
  'file://localhost/' as well as 'file:///' URLs on POSIX.  (Michael
  Hudson)

* The progress bar now shows only a spinner and per-operation counts,
  not an overall progress bar.  The previous bar was often not correlated
  with real overall operation progress, either because the operations take
  nonlinear time, or because at the start of the operation Bazaar couldn't
  estimate how much work there was to do.  (Martin Pool)

Documentation
*************

* Lots of documentation tweaks for inline help topics and command help
  information.

API Changes
***********

* ``bzrlib.textui`` (vestigial module) removed.  (Martin Pool)

* The Launchpad plugin now has a function ``login`` which will log in to
  Launchpad with launchpadlib, and ``load_branch`` which will return the
  Launchpad Branch object corresponding to a given Bazaar Branch object.
  (Jonathan Lange)

Internals
*********

* New test Feature: ``ModuleAvailableFeature``. It is designed to make it
  easier to handle what tests you want to run based on what modules can be
  imported. (Rather than lots of custom-implemented features that were
  basically copy-and-pasted.) (John Arbash Meinel)

* ``osutils.timer_func()`` can be used to get either ``time.time()`` or
  ``time.clock()`` when you want to do performance timing.
  ``time.time()`` is limited to 15ms resolution on Windows, but
  ``time.clock()`` gives CPU and not wall-clock time on other platforms.
  (John Arbash Meinel)

* Several code paths that were calling ``Transport.get().read()`` have
  been changed to the equalivent ``Transport.get_bytes()``. The main
  difference is that the latter will explicitly call ``file.close()``,
  rather than expecting the garbage collector to handle it. This helps
  with some race conditions on Windows during the test suite and sftp
  tests. (John Arbash Meinel)

Testing
*******

* TestCaseWithMemoryTransport no longer sets $HOME and $BZR_HOME to
  unicode strings. (Michael Hudson, #464174)


bzr 2.0.3
#########

:Codename: little italy
:2.0.3: 2009-12-14


The third stable release of Bazaar has a small handful of bugfixes. As
expected, this has no internal or external compatibility changes versus
2.0.2 (or 2.0.0).

Bug Fixes
*********

* ``bzr push --use-existing-dir`` no longer crashes if the directory
  exists but contains an invalid ``.bzr`` directory.
  (Andrew Bennetts, #423563)

* Content filters are now applied correctly after pull, merge and switch.
  (Ian Clatworthy, #385879)

* Fix a potential segfault in the groupcompress hash map handling code.
  When inserting new entries, if the final hash bucket was empty, we could
  end up trying to access if ``(last_entry+1)->ptr == NULL``.
  (John Arbash Meinel, #490228)

* Improve "Binary files differ" hunk handling.  (Aaron Bentley, #436325)


bzr 2.1.0b3
###########

:Codename: after sprint recovery
:2.1.0b3: 2009-11-16

This release was pushed up from its normal release cycle due to a
regression in python 2.4 compatibility in 2.1.0b2.  Since this regression
was caught before 2.1.0b2 was officially announced, the full changelog
includes both 2.1.0b3 and 2.1.0b2 changes.

Highlights of 2.1.0b3 are: new globbing code for all commands on Windows,
the test suite now conforms to python's trunk enhanced semantics (skip,
etc.), and ``bzr info -v`` will now report the correct branch and repo
formats for Remote objects.


New Features
************

* Users can define a shelve editor to provide shelf functionality at a
  granularity finer than per-patch-hunk. (Aaron Bentley)

Bug Fixes
*********

* Fix for shell completion and short options.  (Benoît PIERRE)

* Fix ``bzr --profile-imports`` with Python 2.6.  (Martin Pool)

* Hooks daughter classes should always call the base constructor.
  (Alexander Belchenko, Vincent Ladeuil, #389648) 

* Improve "Binary files differ" hunk handling.  (Aaron Bentley, #436325)

* On Windows, do glob expansion at the command-line level (as is usually
  done in bash, etc.) This means that *all* commands get glob expansion
  (bzr status, bzr add, bzr mv, etc). It uses a custom command line
  parser, which allows us to know if a given section was quoted. It means
  you can now do ``bzr ignore "*.py"``.
  (John Arbash Meinel, #425510, #426410, #194450)

* Sanitize commit messages that come in from the '-m' flag. We translate
  '\r\n' => '\n' and a plain '\r' => '\n'. The storage layer doesn't
  allow those because XML store silently translate it anyway. (The parser
  auto-translates \r\n => \n in ways that are hard for us to catch.)

* Show correct branch and repository format descriptions in 
  ``bzr info -v`` on a smart server location.  (Andrew Bennetts, #196080)

* The fix for bug #186920 accidentally broke compatibility with python
  2.4.  (Vincent Ladeuil, #475585)

* Using ``Repository.get_commit_builder().record_iter_changes()`` now
  correctly sets ``self.inv_sha1`` to a sha1 string and
  ``self.new_inventory`` to an Inventory instance after calling
  ``self.finish_inventory()``. (Previously it accidently set both values
  as a tuple on ``self.inv_sha1``. This was missed because
  ``repo.add_revision`` ignores the supplied inventory sha1 and recomputes
  the sha1 from the repo directly. (John Arbash Meinel)

* Shelve command refuse to run if there is no real terminal.
  (Alexander Belchenko)

* Avoid unnecessarily flushing of trace file; it's now unbuffered at the
  Python level.  (Martin Pool)

Documentation
*************

* Include Japanese translations for documentation (Inada Naoki)

* New API ``ui_factory.make_output_stream`` to be used for sending bulk
  (rather than user-interaction) data to stdout.  This automatically
  coordinates with progress bars or other terminal activity, and can be
  overridden by GUIs.
  (Martin Pool, 493944)

Internals
*********

* Some of the core groupcompress functionality now releases the GIL before
  operation. Similar to how zlib and bz2 operate without the GIL in the
  core compression and decompression routines. (John Arbash Meinel)

Testing
*******

* -Dhpssvfs will now trigger on ``RemoteBzrDir._ensure_real``, providing
  more debugging of VFS access triggers. (Robert Collins)

* KnownFailure is now signalled to ``ExtendedTestResult`` using the same
  method that Python 2.7 uses - ``addExpectedFailure``. (Robert Collins)

* ``--parallel=fork`` is now compatible with --subunit.
  (Robert Collins, Vincent Ladeuil, #419776)

* Reporting of failures shows test ids not descriptions and thus shows
  parameterised tests correctly. (Robert Collins)

* TestNotApplicable is now handled within the TestCase.run method rather
  than being looked for within ``ExtendedTestResult.addError``. This
  provides better handling with other ``TestResult`` objects, degrading to
  sucess rather than error. (Robert Collins)

* The private method ``_testConcluded`` on ``ExtendedTestResult`` has been
  removed - it was empty and unused. (Robert Collins)

* UnavailableFeature is now handled within the TestCase.run method rather
  than being looked for within addError. If the Result object does not
  have an addNotSupported method, addSkip is attempted instead, and
  failing that addSuccess. (Robert Collins)

* When a TestResult does not have an addSkip method, skipped tests are now
  reported as successful tests, rather than as errors. This change is
  to make it possible to get a clean test run with a less capable
  TestResult. (Robert Collins)



bzr 2.1.0b2
###########

:Codename: a load off my mind
:2.1.0b2: 2009-11-02

This is our second feature-filled release since 2.0, pushing us down the
path to a 2.1.0. Once again, all bugfixes in 2.0.2 are present in 2.1.0b2.

Key highlights in this release are: improved handling of
failures-during-cleanup for commit, fixing a long-standing bug with
``bzr+http`` and shared repositories, all ``lp:`` urls to be resolved
behind proxies, and a new StaticTuple datatype, allowing us to reduce
memory consumption (50%) and garbage collector overhead (40% faster) for
many operations.

* A new ``--concurrency`` option has been added as well as an associated
  BZR_CONCURRENCY environment variable to specify the number of
  processes that can be run concurrently when running ``bzr selftest``. The
  command-line option overrides the environment variable if both are
  specified. If none is specified. the number of processes is obtained
  from the OS as before.  (Matt Nordhoff, Vincent Ladeuil)

Bug Fixes
*********

* ``bzr+http`` servers no longer give spurious jail break errors when
  serving branches inside a shared repository.  (Andrew Bennetts, #348308)

* Errors during commit are handled more robustly so that knock-on errors
  are less likely to occur, and will not obscure the original error if
  they do occur.  This fixes some causes of ``TooManyConcurrentRequests``
  and similar errors.  (Andrew Bennetts, #429747, #243391)

* Launchpad urls can now be resolved from behind proxies.
  (Gordon Tyler, Vincent Ladeuil, #186920)

* Reduce the strictness for StaticTuple, instead add a debug flag
  ``-Dstatic_tuple`` which will change apis to be strict and raise errors.
  This way, most users won't see failures, but developers can improve
  internals. (John Arbash Meinel, #471193)

* TreeTransform.adjust_path updates the limbo paths of descendants of adjusted
  files.  (Aaron Bentley)

* Unicode paths are now handled correctly and consistently by the smart
  server.  (Andrew Bennetts, Michael Hudson, #458762)

Improvements
************

* When reading index files, we now use a ``StaticTuple`` rather than a
  plain ``tuple`` object. This generally gives a 20% decrease in peak
  memory, and can give a performance boost up to 40% on large projects.
  (John Arbash Meinel)

* Peak memory under certain operations has been reduced significantly.
  (eg, 'bzr branch launchpad standalone' is cut in half)
  (John Arbash Meinel)

Documentation
*************

* Filtered views user documentation upgraded to refer to format 2a
  instead of pre-2.0 formats. (Ian Clatworthy)

API Changes
***********

* Remove deprecated ``CLIUIFactory``.  (Martin Pool)

* ``UIFactory`` now has new ``show_error``, ``show_message`` and
  ``show_warning`` methods, which can be hooked by non-text UIs.  
  (Martin Pool)

Internals
*********

* Added ``bzrlib._simple_set_pyx``. This is a hybrid between a Set and a
  Dict (it only holds keys, but you can lookup the object located at a
  given key). It has significantly reduced memory consumption versus the
  builtin objects (1/2 the size of Set, 1/3rd the size of Dict). This is
  used as the interning structure for StaticTuple objects.
  (John Arbash Meinel)

* ``bzrlib._static_tuple_c.StaticTuple`` is now available and used by
  the btree index parser and the chk map parser. This class functions
  similarly to ``tuple`` objects. However, it can only point to a limited
  collection of types.  (Currently StaticTuple, str, unicode, None, bool,
  int, long, float, but not subclasses).  This allows us to remove it from
  the garbage collector (it cannot be in a cycle), it also allows us to
  intern the objects. In testing, this can reduce peak memory by 20-40%,
  and significantly improve performance by removing objects from being
  inspected by the garbage collector.  (John Arbash Meinel)

* ``GroupCompressBlock._ensure_content()`` will now release the
  ``zlib.decompressobj()`` when the first request is for all of the
  content. (Previously it would only be released if you made a request for
  part of the content, and then all of it later.) This turns out to be a
  significant memory savings, as a ``zstream`` carries around approx 260kB
  of internal state and buffers. (For branching bzr.dev this drops peak
  memory from 382MB => 345MB.) (John Arbash Meinel)

* When streaming content between ``2a`` format repositories, we now clear
  caches from earlier versioned files. (So 'revisions' is cleared when we
  start reading 'inventories', etc.) This can have a significant impact on
  peak memory for initial copies (~200MB). (John Arbash Meinel)


bzr 2.0.2
#########

:Codename: after the scare
:2.0.2: 2009-11-02

The second in our "let's keep the stable bugfixes flowing" series. As
expected this has a few (~9) bugfixes relative to 2.0.1, and no major api
changes or features.

Bug Fixes
*********

* Avoid "NoneType has no attribute st_mode" error when files disappear
  from a directory while it's being read.  (Martin Pool, #446033)

* Content filters are now applied correctly after revert.
  (Ian Clatworthy)

* Diff parsing handles "Binary files differ" hunks.  (Aaron Bentley, #436325)

* Fetching from stacked pre-2a repository via a smart server no longer
  fails intermittently with "second push failed to complete".
  (Andrew Bennetts, #437626)

* Fix typos left after test_selftest refactoring.
  (Vincent Ladeuil, Matt Nordhoff, #461149)

* Fixed ``ObjectNotLocked`` errors during ``bzr log -r NNN somefile``.
  (Andrew Bennetts, #445171)
  
* PreviewTree file names are not limited by the encoding of the temp
  directory's filesystem. (Aaron Bentley, #436794)

Improvements
************

* ``bzr log`` now read-locks branches exactly once, so makes better use of
  data caches.  (Andrew Bennetts)

Documentation
*************

* Filtered views user documentation upgraded to refer to format 2a
  instead of pre-2.0 formats. (Ian Clatworthy)


bzr 2.1.0b1
###########

:Codename: While the cat is away
:2.1.0b1: 2009-10-14

This is the first development release in the new split "stable" and
"development" series. As such, the release is a snapshot of bzr.dev
without creating a release candidate first. This release includes a
fair amount of internal changes, with deprecated code being removed,
and several new feature developments. People looking for a stable code
base with only bugfixes should focus on the 2.0.1 release. All bugfixes
present in 2.0.1 are present in 2.1.0b1.

Highlights include support for ``bzr+ssh://host/~/homedir`` style urls,
finer control over the plugin search path via extended BZR_PLUGIN_PATH
syntax, visible warnings when extension modules fail to load, and improved
error handling during unlocking.


New Features
************

* Bazaar can now send mail through Apple OS X Mail.app. 
  (Brian de Alwis)

* ``bzr+ssh`` and ``bzr`` paths can now be relative to home directories
  specified in the URL.  Paths starting with a path segment of ``~`` are
  relative to the home directory of the user running the server, and paths
  starting with ``~user`` are relative to the home directory of the named
  user.  For example, for a user "bob" with a home directory of
  ``/home/bob``, these URLs are all equivalent:

  * ``bzr+ssh://bob@host/~/repo``
  * ``bzr+ssh://bob@host/~bob/repo``
  * ``bzr+ssh://bob@host/home/bob/repo``

  If ``bzr serve`` was invoked with a ``--directory`` argument, then no
  home directories outside that directory will be accessible via this
  method.

  This is a feature of ``bzr serve``, so pre-2.1 clients will
  automatically benefit from this feature when ``bzr`` on the server is
  upgraded.  (Andrew Bennetts, #109143)

* Extensions can now be compiled if either Cython or Pyrex is available.
  Currently Pyrex is preferred, but that may change in the future.
  (Arkanes)

* Give more control on BZR_PLUGIN_PATH by providing a way to refer to or
  disable the user, site and core plugin directories.
  (Vincent Ladeuil, #412930, #316192, #145612)

Bug Fixes
*********

* Bazaar's native protocol code now correctly handles EINTR, which most
  noticeably occurs if you break in to the debugger while connected to a
  bzr+ssh server.  You can now can continue from the debugger (by typing
  'c') and the process continues.  However, note that pressing C-\ in the
  shell may still kill the SSH process, which is bug 162509, so you must
  sent a signal to the bzr process specifically, for example by typing
  ``kill -QUIT PID`` in another shell.  (Martin Pool, #341535)

* ``bzr add`` in a tree that has files with ``\r`` or ``\n`` in the
  filename will issue a warning and skip over those files.
  (Robert Collins, #3918)

* ``bzr dpush`` now aborts if uncommitted changes (including pending merges)
  are present in the working tree. The configuration option ``dpush_strict``
  can be used to set the default for this behavior.
  (Vincent Ladeuil, #438158)

* ``bzr merge`` and ``bzr remove-tree`` now requires --force if pending
  merges are present in the working tree.
  (Vincent Ladeuil, #426344)

* Clearer message when Bazaar runs out of memory, instead of a ``MemoryError``
  traceback.  (Martin Pool, #109115)

* Don't give a warning on Windows when failing to import ``_readdir_pyx``
  as it is never built. (John Arbash Meinel, #430645)

* Don't restrict the command name used to run the test suite.
  (Vincent Ladeuil, #419950)

* ftp transports were built differently when the kerberos python module was
  present leading to obscure failures related to ASCII/BINARY modes.
  (Vincent Ladeuil, #443041)

* Network streams now decode adjacent records of the same type into a
  single stream, reducing layering churn. (Robert Collins)

* PreviewTree behaves correctly when get_file_mtime is invoked on an unmodified
  file. (Aaron Bentley, #251532)

* Registry objects should not use iteritems() when asked to use items().
  (Vincent Ladeuil, #430510)

* Weave based repositories couldn't be cloned when committers were using
  domains or user ids embedding '.sig'. Now they can.
  (Matthew Fuller, Vincent Ladeuil, #430868)

Improvements
************

* Revision specifiers can now be given in a more DWIM form, without
  needing explicit prefixes for specifiers like tags or revision id's.
  See ``bzr help revisionspec`` for full details.  (Matthew Fuller)

* Bazaar gives a warning before exiting, and writes into ``.bzr.log``, if 
  compiled extensions can't be loaded.  This typically indicates a
  packaging or installation problem.  In this case Bazaar will keep
  running using pure-Python versions, but this may be substantially
  slower.  The warning can be disabled by setting
  ``ignore_missing_extensions = True`` in ``bazaar.conf``.
  See also <https://answers.launchpad.net/bzr/+faq/703>.
  (Martin Pool, #406113, #430529)

* Secondary errors that occur during Branch.unlock and Repository.unlock
  no longer obscure the original error.  These methods now use a new
  decorator, ``only_raises``.  This fixes many causes of
  ``TooManyConcurrentRequests`` and similar errors.
  (Andrew Bennetts, #429747)

Documentation
*************

* Describe the new shell-like test feature. (Vincent Ladeuil)

* Help on hooks no longer says 'Not deprecated' for hooks that are
  currently supported. (Ian Clatworthy, #422415)

API Changes
***********

* ``bzrlib.user_encoding`` has been removed; use
  ``bzrlib.osutils.get_user_encoding`` instead.  (Martin Pool)

* ``bzrlib.tests`` now uses ``stopTestRun`` for its ``TestResult``
  subclasses - the same as python's unittest module. (Robert Collins)
  
* ``diff._get_trees_to_diff`` has been renamed to 
  ``diff.get_trees_and_branches_to_diff``. It is now a public API, and it 
  returns the old and new branches. (Gary van der Merwe)

* ``bzrlib.trace.log_error``, ``error`` and ``info`` have been deprecated.
  (Martin Pool)

* ``MutableTree.has_changes()`` does not require a tree parameter anymore. It
  now defaults to comparing to the basis tree. It now checks for pending
  merges too.  ``Merger.check_basis`` has been deprecated and replaced by the
  corresponding has_changes() calls. ``Merge.compare_basis``,
  ``Merger.file_revisions`` and ``Merger.ensure_revision_trees`` have also
  been deprecated.
  (Vincent Ladeuil, #440631)

* ``ProgressTask.note`` is deprecated.
  (Martin Pool)

Internals
*********

* Added ``-Drelock`` debug flag.  It will ``note`` a message every time a
  repository or branch object is unlocked then relocked the same way.
  (Andrew Bennetts)
  
* ``BTreeLeafParser.extract_key`` has been tweaked slightly to reduce
  mallocs while parsing the index (approx 3=>1 mallocs per key read).
  This results in a 10% speedup while reading an index.
  (John Arbash Meinel)

* The ``bzrlib.lsprof`` module has a new class ``BzrProfiler`` which makes
  profiling in some situations like callbacks and generators easier.
  (Robert Collins)

Testing
*******

* Passing ``--lsprof-tests -v`` to bzr selftest will cause lsprof output to
  be output for every test. Note that this is very verbose! (Robert Collins)

* Setting ``BZR_TEST_PDB=1`` when running selftest will cause a pdb
  post_mortem to be triggered when a test failure occurs. (Robert Collins)

* Shell-like tests can now be written. Code in ``bzrlib/tests/script.py`` ,
  documentation in ``developers/testing.txt`` for details.
  (Vincent Ladeuil)

* Some tests could end up with the same id, that was dormant for
  a long time.
  (Vincent Ladeuil, #442980)

* Stop showing the number of tests due to missing features in the test
  progress bar.  (Martin Pool)

* Test parameterisation now does a shallow copy, not a deep copy of the test
  to be parameterised. This is not expected to break external use of test
  parameterisation, and is substantially faster. (Robert Collins)

* Tests that try to open a bzr dir on an arbitrary transport will now
  fail unless they have explicitly permitted the transport via
  ``self.permit_url``. The standard test factories such as ``self.get_url``
  will permit the urls they provide automatically, so only exceptional
  tests should need to do this. (Robert Collins)

* The break-in test no longer cares about clean shutdown of the child,
  instead it is happy if the debugger starts up. (Robert  Collins)

* The full test suite is expected to pass when the C extensions are not
  present. (Vincent Ladeuil, #430749)


bzr 2.0.1
#########

:Codename: Stability First
:2.0.1: 2009-10-14

The first of our new ongoing bugfix-only stable releases has arrived. It
includes a collection of 12 bugfixes applied to bzr 2.0.0, but does not
include any of the feature development in the 2.1.0 series.


Bug Fixes
*********

* ``bzr add`` in a tree that has files with ``\r`` or ``\n`` in the
  filename will issue a warning and skip over those files.
  (Robert Collins, #3918)

* bzr will attempt to authenticate with SSH servers that support
  ``keyboard-interactive`` auth but not ``password`` auth when using
  Paramiko.   (Andrew Bennetts, #433846)

* Fixed fetches from a stacked branch on a smart server that were failing
  with some combinations of remote and local formats.  This was causing
  "unknown object type identifier 60" errors.  (Andrew Bennetts, #427736)

* Fixed ``ObjectNotLocked`` errors when doing some log and diff operations
  on branches via a smart server.  (Andrew Bennetts, #389413)

* Handle things like ``bzr add foo`` and ``bzr rm foo`` when the tree is
  at the root of a drive. ``osutils._cicp_canonical_relpath`` always
  assumed that ``abspath()`` returned a path that did not have a trailing
  ``/``, but that is not true when working at the root of the filesystem.
  (John Arbash Meinel, Jason Spashett, #322807)

* Hide deprecation warnings for 'final' releases for python2.6.
  (John Arbash Meinel, #440062)

* Improve the time for ``bzr log DIR`` for 2a format repositories.
  We had been using the same code path as for <2a formats, which required
  iterating over all objects in all revisions.
  (John Arbash Meinel, #374730)

* Make sure that we unlock the tree if we fail to create a TreeTransform
  object when doing a merge, and there is limbo, or pending-deletions
  directory.  (Gary van der Merwe, #427773)

* Occasional IndexError on renamed files have been fixed. Operations that
  set a full inventory in the working tree will now go via the
  apply_inventory_delta code path which is simpler and easier to
  understand than dirstates set_state_from_inventory method. This may
  have a small performance impact on operations built on _write_inventory,
  but such operations are already doing full tree scans, so no radical
  performance change should be observed. (Robert Collins, #403322)

* Retrieving file text or mtime from a _PreviewTree has good performance when
  there are many changes.  (Aaron Bentley)

* The CHK index pages now use an unlimited cache size. With a limited
  cache and a large project, the random access of chk pages could cause us
  to download the entire cix file many times.
  (John Arbash Meinel, #402623)

* When a file kind becomes unversionable after being added, a sensible
  error will be shown instead of a traceback. (Robert Collins, #438569)

Documentation
*************

* Improved README. (Ian Clatworthy)

* Improved upgrade documentation for Launchpad branches.
  (Barry Warsaw)


bzr 2.0.0
#########

:2.0.0: 2009-09-22
:Codename: Instant Karma

This release of Bazaar makes the 2a (previously 'brisbane-core') format
the default when new branches or repositories are created.  This format is
substantially smaller and faster for many operations.  Most of the work in
this release focuses on bug fixes and stabilization, covering both 2a and
previous formats.  (See the Upgrade Guide for information on migrating
existing projects.)

This release also improves the documentation content and presentation,
including adding Windows HtmlHelp manuals.

The Bazaar team decided that 2.0 will be a long-term supported release,
with bugfix-only 2.0.x releases based on it, continuing for at least six
months or until the following stable release.

Changes from 2.0.0rc2 to final
******************************

* Officially branded as 2.0.0 rather than 2.0 to clarify between things
  that "want to happen on the 2.0.x stable series" versus things that want
  to "land in 2.0.0". (Changes how bzrlib._format_version_tuple() handles
  micro = 0.) (John Arbash Meinel)


bzr 2.0.0rc2
############

:2.0.0rc2: 2009-09-10

New Features
************

* Added post_commit hook for mutable trees. This allows the keywords
  plugin to expand keywords on files changed by the commit.
  (Ian Clatworthy, #408841)

Bug Fixes
*********

* Bazaar's native protocol code now correctly handles EINTR, which most
  noticeably occurs if you break in to the debugger while connected to a
  bzr+ssh server.  You can now can continue from the debugger (by typing
  'c') and the process continues.  However, note that pressing C-\ in the
  shell may still kill the SSH process, which is bug 162509, so you must
  sent a signal to the bzr process specifically, for example by typing
  ``kill -QUIT PID`` in another shell.  (Martin Pool, #341535)

* ``bzr check`` in pack-0.92, 1.6 and 1.9 format repositories will no
  longer report incorrect errors about ``Missing inventory ('TREE_ROOT', ...)``
  (Robert Collins, #416732)

* ``bzr info -v`` on a 2a format still claimed that it was a "Development
  format" (John Arbash Meinel, #424392)

* ``bzr log stacked-branch`` shows the full log including
  revisions that are in the fallback repository. (Regressed in 2.0rc1).
  (John Arbash Meinel, #419241)

* Clearer message when Bazaar runs out of memory, instead of a ``MemoryError``
  traceback.  (Martin Pool, #109115)

* Conversion to 2a will create a single pack for all the new revisions (as
  long as it ran without interruption). This improves both ``bzr upgrade``
  and ``bzr pull`` or ``bzr merge`` from local branches in older formats.
  The autopack logic that occurs every 100 revisions during local
  conversions was not returning that pack's identifier, which resulted in
  the partial packs created during the conversion not being consolidated
  at the end of the conversion process. (Robert Collins, #423818)

* Fetches from 2a to 2a are now again requested in 'groupcompress' order.
  Groups that are seen as 'underutilized' will be repacked on-the-fly.
  This means that when the source is fully packed, there is minimal
  overhead during the fetch, but if the source is poorly packed the result
  is a fairly well packed repository (not as good as 'bzr pack' but
  good-enough.) (Robert Collins, John Arbash Meinel, #402652)

* Fix a potential segmentation fault when doing 'log' of a branch that had
  ghosts in its mainline.  (Evaluating None as a tuple is bad.)
  (John Arbash Meinel, #419241)

* ``groupcompress`` sort order is now more stable, rather than relying on
  ``topo_sort`` ordering. The implementation is now
  ``KnownGraph.gc_sort``. (John Arbash Meinel)

* Local data conversion will generate correct deltas. This is a critical
  bugfix vs 2.0rc1, and all 2.0rc1 users should upgrade to 2.0rc2 before
  converting repositories. (Robert Collins, #422849)

* Network streams now decode adjacent records of the same type into a
  single stream, reducing layering churn. (Robert Collins)

* Prevent some kinds of incomplete data from being committed to a 2a
  repository, such as revisions without inventories, a missing chk_bytes
  record for an inventory, or a missing text referenced by an inventory.
  (Andrew Bennetts, #423506, #406687)
  
Documentation
*************

* Fix assertion error about "_remember_remote_is_before" when pushing to
  older smart servers.
  (Andrew Bennetts, #418931)

* Help on hooks no longer says 'Not deprecated' for hooks that are
  currently supported. (Ian Clatworthy, #422415)

* PDF and CHM (Windows HtmlHelp) formats are now supported for the
  user documentation. The HTML documentation is better broken up into
  topics. (Ian Clatworthy)

* The developer and foreign language documents are now separated
  out so that searching in the HTML and CHM files produces more
  useful results. (Ian Clatworthy)

* The main table of contents now provides links to the new Migration Docs
  and Plugins Guide. (Ian Clatworthy)


bzr 2.0.0rc1
############

:Codename: no worries
:2.0.0rc1: 2009-08-26

Compatibility Breaks
********************

* The default format for bzr is now ``2a``. This format brings many
  significant performance and size improvements. bzr can pull from
  any existing repository into a ``2a`` one, but can only transfer
  from ``2a`` into ``rich-root`` repositories. The Upgrade guide
  has more information about this change. (Robert Collins)

* On Windows auto-detection of Putty's plink.exe is disabled.
  Default SSH client for Windows is paramiko. User still can force
  usage of plink if explicitly set environment variable BZR_SSH=plink.
  (#414743, Alexander Belchenko)

New Features
************

* ``bzr branch --switch`` can now switch the checkout in the current directory
  to the newly created branch. (Lukáš Lalinský)

Bug Fixes
*********

* Further tweaks to handling of ``bzr add`` messages about ignored files.
  (Jason Spashett, #76616)

* Fetches were being requested in 'groupcompress' order, but weren't
  recombining the groups. Thus they would 'fragment' to get the correct
  order, but not 'recombine' to actually benefit from it. Until we get
  recombining to work, switching to 'unordered' fetches avoids the
  fragmentation. (John Arbash Meinel, #402645)

* Fix a pycurl related test failure on karmic by recognizing an error
  raised by newer versions of pycurl.
  (Vincent Ladeuil, #306264)

* Fix a test failure on karmic by making a locale test more robust.
  (Vincent Ladeuil, #413514)

* Fix IndexError printing CannotBindAddress errors.
  (Martin Pool, #286871)

* Fix "Revision ... not present" errors when upgrading stacked branches,
  or when doing fetches from a stacked source to a stacked target.
  (Andrew Bennetts, #399140)

* ``bzr branch`` of 2a repositories over HTTP is much faster.  bzr now
  batches together small fetches from 2a repositories, rather than
  fetching only a few hundred bytes at a time.
  (Andrew Bennetts, #402657)

Improvements
************

* A better description of the platform is shown in crash tracebacks, ``bzr
  --version`` and ``bzr selftest``.
  (Martin Pool, #409137)

* bzr can now (again) capture crash data through the apport library, 
  so that a single human-readable file can be attached to bug reports.
  This can be disabled by using ``-Dno_apport`` on the command line, or by
  putting ``no_apport`` into the ``debug_flags`` section of
  ``bazaar.conf``.
  (Martin Pool, Robert Collins, #389328)

* ``bzr push`` locally on windows will no longer give a locking error with
  dirstate based formats. (Robert Collins)

* ``bzr shelve`` and ``bzr unshelve`` now work on windows.
  (Robert Collins, #305006)

* Commit of specific files no longer prevents using the iter_changes
  codepath. On 2a repositories, commit of specific files should now be as
  fast, or slightly faster, than a full commit. (Robert Collins)

* The internal core code that handles specific file operations like
  ``bzr st FILENAME`` or ``bzr commit FILENAME`` has been changed to
  include the parent directories if they have altered, and when a
  directory stops being a directory its children are always included. This
  fixes a number of causes for ``InconsistentDelta`` errors, and permits
  faster commit of specific paths. (Robert Collins, #347649)

Documentation
*************

* New developer documentation for content filtering.
  (Martin Pool)

API Changes
***********

* ``bzrlib.shelf_ui`` has had the ``from_args`` convenience methods of its
  classes changed to manage lock lifetime of the trees they open in a way
  consistent with reader-exclusive locks. (Robert Collins, #305006)

Testing
*******

bzr 1.18.1
##########

:Codename:     nein nein nein!
:1.18.1:       2009-09-09

This release fixes two small but worthwhile bugs relevant to users on
Microsoft Windows: some commands that failed on with locking errors will
now work, and a bug that caused poor performance after committing a file
with line-ending conversion has now been fixed.  It also fixes a bug in
pushing to older servers.

Bug Fixes
*********

* Fixed a problem where using content filtering and especially end-of-line
  conversion will commit too many copies a file.
  (Martin Pool, #415508)

* Fix assertion error about ``_remember_remote_is_before`` in
  ``set_tags_bytes`` when pushing to older smart servers.  
  (Andrew Bennetts, Alexander Belchenko, #418931)

Improvements
************

* ``bzr push`` locally on Windows will no longer give a locking error with
  dirstate based formats. (Robert Collins)

* ``bzr shelve`` and ``bzr unshelve`` now work on Windows.
  (Robert Collins, #305006)

API Changes
***********

* ``bzrlib.shelf_ui`` has had the ``from_args`` convenience methods of its
  classes changed to manage lock lifetime of the trees they open in a way
  consistent with reader-exclusive locks. (Robert Collins, #305006)

* ``Tree.path_content_summary`` may return a size of None, when called on
  a tree with content filtering where the size of the canonical form
  cannot be cheaply determined.  (Martin Pool)

* When manually creating transport servers in test cases, a new helper
  ``TestCase.start_server`` that registers a cleanup and starts the server
  should be used. (Robert Collins)

bzr 1.18
########

Compatibility Breaks
********************

* Committing directly to a stacked branch from a lightweight checkout will
  no longer work. In previous versions this would appear to work but would
  generate repositories with insufficient data to create deltas, leading
  to later errors when branching or reading from the repository.
  (Robert Collins, bug #375013)

New Features
************

Bug Fixes
*********

* Fetching from 2a branches from a version-2 bzr protocol would fail to
  copy the internal inventory pages from the CHK store. This cannot happen
  in normal use as all 2a compatible clients and servers support the
  version-3 protocol, but it does cause test suite failures when testing
  downlevel protocol behaviour. (Robert Collins)

* Fix a test failure on karmic by making a locale test more robust.
  (Vincent Ladeuil, #413514)

* Fixed "Pack ... already exists" error when running ``bzr pack`` on a
  fully packed 2a repository.  (Andrew Bennetts, #382463)

* Further tweaks to handling of ``bzr add`` messages about ignored files.
  (Jason Spashett, #76616)

* Properly handle fetching into a stacked branch while converting the
  data, especially when there are also ghosts. The code was filling in
  parent inventories incorrectly, and also not handling when one of the
  parents was a ghost. (John Arbash Meinel, #402778, #412198)

* ``RemoteStreamSource.get_stream_for_missing_keys`` will fetch CHK
  inventory pages when appropriate (by falling back to the vfs stream
  source).  (Andrew Bennetts, #406686)

* StreamSource generates rich roots from non-rich root sources correctly
  now.  (Andrew Bennetts, #368921)

* When deciding whether a repository was compatible for upgrading or
  fetching, we previously incorrectly checked the default repository
  format for the bzrdir format, rather than the format that was actually
  present on disk.  (Martin Pool, #408824)

Improvements
************

* A better description of the platform is shown in crash tracebacks, ``bzr
  --version`` and ``bzr selftest``.
  (Martin Pool, #409137)

* Cross-format fetches (such as between 1.9-rich-root and 2a) via the
  smart server are more efficient now.  They send inventory deltas rather
  than full inventories.  The smart server has two new requests,
  ``Repository.get_stream_1.19`` and ``Repository.insert_stream_1.19`` to
  support this.  (Andrew Bennetts, #374738, #385826)

* Extracting the full ancestry and computing the ``merge_sort`` is now
  significantly faster. This effects things like ``bzr log -n0``. (For
  example, ``bzr log -r -10..-1 -n0 bzr.dev`` is 2.5s down to 1.0s.
  (John Arbash Meinel)

Documentation
*************

API Changes
***********

Internals
*********

* ``-Dstrict_locks`` can now be used to check that read and write locks
  are treated properly w.r.t. exclusivity. (We don't try to take an OS
  read lock on a file that we already have an OS write lock on.) This is
  now set by default for all tests, if you have a test which cannot be
  fixed, you can use ``self.thisFailsStrictLockCheck()`` as a
  compatibility knob. (John Arbash Meinel)

* InterDifferingSerializer is now only used locally.  Other fetches that
  would have used InterDifferingSerializer now use the more network
  friendly StreamSource, which now automatically does the same
  transformations as InterDifferingSerializer.  (Andrew Bennetts)

* ``KnownGraph`` now has a ``.topo_sort`` and ``.merge_sort`` member which
  are implemented in pyrex and significantly faster. This is exposed along
  with ``CombinedGraphIndex.find_ancestry()`` as
  ``VersionedFiles.get_known_graph_ancestry(keys)``.
  (John Arbash Meinel)

* RemoteBranch.open now honours ignore_fallbacks correctly on bzr-v2
  protocols. (Robert Collins)

* The index code now has some specialized routines to extract the full
  ancestry of a key in a more efficient manner.
  ``CombinedGraphIndex.find_ancestry()``. (Time to get ancestry for
  bzr.dev drops from 1.5s down to 300ms. For OOo from 33s => 10.5s) (John
  Arbash Meinel)

Testing
*******

* Install the test ssl certificate and key so that installed bzr
  can run the https tests. (Denys Duchier, #392401)
  

bzr 1.18rc1
###########

:Codename: little traveller
:1.18:    2009-08-20
:1.18rc1: 2009-08-10

This release of Bazaar marches on towards the 2.0 release in which the 2a
'brisbane-core' format becomes generally recommended.  Most of the work in
this release now focusses on bug fixes and stabilization, covering both 2a
and previous formats.  There is a new text-mode interactive merge feature,
a new guide to migration to 2a format in the user documentation, and
pushing branches to a smart server is now much faster.  

The Bazaar team decided that 2.0 will be a long-term supported release,
with bugfix-only releases based on it continuing for at least six months
or until the following stable release.

There are no changes from 1.18rc1 to 1.18.

New Features
************

* ``bzr merge --interactive`` applies a user-selected portion of the
  merge.  The UI is similar to ``shelve``.  (Aaron Bentley)

* ``bzr reconfigure`` now takes options ``--stacked-on URL`` and
  ``--unstacked`` to change stacking of a branch.
  (Martin Pool, #391411)

Bug Fixes
*********

* Annotating on a stacked branch will now succeed in simple scenarios.
  There are still some complex scenarios where it will fail (bug #399884)
  (John Arbash Meinel, #393366)

* A progress bar is no longer left dangling when ``bzr selftest``
  completes, and the progress bar updates with zero latency so the
  displayed test name is always the one that's actually running.
  (Martin Pool, #123688)

* Authenticating against an ssh server now uses ``auth_none`` to determine
  if password authentication is even supported. This fixes a bug where
  users would be prompted for a launchpad password, even though launchpad
  only supports publickey authentication. (John Arbash Meinel, #375867)

* BranchBuilder now accepts timezone to avoid test failures in countries far
  from GMT. (Vincent Ladeuil, #397716)

* ``bzr commit`` no longer saves the unversioning of missing files until
  the commit has completed on the branch. This means that aborting a
  commit that found a missing file will leave the tree unedited.
  (Robert Collins, #282402)

* ``bzr mv`` no longer takes out branch locks, which allows it to work
  when the branch is readonly. (Robert Collins, #216541)

* ``bzr revert .`` no longer generates an InconsistentDelta error when
  there are missing subtrees. (Robert Collins, #367632)

* ``bzr send`` now generates valid bundles with ``--2a`` formats. However,
  do to internal changes necessary to support this, older clients will
  fail when trying to insert them. For newer clients, the bundle can be
  used to apply the changes to any rich-root compatible format.
  (John Arbash Meinel, #393349)

* Cope with FTP servers that don't support restart/append by falling back
  to reading and then rewriting the whole file, such as TahoeLAFS.  (This
  fallback may be slow for some access patterns.)  (Nils Durner, #294709)

* Encode the paths in ``mbcs`` encoding on Windows when spawning an
  external diff client. This at least allows supporting filenames that are
  not ascii, but are present in the current locale. Ideally we would be
  able to pass the Unicode path, but that would be client dependent.
  (John Arbash Meinel, #382709)

* Fix a compile bug on Solaris having to do with const and
  pointer-to-pointers. (John Arbash Meinel, #408441)

* Fixed a NameError that occurs when merging or pulling from a URL that
  causes a redirection loop when bzr tries to read a URL as a bundle.
  (Andrew Bennetts, #400847)

* Fix ``AttributeError: 'TestUIFactory' object has no attribute 'tick'``
  running send and similar commands on 2a formats.
  (Martin Pool, #408201)
  
* Fix crash in some invocations of ``bzr status`` in format 2a.
  (Martin Pool, #403523)

* Fixed export to existing directory: if directory is empty then export 
  will succeed, otherwise it fails with error.
  (Alexander Belchenko, #406174)

* Fixed spurious "Source branch does not support stacking" warning when
  pushing. (Andrew Bennetts, #388908)

* Fixed spurious transport activity indicator appearing while tests are
  running.  (Martin Pool, #343532)

* Merge now correctly handles empty right-hand revision specs.
  (Aaron Bentley, #333961)

* Renames to lexographically lower basenames in trees that have never been
  committed to will no longer corrupt the dirstate. This was caused by an
  bug in the dirstate update_minimal method. (Robert Collins, #395556)

* Requests for unknown methods no longer cause the smart server to log
  lots of backtraces about ``UnknownSmartMethod``, ``do_chunk`` or
  ``do_end``.  (Andrew Bennetts, #338561)

* Shelve will not shelve the initial add of the tree root.  (Aaron Bentley)

* Streaming from bzr servers where there is a chain of stacked branches
  (A stacked on B stacked on C) will now work. (Robert Collins, #406597)

* The environment variable ``BZR_PROGRESS_BAR`` set to either ``text`` or ``none``
  always forces progress bars either on or off respectively.  Otherwise,
  they're turned on if ``TERM`` is not ``dumb`` and stderr is a terminal.
  bzr always uses the 'text' user interface when run as a command, so
  ``BZR_USE_TEXT_UI`` is no longer needed.
  (Martin Pool, #339385, #387717)

* The optional ``_knit_load_data_pyx`` C extension was never being
  imported.  This caused significant slowdowns when reading data from
  repositories.  (Andrew Bennetts, #405653)
  
* The ``--hardlink`` option to ``branch`` and ``checkout`` is not
  supported at the moment on workingtree formats that can do content
  filtering.  (See <https://bugs.edge.launchpad.net/bzr/+bug/408193>.)
  bzr now says so, rather than just ignoring the option.  (Martin Pool)

* There was a bug in ``osutils.relpath`` that was only triggered on
  Windows. Essentially if you were at the root of a drive, and did
  something to a branch/repo on another drive, we would go into an
  infinite loop while trying to find a 'relative path'.
  (John Arbash Meinel, #394227)

* ``WorkingTree4.unversion`` will no longer fail to unversion ids which
  were present in a parent tree but renamed in the working tree.
  (Robert Collins, #187207)

Improvements
************

* Can now rename/move files even if they have been removed from the inventory.
  (Marius Kruger)

* Pushing branches with tags via ``bzr://`` and ``bzr+ssh://`` is much
  faster, using a new ``Branch.set_tags_bytes`` smart server verb rather
  than VFS methods.  For example, pushes of small branches with tags take
  11 rather than 18 smart server requests.  (Andrew Bennetts, #398608)

* Sending Ctrl-Break on Windows will now drop you into the debugger, in
  the same way that sending Ctrl-\\ does on other platforms.
  (John Arbash Meinel)

Documentation
*************

* Added Bazaar 2.0 Upgrade Guide. (Ian Clatworthy)

API Changes
***********

* ``CLIUIFactory`` is deprecated; use ``TextUIFactory`` instead if you
  need to subclass or create a specific class, or better yet the existing
  ``make_ui_for_terminal``.  ``SilentUIFactory`` is clarified to do no
  user interaction at all, rather than trying to read from stdin but not
  writing any output, which would be strange if reading prompts or
  passwords.  (Martin Pool)

* New TransformPreview.commit() allows committing without a working tree.
  (Aaron Bentley)

* ``pb`` parameter to ``TextTestResult`` is deprecated and ignored.
  (Martin Pool)

* ProgressTasks now prefer to talk direct to their ProgressView not to the
  UIFactory. 
  (Martin Pool)

* ``WorkingTree._check`` now requires a references dict with keys matching
  those returned by ``WorkingTree._get_check_refs``. (Robert Collins)

Internals
*********

* ``CHKInventory.path2id`` uses the parent_id to basename hash to avoid
  reading the entries along the path, reducing work to lookup ids from
  paths. (Robert Collins)

* ``CHKMap.apply_delta`` now raises ``InconsistentDelta`` if a delta adds
  as new a key which was already mapped. (Robert Collins)

* Inventory delta application catches more cases of corruption and can
  prevent corrupt deltas from affecting consistency of data structures on
  disk. (Robert Collins)

* --subunit support now adds timestamps if the subunit version supports
  it. (Robert Collins)

* The Windows all-in-one installer now bundles the PyQt image format
  plugins, which allows previewing more images as part of 'qdiff'.
  (Alexander Belchenko)


Testing
*******

* Merge directive cherrypick tests must use the same root id.
  (Martin Pool, #409684)

* Spurious failure in ``check`` tests on rich-root formats fixed.
  (Martin Pool, #408199)

* The ``bzrlib.tests.TextTestRunner`` will no longer call
  ``countTestsCases`` on the test being run. Progress information is
  instead handled by having the test passed in call ``result.progress``
  before running its contents. This improves the behaviour when using
  ``TextTestRunner`` with test suites that don't support
  ``countTestsCases``. (Robert Collins)


bzr 1.17.1 (unreleased)
#######################

Bug Fixes
*********

* The optional ``_knit_load_data_pyx`` C extension was never being
  imported.  This caused significant slowdowns when reading data from
  knit format repositories.  (Andrew Bennetts, #405653)
  

bzr 1.17
########
:Codename: so-late-its-brunch
:1.17rc1: 2009-07-13
:1.17: 2009-07-20


Bazaar continues to blaze a straight and shining path to the 2.0 release and
the elevation of the ``2a`` beta format to the full glory of "supported and
stable".

Highlights in this release include greatly reduced memory consumption during
commits, faster ``ls``, faster ``annotate``, faster network operations if
you're specifying a revision number and the final destruction of those
annoying progress bar artifacts.


Changes from 1.17rc1 to 1.17final
*********************************

* Change an extension to call the python ``frozenset()`` rather than the C
  api ``PyFrozenSet_New``. It turns out that python2.4 did not expose the
  C api. (John Arbash Meinel, #399366)

* Fixes for the Makefile and the rename of ``generate_docs.py`` to
  ``tools/generate_docs.py`` to allow everything to be built on Windows.
  (John Arbash Meinel, #399356)

* ``bzr serve`` once again applies a ``ChrootServer`` to the given
  directory before serving it. (Andrew Bennetts, #400535)


Compatibility Breaks
********************

* ``bzr register-branch`` from the Launchpad plugin now refers to "project"
  instead of "product" which is the correct Launchpad terminology.  The
  --product option is deprecated and users should switch to using --project.
  (Neil Martinsen-Burrell, #238764)


New Features
************

* ``bzr push`` now aborts if uncommitted changes (including pending merges)
  are present in the working tree (if one is present) and no revision is
  specified. The configuration option ``push_strict`` can be used to set the
  default for this behavior.  (Vincent Ladeuil, #284038, #322808, #65286)

* ``bzr revno`` and ``bzr revision-info`` now have a ``--tree`` option to
  show revision info for the working tree instead of the branch.
  (Matthew Fuller, John Arbash Meinel)

* ``bzr send`` now aborts if uncommitted changes (including pending merges)
  are present in the working tree and no revision is specified. The
  configuration option ``send_strict`` can be used to set the default for this
  behavior.
  (Vincent Ladeuil, #206577)

* ``bzr switch --create-branch/-b`` can now be used to create and switch
  to a new branch. Supplying a name without a ``/`` will create the branch
  relative to the existing branch. (similar to how ``bzr switch name``
  works when the branch already exists.) (John Arbash Meinel)


Bug Fixes
*********

* Accept uppercase "Y/N" to prompts such as from break lock. 
  (#335182, Tim Powell, Martin Pool)

* Add documentation about diverged branches and how to fix them in the
  centralized workflow with local commits.  Mention ``bzr help
  diverged-branches`` when a push fails because the branches have
  diverged.  (Neil Martinsen-Burrell, #269477)

* Annotate would sometimes 'latch on' to trivial lines, causing important
  lines to be incorrectly annotated. (John Arbash Meinel, #387952)

* Automatic format upgrades triggered by default stacking policies on a
  1.16rc1 (or later) smart server work again.
  (Andrew Bennetts, #388675)

* Avoid progress bar artifacts being left behind on the screen.
  (Martin Pool, #321935)

* Better message in ``bzr split`` error suggesting a rich root format.
  (Neil Martinsen-Burrell, #220067)

* ``Branch.set_append_revisions_only`` now works with branches on a smart
  server. (Andrew Bennetts, #365865)

* By default, ``bzr branch`` will fail if the target directory exists, but
  does not already have a control directory.  The flag ``--use-existing-dir``
  will allow operation to proceed.  (Alexander Belchenko, #307554)

* ``bzr ls DIR --from-root`` now shows only things in DIR, not everything.
  (Ian Clatworthy)

* Fetch between repositories does not error if they have inconsistent data
  that should be irrelevant to the fetch operation. (Aaron Bentley)

* Fix ``AttributeError`` exception when reconfiguring lightweight checkout 
  of a remote repository.
  (Jelmer Vernooij, #332194)

* Fix bug in decoding v3 smart server messages when receiving multiple
  lots of excess bytes after an end-of-message.
  (Andrew Bennetts)

* Force deletion of readonly files during merge, update and other tree
  transforms.
  (Craig Hewetson, Martin Pool, #218206)

* Force socket shutdown in threaded http test servers to avoid client hangs
  (pycurl).  (Vincent Ladeuil, #383920).

* ``LRUCache`` will maintain the linked list pointers even if a nodes
  cleanup function raises an exception. (John Arbash Meinel, #396838)

* Progress bars are now suppressed again when the environment variable
  ``BZR_PROGRESS_BAR`` is set to ``none``.
  (Martin Pool, #339385)

* Reduced memory consumption during ``bzr commit`` of large files. For
  pre 2a formats, should be down to ~3x the size of a file.
  For ``--2a`` format repositories, it is down to the size of the file
  content plus the size of the compressed text.  Related to bug #109114.
  (John Arbash Meinel)

* Set hidden attribute on .bzr directory below unicode path should never
  fail with error. The operation should succeed even if bzr unable to set 
  the attribute.  (Alexander Belchenko, related to bug #335362).
  
* Stacking will no longer accept requests to stack on the same
  branch/repository. Existing branches that incorrectly reference the same
  repository in a stacking configuration will now raise
  UnstackableLocationError when the branch is opened. This can be fixed by
  removing the stacking location inside ``.bzr/branch``.
  (Robert Collins, #376243)

* The ``log+`` decorator, useful in debugging or profiling, could cause
  "AttributeError: 'list' object has no attribute 'next'".  This is now
  fixed.  The log decorator no longer shows the elapsed time or transfer
  rate because they're available in the log prefixes and the transport
  activity display respectively.
  (Martin Pool, #340347)

* Unshelve works correctly when multiple zero-length files are present on
  the shelf. (Aaron Bentley, #363444)

* Progress bars no longer show the network transport scheme or direction.
  (Martin Pool)

* launchpad-login now respects the 'verbose' option.
  (Jonathan Lange, #217031)


Internals
*********

* ``bzrlib.user_encoding`` is now officially deprecated. It is not
  possible to write a deprecation wrapper, but the variable will be
  removed in the near future. Use ``bzrlib.osutils.get_user_encoding()``
  instead. (Alexander Belchenko)

* Command lookup has had hooks added. ``bzrlib.Command.hooks`` has
  three new hook points: ``get_command``, ``get_missing_command`` and
  ``list_commands``, which allow just-in-time command name provision
  rather than requiring all command names be known a-priori.
  (Robert Collins)

* ``get_app_path`` from win32utils.py now supports REG_EXPAND_SZ data type
  and can read path to wordpad.exe. (Alexander Belchenko, #392046)

* ``graph.KnownGraph`` has been added. This is a class that can give
  answers to ``heads()`` very quickly. However, it has the assumption that
  the whole graph has already been loaded. This is true during
  ``annotate`` so it is used there with good success (as much as 2x faster
  for files with long ancestry and 'cherrypicked' changes.)
  (John Arbash Meinel, Vincent Ladeuil)

* OS file locks are now taken out using ``CreateFile`` rather than
  ``LockFileEx`` on Windows. The locking remains exclusive with
  ``LockFileEx`` but now it also works on older versions of Windows (such
  as Win98). (Martin <gzlist>)

* pack <=> pack fetching is now done via a ``PackStreamSource`` rather
  than the ``Packer`` code. The user visible change is that we now
  properly fetch the minimum number of texts for non-smart fetching.
  (John Arbash Meinel)


* ``VersionedFiles._add_text`` is a new api that lets us insert text into
  the repository as a single string, rather than a list of lines. This can
  improve memory overhead and performance of committing large files.
  (Currently a private api, used only by commit). (John Arbash Meinel)


Improvements
************

* ``bzr annotate`` can now be significantly faster. The time for
  ``bzr annotate NEWS`` is down to 7s from 22s in 1.16. Files with long
  histories and lots of 'duplicate insertions' will be improved more than
  others. (John Arbash Meinel, Vincent Ladeuil)

* ``bzr ls`` is now faster. On OpenOffice.org, the time drops from 2.4
  to 1.1 seconds. The improvement for ``bzr ls -r-1`` is more
  substantial dropping from 54.3 to 1.1 seconds. (Ian Clatworthy)

* Improve "Path(s) are not versioned" error reporting for some commands.
  (Benoît PIERRE)

* Initial commit performance in ``--2a`` repositories has been improved by
  making it cheaper to build the initial CHKMap. (John Arbash Meinel)

* Resolving a revno to a revision id on a branch accessed via ``bzr://``
  or ``bzr+ssh://`` is now much faster and involves no VFS operations.
  This speeds up commands like ``bzr pull -r 123``.  (Andrew Bennetts)

* ``revision-info`` now properly aligns the revnos/revids in the output
  and doesn't traceback when given revisions not in the current branch.
  Performance is also significantly improved when requesting multiple revs
  at once.  (Matthew Fuller, John Arbash Meinel)

* Tildes are no longer escaped by Transports. (Andy Kilner)


Documentation
*************

* Avoid bad text wrapping in generated documentation.  Slightly better
  formatting in the user reference.
  (Martin Pool, #249908)

* Minor clarifications to the help for End-Of-Line conversions.
  (Ian Clatworthy)

API Changes
***********

* Removed overspecific error class ``InvalidProgressBarType``.
  (Martin Pool)

* The method ``ProgressView._show_transport_activity`` is now
  ``show_transport_activity`` because it's part of the contract between
  this class and the UI.  (Martin Pool)


bzr 1.16.1
##########

:Released: 2009-06-26

End user testing of the 2a format revealed two serious bugs. The first,
#365615, caused bzr to raise AbsentContentFactory errors when autopacking.
This meant that commits or pushes to 2a-format repositories failed
intermittently.

The second bug, #390563, caused the smart server to raise AbsentContentFactory
when streaming 2a stacked 2a-format branches. This particularly affected
branches stored on Launchpad in the 2a format.

Both of these bugs cause command failures only, neither of them cause data
corruption or data loss. And, of course, both of these bugs are now fixed.

Bug Fixes
*********

* We now properly request a more minimal set of file texts when fetching
  multiple revisions. (Robert Collins, John Arbash Meinel, #390563)

* Repositories using CHK pages (which includes the new 2a format) will no
  longer error during commit or push operations when an autopack operation
  is triggered. (Robert Collins, #365615)

* ``chk_map.iter_interesting_nodes`` now properly uses the *intersection*
  of referenced nodes rather than the *union* to determine what
  uninteresting pages we still need to look at. Prior to this,
  incrementally pushing to stacked branch would push the minimal data, but
  fetching everything would request extra texts. There are some unhandled
  cases wrt trees of different depths, but this fixes the common cases.
  (Robert Collins, John Arbash Meinel, #390563)

* ``GroupCompress`` repositories now take advantage of the pack hints
  parameter to permit cross-format fetching to incrementally pack the
  converted data. (Robert Collins)

* ``Repository.commit_write_group`` now returns opaque data about what
  was committed, for passing to the ``Repository.pack``. Repositories
  without atomic commits will still return None. (Robert Collins)

* ``Repository.pack`` now takes an optional ``hint`` parameter
  which will support doing partial packs for repositories that can do
  that. (Robert Collins)

* RepositoryFormat has a new attribute 'pack_compresses' which is True
  when doing a pack operation changes the compression of content in the
  repository. (Robert Collins)

* ``StreamSink`` and ``InterDifferingSerialiser`` will call
  ``Repository.pack`` with the hint returned by
  ``Repository.commit_write_group`` if the formats were different and the
  repository can increase compression by doing a pack operation.
  (Robert Collins, #376748)


bzr 1.16
########
:Codename: yesterday-in-california
:1.16rc1: 2009-06-11
:1.16: 2009-06-18

This version of Bazaar contains the beta release of the new ``2a`` repository
format, suitable for testing by fearless, advanced users. This format or an
updated version of it will become the default format in Bazaar 2.0. Please
read the NEWS entry before even thinking about upgrading to the new format.

Also included are speedups for many operations on huge projects, a bug fix for
pushing stacked new stacked branches to smart servers and the usual bevy of
bug fixes and improvements.


Changes from 1.16rc1 to 1.16final
*********************************

* Fix the nested tree flag check so that upgrade from development formats to
  2a can work correctly.
  (Jelmer Vernooij, #388727)

* Automatic format upgrades triggered by default stacking policies on a
  1.16rc1 (or later) smart server work again.
  (Andrew Bennetts, #388675)


Compatibility Breaks
********************

* Display prompt on stderr (instead of stdout) when querying users so
  that the output of commands can be safely redirected.
  (Vincent Ladeuil, #376582)


New Features
************

* A new repository format ``2a`` has been added.  This is a beta release
  of the brisbane-core (aka group-compress) project.  This format now
  suitable for wider testing by advanced users willing to deal with some
  bugs.  We would appreciate test reports, either positive or negative.
  Format 2a is substantially smaller and faster for many operations on
  many trees.  This format or an updated version will become the default
  in bzr 2.0.

  This is a rich-root format, so this repository format can be used with
  bzr-svn.  Bazaar branches in previous non-rich-root formats can be
  converted (including by merge, push and pull) to format 2a, but not vice
  versa.  We recommend upgrading previous development formats to 2a.

  Upgrading to this format can take considerable time because it expands
  and more concisely repacks the full history.

  If you use stacked branches, you must upgrade the stacked branches
  before the stacked-on branches.  (See <https://bugs.launchpad.net/bugs/374735>)

* ``--development7-rich-root`` is a new dev format, similar to ``--dev6``
  but using a Revision serializer using bencode rather than XML.
  (Jelmer Vernooij, John Arbash Meinel)

* mail_client=claws now supports --body (and message body hooks).  Also uses
  configured from address.  (Barry Warsaw)

Improvements
************


* ``--development6-rich-root`` can now stack. (Modulo some smart-server
  bugs with stacking and non default formats.)
  (John Arbash Meinel, #373455)

* ``--development6-rich-root`` delays generating a delta index for the
  first object inserted into a group. This has a beneficial impact on
  ``bzr commit`` since each committed texts goes to its own group. For
  committing a 90MB file, it drops peak memory by about 200MB, and speeds
  up commit from 7s => 4s. (John Arbash Meinel)

* Numerous operations are now faster for huge projects, i.e. those
  with a large number of files and/or a large number of revisions,
  particularly when the latest development format is used. These
  operations (and improvements on OpenOffice.org) include:

  * branch in a shared repository (2X faster)
  * branch --no-tree (100X faster)
  * diff (2X faster)
  * tags (70X faster)

  (Ian Clatworthy)

* Pyrex version of ``bencode`` support. This provides optimized support
  for both encoding and decoding, and is now found at ``bzrlib.bencode``.
  ``bzrlib.utils.bencode`` is now deprecated.
  (Alexander Belchenko, Jelmer Vernooij, John Arbash Meinel)


Bug Fixes
*********

* Bazaar can now pass attachment files to the mutt email client.
  (Edwin Grubbs, #384158)

* Better message in ``bzr add`` output suggesting using ``bzr ignored`` to
  see which files can also be added.  (Jason Spashett, #76616)

* ``bzr pull -r 123`` from a stacked branch on a smart server no longer fails.
  Also, the ``Branch.revision_history()`` API now works in the same
  situation.  (Andrew Bennetts, #380314)
  
* ``bzr serve`` on Windows no longer displays a traceback simply because a
  TCP client disconnected. (Andrew Bennetts)

* Clarify the rules for locking and fallback repositories. Fix bugs in how
  ``RemoteRepository`` was handling fallbacks along with the
  ``_real_repository``. (Andrew Bennetts, John Arbash Meinel, #375496)

* Fix a small bug with fetching revisions w/ ghosts into a new stacked
  branch. Not often triggered, because it required ghosts to be part of
  the fetched revisions, not in the stacked-on ancestry.
  (John Arbash Meinel)

* Fix status and commit to work with content filtered trees, addressing
  numerous bad bugs with line-ending support. (Ian Clatworthy, #362030)

* Fix problem of "directory not empty" when contending for a lock over
  sftp.  (Martin Pool, #340352)

* Fix rule handling so that eol is optional, not mandatory.
  (Ian Clatworthy, #379370)

* Pushing a new stacked branch to a 1.15 smart server was broken due to a
  bug in the ``BzrDirFormat.initialize_ex`` smart verb.  This is fixed in
  1.16, but required changes to the network protocol, so the
  ``BzrDirFormat.initialize_ex`` verb has been removed and replaced with a
  corrected ``BzrDirFormat.initialize_ex_1.16`` verb.  1.15 clients will
  still work with a 1.16 server as they will fallback to slower (and
  bug-free) methods.
  (Jonathan Lange, Robert Collins, Andrew Bennetts, #385132)

* Reconcile can now deal with text revisions that originated in revisions 
  that are ghosts. (Jelmer Vernooij, #336749)

* Support cloning of branches with ghosts in the left hand side history.
  (Jelmer Vernooij, #248540)

* The ''bzr diff'' now catches OSError from osutils.rmtree and logs a
  helpful message to the trace file, unless the temp directory really was
  removed (which would be very strange).  Since the diff operation has
  succeeded from the user's perspective, no output is written to stderr 
  or stdout.  (Maritza Mendez, #363837)

* Translate errors received from a smart server in response to a
  ``BzrDirFormat.initialize`` or ``BzrDirFormat.initialize_ex`` request.
  This was causing tracebacks even for mundane errors like
  ``PermissionDenied``.  (Andrew Bennetts, #381329)

Documentation
*************

* Added directory structure and started translation of docs in Russian.
  (Alexey Shtokalo, Alexander Iljin, Alexander Belchenko, Dmitry Vasiliev,
  Volodymyr Kotulskyi)

API Changes
***********

* Added osutils.parent_directories(). (Ian Clatworthy)

* ``bzrlib.progress.ProgressBar``, ``ChildProgress``, ``DotsProgressBar``,
  ``TTYProgressBar`` and ``child_progress`` are now deprecated; use
  ``ui_factory.nested_progress_bar`` instead.  (Martin Pool)

* ``graph.StackedParentsProvider`` is now a public API, replacing
  ``graph._StackedParentsProvider``. The api is now considered stable and ready
  for external users. (Gary van der Merwe)

* ``bzrlib.user_encoding`` is deprecated in favor of
  ``get_user_encoding``.  (Alexander Belchenko)

* TreeTransformBase no longer assumes that limbo is provided via disk.
  DiskTreeTransform now provides disk functionality.  (Aaron Bentley)

Internals
*********

* Remove ``weave.py`` script for accessing internals of old weave-format
  repositories.  (Martin Pool)

Testing
*******

* ``make check`` no longer repeats the test run in ``LANG=C``.
  (Martin Pool, #386180)

* The number of cores is now correctly detected on OSX. (John Szakmeister)

* The number of cores is also detected on Solaris and win32. (Vincent Ladeuil)

* The number of cores is also detected on FreeBSD. (Matthew Fuller)


bzr 1.15
########
:1.15rc1: 2009-05-16
:1.15: 2009-05-22
:1.15.1: 2009-06-09

The smart server will no longer raise 'NoSuchRevision' when streaming content
with a size mismatch in a reconstructed graph search. New command ``bzr
dpush``. Plugins can now define their own annotation tie-breaker when two
revisions introduce the exact same line.

Changes from 1.15.1 to 1.15.2
*****************************

* Use zdll on Windows to build ``_chk_map_pyx`` extension.
  (Alexander Belchenko)

Changes from 1.15final to 1.15.1
*********************************

* Translate errors received from a smart server in response to a
  ``BzrDirFormat.initialize`` or ``BzrDirFormat.initialize_ex`` request.
  This was causing tracebacks even for mundane errors like
  ``PermissionDenied``.  (Andrew Bennetts, #381329)

Changes from 1.15rc1 to 1.15final
*********************************

* No changes

Compatibility Breaks
********************

* ``bzr ls`` is no longer recursive by default. To recurse, use the
  new ``-R`` option. The old ``--non-recursive`` option has been removed.
  If you alias ``ls`` to ``ls -R``, you can disable recursion using
  ``--no-recursive`` instead.  (Ian Clatworthy)

New Features
************

* New command ``bzr dpush`` that can push changes to foreign 
  branches (svn, git) without setting custom bzr-specific metadata.
  (Jelmer Vernooij)

* The new development format ``--development6-rich-root`` now supports
  stacking. We chose not to use a new format marker, since old clients
  will just fail to open stacked branches, the same as if we used a new
  format flag. (John Arbash Meinel, #373455)

* Plugins can now define their own annotation tie-breaker when two revisions
  introduce the exact same line. See ``bzrlib.annotate._break_annotation_tie``
  Be aware though that this is temporary, private (as indicated by the leading
  '_') and a first step to address the problem. (Vincent Ladeuil, #348459)

* New command ``bzr dpush`` that can push changes to foreign 
  branches (svn, git) without setting custom bzr-specific metadata.
  (Jelmer Vernooij)

* ``bzr send`` will now check the ``child_submit_format`` setting in
  the submit branch to determine what format to use, if none was 
  specified on the command-line.  (Jelmer Vernooij)

Improvements
************

* -Dhpss output now includes the number of VFS calls made to the remote
  server. (Jonathan Lange)

* ``--coverage`` works for code running in threads too.
  (Andrew Bennets, Vincent Ladeuil)

* ``bzr pull`` now has a ``--local`` option to only make changes to the
  local branch, and not the bound master branch.
  (Gary van der Merwe, #194716)

* ``bzr rm *`` is now as fast as ``bzr rm * --keep``. (Johan Walles, #180116)

Bug Fixes
*********

* Adding now works properly when path contains a symbolic link.
  (Geoff Bache, #183831)

* An error is now raised for unknown eol values. (Brian de Alwis, #358199)

* ``bzr merge --weave`` will now generate a conflict if one side deletes a
  line, and the other side modifies the line. (John Arbash Meinel, #328171)

* ``bzr reconfigure --standalone`` no longer raises IncompatibleRepositories.
  (Martin von Gagern, #248932)

* ``bzr send`` works to send emails again using MAPI.
  (Neil Martinsen-Burrell, #346998)

* Check for missing parent inventories in StreamSink.  This prevents
  incomplete stacked branches being created by 1.13 bzr:// and
  bzr+ssh:// clients (which have bug #354036).  Instead, the server now
  causes those clients to send the missing records.  (Andrew Bennetts)

* Correctly handle http servers proposing multiple authentication schemes.
  (Vincent Ladeuil, #366107)

* End-Of-Line content filters are now loaded correctly.
  (Ian Clatworthy, Brian de Alwis, #355280)

* Fix a bug in the pure-python ``GroupCompress`` code when handling copies
  longer than 64KiB. (John Arbash Meinel, #364900)

* Fix TypeError in running ``bzr break-lock`` on some URLs.
  (Alexander Belchenko, Martin Pool, #365891)

* Non-recursive ``bzr ls`` now works properly when a path is specified.
  (Jelmer Vernooij, #357863)

* ssh usernames (defined in ~/.ssh/config) are honoured for bzr+ssh connections.
  (Vincent Ladeuil, #367726)

* Several bugs related to unicode symlinks have been fixed and the test suite
  enhanced to better catch regressions for them. (Vincent Ladeuil)

* The smart server will no longer raise 'NoSuchRevision' when streaming
  content with a size mismatch in a reconstructed graph search: it assumes
  that the client will make sure it is happy with what it got, and this
  sort of mismatch is normal for stacked environments.
  bzr 1.13.0/1 will stream from unstacked branches only - in that case not
  getting all the content expected would be a bug. However the graph
  search is how we figured out what we wanted, so a mismatch is both odd
  and unrecoverable without starting over, and starting over will end up
  with the same data as if we just permitted the mismatch. If data is
  gc'd, doing a new search will find only the truncated data, so sending
  only the truncated data seems reasonable. bzr versions newer than this
  will stream from stacked branches and check the stream to find missing
  content in the stacked-on branch, and thus will handle the situation
  implicitly.  (Robert Collins, #360791)

* Upgrading to, or fetching into a 'rich-root' format will now correctly
  set the root data the same way that reconcile does.
  (Robert Collins, #368921)

* Using unicode Windows API to obtain command-line arguments.
  (Alexander Belchenko, #375934)

Documentation
*************

API Changes
***********

* ``InterPackRepo.fetch`` and ``RepoFetcher`` now raise ``NoSuchRevision``
  instead of ``InstallFailed`` when they detect a missing revision.
  ``InstallFailed`` itself has been deleted. (Jonathan Lange)

* Not passing arguments to ``bzrlib.commands.main()`` will now grab the
  arguments from ``osutils.get_unicode_argv()`` which has proper support
  for unicode arguments on windows. Further, the supplied arguments are now 
  required to be unicode strings, rather than user_encoded strings.
  (Alexander Belchenko)

Internals
*********

* ``bzrlib.branch.Branch.set_parent`` is now present on the base branch
  class and will call ``_set_parent_location`` after doing unicode 
  encoding. (Robert Collins)

* ``bzrlib.remote.RemoteBranch._set_parent_location`` will use a new verb
  ``Branch.set_parent_location`` removing further VFS operations.
  (Robert Collins)

* ``bzrlib.bzrdir.BzrDir._get_config`` now returns a ``TransportConfig``
  or similar when the dir supports configuration settings. The base class
  defaults to None. There is a matching new server verb
  ``BzrDir.get-config_file`` to reduce roundtrips for getting BzrDir
  configuration. (Robert Collins)

* ``bzrlib.tests.ExtendedTestResult`` has new methods ``startTests``
  called before the first test is started, ``done`` called after the last
  test completes, and a new parameter ``strict``. (Robert Collins)

* ``-Dhpss`` when passed to bzr will cause a backtrace to be printed when
  VFS operations are started on a smart server repository. This should not
  occur on regular push and pull operations, and is a key indicator for
  performance regressions. (Robert Collins)

* ``-Dlock`` when passed to the selftest (e.g. ``bzr -Dlock selftest``) will
  cause mismatched physical locks to cause test errors rather than just
  reporting to the screen. (Robert Collins)

* -Dprogress will cause pdb to start up if a progress view jumps
  backwards. (Robert Collins)

* Fallback ``CredentialStore`` instances registered with ``fallback=True``
  are now be able to provide credentials if obtaining credentials 
  via ~/.bazaar/authentication.conf fails. (Jelmer Vernooij, 
  Vincent Ladeuil, #321918)

* New hook ``Lock.lock_broken`` which runs when a lock is
  broken. This is mainly for testing that lock/unlock are
  balanced in tests. (Vincent Ladeuil)

* New MergeDirective hook 'merge_request_body' allows hooks to supply or
  alter a body for the message produced by ``bzr send``.

* New smart server verb ``BzrDir.initialize_ex`` which implements a
  refactoring to the core of clone allowing less round trips on new
  branches. (Robert Collins)

* New method ``Tags.rename_revisions`` that can rename revision ids tags
  are pointing at. (Jelmer Vernooij)

* Updated the bundled ``ConfigObj`` library to 4.6.0 (Matt Nordhoff)

Testing
*******

* ``bzr selftest`` will now fail if lock/unlock are not correctly balanced in
  tests. Using ``-Dlock`` will turn the related failures into warnings.
  (Vincent Ladeuil, Robert Collins)

bzr 1.14
########
:Codename: brisbane-core
:1.14rc1: 2009-04-06
:1.14rc2: 2009-04-19
:1.14: 2009-04-28
:1.14.1: 2009-05-01

New formats 1.14 and 1.14-rich-root supporting End-Of-Line (EOL) conversions,
keyword templating (via the bzr-keywords plugin) and generic content filtering.
End-of-line conversion is now supported for formats supporting content
filtering.

Changes from 1.14final to 1.14.1
********************************

* Change api_minimum_version back to api_minimum_version = (1, 13, 0)

Changes from 1.14rc2 to 1.14final
*********************************

* Fix a bug in the pure-python ``GroupCompress`` code when handling copies
  longer than 64KiB. (John Arbash Meinel, #364900)

Changes from 1.14rc1 to 1.14rc2
*******************************

* Fix for bug 358037 Revision not in
  bzrlib.groupcompress.GroupCompressVersionedFiles (Brian de Alwis, 
  John A Meinel)

* Fix for bug 354036 ErrorFromSmartServer - AbsentContentFactory object has no
  attribute 'get_bytes_as' exception while pulling from Launchpad 
  (Jean-Francois Roy, Andrew Bennetts, Robert Collins)

* Fix for bug 355280 eol content filters are never loaded and thus never
  applied (Brian de Alwis, Ian Clatworthy)
 
* bzr.dev -r4280  Change _fetch_uses_deltas = False for CHK repos until we can
  write a better fix. (John Arbash Meinel, Robert Collins)

* Fix for bug 361574 uncommit recommends undefined --levels and -n options
  (Marius Kruger, Ian Clatworthy)

* bzr.dev r4289 as cherrypicked at lp:~spiv/bzr/stacking-cherrypick-1.14 
  (Andrew Bennetts, Robert Collins)

Compatibility Breaks
********************

* A previously disabled code path to accelerate getting configuration
  settings from a smart server has been reinstated. We think this *may*
  cause a incompatibility with servers older than bzr 0.15. We intend
  to issue a point release to address this if it turns out to be a
  problem. (Robert Collins, Andrew Bennetts)

* bzr no longer autodetects nested trees as 'tree-references'.  They
  must now be explicitly added tree references.  At the commandline, use
  join --reference instead of add.  (Aaron Bentley)

* The ``--long`` log format (the default) no longer shows merged
  revisions implicitly, making it consistent with the ``short`` and
  ``line`` log formats.  To see merged revisions for just a given
  revision, use ``bzr log -n0 -rX``. To see every merged revision,
  use ``bzr log -n0``.  (Ian Clatworthy)

New Features
************

* New formats ``1.14`` and ``1.14-rich-root`` supporting End-Of-Line
  (EOL) conversions, keyword templating (via the bzr-keywords plugin)
  and generic content filtering. These formats replace the experimental
  ``development-wt5`` and ``development-wt5-rich-root`` formats
  respectively, but have support for filtered views disabled.
  (Ian Clatworthy)

* New ``mv --auto`` option recognizes renames after they occur.
  (Aaron Bentley)

* ``bzr`` can now get passwords from stdin without requiring a controlling
  terminal (i.e. by redirecting stdin). (Vincent Ladeuil)

* ``bzr log`` now supports filtering of multiple files and directories
  and will show changes that touch any of them. Furthermore,
  directory filtering now shows the changes to any children of that
  directory, not just the directory object itself.
  (Ian Clatworthy, #97715)

* ``bzr shelve`` can now apply changes without storing anything on the
  shelf, via the new --destroy option.  (Aaron Bentley)

* ``bzr send`` now accepts --body to specify an initial message body.
  (Aaron bentley)

* ``bzr xxx --usage`` where xxx is a command now shows a usage
  message and the options without the descriptive help sections
  (like Description and Examples). A message is also given
  explaining how to see the complete help, i.e. ``bzr help xxx``.
  (Ian Clatworthy)

* Content filters can now be used to provide custom conversion
  between the canonical format of content (i.e. as stored) and
  the convenience format of content (i.e. as created in working
  trees). See ``bzr help content-filters`` for further details.
  (Ian Clatworthy, Alexander Belchenko)

* End-of-line conversion is now supported for formats supporting
  content filtering. See ``bzr help eol`` for details.
  (Ian Clatworthy)

* Newly-blessed `join` command allows combining two trees into one.
  (Aaron Bentley)

Improvements
************

* A new format name alias ``default-rich-root`` has been added and
  points at the closest relative of the default format that supports 
  rich roots. (Jelmer Vernooij, #338061)

* Branching from a stacked branch using ``bzr*://`` will now stream
  the data when the target repository does not need topological
  ordering, reducing round trips and network overhead. This uses the
  existing smart server methods added in 1.13, so will work on any
  1.13 or newer server. (Robert Collins, Andrew Bennetts)

* ``bzr cat`` and ``bzr export`` now supports a ``--filters`` option
  that displays/saves the content after content filters are applied.
  (Ian Clatworthy)

* ``bzr ignore`` gives a more informative message when existing
  version controlled files match the ignore pattern. (Neil
  Martinsen-Burrell, #248895)

* ``bzr log`` now has ``--include-merges`` as an alias for ``--levels 0``.
  (Ian Clatworthy)

* ``bzr send`` is faster on repositories with deep histories.
  (Ian Clatworthy)

* IPv6 literals are accepted in URLs.
  (stlman, Martin Pool, Jelmer Vernooij, #165014)

* Progress bars now show the rate of network activity for
  ``bzr+ssh://`` and ``bzr://`` connections.  (Andrew Bennetts)

* Prompt for user names if they are not in the configuration. 
  (Jelmer Vernooij, #256612)

* Pushing to a stacked pack-format branch on a 1.12 or older smart server
  now takes many less round trips.  (Andrew Bennetts, Robert Collins,
  #294479)
  
* Streaming push can be done to older repository formats.  This is
  implemented using a new ``Repository.insert_stream_locked`` RPC.
  (Andrew Bennetts, Robert Collins)

* The "ignoring files outside view: .." message has been re-worded
  to "Ignoring files outside view. View is .." to reduce confusion
  about what was being considered and what was being ignored.
  (Ian Clatworthy)

* The ``long`` log formatter now shows [merge] indicators. If
  only one level of revisions is displayed and merges are found,
  the ``long`` and ``short`` log formatters now tell the user
  how to see the hidden merged revisions.  (Ian Clatworthy)

* The ``brisbane-core`` project has delivered its beta format
  ``development6-rich-root``. This format is suitable for judicious
  testing by early adopters. In particular if you are benchmarking bzr
  performance please be sure to test using this format. At this stage
  more information is best obtained by contacting the Bazaar mailing list
  or IRC channel if you are interested in using this format. We will make
  end user documentation available closer to blessing the format as
  production ready. (Robert Collins, John Arbash Meinel, Ian Clatworthy,
  Vincent Ladeuil, Andrew Bennetts, Martin Pool)

* Tildes are no longer escaped. No more %7Euser/project/branch!
  (Jonathan Lange)

Bug Fixes
*********

* Pushing a new stacked branch will also push the parent inventories for
  revisions at the stacking boundary.  This makes sure that the stacked
  branch has enough data to calculate inventory deltas for all of its
  revisions (without requiring the fallback branch).  This avoids
  "'AbsentContentFactory' object has no attribute 'get_bytes_as'" errors
  when fetching the stacked branch from a 1.13 (or later) smart server.
  This partially fixes #354036.  (Andrew Bennetts, Robert Collins)

* End-Of-Line content filters are now loaded correctly.
  (Ian Clatworthy, Brian de Alwis, #355280)

* Authentication plugins now receive all the parameters from the request
  itself (aka host, port, realm, path, etc). Previously, only the 
  authentication section name, username and encoded password were 
  provided. (Jean-Francois Roy)

* bzr gives a better message if an invalid regexp is passed to ``bzr log
  -m``.  (Anne Mohsen, Martin Pool)

* ``bzr split`` now says "See also: join" (Aaron Bentley, #335015)

* ``bzr version-info`` now works in empty branches. (Jelmer Vernooij,
  #313028)

* Fix "is not a stackable format" error when pushing a
  stackable-format branch with an unstackable-format repository to a
  destination with a default stacking policy.  (Andrew Bennetts)

* Fixed incorrect "Source format does not support stacking" warning
  when pushing to a smart server.  (Andrew Bennetts, #334114)

* Fix 'make check-dist-tarball' failure by converting paths to unicode when
  needed. (Vincent Ladeuil, #355454)

* Fixed "Specified file 'x/y/z' is outside current view: " occurring
  on ``bzr add x/y/z`` in formats supporting views when no view is
  defined.  (Ian Clatworthy, #344708)

* It is no longer possible to fetch between repositories while the
  target repository is in a write group. This prevents race conditions
  that prevent the use of RPC's to perform fetch, and thus allows
  optimising more operations. (Robert Collins, Andrew Bennetts)

* ``merge --force`` works again. (Robert Collins, #342105)

* No more warnings are issued about ``sha`` being deprecated under python-2.6.
  (Vincent Ladeuil, #346593)

* Pushing a new branch to a server that has a stacking policy will now
  upgrade from the local branch format when the stacking policy points at
  a branch which is itself stackable, because we know the client can read
  both branches, we know that the trunk for the project can be read too,
  so the upgrade will not inconvenience users. (Robert Collins, #345169)

* Pushing a new stacked branch will also push the parent inventories for
  revisions at the stacking boundary.  This makes sure that the stacked
  branch has enough data to calculate inventory deltas for all of its
  revisions (without requiring the fallback branch).  This avoids
  "'AbsentContentFactory' object has no attribute 'get_bytes_as'" errors
  when fetching the stacked branch from a 1.13 (or later) smart server.
  This partially fixes #354036.  (Andrew Bennetts, Robert Collins)

* The full test suite is passing again on OSX. Several minor issues (mostly
  test related) have been fixed. (Vincent Ladeuil, #355273).

* The GNU Changelog formatter is slightly improved in the case where
  the delta is empty, and now correctly claims not to support tags.
  (Andrea Bolognani)

* Shelve can now shelve changes to a symlink target.
  (James Westby, #341558)

* The help for the ``info`` command has been corrected.
  (Ian Clatworthy, #351931)

* Upgrade will now use a sensible default format if the source repository
  uses rich roots.  (Jelmer Vernooij, #252908)

Documentation
*************

* Expanded the index of the developer documentation. (Eric Siegerman)

* New topic `bzr help debug-flags`.  (Martin Pool)

* The generated manpage now explicitly lists aliases as commands.
  (James Westby, #336998)

API Changes
***********

* APIs deprecated in 1.6 and previous versions of bzr are now removed.
  (Martin Pool)

* ``CommitReporter`` is no longer called with ``unchanged`` status during
  commit - this was a full-tree overhead that bzr no longer performs.
  (Robert Collins)

* New abstract ``UIFactory`` method ``get_username`` which will be called to 
  obtain the username to use when connecting to remote machines. 
  (Jelmer Vernooij)

* New API ``Inventory.filter()`` added that filters an inventory by
  a set of file-ids so that only those fileids, their parents and
  their children are included.  (Ian Clatworthy)

* New sort order for ``get_record_stream`` ``groupcompress`` which
  sorts optimally for use with groupcompress compressors. (John Arbash
  Meinel, Robert Collins)

* Repository APIs ``get_deltas_for_revisions()`` and
  ``get_revision_delta()`` now support an optional ``specific_fileids``
  parameter. If provided, the deltas are filtered so that only those
  file-ids, their parents and their children are included.
  (Ian Clatworthy)

* The ``get_credentials`` and ``set_credentials`` methods of 
  ``AuthenticationConfig`` now accept an optional realm argument.
  (Jean-Francois Roy)

* The ``pb`` argument to ``fetch()`` is deprecated.
  (Martin Pool)

* The ``Serializer`` class and the serializer ``format registry`` have moved
  from ``bzrlib.xml_serializer`` to ``bzrlib.serializer``. (Jelmer Vernooij)

* The smart server jail now hooks into BzrDir.open to prevent any BzrDir
  that is not inside the backing transport from being opened.  See the
  module documentation for ``bzrlib.smart.request`` for details.
  (Andrew Bennetts, Robert Collins)

* ``Tree.get_symlink_target`` now always returns a unicode string result
  or None. Previously it would return the bytes from reading the link
  which could be in any arbitrary encoding. (Robert Collins)

Testing
*******

* ``bzrlib.tests.TestCase`` now fails the test if its own ``setUp``
  and ``tearDown`` weren't called.  This catches faulty tests that
  forget to upcall when overriding ``setUp`` and ``tearDown``.  Those
  faulty tests were not properly isolated.
  (Andrew Bennetts, Robert Collins)

* Fix test_msgeditor.MsgEditorTest test isolation.
  (Vincent Ladeuil, #347130)

* ``medusa`` is not used anymore as an FTP test server starting with
  python2.6. A new FTP test server based on ``pyftplib`` can be used
  instead. This new server is a soft dependency as medusa which is still
  preferred if both are available (modulo python version).
  (Vincent Ladeuil)

Internals
*********

* Added ``chk_map`` for fast, trie-based storage of tuple to string maps.
  (Robert Collins, John Arbash Meinel, Vincent Ladeuil)

* Added ``bzrlib.chk_map`` for fast, trie-based storage of tuple to string
  maps.  (Robert Collins, John Arbash Meinel, Vincent Ladeuil)

* Added ``bzrlib.inventory_delta`` module.  This will be used for
  serializing and deserializing inventory deltas for more efficient
  streaming on the network.  (Robert Collins, Andrew Bennetts)

* ``Branch._get_config`` has been added, which splits out access to the
  specific config file from the branch. This is used to let RemoteBranch
  avoid constructing real branch objects to access configuration settings.
  (Robert Collins, Andrew Bennetts)

* ``Branch`` now implements ``set_stacked_on_url`` in the base class as
  the implementation is generic and should impact foreign formats. This
  helps performance for ``RemoteBranch`` push operations to new stacked
  branches. (Robert Collins, Andrew Bennetts)

* ``BtreeIndex._spill_mem_keys_to_disk()`` now generates disk index with
  optmizations turned off. This only has effect when processing > 100,000
  keys during something like ``bzr pack``. (John Arbash Meinel)

* ``bzr selftest`` now accepts ``--subunit`` to run in subunit output
  mode. Requires ``lp:subunit`` installed to work, but is not a hard
  dependency. (Robert Collins)

* ``BzrDir.open_branch`` now takes an optional ``ignore_fallbacks``
  parameter for controlling opening of stacked branches.
  (Andrew Bennetts, Robert Collins)
  
* ``CommitBuilder`` has a new method, ``record_iter_changes`` which works
  in terms of an iter_changes iterator rather than full tree scanning.
  (Robert Collins)

* ``DirState`` can now be passed a custom ``SHA1Provider`` object
  enabling it to store the SHA1 and stat of the canonical (post
  content filtered) form. (Ian Clatworthy)

* New ``assertLength`` method based on one Martin has squirreled away
  somewhere. (Robert Collins, Martin Pool)

* New hook ``BzrDir.pre_open`` which runs before opening ``BzrDir``
  objects, allowing better enforcement of the smart server jail when
  dealing with stacked branches. (Robert Collins, Andrew Bennetts)

* New hook ``RioVersionInfoBuilder.revision``, allowing extra entries 
  to be added to the stanza that is printed for a particular revision.
  (Jelmer Vernooij)

* New repository method ``refresh_data`` to cause any repository to
  make visible data inserted into the repository by a smart server
  fetch operation. (Robert Collins, Andrew Bennetts)

* ``register_filter_stack_map`` now takes an optional fallback parameter,
  a callable to invoke if a preference has a value not in the map
  of filter stacks. This enhancement allows, for example,  bzr-svn to
  handle existing svn properties that define a list of keywords to be
  expanded.  (Ian Clatworthy)

* ``RemoteBranchConfig`` will use a new verb ``Branch.set_config_option``
  to write config settings to smart servers that support this, saving
  5 round trips on the stacked streaming acceptance test.
  (Robert Collins, Andrew Bennetts)

* ``RemoteBranch`` now provides ``_get_config`` for access to just the
  branch specific configuration from a remote server, which uses the 
  already existing ``Branch.get_config_file`` smart verb.
  (Robert Collins, Andrew Bennetts)

* ``RemoteRepository`` will now negatively cache missing revisions during
  ``get_parent_map`` while read-locked. Write-locks are unaffected.
  (Robert Collins, Andrew Bennetts)

* Removed ``InterRemoteToOther``, ``InterOtherToRemote`` and
  ``InterPackToRemotePack`` classes, as they are now unnecessary.
  (Andrew Bennetts)

* ``RepositoryFormat`` as a new attribute ``fast_deltas`` to indicate
  whether the repository can efficiently generate deltas between trees
  regardless of tree size. (Robert Collins)

* ``Repository.iter_files_bytes()`` now properly returns an "iterable of
  byte strings" (aka 'chunked') for the content. It previously was
  returning a plain string, which worked, but performed very poorly when
  building a working tree (file.writelines(str) is very inefficient). This
  can have a large effect on ``bzr checkout`` times. (John Arbash Meinel)

* selftest now supports a --parallel option, with values of 'fork' or
  'subprocess' to run the test suite in parallel. Currently only Linux
  machines work, other platforms need patches submitted. (Robert Collins,
  Vincent Ladeuil)

* ``tests.run_suite`` has a new parameter ``suite_decorators``, a list of 
  callables to use to decorate the test suite. Such decorators can add or
  remove tests, or even remote the test suite to another machine if
  desired. (Robert Collins)

* The smart server verb ``Repository.get_parent_map`` can now include
  information about ghosts when the special revision ``include-missing:``
  is in the requested parents map list. With this flag, ghosts are
  included as ``missing:REVISION_ID``. (Robert Collins, Andrew Bennetts)

* ``_walk_to_common_revisions`` will now batch up at least 50
  revisions before calling ``get_parent_map`` on the target,
  regardless of ``InterRepository``.
  (Andrew Bennetts, Robert Collins)

bzr 1.13
########

:Codename: paraskavedekatriaphobia
:1.13: 2009-03-14
:1.13rc1: 2009-03-10
:1.13.1: 2009-03-23
:1.13.2: 2009-04-27

GNU Changelog output can now be produced by ``bzr log --gnu-changelog``.  Debug
flags can now be set in ``~/.bazaar/bazaar.conf``.  Lightweight checkouts and
stacked branches should both be much faster over remote connections.  

Changes From 1.13.1 to 1.13.2
*****************************

A regression was found in the 1.13.1 release. When bzr 1.13.1 and earlier push
a stacked branch they do not take care to push all the parent inventories for
the transferred revisions. This means that a smart server serving that branch
often cannot calculate inventory deltas for the branch (because smart server
does not/cannot open fallback repositories). Prior to 1.13 the server did not
have a verb to stream revisions out of a repository, so that's why this bug has
appeared now.

Bug Fixes
*********

* Fix for bug 354036 ErrorFromSmartServer - AbsentContentFactory object has no
  attribute 'get_bytes_as' exception while pulling from Launchpad 
  (Jean-Francois Roy, Andrew Bennetts, Robert Collins)

Changes From 1.13final to 1.13.1
********************************

A couple regessions where found in the 1.13 release. The pyrex-generated C
extensions are missing from the .tar.gz and .zip files.  Documentation on how
to generate GNU ChangeLogs is wrong.

Bug Fixes
*********

* Change ``./bzr``'s ``_script_version`` to match ./bzrlib/__init__.py
  version_info. (Bob Tanner, Martin Pool, #345232)

* Distribution archives for 1.13 do not contain generated C extension modules
  (Jean-Francois Roy, Bob Tanner, #344465)

* GNU ChangeLog output can now be produced by bzr log --format gnu-changelog is
  incorrect (Deejay, Bob Tanner, Martin Pool, Robert Collins, #343928)

* ``merge --force`` works again. (Robert Collins, #342105)

Changes From 1.13rc1 to 1.13final
*********************************

* Fix "is not a stackable format" error when pushing a
  stackable-format branch with an unstackable-format repository to a
  destination with a default stacking policy.  (Andrew Bennetts)

* Progress bars now show the rate of network activity for
  ``bzr+ssh://`` and ``bzr://`` connections.  (Andrew Bennetts)

Compatibility Breaks
********************

* ``bzr log --line`` now indicates which revisions are merges with
  `[merge]` after the date.  Scripts which parse the output of this
  command may need to be adjusted.
  (Neil Martinsen-Burrell)

New Features
************

* ``bzr reconfigure`` now supports --with-trees and --with-no-trees
  options to change the default tree-creation policy of shared
  repositories.  (Matthew Fuller, Marius Kruger, #145033)

* Debug flags can now be set in ``~/.bazaar/bazaar.conf``.
  (Martin Pool)

* Filtered views provide a mask over the tree so that users can focus
  on a subset of a tree when doing their work. See ``Filtered views``
  in chapter 7 of the User Guide and ``bzr help view`` for details.
  (Ian Clatworthy)

* GNU Changelog output can now be produced by ``bzr log --gnu-changelog``.
  (Andrea Bolognani, Martin Pool)

* The ``-Dmemory`` flag now gives memory information on Windows.
  (John Arbash Meinel)

* Multiple authors for a commit can now be recorded by using the "--author"
  option multiple times. (James Westby, #185772)

* New clean-tree command, from bzrtools.  (Aaron Bentley, Jelmer Vernooij)

* New command ``bzr launchpad-open`` opens a Launchpad web page for that
  branch in your web browser, as long as the branch is on Launchpad at all.
  (Jonathan Lange)

* New API for getting bugs fixed by a revision: Revision.iter_bugs().
  (Jonathan Lange)

Improvements
************

* All bzr ``Hooks`` classes are now registered in
  ``bzrlib.hooks.known_hooks``. This removes the separate list from
  ``bzrlib.tests`` and ensures that all hooks registered there are
  correctly isolated by the test suite (previously
  ``MutableTreeHooks`` were not being isolated correctly). Further, 
  documentation for hooks is now dynamically generated from the
  present HookPoints. ``bzr hooks`` will now also report on all the
  hooks present in the ``bzrlib.hooks.known_hooks`` registry.
  (Robert Collins)

* ``bzr add`` no longer prints ``add completed`` on success. Failure
  still prints an error message. (Robert Collins)

* ``bzr branch`` now has a ``--no-tree`` option which turns off the
  generation of a working tree in the new branch.
  (Daniel Watkins, John Klinger, #273993)

* Bazaar will now point out ``bzr+ssh://`` to the user when they 
  use ssh://. (Jelmer Vernooij, #330535)

* ``bzr -v info`` now omits the number of committers branch statistic,
  making it many times faster for large projects. To include that
  statistic in the output, use ``bzr -vv info``.
  (Ian Clatworthy)

* ``bzr push`` to a ``bzr`` url (``bzr://``, ``bzr+ssh://`` etc) will
  stream if the server is version 1.13 or greater, reducing roundtrips
  significantly. (Andrew Bennetts, Robert Collins)

* Lightweight Checkouts and Stacked Branches should both be much
  faster over remote connections. Building the working tree now
  batches up requests into approx 5MB requests, rather than a separate
  request for each file. (John Arbash Meinel)

* Support for GSSAPI authentication when using HTTP or HTTPS. 
  (Jelmer Vernooij)

* The ``bzr shelve`` prompt now includes a '?' help option to explain the
  short options better. (Daniel Watkins, #327429)

* ``bzr lp-open`` now falls back to the push location if it cannot find a
  public location. (Jonathan Lange, #332372)

* ``bzr lp-open`` will try to find the Launchpad URL for the location
  passed on the command line. This makes ``bzr lp-open lp:foo`` work as
  expected. (Jonathan Lange, #332705)

* ``bzr send`` now supports MH-E via ``emacsclient``. (Eric Gillespie)

Bug Fixes
*********

* Allows ``bzr log <FILE>`` to be called in an empty branch without
  backtracing. (Vincent Ladeuil, #346431)

* Bazaar now gives a better message including the filename if it's
  unable to read a file in the working directory, for example because
  of a permission error.  (Martin Pool, #338653)

* ``bzr cat -r<old> <path>`` doesn't traceback anymore when <path> has a
  file id in the working tree different from the one in revision <old>.
  (Vincent Ladeuil, #341517, #253806)

* ``bzr send`` help is more specific about how to apply merge
  directives.  (Neil Martinsen-Burrell, #253470)

* ``bzr missing`` now uses ``Repository.get_revision_delta()`` rather
  than fetching trees and determining a delta itself. (Jelmer
  Vernooij, #315048)

* ``bzr push`` to a smart server no longer causes "Revision
  {set([('null:',)])} not present ..." errors when the branch has
  multiple root revisions. (Andrew Bennetts, #317654)

* ``bzr shelve`` now properly handle patches with no terminating newline.
  (Benoît PIERRE, #303569)

* ``bzr unshelve`` gives a more palatable error if passed a non-integer
  shelf id. (Daniel Watkins)

* Export now handles files that are not present in the tree.
  (James Westby, #174539)

* Fixed incorrect "Source format does not support stacking" warning
  when pushing to a smart server.  (Andrew Bennetts, #334114)
  
* Fixed "sprout() got an unexpected keyword argument 'source_branch'"
  error branching from old repositories.
  (Martin Pool, #321695)

* Make ``bzr push --quiet <non-local location>`` less chatty.
  (Kent Gibson, #221461)

* Many Branch hooks would not fire with ``bzr://`` and ``bzr+ssh://``
  branches, and this was not noticed due to a bug in the test logic
  for branches. This is now fixed and a test added to prevent it
  reoccuring. (Robert Collins, Andrew Bennetts)

* Restore the progress bar on Windows. We were disabling it when TERM
  wasn't set, but Windows doesn't set TERM. (Alexander Belchenko,
  #334808)

* ``setup.py build_ext`` now gives a proper error when an extension
  fails to build. (John Arbash Meinel)

* Symlinks to non ascii file names are now supported.
  (Robert Collins, Vincent Ladeuil, #339055, #272444)    

* Under rare circumstances (aka nobody reported a bug about it), the ftp
  transport could revert to ascii mode. It now stays in binary mode except
  when needed.  (Vincent Ladeuil)

* Unshelve does not generate warnings about progress bars.
  (Aaron Bentley, #328148)

* shelve cleans up properly when unversioned files are specified.
  (Benoît Pierre, Aaron Bentley)

Documentation
*************

* Added ``Organizing your workspace`` to the User Guide appendices,
  summarizing some common ways of organizing trees, branches and
  repositories and the processes/workflows implied/enabled by each.
  (Ian Clatworthy)

* Hooks can now be self documenting. ``bzrlib.hooks.Hooks.create_hook``
  is the entry point for this feature. (Robert Collins)

* The documentation for ``shelve`` and ``unshelve`` has been clarified.
  (Daniel Watkins, #327421, #327425)

API Changes
***********

* ``bzr selftest`` now fails if the bazaar sources contain trailing
  whitespace, non-unix style line endings and files not ending in a
  newline. About 372 files and 3243 lines with trailing whitespace was
  updated to comply with this. The code already complied with the other
  criteria, but now it is enforced. (Marius Kruger)

* ``bzrlib.branch.PushResult`` was renamed to 
  ``bzrlib.branch.BranchPushResult``. (Jelmer Vernooij)

* ``Branch.fetch`` and ``Repository.fetch`` now return None rather
  than a count of copied revisions and failed revisions. A while back
  we stopped ever reporting failed revisions because we started
  erroring instead, and the copied revisions count is not used in the
  UI at all - indeed it only reflects the repository status not
  changes to the branch itself. (Robert Collins)

* ``Inventory.apply_delta`` now raises an AssertionError if a file-id
  appears multiple times within the delta. (Ian Clatworthy)

* MutableTree.commit now favours the "authors" argument, with the old
  "author" argument being deprecated.

* Remove deprecated EmptyTree.  (Martin Pool)

* ``Repository.fetch`` now accepts an optional ``fetch_spec``
  parameter.  A ``SearchResult`` or ``MiniSearchResult`` may be passed
  to ``fetch_spec`` instead of a ``last_revision`` to specify exactly
  which revisions to fetch. (Andrew Bennetts)

* ``RepositoryAcquisitionPolicy.acquire_repository`` now returns a
  tuple of ``(repository, is_new_flag)``, rather than just the
  repository.  (Andrew Bennetts)

* Revision.get_apparent_author() is now deprecated, replaced by
  Revision.get_apparent_authors(), which returns a list. The former
  now returns the first item that would be returned from the second.

* The ``BranchBuilder`` test helper now accepts a ``timestamp``
  parameter to ``build_commit`` and ``build_snapshot``.  (Martin Pool)

* The ``_fetch_*`` attributes on ``Repository`` are now on
  ``RepositoryFormat``, more accurately reflecting their intent (they
  describe a disk format capability, not state of a particular
  repository of that format). (Robert Collins)

Internals
*********

* Branching from a non-stacked branch on a smart protocol is now
  free of virtual file system methods.
  (Robert Collins, Andrew Bennetts)

* Branch and Repository creation on a bzr+ssh://server are now done
  via RPC calls rather than VFS calls, reducing round trips for
  pushing new branches substantially. (Robert Collins)

* ``Branch.clone`` now takes the ``repository_policy`` formerly used
  inside ``BzrDir.clone_on_transport``, allowing stacking to be
  configured before the branch tags and revision tip are set. This
  fixes a race condition cloning stacked branches that would cause
  plugins to have hooks called on non-stacked instances.
  (Robert Collins, #334187)

* ``BzrDir.cloning_metadir`` now has a RPC call. (Robert Collins)

* ``BzrDirFormat.__str__`` now uses the human readable description
  rather than the sometimes-absent disk label. (Robert Collins)

* ``bzrlib.fetch`` is now composed of a sender and a sink component
  allowing for decoupling over a network connection. Fetching from
  or into a RemoteRepository with a 1.13 server will use this to
  stream the operation.
  (Andrew Bennetts, Robert Collins)

* ``bzrlib.tests.run_suite`` accepts a runner_class parameter
  supporting the use of different runners. (Robert Collins)

* Change how file_ids and revision_ids are interned as part of
  inventory deserialization. Now we use the real ``intern()``, rather
  than our own workaround that would also cache a Unicode copy of the
  string, and never emptied the cache. This should slightly reduce
  memory consumption. (John Arbash Meinel)

* New branch method ``create_clone_on_transport`` that returns a
  branch object. (Robert Collins)

* New hook Commands['extend_command'] to allow plugins to access a
  command object before the command is run (or help generated from
  it), without overriding the command. (Robert Collins)

* New version of the ``BzrDir.find_repository`` verb supporting
  ``_network_name`` to support removing more _ensure_real calls.
  (Robert Collins)

* ``RemoteBranchFormat`` no longer claims to have a disk format string.
  (Robert Collins)

* ``Repository`` objects now have ``suspend_write_group`` and
  ``resume_write_group`` methods.  These are currently only useful
  with pack repositories. (Andrew Bennetts, Robert Collins)

* ``BzrDirFormat``, ``BranchFormat`` and ``RepositoryFormat`` objects
  now have a ``network_name`` for passing the format across RPC calls.
  (Robert Collins, Andrew Bennetts)

* ``RepositoryFormat`` objects now all have a new attribute
  ``_serializer`` used by fetch when reserialising is required.
  (Robert Collins, Andrew Bennetts)

* Some methods have been pulled up from ``BzrBranch`` to ``Branch``
  to aid branch types that are not bzr branch objects (like
  RemoteBranch). (Robert Collins, Andrew Bennetts)

* Test adaptation has been made consistent throughout the built in
  tests. ``TestScenarioApplier``, ``multiply_tests_from_modules``,
  ``adapt_tests``, ``adapt_modules`` have all been deleted. Please
  use ``multiply_tests``, or for lower level needs ``apply_scenarios``
  and ``apply_scenario``. (Robert Collins)

* ``TestSkipped`` is now detected by TestCase and passed to the
  ``TestResult`` by calling ``addSkip``. For older TestResult objects,
  where ``addSkip`` is not available, ``addError`` is still called.
  This permits test filtering in subunit to strip out skipped tests
  resulting in a faster fix-shrink-list-run cycle. This is compatible
  with the testtools protocol for skips. (Robert Collins)

* The ``_index`` of ``KnitVersionedFiles`` now supports the ability
  to scan an underlying index that is going to be incorporated into
  the ``KnitVersionedFiles`` object, to determine if it has missing
  delta references. The method is ``scan_unvalidated_index``.
  (Andrew Bennetts, Robert Collins)

* There is a RemoteSink object which handles pushing to smart servers.
  (Andrew Bennetts, Robert Collins)

* ``TransportTraceDecorator`` now logs ``put_bytes_non_atomic`` and
  ``rmdir`` calls. (Robert Collins)

* ``VersionedFiles`` record adapters have had their signature change
  from ``(record, record.get_bytes_as(record.storage_kind))`` to
  ``(record)`` reducing excess duplication and allowing adapters
  to access private data in record to obtain content more
  efficiently. (Robert Collins)

* We no longer probe to see if we should create a working tree during
  clone if we cannot get a local_abspath for the new bzrdir.
  (Robert Collins)


bzr 1.12
########

:Codename: 1234567890
:1.12: 2009-02-13
:1.12rc1: 2009-02-10

This release of Bazaar contains many improvements to the speed,
documentation and functionality of ``bzr log`` and the display of logged
revisions by ``bzr status``.  bzr now also gives a better indication of
progress, both in the way operations are drawn onto a text terminal, and
by showing the rate of network IO.

Changes from RC1 to Final
*************************

* ``bzr init --development-wt5[-rich-root]`` would fail because of
  circular import errors. (John Arbash Meinel, #328135)

* Expanded the help for log and added a new help topic called
  ``log-formats``.  (Ian Clatworthy)

Compatibility Breaks
********************

* By default, ``bzr status`` after a merge now shows just the pending
  merge tip revisions. This improves the signal-to-noise ratio after
  merging from trunk and completes much faster. To see all merged
  revisions, use the new ``-v`` flag.  (Ian Clatworthy)

* ``bzr log --line`` now shows any tags after the date and before
  the commit message. If you have scripts which parse the output
  from this command, you may need to adjust them accordingly.
  (Ian Clatworthy)

* ``bzr log --short`` now shows any additional revision properties
  after the date and before the commit message.  Scripts that parse 
  output of the log command in this situation may need to adjust.
  (Neil Martinsen-Burrell)

* The experimental formats ``1.12-preview`` and ``1.12-preview-rich-root``
  have been renamed ``development-wt5`` and ``development-wt5-rich-root``
  respectively, given they are not ready for release in 1.12.
  (Ian Clatworthy)

* ``read_bundle_from_url`` has been deprecated. (Vincent Ladeuil)

New Features
************

* Add support for filtering ``bzr missing`` on revisions.  Remote revisions
  can be filtered using ``bzr missing -r -20..-10`` and local revisions can
  be filtered using ``bzr missing --my-revision -20..-10``.
  (Marius Kruger)

* ``bzr log -p`` displays the patch diff for each revision.
  When logging a file, the diff only includes changes to that file.
  (Ian Clatworthy, #202331, #227335)

* ``bzr log`` supports a new option called ``-n N`` or ``--level N``.
  A value of 0 (zero) means "show all nested merge revisions" while
  a value of 1 (one) means "show just the top level". Values above
  1 can be used to see a limited amount of nesting. That can be
  useful for seeing the level or two below PQM submits for example.
  To force the ``--short`` and ``--line`` formats to display all nested
  merge revisions just like ``--long`` does by default, use a command
  like ``bzr log --short -n0``. To display just the mainline using
  ``--long`` format, ``bzr log --long -n1``.
  (Ian Clatworthy)

Improvements
************

* ``bzr add`` more clearly communicates success vs failure.
  (Daniel Watkins)

* ``bzr init`` will now print a little less verbose output.
  (Marius Kruger)

* ``bzr log`` is now much faster in many use cases, particularly
  at incrementally displaying results and filtering by a
  revision range. (Ian Clatworthy)

* ``bzr log --short`` and ``bzr log --line`` now show tags, if any,
  for each revision. The tags are shown comma-separated inside
  ``{}``. For short format, the tags appear at the end of line
  before the optional ``[merge]`` indicator. For line format,
  the tags appear after the date. (Ian Clatworthy)

* Progress bars now show the rate of activity for some sftp 
  operations, and they are drawn different.  (Martin Pool, #172741)

* Progress bars now show the rate of activity for urllib and pycurl based
  http client implementations. The operations are tracked at the socket
  level for better precision.
  (Vincent Ladeuil)

* Rule-based preferences can now accept multiple patterns for a set of
  rules.  (Marius Kruger)

* The ``ancestor:`` revision spec will now default to referring to the
  parent of the branch if no other location is given.
  (Daniel Watkins, #198417)

* The debugger started as a result of setting ``$BZR_PDB`` works
  around a bug in ``pdb``, http://bugs.python.org/issue4150.  The bug
  can cause truncated tracebacks in Python versions before 2.6.
  (Andrew Bennetts)

* VirtualVersionedFiles now implements
  ``iter_lines_added_or_present_in_keys``. This allows the creation of 
  new branches based on stacked bzr-svn branches. (#311997)

Bug Fixes
*********

* ``bzr annotate --show-ids`` doesn't give a backtrace on empty files
  anymore.
  (Anne Mohsen, Vincent Ladeuil, #314525)

* ``bzr log FILE`` now correctly shows mainline revisions merging
  a change to FILE when the ``--short`` and ``--line`` log formats
  are used. (Ian Clatworthy, #317417)

* ``bzr log -rX..Y FILE`` now shows the history of FILE provided
  it existed in Y or X, even if the file has since been deleted or
  renamed. If no range is given, the current/basis tree and
  initial tree are searched in that order. More generally, log
  now interprets filenames in their historical context.
  (Ian Clatworthy, #175520)

* ``bzr status`` now reports nonexistent files and continues, then
  errors (with code 3) at the end.  (Karl Fogel, #306394)

* Don't require the present compression base in knits to be the same
  when adding records in knits. (Jelmer Vernooij, #307394)

* Fix a problem with CIFS client/server lag on Windows colliding with
  an invariant-per-process algorithm for generating AtomicFile names
  (Adrian Wilkins, #304023)

* Many socket operations now handle EINTR by retrying the operation.
  Previously EINTR was treated as an unrecoverable failure.  There is
  a new ``until_no_eintr`` helper function in ``bzrlib.osutils``.
  (Andrew Bennetts)

* Support symlinks with non-ascii characters in the symlink filename.
  (Jelmer Vernooij, #319323)

* There was a bug in how we handled resolving when a file is deleted
  in one branch, and modified in the other. If there was a criss-cross
  merge, we would cause the deletion to conflict a second time.
  (Vincent Ladeuil, John Arbash Meinel)

* There was another bug in how we chose the correct intermediate LCA in
  criss-cross merges leading to several kind of changes be incorrectly
  handled.
  (John Arbash Meinel, Vincent Ladeuil)

* Unshelve now handles deleted paths without crashing. (Robert Collins)

Documentation
*************

* Improved plugin developer documentation.  (Martin Pool)

API Changes
***********

* ``ProgressBarStack`` is deprecated; instead use
  ``ui_factory.nested_progress_bar`` to create new progress bars.
  (Martin Pool)

* ForeignVcsMapping() now requires a ForeignVcs object as first
  argument. (Jelmer Vernooij)

* ForeignVcsMapping.show_foreign_revid() has been moved to
  ForeignVcs. (Jelmer Vernooij)

* ``read_bundle_from_url`` is deprecated in favor of
  ``read_mergeable_from_url``.  (Vincent Ladeuil)

* Revision specifiers are now registered in
  ``bzrlib.revisionspec.revspec_registry``, and the old list of 
  revisionspec classes (``bzrlib.revisionspec.SPEC_TYPES``) has been
  deprecated. (Jelmer Vernooij, #321183)

* The progress and UI classes have changed; the main APIs remain the
  same but code that provides a new UI or progress bar class may
  need to be updated.  (Martin Pool)

Internals
*********

* Default User Interface (UI) is CLIUIFactory when bzr runs in a dumb
  terminal. It is sometimes desirable do override this default by forcing
  bzr to use TextUIFactory. This can be achieved by setting the
  BZR_USE_TEXT_UI environment variable (emacs shells, as opposed to
  compile buffers, are such an example).
  (Vincent Ladeuil)

* New API ``Branch.iter_merge_sorted_revisions()`` that iterates over
  ``(revision_id, depth, revno, end_of_merge)`` tuples.
  (Ian Clatworthy)

* New ``Branch.dotted_revno_to_revision_id()`` and
  ``Branch.revision_id_to_dotted_revno()`` APIs that pick the most
  efficient way of doing the mapping.
  (Ian Clatworthy)

* Refactor cmd_serve so that it's a little easier to build commands that
  extend it, and perhaps even a bit easier to read.  (Jonathan Lange)

* ``TreeDelta.show()`` now accepts a ``filter`` parameter allowing log
  formatters to retrict the output.
  (Vincent Ladeuil)


bzr 1.11
########

:Codename: "Eyes up!"
:Released: 2009-01-19

This first monthly release of Bazaar for 2009 improves Bazaar's operation
in Windows, Mac OS X, and other situations where file names are matched
without regard to capitalization: Bazaar tries to match the case of an
existing file.  This release of Bazaar also improves the efficiency of
Tortoise Windows Shell integration and lets it work on 64-bit platforms.

The UI through which Bazaar supports historic formats has been improved,
so 'bzr help formats' now gives a simpler and shorter list, with clear
advice.

This release also fixes a number of bugs, particularly a glitch that can
occur when there are concurrent writes to a pack repository.

Bug Fixes
*********

* Fix failing test when CompiledChunksToLines is not available.
  (Vincent Ladeuil)

* Stacked branches don't repeatedly open their transport connection.
  (John Arbash Meinel)



bzr 1.11rc1
###########

:Codename: "Eyes up!"
:Released: 2009-01-09

Changes
*******

* Formats using Knit-based repository formats are now explicitly
  marked as deprecated. (Ian Clatworthy)

New Features
************

* Add support for `bzr tags -r 1..2`, that is we now support showing
  tags applicable for a specified revision range. (Marius Kruger)

* ``authentication.conf`` now accepts pluggable read-only credential
  stores. Such a plugin (``netrc_credential_store``) is now included,
  handles the ``$HOME/.netrc`` file and can server as an example to
  implement other plugins.
  (Vincent Ladeuil)

* ``shelve --list`` can now be used to list shelved changes.
  (Aaron Bentley)

Improvements
************

* Add trailing slash to directories in all output of ``bzr ls``, except
  ``bzr ls --null``. (Gordon P. Hemsley, #306424)

* ``bzr revision-info`` now supports a -d option to specify an
  alternative branch. (Michael Hudson)

* Add connection to a C++ implementation of the Windows Shell Extension
  which is able to fully replace the current Python implemented one.
  Advantages include 64bit support and reduction in overhead for
  processes which drag in shell extensions.
  (Mark Hammond)

* Support the Claws mail client directly, rather than via
  xdg-email. This prevents the display of an unnecessary modal
  dialog in Claws, informing the user that a file has been
  attached to the message, and works around bug #291847 in
  xdg-utils which corrupts the destination address.

* When working on a case-insensitive case-preserving file-system, as
  commonly found with Windows, bzr will often ignore the case of the
  arguments specified by the user in preference to the case of an existing
  item on the file-system or in the inventory to help prevent
  counter-intuitive behaviour on Windows. (Mark Hammond)

Bug Fixes
*********
  
* Allow BzrDir implementation to implement backing up of 
  control directory. (#139691)

* ``bzr push`` creating a new stacked branch will now only open a
  single connection to the target machine. (John Arbash Meinel)

* Don't call iteritems on transport_list_registry, because it may
  change during iteration.  (Martin Pool, #277048)

* Don't make a broken branch when pushing an unstackable-format branch
  that's in a stackable shared repository to a location with default
  stack-on location.  (Andrew Bennetts, #291046)

* Don't require embedding user in HTTP(S) URLs do use authentication.conf.
  (Ben Jansen, Vincent Ladeuil, #300347)

* Fix a problem with CIFS client/server lag on windows colliding with
  an invariant-per-process algorithm for generating AtomicFile names
  (Adrian Wilkins, #304023)

* Fix bogus setUp signature in UnavailableFTPServer.
  (Gary van der Merwe, #313498)

* Fix compilation error in ``_dirstate_helpers_c`` on SunOS/Solaris.
  (Jari Aalto)

* Fix SystemError in ``_patiencediff_c`` module by calling
  PyErr_NoMemory() before returning NULL in PatienceSequenceMatcher_new.
  (Andrew Bennetts, #303206)

* Give proper error message for diff with non-existent dotted revno.
  (Marius Kruger, #301969)

* Handle EACCES (permission denied) errors when launching a message
  editor, and emit warnings when a configured editor cannot be
  started. (Andrew Bennetts)

* ``$HOME/.netrc`` file is now recognized as a read-only credential store
  if configured in ``authentication.conf`` with 'password_encoding=netrc'
  in the appropriate sections.
  (Vincent Ladeuil, #103029)

* Opening a stacked branch now properly shares the connection, rather
  than opening a new connection for the stacked-on branch.
  (John Arbash meinel)

* Preserve transport decorators while following redirections.
  (Vincent Ladeuil, #245964, #270863)

* Provides a finer and more robust filter for accepted redirections.
  (Vincent Ladeuil, #303959, #265070)

* ``shelve`` paths are now interpreted relative to the current working
  tree.  (Aaron Bentley)

* ``Transport.readv()`` defaults to not reading more than 100MB in a
  single array. Further ``RemoteTransport.readv`` sets this to 5MB to
  work better with how it splits its requests.
  (John Arbash Meinel, #303538)

* Pack repositories are now able to reload the pack listing and retry
  the current operation if another action causes the data to be
  repacked.  (John Arbash Meinel, #153786)

* ``pull -v`` now respects the log_format configuration variable.
  (Aaron Bentley)

* ``push -v`` now works on non-initial pushes.  (Aaron Bentley)

* Use the short status format when the short format is used for log.
  (Vincent Ladeuil, #87179)

* Allow files to be renamed or moved via remove + add-by-id. (Charles
  Duffy, #314251)

Documentation
*************

* Improved the formats help topic to explain why multiple formats
  exist and to provide guidelines in selecting one. Introduced
  two new supporting help topics: current-formats and other-formats.
  (Ian Clatworthy)

API Changes
***********

* ``LRUCache(after_cleanup_size)`` was renamed to
  ``after_cleanup_count`` and the old name deprecated. The new name is
  used for clarity, and to avoid confusion with
  ``LRUSizeCache(after_cleanup_size)``. (John Arbash Meinel)

* New ``ForeignRepository`` base class, to help with foreign branch 
  support (e.g. svn).  (Jelmer Vernooij)

* ``node_distances`` and ``select_farthest`` can no longer be imported
  from ``bzrlib.graph``.  They can still be imported from
  ``bzrlib.deprecated_graph``, which has been the preferred way to
  import them since before 1.0.  (Andrew Bennetts)
  
* The logic in commit now delegates inventory basis calculations to
  the ``CommitBuilder`` object; this requires that the commit builder
  in use has been updated to support the new ``recording_deletes`` and
  ``record_delete`` methods. (Robert Collins)

Testing
*******

* An HTTPS server is now available (it requires python-2.6). Future bzr
  versions will allow the use of the python-2.6 ssl module that can be
  installed for 2.5 and 2.4.

* ``bzr selftest`` now fails if new trailing white space is added to
  the bazaar sources. It only checks changes not committed yet. This
  means that PQM will now reject changes that introduce new trailing
  whitespace. (Marius Kruger)

* Introduced new experimental formats called ``1.12-preview`` and
  ``1.12-preview-rich-root`` to enable testing of related pending
  features, namely content filtering and filtered views.
  (Ian Clatworthy)

Internals
*********

* Added an ``InventoryEntry`` cache when deserializing inventories.
  Can cut the time to iterate over multiple RevisionsTrees in half.
  (John Arbash Meinel)

* Added ``bzrlib.fifo_cache.FIFOCache`` which is designed to have
  minimal overhead versus using a plain dict for cache hits, at the
  cost of not preserving the 'active' set as well as an ``LRUCache``.
  (John Arbash Meinel)

* ``bzrlib.patience_diff.unified_diff`` now properly uses a tab
  character to separate the filename from the date stamp, and doesn't
  add trailing whitespace when a date stamp is not supplied.
  (Adeodato Simó, John Arbash Meinel)

* ``DirStateWorkingTree`` and ``DirStateWorkingTreeFormat`` added
  as base classes of ``WorkingTree4`` and ``WorkingTreeFormat4``
  respectively. (Ian Clatworthy)

* ``KnitVersionedFiles._check_should_delta()`` now uses the
  ``get_build_details`` api to avoid multiple hits to the index, and
  to properly follow the ``compression_parent`` rather than assuming
  it is the left-hand parent. (John Arbash Meinel)

* ``KnitVersionedFiles.get_record_stream()`` will now chose a
  more optimal ordering when the keys are requested 'unordered'.
  Previously the order was fully random, now the records should be
  returned from each pack in turn, in forward I/O order.
  (John Arbash Meinel)
    
* ``mutter()`` will now flush the ``~/.bzr.log`` if it has been more
  than 2s since the last time it flushed. (John Arbash Meinel)

* New method ``bzrlib.repository.Repository.add_inventory_by_delta``
  allows adding an inventory via an inventory delta, which can be
  more efficient for some repository types. (Robert Collins)

* Repository ``CommitBuilder`` objects can now accumulate an inventory
  delta. To enable this functionality call ``builder.recording_deletes``
  and additionally call ``builder.record_delete`` when a delete
  against the basis occurs. (Robert Collins)

* The default http handler has been changed from pycurl to urllib.
  The default is still pycurl for https connections. (The only
  advantage of pycurl is that it checks ssl certificates.)
  (John Arbash Meinel)

* ``VersionedFiles.get_record_stream()`` can now return objects with a
  storage_kind of ``chunked``. This is a collection (list/tuple) of
  strings. You can use ``osutils.chunks_to_lines()`` to turn them into
  guaranteed 'lines' or you can use ``''.join(chunks)`` to turn it
  into a fulltext. This allows for some very good memory savings when
  asking for many texts that share ancestry, as the individual chunks
  can be shared between versions of the file. (John Arbash Meinel)

* ``pull -v`` and ``push -v`` use new function
  ``bzrlib.log.show_branch_change`` (Aaron Bentley)



bzr 1.10
########

:Released: 2008-12-05

Bazaar 1.10 has several performance improvements for copying revisions
(especially for small updates to large projects).  There has also been a
significant amount of effort in polishing stacked branches.  The commands
``shelve`` and ``unshelve`` have become core commands, with an improved
implementation.

The only changes versus bzr-1.10rc1 are bugfixes for stacked branches.

bug Fixes
*********

* Don't set a pack write cache size from RepoFetcher, because the
  cache is not coherent with reads and causes ShortReadvErrors.
  This reverses the change that fixed #294479.
  (Martin Pool, #303856)

* Properly handle when a revision can be inserted as a delta versus
  when it needs to be expanded to a fulltext for stacked branches.
  There was a bug involving merge revisions. As a method to help
  prevent future difficulties, also make stacked fetches sort
  topologically. (John Arbash Meinel, #304841)


bzr 1.10rc1
###########

:Released: 2008-11-28

This release of Bazaar focuses on performance improvements when pushing
and pulling revisions, both locally and to remote networks.  The popular
``shelve`` and ``unshelve`` commands, used to interactively revert and
restore work in progress, have been merged from bzrtools into the bzr
core.  There are also bug fixes for portability, and for stacked branches.

New Features
************

* New ``commit_message_template`` hook that is called by the commit
  code to generate a template commit message. (Jelmer Vernooij)

* New `shelve` and `unshelve` commands allow undoing and redoing changes.
  (Aaron Bentley)

Improvements
************

* ``(Remote)Branch.copy_content_into`` no longer generates the full revision
  history just to set the last revision info.
  (Andrew Bennetts, John Arbash Meinel)

* Fetches between formats with different serializers (such as
  pack-0.92-subtree and 1.9-rich-root) are faster now.  This is due to
  operating on batches of 100 revisions at time rather than
  one-by-one.  (Andrew Bennetts, John Arbash Meinel)

* Search index files corresponding to pack files we've already used
  before searching others, because they are more likely to have the
  keys we're looking for.  This reduces the number of iix and tix
  files accessed when pushing 1 new revision, for instance.
  (John Arbash Meinel)

* Signatures to transfer are calculated more efficiently in
  ``item_keys_introduced_by``.  (Andrew Bennetts, John Arbash Meinel)

* The generic fetch code can once again copy revisions and signatures
  without extracting them completely to fulltexts and then serializing
  them back down into byte strings. This is a significant performance
  improvement when fetching from a stacked branch.
  (John Arbash Meinel, #300289)

* When making a large readv() request over ``bzr+ssh``, break up the
  request into more manageable chunks. Because the RPC is not yet able
  to stream, this helps keep us from buffering too much information at
  once. (John Arbash Meinel)

Bug Fixes
*********

* Better message when the user needs to set their Launchpad ID.
  (Martin Pool, #289148)

* ``bzr commit --local`` doesn't access the master branch anymore.
  This fixes a regression introduced in 1.9.  (Marius Kruger, #299313)

* Don't call the system ``chdir()`` with an empty path. Sun OS seems
  to give an error in that case.  Also, don't count on ``getcwd()``
  being able to allocate a new buffer, which is a gnu extension.
  (John Arbash Meinel, Martin Pool, Harry Hirsch, #297831)

* Don't crash when requesting log --forward <file> for a revision range
  starting with a dotted revno.
  (Vincent Ladeuil, #300055)

* Don't create text deltas spanning stacked repositories; this could
  cause "Revision X not present in Y" when later accessing them.
  (Martin Pool, #288751)

* Pack repositories are now able to reload the pack listing and retry
  the current operation if another action causes the data to be
  repacked.  (John Arbash Meinel, #153786)

* PermissionDenied errors from smart servers no longer cause
  "PermissionDenied: "None"" on the client.
  (Andrew Bennetts, #299254)

* Pushing to a stacked pack repository now batches writes, the same
  way writes are batched to ordinary pack repository.  This makes
  pushing to a stacked branch over the network much faster.
  (Andrew Bennetts, #294479)

* TooManyConcurrentRequests no longer occur when a fetch fails and
  tries to abort a write group.  This allows the root cause (e.g. a
  network interruption) to be reported.  (Andrew Bennetts, #297014)

* RemoteRepository.get_parent_map now uses fallback repositories.
  (Aaron Bentley, #297991?, #293679?)

API Changes
***********

* ``CommitBuilder`` now validates the strings it will be committing,
  to ensure that they do not have characters that will not be properly
  round-tripped. For now, it just checks for characters that are
  invalid in the XML form. (John Arbash Meinel, #295161)

* Constructor parameters for NewPack (internal to pack repositories)
  have changed incompatibly.

* ``Repository.abort_write_group`` now accepts an optional
  ``suppress_errors`` flag.  Repository implementations that override
  ``abort_write_group`` will need to be updated to accept the new
  argument.  Subclasses that only override ``_abort_write_group``
  don't need to change.

* Transport implementations must provide copy_tree_to_transport.  A default
  implementation is provided for Transport subclasses.

Testing
*******

* ``bzr selftest`` now fails if no doctests are found in a module
  that's expected to have them.  (Martin Pool)

* Doctests now only report the first failure.  (Martin Pool)


bzr 1.9
#######

:Released: 2008-11-07

This release of Bazaar adds a new repository format, ``1.9``, with smaller
and more efficient index files.  This format can be specified when
creating a new repository, or used to losslessly upgrade an existing
repository.  bzr 1.9 also speeds most operations over the smart server
protocol, makes annotate faster, and uses less memory when making
checkouts or pulling large amounts of data.

Bug Fixes
*********

* Fix "invalid property value 'branch-nick' for None" regression with
  branches bound to svn branches.  (Martin Pool, #293440)

* Fix SSL/https on Python2.6.  (Vincent Ladeuil, #293054)

* ``SFTPTransport.readv()`` had a bug when requests were out-of-order.
  This only triggers some-of-the-time on Knit format repositories.
  (John Arbash Meinel, #293746)


bzr 1.9rc1
##########

:Released: 2008-10-31

New Features
************

* New Branch hook ``transform_fallback_location`` allows a function to
  be called when looking up the stacked source. (Michael Hudson)

* New repository formats ``1.9`` and ``1.9-rich-root``. These have all
  the functionality of ``1.6``, but use the new btree indexes.
  These indexes are both smaller and faster for access to historical
  information.  (John Arbash Meinel)

Improvements
************

* ``BTreeIndex`` code now is able to prefetch extra pages to help tune
  the tradeoff between bandwidth and latency. Should be tuned
  appropriately to not impact commands which need minimal information,
  but provide a significant boost to ones that need more context. Only
  has a direct impact on the ``--development2`` format which uses
  btree's for the indexes. (John Arbash Meinel)

* ``bzr dump-btree`` is a hidden command introduced to allow dumping
  the contents of a compressed btree file.  (John Arbash Meinel)

* ``bzr pack`` now tells the index builders to optimize for size. For
  btree index repositories, this can save 25% of the index size
  (mostly in the text indexes). (John Arbash Meinel)

* ``bzr push`` to an existing branch or repository on a smart server
  is faster, due to Bazaar making more use of the ``get_parent_map``
  RPC when querying the remote branch's revision graph.
  (Andrew Bennetts)

* default username for bzr+ssh and sftp can be configured in
  authentication.conf. (Aaron Bentley)

* launchpad-login now provides a default username for bzr+ssh and sftp
  URLs, allowing username-free URLs to work for everyone. (Aaron Bentley)

* ``lp:`` lookups no longer include usernames, making them shareable and
  shorter. (Aaron Bentley)

* New ``PackRepository.autopack`` smart server RPC, which does
  autopacking entirely on the server.  This is much faster than
  autopacking via plain file methods, which downloads a large amount
  of pack data and then re-uploads the same pack data into a single
  file.  This fixes a major (although infrequent) cause of lengthy
  delays when using a smart server.  For example, pushing the 10th
  revision to a repository with 9 packs now takes 44 RPCs rather than
  179, and much less bandwidth too.  This requires Bazaar 1.9 on both
  the client and the server, otherwise the client will fallback to the
  slower method.  (Andrew Bennetts)

Bug Fixes
*********

* A failure to load a plugin due to an IncompatibleAPI exception is
  now correctly reported. (Robert Collins, #279451)

* API versioning support now has a multiple-version checking api
  ``require_any_api``. (Robert Collins, #279447)

* ``bzr branch --stacked`` from a smart server to a standalone branch
  works again.  This fixes a regression in 1.7 and 1.8.
  (Andrew Bennetts, #270397)

* ``bzr co`` uses less memory. It used to unpack the entire WT into
  memory before writing it to disk. This was a little bit faster, but
  consumed lots of memory. (John Arbash Meinel, #269456)

* ``bzr missing --quiet`` no longer prints messages about whether
  there are missing revisions.  The exit code indicates whether there
  were or not.  (Martin Pool, #284748)

* Fixes to the ``annotate`` code. The fast-path which re-used the
  stored deltas was accidentally disabled all the time, instead of
  only when a branch was stacked. Second, the code would accidentally
  re-use a delta even if it wasn't against the left-parent, this
  could only happen if ``bzr reconcile`` decided that the parent
  ordering was incorrect in the file graph.  (John Arbash Meinel)

* "Permission denied" errors that occur when pushing a new branch to a
  smart server no longer cause tracebacks.  (Andrew Bennetts, #278673)

* Some compatibility fixes for building the extensions with MSVC and
  for python2.4. (John Arbash Meinel, #277484)

* The index logic is now able to reload the list of pack files if and
  index ends up disappearing. We still don't reload if the pack data
  itself goes missing after checking the index. This bug appears as a
  transient failure (file not found) when another process is writing
  to the repository.  (John Arbash Meinel, #153786)

* ``bzr switch`` and ``bzr bind`` will now update the branch nickname if
  it was previously set. All checkouts will now refer to the bound branch
  for a nickname if one was not explicitly set.
  (Marius Kruger, #230903)

Documentation
*************

* Improved hook documentation. (Michael Ernst)

API Changes
***********

* commands.plugins_cmds is now a CommandRegistry, not a dict.

Internals
*********

* New AuthenticationConfig.set_credentials method allows easy programmatic
  configuration of authetication credentials.


bzr 1.8
#######

:Released: 2008-10-16

Bazaar 1.8 includes several fixes that improve working tree performance,
display of revision logs, and merges.  The bzr testsuite now passes on OS
X and Python 2.6, and almost completely passes on Windows.  The
smartserver code has gained several bug fixes and performance
improvements, and can now run server-side hooks within an http server.

Bug Fixes
*********

* Fix "Must end write group" error when another error occurs during
  ``bzr push``.  (Andrew Bennetts, #230902)

Portability
***********

* Some Pyrex versions require the WIN32 macro defined to compile on
  that platform.  (Alexander Belchenko, Martin Pool, #277481)


bzr 1.8rc1
##########

:Released: 2008-10-07

Changes
*******

* ``bzr log file`` has been changed. It now uses a different method
  for determining which revisions to show as merging the changes to
  the file. It now only shows revisions which merged the change
  towards your mainline. This simplifies the output, makes it faster,
  and reduces memory consumption.  (John Arbash Meinel)

* ``bzr merge`` now defaults to having ``--reprocess`` set, whenever
  ``--show-base`` is not supplied.  (John Arbash Meinel)

* ``bzr+http//`` will now optionally load plugins and write logs on the
  server. (Marius Kruger)

* ``bzrlib._dirstate_helpers_c.pyx`` does not compile correctly with
  Pyrex 0.9.4.1 (it generates C code which causes segfaults). We
  explicitly blacklist that version of the compiler for that
  extension. Packaged versions will include .c files created with
  pyrex >= 0.9.6 so it doesn't effect releases, only users running
  from the source tree. (John Arbash Meinel, #276868)

Features
********

* bzr is now compatible with python-2.6. python-2.6 is not yet officially
  supported (nor released, tests were conducted with the dev version of
  python-2.6rc2), but all known problems have been fixed.  Feedback
  welcome.
  (Vincent Ladeuil, #269535)

Improvements
************

* ``bzr annotate`` will now include uncommitted changes from the local
  working tree by default. Such uncommitted changes are given the
  revision number they would get if a commit was done, followed with a
  ? to indicate that its not actually known. (Robert Collins, #3439)

* ``bzr branch`` now accepts a ``--standalone`` option, which creates a
  standalone branch regardless of the presence of shared repositories.
  (Daniel Watkins)

* ``bzr push`` is faster in the case there are no new revisions to
  push.  It is also faster if there are no tags in the local branch.
  (Andrew Bennetts)

* File changes during a commit will update the tree stat cache.
  (Robert Collins)

* Location aliases can now accept a trailing path.  (Micheal Hudson)

* New hooks ``Lock.hooks`` when LockDirs are acquired and released.
  (Robert Collins, MartinPool)

* Switching in heavyweight checkouts uses the master branch's context, not
  the checkout's context.  (Adrian Wilkins)

* ``status`` on large trees is now faster, due to optimisations in the
  walkdirs code. Of particular note, the walkdirs code now performs
  a temporary ``chdir()`` while reading a single directory; if your
  platform has non thread-local current working directories (and is
  not windows which has its own implementation), this may introduce a
  race condition during concurrent uses of bzrlib. The bzrlib CLI
  will not encounter this as it is single threaded for working tree
  operations. (Robert Collins)

* The C extensions now build on python 2.4 (Robert Collins, #271939)

* The ``-Dhpss`` debug flag now reports the number of smart server
  calls per medium to stderr.  This is in addition to the existing
  detailed logging to the .bzr.log trace file.  (Andrew Bennetts)

Bug Fixes
*********

* Avoid random failures arising from misinterpreted ``errno`` values
  in ``_readdir_pyx.read_dir``.
  (Martin Pool, #279381)

* Branching from a shared repository on a smart server into a new
  repository now preserves the repository format.
  (Andrew Bennetts, #269214)

* ``bzr log`` now accepts a ``--change`` option.
  (Vincent Ladeuil, #248427)

* ``bzr missing`` now accepts an ``--include-merges`` option.
  (Vincent Ladeuil, #233817)

* Don't try to filter (internally) '.bzr' from the files to be deleted if
  it's not there.
  (Vincent Ladeuil, #272648)

* Fix '_in_buffer' AttributeError when using the -Dhpss debug flag.
  (Andrew Bennetts)

* Fix TooManyConcurrentRequests errors caused by a connection failure
  when doing ``bzr pull`` or ``bzr merge`` from a ``bzr+ssh`` URL.
  (Andrew Bennetts, #246233)

* Fixed ``bzr st -r branch:PATH_TO_BRANCH`` where the other branch
  is in a different repository than the current one.
  (Lukáš Lalinský, #144421)

* Make the first line of the manpage preamble a comment again.
  (David Futcher, #242106)

* Remove use of optional parameter in GSSAPI FTP support, since
  it breaks newer versions of Python-Kerberos. (Jelmer Vernooij)

* The autopacking logic will now always create a single new pack from
  all of the content which it deems is worth moving. This avoids the
  'repack a single pack' bug and should result in better packing
  overall.  (John Arbash Meinel, #242510, #172644)

* Trivial documentation fix.
  (John Arbash Meinel, #270471)

* ``bzr switch`` and ``bzr bind`` will now update the branch nickname if
  it was previously set. All checkouts will now refer to the bound branch
  for a nickname if one was not explicitly set.
  (Marius Kruger, #230903)

Documentation
*************

* Explain revision/range identifiers. (Daniel Clemente)

API Changes
***********

* ``CommitBuilder.record_entry_contents`` returns one more element in
  its result tuple - an optional file system hash for the hash cache
  to use. (Robert Collins)

* ``dirstate.DirState.update_entry`` will now only calculate the sha1
  of a file if it is likely to be needed in determining the output
  of iter_changes. (Robert Collins)

* The PackRepository, RepositoryPackCollection, NewPack classes have a
  slightly changed interface to support different index types; as a
  result other users of these classes need to supply the index types
  they want. (Robert Collins)

Testing
*******

* ``bzrlib.tests.repository_implementations`` has been renamed to
  ``bzrlib.tests.per_repository`` so that we have a common structure
  (and it is shorter). (John Arbash Meinel, #239343)

* ``LocalTransport.abspath()`` now returns a drive letter if the
  transport has one, fixing numerous tests on Windows.
  (Mark Hammond)

* PreviewTree is now tested via intertree_implementations.
  (Aaron Bentley)

* The full test suite is passing again on OSX.
  (Guillermo Gonzalez, Vincent Ladeuil)

* The full test suite passes when run with ``-Eallow_debug``.
  (Andrew Bennetts)

Internals
*********

* A new hook, ``Branch.open``, has been added, which is called when
  branch objects are opened. (Robert Collins)

* ``bzrlib.osutils._walkdirs_utf8`` has been refactored into common
  tree walking, and modular directory listing code to aid future
  performance optimisations and refactoring. (Robert Collins)

* ``bzrlib.trace.debug_memory`` can be used to get a quick memory dump
  in the middle of processing. It only reports memory if
  ``/proc/PID/status`` is available. (John Arbash Meinel)

* New method ``RevisionSpec.as_tree`` for representing the revision
  specifier as a revision tree object. (Lukáš Lalinský)

* New race-free method on MutableTree ``get_file_with_stat`` for use
  when generating stat cache results. (Robert Collins)

* New win32utils.get_local_appdata_location() provides access to a local
  directory for storing data.  (Mark Hammond)

* To be compatible with python-2.6 a few new rules should be
  observed. 'message' attribute can't be used anymore in exception
  classes, 'sha' and 'md5' modules have been deprecated (use
  osutils.[md5|sha]), object__init__ and object.__new__ don't accept
  parameters anymore.
  (Vincent Ladeuil)


bzr 1.7.1
#########

:Released:  2008-10-01

No changes from 1.7.1rc1.


bzr 1.7.1rc1
############

:Released: 2008-09-24

This release just includes an update to how the merge algorithm handles
file paths when we encounter complex history.

Features
********

* If we encounter a criss-cross in history, use information from
  direct Least Common Ancestors to resolve inventory shape (locations
  of files, adds, deletes, etc). This is similar in concept to using
  ``--lca`` for merging file texts, only applied to paths.
  (John Arbash Meinel)


bzr 1.7
#######

:Released: 2008-09-23

This release includes many bug fixes and a few performance and feature
improvements.  ``bzr rm`` will now scan for missing files and remove them,
like how ``bzr add`` scans for unknown files and adds them. A bit more
polish has been applied to the stacking code. The b-tree indexing code has
been brought in, with an eye on using it in a future repository format.
There are only minor installer changes since bzr-1.7rc2.

Features
********

* Some small updates to the win32 installer. Include localization
  files found in plugins, and include the builtin distutils as part of
  packaging qbzr. (Mark Hammond)


bzr 1.7rc2
##########

:Released: 2008-09-17

A few bug fixes from 1.7rc1. The biggest change is a new
``RemoteBranch.get_stacked_on_url`` rpc. This allows clients that are
trying to access a Stacked branch over the smart protocol, to properly
connect to the stacked-on location.

Bug Fixes
*********

* Branching from a shared repository on a smart server into a new
  repository now preserves the repository format.
  (Andrew Bennetts, #269214)

* Branching from a stacked branch via ``bzr+ssh`` can properly connect
  to the stacked-on branch.  (Martin Pool, #261315)

* ``bzr init`` no longer re-opens the BzrDir multiple times.
  (Vincent Ladeuil)

* Fix '_in_buffer' AttributeError when using the -Dhpss debug flag.
  (Andrew Bennetts)


bzr 1.7rc1
##########

:Released: 2008-09-09

This release candidate for bzr 1.7 has several bug fixes and a few
performance and feature improvements.  ``bzr rm`` will now scan for
missing files and remove them, like how ``bzr add`` scans for unknown
files and adds them. A bit more polish has been applied to the stacking
code. The b-tree indexing code has been brought in, with an eye on using
it in a future repository format.


Changes
*******

* ``bzr export`` can now export a subdirectory of a project.
  (Robert Collins)

* ``bzr remove-tree`` will now refuse to remove a tree with uncommitted
  changes, unless the ``--force`` option is specified.
  (Lukáš Lalinský, #74101)

* ``bzr rm`` will now scan for files that are missing and remove just
  them automatically, much as ``bzr add`` scans for new files that
  are not ignored and adds them automatically. (Robert Collins)

Features
********

* Support for GSSAPI authentication when using FTP as documented in
  RFC2228. (Jelmer Vernooij, #49623)

* Add support for IPv6 in the smart server. (Jelmer Vernooij, #165014)

Improvements
************

* A url like ``log+file:///tmp`` will log all access to that Transport
  to ``.bzr.log``, which may help in debugging or profiling.
  (Martin Pool)

* ``bzr branch`` and ``bzr push`` use the default stacking policy if the
  branch format supports it. (Aaron Bentley)

* ``bzr init`` and ``bzr init-repo`` will now print out the same as
  ``bzr info`` if it completed successfully.
  (Marius Kruger)

* ``bzr uncommit`` logs the old tip revision id, and displays how to
  restore the branch to that tip using ``bzr pull``.  This allows you
  to recover if you realize you uncommitted the wrong thing.
  (John Arbash Meinel)

* Fix problems in accessing stacked repositories over ``bzr://``.
  (Martin Pool, #261315)

* ``SFTPTransport.readv()`` was accidentally using ``list += string``,
  which 'works', but adds each character separately to the list,
  rather than using ``list.append(string)``. Fixing this makes the
  SFTP transport a little bit faster (~20%) and use a bit less memory.
  (John Arbash Meinel)

* When reading index files, if we happen to read the whole file in a
  single request treat it as a ``_buffer_all`` request. This happens
  most often on small indexes over remote transports, where we default
  to reading 64kB. It saves a round trip for each small index during
  fetch operations. Also, if we have read more than 50% of an index
  file, trigger a ``_buffer_all`` on the next request. This works
  around some inefficiencies because reads don't fall neatly on page
  boundaries, so we would ignore those bytes, but request them again
  later. This could trigger a total read size of more than the whole
  file. (John Arbash Meinel)

Bug Fixes
*********

* ``bzr rm`` is now aliased to ``bzr del`` for the convenience of svn
  users. (Robert Collins, #205416)

* Catch the infamous "select/poll returned error" which occurs when
  pycurl try to send a body request to an HTTP/1.0 server which has
  already refused to handle the request. (Vincent Ladeuil, #225020)

* Fix ``ObjectNotLocked`` errors when using various commands
  (including ``bzr cat`` and ``bzr annotate``) in combination with a
  smart server URL.  (Andrew Bennetts, #237067)

* ``FTPTransport.stat()`` would return ``0000`` as the permission bits
  for the containing ``.bzr/`` directory (it does not implement
  permissions). This would cause us to set all subdirectories to
  ``0700`` and files to ``0600`` rather than leaving them unmodified.
  Now we ignore ``0000`` as the permissions and assume they are
  invalid. (John Arbash Meinel, #259855)

* Merging from a previously joined branch will no longer cause
  a traceback. (Jelmer Vernooij, #203376)

* Pack operations on windows network shares will work even with large
  files. (Robert Collins, #255656)

* Running ``bzr st PATH_TO_TREE`` will no longer suppress merge
  status. Status is also about 7% faster on mozilla sized trees
  when the path to the root of the tree has been given. Users of
  the internal ``show_tree_status`` function should be aware that
  the show_pending flag is now authoritative for showing pending
  merges, as it was originally. (Robert Collins, #225204)

* Set valid default _param_name for Option so that ListOption can embed
  '-' in names. (Vincent Ladeuil, #263249)

* Show proper error rather than traceback when an unknown revision
  id is specified to ``bzr cat-revision``. (Jelmer Vernooij, #175569)

* Trailing text in the dirstate file could cause the C dirstate parser
  to try to allocate an invalid amount of memory. We now properly
  check and test for parsing a dirstate with invalid trailing data.
  (John Arbash Meinel, #186014)

* Unexpected error responses from a smart server no longer cause the
  client to traceback.  (Andrew Bennetts, #263527)

* Use a Windows api function to get a Unicode host name, rather than
  assuming the host name is ascii.
  (Mark Hammond, John Arbash Meinel, #256550)

* ``WorkingTree4`` trees will now correctly report missing-and-new
  paths in the output of ``iter_changes``. (Robert Collins)

Documentation
*************

* Updated developer documentation.  (Martin Pool)

API Changes
***********

* Exporters now take 4 parameters. (Robert Collins)

* ``Tree.iter_changes`` will now return False for the content change
  field when a file is missing in the basis tree and not present in
  the target tree. Previously it returned True unconditionally.
  (Robert Collins)

* The deprecated ``Branch.abspath`` and unimplemented
  ``Branch.rename_one`` and ``Branch.move`` were removed. (Jelmer Vernooij)

* BzrDir.clone_on_transport implementations must now accept a stacked_on
  parameter.  (Aaron Bentley)

* BzrDir.cloning_metadir implementations must now take a require_stacking
  parameter.  (Aaron Bentley)

Testing
*******

* ``addCleanup`` now takes ``*arguments`` and ``**keyword_arguments``
  which are then passed to the cleanup callable as it is run. In
  addition, addCleanup no longer requires that the callables passed to
  it be unique. (Jonathan Lange)

* Fix some tests that fail on Windows because files are deleted while
  still in use.
  (Mark Hammond)

* ``selftest``'s ``--starting-with`` option can now use predefined
  prefixes so that one can say ``bzr selftest -s bp.loom`` instead of
  ``bzr selftest -s bzrlib.plugins.loom``. (Vincent Ladeuil)

* ``selftest``'s ``--starting-with`` option now accepts multiple values.
  (Vincent Ladeuil)

Internals
*********

* A new plugin interface, ``bzrlib.log.log_adapters``, has been added.
  This allows dynamic log output filtering by plugins.
  (Robert Collins)

* ``bzrlib.btree_index`` is now available, providing a b-tree index
  layer. The design is memory conservative (limited memory cache),
  faster to seek (approx 100 nodes per page, gives 100-way fan out),
  and stores compressed pages allowing more keys per page.
  (Robert Collins, John Arbash Meinel)

* ``bzrlib.diff.DiffTree.show_diff`` now skips changes where the kind
  is unknown in both source and target.
  (Robert Collins, Aaron Bentley)

* ``GraphIndexBuilder.add_node`` and ``BTreeBuilder`` have been
  streamlined a bit. This should make creating large indexes faster.
  (In benchmarking, it now takes less time to create a BTree index than
  it takes to read the GraphIndex one.) (John Arbash Meinel)

* Mail clients for `bzr send` are now listed in a registry.  This
  allows plugins to add new clients by registering them with
  ``bzrlib.mail_client.mail_client_registry``.  All of the built-in
  clients now use this mechanism.  (Neil Martinsen-Burrell)


bzr 1.6.1
#########

:Released: 2008-09-05

A couple regressions were found in the 1.6 release. There was a
performance issue when using ``bzr+ssh`` to branch large repositories,
and some problems with stacking and ``rich-root`` capable repositories.


bzr 1.6.1rc2
############

:Released: 2008-09-03

Bug Fixes
*********

* Copying between ``rich-root`` and ``rich-root-pack`` (and vice
  versa) was accidentally using the inter-model fetcher, instead of
  recognizing that both were 'rich root' formats.
  (John Arbash Meinel, #264321)


bzr 1.6.1rc1
############

:Released: 2008-08-29

This release fixes a few regressions found in the 1.6 client. Fetching
changes was using an O(N^2) buffering algorithm, so for large projects it
would cause memory thrashing. There is also a specific problem with the
``--1.6-rich-root`` format, which prevented stacking on top of
``--rich-root-pack`` repositories, and could allow users to accidentally
fetch experimental data (``-subtree``) without representing it properly.
The ``--1.6-rich-root`` format has been deprecated and users are
recommended to upgrade to ``--1.6.1-rich-root`` immediately.  Also we
re-introduced a workaround for users who have repositories with incorrect
nodes (not possible if you only used official releases).
I should also clarify that none of this is data loss level issues, but
still sufficient enough to warrant an updated release.

Bug Fixes
*********

* ``RemoteTransport.readv()`` was being inefficient about how it
  buffered the readv data and processed it. It would keep appending to
  the same string (causing many copies) and then pop bytes out of the
  start of the string (causing more copies).
  With this patch "bzr+ssh://local" can improve dramatically,
  especially for projects with large files.
  (John Arbash Meinel)

* Revision texts were always meant to be stored as fulltexts. There
  was a bug in a bzr.dev version that would accidentally create deltas
  when copying from a Pack repo to a Knit repo. This has been fixed,
  but to support those repositories, we know always request full texts
  for Revision texts. (John Arbash Meinel, #261339)

* The previous ``--1.6-rich-root`` format used an incorrect xml
  serializer, which would accidentally support fetching from a
  repository that supported subtrees, even though the local one would
  not. We deprecated that format, and introduced a new one that uses
  the correct serializer ``--1.6.1-rich-root``.
  (John Arbash Meinel, #262333)


bzr 1.6
#######

:Released: 2008-08-25

Finally, the long awaited bzr 1.6 has been released. This release includes
new features like Stacked Branches, improved weave merge, and an updated
server protocol (now on v3) which will allow for better cross version
compatibility. With this release we have deprecated Knit format
repositories, and recommend that users upgrade them, we will continue to
support reading and writing them for the forseeable future, but we will
not be tuning them for performance as pack repositories have proven to be
better at scaling. This will also be the first release to bundle
TortoiseBzr in the standalone Windows installer.


bzr 1.6rc5
##########

:Released: 2008-08-19

Bug Fixes
*********

* Disable automatic detection of stacking based on a containing
  directory of the target. It interacted badly with push, and needs a
  bit more work to get the edges polished before it should happen
  automatically. (John Arbash Meinel, #259275)
  (This change was reverted when merged to bzr.dev)


bzr 1.6rc4
##########

:Released: 2008-08-18

Bug Fixes
*********

* Fix a regression in knit => pack fetching.  We had a logic
  inversion, causing the fetch to insert fulltexts in random order,
  rather than preserving deltas.  (John Arbash Meinel, #256757)


bzr 1.6rc3
##########

:Released: 2008-08-14

Changes
*******

* Disable reading ``.bzrrules`` as a per-branch rule preferences
  file. The feature was not quite ready for a full release.
  (Robert Collins)

Improvements
************

* Update the windows installer to bundle TortoiseBzr and ``qbzr``
  into the standalone installer. This will be the first official
  windows release that installs Tortoise by default.
  (Mark Hammond)

Bug Fixes
*********

* Fix a regression in ``bzr+http`` support. There was a missing
  function (``_read_line``) that needed to be carried over from
  ``bzr+ssh`` support. (Andrew Bennetts)

* ``GraphIndex`` objects will internally read an entire index if more
  than 1/20th of their keyspace is requested in a single operation.
  This largely mitigates a performance regression in ``bzr log FILE``
  and completely corrects the performance regression in ``bzr log``.
  The regression was caused by removing an accomodation which had been
  supporting the index format in use. A newer index format is in
  development which is substantially faster. (Robert Collins)


bzr 1.6rc2
##########

:Released: 2008-08-13

This release candidate has a few minor bug fixes, and some regression
fixes for Windows.

Bug Fixes
*********

* ``bzr upgrade`` on remote branches accessed via bzr:// and
  bzr+ssh:// now works.  (Andrew Bennetts)

* Change the ``get_format_description()`` strings for
  ``RepositoryFormatKnitPack5`` et al to be single line messages.
  (Aaron Bentley)

* Fix for a regression on Win32 where we would try to call
  ``os.listdir()`` on a file and not catch the exception properly.
  (Windows raises a different exception.) This would manifest in
  places like ``bzr rm file`` or ``bzr switch``.
  (Mark Hammond, John Arbash Meinel)

* ``Inventory.copy()`` was failing to set the revision property for
  the root entry. (Jelmer Vernooij)

* sftp transport: added missing ``FileExists`` case to
  ``_translate_io_exception`` (Christophe Troestler, #123475)

* The help for ``bzr ignored`` now suggests ``bzr ls --ignored`` for
  scripting use. (Robert Collins, #3834)

* The default ``annotate`` logic will now always assign the
  last-modified value of a line to one of the revisions that modified
  it, rather than a merge revision. This would happen when both sides
  claimed to have modified the line resulting in the same text. The
  choice is arbitrary but stable, so merges in different directions
  will get the same results.  (John Arbash Meinel, #232188)


bzr 1.6rc1
##########

:Released: 2008-08-06

This release candidate for bzr 1.6 solidifies the new branch stacking
feature.  Bazaar now recommends that users upgrade all knit repositories,
because later formats are much faster.  However, we plan to continue read/write and
upgrade support for knit repostories for the forseeable future.  Several
other bugs and performance issues were fixed.

Changes
*******

* Knit format repositories are deprecated and bzr will now emit
  warnings whenever it encounters one.  Use ``bzr upgrade`` to upgrade
  knit repositories to pack format.  (Andrew Bennetts)

Improvements
************

* ``bzr check`` can now be told which elements at a location it should
  check.  (Daniel Watkins)

* Commit now supports ``--exclude`` (or ``-x``) to exclude some files
  from the commit. (Robert Collins, #3117)

* Fetching data between repositories that have the same model but no
  optimised fetcher will not reserialise all the revisions, increasing
  performance. (Robert Collins, John Arbash Meinel)

* Give a more specific error when target branch is not reachable.
  (James Westby)

* Implemented a custom ``walkdirs_utf8`` implementation for win32.
  This uses a pyrex extension to get direct access to the
  ``FindFirstFileW`` style apis, rather than using ``listdir`` +
  ``lstat``. Shows a very strong improvement in commands like
  ``status`` and ``diff`` which have to iterate the working tree.
  Anywhere from 2x-6x faster depending on the size of the tree (bigger
  trees, bigger benefit.) (John Arbash Meinel)

* New registry for log properties handles  and the method in
  LongLogFormatter to display the custom properties returned by the
  registered handlers. (Guillermo Gonzalez, #162469)

Bug Fixes
*********

* Add more tests that stacking does not create deltas spanning
  physical repository boundaries.
  (Martin Pool, #252428)

* Better message about incompatible repositories.
  (Martin Pool, #206258)

* ``bzr branch --stacked`` ensures the destination branch format can
  support stacking, even if the origin does not.
  (Martin Pool)

* ``bzr export`` no longer exports ``.bzrrules``.
  (Ian Clatworthy)

* ``bzr serve --directory=/`` now correctly allows the whole
  filesystem to be accessed on Windows, not just the root of the drive
  that Python is running from.
  (Adrian Wilkins, #240910)

* Deleting directories by hand before running ``bzr rm`` will not
  cause subsequent errors in ``bzr st`` and ``bzr commit``.
  (Robert Collins, #150438)

* Fix a test case that was failing if encoding wasn't UTF-8.
  (John Arbash Meinel, #247585)

* Fix "no buffer space available" error when branching with the new
  smart server protocol to or from Windows.
  (Andrew Bennetts, #246180)

* Fixed problem in branching from smart server.
  (#249256, Michael Hudson, Martin Pool)

* Handle a file turning in to a directory in TreeTransform.
  (James Westby, #248448)

API Changes
***********

* ``MutableTree.commit`` has an extra optional keywork parameter
  ``exclude`` that will be unconditionally supplied by the command
  line UI - plugins that add tree formats may need an update.
  (Robert Collins)

* The API minimum version for plugin compatibility has been raised to
  1.6 - there are significant changes throughout the code base.
  (Robert Collins)

* The generic fetch code now uses three attributes on Repository objects
  to control fetch. The streams requested are controlled via :
  ``_fetch_order`` and ``_fetch_uses_deltas``. Setting these
  appropriately allows different repository implementations to recieve
  data in their optimial form. If the ``_fetch_reconcile`` is set then
  a reconcile operation is triggered at the end of the fetch.
  (Robert Collins)

* The ``put_on_disk`` and ``get_tar_item`` methods in
  ``InventoryEntry`` were deprecated. (Ian Clatworthy)

* ``Repository.is_shared`` doesn't take a read lock. It didn't
  need one in the first place (nobody cached the value, and
  ``RemoteRepository`` wasn't taking one either). This saves a round
  trip when probing Pack repositories, as they read the ``pack-names``
  file when locked. And during probe, locking the repo isn't very
  useful. (John Arbash Meinel)

Internals
*********

* ``bzrlib.branchbuilder.BranchBuilder`` is now much more capable of
  putting together a real history without having to create a full
  WorkingTree. It is recommended that tests that are not directly
  testing the WorkingTree use BranchBuilder instead.  See
  ``BranchBuilder.build_snapshot`` or
  ``TestCaseWithMemoryTree.make_branch_builder``.  (John Arbash Meinel)

* ``bzrlib.builtins.internal_tree_files`` broken into two giving a new
  helper ``safe_relpath_files`` - used by the new ``exclude``
  parameter to commit. (Robert Collins)

* Make it easier to introduce new WorkingTree formats.
  (Ian Clatworthy)

* The code for exporting trees was refactored not to use the
  deprecated ``InventoryEntry`` methods. (Ian Clatworthy)

* RuleSearchers return () instead of [] now when there are no matches.
  (Ian Clatworthy)


bzr 1.6beta3
############

:Released: 2008-07-17

This release adds a new 'stacked branches' feature allowing branches to
share storage without being in the same repository or on the same machine.
(See the user guide for more details.)  It also adds a new hook, improved
weaves, aliases for related locations, faster bzr+ssh push, and several
bug fixes.

Features
********

* New ``pre_change_branch_tip`` hook that is called before the
  branch tip is moved, while the branch is write-locked.  See the User
  Reference for signature details.  (Andrew Bennetts)

* Rule-based preferences can now be defined for selected files in
  selected branches, allowing commands and plugins to provide
  custom behaviour for files matching defined patterns.
  See ``Rule-based preferences`` (part of ``Configuring Bazaar``)
  in the User Guide and ``bzr help rules`` for more information.
  (Ian Clatworthy)

* Sites may suggest a branch to stack new branches on.  (Aaron Bentley)

* Stacked branches are now supported. See ``bzr help branch`` and
  ``bzr help push``.  Branches must be in the ``development1`` format
  to stack, though the stacked-on branch can be of any format.
  (Robert Collins)

Improvements
************

* ``bzr export --format=tgz --root=NAME -`` to export a gzipped tarball
  to stdout; also ``tar`` and ``tbz2``.
  (Martin Pool)

* ``bzr (re)merge --weave`` will now use a standard Weave algorithm,
  rather than the annotation-based merge it was using. It does so by
  building up a Weave of the important texts, without needing to build
  the full ancestry. (John Arbash Meinel, #238895)

* ``bzr send`` documents and better supports ``emacsclient`` (proper
  escaping of mail headers and handling of the MUA Mew).
  (Christophe Troestler)

* Remembered locations can be specified by aliases, e.g. :parent, :public,
  :submit.  (Aaron Bentley)

* The smart protocol now has improved support for setting branches'
  revision info directly.  This makes operations like push
  faster.  The new request method name is
  ``Branch.set_last_revision_ex``.  (Andrew Bennetts)

Bug Fixes
*********

* Bazaar is now able to be a client to the web server of IIS 6 and 7.
  The broken implementations of RFC822 in Python and RFC2046 in IIS
  combined with boundary-line checking in Bazaar previously made this
  impossible. (NB, IIS 5 does not suffer from this problem).
  (Adrian Wilkins, #247585)

* ``bzr log --long`` with a ghost in your mainline now handles that
  ghost properly. (John Arbash Meinel, #243536)

* ``check`` handles the split-up .bzr layout correctly, so no longer
  requires a branch to be present.
  (Daniel Watkins, #64783)

* Clearer message about how to set the PYTHONPATH if bzrlib can't be
  loaded.
  (Martin Pool, #205230)

* Errors about missing libraries are now shown without a traceback,
  and with a suggestion to install the library.  The full traceback is
  still in ``.bzr.log`` and can be shown with ``-Derror``.
  (Martin Pool, #240161)

* Fetch from a stacked branch copies all required data.
  (Aaron Bentley, #248506)

* Handle urls such as ftp://user@host.com@www.host.com where the user
  name contains an @.
  (Neil Martinsen-Burrell, #228058)

* ``needs_read_lock`` and ``needs_write_lock`` now suppress an error during
  ``unlock`` if there was an error in the original function. This helps
  most when there is a failure with a smart server action, since often the
  connection closes and we cannot unlock.
  (Andrew Bennetts, John Arbash Meinel, #125784)

* Obsolete hidden command ``bzr fetch`` removed.
  (Martin Pool, #172870)

* Raise the correct exception when doing ``-rbefore:0`` or ``-c0``.
  (John Arbash Meinel, #239933)

* You can now compare file revisions in Windows diff programs from
  Cygwin Bazaar.
  (Matt McClure, #209281)

* revision_history now tolerates mainline ghosts for Branch format 6.
  (Aaron Bentley, #235055)

* Set locale from environment for third party libs.
  (Martin von Gagern, #128496)

Documentation
*************

* Added *Using stacked branches* to the User Guide.
  (Ian Clatworthy)

* Updated developer documentation.
  (Martin Pool)

Testing
*******

* ``-Dmemory`` will cause /proc/PID/status to be catted before bzr
  exits, allowing low-key analysis of peak memory use. (Robert Collins)

* ``TestCaseWithTransport.make_branch_and_tree`` tries harder to return
  a tree with a ``branch`` attribute of the right format.  This was
  preventing some ``RemoteBranch`` tests from actually running with
  ``RemoteBranch`` instances.  (Andrew Bennetts)

API Changes
***********

* Removed ``Repository.text_store``, ``control_store``, etc.  Instead,
  there are new attributes ``texts, inventories, revisions,
  signatures``, each of which is a ``VersionedFiles``.  See the
  Repository docstring for more details.
  (Robert Collins)

* ``Branch.pull`` now accepts an ``_override_hook_target`` optional
  parameter.  If you have a subclass of ``Branch`` that overrides
  ``pull`` then you should add this parameter.  (Andrew Bennetts)

* ``bzrlib.check.check()`` has been deprecated in favour of the more
  aptly-named ``bzrlib.check.check_branch()``.
  (Daniel Watkins)

* ``Tree.print_file`` and ``Repository.print_file`` are deprecated.
  These methods are bad APIs because they write directly to sys.stdout.
  bzrlib does not use them internally, and there are no direct tests
  for them. (Alexander Belchenko)

Internals
*********

* ``cat`` command no longer uses ``Tree.print_file()`` internally.
  (Alexander Belchenko)

* New class method ``BzrDir.open_containing_tree_branch_or_repository``
  which eases the discovery of the tree, the branch and the repository
  containing a given location.
  (Daniel Watkins)

* New ``versionedfile.KeyMapper`` interface to abstract out the access to
  underlying .knit/.kndx etc files in repositories with partitioned
  storage. (Robert Collins)

* Obsolete developer-use command ``weave-join`` has been removed.
  (Robert Collins)

* ``RemoteToOtherFetcher`` and ``get_data_stream_for_search`` removed,
  to support new ``VersionedFiles`` layering.
  (Robert Collins)


bzr 1.6beta2
############

:Released: 2008-06-10

This release contains further progress towards our 1.6 goals of shallow
repositories, and contains a fix for some user-affecting bugs in the
repository layer.  Building working trees during checkout and branch is
now faster.

Bug Fixes
*********

* Avoid KnitCorrupt error extracting inventories from some repositories.
  (The data is not corrupt; an internal check is detecting a problem
  reading from the repository.)
  (Martin Pool, Andrew Bennetts, Robert Collins, #234748)

* ``bzr status`` was breaking if you merged the same revision twice.
  (John Arbash Meinel, #235407)

* Fix infinite loop consuming 100% CPU when a connection is lost while
  reading a response body via the smart protocol v1 or v2.
  (Andrew Bennetts)

* Inserting a bundle which changes the contents of a file with no trailing
  end of line, causing a knit snapshot in a 'knits' repository will no longer
  cause KnitCorrupt. (Robert Collins)

* ``RemoteBranch.pull`` needs to return the ``self._real_branch``'s
  pull result. It was instead just returning None, which breaks ``bzr
  pull``. (John Arbash Meinel, #238149)

* Sanitize branch nick before using it as an attachment filename in
  ``bzr send``. (Lukáš Lalinský, #210218)

* Squash ``inv_entry.symlink_target`` to a plain string when
  generating DirState details. This prevents from getting a
  ``UnicodeError`` when you have symlinks and non-ascii filenames.
  (John Arbash Meinel, #135320)

Improvements
************

* Added the 'alias' command to set/unset and display aliases. (Tim Penhey)

* ``added``, ``modified``, and ``unknowns`` behaviour made consistent (all three
  now quote paths where required). Added ``--null`` option to ``added`` and
  ``modified`` (for null-separated unknowns, use ``ls --unknown --null``)
  (Adrian Wilkins)

* Faster branching (1.09x) and lightweight checkouts (1.06x) on large trees.
  (Ian Clatworthy, Aaron Bentley)

Documentation
*************

* Added *Bazaar Zen* section to the User Guide. (Ian Clatworthy)

Testing
*******

* Fix the test HTTPServer to be isolated from chdir calls made while it is
  running, allowing it to be used in blackbox tests. (Robert Collins)

API Changes
***********

* ``WorkingTree.set_parent_(ids/trees)`` will now filter out revisions
  which are in the ancestry of other revisions. So if you merge the same
  tree twice, or merge an ancestor of an existing merge, it will only
  record the newest. (If you merge a descendent, it will replace its
  ancestor). (John Arbash Meinel, #235407)

* ``RepositoryPolicy.__init__`` now requires stack_on and stack_on_pwd,
  through the derived classes do not.  (Aaron Bentley)

Internals
*********

* ``bzrlib.bzrdir.BzrDir.sprout`` now accepts ``stacked`` to control
  creating stacked branches. (Robert Collins)

* Knit record serialisation is now stricter on what it will accept, to
  guard against potential internal bugs, or broken input. (Robert Collins)

bzr 1.6beta1
############

:Released: 2008-06-02

Commands that work on the revision history such as push, pull, missing,
uncommit and log are now substantially faster.  This release adds a
translation of some of the user documentation into Spanish.  (Contributions of
other translations would be very welcome.)  Bazaar 1.6beta1 adds a new network
protocol which is used by default and which allows for more efficient transfers
and future extensions.


Notes When Upgrading
********************

* There is a new version of the network protocol used for bzr://, bzr+ssh://
  and bzr+http:// connections.  This will allow more efficient requests and
  responses, and more graceful fallback when a server is too old to
  recognise a request from a more recent client.  Bazaar 1.6 will
  interoperate with 0.16 and later versions, but servers should be upgraded
  when possible.  Bazaar 1.6 no longer interoperates with 0.15 and earlier via
  these protocols.  Use alternatives like SFTP or upgrade those servers.
  (Andrew Bennetts, #83935)

Changes
*******

* Deprecation warnings will not be suppressed when running ``bzr selftest``
  so that developers can see if their code is using deprecated functions.
  (John Arbash Meinel)

Features
********

* Adding ``-Derror`` will now display a traceback when a plugin fails to
  load. (James Westby)

Improvements
************

* ``bzr branch/push/pull -r XXX`` now have a helper function for finding
  the revno of the new revision (``Graph.find_distance_to_null``). This
  should make something like ``bzr branch -r -100`` in a shared, no-trees
  repository much snappier. (John Arbash Meinel)

* ``bzr log --short -r X..Y`` no longer needs to access the full revision
  history. This makes it noticeably faster when logging the last few
  revisions. (John Arbash Meinel)

* ``bzr ls`` now accepts ``-V`` as an alias for ``--versioned``.
  (Jerad Cramp, #165086)

* ``bzr missing`` uses the new ``Graph.find_unique_ancestors`` and
  ``Graph.find_differences`` to determine missing revisions without having
  to search the whole ancestry. (John Arbash Meinel, #174625)

* ``bzr uncommit`` now uses partial history access, rather than always
  extracting the full revision history for a branch. This makes it
  resolve the appropriate revisions much faster (in testing it drops
  uncommit from 1.5s => 0.4s). It also means ``bzr log --short`` is one
  step closer to not using full revision history.
  (John Arbash Meinel, #172649)

Bugfixes
********

* ``bzr merge --lca`` should handle when two revisions have no common
  ancestor other than NULL_REVISION. (John Arbash Meinel, #235715)

* ``bzr status`` was breaking if you merged the same revision twice.
  (John Arbash Meinel, #235407)

* ``bzr push`` with both ``--overwrite`` and ``-r NNN`` options no longer
  fails.  (Andrew Bennetts, #234229)

* Correctly track the base URL of a smart medium when using bzr+http://
  URLs, which was causing spurious "No repository present" errors with
  branches in shared repositories accessed over bzr+http.
  (Andrew Bennetts, #230550)

* Define ``_remote_is_at_least_1_2`` on ``SmartClientMedium`` so that all
  implementations have the attribute.  Fixes 'PyCurlTransport' object has no
  attribute '_remote_is_at_least_1_2' attribute errors.
  (Andrew Bennetts, #220806)

* Failure to delete an obsolete pack file should just give a warning
  message, not a fatal error.  It may for example fail if the file is still
  in use by another process.
  (Martin Pool)

* Fix MemoryError during large fetches over HTTP by limiting the amount of
  data we try to read per ``recv`` call.  The problem was observed with
  Windows and a proxy, but might affect other environments as well.
  (Eric Holmberg, #215426)

* Handle old merge directives correctly in Merger.from_mergeable.  Stricter
  get_parent_map requirements exposed a latent bug here.  (Aaron Bentley)

* Issue a warning and ignore passwords declared in authentication.conf when
  used for an ssh scheme (sftp or bzr+ssh).
  (Vincent Ladeuil, #203186)

* Make both http implementations raise appropriate exceptions on 403
  Forbidden when POSTing smart requests.
  (Vincent Ladeuil, #230223)

* Properly *title* header names in http requests instead of capitalizing
  them.
  (Vincent Ladeuil, #229076)

* The "Unable to obtain lock" error message now also suggests using
  ``bzr break-lock`` to fix it.  (Martin Albisetti, #139202)

* Treat an encoding of '' as ascii; this can happen when bzr is run
  under vim on Mac OS X.
  (Neil Martinsen-Burrell)

* ``VersionedFile.make_mpdiffs()`` was raising an exception that wasn't in
  scope. (Daniel Fischer #235687)

Documentation
*************

* Added directory structure and started translation of docs in spanish.
  (Martin Albisetti, Lucio Albenga)

* Incorporate feedback from Jelmer Vernooij and Neil Martinsen-Burrell
  on the plugin and integration chapters of the User Guide.
  (Ian Clatworthy)

* More Bazaar developer documentation about packaging and release process,
  and about use of Python reprs.
  (Martin Pool, Martin Albisetti)

* Updated Tortise strategy document. (Mark Hammond)

Testing
*******

* ``bzrlib.tests.adapt_tests`` was broken and unused - it has been fixed.
  (Robert Collins)

* Fix the test HTTPServer to be isolated from chdir calls made while it is
  running, allowing it to be used in blackbox tests. (Robert Collins)

* New helper function for splitting test suites
  ``split_suite_by_condition``. (Robert Collins)

Internals
*********

* ``Branch.missing_revisions`` has been deprecated. Similar functionality
  can be obtained using ``bzrlib.missing.find_unmerged``. The api was
  fairly broken, and the function was unused, so we are getting rid of it.
  (John Arbash Meinel)

API Changes
***********

* ``Branch.abspath`` is deprecated; use the Tree or Transport
  instead.  (Martin Pool)

* ``Branch.update_revisions`` now takes an optional ``Graph``
  object. This can be used by ``update_revisions`` when it is
  checking ancestry, and allows callers to prefer request to go to a
  local branch.  (John Arbash Meinel)

* Branch, Repository, Tree and BzrDir should expose a Transport as an
  attribute if they have one, rather than having it indirectly accessible
  as ``.control_files._transport``.  This doesn't add a requirement
  to support a Transport in cases where it was not needed before;
  it just simplifies the way it is reached.  (Martin Pool)

* ``bzr missing --mine-only`` will return status code 0 if you have no
  new revisions, but the remote does. Similarly for ``--theirs-only``.
  The new code only checks one side, so it doesn't know if the other
  side has changes. This seems more accurate with the request anyway.
  It also changes the output to print '[This|Other] branch is up to
  date.' rather than displaying nothing.  (John Arbash Meinel)

* ``LockableFiles.put_utf8``, ``put_bytes`` and ``controlfilename``
  are now deprecated in favor of using Transport operations.
  (Martin Pool)

* Many methods on ``VersionedFile``, ``Repository`` and in
  ``bzrlib.revision``  deprecated before bzrlib 1.5 have been removed.
  (Robert Collins)

* ``RevisionSpec.wants_revision_history`` can be set to False for a given
  ``RevisionSpec``. This will disable the existing behavior of passing in
  the full revision history to ``self._match_on``. Useful for specs that
  don't actually need access to the full history. (John Arbash Meinel)

* The constructors of ``SmartClientMedium`` and its subclasses now require a
  ``base`` parameter.  ``SmartClientMedium`` implementations now also need
  to provide a ``remote_path_from_transport`` method.  (Andrew Bennetts)

* The default permissions for creating new files and directories
  should now be obtained from ``BzrDir._get_file_mode()`` and
  ``_get_dir_mode()``, rather than from LockableFiles.  The ``_set_file_mode``
  and ``_set_dir_mode`` variables on LockableFiles which were advertised
  as a way for plugins to control this are no longer consulted.
  (Martin Pool)

* ``VersionedFile.join`` is deprecated. This method required local
  instances of both versioned file objects and was thus hostile to being
  used for streaming from a smart server. The new get_record_stream and
  insert_record_stream are meant to efficiently replace this method.
  (Robert Collins)

* ``WorkingTree.set_parent_(ids/trees)`` will now filter out revisions
  which are in the ancestry of other revisions. So if you merge the same
  tree twice, or merge an ancestor of an existing merge, it will only
  record the newest. (If you merge a descendent, it will replace its
  ancestor). (John Arbash Meinel, #235407)

* ``WorkingTreeFormat2.stub_initialize_remote`` is now private.
  (Martin Pool)


bzr 1.5
#######

:Released: 2008-05-16

This release of Bazaar includes several updates to the documentation, and fixes
to prepare for making rich root support the default format. Many bugs have been
squashed, including fixes to log, bzr+ssh inter-operation with older servers.

Changes
*******

* Suppress deprecation warnings when bzrlib is a 'final' release. This way
  users of packaged software won't be bothered with DeprecationWarnings,
  but developers and testers will still see them. (John Arbash Meinel)

Documentation
*************

* Incorporate feedback from Jelmer Vernooij and Neil Martinsen-Burrell
  on the plugin and integration chapters of the User Guide.
  (Ian Clatworthy)


bzr 1.5rc1
##########

:Released: 2008-05-09

Changes
*******

* Broader support of GNU Emacs mail clients. Set
  ``mail_client=emacsclient`` in your bazaar.conf and ``send`` will pop the
  bundle in a mail buffer according to the value of ``mail-user-agent``
  variable. (Xavier Maillard)

Improvements
************

* Diff now handles revision specs like "branch:" and "submit:" more
  efficiently.  (Aaron Bentley, #202928)

* More friendly error given when attempt to start the smart server
  on an address already in use. (Andrea Corbellini, #200575)

* Pull completes much faster when there is nothing to pull.
  (Aaron Bentley)

Bugfixes
********

* Authentication.conf can define sections without password.
  (Vincent Ladeuil, #199440)

* Avoid muttering every time a child update does not cause a progress bar
  update. (John Arbash Meinel, #213771)

* ``Branch.reconcile()`` is now implemented. This allows ``bzr reconcile``
  to fix when a Branch has a non-canonical mainline history. ``bzr check``
  also detects this condition. (John Arbash Meinel, #177855)

* ``bzr log -r ..X bzr://`` was failing, because it was getting a request
  for ``revision_id=None`` which was not a string.
  (John Arbash Meinel, #211661)

* ``bzr commit`` now works with Microsoft's FTP service.
  (Andreas Deininger)

* Catch definitions outside sections in authentication.conf.
  (Vincent Ladeuil, #217650)

* Conversion from non-rich-root to rich-root(-pack) updates inventory
  sha1s, even when bundles are used.  (Aaron Bentley, #181391)

* Conversion from non-rich-root to rich-root(-pack) works correctly even
  though search keys are not topologically sorted.  (Aaron Bentley)

* Conversion from non-rich-root to rich-root(-pack) works even when a
  parent revision has a different root id.  (Aaron Bentley, #177874)

* Disable strace testing until strace is fixed (see bug #103133) and emit a
  warning when selftest ends to remind us of leaking tests.
  (Vincent Ladeuil, #226769)

* Fetching all revisions from a repository does not cause pack collisions.
  (Robert Collins, Aaron Bentley, #212908)

* Fix error about "attempt to add line-delta in non-delta knit".
  (Andrew Bennetts, #217701)

* Pushing a branch in "dirstate" format (Branch5) over bzr+ssh would break
  if the remote server was < version 1.2. This was due to a bug in the
  RemoteRepository.get_parent_map() fallback code.
  (John Arbash Meinel, #214894)

* Remove leftover code in ``bzr_branch`` that inappropriately creates
  a ``branch-name`` file in the branch control directory.
  (Martin Pool)

* Set SO_REUSEADDR on server sockets of ``bzr serve`` to avoid problems
  rebinding the socket when starting the server a second time.
  (John Arbash Meinel, Martin Pool, #164288)

* Severe performance degradation in fetching from knit repositories to
  knits and packs due to parsing the entire revisions.kndx on every graph
  walk iteration fixed by using the Repository.get_graph API.  There was
  another regression in knit => knit fetching which re-read the index for
  every revision each side had in common.
  (Robert Collins, John Arbash Meinel)

* When logging the changes to a particular file, there was a bug if there
  were ghosts in the revision ancestry. (John Arbash Meinel, #209948)

* xs4all's ftp server returns a temporary error when trying to list an
  empty directory, rather than returning an empty list. Adding a
  workaround so that we don't get spurious failures.
  (John Arbash Meinel, #215522)

Documentation
*************

* Expanded the User Guide to include new chapters on popular plugins and
  integrating Bazaar into your environment. The *Best practices* chapter
  was renamed to *Miscellaneous topics* as suggested by community
  feedback as well. (Ian Clatworthy)

* Document outlining strategies for TortoiseBzr. (Mark Hammond)

* Improved the documentation on hooks. (Ian Clatworthy)

* Update authentication docs regarding ssh agents.
  (Vincent Ladeuil, #183705)

Testing
*******

* Add ``thread_name_suffix`` parameter to SmartTCPServer_for_testing, to
  make it easy to identify which test spawned a thread with an unhandled
  exception. (Andrew Bennetts)

* New ``--debugflag``/``-E`` option to ``bzr selftest`` for setting
  options for debugging tests, these are complementary to the -D
  options.  The ``-Dselftest_debug`` global option has been replaced by the
  ``-E=allow_debug`` option for selftest. (Andrew Bennetts)

* Parameterised test ids are preserved correctly to aid diagnosis of test
  failures. (Robert Collins, Andrew Bennetts)

* selftest now accepts --starting-with <id> to load only the tests whose id
  starts with the one specified. This greatly speeds up running the test
  suite on a limited set of tests and can be used to run the tests for a
  single module, a single class or even a single test.  (Vincent Ladeuil)

* The test suite modules have been modified to define load_tests() instead
  of test_suite(). That speeds up selective loading (via --load-list)
  significantly and provides many examples on how to migrate (grep for
  load_tests).  (Vincent Ladeuil)

Internals
*********

* ``Hooks.install_hook`` is now deprecated in favour of
  ``Hooks.install_named_hook`` which adds a required ``name`` parameter, to
  avoid having to call ``Hooks.name_hook``. (Daniel Watkins)

* Implement xml8 serializer.  (Aaron Bentley)

* New form ``@deprecated_method(deprecated_in(1, 5, 0))`` for making
  deprecation wrappers.  (Martin Pool)

* ``Repository.revision_parents`` is now deprecated in favour of
  ``Repository.get_parent_map([revid])[revid]``. (Jelmer Vernooij)

* The Python ``assert`` statement is no longer used in Bazaar source, and
  a test checks this.  (Martin Pool)

API Changes
***********

* ``bzrlib.status.show_pending_merges`` requires the repository to be
  locked by the caller. Callers should have been doing it anyway, but it
  will now raise an exception if they do not. (John Arbash Meinel)

* Repository.get_data_stream, Repository.get_data_stream_for_search(),
  Repository.get_deltas_for_revsions(), Repository.revision_trees(),
  Repository.item_keys_introduced_by() no longer take read locks.
  (Aaron Bentley)

* ``LockableFiles.get_utf8`` and ``.get`` are deprecated, as a start
  towards removing LockableFiles and ``.control_files`` entirely.
  (Martin Pool)

* Methods deprecated prior to 1.1 have been removed.
  (Martin Pool)


bzr 1.4 
#######

:Released: 2008-04-28

This release of Bazaar includes handy improvements to the speed of log and
status, new options for several commands, improved documentation, and better
hooks, including initial code for server-side hooks.  A number of bugs have
been fixed, particularly in interoperability between different formats or
different releases of Bazaar over there network.  There's been substantial
internal work in both the repository and network code to enable new features
and faster performance.

Bug Fixes
*********

* Pushing a branch in "dirstate" format (Branch5) over bzr+ssh would break
  if the remote server was < version 1.2.  This was due to a bug in the
  RemoteRepository.get_parent_map() fallback code.
  (John Arbash Meinel, Andrew Bennetts, #214894)


bzr 1.4rc2
##########

:Released: 2008-04-21

Bug Fixes
*********

* ``bzr log -r ..X bzr://`` was failing, because it was getting a request
  for ``revision_id=None`` which was not a string.
  (John Arbash Meinel, #211661)

* Fixed a bug in handling ghost revisions when logging changes in a
  particular file.  (John Arbash Meinel, #209948)

* Fix error about "attempt to add line-delta in non-delta knit".
  (Andrew Bennetts, #205156)

* Fixed performance degradation in fetching from knit repositories to
  knits and packs due to parsing the entire revisions.kndx on every graph
  walk iteration fixed by using the Repository.get_graph API.  There was
  another regression in knit => knit fetching which re-read the index for
  every revision each side had in common.
  (Robert Collins, John Arbash Meinel)


bzr 1.4rc1
##########

:Released: 2008-04-11

Changes
*******

* bzr main script cannot be imported (Benjamin Peterson)

* On GNU/Linux bzr additionally looks for plugins in arch-independent site
  directory. (Toshio Kuratomi)

* The ``set_rh`` branch hook is now deprecated. Please migrate
  any plugins using this hook to use an alternative, e.g.
  ``post_change_branch_tip``. (Ian Clatworthy)

* When a plugin cannot be loaded as the file path is not a valid
  python module name bzr will now strip a ``bzr_`` prefix from the
  front of the suggested name, as many plugins (e.g. bzr-svn)
  want to be installed without this prefix. It is a common mistake
  to have a folder named "bzr-svn" for that plugin, especially
  as this is what bzr branch lp:bzr-svn will give you. (James Westby,
  Andrew Cowie)

* UniqueIntegerBugTracker now appends bug-ids instead of joining
  them to the base URL. Plugins that register bug trackers may
  need a trailing / added to the base URL if one is not already there.
  (James Wesby, Andrew Cowie)

Features
********

* Added start_commit hook for mutable trees. (Jelmer Vernooij, #186422)

* ``status`` now accepts ``--no-pending`` to show the status without
  listing pending merges, which speeds up the command a lot on large
  histories.  (James Westby, #202830)

* New ``post_change_branch_tip`` hook that is called after the
  branch tip is moved but while the branch is still write-locked.
  See the User Reference for signature details.
  (Ian Clatworthy, James Henstridge)

* Reconfigure can convert a branch to be standalone or to use a shared
  repository.  (Aaron Bentley)

Improvements
************

* The smart protocol now has support for setting branches' revision info
  directly.  This should make operations like push slightly faster, and is a
  step towards server-side hooks.  The new request method name is
  ``Branch.set_last_revision_info``.  (Andrew Bennetts)

* ``bzr commit --fixes`` now recognises "gnome" as a tag by default.
  (James Westby, Andrew Cowie)

* ``bzr switch`` will attempt to find branches to switch to relative to the
  current branch. E.g. ``bzr switch branchname`` will look for
  ``current_branch/../branchname``. (Robert Collins, Jelmer Vernooij,
  Wouter van Heyst)

* Diff is now more specific about execute-bit changes it describes
  (Chad Miller)

* Fetching data over HTTP is a bit faster when urllib is used.  This is done
  by forcing it to recv 64k at a time when reading lines in HTTP headers,
  rather than just 1 byte at a time.  (Andrew Bennetts)

* Log --short and --line are much faster when -r is not specified.
  (Aaron Bentley)

* Merge is faster.  We no longer check a file's existence unnecessarily
  when merging the execute bit.  (Aaron Bentley)

* ``bzr status`` on an explicit list of files no longer shows pending
  merges, making it much faster on large trees. (John Arbash Meinel)

* The launchpad directory service now warns the user if they have not set
  their launchpad login and are trying to resolve a URL using it, just
  in case they want to do a write operation with it.  (James Westby)

* The smart protocol client is slightly faster, because it now only queries
  the server for the protocol version once per connection.  Also, the HTTP
  transport will now automatically probe for and use a smart server if
  one is present.  You can use the new ``nosmart+`` transport decorator
  to get the old behaviour.  (Andrew Bennetts)

* The ``version`` command takes a ``--short`` option to print just the
  version number, for easier use in scripts.  (Martin Pool)

* Various operations with revision specs and commands that calculate
  revnos and revision ids are faster.  (John A. Meinel, Aaron Bentley)

Bugfixes
********

* Add ``root_client_path`` parameter to SmartWSGIApp and
  SmartServerRequest.  This makes it possible to publish filesystem
  locations that don't exactly match URL paths. SmartServerRequest
  subclasses should use the new ``translate_client_path`` and
  ``transport_from_client_path`` methods when dealing with paths received
  from a client to take this into account.  (Andrew Bennetts, #124089)

* ``bzr mv a b`` can be now used also to rename previously renamed
  directories, not only files. (Lukáš Lalinský, #107967)

* ``bzr uncommit --local`` can now remove revisions from the local
  branch to be symmetric with ``bzr commit --local``.
  (John Arbash Meinel, #93412)

* Don't ask for a password if there is no real terminal.
  (Alexander Belchenko, #69851)

* Fix a bug causing a ValueError crash in ``parse_line_delta_iter`` when
  fetching revisions from a knit to pack repository or vice versa using
  bzr:// (including over http or ssh).
  (#208418, Andrew Bennetts, Martin Pool, Robert Collins)

* Fixed ``_get_line`` in ``bzrlib.smart.medium``, which was buggy.  Also
  fixed ``_get_bytes`` in the same module to use the push back buffer.
  These bugs had no known impact in normal use, but were problematic for
  developers working on the code, and were likely to cause real bugs sooner
  or later.  (Andrew Bennetts)

* Implement handling of basename parameter for DefaultMail.  (James Westby)

* Incompatibility with Paramiko versions newer than 1.7.2 was fixed.
  (Andrew Bennetts, #213425)

* Launchpad locations (lp: URLs) can be pulled.  (Aaron Bentley, #181945)

* Merges that add files to deleted root directories complete.  They
  do create conflicts.  (Aaron Bentley, #210092)

* vsftp's return ``550 RNFR command failed.`` supported.
  (Marcus Trautwig, #129786)

Documentation
*************

* Improved documentation on send/merge relationship. (Peter Schuller)

* Minor fixes to the User Guide. (Matthew Fuller)

* Reduced the evangelism in the User Guide. (Ian Clatworthy)

* Added Integrating with Bazaar document for developers (Martin Albisetti)

API Breaks
**********

* Attempting to pull data from a ghost aware repository (e.g. knits) into a
  non-ghost aware repository such as weaves will now fail if there are
  ghosts.  (Robert Collins)

* ``KnitVersionedFile`` no longer accepts an ``access_mode`` parameter, and
  now requires the ``index`` and ``access_method`` parameters to be
  supplied. A compatible shim has been kept in the new function
  ``knit.make_file_knit``. (Robert Collins)

* Log formatters must now provide log_revision instead of show and
  show_merge_revno methods. The latter had been deprecated since the 0.17
  release. (James Westby)

* ``LoopbackSFTP`` is now called ``SocketAsChannelAdapter``.
  (Andrew Bennetts)

* ``osutils.backup_file`` is removed. (Alexander Belchenko)

* ``Repository.get_revision_graph`` is deprecated, with no replacement
  method. The method was size(history) and not desirable. (Robert Collins)

* ``revision.revision_graph`` is deprecated, with no replacement function.
  The function was size(history) and not desirable. (Robert Collins)

* ``Transport.get_shared_medium`` is deprecated.  Use
  ``Transport.get_smart_medium`` instead.  (Andrew Bennetts)

* ``VersionedFile`` factories now accept a get_scope parameter rather
  than using a call to ``transaction_finished``, allowing the removal of
  the fixed list of versioned files per repository. (Robert Collins)

* ``VersionedFile.annotate_iter`` is deprecated. While in principle this
  allowed lower memory use, all users of annotations wanted full file
  annotations, and there is no storage format suitable for incremental
  line-by-line annotation. (Robert Collins)

* ``VersionedFile.clone_text`` is deprecated. This performance optimisation
  is no longer used - reading the content of a file that is undergoing a
  file level merge to identical state on two branches is rare enough, and
  not expensive enough to special case. (Robert Collins)

* ``VersionedFile.clear_cache`` and ``enable_cache`` are deprecated.
  These methods added significant complexity to the ``VersionedFile``
  implementation, but were only used for optimising fetches from knits -
  which can be done from outside the knit layer, or via a caching
  decorator. As knits are not the default format, the complexity is no
  longer worth paying. (Robert Collins)

* ``VersionedFile.create_empty`` is removed. This method presupposed a
  sensible mapping to a transport for individual files, but pack backed
  versioned files have no such mapping. (Robert Collins)

* ``VersionedFile.get_graph`` is deprecated, with no replacement method.
  The method was size(history) and not desirable. (Robert Collins)

* ``VersionedFile.get_graph_with_ghosts`` is deprecated, with no
  replacement method.  The method was size(history) and not desirable.
  (Robert Collins)

* ``VersionedFile.get_parents`` is deprecated, please use
  ``VersionedFile.get_parent_map``. (Robert Collins)

* ``VersionedFile.get_sha1`` is deprecated, please use
  ``VersionedFile.get_sha1s``. (Robert Collins)

* ``VersionedFile.has_ghost`` is now deprecated, as it is both expensive
  and unused outside of a single test. (Robert Collins)

* ``VersionedFile.iter_parents`` is now deprecated in favour of
  ``get_parent_map`` which can be used to instantiate a Graph on a
  VersionedFile. (Robert Collins)

* ``VersionedFileStore`` no longer uses the transaction parameter given
  to most methods; amongst other things this means that the
  get_weave_or_empty method no longer guarantees errors on a missing weave
  in a readonly transaction, and no longer caches versioned file instances
  which reduces memory pressure (but requires more careful management by
  callers to preserve performance). (Robert Collins)

Testing
*******

* New -Dselftest_debug flag disables clearing of the debug flags during
  tests.  This is useful if you want to use e.g. -Dhpss to help debug a
  failing test.  Be aware that using this feature is likely to cause
  spurious test failures if used with the full suite. (Andrew Bennetts)

* selftest --load-list now uses a new more agressive test loader that will
  avoid loading unneeded modules and building their tests. Plugins can use
  this new loader by defining a load_tests function instead of a test_suite
  function. (a forthcoming patch will provide many examples on how to
  implement this).
  (Vincent Ladeuil)

* selftest --load-list now does some sanity checks regarding duplicate test
  IDs and tests present in the list but not found in the actual test suite.
  (Vincent Ladeuil)

* Slightly more concise format for the selftest progress bar, so there's
  more space to show the test name.  (Martin Pool) ::

    [2500/10884, 1fail, 3miss in 1m29s] test_revisionnamespaces.TestRev

* The test suite takes much less memory to run, and is a bit faster.  This
  is done by clearing most attributes of TestCases after running them, if
  they succeeded.  (Andrew Bennetts)

Internals
*********

* Added ``_build_client_protocol`` to ``_SmartClient``.  (Andrew Bennetts)

* Added basic infrastructure for automatic plugin suggestion.
  (Martin Albisetti)

* If a ``LockableFiles`` object is not explicitly unlocked (for example
  because of a missing ``try/finally`` block, it will give a warning but
  not automatically unlock itself.  (Previously they did.)  This
  sometimes caused knock-on errors if for example the network connection
  had already failed, and should not be relied upon by code.
  (Martin Pool, #109520)

* ``make dist`` target to build a release tarball, and also
  ``check-dist-tarball`` and ``dist-upload-escudero``.  (Martin Pool)

* The ``read_response_tuple`` method of ``SmartClientRequestProtocol*``
  classes will now raise ``UnknownSmartMethod`` when appropriate, so that
  callers don't need to try distinguish unknown request errors from other
  errors.  (Andrew Bennetts)

* ``set_make_working_trees`` is now implemented provided on all repository
  implementations (Aaron Bentley)

* ``VersionedFile`` now has a new method ``get_parent_map`` which, like
  ``Graph.get_parent_map`` returns a dict of key:parents. (Robert Collins)


bzr 1.3.1
#########

:Released: 2008-04-09

No changes from 1.3.1rc1.


bzr 1.3.1rc1
############

:Released: 2008-04-04

Bug Fixes
*********

* Fix a bug causing a ValueError crash in ``parse_line_delta_iter`` when
  fetching revisions from a knit to pack repository or vice versa using
  bzr:// (including over http or ssh).
  (#208418, Andrew Bennetts, Martin Pool, Robert Collins)


bzr 1.3
#######

:Released: 2008-03-20

Bazaar has become part of the GNU project <http://www.gnu.org>

Many operations that act on history, including ``log`` and ``annotate`` are now
substantially faster.  Several bugs have been fixed and several new options and
features have been added.

Testing
*******

* Avoid spurious failure of ``TestVersion.test_version`` matching
  directory names.
  (#202778, Martin Pool)


bzr 1.3rc1
##########

:Released: 2008-03-16

Notes When Upgrading
********************

* The backup directory created by ``upgrade`` is now called
  ``backup.bzr``, not ``.bzr.backup``. (Martin Albisetti)

Changes
*******

* A new repository format 'development' has been added. This format will
  represent the latest 'in-progress' format that the bzr developers are
  interested in getting early-adopter testing and feedback on.
  ``doc/developers/development-repo.txt`` has detailed information.
  (Robert Collins)

* BZR_LOG environment variable controls location of .bzr.log trace file.
  User can suppress writing messages to .bzr.log by using '/dev/null'
  filename (on Unix) or 'NUL' (on Windows). If BZR_LOG variable
  is not defined but BZR_HOME is defined then default location
  for .bzr.log trace file is ``$BZR_HOME/.bzr.log``.
  (Alexander Belchenko, #106117)

* ``launchpad`` builtin plugin now shipped as separate part in standalone
  bzr.exe, installed to ``C:\Program Files\Bazaar\plugins`` directory,
  and standalone installer allows user to skip installation of this plugin.
  (Alexander Belchenko)

* Restore auto-detection of plink.exe on Windows. (Dmitry Vasiliev)

* Version number is now shown as "1.2" or "1.2pr2", without zeroed or
  missing final fields.  (Martin Pool)

Features
********

* ``branch`` and ``checkout`` can hard-link working tree files, which is
  faster and saves space.  (Aaron Bentley)

* ``bzr send`` will now also look at the ``child_submit_to`` setting in
  the submit branch to determine the email address to send to.
  (Jelmer Vernooij)

Improvements
************

* BzrBranch._lefthand_history is faster on pack repos.  (Aaron Bentley)

* Branch6.generate_revision_history is faster.  (Aaron Bentley)

* Directory services can now be registered, allowing special URLs to be
  dereferenced into real URLs.  This is a generalization and cleanup of
  the lp: transport lookup.  (Aaron Bentley)

* Merge directives that are automatically attached to emails have nicer
  filenames, based on branch-nick + revno. (Aaron Bentley)

* ``push`` has a ``--revision`` option, to specify what revision to push up
  to.  (Daniel Watkins)

* Significantly reducing execution time and network traffic for trivial
  case of running ``bzr missing`` command for two identical branches.
  (Alexander Belchenko)

* Speed up operations that look at the revision graph (such as 'bzr log').
  ``KnitPackRepositor.get_revision_graph`` uses ``Graph.iter_ancestry`` to
  extract the revision history. This allows filtering ghosts while
  stepping instead of needing to peek ahead. (John Arbash Meinel)

* The ``hooks`` command lists installed hooks, to assist in debugging.
  (Daniel Watkins)

* Updates to how ``annotate`` work. Should see a measurable improvement in
  performance and memory consumption for file with a lot of merges.
  Also, correctly handle when a line is introduced by both parents (it
  should be attributed to the first merge which notices this, and not
  to all subsequent merges.) (John Arbash Meinel)

Bugfixes
********

* Autopacking no longer holds the full set of inventory lines in
  memory while copying. For large repositories, this can amount to
  hundreds of MB of ram consumption.
  (Ian Clatworthy, John Arbash Meinel)

* Cherrypicking when using ``--format=merge3`` now explictly excludes
  BASE lines. (John Arbash Meinel, #151731)

* Disable plink's interactive prompt for password.
  (#107593, Dmitry Vasiliev)

* Encode command line arguments from unicode to user_encoding before
  invoking external mail client in `bzr send` command.
  (#139318, Alexander Belchenko)

* Fixed problem connecting to ``bzr+https://`` servers.
  (#198793, John Ferlito)

* Improved error reporting in the Launchpad plugin. (Daniel Watkins,
  #196618)

* Include quick-start-summary.svg file to python-based installer(s)
  for Windows. (#192924, Alexander Belchenko)

* lca merge now respects specified files. (Aaron Bentley)

* Make version-info --custom imply --all. (#195560, James Westby)

* ``merge --preview`` now works for merges that add or modify
  symlinks (James Henstridge)

* Redirecting the output from ``bzr merge`` (when the remembered
  location is used) now works. (John Arbash Meinel)

* setup.py script explicitly checks for Python version.
  (Jari Aalto, Alexander Belchenko, #200569)

* UnknownFormatErrors no longer refer to branches regardless of kind of
  unknown format. (Daniel Watkins, #173980)

* Upgrade bundled ConfigObj to version 4.5.2, which properly quotes #
  signs, among other small improvements. (Matt Nordhoff, #86838)

* Use correct indices when emitting LCA conflicts.  This fixes IndexError
  errors.  (Aaron Bentley, #196780)

Documentation
*************

* Explained how to use ``version-info --custom`` in the User Guide.
  (Neil Martinsen-Burrell)

API Breaks
**********

* Support for loading plugins from zip files and
  ``bzrlib.plugin.load_from_zip()`` function are deprecated.
  (Alexander Belchenko)

Testing
*******

* Added missing blackbox tests for ``modified`` (Adrian Wilkins)

* The branch interface tests were invalid for branches using rich-root
  repositories because the empty string is not a valid file-id.
  (Robert Collins)

Internals
*********

* ``Graph.iter_ancestry`` returns the ancestry of revision ids. Similar to
  ``Repository.get_revision_graph()`` except it includes ghosts and you can
  stop part-way through. (John Arbash Meinel)

* New module ``tools/package_mf.py`` provide custom module finder for
  python packages (improves standard python library's modulefinder.py)
  used by ``setup.py`` script while building standalone bzr.exe.
  (Alexander Belchenko)

* New remote method ``RemoteBzrDir.find_repositoryV2`` adding support for
  detecting external lookup support on remote repositories. This method is
  now attempted first when lookup up repositories, leading to an extra
  round trip on older bzr smart servers. (Robert Collins)

* Repository formats have a new supported-feature attribute
  ``supports_external_lookups`` used to indicate repositories which support
  falling back to other repositories when they have partial data.
  (Robert Collins)

* ``Repository.get_revision_graph_with_ghosts`` and
  ``bzrlib.revision.(common_ancestor,MultipleRevisionSources,common_graph)``
  have been deprecated.  (John Arbash Meinel)

* ``Tree.iter_changes`` is now a public API, replacing the work-in-progress
  ``Tree._iter_changes``. The api is now considered stable and ready for
  external users.  (Aaron Bentley)

* The bzrdir format registry now accepts an ``alias`` keyword to
  register_metadir, used to indicate that a format name is an alias for
  some other format and thus should not be reported when describing the
  format. (Robert Collins)


bzr 1.2
#######

:Released: 2008-02-15

Bug Fixes
*********

* Fix failing test in Launchpad plugin. (Martin Pool)


bzr 1.2rc1
##########

:Released: 2008-02-13

Notes When Upgrading
********************

* Fetching via the smart protocol may need to reconnect once during a fetch
  if the remote server is running Bazaar 1.1 or earlier, because the client
  attempts to use more efficient requests that confuse older servers.  You
  may be required to re-enter a password or passphrase when this happens.
  This won't happen if the server is upgraded to Bazaar 1.2.
  (Andrew Bennetts)

Changes
*******

* Fetching via bzr+ssh will no longer fill ghosts by default (this is
  consistent with pack-0.92 fetching over SFTP). (Robert Collins)

* Formatting of ``bzr plugins`` output is changed to be more human-
  friendly. Full path of plugins locations will be shown only with
  ``--verbose`` command-line option. (Alexander Belchenko)

* ``merge`` now prefers to use the submit branch, but will fall back to
  parent branch.  For many users, this has no effect.  But some users who
  pull and merge on the same branch will notice a change.  This change
  makes it easier to work on a branch on two different machines, pulling
  between the machines, while merging from the upstream.
  ``merge --remember`` can now be used to set the submit_branch.
  (Aaron Bentley)

Features
********

* ``merge --preview`` produces a diff of the changes merge would make,
  but does not actually perform the merge.  (Aaron Bentley)

* New smart method ``Repository.get_parent_map`` for getting revision
  parent data. This returns additional parent information topologically
  adjacent to the requested data to reduce round trip latency impacts.
  (Robert Collins)

* New smart method, ``Repository.stream_revisions_chunked``, for fetching
  revision data that streams revision data via a chunked encoding.  This
  avoids buffering large amounts of revision data on the server and on the
  client, and sends less data to the server to request the revisions.
  (Andrew Bennetts, Robert Collins, #178353)

* The launchpad plugin now handles lp urls of the form
  ``lp://staging/``, ``lp://demo/``, ``lp://dev/`` to use the appropriate
  launchpad instance to do the resolution of the branch identities.
  This is primarily of use to Launchpad developers, but can also
  be used by other users who want to try out Launchpad as
  a branch location without messing up their public Launchpad
  account.  Branches that are pushed to the staging environment
  have an expected lifetime of one day. (Tim Penhey)

Improvements
************

* Creating a new branch no longer tries to read the entire revision-history
  unnecessarily over smart server operations. (Robert Collins)

* Fetching between different repository formats with compatible models now
  takes advantage of the smart method to stream revisions.  (Andrew Bennetts)

* The ``--coverage`` option is now global, rather specific to ``bzr
  selftest``.  (Andrew Bennetts)

* The ``register-branch`` command will now use the public url of the branch
  containing the current directory, if one has been set and no explicit
  branch is provided.  (Robert Collins)

* Tweak the ``reannotate`` code path to optimize the 2-parent case.
  Speeds up ``bzr annotate`` with a pack repository by approx 3:2.
  (John Arbash Meinel)

Bugfixes
********

* Calculate remote path relative to the shared medium in _SmartClient.  This
  is related to the problem in bug #124089.  (Andrew Bennetts)

* Cleanly handle connection errors in smart protocol version two, the same
  way as they are handled by version one.  (Andrew Bennetts)

* Clearer error when ``version-info --custom`` is used without
  ``--template`` (Lukáš Lalinský)

* Don't raise UnavailableFeature during test setup when medusa is not
  available or tearDown is never called leading to nasty side effects.
  (#137823, Vincent Ladeuil)

* If a plugin's test suite cannot be loaded, for example because of a syntax
  error in the tests, then ``selftest`` fails, rather than just printing
  a warning.  (Martin Pool, #189771)

* List possible values for BZR_SSH environment variable in env-variables
  help topic. (Alexander Belchenko, #181842)

* New methods ``push_log_file`` and ``pop_log_file`` to intercept messages:
  popping the log redirection now precisely restores the previous state,
  which makes it easier to use bzr log output from other programs.
  TestCaseInTempDir no longer depends on a log redirection being established
  by the test framework, which lets bzr tests cleanly run from a normal
  unittest runner.
  (#124153, #124849, Martin Pool, Jonathan Lange)

* ``pull --quiet`` is now more quiet, in particular a message is no longer
  printed when the remembered pull location is used. (James Westby,
  #185907)

* ``reconfigure`` can safely be interrupted while fetching.
  (Aaron Bentley, #179316)

* ``reconfigure`` preserves tags when converting to and from lightweight
  checkouts.  (Aaron Bentley, #182040)

* Stop polluting /tmp when running selftest.
  (Vincent Ladeuil, #123363)

* Switch from NFKC => NFC for normalization checks. NFC allows a few
  more characters which should be considered valid.
  (John Arbash Meinel, #185458)

* The launchpad plugin now uses the ``edge`` xmlrpc server to avoid
  interacting badly with a bug on the launchpad side. (Robert Collins)

* Unknown hostnames when connecting to a ``bzr://`` URL no longer cause
  tracebacks.  (Andrew Bennetts, #182849)

API Breaks
**********

* Classes implementing Merge types like Merge3Merger must now accept (and
  honour) a do_merge flag in their constructor.  (Aaron Bentley)

* ``Repository.add_inventory`` and ``add_revision`` now require the caller
  to previously take a write lock (and start a write group.)
  (Martin Pool)

Testing
*******

* selftest now accepts --load-list <file> to load a test id list. This
  speeds up running the test suite on a limited set of tests.
  (Vincent Ladeuil)

Internals
*********

* Add a new method ``get_result`` to graph search objects. The resulting
  ``SearchResult`` can be used to recreate the search later, which will
  be useful in reducing network traffic. (Robert Collins)

* Use convenience function to check whether two repository handles
  are referring to the same repository in ``Repository.get_graph``.
  (Jelmer Vernooij, #187162)

* Fetching now passes the find_ghosts flag through to the
  ``InterRepository.missing_revision_ids`` call consistently for all
  repository types. This will enable faster missing revision discovery with
  bzr+ssh. (Robert Collins)

* Fix error handling in Repository.insert_data_stream. (Lukas Lalinsky)

* ``InterRepository.missing_revision_ids`` is now deprecated in favour of
  ``InterRepository.search_missing_revision_ids`` which returns a
  ``bzrlib.graph.SearchResult`` suitable for making requests from the smart
  server. (Robert Collins)

* New error ``NoPublicBranch`` for commands that need a public branch to
  operate. (Robert Collins)

* New method ``iter_inventories`` on Repository for access to many
  inventories. This is primarily used by the ``revision_trees`` method, as
  direct access to inventories is discouraged. (Robert Collins)

* New method ``next_with_ghosts`` on the Graph breadth-first-search objects
  which will split out ghosts and present parents into two separate sets,
  useful for code which needs to be aware of ghosts (e.g. fetching data
  cares about ghosts during revision selection). (Robert Collins)

* Record a timestamp against each mutter to the trace file, relative to the
  first import of bzrlib.  (Andrew Bennetts)

* ``Repository.get_data_stream`` is now deprecated in favour of
  ``Repository.get_data_stream_for_search`` which allows less network
  traffic when requesting data streams over a smart server. (Robert Collins)

* ``RemoteBzrDir._get_tree_branch`` no longer triggers ``_ensure_real``,
  removing one round trip on many network operations. (Robert Collins)

* RemoteTransport's ``recommended_page_size`` method now returns 64k, like
  SFTPTransport and HttpTransportBase.  (Andrew Bennetts)

* Repository has a new method ``has_revisions`` which signals the presence
  of many revisions by returning a set of the revisions listed which are
  present. This can be done by index queries without reading data for parent
  revision names etc. (Robert Collins)


bzr 1.1
#######

:Released: 2008-01-15

(no changes from 1.1rc1)

bzr 1.1rc1
##########

:Released: 2008-01-05

Changes
*******

* Dotted revision numbers have been revised. Instead of growing longer with
  nested branches the branch number just increases. (eg instead of 1.1.1.1.1
  we now report 1.2.1.) This helps scale long lived branches which have many
  feature branches merged between them. (John Arbash Meinel)

* The syntax ``bzr diff branch1 branch2`` is no longer supported.
  Use ``bzr diff branch1 --new branch2`` instead. This change has
  been made to remove the ambiguity where ``branch2`` is in fact a
  specific file to diff within ``branch1``.

Features
********

* New option to use custom template-based formats in  ``bzr version-info``.
  (Lukáš Lalinský)

* diff '--using' allows an external diff tool to be used for files.
  (Aaron Bentley)

* New "lca" merge-type for fast everyday merging that also supports
  criss-cross merges.  (Aaron Bentley)

Improvements
************

* ``annotate`` now doesn't require a working tree. (Lukáš Lalinský,
  #90049)

* ``branch`` and ``checkout`` can now use files from a working tree to
  to speed up the process.  For checkout, this requires the new
  --files-from flag.  (Aaron Bentley)

* ``bzr diff`` now sorts files in alphabetical order.  (Aaron Bentley)

* ``bzr diff`` now works on branches without working trees. Tree-less
  branches can also be compared to each other and to working trees using
  the new diff options ``--old`` and ``--new``. Diffing between branches,
  with or without trees, now supports specific file filtering as well.
  (Ian Clatworthy, #6700)

* ``bzr pack`` now orders revision texts in topological order, with newest
  at the start of the file, promoting linear reads for ``bzr log`` and the
  like. This partially fixes #154129. (Robert Collins)

* Merge directives now fetch prerequisites from the target branch if
  needed.  (Aaron Bentley)

* pycurl now handles digest authentication.
  (Vincent Ladeuil)

* ``reconfigure`` can now convert from repositories.  (Aaron Bentley)

* ``-l`` is now a short form for ``--limit`` in ``log``.  (Matt Nordhoff)

* ``merge`` now warns when merge directives cause cherrypicks.
  (Aaron Bentley)

* ``split`` now supported, to enable splitting large trees into smaller
  pieces.  (Aaron Bentley)

Bugfixes
********

* Avoid AttributeError when unlocking a pack repository when an error occurs.
  (Martin Pool, #180208)

* Better handle short reads when processing multiple range requests.
  (Vincent Ladeuil, #179368)

* build_tree acceleration uses the correct path when a file has been moved.
  (Aaron Bentley)

* ``commit`` now succeeds when a checkout and its master branch share a
  repository.  (Aaron Bentley, #177592)

* Fixed error reporting of unsupported timezone format in
  ``log --timezone``. (Lukáš Lalinský, #178722)

* Fixed Unicode encoding error in ``ignored`` when the output is
  redirected to a pipe. (Lukáš Lalinský)

* Fix traceback when sending large response bodies over the smart protocol
  on Windows. (Andrew Bennetts, #115781)

* Fix ``urlutils.relative_url`` for the case of two ``file:///`` URLs
  pointed to different logical drives on Windows.
  (Alexander Belchenko, #90847)

* HTTP test servers are now compatible with the http protocol version 1.1.
  (Vincent Ladeuil, #175524)

* _KnitParentsProvider.get_parent_map now handles requests for ghosts
  correctly, instead of erroring or attributing incorrect parents to ghosts.
  (Aaron Bentley)

* ``merge --weave --uncommitted`` now works.  (Aaron Bentley)

* pycurl authentication handling was broken and incomplete. Fix handling of
  user:pass embedded in the urls.
  (Vincent Ladeuil, #177643)

* Files inside non-directories are now handled like other conflict types.
  (Aaron Bentley, #177390)

* ``reconfigure`` is able to convert trees into lightweight checkouts.
  (Aaron Bentley)

* Reduce lockdir timeout to 0 when running ``bzr serve``.  (Andrew Bennetts,
  #148087)

* Test that the old ``version_info_format`` functions still work, even
  though they are deprecated. (John Arbash Meinel, ShenMaq, #177872)

* Transform failures no longer cause ImmortalLimbo errors (Aaron Bentley,
  #137681)

* ``uncommit`` works even when the commit messages of revisions to be
  removed use characters not supported in the terminal encoding.
  (Aaron Bentley)

* When dumb http servers return whole files instead of the requested ranges,
  read the remaining bytes by chunks to avoid overflowing network buffers.
  (Vincent Ladeuil, #175886)

Documentation
*************

* Minor tweaks made to the bug tracker integration documentation.
  (Ian Clatworthy)

* Reference material has now be moved out of the User Guide and added
  to the User Reference. The User Reference has gained 4 sections as
  a result: Authenication Settings, Configuration Settings, Conflicts
  and Hooks. All help topics are now dumped into text format in the
  doc/en/user-reference directory for those who like browsing that
  information in their editor. (Ian Clatworthy)

* *Using Bazaar with Launchpad* tutorial added. (Ian Clatworthy)

Internals
*********

* find_* methods available for BzrDirs, Branches and WorkingTrees.
  (Aaron Bentley)

* Help topics can now be loaded from files.
  (Ian Clatworthy, Alexander Belchenko)

* get_parent_map now always provides tuples as its output.  (Aaron Bentley)

* Parent Providers should now implement ``get_parent_map`` returning a
  dictionary instead of ``get_parents`` returning a list.
  ``Graph.get_parents`` is now deprecated. (John Arbash Meinel,
  Robert Collins)

* Patience Diff now supports arbitrary python objects, as long as they
  support ``hash()``. (John Arbash Meinel)

* Reduce selftest overhead to establish test names by memoization.
  (Vincent Ladeuil)

API Breaks
**********

Testing
*******

* Modules can now customise their tests by defining a ``load_tests``
  attribute. ``pydoc bzrlib.tests.TestUtil.TestLoader.loadTestsFromModule``
  for the documentation on this attribute. (Robert Collins)

* New helper function ``bzrlib.tests.condition_id_re`` which helps
  filter tests based on a regular expression search on the tests id.
  (Robert Collins)

* New helper function ``bzrlib.tests.condition_isinstance`` which helps
  filter tests based on class. (Robert Collins)

* New helper function ``bzrlib.tests.exclude_suite_by_condition`` which
  generalises the ``exclude_suite_by_re`` function. (Robert Collins)

* New helper function ``bzrlib.tests.filter_suite_by_condition`` which
  generalises the ``filter_suite_by_re`` function. (Robert Collins)

* New helper method ``bzrlib.tests.exclude_tests_by_re`` which gives a new
  TestSuite that does not contain tests from the input that matched a
  regular expression. (Robert Collins)

* New helper method ``bzrlib.tests.randomize_suite`` which returns a
  randomized copy of the input suite. (Robert Collins)

* New helper method ``bzrlib.tests.split_suite_by_re`` which splits a test
  suite into two according to a regular expression. (Robert Collins)

* Parametrize all http tests for the transport implementations, the http
  protocol versions (1.0 and 1.1) and the authentication schemes.
  (Vincent Ladeuil)

* The ``exclude_pattern`` and ``random_order`` parameters to the function
  ``bzrlib.tests.filter_suite_by_re`` have been deprecated. (Robert Collins)

* The method ``bzrlib.tests.sort_suite_by_re`` has been deprecated. It is
  replaced by the new helper methods added in this release. (Robert Collins)


bzr 1.0
#######

:Released: 2007-12-14

Documentation
*************

* More improvements and fixes to the User Guide.  (Ian Clatworthy)

* Add information on cherrypicking/rebasing to the User Guide.
  (Ian Clatworthy)

* Improve bug tracker integration documentation. (Ian Clatworthy)

* Minor edits to ``Bazaar in five minutes`` from David Roberts and
  to the rebasing section of the User Guide from Aaron Bentley.
  (Ian Clatworthy)


bzr 1.0rc3
##########

:Released: 2007-12-11

Changes
*******

* If a traceback occurs, users are now asked to report the bug
  through Launchpad (https://bugs.launchpad.net/bzr/), rather than
  by mail to the mailing list.
  (Martin Pool)

Bugfixes
********

* Fix Makefile rules for doc generation. (Ian Clatworthy, #175207)

* Give more feedback during long http downloads by making readv deliver data
  as it arrives for urllib, and issue more requests for pycurl. High latency
  networks are better handled by urllib, the pycurl implementation give more
  feedback but also incur more latency.
  (Vincent Ladeuil, #173010)

* Implement _make_parents_provider on RemoteRepository, allowing generating
  bundles against branches on a smart server.  (Andrew Bennetts, #147836)

Documentation
*************

* Improved user guide.  (Ian Clatworthy)

* The single-page quick reference guide is now available as a PDF.
  (Ian Clatworthy)

Internals
*********

* readv urllib http implementation is now a real iterator above the
  underlying socket and deliver data as soon as it arrives. 'get' still
  wraps its output in a StringIO.
  (Vincent Ladeuil)


bzr 1.0rc2
##########

:Released: 2007-12-07

Improvements
************

* Added a --coverage option to selftest. (Andrew Bennetts)

* Annotate merge (merge-type=weave) now supports cherrypicking.
  (Aaron Bentley)

* ``bzr commit`` now doesn't print the revision number twice. (Matt
  Nordhoff, #172612)

* New configuration option ``bugtracker_<tracker_abbrevation>_url`` to
  define locations of bug trackers that are not directly supported by
  bzr or a plugin. The URL will be treated as a template and ``{id}``
  placeholders will be replaced by specific bug IDs.  (Lukáš Lalinský)

* Support logging single merge revisions with short and line log formatters.
  (Kent Gibson)

* User Guide enhanced with suggested readability improvements from
  Matt Revell and corrections from John Arbash Meinel. (Ian Clatworthy)

* Quick Start Guide renamed to Quick Start Card, moved down in
  the catalog, provided in pdf and png format and updated to refer
  to ``send`` instead of ``bundle``. (Ian Clatworthy, #165080)

* ``switch`` can now be used on heavyweight checkouts as well as
  lightweight ones. After switching a heavyweight checkout, the
  local branch is a mirror/cache of the new bound branch and
  uncommitted changes in the working tree are merged. As a safety
  check, if there are local commits in a checkout which have not
  been committed to the previously bound branch, then ``switch``
  fails unless the ``--force`` option is given. This option is
  now also required if the branch a lightweight checkout is pointing
  to has been moved. (Ian Clatworthy)

Internals
*********

* New -Dhttp debug option reports http connections, requests and responses.
  (Vincent Ladeuil)

* New -Dmerge debug option, which emits merge plans for merge-type=weave.

Bugfixes
********

* Better error message when running ``bzr cat`` on a non-existant branch.
  (Lukáš Lalinský, #133782)

* Catch OSError 17 (file exists) in final phase of tree transform and show
  filename to user.
  (Alexander Belchenko, #111758)

* Catch ShortReadvErrors while using pycurl. Also make readv more robust by
  allowing multiple GET requests to be issued if too many ranges are
  required.
  (Vincent Ladeuil, #172701)

* Check for missing basis texts when fetching from packs to packs.
  (John Arbash Meinel, #165290)

* Fall back to showing e-mail in ``log --short/--line`` if the
  committer/author has only e-mail. (Lukáš Lalinský, #157026)

API Breaks
**********

* Deprecate not passing a ``location`` argument to commit reporters'
  ``started`` methods. (Matt Nordhoff)


bzr 1.0rc1
##########

:Released: 2007-11-30

Notes When Upgrading
********************

* The default repository format is now ``pack-0.92``.  This
  default is used when creating new repositories with ``init`` and
  ``init-repo``, and when branching over bzr+ssh or bzr+hpss.
  (See https://bugs.launchpad.net/bugs/164626)

  This format can be read and written by Bazaar 0.92 and later, and
  data can be transferred to and from older formats.

  To upgrade, please reconcile your repository (``bzr reconcile``), and then
  upgrade (``bzr upgrade``).

  ``pack-0.92`` offers substantially better scaling and performance than the
  previous knits format. Some operations are slower where the code already
  had bad scaling characteristics under knits, the pack format makes such
  operations more visible as part of being more scalable overall. We will
  correct such operations over the coming releases and encourage the filing
  of bugs on any operation which you observe to be slower in a packs
  repository. One particular case that we do not intend to fix is pulling
  data from a pack repository into a knit repository over a high latency
  link;  downgrading such data requires reinsertion of the file texts, and
  this is a classic space/time tradeoff. The current implementation is
  conservative on memory usage because we need to support converting data
  from any tree without problems.
  (Robert Collins, Martin Pool, #164476)

Changes
*******

* Disable detection of plink.exe as possible ssh vendor. Plink vendor
  still available if user selects it explicitly with BZR_SSH environment
  variable. (Alexander Belchenko, workaround for bug #107593)

* The pack format is now accessible as "pack-0.92", or "pack-0.92-subtree"
  to enable the subtree functions (for example, for bzr-svn).
  (Martin Pool)

Features
********

* New ``authentication.conf`` file holding the password or other credentials
  for remote servers. This can be used for ssh, sftp, smtp and other
  supported transports.
  (Vincent Ladeuil)

* New rich-root and rich-root-pack formats, recording the same data about
  tree roots that's recorded for all other directories.
  (Aaron Bentley, #164639)

* ``pack-0.92`` repositories can now be reconciled.
  (Robert Collins, #154173)

* ``switch`` command added for changing the branch a lightweight checkout
  is associated with and updating the tree to reflect the latest content
  accordingly. This command was previously part of the BzrTools plug-in.
  (Ian Clatworthy, Aaron Bentley, David Allouche)

* ``reconfigure`` command can now convert branches, trees, or checkouts to
  lightweight checkouts.  (Aaron Bentley)

Performance
***********

* Commit updates the state of the working tree via a delta rather than
  supplying entirely new basis trees. For commit of a single specified file
  this reduces the wall clock time for commit by roughly a 30%.
  (Robert Collins, Martin Pool)

* Commit with many automatically found deleted paths no longer performs
  linear scanning for the children of those paths during inventory
  iteration. This should fix commit performance blowing out when many such
  paths occur during commit. (Robert Collins, #156491)

* Fetch with pack repositories will no longer read the entire history graph.
  (Robert Collins, #88319)

* Revert takes out an appropriate lock when reverting to a basis tree, and
  does not read the basis inventory twice. (Robert Collins)

* Diff does not require an inventory to be generated on dirstate trees.
  (Aaron Bentley, #149254)

* New annotate merge (--merge-type=weave) implementation is fast on
  versionedfiles withough cached annotations, e.g. pack-0.92.
  (Aaron Bentley)

Improvements
************

* ``bzr merge`` now warns when it encounters a criss-cross merge.
  (Aaron Bentley)

* ``bzr send`` now doesn't require the target e-mail address to be
  specified on the command line if an interactive e-mail client is used.
  (Lukáš Lalinský)

* ``bzr tags`` now prints the revision number for each tag, instead of
  the revision id, unless --show-ids is passed. In addition, tags can be
  sorted chronologically instead of lexicographically with --sort=time.
  (Adeodato Simó, #120231)

* Windows standalone version of bzr is able to load system-wide plugins from
  "plugins" subdirectory in installation directory. In addition standalone
  installer write to the registry (HKLM\SOFTWARE\Bazaar) useful info
  about paths and bzr version. (Alexander Belchenko, #129298)

Documentation
*************

Bug Fixes
*********

* A progress bar has been added for knitpack -> knitpack fetching.
  (Robert Collins, #157789, #159147)

* Branching from a branch via smart server now preserves the repository
  format. (Andrew Bennetts,  #164626)

* ``commit`` is now able to invoke an external editor in a non-ascii
  directory. (Daniel Watkins, #84043)

* Catch connection errors for ftp.
  (Vincent Ladeuil, #164567)

* ``check`` no longer reports spurious unreferenced text versions.
  (Robert Collins, John A Meinel, #162931, #165071)

* Conflicts are now resolved recursively by ``revert``.
  (Aaron Bentley, #102739)

* Detect invalid transport reuse attempts by catching invalid URLs.
  (Vincent Ladeuil, #161819)

* Deleting a file without removing it shows a correct diff, not a traceback.
  (Aaron Bentley)

* Do no use timeout in HttpServer anymore.
  (Vincent Ladeuil, #158972).

* Don't catch the exceptions related to the http pipeline status before
  retrying an http request or some programming errors may be masked.
  (Vincent Ladeuil, #160012)

* Fix ``bzr rm`` to not delete modified and ignored files.
  (Lukáš Lalinský, #172598)

* Fix exception when revisionspec contains merge revisons but log
  formatter doesn't support merge revisions. (Kent Gibson, #148908)

* Fix exception when ScopeReplacer is assigned to before any members have
  been retrieved.  (Aaron Bentley)

* Fix multiple connections during checkout --lightweight.
  (Vincent Ladeuil, #159150)

* Fix possible error in insert_data_stream when copying between
  pack repositories over bzr+ssh or bzr+http.
  KnitVersionedFile.get_data_stream now makes sure that requested
  compression parents are sent before any delta hunks that depend
  on them.
  (Martin Pool, #164637)

* Fix typo in limiting offsets coalescing for http, leading to
  whole files being downloaded instead of parts.
  (Vincent Ladeuil, #165061)

* FTP server errors don't error in the error handling code.
  (Robert Collins, #161240)

* Give a clearer message when a pull fails because the source needs
  to be reconciled.
  (Martin Pool, #164443)

* It is clearer when a plugin cannot be loaded because of its name, and a
  suggestion for an acceptable name is given. (Daniel Watkins, #103023)

* Leave port as None in transport objects if user doesn't
  specify a port in urls.
  (vincent Ladeuil, #150860)

* Make sure Repository.fetch(self) is properly a no-op for all
  Repository implementations. (John Arbash Meinel, #158333)

* Mark .bzr directories as "hidden" on Windows.
  (Alexander Belchenko, #71147)

* ``merge --uncommitted`` can now operate on a single file.
  (Aaron Bentley, Lukáš Lalinský, #136890)

* Obsolete packs are now cleaned up by pack and autopack operations.
  (Robert Collins, #153789)

* Operations pulling data from a smart server where the underlying
  repositories are not both annotated/both unannotated will now work.
  (Robert Collins, #165304).

* Reconcile now shows progress bars. (Robert Collins, #159351)

* ``RemoteBranch`` was not initializing ``self._revision_id_to_revno_map``
  properly. (John Arbash Meinel, #162486)

* Removing an already-removed file reports the file does not exist. (Daniel
  Watkins, #152811)

* Rename on Windows is able to change filename case.
  (Alexander Belchenko, #77740)

* Return error instead of a traceback for ``bzr log -r0``.
  (Kent Gibson, #133751)

* Return error instead of a traceback when bzr is unable to create
  symlink on some platforms (e.g. on Windows).
  (Alexander Belchenko, workaround for #81689)

* Revert doesn't crash when restoring a single file from a deleted
  directory. (Aaron Bentley)

* Stderr output via logging mechanism now goes through encoded wrapper
  and no more uses utf-8, but terminal encoding instead. So all unicode
  strings now should be readable in non-utf-8 terminal.
  (Alexander Belchenko, #54173)

* The error message when ``move --after`` should be used makes how to do so
  clearer. (Daniel Watkins, #85237)

* Unicode-safe output from ``bzr info``. The output will be encoded
  using the terminal encoding and unrepresentable characters will be
  replaced by '?'. (Lukáš Lalinský, #151844)

* Working trees are no longer created when pushing into a local no-trees
  repo. (Daniel Watkins, #50582)

* Upgrade util/configobj to version 4.4.0.
  (Vincent Ladeuil, #151208).

* Wrap medusa ftp test server as an FTPServer feature.
  (Vincent Ladeuil, #157752)

API Breaks
**********

* ``osutils.backup_file`` is deprecated. Actually it's not used in bzrlib
  during very long time. (Alexander Belchenko)

* The return value of
  ``VersionedFile.iter_lines_added_or_present_in_versions`` has been
  changed. Previously it was an iterator of lines, now it is an iterator of
  (line, version_id) tuples. This change has been made to aid reconcile and
  fetch operations. (Robert Collins)

* ``bzrlib.repository.get_versioned_file_checker`` is now private.
  (Robert Collins)

* The Repository format registry default has been removed; it was previously
  obsoleted by the bzrdir format default, which implies a default repository
  format.
  (Martin Pool)

Internals
*********

* Added ``ContainerSerialiser`` and ``ContainerPushParser`` to
  ``bzrlib.pack``.  These classes provide more convenient APIs for generating
  and parsing containers from streams rather than from files.  (Andrew
  Bennetts)

* New module ``lru_cache`` providing a cache for use by tasks that need
  semi-random access to large amounts of data. (John A Meinel)

* InventoryEntry.diff is now deprecated.  Please use diff.DiffTree instead.


bzr 0.92
########

:Released: 2007-11-05

Changes
*******

  * New uninstaller on Win32.  (Alexander Belchenko)


bzr 0.92rc1
###########

:Released: 2007-10-29

Changes
*******

* ``bzr`` now returns exit code 4 if an internal error occurred, and
  3 if a normal error occurred.  (Martin Pool)

* ``pull``, ``merge`` and ``push`` will no longer silently correct some
  repository index errors that occured as a result of the Weave disk format.
  Instead the ``reconcile`` command needs to be run to correct those
  problems if they exist (and it has been able to fix most such problems
  since bzr 0.8). Some new problems have been identified during this release
  and you should run ``bzr check`` once on every repository to see if you
  need to reconcile. If you cannot ``pull`` or ``merge`` from a remote
  repository due to mismatched parent errors - a symptom of index errors -
  you should simply take a full copy of that remote repository to a clean
  directory outside any local repositories, then run reconcile on it, and
  finally pull from it locally. (And naturally email the repositories owner
  to ask them to upgrade and run reconcile).
  (Robert Collins)

Features
********

* New ``knitpack-experimental`` repository format. This is interoperable with
  the ``dirstate-tags`` format but uses a smarter storage design that greatly
  speeds up many operations, both local and remote. This new format can be
  used as an option to the ``init``, ``init-repository`` and ``upgrade``
  commands. (Robert Collins)

* For users of bzr-svn (and those testing the prototype subtree support) that
  wish to try packs, a new ``knitpack-subtree-experimental`` format has also
  been added. This is interoperable with the ``dirstate-subtrees`` format.
  (Robert Collins)

* New ``reconfigure`` command. (Aaron Bentley)

* New ``revert --forget-merges`` command, which removes the record of a pending
  merge without affecting the working tree contents.  (Martin Pool)

* New ``bzr_remote_path`` configuration variable allows finer control of
  remote bzr locations than BZR_REMOTE_PATH environment variable.
  (Aaron Bentley)

* New ``launchpad-login`` command to tell Bazaar your Launchpad
  user ID.  This can then be used by other functions of the
  Launchpad plugin. (James Henstridge)

Performance
***********

* Commit in quiet mode is now slightly faster as the information to
  output is no longer calculated. (Ian Clatworthy)

* Commit no longer checks for new text keys during insertion when the
  revision id was deterministically unique. (Robert Collins)

* Committing a change which is not a merge and does not change the number of
  files in the tree is faster by utilising the data about whether files are
  changed to determine if the tree is unchanged rather than recalculating
  it at the end of the commit process. (Robert Collins)

* Inventory serialisation no longer double-sha's the content.
  (Robert Collins)

* Knit text reconstruction now avoids making copies of the lines list for
  interim texts when building a single text. The new ``apply_delta`` method
  on ``KnitContent`` aids this by allowing modification of the revision id
  such objects represent. (Robert Collins)

* Pack indices are now partially parsed for specific key lookup using a
  bisection approach. (Robert Collins)

* Partial commits are now approximately 40% faster by walking over the
  unselected current tree more efficiently. (Robert Collins)

* XML inventory serialisation takes 20% less time while being stricter about
  the contents. (Robert Collins)

* Graph ``heads()`` queries have been fixed to no longer access all history
  unnecessarily. (Robert Collins)

Improvements
************

* ``bzr+https://`` smart server across https now supported.
  (John Ferlito, Martin Pool, #128456)

* Mutt is now a supported mail client; set ``mail_client=mutt`` in your
  bazaar.conf and ``send`` will use mutt. (Keir Mierle)

* New option ``-c``/``--change`` for ``merge`` command for cherrypicking
  changes from one revision. (Alexander Belchenko, #141368)

* Show encodings, locale and list of plugins in the traceback message.
  (Martin Pool, #63894)

* Experimental directory formats can now be marked with
  ``experimental = True`` during registration. (Ian Clatworthy)

Documentation
*************

* New *Bazaar in Five Minutes* guide.  (Matthew Revell)

* The hooks reference documentation is now converted to html as expected.
  (Ian Clatworthy)

Bug Fixes
*********

* Connection error reporting for the smart server has been fixed to
  display a user friendly message instead of a traceback.
  (Ian Clatworthy, #115601)

* Make sure to use ``O_BINARY`` when opening files to check their
  sha1sum. (Alexander Belchenko, John Arbash Meinel, #153493)

* Fix a problem with Win32 handling of the executable bit.
  (John Arbash Meinel, #149113)

* ``bzr+ssh://`` and ``sftp://`` URLs that do not specify ports explicitly
  no longer assume that means port 22.  This allows people using OpenSSH to
  override the default port in their ``~/.ssh/config`` if they wish.  This
  fixes a bug introduced in bzr 0.91.  (Andrew Bennetts, #146715)

* Commands reporting exceptions can now be profiled and still have their
  data correctly dumped to a file. For example, a ``bzr commit`` with
  no changes still reports the operation as pointless but doing so no
  longer throws away the profiling data if this command is run with
  ``--lsprof-file callgrind.out.ci`` say. (Ian Clatworthy)

* Fallback to ftp when paramiko is not installed and sftp can't be used for
  ``tests/commands`` so that the test suite is still usable without
  paramiko.
  (Vincent Ladeuil, #59150)

* Fix commit ordering in corner case. (Aaron Bentley, #94975)

* Fix long standing bug in partial commit when there are renames
  left in tree. (Robert Collins, #140419)

* Fix selftest semi-random noise during http related tests.
  (Vincent Ladeuil, #140614)

* Fix typo in ftp.py making the reconnection fail on temporary errors.
  (Vincent Ladeuil, #154259)

* Fix failing test by comparing real paths to cover the case where the TMPDIR
  contains a symbolic link.
  (Vincent Ladeuil, #141382).

* Fix log against smart server branches that don't support tags.
  (James Westby, #140615)

* Fix pycurl http implementation by defining error codes from
  pycurl instead of relying on an old curl definition.
  (Vincent Ladeuil, #147530)

* Fix 'unprintable error' message when displaying BzrCheckError and
  some other exceptions on Python 2.5.
  (Martin Pool, #144633)

* Fix ``Inventory.copy()`` and add test for it. (Jelmer Vernooij)

* Handles default value for ListOption in cmd_commit.
  (Vincent Ladeuil, #140432)

* HttpServer and FtpServer need to be closed properly or a listening socket
  will remain opened.
  (Vincent Ladeuil, #140055)

* Monitor the .bzr directory created in the top level test
  directory to detect leaking tests.
  (Vincent Ladeuil, #147986)

* The basename, not the full path, is now used when checking whether
  the profiling dump file begins with ``callgrind.out`` or not. This
  fixes a bug reported by Aaron Bentley on IRC. (Ian Clatworthy)

* Trivial fix for invoking command ``reconfigure`` without arguments.
  (Rob Weir, #141629)

* ``WorkingTree.rename_one`` will now raise an error if normalisation of the
  new path causes bzr to be unable to access the file. (Robert Collins)

* Correctly detect a NoSuchFile when using a filezilla server. (Gary van der
  Merwe)

API Breaks
**********

* ``bzrlib.index.GraphIndex`` now requires a size parameter to the
  constructor, for enabling bisection searches. (Robert Collins)

* ``CommitBuilder.record_entry_contents`` now requires the root entry of a
  tree be supplied to it, previously failing to do so would trigger a
  deprecation warning. (Robert Collins)

* ``KnitVersionedFile.add*`` will no longer cache added records even when
  enable_cache() has been called - the caching feature is now exclusively for
  reading existing data. (Robert Collins)

* ``ReadOnlyLockError`` is deprecated; ``LockFailed`` is usually more
  appropriate.  (Martin Pool)

* Removed ``bzrlib.transport.TransportLogger`` - please see the new
  ``trace+`` transport instead. (Robert Collins)

* Removed previously deprecated varargs interface to ``TestCase.run_bzr`` and
  deprecated methods ``TestCase.capture`` and ``TestCase.run_bzr_captured``.
  (Martin Pool)

* Removed previous deprecated ``basis_knit`` parameter to the
  ``KnitVersionedFile`` constructor. (Robert Collins)

* Special purpose method ``TestCase.run_bzr_decode`` is moved to the test_non_ascii
  class that needs it.
  (Martin Pool)

* The class ``bzrlib.repofmt.knitrepo.KnitRepository3`` has been folded into
  ``KnitRepository`` by parameters to the constructor. (Robert Collins)

* The ``VersionedFile`` interface now allows content checks to be bypassed
  by supplying check_content=False.  This saves nearly 30% of the minimum
  cost to store a version of a file. (Robert Collins)

* Tree's with bad state such as files with no length or sha will no longer
  be silently accepted by the repository XML serialiser. To serialise
  inventories without such data, pass working=True to write_inventory.
  (Robert Collins)

* ``VersionedFile.fix_parents`` has been removed as a harmful API.
  ``VersionedFile.join`` will no longer accept different parents on either
  side of a join - it will either ignore them, or error, depending on the
  implementation. See notes when upgrading for more information.
  (Robert Collins)

Internals
*********

* ``bzrlib.transport.Transport.put_file`` now returns the number of bytes
  put by the method call, to allow avoiding stat-after-write or
  housekeeping in callers. (Robert Collins)

* ``bzrlib.xml_serializer.Serializer`` is now responsible for checking that
  mandatory attributes are present on serialisation and deserialisation.
  This fixes some holes in API usage and allows better separation between
  physical storage and object serialisation. (Robert Collins)

* New class ``bzrlib.errors.InternalBzrError`` which is just a convenient
  shorthand for deriving from BzrError and setting internal_error = True.
  (Robert Collins)

* New method ``bzrlib.mutabletree.update_to_one_parent_via_delta`` for
  moving the state of a parent tree to a new version via a delta rather than
  a complete replacement tree. (Robert Collins)

* New method ``bzrlib.osutils.minimum_path_selection`` useful for removing
  duplication from user input, when a user mentions both a path and an item
  contained within that path. (Robert Collins)

* New method ``bzrlib.repository.Repository.is_write_locked`` useful for
  determining if a repository is write locked. (Robert Collins)

* New method on ``bzrlib.tree.Tree`` ``path_content_summary`` provides a
  tuple containing the key information about a path for commit processing
  to complete. (Robert Collins)

* New method on xml serialisers, write_inventory_to_lines, which matches the
  API used by knits for adding content. (Robert Collins)

* New module ``bzrlib.bisect_multi`` with generic multiple-bisection-at-once
  logic, currently only available for byte-based lookup
  (``bisect_multi_bytes``). (Robert Collins)

* New helper ``bzrlib.tuned_gzip.bytes_to_gzip`` which takes a byte string
  and returns a gzipped version of the same. This is used to avoid a bunch
  of api friction during adding of knit hunks. (Robert Collins)

* New parameter on ``bzrlib.transport.Transport.readv``
  ``adjust_for_latency`` which changes readv from returning strictly the
  requested data to inserted return larger ranges and in forward read order
  to reduce the effect of network latency. (Robert Collins)

* New parameter yield_parents on ``Inventory.iter_entries_by_dir`` which
  causes the parents of a selected id to be returned recursively, so all the
  paths from the root down to each element of selected_file_ids are
  returned. (Robert Collins)

* Knit joining has been enhanced to support plain to annotated conversion
  and annotated to plain conversion. (Ian Clatworthy)

* The CommitBuilder method ``record_entry_contents`` now returns summary
  information about the effect of the commit on the repository. This tuple
  contains an inventory delta item if the entry changed from the basis, and a
  boolean indicating whether a new file graph node was recorded.
  (Robert Collins)

* The python path used in the Makefile can now be overridden.
  (Andrew Bennetts, Ian Clatworthy)

Testing
*******

* New transport implementation ``trace+`` which is useful for testing,
  logging activity taken to its _activity attribute. (Robert Collins)

* When running bzr commands within the test suite, internal exceptions are
  not caught and reported in the usual way, but rather allowed to propagate
  up and be visible to the test suite.  A new API ``run_bzr_catch_user_errors``
  makes this behavior available to other users.
  (Martin Pool)

* New method ``TestCase.call_catch_warnings`` for testing methods that
  raises a Python warning.  (Martin Pool)


bzr 0.91
########

:Released: 2007-09-26

Bug Fixes
*********

* Print a warning instead of aborting the ``python setup.py install``
  process if building of a C extension is not possible.
  (Lukáš Lalinský, Alexander Belchenko)

* Fix commit ordering in corner case (Aaron Bentley, #94975)

* Fix ''bzr info bzr://host/'' and other operations on ''bzr://' URLs with
  an implicit port.  We were incorrectly raising PathNotChild due to
  inconsistent treatment of the ''_port'' attribute on the Transport object.
  (Andrew Bennetts, #133965)

* Make RemoteRepository.sprout cope gracefully with servers that don't
  support the ``Repository.tarball`` request.
  (Andrew Bennetts)


bzr 0.91rc2
###########

:Released: 2007-09-11

* Replaced incorrect tarball for previous release; a debug statement was left
  in bzrlib/remote.py.


bzr 0.91rc1
###########

:Released: 2007-09-11

Changes
*******

* The default branch and repository format has changed to
  ``dirstate-tags``, so tag commands are active by default.
  This format is compatible with Bazaar 0.15 and later.
  This incidentally fixes bug #126141.
  (Martin Pool)

* ``--quiet`` or ``-q`` is no longer a global option. If present, it
  must now appear after the command name. Scripts doing things like
  ``bzr -q missing`` need to be rewritten as ``bzr missing -q``.
  (Ian Clatworthy)

Features
********

* New option ``--author`` in ``bzr commit`` to specify the author of the
  change, if it's different from the committer. ``bzr log`` and
  ``bzr annotate`` display the author instead of the committer.
  (Lukáš Lalinský)

* In addition to global options and command specific options, a set of
  standard options are now supported. Standard options are legal for
  all commands. The initial set of standard options are:

  * ``--help`` or ``-h`` - display help message
  * ``--verbose`` or ``-v`` - display additional information
  * ``--quiet``  or ``-q`` - only output warnings and errors.

  Unlike global options, standard options can be used in aliases and
  may have command-specific help. (Ian Clatworthy)

* Verbosity level processing has now been unified. If ``--verbose``
  or ``-v`` is specified on the command line multiple times, the
  verbosity level is made positive the first time then increased.
  If ``--quiet`` or ``-q`` is specified on the command line
  multiple times, the verbosity level is made negative the first
  time then decreased. To get the default verbosity level of zero,
  either specify none of the above , ``--no-verbose`` or ``--no-quiet``.
  Note that most commands currently ignore the magnitude of the
  verbosity level but do respect *quiet vs normal vs verbose* when
  generating output. (Ian Clatworthy)

* ``Branch.hooks`` now supports ``pre_commit`` hook. The hook's signature
  is documented in BranchHooks constructor. (Nam T. Nguyen, #102747)

* New ``Repository.stream_knit_data_for_revisions`` request added to the
  network protocol for greatly reduced roundtrips when retrieving a set of
  revisions. (Andrew Bennetts)

Bug Fixes
*********

* ``bzr plugins`` now lists the version number for each plugin in square
  brackets after the path. (Robert Collins, #125421)

* Pushing, pulling and branching branches with subtree references was not
  copying the subtree weave, preventing the file graph from being accessed
  and causing errors in commits in clones. (Robert Collins)

* Suppress warning "integer argument expected, got float" from Paramiko,
  which sometimes caused false test failures.  (Martin Pool)

* Fix bug in bundle 4 that could cause attempts to write data to wrong
  versionedfile.  (Aaron Bentley)

* Diffs generated using "diff -p" no longer break the patch parser.
  (Aaron Bentley)

* get_transport treats an empty possible_transports list the same as a non-
  empty one.  (Aaron Bentley)

* patch verification for merge directives is reactivated, and works with
  CRLF and CR files.  (Aaron Bentley)

* Accept ..\ as a path in revision specifiers. This fixes for example
  "-r branch:..\other-branch" on Windows.  (Lukáš Lalinský)

* ``BZR_PLUGIN_PATH`` may now contain trailing slashes.
  (Blake Winton, #129299)

* man page no longer lists hidden options (#131667, Aaron Bentley)

* ``uncommit --help`` now explains the -r option adequately.  (Daniel
  Watkins, #106726)

* Error messages are now better formatted with parameters (such as
  filenames) quoted when necessary. This avoids confusion when directory
  names ending in a '.' at the end of messages were confused with a
  full stop that may or not have been there. (Daniel Watkins, #129791)

* Fix ``status FILE -r X..Y``. (Lukáš Lalinský)

* If a particular command is an alias, ``help`` will show the alias
  instead of claiming there is no help for said alias. (Daniel Watkins,
  #133548)

* TreeTransform-based operations, like pull, merge, revert, and branch,
  now roll back if they encounter an error.  (Aaron Bentley, #67699)

* ``bzr commit`` now exits cleanly if a character unsupported by the
  current encoding is used in the commit message.  (Daniel Watkins,
  #116143)

* bzr send uses default values for ranges when only half of an elipsis
  is specified ("-r..5" or "-r5..").  (#61685, Aaron Bentley)

* Avoid trouble when Windows ssh calls itself 'plink' but no plink
  binary is present.  (Martin Albisetti, #107155)

* ``bzr remove`` should remove clean subtrees.  Now it will remove (without
  needing ``--force``) subtrees that contain no files with text changes or
  modified files.  With ``--force`` it removes the subtree regardless of
  text changes or unknown files. Directories with renames in or out (but
  not changed otherwise) will now be removed without needing ``--force``.
  Unknown ignored files will be deleted without needing ``--force``.
  (Marius Kruger, #111665)

* When two plugins conflict, the source of both the losing and now the
  winning definition is shown.  (Konstantin Mikhaylov, #5454)

* When committing to a branch, the location being committed to is
  displayed.  (Daniel Watkins, #52479)

* ``bzr --version`` takes care about encoding of stdout, especially
  when output is redirected. (Alexander Belchenko, #131100)

* Prompt for an ftp password if none is provided.
  (Vincent Ladeuil, #137044)

* Reuse bound branch associated transport to avoid multiple
  connections.
  (Vincent Ladeuil, #128076, #131396)

* Overwrite conflicting tags by ``push`` and ``pull`` if the
  ``--overwrite`` option is specified.  (Lukáš Lalinský, #93947)

* In checkouts, tags are copied into the master branch when created,
  changed or deleted, and are copied into the checkout when it is
  updated.  (Martin Pool, #93856, #93860)

* Print a warning instead of aborting the ``python setup.py install``
  process if building of a C extension is not possible.
  (Lukáš Lalinský, Alexander Belchenko)

Improvements
************

* Add the option "--show-diff" to the commit command in order to display
  the diff during the commit log creation. (Goffredo Baroncelli)

* ``pull`` and ``merge`` are much faster at installing bundle format 4.
  (Aaron Bentley)

* ``pull -v`` no longer includes deltas, making it much faster.
  (Aaron Bentley)

* ``send`` now sends the directive as an attachment by default.
  (Aaron Bentley, Lukáš Lalinský, Alexander Belchenko)

* Documentation updates (Martin Albisetti)

* Help on debug flags is now included in ``help global-options``.
  (Daniel Watkins, #124853)

* Parameters passed on the command line are checked to ensure they are
  supported by the encoding in use. (Daniel Watkins)

* The compression used within the bzr repository has changed from zlib
  level 9 to the zlib default level. This improves commit performance with
  only a small increase in space used (and in some cases a reduction in
  space). (Robert Collins)

* Initial commit no longer SHAs files twice and now reuses the path
  rather than looking it up again, making it faster.
  (Ian Clatworthy)

* New option ``-c``/``--change`` for ``diff`` and ``status`` to show
  changes in one revision.  (Lukáš Lalinský)

* If versioned files match a given ignore pattern, a warning is now
  given. (Daniel Watkins, #48623)

* ``bzr status`` now has -S as a short name for --short and -V as a
  short name for --versioned. These have been added to assist users
  migrating from Subversion: ``bzr status -SV`` is now like
  ``svn status -q``.  (Daniel Watkins, #115990)

* Added C implementation of  ``PatienceSequenceMatcher``, which is about
  10x faster than the Python version. This speeds up commands that
  need file diffing, such as ``bzr commit`` or ``bzr diff``.
  (Lukáš Lalinský)

* HACKING has been extended with a large section on core developer tasks.
  (Ian Clatworthy)

* Add ``branches`` and ``standalone-trees`` as online help topics and
  include them as Concepts within the User Reference.
  (Paul Moore, Ian Clatworthy)

* ``check`` can detect versionedfile parent references that are
  inconsistent with revision and inventory info, and ``reconcile`` can fix
  them.  These faulty references were generated by 0.8-era releases,
  so repositories which were manipulated by old bzrs should be
  checked, and possibly reconciled ASAP.  (Aaron Bentley, Andrew Bennetts)

API Breaks
**********

* ``Branch.append_revision`` is removed altogether; please use
  ``Branch.set_last_revision_info`` instead.  (Martin Pool)

* CommitBuilder now advertises itself as requiring the root entry to be
  supplied. This only affects foreign repository implementations which reuse
  CommitBuilder directly and have changed record_entry_contents to require
  that the root not be supplied. This should be precisely zero plugins
  affected. (Robert Collins)

* The ``add_lines`` methods on ``VersionedFile`` implementations has changed
  its return value to include the sha1 and length of the inserted text. This
  allows the avoidance of double-sha1 calculations during commit.
  (Robert Collins)

* ``Transport.should_cache`` has been removed.  It was not called in the
  previous release.  (Martin Pool)

Testing
*******

* Tests may now raise TestNotApplicable to indicate they shouldn't be
  run in a particular scenario.  (Martin Pool)

* New function multiply_tests_from_modules to give a simpler interface
  to test parameterization.  (Martin Pool, Robert Collins)

* ``Transport.should_cache`` has been removed.  It was not called in the
  previous release.  (Martin Pool)

* NULL_REVISION is returned to indicate the null revision, not None.
  (Aaron Bentley)

* Use UTF-8 encoded StringIO for log tests to avoid failures on
  non-ASCII committer names.  (Lukáš Lalinský)

Internals
*********

* ``bzrlib.plugin.all_plugins`` has been deprecated in favour of
  ``bzrlib.plugin.plugins()`` which returns PlugIn objects that provide
  useful functionality for determining the path of a plugin, its tests, and
  its version information. (Robert Collins)

* Add the option user_encoding to the function 'show_diff_trees()'
  in order to move the user encoding at the UI level. (Goffredo Baroncelli)

* Add the function make_commit_message_template_encoded() and the function
  edit_commit_message_encoded() which handle encoded strings.
  This is done in order to mix the commit messages (which is a unicode
  string), and the diff which is a raw string. (Goffredo Baroncelli)

* CommitBuilder now defaults to using add_lines_with_ghosts, reducing
  overhead on non-weave repositories which don't require all parents to be
  present. (Robert Collins)

* Deprecated method ``find_previous_heads`` on
  ``bzrlib.inventory.InventoryEntry``. This has been superseded by the use
  of ``parent_candidates`` and a separate heads check via the repository
  API. (Robert Collins)

* New trace function ``mutter_callsite`` will print out a subset of the
  stack to the log, which can be useful for gathering debug details.
  (Robert Collins)

* ``bzrlib.pack.ContainerWriter`` now tracks how many records have been
  added via a public attribute records_written. (Robert Collins)

* New method ``bzrlib.transport.Transport.get_recommended_page_size``.
  This provides a hint to users of transports as to the reasonable
  minimum data to read. In principle this can take latency and
  bandwidth into account on a per-connection basis, but for now it
  just has hard coded values based on the url. (e.g. http:// has a large
  page size, file:// has a small one.) (Robert Collins)

* New method on ``bzrlib.transport.Transport`` ``open_write_stream`` allows
  incremental addition of data to a file without requiring that all the
  data be buffered in memory. (Robert Collins)

* New methods on ``bzrlib.knit.KnitVersionedFile``:
  ``get_data_stream(versions)``, ``insert_data_stream(stream)`` and
  ``get_format_signature()``.  These provide some infrastructure for
  efficiently streaming the knit data for a set of versions over the smart
  protocol.

* Knits with no annotation cache still produce correct annotations.
  (Aaron Bentley)

* Three new methods have been added to ``bzrlib.trace``:
  ``set_verbosity_level``, ``get_verbosity_level`` and ``is_verbose``.
  ``set_verbosity_level`` expects a numeric value: negative for quiet,
  zero for normal, positive for verbose. The size of the number can be
  used to determine just how quiet or verbose the application should be.
  The existing ``be_quiet`` and ``is_quiet`` routines have been
  integrated into this new scheme. (Ian Clatworthy)

* Options can now be delcared with a ``custom_callback`` parameter. If
  set, this routine is called after the option is processed. This feature
  is now used by the standard options ``verbose`` and ``quiet`` so that
  setting one implicitly resets the other. (Ian Clatworthy)

* Rather than declaring a new option from scratch in order to provide
  custom help, a centrally registered option can be decorated using the
  new ``bzrlib.Option.custom_help`` routine. In particular, this routine
  is useful when declaring better help for the ``verbose`` and ``quiet``
  standard options as the base definition of these is now more complex
  than before thanks to their use of a custom callback. (Ian Clatworthy)

* Tree._iter_changes(specific_file=[]) now iterates through no files,
  instead of iterating through all files.  None is used to iterate through
  all files.  (Aaron Bentley)

* WorkingTree.revert() now accepts None to revert all files.  The use of
  [] to revert all files is deprecated.  (Aaron Bentley)


bzr 0.90
########

:Released: 2007-08-28

Improvements
************

* Documentation is now organized into multiple directories with a level
  added for different languages or locales. Added the Mini Tutorial
  and Quick Start Summary (en) documents from the Wiki, improving the
  content and readability of the former. Formatted NEWS as Release Notes
  complete with a Table of Conents, one heading per release. Moved the
  Developer Guide into the main document catalog and provided a link
  from the developer document catalog back to the main one.
  (Ian Clatworthy, Sabin Iacob, Alexander Belchenko)


API Changes
***********

* The static convenience method ``BzrDir.create_repository``
  is deprecated.  Callers should instead create a ``BzrDir`` instance
  and call ``create_repository`` on that.  (Martin Pool)


bzr 0.90rc1
###########

:Released: 2007-08-14

Bugfixes
********

* ``bzr init`` should connect to the remote location one time only.  We
  have been connecting several times because we forget to pass around the
  Transport object. This modifies ``BzrDir.create_branch_convenience``,
  so that we can give it the Transport we already have.
  (John Arbash Meinel, Vincent Ladeuil, #111702)

* Get rid of sftp connection cache (get rid of the FTP one too).
  (Vincent Ladeuil, #43731)

* bzr branch {local|remote} remote don't try to create a working tree
  anymore.
  (Vincent Ladeuil, #112173)

* All identified multiple connections for a single bzr command have been
  fixed. See bzrlib/tests/commands directory.
  (Vincent Ladeuil)

* ``bzr rm`` now does not insist on ``--force`` to delete files that
  have been renamed but not otherwise modified.  (Marius Kruger,
  #111664)

* ``bzr selftest --bench`` no longer emits deprecation warnings
  (Lukáš Lalinský)

* ``bzr status`` now honours FILE parameters for conflict lists
  (Aaron Bentley, #127606)

* ``bzr checkout`` now honours -r when reconstituting a working tree.
  It also honours -r 0.  (Aaron Bentley, #127708)

* ``bzr add *`` no more fails on Windows if working tree contains
  non-ascii file names. (Kuno Meyer, #127361)

* allow ``easy_install bzr`` runs without fatal errors.
  (Alexander Belchenko, #125521)

* Graph._filter_candidate_lca does not raise KeyError if a candidate
  is eliminated just before it would normally be examined.  (Aaron Bentley)

* SMTP connection failures produce a nice message, not a traceback.
  (Aaron Bentley)

Improvements
************

* Don't show "dots" progress indicators when run non-interactively, such
  as from cron.  (Martin Pool)

* ``info`` now formats locations more nicely and lists "submit" and
  "public" branches (Aaron Bentley)

* New ``pack`` command that will trigger database compression within
  the repository (Robert Collins)

* Implement ``_KnitIndex._load_data`` in a pyrex extension. The pyrex
  version is approximately 2-3x faster at parsing a ``.kndx`` file.
  Which yields a measurable improvement for commands which have to
  read from the repository, such as a 1s => 0.75s improvement in
  ``bzr diff`` when there are changes to be shown.  (John Arbash Meinel)

* Merge is now faster.  Depending on the scenario, it can be more than 2x
  faster. (Aaron Bentley)

* Give a clearer warning, and allow ``python setup.py install`` to
  succeed even if pyrex is not available.
  (John Arbash Meinel)

* ``DirState._read_dirblocks`` now has an optional Pyrex
  implementation. This improves the speed of any command that has to
  read the entire DirState. (``diff``, ``status``, etc, improve by
  about 10%).
  ``bisect_dirblocks`` has also been improved, which helps all
  ``_get_entry`` type calls (whenever we are searching for a
  particular entry in the in-memory DirState).
  (John Arbash Meinel)

* ``bzr pull`` and ``bzr push`` no longer do a complete walk of the
  branch revision history for ui display unless -v is supplied.
  (Robert Collins)

* ``bzr log -rA..B`` output shifted to the left margin if the log only
  contains merge revisions. (Kent Gibson)

* The ``plugins`` command is now public with improved help.
  (Ian Clatworthy)

* New bundle and merge directive formats are faster to generate, and

* Annotate merge now works when there are local changes. (Aaron Bentley)

* Commit now only shows the progress in terms of directories instead of
  entries. (Ian Clatworthy)

* Fix ``KnitRepository.get_revision_graph`` to not request the graph 2
  times. This makes ``get_revision_graph`` 2x faster. (John Arbash
  Meinel)

* Fix ``VersionedFile.get_graph()`` to avoid using
  ``set.difference_update(other)``, which has bad scaling when
  ``other`` is large. This improves ``VF.get_graph([version_id])`` for
  a 12.5k graph from 2.9s down to 200ms. (John Arbash Meinel)

* The ``--lsprof-file`` option now generates output for KCacheGrind if
  the file starts with ``callgrind.out``. This matches the default file
  filtering done by KCacheGrind's Open Dialog. (Ian Clatworthy)

* Fix ``bzr update`` to avoid an unnecessary
  ``branch.get_master_branch`` call, which avoids 1 extra connection
  to the remote server. (Partial fix for #128076, John Arbash Meinel)

* Log errors from the smart server in the trace file, to make debugging
  test failures (and live failures!) easier.  (Andrew Bennetts)

* The HTML version of the man page has been superceded by a more
  comprehensive manual called the Bazaar User Reference. This manual
  is completed generated from the online help topics. As part of this
  change, limited reStructuredText is now explicitly supported in help
  topics and command help with 'unnatural' markup being removed prior
  to display by the online help or inclusion in the man page.
  (Ian Clatworthy)

* HTML documentation now use files extension ``*.html``
  (Alexander Belchenko)

* The cache of ignore definitions is now cleared in WorkingTree.unlock()
  so that changes to .bzrignore aren't missed. (#129694, Daniel Watkins)

* ``bzr selftest --strict`` fails if there are any missing features or
  expected test failures. (Daniel Watkins, #111914)

* Link to registration survey added to README. (Ian Clatworthy)

* Windows standalone installer show link to registration survey
  when installation finished. (Alexander Belchenko)

Library API Breaks
******************

* Deprecated dictionary ``bzrlib.option.SHORT_OPTIONS`` removed.
  Options are now required to provide a help string and it must
  comply with the style guide by being one or more sentences with an
  initial capital and final period. (Martin Pool)

* KnitIndex.get_parents now returns tuples. (Robert Collins)

* Ancient unused ``Repository.text_store`` attribute has been removed.
  (Robert Collins)

* The ``bzrlib.pack`` interface has changed to use tuples of bytestrings
  rather than just bytestrings, making it easier to represent multiple
  element names. As this interface was not used by any internal facilities
  since it was introduced in 0.18 no API compatibility is being preserved.
  The serialised form of these packs is identical with 0.18 when a single
  element tuple is in use. (Robert Collins)

Internals
*********

* merge now uses ``iter_changes`` to calculate changes, which makes room for
  future performance increases.  It is also more consistent with other
  operations that perform comparisons, and reduces reliance on
  Tree.inventory.  (Aaron Bentley)

* Refactoring of transport classes connected to a remote server.
  ConnectedTransport is a new class that serves as a basis for all
  transports needing to connect to a remote server.  transport.split_url
  have been deprecated, use the static method on the object instead. URL
  tests have been refactored too.
  (Vincent Ladeuil)

* Better connection sharing for ConnectedTransport objects.
  transport.get_transport() now accepts a 'possible_transports' parameter.
  If a newly requested transport can share a connection with one of the
  list, it will.
  (Vincent Ladeuil)

* Most functions now accept ``bzrlib.revision.NULL_REVISION`` to indicate
  the null revision, and consider using ``None`` for this purpose
  deprecated.  (Aaron Bentley)

* New ``index`` module with abstract index functionality. This will be
  used during the planned changes in the repository layer. Currently the
  index layer provides a graph aware immutable index, a builder for the
  same index type to allow creating them, and finally a composer for
  such indices to allow the use of many indices in a single query. The
  index performance is not optimised, however the API is stable to allow
  development on top of the index. (Robert Collins)

* ``bzrlib.dirstate.cmp_by_dirs`` can be used to compare two paths by
  their directory sections. This is equivalent to comparing
  ``path.split('/')``, only without having to split the paths.
  This has a Pyrex implementation available.
  (John Arbash Meinel)

* New transport decorator 'unlistable+' which disables the list_dir
  functionality for testing.

* Deprecated ``change_entry`` in transform.py. (Ian Clatworthy)

* RevisionTree.get_weave is now deprecated.  Tree.plan_merge is now used
  for performing annotate-merge.  (Aaron Bentley)

* New EmailMessage class to create email messages. (Adeodato Simó)

* Unused functions on the private interface KnitIndex have been removed.
  (Robert Collins)

* New ``knit.KnitGraphIndex`` which provides a ``KnitIndex`` layered on top
  of a ``index.GraphIndex``. (Robert Collins)

* New ``knit.KnitVersionedFile.iter_parents`` method that allows querying
  the parents of many knit nodes at once, reducing round trips to the
  underlying index. (Robert Collins)

* Graph now has an is_ancestor method, various bits use it.
  (Aaron Bentley)

* The ``-Dhpss`` flag now includes timing information. As well as
  logging when a new connection is opened. (John Arbash Meinel)

* ``bzrlib.pack.ContainerWriter`` now returns an offset, length tuple to
  callers when inserting data, allowing generation of readv style access
  during pack creation, without needing a separate pass across the output
  pack to gather such details. (Robert Collins)

* ``bzrlib.pack.make_readv_reader`` allows readv based access to pack
  files that are stored on a transport. (Robert Collins)

* New ``Repository.has_same_location`` method that reports if two
  repository objects refer to the same repository (although with some risk
  of false negatives).  (Andrew Bennetts)

* InterTree.compare now passes require_versioned on correctly.
  (Marius Kruger)

* New methods on Repository - ``start_write_group``,
  ``commit_write_group``, ``abort_write_group`` and ``is_in_write_group`` -
  which provide a clean hook point for transactional Repositories - ones
  where all the data for a fetch or commit needs to be made atomically
  available in one step. This allows the write lock to remain while making
  a series of data insertions.  (e.g. data conversion). (Robert Collins)

* In ``bzrlib.knit`` the internal interface has been altered to use
  3-tuples (index, pos, length) rather than two-tuples (pos, length) to
  describe where data in a knit is, allowing knits to be split into
  many files. (Robert Collins)

* ``bzrlib.knit._KnitData`` split into cache management and physical access
  with two access classes - ``_PackAccess`` and ``_KnitAccess`` defined.
  The former provides access into a .pack file, and the latter provides the
  current production repository form of .knit files. (Robert Collins)

Testing
*******

* Remove selftest ``--clean-output``, ``--numbered-dirs`` and
  ``--keep-output`` options, which are obsolete now that tests
  are done within directories in $TMPDIR.  (Martin Pool)

* The SSH_AUTH_SOCK environment variable is now reset to avoid
  interaction with any running ssh agents.  (Jelmer Vernooij, #125955)

* run_bzr_subprocess handles parameters the same way as run_bzr:
  either a string or a list of strings should be passed as the first
  parameter.  Varargs-style parameters are deprecated. (Aaron Bentley)


bzr 0.18
########

:Released:  2007-07-17

Bugfixes
********

* Fix 'bzr add' crash under Win32 (Kuno Meyer)


bzr 0.18rc1
###########

:Released:  2007-07-10

Bugfixes
********

* Do not suppress pipe errors, etc. in non-display commands
  (Alexander Belchenko, #87178)

* Display a useful error message when the user requests to annotate
  a file that is not present in the specified revision.
  (James Westby, #122656)

* Commands that use status flags now have a reference to 'help
  status-flags'.  (Daniel Watkins, #113436)

* Work around python-2.4.1 inhability to correctly parse the
  authentication header.
  (Vincent Ladeuil, #121889)

* Use exact encoding for merge directives. (Adeodato Simó, #120591)

* Fix tempfile permissions error in smart server tar bundling under
  Windows. (Martin _, #119330)

* Fix detection of directory entries in the inventory. (James Westby)

* Fix handling of http code 400: Bad Request When issuing too many ranges.
  (Vincent Ladeuil, #115209)

* Issue a CONNECT request when connecting to an https server
  via a proxy to enable SSL tunneling.
  (Vincent Ladeuil, #120678)

* Fix ``bzr log -r`` to support selecting merge revisions, both
  individually and as part of revision ranges.
  (Kent Gibson, #4663)

* Don't leave cruft behind when failing to acquire a lockdir.
  (Martin Pool, #109169)

* Don't use the '-f' strace option during tests.
  (Vincent Ladeuil, #102019).

* Warn when setting ``push_location`` to a value that will be masked by
  locations.conf.  (Aaron Bentley, #122286)

* Fix commit ordering in corner case (Aaron Bentley, #94975)

*  Make annotate behave in a non-ASCII world (Adeodato Simó).

Improvements
************

* The --lsprof-file option now dumps a text rendering of the profiling
  information if the filename ends in ".txt". It will also convert the
  profiling information to a format suitable for KCacheGrind if the
  output filename ends in ".callgrind". Fixes to the lsprofcalltree
  conversion process by Jean Paul Calderone and Itamar were also merged.
  See http://ddaa.net/blog/python/lsprof-calltree. (Ian Clatworthy)

* ``info`` now defaults to non-verbose mode, displaying only paths and
  abbreviated format info.  ``info -v`` displays all the information
  formerly displayed by ``info``.  (Aaron Bentley, Adeodato Simó)

* ``bzr missing`` now has better option names ``--this`` and ``--other``.
  (Elliot Murphy)

* The internal ``weave-list`` command has become ``versionedfile-list``,
  and now lists knits as well as weaves.  (Aaron Bentley)

* Automatic merge base selection uses a faster algorithm that chooses
  better bases in criss-cross merge situations (Aaron Bentley)

* Progress reporting in ``commit`` has been improved. The various logical
  stages are now reported on as follows, namely:

  * Collecting changes [Entry x/y] - Stage n/m
  * Saving data locally - Stage n/m
  * Uploading data to master branch - Stage n/m
  * Updating the working tree - Stage n/m
  * Running post commit hooks - Stage n/m

  If there is no master branch, the 3rd stage is omitted and the total
  number of stages is adjusted accordingly.

  Each hook that is run after commit is listed with a name (as hooks
  can be slow it is useful feedback).
  (Ian Clatworthy, Robert Collins)

* Various operations that are now faster due to avoiding unnecessary
  topological sorts. (Aaron Bentley)

* Make merge directives robust against broken bundles. (Aaron Bentley)

* The lsprof filename note is emitted via trace.note(), not standard
  output.  (Aaron Bentley)

* ``bzrlib`` now exports explicit API compatibility information to assist
  library users and plugins. See the ``bzrlib.api`` module for details.
  (Robert Collins)

* Remove unnecessary lock probes when acquiring a lockdir.
  (Martin Pool)

* ``bzr --version`` now shows the location of the bzr log file, which
  is especially useful on Windows.  (Martin Pool)

* -D now supports hooks to get debug tracing of hooks (though its currently
  minimal in nature). (Robert Collins)

* Long log format reports deltas on merge revisions.
  (John Arbash Meinel, Kent Gibson)

* Make initial push over ftp more resilient. (John Arbash Meinel)

* Print a summary of changes for update just like pull does.
  (Daniel Watkins, #113990)

* Add a -Dhpss option to trace smart protocol requests and responses.
  (Andrew Bennetts)

Library API Breaks
******************

* Testing cleanups -
  ``bzrlib.repository.RepositoryTestProviderAdapter`` has been moved
  to ``bzrlib.tests.repository_implementations``;
  ``bzrlib.repository.InterRepositoryTestProviderAdapter`` has been moved
  to ``bzrlib.tests.interrepository_implementations``;
  ``bzrlib.transport.TransportTestProviderAdapter`` has moved to
  ``bzrlib.tests.test_transport_implementations``.
  ``bzrlib.branch.BranchTestProviderAdapter`` has moved to
  ``bzrlib.tests.branch_implementations``.
  ``bzrlib.bzrdir.BzrDirTestProviderAdapter`` has moved to
  ``bzrlib.tests.bzrdir_implementations``.
  ``bzrlib.versionedfile.InterVersionedFileTestProviderAdapter`` has moved
  to ``bzrlib.tests.interversionedfile_implementations``.
  ``bzrlib.store.revision.RevisionStoreTestProviderAdapter`` has moved to
  ``bzrlib.tests.revisionstore_implementations``.
  ``bzrlib.workingtree.WorkingTreeTestProviderAdapter`` has moved to
  ``bzrlib.tests.workingtree_implementations``.
  These changes are an API break in the testing infrastructure only.
  (Robert Collins)

* Relocate TestCaseWithRepository to be more central. (Robert Collins)

* ``bzrlib.add.smart_add_tree`` will no longer perform glob expansion on
  win32. Callers of the function should do this and use the new
  ``MutableTree.smart_add`` method instead. (Robert Collins)

* ``bzrlib.add.glob_expand_for_win32`` is now
  ``bzrlib.win32utils.glob_expand``.  (Robert Collins)

* ``bzrlib.add.FastPath`` is now private and moved to
  ``bzrlib.mutabletree._FastPath``. (Robert Collins, Martin Pool)

* ``LockDir.wait`` removed.  (Martin Pool)

* The ``SmartServer`` hooks API has changed for the ``server_started`` and
  ``server_stopped`` hooks. The first parameter is now an iterable of
  backing URLs rather than a single URL. This is to reflect that many
  URLs may map to the external URL of the server. E.g. the server interally
  may have a chrooted URL but also the local file:// URL will be at the
  same location. (Robert Collins)

Internals
*********

* New SMTPConnection class to unify email handling.  (Adeodato Simó)

* Fix documentation of BzrError. (Adeodato Simó)

* Make BzrBadParameter an internal error. (Adeodato Simó)

* Remove use of 'assert False' to raise an exception unconditionally.
  (Martin Pool)

* Give a cleaner error when failing to decode knit index entry.
  (Martin Pool)

* TreeConfig would mistakenly search the top level when asked for options
  from a section. It now respects the section argument and only
  searches the specified section. (James Westby)

* Improve ``make api-docs`` output. (John Arbash Meinel)

* Use os.lstat rather than os.stat for osutils.make_readonly and
  osutils.make_writeable. This makes the difftools plugin more
  robust when dangling symlinks are found. (Elliot Murphy)

* New ``-Dlock`` option to log (to ~/.bzr.log) information on when
  lockdirs are taken or released.  (Martin Pool)

* ``bzrlib`` Hooks are now nameable using ``Hooks.name_hook``. This
  allows a nicer UI when hooks are running as the current hook can
  be displayed. (Robert Collins)

* ``Transport.get`` has had its interface made more clear for ease of use.
  Retrieval of a directory must now fail with either 'PathError' at open
  time, or raise 'ReadError' on a read. (Robert Collins)

* New method ``_maybe_expand_globs`` on the ``Command`` class for
  dealing with unexpanded glob lists - e.g. on the win32 platform. This
  was moved from ``bzrlib.add._prepare_file_list``. (Robert Collins)

* ``bzrlib.add.smart_add`` and ``bzrlib.add.smart_add_tree`` are now
  deprecated in favour of ``MutableTree.smart_add``. (Robert Collins,
  Martin Pool)

* New method ``external_url`` on Transport for obtaining the url to
  hand to external processes. (Robert Collins)

* Teach windows installers to build pyrex/C extensions.
  (Alexander Belchenko)

Testing
*******

* Removed the ``--keep-output`` option from selftest and clean up test
  directories as they're used.  This reduces the IO load from
  running the test suite and cuts the time by about half.
  (Andrew Bennetts, Martin Pool)

* Add scenarios as a public attribute on the TestAdapter classes to allow
  modification of the generated scenarios before adaption and easier
  testing. (Robert Collins)

* New testing support class ``TestScenarioApplier`` which multiplies
  out a single teste by a list of supplied scenarios. (RobertCollins)

* Setting ``repository_to_test_repository`` on a repository_implementations
  test will cause it to be called during repository creation, allowing the
  testing of repository classes which are not based around the Format
  concept. For example a repository adapter can be tested in this manner,
  by altering the repository scenarios to include a scenario that sets this
  attribute during the test parameterisation in
  ``bzrlib.tests.repository.repository_implementations``. (Robert Collins)

* Clean up many of the APIs for blackbox testing of Bazaar.  The standard
  interface is now self.run_bzr.  The command to run can be passed as
  either a list of parameters, a string containing the command line, or
  (deprecated) varargs parameters.  (Martin Pool)

* The base TestCase now isolates tests from -D parameters by clearing
  ``debug.debug_flags`` and restores it afterwards. (Robert Collins)

* Add a relpath parameter to get_transport methods in test framework to
  avoid useless cloning.
  (Vincent Ladeuil, #110448)


bzr 0.17
########

:Released:  2007-06-18

Bugfixes
********

* Fix crash of commit due to wrong lookup of filesystem encoding.
  (Colin Watson, #120647)

* Revert logging just to stderr in commit as broke unicode filenames.
  (Aaron Bentley, Ian Clatworthy, #120930)


bzr 0.17rc1
###########

:Released:  2007-06-12

Notes When Upgrading
********************

* The kind() and is_executable() APIs on the WorkingTree interface no
  longer implicitly (read) locks and unlocks the tree. This *might*
  impact some plug-ins and tools using this part of the API. If you find
  an issue that may be caused by this change, please let us know,
  particularly the plug-in/tool maintainer. If encountered, the API
  fix is to surround kind() and is_executable() calls with lock_read()
  and unlock() like so::

    work_tree.lock_read()
    try:
        kind = work_tree.kind(...)
    finally:
        work_tree.unlock()

Internals
*********
* Rework of LogFormatter API to provide beginning/end of log hooks and to
  encapsulate the details of the revision to be logged in a LogRevision
  object.
  In long log formats, merge revision ids are only shown when --show-ids
  is specified, and are labelled "revision-id:", as per mainline
  revisions, instead of "merged:". (Kent Gibson)

* New ``BranchBuilder`` API which allows the construction of particular
  histories quickly. Useful for testing and potentially other applications
  too. (Robert Collins)

Improvements
************

* There are two new help topics, working-trees and repositories that
  attempt to explain these concepts. (James Westby, John Arbash Meinel,
  Aaron Bentley)

* Added ``bzr log --limit`` to report a limited number of revisions.
  (Kent Gibson, #3659)

* Revert does not try to preserve file contents that were originally
  produced by reverting to a historical revision.  (Aaron Bentley)

* ``bzr log --short`` now includes ``[merge]`` for revisions which
  have more than one parent. This is a small improvement to help
  understanding what changes have occurred
  (John Arbash Meinel, #83887)

* TreeTransform avoids many renames when contructing large trees,
  improving speed.  3.25x speedups have been observed for construction of
  kernel-sized-trees, and checkouts are 1.28x faster.  (Aaron Bentley)

* Commit on large trees is now faster. In my environment, a commit of
  a small change to the Mozilla tree (55k files) has dropped from
  66 seconds to 32 seconds. For a small tree of 600 files, commit of a
  small change is 33% faster. (Ian Clatworthy)

* New --create-prefix option to bzr init, like for push.  (Daniel Watkins,
  #56322)

Bugfixes
********

* ``bzr push`` should only connect to the remote location one time.
  We have been connecting 3 times because we forget to pass around
  the Transport object. This adds ``BzrDir.clone_on_transport()``, so
  that we can pass in the Transport that we already have.
  (John Arbash Meinel, #75721)

* ``DirState.set_state_from_inventory()`` needs to properly order
  based on split paths, not just string paths.
  (John Arbash Meinel, #115947)

* Let TestUIFactoy encode the password prompt with its own stdout.
  (Vincent Ladeuil, #110204)

* pycurl should take use the range header that takes the range hint
  into account.
  (Vincent Ladeuil, #112719)

* WorkingTree4.get_file_sha1 no longer raises an exception when invoked
  on a missing file.  (Aaron Bentley, #118186)

* WorkingTree.remove works correctly with tree references, and when pwd is
  not the tree root. (Aaron Bentley)

* Merge no longer fails when a file is renamed in one tree and deleted
  in the other. (Aaron Bentley, #110279)

* ``revision-info`` now accepts dotted revnos, doesn't require a tree,
  and defaults to the last revision (Matthew Fuller, #90048)

* Tests no longer fail when BZR_REMOTE_PATH is set in the environment.
  (Daniel Watkins, #111958)

* ``bzr branch -r revid:foo`` can be used to branch any revision in
  your repository. (Previously Branch6 only supported revisions in your
  mainline). (John Arbash Meinel, #115343)

bzr 0.16
########

:Released:  2007-05-07

Bugfixes
********

* Handle when you have 2 directories with similar names, but one has a
  hyphen. (``'abc'`` versus ``'abc-2'``). The WT4._iter_changes
  iterator was using direct comparison and ``'abc/a'`` sorts after
  ``'abc-2'``, but ``('abc', 'a')`` sorts before ``('abc-2',)``.
  (John Arbash Meinel, #111227)

* Handle when someone renames a file on disk without telling bzr.
  Previously we would report the first file as missing, but not show
  the new unknown file. (John Arbash Meinel, #111288)

* Avoid error when running hooks after pulling into or pushing from
  a branch bound to a smartserver branch.  (Martin Pool, #111968)

Improvements
************

* Move developer documentation to doc/developers/. This reduces clutter in
  the root of the source tree and allows HACKING to be split into multiple
  files. (Robert Collins, Alexander Belchenko)

* Clean up the ``WorkingTree4._iter_changes()`` internal loops as well as
  ``DirState.update_entry()``. This optimizes the core logic for ``bzr
  diff`` and ``bzr status`` significantly improving the speed of
  both. (John Arbash Meinel)

bzr 0.16rc2
###########

:Released:  2007-04-30

Bugfixes
********

* Handle the case when you delete a file, and then rename another file
  on top of it. Also handle the case of ``bzr rm --keep foo``. ``bzr
  status`` should show the removed file and an unknown file in its
  place. (John Arbash Meinel, #109993)

* Bundles properly read and write revision properties that have an
  empty value. And when the value is not ASCII.
  (John Arbash Meinel, #109613)

* Fix the bzr commit message to be in text mode.
  (Alexander Belchenko, #110901)

* Also handle when you rename a file and create a file where it used
  to be. (John Arbash Meinel, #110256)

* ``WorkingTree4._iter_changes`` should not descend into unversioned
  directories. (John Arbash Meinel, #110399)

bzr 0.16rc1
###########

:Released:  2007-04-26

Notes When Upgrading
********************

* ``bzr remove`` and ``bzr rm`` will now remove the working file, if
  it could be recovered again.
  This has been done for consistency with svn and the unix rm command.
  The old ``remove`` behaviour has been retained in the new option
  ``bzr remove --keep``, which will just stop versioning the file,
  but not delete it.
  ``bzr remove --force`` have been added which will always delete the
  files.
  ``bzr remove`` is also more verbose.
  (Marius Kruger, #82602)

Improvements
************

* Merge directives can now be supplied as input to `merge` and `pull`,
  like bundles can.  (Aaron Bentley)

* Sending the SIGQUIT signal to bzr, which can be done on Unix by
  pressing Control-Backslash, drops bzr into a debugger.  Type ``'c'``
  to continue.  This can be disabled by setting the environment variable
  ``BZR_SIGQUIT_PDB=0``.  (Martin Pool)

* selftest now supports --list-only to list tests instead of running
  them. (Ian Clatworthy)

* selftest now supports --exclude PATTERN (or -x PATTERN) to exclude
  tests with names that match that regular expression.
  (Ian Clatworthy, #102679)

* selftest now supports --randomize SEED to run tests in a random order.
  SEED is typically the value 'now' meaning 'use the current time'.
  (Ian Clatworthy, #102686)

* New option ``--fixes`` to commit, which stores bug fixing annotations as
  revision properties. Built-in support for Launchpad, Debian, Trac and
  Bugzilla bug trackers. (Jonathan Lange, James Henstridge, Robert Collins)

* New API, ``bzrlib.bugtracker.tracker_registry``, for adding support for
  other bug trackers to ``fixes``. (Jonathan Lange, James Henstridge,
  Robert Collins)

* ``selftest`` has new short options ``-f`` and ``-1``.  (Martin
  Pool)

* ``bzrlib.tsort.MergeSorter`` optimizations. Change the inner loop
  into using local variables instead of going through ``self._var``.
  Improves the time to ``merge_sort`` a 10k revision graph by
  approximately 40% (~700->400ms).  (John Arbash Meinel)

* ``make docs`` now creates a man page at ``man1/bzr.1`` fixing bug 107388.
  (Robert Collins)

* ``bzr help`` now provides cross references to other help topics using
  the _see_also facility on command classes. Likewise the bzr_man
  documentation, and the bzr.1 man page also include this information.
  (Robert Collins)

* Tags are now included in logs, that use the long log formatter.
  (Erik Bågfors, Alexander Belchenko)

* ``bzr help`` provides a clearer message when a help topic cannot be
  found. (Robert Collins, #107656)

* ``bzr help`` now accepts optional prefixes for command help. The help
  for all commands can now be found at ``bzr help commands/COMMANDNAME``
  as well as ``bzr help COMMANDNAME`` (which only works for commands
  where the name is not the same as a more general help topic).
  (Robert Collins)

* ``bzr help PLUGINNAME`` will now return the module docstring from the
  plugin PLUGINNAME. (Robert Collins, #50408)

* New help topic ``urlspec`` which lists the availables transports.
  (Goffredo Baroncelli)

* doc/server.txt updated to document the default bzr:// port
  and also update the blurb about the hpss' current status.
  (Robert Collins, #107125).

* ``bzr serve`` now listens on interface 0.0.0.0 by default, making it
  serve out to the local LAN (and anyone in the world that can reach the
  machine running ``bzr serve``. (Robert Collins, #98918)

* A new smart server protocol version has been added.  It prefixes requests
  and responses with an explicit version identifier so that future protocol
  revisions can be dealt with gracefully.  (Andrew Bennetts, Robert Collins)

* The bzr protocol version 2 indicates success or failure in every response
  without depending on particular commands encoding that consistently,
  allowing future client refactorings to be much more robust about error
  handling. (Robert Collins, Martin Pool, Andrew Bennetts)

* The smart protocol over HTTP client has been changed to always post to the
  same ``.bzr/smart`` URL under the original location when it can.  This allows
  HTTP servers to only have to pass URLs ending in .bzr/smart to the smart
  server handler, and not arbitrary ``.bzr/*/smart`` URLs.  (Andrew Bennetts)

* digest authentication is now supported for proxies and HTTP by the urllib
  based http implementation. Tested against Apache 2.0.55 and Squid
  2.6.5. Basic and digest authentication are handled coherently for HTTP
  and proxy: if the user is provided in the url (bzr command line for HTTP,
  proxy environment variables for proxies), the password is prompted for
  (only once). If the password is provided, it is taken into account. Once
  the first authentication is successful, all further authentication
  roundtrips are avoided by preventively setting the right authentication
  header(s).
  (Vincent Ladeuil).

Internals
*********

* bzrlib API compatability with 0.8 has been dropped, cleaning up some
  code paths. (Robert Collins)

* Change the format of chroot urls so that they can be safely manipulated
  by generic url utilities without causing the resulting urls to have
  escaped the chroot. A side effect of this is that creating a chroot
  requires an explicit action using a ChrootServer.
  (Robert Collins, Andrew Bennetts)

* Deprecate ``Branch.get_root_id()`` because branches don't have root ids,
  rather than fixing bug #96847.  (Aaron Bentley)

* ``WorkingTree.apply_inventory_delta`` provides a better alternative to
  ``WorkingTree._write_inventory``.  (Aaron Bentley)

* Convenience method ``TestCase.expectFailure`` ensures that known failures
  do not silently pass.  (Aaron Bentley)

* ``Transport.local_abspath`` now raises ``NotLocalUrl`` rather than
  ``TransportNotPossible``. (Martin Pool, Ian Clatworthy)

* New SmartServer hooks facility. There are two initial hooks documented
  in ``bzrlib.transport.smart.SmartServerHooks``. The two initial hooks allow
  plugins to execute code upon server startup and shutdown.
  (Robert Collins).

* SmartServer in standalone mode will now close its listening socket
  when it stops, rather than waiting for garbage collection. This primarily
  fixes test suite hangs when a test tries to connect to a shutdown server.
  It may also help improve behaviour when dealing with a server running
  on a specific port (rather than dynamically assigned ports).
  (Robert Collins)

* Move most SmartServer code into a new package, bzrlib/smart.
  bzrlib/transport/remote.py contains just the Transport classes that used
  to be in bzrlib/transport/smart.py.  (Andrew Bennetts)

* urllib http implementation avoid roundtrips associated with
  401 (and 407) errors once the authentication succeeds.
  (Vincent Ladeuil).

* urlib http now supports querying the user for a proxy password if
  needed. Realm is shown in the prompt for both HTTP and proxy
  authentication when the user is required to type a password.
  (Vincent Ladeuil).

* Renamed SmartTransport (and subclasses like SmartTCPTransport) to
  RemoteTransport (and subclasses to RemoteTCPTransport, etc).  This is more
  consistent with its new home in ``bzrlib/transport/remote.py``, and because
  it's not really a "smart" transport, just one that does file operations
  via remote procedure calls.  (Andrew Bennetts)

* The ``lock_write`` method of ``LockableFiles``, ``Repository`` and
  ``Branch`` now accept a ``token`` keyword argument, so that separate
  instances of those objects can share a lock if it has the right token.
  (Andrew Bennetts, Robert Collins)

* New method ``get_branch_reference`` on ``BzrDir`` allows the detection of
  branch references - which the smart server component needs.

* The Repository API ``make_working_trees`` is now permitted to return
  False when ``set_make_working_trees`` is not implemented - previously
  an unimplemented ``set_make_working_trees`` implied the result True
  from ``make_working_trees``. This has been changed to accomodate the
  smart server, where it does not make sense (at this point) to ever
  make working trees by default. (Robert Collins)

* Command objects can now declare related help topics by having _see_also
  set to a list of related topic. (Robert Collins)

* ``bzrlib.help`` now delegates to the Command class for Command specific
  help. (Robert Collins)

* New class ``TransportListRegistry``, derived from the Registry class, which
  simplifies tracking the available Transports. (Goffredo Baroncelli)

* New function ``Branch.get_revision_id_to_revno_map`` which will
  return a dictionary mapping revision ids to dotted revnos. Since
  dotted revnos are defined in the context of the branch tip, it makes
  sense to generate them from a ``Branch`` object.
  (John Arbash Meinel)

* Fix the 'Unprintable error' message display to use the repr of the
  exception that prevented printing the error because the str value
  for it is often not useful in debugging (e.g. KeyError('foo') has a
  str() of 'foo' but a repr of 'KeyError('foo')' which is much more
  useful. (Robert Collins)

* ``urlutils.normalize_url`` now unescapes unreserved characters, such as "~".
  (Andrew Bennetts)

Bugfixes
********

* Don't fail bundle selftest if email has 'two' embedded.
  (Ian Clatworthy, #98510)

* Remove ``--verbose`` from ``bzr bundle``. It didn't work anyway.
  (Robert Widhopf-Fenk, #98591)

* Remove ``--basis`` from the checkout/branch commands - it didn't work
  properly and is no longer beneficial.
  (Robert Collins, #53675, #43486)

* Don't produce encoding error when adding duplicate files.
  (Aaron Bentley)

* Fix ``bzr log <file>`` so it only logs the revisions that changed
  the file, and does it faster.
  (Kent Gibson, John Arbash Meinel, #51980, #69477)

* Fix ``InterDirstateTre._iter_changes`` to handle when we come across
  an empty versioned directory, which now has files in it.
  (John Arbash Meinel, #104257)

* Teach ``common_ancestor`` to shortcut when the tip of one branch is
  inside the ancestry of the other. Saves a lot of graph processing
  (with an ancestry of 16k revisions, ``bzr merge ../already-merged``
  changes from 2m10s to 13s).  (John Arbash Meinel, #103757)

* Fix ``show_diff_trees`` to handle the case when a file is modified,
  and the containing directory is renamed. (The file path is different
  in this versus base, but it isn't marked as a rename).
  (John Arbash Meinel, #103870)

* FTP now works even when the FTP server does not support atomic rename.
  (Aaron Bentley, #89436)

* Correct handling in bundles and merge directives of timezones with
  that are not an integer number of hours offset from UTC.  Always
  represent the epoch time in UTC to avoid problems with formatting
  earlier times on win32.  (Martin Pool, Alexander Belchenko, John
  Arbash Meinel)

* Typo in the help for ``register-branch`` fixed. (Robert Collins, #96770)

* "dirstate" and "dirstate-tags" formats now produce branches compatible
  with old versions of bzr. (Aaron Bentley, #107168))

* Handle moving a directory when children have been added, removed,
  and renamed. (John Arbash Meinel, #105479)

* Don't preventively use basic authentication for proxy before receiving a
  407 error. Otherwise people willing to use other authentication schemes
  may expose their password in the clear (or nearly). This add one
  roundtrip in case basic authentication should be used, but plug the
  security hole.
  (Vincent Ladeuil)

* Handle http and proxy digest authentication.
  (Vincent Ladeuil, #94034).

Testing
*******

* Added ``bzrlib.strace.strace`` which will strace a single callable and
  return a StraceResult object which contains just the syscalls involved
  in running it. (Robert Collins)

* New test method ``reduceLockdirTimeout`` to drop the default (ui-centric)
  default time down to one suitable for tests. (Andrew Bennetts)

* Add new ``vfs_transport_factory`` attribute on tests which provides the
  common vfs backing for both the readonly and readwrite transports.
  This allows the RemoteObject tests to back onto local disk or memory,
  and use the existing ``transport_server`` attribute all tests know about
  to be the smart server transport. This in turn allows tests to
  differentiate between 'transport to access the branch', and
  'transport which is a VFS' - which matters in Remote* tests.
  (Robert Collins, Andrew Bennetts)

* The ``make_branch_and_tree`` method for tests will now create a
  lightweight checkout for the tree if the ``vfs_transport_factory`` is not
  a LocalURLServer. (Robert Collins, Andrew Bennetts)

* Branch implementation tests have been audited to ensure that all urls
  passed to Branch APIs use proper urls, except when local-disk paths
  are intended. This is so that tests correctly access the test transport
  which is often not equivalent to local disk in Remote* tests. As part
  of this many tests were adjusted to remove dependencies on local disk
  access.
  (Robert Collins, Andrew Bennetts)

* Mark bzrlib.tests and bzrlib.tests.TestUtil as providing assertFOO helper
  functions by adding a ``__unittest`` global attribute. (Robert Collins,
  Andrew Bennetts, Martin Pool, Jonathan Lange)

* Refactored proxy and authentication handling to simplify the
  implementation of new auth schemes for both http and proxy.
  (Vincent Ladeuil)

bzr 0.15
########

:Released: 2007-04-01

Bugfixes
********

* Handle incompatible repositories as a user issue when fetching.
  (Aaron Bentley)

* Don't give a recommendation to upgrade when branching or
  checking out a branch that contains an old-format working tree.
  (Martin Pool)

bzr 0.15rc3
###########

:Released:  2007-03-26

Changes
*******

* A warning is now displayed when opening working trees in older
  formats, to encourage people to upgrade to WorkingTreeFormat4.
  (Martin Pool)

Improvements
************

* HTTP redirections are now taken into account when a branch (or a
  bundle) is accessed for the first time. A message is issued at each
  redirection to inform the user. In the past, http redirections were
  silently followed for each request which significantly degraded the
  performances. The http redirections are not followed anymore by
  default, instead a RedirectRequested exception is raised. For bzrlib
  users needing to follow http redirections anyway,
  ``bzrlib.transport.do_catching_redirections`` provide an easy transition
  path.  (vila)

Internals
*********

* Added ``ReadLock.temporary_write_lock()`` to allow upgrading an OS read
  lock to an OS write lock. Linux can do this without unlocking, Win32
  needs to unlock in between. (John Arbash Meinel)

* New parameter ``recommend_upgrade`` to ``BzrDir.open_workingtree``
  to silence (when false) warnings about opening old formats.
  (Martin Pool)

* Fix minor performance regression with bzr-0.15 on pre-dirstate
  trees. (We were reading the working inventory too many times).
  (John Arbash Meinel)

* Remove ``Branch.get_transaction()`` in favour of a simple cache of
  ``revision_history``.  Branch subclasses should override
  ``_gen_revision_history`` rather than ``revision_history`` to make use of
  this cache, and call ``_clear_revision_history_cache`` and
  ``_cache_revision_history`` at appropriate times. (Andrew Bennetts)

Bugfixes
********

* Take ``smtp_server`` from user config into account.
  (vila, #92195)

* Restore Unicode filename handling for versioned and unversioned files.
  (John Arbash Meinel, #92608)

* Don't fail during ``bzr commit`` if a file is marked removed, and
  the containing directory is auto-removed.  (John Arbash Meinel, #93681)

* ``bzr status FILENAME`` failed on Windows because of an uncommon
  errno. (``ERROR_DIRECTORY == 267 != ENOTDIR``).
  (Wouter van Heyst, John Arbash Meinel, #90819)

* ``bzr checkout source`` should create a local branch in the same
  format as source. (John Arbash Meinel, #93854)

* ``bzr commit`` with a kind change was failing to update the
  last-changed-revision for directories.  The
  InventoryDirectory._unchanged only looked at the ``parent_id`` and name,
  ignoring the fact that the kind could have changed, too.
  (John Arbash Meinel, #90111)

* ``bzr mv dir/subdir other`` was incorrectly updating files inside
  the directory. So that there was a chance it would break commit,
  etc. (John Arbash Meinel, #94037)

* Correctly handles mutiple permanent http redirections.
  (vila, #88780)

bzr 0.15rc2
###########

:Released:  2007-03-14

Notes When Upgrading
********************

* Release 0.15rc2 of bzr changes the ``bzr init-repo`` command to
  default to ``--trees`` instead of ``--no-trees``.
  Existing shared repositories are not affected.

Improvements
************

* New ``merge-directive`` command to generate machine- and human-readable
  merge requests.  (Aaron Bentley)

* New ``submit:`` revision specifier makes it easy to diff against the
  common ancestor with the submit location (Aaron Bentley)

* Added support for Putty's SSH implementation. (Dmitry Vasiliev)

* Added ``bzr status --versioned`` to report only versioned files,
  not unknowns. (Kent Gibson)

* Merge now autodetects the correct line-ending style for its conflict
  markers.  (Aaron Bentley)

Internals
*********

* Refactored SSH vendor registration into SSHVendorManager class.
  (Dmitry Vasiliev)

Bugfixes
********

* New ``--numbered-dirs`` option to ``bzr selftest`` to use
  numbered dirs for TestCaseInTempDir. This is default behavior
  on Windows. Anyone can force named dirs on Windows
  with ``--no-numbered-dirs``. (Alexander Belchenko)

* Fix ``RevisionSpec_revid`` to handle the Unicode strings passed in
  from the command line. (Marien Zwart, #90501)

* Fix ``TreeTransform._iter_changes`` when both the source and
  destination are missing. (Aaron Bentley, #88842)

* Fix commit of merges with symlinks in dirstate trees.
  (Marien Zwart)

* Switch the ``bzr init-repo`` default from --no-trees to --trees.
  (Wouter van Heyst, #53483)


bzr 0.15rc1
###########

:Released:  2007-03-07

Surprises
*********

* The default disk format has changed. Please run 'bzr upgrade' in your
  working trees to upgrade. This new default is compatible for network
  operations, but not for local operations. That is, if you have two
  versions of bzr installed locally, after upgrading you can only use the
  bzr 0.15 version. This new default does not enable tags or nested-trees
  as they are incompatible with bzr versions before 0.15 over the network.

* For users of bzrlib: Two major changes have been made to the working tree
  api in bzrlib. The first is that many methods and attributes, including
  the inventory attribute, are no longer valid for use until one of
  ``lock_read``/``lock_write``/``lock_tree_write`` has been called,
  and become invalid again after unlock is called. This has been done
  to improve performance and correctness as part of the dirstate
  development.
  (Robert Collins, John A Meinel, Martin Pool, and others).

* For users of bzrlib: The attribute 'tree.inventory' should be considered
  readonly. Previously it was possible to directly alter this attribute, or
  its contents, and have the tree notice this. This has been made
  unsupported - it may work in some tree formats, but in the newer dirstate
  format such actions will have no effect and will be ignored, or even
  cause assertions. All operations possible can still be carried out by a
  combination of the tree API, and the bzrlib.transform API. (Robert
  Collins, John A Meinel, Martin Pool, and others).

Improvements
************

* Support for OS Windows 98. Also .bzr.log on any windows system
  saved in My Documents folder. (Alexander Belchenko)

* ``bzr mv`` enhanced to support already moved files.
  In the past the mv command would have failed if the source file doesn't
  exist. In this situation ``bzr mv`` would now detect that the file has
  already moved and update the repository accordingly, if the target file
  does exist.
  A new option ``--after`` has been added so that if two files already
  exist, you could notify Bazaar that you have moved a (versioned) file
  and replaced it with another. Thus in this case ``bzr move --after``
  will only update the Bazaar identifier.
  (Steffen Eichenberg, Marius Kruger)

* ``ls`` now works on treeless branches and remote branches.
  (Aaron Bentley)

* ``bzr help global-options`` describes the global options.
  (Aaron Bentley)

* ``bzr pull --overwrite`` will now correctly overwrite checkouts.
  (Robert Collins)

* Files are now allowed to change kind (e.g. from file to symlink).
  Supported by ``commit``, ``revert`` and ``status``
  (Aaron Bentley)

* ``inventory`` and ``unknowns`` hidden in favour of ``ls``
  (Aaron Bentley)

* ``bzr help checkouts`` descibes what checkouts are and some possible
  uses of them. (James Westby, Aaron Bentley)

* A new ``-d`` option to push, pull and merge overrides the default
  directory.  (Martin Pool)

* Branch format 6: smaller, and potentially faster than format 5.  Supports
  ``append_history_only`` mode, where the log view and revnos do not change,
  except by being added to.  Stores policy settings in
  ".bzr/branch/branch.conf".

* ``append_only`` branches:  Format 6 branches may be configured so that log
  view and revnos are always consistent.  Either create the branch using
  "bzr init --append-revisions-only" or edit the config file as descriped
  in docs/configuration.txt.

* rebind: Format 6 branches retain the last-used bind location, so if you
  "bzr unbind", you can "bzr bind" to bind to the previously-selected
  bind location.

* Builtin tags support, created and deleted by the ``tag`` command and
  stored in the branch.  Tags can be accessed with the revisionspec
  ``-rtag:``, and listed with ``bzr tags``.  Tags are not versioned
  at present. Tags require a network incompatible upgrade. To perform this
  upgrade, run ``bzr upgrade --dirstate-tags`` in your branch and
  repositories. (Martin Pool)

* The ``bzr://`` transport now has a well-known port number, 4155,
  which it will use by default.  (Andrew Bennetts, Martin Pool)

* Bazaar now looks for user-installed plugins before looking for site-wide
  plugins. (Jonathan Lange)

* ``bzr resolve`` now detects and marks resolved text conflicts.
  (Aaron Bentley)

Internals
*********

* Internally revision ids and file ids are now passed around as utf-8
  bytestrings, rather than treating them as Unicode strings. This has
  performance benefits for Knits, since we no longer need to decode the
  revision id for each line of content, nor for each entry in the index.
  This will also help with the future dirstate format.
  (John Arbash Meinel)

* Reserved ids (any revision-id ending in a colon) are rejected by
  versionedfiles, repositories, branches, and working trees
  (Aaron Bentley)

* Minor performance improvement by not creating a ProgressBar for
  every KnitIndex we create. (about 90ms for a bzr.dev tree)
  (John Arbash Meinel)

* New easier to use Branch hooks facility. There are five initial hooks,
  all documented in bzrlib.branch.BranchHooks.__init__ - ``'set_rh'``,
  ``'post_push'``, ``'post_pull'``, ``'post_commit'``,
  ``'post_uncommit'``. These hooks fire after the matching operation
  on a branch has taken place, and were originally added for the
  branchrss plugin. (Robert Collins)

* New method ``Branch.push()`` which should be used when pushing from a
  branch as it makes performance and policy decisions to match the UI
  level command ``push``. (Robert Collins).

* Add a new method ``Tree.revision_tree`` which allows access to cached
  trees for arbitrary revisions. This allows the in development dirstate
  tree format to provide access to the callers to cached copies of
  inventory data which are cheaper to access than inventories from the
  repository.
  (Robert Collins, Martin Pool)

* New ``Branch.last_revision_info`` method, this is being done to allow
  optimization of requests for both the number of revisions and the last
  revision of a branch with smartservers and potentially future branch
  formats. (Wouter van Heyst, Robert Collins)

* Allow ``'import bzrlib.plugins.NAME'`` to work when the plugin NAME has not
  yet been loaded by ``load_plugins()``. This allows plugins to depend on each
  other for code reuse without requiring users to perform file-renaming
  gymnastics. (Robert Collins)

* New Repository method ``'gather_stats'`` for statistic data collection.
  This is expected to grow to cover a number of related uses mainly
  related to bzr info. (Robert Collins)

* Log formatters are now managed with a registry.
  ``log.register_formatter`` continues to work, but callers accessing
  the FORMATTERS dictionary directly will not.

* Allow a start message to be passed to the ``edit_commit_message``
  function.  This will be placed in the message offered to the user
  for editing above the separator. It allows a template commit message
  to be used more easily. (James Westby)

* ``GPGStrategy.sign()`` will now raise ``BzrBadParameterUnicode`` if
  you pass a Unicode string rather than an 8-bit string. Callers need
  to be updated to encode first. (John Arbash Meinel)

* Branch.push, pull, merge now return Result objects with information
  about what happened, rather than a scattering of various methods.  These
  are also passed to the post hooks.  (Martin Pool)

* File formats and architecture is in place for managing a forest of trees
  in bzr, and splitting up existing trees into smaller subtrees, and
  finally joining trees to make a larger tree. This is the first iteration
  of this support, and the user-facing aspects still require substantial
  work.  If you wish to experiment with it, use ``bzr upgrade
  --dirstate-with-subtree`` in your working trees and repositories.
  You can use the hidden commands ``split`` and ``join`` and to create
  and manipulate nested trees, but please consider using the nested-trees
  branch, which contains substantial UI improvements, instead.
  http://code.aaronbentley.com/bzr/bzrrepo/nested-trees/
  (Aaron Bentley, Martin Pool, Robert Collins).

Bugfixes
********

* ``bzr annotate`` now uses dotted revnos from the viewpoint of the
  branch, rather than the last changed revision of the file.
  (John Arbash Meinel, #82158)

* Lock operations no longer hang if they encounter a permission problem.
  (Aaron Bentley)

* ``bzr push`` can resume a push that was canceled before it finished.
  Also, it can push even if the target directory exists if you supply
  the ``--use-existing-dir`` flag.
  (John Arbash Meinel, #30576, #45504)

* Fix http proxy authentication when user and an optional
  password appears in the ``*_proxy`` vars. (Vincent Ladeuil,
  #83954).

* ``bzr log branch/file`` works for local treeless branches
  (Aaron Bentley, #84247)

* Fix problem with UNC paths on Windows 98. (Alexander Belchenko, #84728)

* Searching location of CA bundle for PyCurl in env variable
  (``CURL_CA_BUNDLE``), and on win32 along the PATH.
  (Alexander Belchenko, #82086)

* ``bzr init`` works with unicode argument LOCATION.
  (Alexander Belchenko, #85599)

* Raise ``DependencyNotPresent`` if pycurl do not support https.
  (Vincent Ladeuil, #85305)

* Invalid proxy env variables should not cause a traceback.
  (Vincent Ladeuil, #87765)

* Ignore patterns normalised to use '/' path separator.
  (Kent Gibson, #86451)

* bzr rocks. It sure does! Fix case. (Vincent Ladeuil, #78026)

* Fix bzrtools shelve command for removed lines beginning with "--"
  (Johan Dahlberg, #75577)

Testing
*******

* New ``--first`` option to ``bzr selftest`` to run specified tests
  before the rest of the suite.  (Martin Pool)


bzr 0.14
########

:Released:  2007-01-23

Improvements
************

* ``bzr help global-options`` describes the global options. (Aaron Bentley)

Bug Fixes
*********

* Skip documentation generation tests if the tools to do so are not
  available. Fixes running selftest for installled copies of bzr.
  (John Arbash Meinel, #80330)

* Fix the code that discovers whether bzr is being run from it's
  working tree to handle the case when it isn't but the directory
  it is in is below a repository. (James Westby, #77306)


bzr 0.14rc1
###########

:Released:  2007-01-16

Improvements
************

* New connection: ``bzr+http://`` which supports tunnelling the smart
  protocol over an HTTP connection. If writing is enabled on the bzr
  server, then you can write over the http connection.
  (Andrew Bennetts, John Arbash Meinel)

* Aliases now support quotation marks, so they can contain whitespace
  (Marius Kruger)

* PyCurlTransport now use a single curl object. By specifying explicitly
  the 'Range' header, we avoid the need to use two different curl objects
  (and two connections to the same server). (Vincent Ladeuil)

* ``bzr commit`` does not prompt for a message until it is very likely to
  succeed.  (Aaron Bentley)

* ``bzr conflicts`` now takes --text to list pathnames of text conflicts
  (Aaron Bentley)

* Fix ``iter_lines_added_or_present_in_versions`` to use a set instead
  of a list while checking if a revision id was requested. Takes 10s
  off of the ``fileids_affected_by_revision_ids`` time, which is 10s
  of the ``bzr branch`` time. Also improve ``fileids_...`` time by
  filtering lines with a regex rather than multiple ``str.find()``
  calls. (saves another 300ms) (John Arbash Meinel)

* Policy can be set for each configuration key. This allows keys to be
  inherited properly across configuration entries. For example, this
  should enable you to do::

    [/home/user/project]
    push_location = sftp://host/srv/project/
    push_location:policy = appendpath

  And then a branch like ``/home/user/project/mybranch`` should get an
  automatic push location of ``sftp://host/srv/project/mybranch``.
  (James Henstridge)

* Added ``bzr status --short`` to make status report svn style flags
  for each file.  For example::

    $ bzr status --short
    A  foo
    A  bar
    D  baz
    ?  wooley

* 'bzr selftest --clean-output' allows easily clean temporary tests
  directories without running tests. (Alexander Belchenko)

* ``bzr help hidden-commands`` lists all hidden commands. (Aaron Bentley)

* ``bzr merge`` now has an option ``--pull`` to fall back to pull if
  local is fully merged into remote. (Jan Hudec)

* ``bzr help formats`` describes available directory formats. (Aaron Bentley)

Internals
*********

* A few tweaks directly to ``fileids_affected_by_revision_ids`` to
  help speed up processing, as well allowing to extract unannotated
  lines. Between the two ``fileids_affected_by_revision_ids`` is
  improved by approx 10%. (John Arbash Meinel)

* Change Revision serialization to only write out millisecond
  resolution. Rather than expecting floating point serialization to
  preserve more resolution than we need. (Henri Weichers, Martin Pool)

* Test suite ends cleanly on Windows.  (Vincent Ladeuil)

* When ``encoding_type`` attribute of class Command is equal to 'exact',
  force sys.stdout to be a binary stream on Windows, and therefore
  keep exact line-endings (without LF -> CRLF conversion).
  (Alexander Belchenko)

* Single-letter short options are no longer globally declared.  (Martin
  Pool)

* Before using detected user/terminal encoding bzr should check
  that Python has corresponding codec. (Alexander Belchenko)

* Formats for end-user selection are provided via a FormatRegistry (Aaron Bentley)

Bug Fixes
*********

* ``bzr missing --verbose`` was showing adds/removals in the wrong
  direction. (John Arbash Meinel)

* ``bzr annotate`` now defaults to showing dotted revnos for merged
  revisions. It cuts them off at a depth of 12 characters, but you can
  supply ``--long`` to see the full number. You can also use
  ``--show-ids`` to display the original revision ids, rather than
  revision numbers and committer names. (John Arbash Meinel, #75637)

* bzr now supports Win32 UNC path (e.g. ``\HOST\path``.
  (Alexander Belchenko, #57869)

* Win32-specific: output of cat, bundle and diff commands don't mangle
  line-endings (Alexander Belchenko, #55276)

* Replace broken fnmatch based ignore pattern matching with custom pattern
  matcher.
  (Kent Gibson, Jan Hudec #57637)

* pycurl and urllib can detect short reads at different places. Update
  the test suite to test more cases. Also detect http error code 416
  which was raised for that specific bug. Also enhance the urllib
  robustness by detecting invalid ranges (and pycurl's one by detecting
  short reads during the initial GET). (Vincent Ladeuil, #73948)

* The urllib connection sharing interacts badly with urllib2
  proxy setting (the connections didn't go thru the proxy
  anymore). Defining a proper ProxyHandler solves the
  problem.  (Vincent Ladeuil, #74759)

* Use urlutils to generate relative URLs, not osutils
  (Aaron Bentley, #76229)

* ``bzr status`` in a readonly directory should work without giving
  lots of errors. (John Arbash Meinel, #76299)

* Mention the revisionspec topic for the revision option help.
  (Wouter van Heyst, #31663)

* Allow plugins import from zip archives.
  (Alexander Belchenko, #68124)


bzr 0.13
########

:Released:  2006-12-05

No changes from 0.13rc


bzr 0.13rc1
###########

:Released:  2006-11-27

Improvements
************

* New command ``bzr remove-tree`` allows the removal of the working
  tree from a branch.
  (Daniel Silverstone)

* urllib uses shared keep-alive connections, so http
  operations are substantially faster.
  (Vincent Ladeuil, #53654)

* ``bzr export`` allows an optional branch parameter, to export a bzr
  tree from some other url. For example:
  ``bzr export bzr.tar.gz http://bazaar-vcs.org/bzr/bzr.dev``
  (Daniel Silverstone)

* Added ``bzr help topics`` to the bzr help system. This gives a
  location for general information, outside of a specific command.
  This includes updates for ``bzr help revisionspec`` the first topic
  included. (Goffredo Baroncelli, John Arbash Meinel, #42714)

* WSGI-compatible HTTP smart server.  See ``doc/http_smart_server.txt``.
  (Andrew Bennetts)

* Knit files will now cache full texts only when the size of the
  deltas is as large as the size of the fulltext. (Or after 200
  deltas, whichever comes first). This has the most benefit on large
  files with small changes, such as the inventory for a large project.
  (eg For a project with 2500 files, and 7500 revisions, it changes
  the size of inventory.knit from 11MB to 5.4MB) (John Arbash Meinel)

Internals
*********

* New -D option given before the command line turns on debugging output
  for particular areas.  -Derror shows tracebacks on all errors.
  (Martin Pool)

* Clean up ``bzr selftest --benchmark bundle`` to correct an import,
  and remove benchmarks that take longer than 10min to run.
  (John Arbash Meinel)

* Use ``time.time()`` instead of ``time.clock()`` to decide on
  progress throttling. Because ``time.clock()`` is actually CPU time,
  so over a high-latency connection, too many updates get throttled.
  (John Arbash Meinel)

* ``MemoryTransport.list_dir()`` would strip the first character for
  files or directories in root directory. (John Arbash Meinel)

* New method ``get_branch_reference`` on 'BzrDir' allows the detection of
  branch references - which the smart server component needs.

* New ``ChrootTransportDecorator``, accessible via the ``chroot+`` url
  prefix.  It disallows any access to locations above a set URL.  (Andrew
  Bennetts)

Bug Fixes
*********

* Now ``_KnitIndex`` properly decode revision ids when loading index data.
  And optimize the knit index parsing code.
  (Dmitry Vasiliev, John Arbash Meinel)

* ``bzrlib/bzrdir.py`` was directly referencing ``bzrlib.workingtree``,
  without importing it. This prevented ``bzr upgrade`` from working
  unless a plugin already imported ``bzrlib.workingtree``
  (John Arbash Meinel, #70716)

* Suppress the traceback on invalid URLs (Vincent Ladeuil, #70803).

* Give nicer error message when an http server returns a 403
  error code. (Vincent Ladeuil, #57644).

* When a multi-range http GET request fails, try a single
  range one. If it fails too, forget about ranges. Remember that until
  the death of the transport and propagates that to the clones.
  (Vincent Ladeuil, #62276, #62029).

* Handles user/passwords supplied in url from command
  line (for the urllib implementation). Don't request already
  known passwords (Vincent Ladeuil, #42383, #44647, #48527)

* ``_KnitIndex.add_versions()`` dictionary compresses revision ids as they
  are added. This fixes bug where fetching remote revisions records
  them as full references rather than integers.
  (John Arbash Meinel, #64789)

* ``bzr ignore`` strips trailing slashes in patterns.
  Also ``bzr ignore`` rejects absolute paths. (Kent Gibson, #4559)

* ``bzr ignore`` takes multiple arguments. (Cheuksan Edward Wang, #29488)

* mv correctly handles paths that traverse symlinks.
  (Aaron Bentley, #66964)

* Give nicer looking error messages when failing to connect over ssh.
  (John Arbash Meinel, #49172)

* Pushing to a remote branch does not currently update the remote working
  tree. After a remote push, ``bzr status`` and ``bzr diff`` on the remote
  machine now show that the working tree is out of date.
  (Cheuksan Edward Wang #48136)

* Use patiencediff instead of difflib for determining deltas to insert
  into knits. This avoids the O(N^3) behavior of difflib. Patience
  diff should be O(N^2). (Cheuksan Edward Wang, #65714)

* Running ``bzr log`` on nonexistent file gives an error instead of the
  entire log history. (Cheuksan Edward Wang #50793)

* ``bzr cat`` can look up contents of removed or renamed files. If the
  pathname is ambiguous, i.e. the files in the old and new trees have
  different id's, the default is the file in the new tree. The user can
  use "--name-from-revision" to select the file in the old tree.
  (Cheuksan Edward Wang, #30190)

Testing
*******

* TestingHTTPRequestHandler really handles the Range header
  (previously it was ignoring it and returning the whole file,).

bzr 0.12
########

:Released:  2006-10-30

Internals
*********

* Clean up ``bzr selftest --benchmark bundle`` to correct an import,
  and remove benchmarks that take longer than 10min to run.
  (John Arbash Meinel)

bzr 0.12rc1
###########

:Released:  2006-10-23

Improvements
************

* ``bzr log`` now shows dotted-decimal revision numbers for all revisions,
  rather than just showing a decimal revision number for revisions on the
  mainline. These revision numbers are not yet accepted as input into bzr
  commands such as log, diff etc. (Robert Collins)

* revisions can now be specified using dotted-decimal revision numbers.
  For instance, ``bzr diff -r 1.2.1..1.2.3``. (Robert Collins)

* ``bzr help commands`` output is now shorter (Aaron Bentley)

* ``bzr`` now uses lazy importing to reduce the startup time. This has
  a moderate effect on lots of actions, especially ones that have
  little to do. For example ``bzr rocks`` time is down to 116ms from
  283ms. (John Arbash Meinel)

* New Registry class to provide name-to-object registry-like support,
  for example for schemes where plugins can register new classes to
  do certain tasks (e.g. log formatters). Also provides lazy registration
  to allow modules to be loaded on request.
  (John Arbash Meinel, Adeodato Simó)

API Incompatability
*******************

* LogFormatter subclasses show now expect the 'revno' parameter to
  show() to be a string rather than an int. (Robert Collins)

Internals
*********

* ``TestCase.run_bzr``, ``run_bzr_captured``, and ``run_bzr_subprocess``
  can take a ``working_dir='foo'`` parameter, which will change directory
  for the command. (John Arbash Meinel)

* ``bzrlib.lazy_regex.lazy_compile`` can be used to create a proxy
  around a regex, which defers compilation until first use.
  (John Arbash Meinel)

* ``TestCase.run_bzr_subprocess`` defaults to supplying the
  ``--no-plugins`` parameter to ensure test reproducability, and avoid
  problems with system-wide installed plugins. (John Arbash Meinel)

* Unique tree root ids are now supported. Newly created trees still
  use the common root id for compatibility with bzr versions before 0.12.
  (Aaron Bentley)

* ``WorkingTree.set_root_id(None)`` is now deprecated. Please
  pass in ``inventory.ROOT_ID`` if you want the default root id value.
  (Robert Collins, John Arbash Meinel)

* New method ``WorkingTree.flush()`` which will write the current memory
  inventory out to disk. At the same time, ``read_working_inventory`` will
  no longer trash the current tree inventory if it has been modified within
  the current lock, and the tree will now ``flush()`` automatically on
  ``unlock()``. ``WorkingTree.set_root_id()`` has been updated to take
  advantage of this functionality. (Robert Collins, John Arbash Meinel)

* ``bzrlib.tsort.merge_sorted`` now accepts ``generate_revnos``. This
  parameter will cause it to add another column to its output, which
  contains the dotted-decimal revno for each revision, as a tuple.
  (Robert Collins)

* ``LogFormatter.show_merge`` is deprecated in favour of
  ``LogFormatter.show_merge_revno``. (Robert Collins)

Bug Fixes
*********

* Avoid circular imports by creating a deprecated function for
  ``bzrlib.tree.RevisionTree``. Callers should have been using
  ``bzrlib.revisontree.RevisionTree`` anyway. (John Arbash Meinel,
  #66349)

* Don't use ``socket.MSG_WAITALL`` as it doesn't exist on all
  platforms. (Martin Pool, #66356)

* Don't require ``Content-Type`` in range responses. Assume they are a
  single range if ``Content-Type`` does not exist.
  (John Arbash Meinel, #62473)

* bzr branch/pull no longer complain about progress bar cleanup when
  interrupted during fetch.  (Aaron Bentley, #54000)

* ``WorkingTree.set_parent_trees()`` uses the trees to directly write
  the basis inventory, rather than going through the repository. This
  allows us to have 1 inventory read, and 2 inventory writes when
  committing a new tree. (John Arbash Meinel)

* When reverting, files that are not locally modified that do not exist
  in the target are deleted, not just unversioned (Aaron Bentley)

* When trying to acquire a lock, don't fail immediately. Instead, try
  a few times (up to 1 hour) before timing out. Also, report why the
  lock is unavailable (John Arbash Meinel, #43521, #49556)

* Leave HttpTransportBase daughter classes decides how they
  implement cloning. (Vincent Ladeuil, #61606)

* diff3 does not indicate conflicts on clean merge. (Aaron Bentley)

* If a commit fails, the commit message is stored in a file at the root of
  the tree for later commit. (Cheuksan Edward Wang, Stefan Metzmacher,
  #32054)

Testing
*******

* New test base class TestCaseWithMemoryTransport offers memory-only
  testing facilities: its not suitable for tests that need to mutate disk
  state, but most tests should not need that and should be converted to
  TestCaseWithMemoryTransport. (Robert Collins)

* ``TestCase.make_branch_and_memory_tree`` now takes a format
  option to set the BzrDir, Repository and Branch formats of the
  created objects. (Robert Collins, John Arbash Meinel)

bzr 0.11
########

:Released:  2006-10-02

* Smart server transport test failures on windows fixed. (Lukáš Lalinský).

bzr 0.11rc2
###########

:Released:  2006-09-27

Bug Fixes
*********

* Test suite hangs on windows fixed. (Andrew Bennets, Alexander Belchenko).

* Commit performance regression fixed. (Aaron Bentley, Robert Collins, John
  Arbash Meinel).

bzr 0.11rc1
###########

:Released:  2006-09-25

Improvements
************

* Knit files now wait to create their contents until the first data is
  added. The old code used to create an empty .knit and a .kndx with just
  the header. However, this caused a lot of extra round trips over sftp.
  This can change the time for ``bzr push`` to create a new remote branch
  from 160s down to 100s. This also affects ``bzr commit`` performance when
  adding new files, ``bzr commit`` on a new kernel-like tree drops from 50s
  down to 40s (John Arbash Meinel, #44692)

* When an entire subtree has been deleted, commit will now report that
  just the top of the subtree has been deleted, rather than reporting
  all the individual items. (Robert Collins)

* Commit performs one less XML parse. (Robert Collins)

* ``bzr checkout`` now operates on readonly branches as well
  as readwrite branches. This fixes bug #39542. (Robert Collins)

* ``bzr bind`` no longer synchronises history with the master branch.
  Binding should be followed by an update or push to synchronise the
  two branches. This is closely related to the fix for bug #39542.
  (Robert Collins)

* ``bzrlib.lazy_import.lazy_import`` function to create on-demand
  objects.  This allows all imports to stay at the global scope, but
  modules will not actually be imported if they are not used.
  (John Arbash Meinel)

* Support ``bzr://`` and ``bzr+ssh://`` urls to work with the new RPC-based
  transport which will be used with the upcoming high-performance smart
  server. The new command ``bzr serve`` will invoke bzr in server mode,
  which processes these requests. (Andrew Bennetts, Robert Collins, Martin
  Pool)

* New command ``bzr version-info`` which can be used to get a summary
  of the current state of the tree. This is especially useful as part
  of a build commands. See ``doc/version_info.txt`` for more information
  (John Arbash Meinel)

Bug Fixes
*********

* ``'bzr inventory [FILE...]'`` allows restricting the file list to a
  specific set of files. (John Arbash Meinel, #3631)

* Don't abort when annotating empty files (John Arbash Meinel, #56814)

* Add ``Stanza.to_unicode()`` which can be passed to another Stanza
  when nesting stanzas. Also, add ``read_stanza_unicode`` to handle when
  reading a nested Stanza. (John Arbash Meinel)

* Transform._set_mode() needs to stat the right file.
  (John Arbash Meinel, #56549)

* Raise WeaveFormatError rather than StopIteration when trying to read
  an empty Weave file. (John Arbash Meinel, #46871)

* Don't access e.code for generic URLErrors, only HTTPErrors have .code.
  (Vincent Ladeuil, #59835)

* Handle boundary="" lines properly to allow access through a Squid proxy.
  (John Arbash Meinel, #57723)

* revert now removes newly-added directories (Aaron Bentley, #54172)

* ``bzr upgrade sftp://`` shouldn't fail to upgrade v6 branches if there
  isn't a working tree. (David Allouche, #40679)

* Give nicer error messages when a user supplies an invalid --revision
  parameter. (John Arbash Meinel, #55420)

* Handle when LANG is not recognized by python. Emit a warning, but
  just revert to using 'ascii'. (John Arbash Meinel, #35392)

* Don't use ``preexec_fn`` on win32, as it is not supported by subprocess.
  (John Arbash Meinel)

* Skip specific tests when the dependencies aren't met. This includes
  some ``setup.py`` tests when ``python-dev`` is not available, and
  some tests that depend on paramiko. (John Arbash Meinel, Mattheiu Moy)

* Fallback to Paramiko properly, if no ``ssh`` executable exists on
  the system. (Andrew Bennetts, John Arbash Meinel)

* ``Branch.bind(other_branch)`` no longer takes a write lock on the
  other branch, and will not push or pull between the two branches.
  API users will need to perform a push or pull or update operation if they
  require branch synchronisation to take place. (Robert Collins, #47344)

* When creating a tarball or zipfile export, export unicode names as utf-8
  paths. This may not work perfectly on all platforms, but has the best
  chance of working in the common case. (John Arbash Meinel, #56816)

* When committing, only files that exist in working tree or basis tree
  may be specified (Aaron Bentley, #50793)

Portability
***********

* Fixes to run on Python 2.5 (Brian M. Carlson, Martin Pool, Marien Zwart)

Internals
*********

* TestCaseInTempDir now creates a separate directory for HOME, rather
  than having HOME set to the same location as the working directory.
  (John Arbash Meinel)

* ``run_bzr_subprocess()`` can take an optional ``env_changes={}`` parameter,
  which will update os.environ inside the spawned child. It also can
  take a ``universal_newlines=True``, which helps when checking the output
  of the command. (John Arbash Meinel)

* Refactor SFTP vendors to allow easier re-use when ssh is used.
  (Andrew Bennetts)

* ``Transport.list_dir()`` and ``Transport.iter_files_recursive()`` should always
  return urlescaped paths. This is now tested (there were bugs in a few
  of the transports) (Andrew Bennetts, David Allouche, John Arbash Meinel)

* New utility function ``symbol_versioning.deprecation_string``. Returns the
  formatted string for a callable, deprecation format pair. (Robert Collins)

* New TestCase helper applyDeprecated. This allows you to call a callable
  which is deprecated without it spewing to the screen, just by supplying
  the deprecation format string issued for it. (Robert Collins)

* Transport.append and Transport.put have been deprecated in favor of
  ``.append_bytes``, ``.append_file``, ``.put_bytes``, and
  ``.put_file``. This removes the ambiguity in what type of object the
  functions take.  ``Transport.non_atomic_put_{bytes,file}`` has also
  been added. Which works similarly to ``Transport.append()`` except for
  SFTP, it doesn't have a round trip when opening the file. Also, it
  provides functionality for creating a parent directory when trying
  to create a file, rather than raise NoSuchFile and forcing the
  caller to repeat their request.
  (John Arbash Meinel)

* WorkingTree has a new api ``unversion`` which allow the unversioning of
  entries by their file id. (Robert Collins)

* ``WorkingTree.pending_merges`` is deprecated.  Please use the
  ``get_parent_ids`` (introduced in 0.10) method instead. (Robert Collins)

* WorkingTree has a new ``lock_tree_write`` method which locks the branch for
  read rather than write. This is appropriate for actions which only need
  the branch data for reference rather than mutation. A new decorator
  ``needs_tree_write_lock`` is provided in the workingtree module. Like the
  ``needs_read_lock`` and ``needs_write_lock`` decorators this allows static
  declaration of the locking requirements of a function to ensure that
  a lock is taken out for casual scripts. (Robert Collins, #54107)

* All WorkingTree methods which write to the tree, but not to the branch
  have been converted to use ``needs_tree_write_lock`` rather than
  ``needs_write_lock``. Also converted is the revert, conflicts and tree
  transform modules. This provides a modest performance improvement on
  metadir style trees, due to the reduce lock-acquisition, and a more
  significant performance improvement on lightweight checkouts from
  remote branches, where trivial operations used to pay a significant
  penalty. It also provides the basis for allowing readonly checkouts.
  (Robert Collins)

* Special case importing the standard library 'copy' module. This shaves
  off 40ms of startup time, while retaining compatibility. See:
  ``bzrlib/inspect_for_copy.py`` for more details. (John Arbash Meinel)

* WorkingTree has a new parent class MutableTree which represents the
  specialisations of Tree which are able to be altered. (Robert Collins)

* New methods mkdir and ``put_file_bytes_non_atomic`` on MutableTree that
  mutate the tree and its contents. (Robert Collins)

* Transport behaviour at the root of the URL is now defined and tested.
  (Andrew Bennetts, Robert Collins)

Testing
*******

* New test helper classs MemoryTree. This is typically accessed via
  ``self.make_branch_and_memory_tree()`` in test cases. (Robert Collins)

* Add ``start_bzr_subprocess`` and ``stop_bzr_subprocess`` to allow test
  code to continue running concurrently with a subprocess of bzr.
  (Andrew Bennetts, Robert Collins)

* Add a new method ``Transport.get_smart_client()``. This is provided to
  allow upgrades to a richer interface than the VFS one provided by
  Transport. (Andrew Bennetts, Martin Pool)

bzr 0.10
########

:Released:  2006-08-29

Improvements
************
* 'merge' now takes --uncommitted, to apply uncommitted changes from a
  tree.  (Aaron Bentley)

* 'bzr add --file-ids-from' can be used to specify another path to use
  for creating file ids, rather than generating all new ones. Internally,
  the 'action' passed to ``smart_add_tree()`` can return ``file_ids`` that
  will be used, rather than having bzrlib generate new ones.
  (John Arbash Meinel, #55781)

* ``bzr selftest --benchmark`` now allows a ``--cache-dir`` parameter.
  This will cache some of the intermediate trees, and decrease the
  setup time for benchmark tests. (John Arbash Meinel)

* Inverse forms are provided for all boolean options.  For example,
  --strict has --no-strict, --no-recurse has --recurse (Aaron Bentley)

* Serialize out Inventories directly, rather than using ElementTree.
  Writing out a kernel sized inventory drops from 2s down to ~350ms.
  (Robert Collins, John Arbash Meinel)

Bug Fixes
*********

* Help diffutils 2.8.4 get along with binary tests (Marien Zwart: #57614)

* Change LockDir so that if the lock directory doesn't exist when
  ``lock_write()`` is called, an attempt will be made to create it.
  (John Arbash Meinel, #56974)

* ``bzr uncommit`` preserves pending merges. (John Arbash Meinel, #57660)

* Active FTP transport now works as intended. (ghozzy, #56472)

* Really fix mutter() so that it won't ever raise a UnicodeError.
  It means it is possible for ~/.bzr.log to contain non UTF-8 characters.
  But it is a debugging log, not a real user file.
  (John Arbash Meinel, #56947, #53880)

* Change Command handle to allow Unicode command and options.
  At present we cannot register Unicode command names, so we will get
  BzrCommandError('unknown command'), or BzrCommandError('unknown option')
  But that is better than a UnicodeError + a traceback.
  (John Arbash Meinel, #57123)

* Handle TZ=UTC properly when reading/writing revisions.
  (John Arbash Meinel, #55783, #56290)

* Use ``GPG_TTY`` to allow gpg --cl to work with gpg-agent in a pipeline,
  (passing text to sign in on stdin). (John Arbash Meinel, #54468)

* External diff does the right thing for binaries even in foreign
  languages. (John Arbash Meinel, #56307)

* Testament handles more cases when content is unicode. Specific bug was
  in handling of revision properties.
  (John Arbash Meinel, Holger Krekel, #54723)

* The bzr selftest was failing on installed versions due to a bug in a new
  test helper. (John Arbash Meinel, Robert Collins, #58057)

Internals
*********

* ``bzrlib.cache_utf8`` contains ``encode()`` and ``decode()`` functions
  which can be used to cache the conversion between utf8 and Unicode.
  Especially helpful for some of the knit annotation code, which has to
  convert revision ids to utf8 to annotate lines in storage.
  (John Arbash Meinel)

* ``setup.py`` now searches the filesystem to find all packages which
  need to be installed. This should help make the life of packagers
  easier. (John Arbash Meinel)

bzr 0.9.0
#########

:Released:  2006-08-11

Surprises
*********

* The hard-coded built-in ignore rules have been removed. There are
  now two rulesets which are enforced. A user global one in
  ``~/.bazaar/ignore`` which will apply to every tree, and the tree
  specific one '.bzrignore'.
  ``~/.bazaar/ignore`` will be created if it does not exist, but with
  a more conservative list than the old default.
  This fixes bugs with default rules being enforced no matter what.
  The old list of ignore rules from bzr is available by
  running 'bzr ignore --old-default-rules'.
  (Robert Collins, Martin Pool, John Arbash Meinel)

* 'branches.conf' has been changed to 'locations.conf', since it can apply
  to more locations than just branch locations.
  (Aaron Bentley)

Improvements
************

* The revision specifier "revno:" is extended to accept the syntax
  revno:N:branch. For example,
  revno:42:http://bazaar-vcs.org/bzr/bzr.dev/ means revision 42 in
  bzr.dev.  (Matthieu Moy)

* Tests updates to ensure proper URL handling, UNICODE support, and
  proper printing when the user's terminal encoding cannot display
  the path of a file that has been versioned.
  ``bzr branch`` can take a target URL rather than only a local directory.
  ``Branch.get_parent()/set_parent()`` now save a relative path if possible,
  and normalize the parent based on root, allowing access across
  different transports. (John Arbash Meinel, Wouter van Heyst, Martin Pool)
  (Malone #48906, #42699, #40675, #5281, #3980, #36363, #43689,
  #42517, #42514)

* On Unix, detect terminal width using an ioctl not just $COLUMNS.
  Use terminal width for single-line logs from ``bzr log --line`` and
  pending-merge display.  (Robert Widhopf-Fenk, Gustavo Niemeyer)
  (Malone #3507)

* On Windows, detect terminal width using GetConsoleScreenBufferInfo.
  (Alexander Belchenko)

* Speedup improvement for 'date:'-revision search. (Guillaume Pinot).

* Show the correct number of revisions pushed when pushing a new branch.
  (Robert Collins).

* 'bzr selftest' now shows a progress bar with the number of tests, and
  progress made. 'make check' shows tests in -v mode, to be more useful
  for the PQM status window. (Robert Collins).
  When using a progress bar, failed tests are printed out, rather than
  being overwritten by the progress bar until the suite finishes.
  (John Arbash Meinel)

* 'bzr selftest --benchmark' will run a new benchmarking selftest.
  'bzr selftest --benchmark --lsprof-timed' will use lsprofile to generate
  profile data for the individual profiled calls, allowing for fine
  grained analysis of performance.
  (Robert Collins, Martin Pool).

* 'bzr commit' shows a progress bar. This is useful for commits over sftp
  where commit can take an appreciable time. (Robert Collins)

* 'bzr add' is now less verbose in telling you what ignore globs were
  matched by files being ignored. Instead it just tells you how many
  were ignored (because you might reasonably be expecting none to be
  ignored). 'bzr add -v' is unchanged and will report every ignored
  file. (Robert Collins).

* ftp now has a test server if medusa is installed. As part of testing,
  ftp support has been improved, including support for supplying a
  non-standard port. (John Arbash Meinel).

* 'bzr log --line' shows the revision number, and uses only the
  first line of the log message (#5162, Alexander Belchenko;
  Matthieu Moy)

* 'bzr status' has had the --all option removed. The 'bzr ls' command
  should be used to retrieve all versioned files. (Robert Collins)

* 'bzr bundle OTHER/BRANCH' will create a bundle which can be sent
  over email, and applied on the other end, while maintaining ancestry.
  This bundle can be applied with either 'bzr merge' or 'bzr pull',
  the same way you would apply another branch.
  (John Arbash Meinel, Aaron Bentley)

* 'bzr whoami' can now be used to set your identity from the command line,
  for a branch or globally.  (Robey Pointer)

* 'bzr checkout' now aliased to 'bzr co', and 'bzr annotate' to 'bzr ann'.
  (Michael Ellerman)

* 'bzr revert DIRECTORY' now reverts the contents of the directory as well.
  (Aaron Bentley)

* 'bzr get sftp://foo' gives a better error when paramiko is not present.
  Also updates things like 'http+pycurl://' if pycurl is not present.
  (John Arbash Meinel) (Malone #47821, #52204)

* New env variable ``BZR_PROGRESS_BAR``, sets the default progress bar type.
  Can be set to 'none' or 'dummy' to disable the progress bar, 'dots' or
  'tty' to create the respective type. (John Arbash Meinel, #42197, #51107)

* Improve the help text for 'bzr diff' to explain what various options do.
  (John Arbash Meinel, #6391)

* 'bzr uncommit -r 10' now uncommits revisions 11.. rather than uncommitting
  revision 10. This makes -r10 more in line with what other commands do.
  'bzr uncommit' also now saves the pending merges of the revisions that
  were removed. So it is safe to uncommit after a merge, fix something,
  and commit again. (John Arbash Meinel, #32526, #31426)

* 'bzr init' now also works on remote locations.
  (Wouter van Heyst, #48904)

* HTTP support has been updated. When using pycurl we now support
  connection keep-alive, which reduces dns requests and round trips.
  And for both urllib and pycurl we support multi-range requests,
  which decreases the number of round-trips. Performance results for
  ``bzr branch http://bazaar-vcs.org/bzr/bzr.dev/`` indicate
  http branching is now 2-3x faster, and ``bzr pull`` in an existing
  branch is as much as 4x faster.
  (Michael Ellerman, Johan Rydberg, John Arbash Meinel, #46768)

* Performance improvements for sftp. Branching and pulling are now up to
  2x faster. Utilize paramiko.readv() support for async requests if it
  is available (paramiko > 1.6) (John Arbash Meinel)

Bug Fixes
*********

* Fix shadowed definition of TestLocationConfig that caused some
  tests not to run.
  (Erik Bågfors, Michael Ellerman, Martin Pool, #32587)

* Fix unnecessary requirement of sign-my-commits that it be run from
  a working directory.  (Martin Pool, Robert Collins)

* 'bzr push location' will only remember the push location if it succeeds
  in connecting to the remote location. (John Arbash Meinel, #49742)

* 'bzr revert' no longer toggles the executable bit on win32
  (John Arbash Meinel, #45010)

* Handle broken pipe under win32 correctly. (John Arbash Meinel)

* sftp tests now work correctly on win32 if you have a newer paramiko
  (John Arbash Meinel)

* Cleanup win32 test suite, and general cleanup of places where
  file handles were being held open. (John Arbash Meinel)

* When specifying filenames for 'diff -r x..y', the name of the file in the
  working directory can be used, even if its name is different in both x
  and y.

* File-ids containing single- or double-quotes are handled correctly by
  push. (Aaron Bentley, #52227)

* Normalize unicode filenames to ensure cross-platform consistency.
  (John Arbash Meinel, #43689)

* The argument parser can now handle '-' as an argument. Currently
  no code interprets it specially (it is mostly handled as a file named
  '-'). But plugins, and future operations can use it.
  (John Arbash meinel, #50984)

* Bundles can properly read binary files with a plain '\r' in them.
  (John Arbash Meinel, #51927)

* Tuning ``iter_entries()`` to be more efficient (John Arbash Meinel, #5444)

* Lots of win32 fixes (the test suite passes again).
  (John Arbash Meinel, #50155)

* Handle openbsd returning None for sys.getfilesystemencoding() (#41183)

* Support ftp APPE (append) to allow Knits to be used over ftp (#42592)

* Removals are only committed if they match the filespec (or if there is
  no filespec).  (#46635, Aaron Bentley)

* smart-add recurses through all supplied directories
  (John Arbash Meinel, #52578)

* Make the bundle reader extra lines before and after the bundle text.
  This allows you to parse an email with the bundle inline.
  (John Arbash Meinel, #49182)

* Change the file id generator to squash a little bit more. Helps when
  working with long filenames on windows. (Also helps for unicode filenames
  not generating hidden files). (John Arbash Meinel, #43801)

* Restore terminal mode on C-c while reading sftp password.  (#48923,
  Nicholas Allen, Martin Pool)

* Timestamps are rounded to 1ms, and revision entries can be recreated
  exactly. (John Arbash Meinel, Jamie Wilkinson, #40693)

* Branch.base has changed to a URL, but ~/.bazaar/locations.conf should
  use local paths, since it is user visible (John Arbash Meinel, #53653)

* ``bzr status foo`` when foo was unversioned used to cause a full delta
  to be generated (John Arbash Meinel, #53638)

* When reading revision properties, an empty value should be considered
  the empty string, not None (John Arbash Meinel, #47782)

* ``bzr diff --diff-options`` can now handle binary files being changed.
  Also, the output is consistent when --diff-options is not supplied.
  (John Arbash Meinel, #54651, #52930)

* Use the right suffixes for loading plugins (John Arbash Meinel, #51810)

* Fix ``Branch.get_parent()`` to handle the case when the parent is not
  accessible (John Arbash Meinel, #52976)

Internals
*********

* Combine the ignore rules into a single regex rather than looping over
  them to reduce the threshold where  N^2 behaviour occurs in operations
  like status. (Jan Hudec, Robert Collins).

* Appending to ``bzrlib.DEFAULT_IGNORE`` is now deprecated. Instead, use
  one of the add functions in bzrlib.ignores. (John Arbash Meinel)

* 'bzr push' should only push the ancestry of the current revision, not
  all of the history in the repository. This is especially important for
  shared repositories. (John Arbash Meinel)

* ``bzrlib.delta.compare_trees`` now iterates in alphabetically sorted order,
  rather than randomly walking the inventories. (John Arbash Meinel)

* Doctests are now run in temporary directories which are cleaned up when
  they finish, rather than using special ScratchDir/ScratchBranch objects.
  (Martin Pool)

* Split ``check`` into separate methods on the branch and on the repository,
  so that it can be specialized in ways that are useful or efficient for
  different formats.  (Martin Pool, Robert Collins)

* Deprecate ``Repository.all_revision_ids``; most methods don't really need
  the global revision graph but only that part leading up to a particular
  revision.  (Martin Pool, Robert Collins)

* Add a BzrDirFormat ``control_formats`` list which allows for control formats
  that do not use '.bzr' to store their data - i.e. '.svn', '.hg' etc.
  (Robert Collins, Jelmer Vernooij).

* ``bzrlib.diff.external_diff`` can be redirected to any file-like object.
  Uses subprocess instead of spawnvp.
  (James Henstridge, John Arbash Meinel, #4047, #48914)

* New command line option '--profile-imports', which will install a custom
  importer to log time to import modules and regex compilation time to
  sys.stderr (John Arbash Meinel)

* 'EmptyTree' is now deprecated, please use ``repository.revision_tree(None)``
  instead. (Robert Collins)

* "RevisionTree" is now in bzrlib/revisiontree.py. (Robert Collins)

bzr 0.8.2
#########

:Released:  2006-05-17

Bug Fixes
*********

* setup.py failed to install launchpad plugin.  (Martin Pool)

bzr 0.8.1
#########

:Released:  2006-05-16

Bug Fixes
*********

* Fix failure to commit a merge in a checkout.  (Martin Pool,
  Robert Collins, Erik Bågfors, #43959)

* Nicer messages from 'commit' in the case of renames, and correct
  messages when a merge has occured. (Robert Collins, Martin Pool)

* Separate functionality from assert statements as they are skipped in
  optimized mode of python. Add the same check to pending merges.
  (Olaf Conradi, #44443)

Changes
*******

* Do not show the None revision in output of bzr ancestry. (Olaf Conradi)

* Add info on standalone branches without a working tree.
  (Olaf Conradi, #44155)

* Fix bug in knits when raising InvalidRevisionId. (Olaf Conradi, #44284)

Changes
*******

* Make editor invocation comply with Debian Policy. First check
  environment variables VISUAL and EDITOR, then try editor from
  alternatives system. If that all fails, fall back to the pre-defined
  list of editors. (Olaf Conradi, #42904)

New Features
************

* New 'register-branch' command registers a public branch into
  Launchpad.net, where it can be associated with bugs, etc.
  (Martin Pool, Bjorn Tillenius, Robert Collins)

Internals
*********

* New public api in InventoryEntry - ``describe_change(old, new)`` which
  provides a human description of the changes between two old and
  new. (Robert Collins, Martin Pool)

Testing
*******

* Fix test case for bzr info in upgrading a standalone branch to metadir,
  uses bzrlib api now. (Olaf Conradi)

bzr 0.8
#######

:Released:  2006-05-08

Notes When Upgrading
********************

Release 0.8 of bzr introduces a new format for history storage, called
'knit', as an evolution of to the 'weave' format used in 0.7.  Local
and remote operations are faster using knits than weaves.  Several
operations including 'init', 'init-repo', and 'upgrade' take a
--format option that controls this.  Branching from an existing branch
will keep the same format.

It is possible to merge, pull and push between branches of different
formats but this is slower than moving data between homogenous
branches.  It is therefore recommended (but not required) that you
upgrade all branches for a project at the same time.  Information on
formats is shown by 'bzr info'.

bzr 0.8 now allows creation of 'repositories', which hold the history
of files and revisions for several branches.  Previously bzr kept all
the history for a branch within the .bzr directory at the root of the
branch, and this is still the default.  To create a repository, use
the new 'bzr init-repo' command.  Branches exist as directories under
the repository and contain just a small amount of information
indicating the current revision of the branch.

bzr 0.8 also supports 'checkouts', which are similar to in cvs and
subversion.  Checkouts are associated with a branch (optionally in a
repository), which contains all the historical information.  The
result is that a checkout can be deleted without losing any
already-committed revisions.  A new 'update' command is also available.

Repositories and checkouts are not supported with the 0.7 storage
format.  To use them you must upgrad to either knits, or to the
'metaweave' format, which uses weaves but changes the .bzr directory
arrangement.


Improvements
************

* sftp paths can now be relative, or local, according to the lftp
  convention. Paths now take the form::

      sftp://user:pass@host:port/~/relative/path
      or
      sftp://user:pass@host:port/absolute/path

* The FTP transport now tries to reconnect after a temporary
  failure. ftp put is made atomic. (Matthieu Moy)

* The FTP transport now maintains a pool of connections, and
  reuses them to avoid multiple connections to the same host (like
  sftp did). (Daniel Silverstone)

* The ``bzr_man.py`` file has been removed. To create the man page now,
  use ``./generate_docs.py man``. The new program can also create other files.
  Run ``python generate_docs.py --help`` for usage information.
  (Hans Ulrich Niedermann & James Blackwell).

* Man Page now gives full help (James Blackwell).
  Help also updated to reflect user config now being stored in .bazaar
  (Hans Ulrich Niedermann)

* It's now possible to set aliases in bazaar.conf (Erik Bågfors)

* Pull now accepts a --revision argument (Erik Bågfors)

* ``bzr re-sign`` now allows multiple revisions to be supplied on the command
  line. You can now use the following command to sign all of your old
  commits::

    find .bzr/revision-store// -name my@email-* \
      | sed 's/.*\/\/..\///' \
      | xargs bzr re-sign

* Upgrade can now upgrade over the network. (Robert Collins)

* Two new commands 'bzr checkout' and 'bzr update' allow for CVS/SVN-alike
  behaviour.  By default they will cache history in the checkout, but
  with --lightweight almost all data is kept in the master branch.
  (Robert Collins)

* 'revert' unversions newly-versioned files, instead of deleting them.

* 'merge' is more robust.  Conflict messages have changed.

* 'merge' and 'revert' no longer clobber existing files that end in '~' or
  '.moved'.

* Default log format can be set in configuration and plugins can register
  their own formatters. (Erik Bågfors)

* New 'reconcile' command will check branch consistency and repair indexes
  that can become out of sync in pre 0.8 formats. (Robert Collins,
  Daniel Silverstone)

* New 'bzr init --format' and 'bzr upgrade --format' option to control
  what storage format is created or produced.  (Robert Collins,
  Martin Pool)

* Add parent location to 'bzr info', if there is one.  (Olaf Conradi)

* New developer commands 'weave-list' and 'weave-join'.  (Martin Pool)

* New 'init-repository' command, plus support for repositories in 'init'
  and 'branch' (Aaron Bentley, Erik Bågfors, Robert Collins)

* Improve output of 'info' command. Show all relevant locations related to
  working tree, branch and repository. Use kibibytes for binary quantities.
  Fix off-by-one error in missing revisions of working tree.  Make 'info'
  work on branches, repositories and remote locations.  Show locations
  relative to the shared repository, if applicable.  Show locking status
  of locations.  (Olaf Conradi)

* Diff and merge now safely handle binary files. (Aaron Bentley)

* 'pull' and 'push' now normalise the revision history, so that any two
  branches with the same tip revision will have the same output from 'log'.
  (Robert Collins)

* 'merge' accepts --remember option to store parent location, like 'push'
  and 'pull'. (Olaf Conradi)

* bzr status and diff when files given as arguments do not exist
  in the relevant trees.  (Martin Pool, #3619)

* Add '.hg' to the default ignore list.  (Martin Pool)

* 'knit' is now the default disk format. This improves disk performance and
  utilization, increases incremental pull performance, robustness with SFTP
  and allows checkouts over SFTP to perform acceptably.
  The initial Knit code was contributed by Johan Rydberg based on a
  specification by Martin Pool.
  (Robert Collins, Aaron Bentley, Johan Rydberg, Martin Pool).

* New tool to generate all-in-one html version of the manual.  (Alexander
  Belchenko)

* Hitting CTRL-C while doing an SFTP push will no longer cause stale locks
  to be left in the SFTP repository. (Robert Collins, Martin Pool).

* New option 'diff --prefix' to control how files are named in diff
  output, with shortcuts '-p0' and '-p1' corresponding to the options for
  GNU patch.  (Alexander Belchenko, Goffredo Baroncelli, Martin Pool)

* Add --revision option to 'annotate' command.  (Olaf Conradi)

* If bzr shows an unexpected revision-history after pulling (perhaps due
  to a reweave) it can now be corrected by 'bzr reconcile'.
  (Robert Collins)

Changes
*******

* Commit is now verbose by default, and shows changed filenames and the
  new revision number.  (Robert Collins, Martin Pool)

* Unify 'mv', 'move', 'rename'.  (Matthew Fuller, #5379)

* 'bzr -h' shows help.  (Martin Pool, Ian Bicking, #35940)

* Make 'pull' and 'push' remember location on failure using --remember.
  (Olaf Conradi)

* For compatibility, make old format for using weaves inside metadir
  available as 'metaweave' format.  Rename format 'metadir' to 'default'.
  Clean up help for option --format in commands 'init', 'init-repo' and
  'upgrade'.  (Olaf Conradi)

Internals
*********

* The internal storage of history, and logical branch identity have now
  been split into Branch, and Repository. The common locking and file
  management routines are now in bzrlib.lockablefiles.
  (Aaron Bentley, Robert Collins, Martin Pool)

* Transports can now raise DependencyNotPresent if they need a library
  which is not installed, and then another implementation will be
  tried.  (Martin Pool)

* Remove obsolete (and no-op) `decode` parameter to `Transport.get`.
  (Martin Pool)

* Using Tree Transform for merge, revert, tree-building

* WorkingTree.create, Branch.create, ``WorkingTree.create_standalone``,
  Branch.initialize are now deprecated. Please see ``BzrDir.create_*`` for
  replacement API's. (Robert Collins)

* New BzrDir class represents the .bzr control directory and manages
  formatting issues. (Robert Collins)

* New repository.InterRepository class encapsulates Repository to
  Repository actions and allows for clean selection of optimised code
  paths. (Robert Collins)

* ``bzrlib.fetch.fetch`` and ``bzrlib.fetch.greedy_fetch`` are now
  deprecated, please use ``branch.fetch`` or ``repository.fetch``
  depending on your needs. (Robert Collins)

* deprecated methods now have a ``is_deprecated`` flag on them that can
  be checked, if you need to determine whether a given callable is
  deprecated at runtime. (Robert Collins)

* Progress bars are now nested - see
  ``bzrlib.ui.ui_factory.nested_progress_bar``.
  (Robert Collins, Robey Pointer)

* New API call ``get_format_description()`` for each type of format.
  (Olaf Conradi)

* Changed ``branch.set_parent()`` to accept None to remove parent.
  (Olaf Conradi)

* Deprecated BzrError AmbiguousBase.  (Olaf Conradi)

* WorkingTree.branch is now a read only property.  (Robert Collins)

* bzrlib.ui.text.TextUIFactory now accepts a ``bar_type`` parameter which
  can be None or a factory that will create a progress bar. This is
  useful for testing or for overriding the bzrlib.progress heuristic.
  (Robert Collins)

* New API method ``get_physical_lock_status()`` to query locks present on a
  transport.  (Olaf Conradi)

* Repository.reconcile now takes a thorough keyword parameter to allow
  requesting an indepth reconciliation, rather than just a data-loss
  check. (Robert Collins)

* ``bzrlib.ui.ui_factory protocol`` now supports ``get_boolean`` to prompt
  the user for yes/no style input. (Robert Collins)

Testing
*******

* SFTP tests now shortcut the SSH negotiation, reducing test overhead
  for testing SFTP protocol support. (Robey Pointer)

* Branch formats are now tested once per implementation (see ``bzrlib.
  tests.branch_implementations``. This is analagous to the transport
  interface tests, and has been followed up with working tree,
  repository and BzrDir tests. (Robert Collins)

* New test base class TestCaseWithTransport provides a transport aware
  test environment, useful for testing any transport-interface using
  code. The test suite option --transport controls the transport used
  by this class (when its not being used as part of implementation
  contract testing). (Robert Collins)

* Close logging handler on disabling the test log. This will remove the
  handler from the internal list inside python's logging module,
  preventing shutdown from closing it twice.  (Olaf Conradi)

* Move test case for uncommit to blackbox tests.  (Olaf Conradi)

* ``run_bzr`` and ``run_bzr_captured`` now accept a 'stdin="foo"'
  parameter which will provide String("foo") to the command as its stdin.

bzr 0.7
#######

:Released: 2006-01-09

Changes
*******

* .bzrignore is excluded from exports, on the grounds that it's a bzr
  internal-use file and may not be wanted.  (Jamie Wilkinson)

* The "bzr directories" command were removed in favor of the new
  --kind option to the "bzr inventory" command.  To list all
  versioned directories, now use "bzr inventory --kind directory".
  (Johan Rydberg)

* Under Windows configuration directory is now ``%APPDATA%\bazaar\2.0``
  by default. (John Arbash Meinel)

* The parent of Bzr configuration directory can be set by ``BZR_HOME``
  environment variable. Now the path for it is searched in ``BZR_HOME``,
  then in HOME. Under Windows the order is: ``BZR_HOME``, ``APPDATA``
  (usually points to ``C:\Documents and Settings\User Name\Application Data``),
  ``HOME``. (John Arbash Meinel)

* Plugins with the same name in different directories in the bzr plugin
  path are no longer loaded: only the first successfully loaded one is
  used. (Robert Collins)

* Use systems' external ssh command to open connections if possible.
  This gives better integration with user settings such as ProxyCommand.
  (James Henstridge)

* Permissions on files underneath .bzr/ are inherited from the .bzr
  directory. So for a shared repository, simply doing 'chmod -R g+w .bzr/'
  will mean that future file will be created with group write permissions.

* configure.in and config.guess are no longer in the builtin default
  ignore list.

* '.sw[nop]' pattern ignored, to ignore vim swap files for nameless
  files.  (John Arbash Meinel, Martin Pool)

Improvements
************

* "bzr INIT dir" now initializes the specified directory, and creates
  it if it does not exist.  (John Arbash Meinel)

* New remerge command (Aaron Bentley)

* Better zsh completion script.  (Steve Borho)

* 'bzr diff' now returns 1 when there are changes in the working
  tree. (Robert Collins)

* 'bzr push' now exists and can push changes to a remote location.
  This uses the transport infrastructure, and can store the remote
  location in the ~/.bazaar/branches.conf configuration file.
  (Robert Collins)

* Test directories are only kept if the test fails and the user requests
  that they be kept.

* Tweaks to short log printing

* Added branch nicks, new nick command, printing them in log output.
  (Aaron Bentley)

* If ``$BZR_PDB`` is set, pop into the debugger when an uncaught exception
  occurs.  (Martin Pool)

* Accept 'bzr resolved' (an alias for 'bzr resolve'), as this is
  the same as Subversion.  (Martin Pool)

* New ftp transport support (on ftplib), for ftp:// and aftp://
  URLs.  (Daniel Silverstone)

* Commit editor temporary files now start with ``bzr_log.``, to allow
  text editors to match the file name and set up appropriate modes or
  settings.  (Magnus Therning)

* Improved performance when integrating changes from a remote weave.
  (Goffredo Baroncelli)

* Sftp will attempt to cache the connection, so it is more likely that
  a connection will be reused, rather than requiring multiple password
  requests.

* bzr revno now takes an optional argument indicating the branch whose
  revno should be printed.  (Michael Ellerman)

* bzr cat defaults to printing the last version of the file.
  (Matthieu Moy, #3632)

* New global option 'bzr --lsprof COMMAND' runs bzr under the lsprof
  profiler.  (Denys Duchier)

* Faster commits by reading only the headers of affected weave files.
  (Denys Duchier)

* 'bzr add' now takes a --dry-run parameter which shows you what would be
  added, but doesn't actually add anything. (Michael Ellerman)

* 'bzr add' now lists how many files were ignored per glob.  add --verbose
  lists the specific files.  (Aaron Bentley)

* 'bzr missing' now supports displaying changes in diverged trees and can
  be limited to show what either end of the comparison is missing.
  (Aaron Bently, with a little prompting from Daniel Silverstone)

Bug Fixes
*********

* SFTP can walk up to the root path without index errors. (Robert Collins)

* Fix bugs in running bzr with 'python -O'.  (Martin Pool)

* Error when run with -OO

* Fix bug in reporting http errors that don't have an http error code.
  (Martin Pool)

* Handle more cases of pipe errors in display commands

* Change status to 3 for all errors

* Files that are added and unlinked before committing are completely
  ignored by diff and status

* Stores with some compressed texts and some uncompressed texts are now
  able to be used. (John A Meinel)

* Fix for bzr pull failing sometimes under windows

* Fix for sftp transport under windows when using interactive auth

* Show files which are both renamed and modified as such in 'bzr
  status' output.  (Daniel Silverstone, #4503)

* Make annotate cope better with revisions committed without a valid
  email address.  (Marien Zwart)

* Fix representation of tab characters in commit messages.
  (Harald Meland)

* List of plugin directories in ``BZR_PLUGIN_PATH`` environment variable is
  now parsed properly under Windows. (Alexander Belchenko)

* Show number of revisions pushed/pulled/merged. (Robey Pointer)

* Keep a cached copy of the basis inventory to speed up operations
  that need to refer to it.  (Johan Rydberg, Martin Pool)

* Fix bugs in bzr status display of non-ascii characters.
  (Martin Pool)

* Remove Makefile.in from default ignore list.
  (Tollef Fog Heen, Martin Pool, #6413)

* Fix failure in 'bzr added'.  (Nathan McCallum, Martin Pool)

Testing
*******

* Fix selftest asking for passwords when there are no SFTP keys.
  (Robey Pointer, Jelmer Vernooij)

* Fix selftest run with 'python -O'.  (Martin Pool)

* Fix HTTP tests under Windows. (John Arbash Meinel)

* Make tests work even if HOME is not set (Aaron Bentley)

* Updated ``build_tree`` to use fixed line-endings for tests which read
  the file cotents and compare. Make some tests use this to pass under
  Windows. (John Arbash Meinel)

* Skip stat and symlink tests under Windows. (Alexander Belchenko)

* Delay in selftest/testhashcash is now issued under win32 and Cygwin.
  (John Arbash Meinel)

* Use terminal width to align verbose test output.  (Martin Pool)

* Blackbox tests are maintained within the bzrlib.tests.blackbox directory.
  If adding a new test script please add that to
  ``bzrlib.tests.blackbox.__init__``. (Robert Collins)

* Much better error message if one of the test suites can't be
  imported.  (Martin Pool)

* Make check now runs the test suite twice - once with the default locale,
  and once with all locales forced to C, to expose bugs. This is not
  trivially done within python, so for now its only triggered by running
  Make check. Integrators and packagers who wish to check for full
  platform support should run 'make check' to test the source.
  (Robert Collins)

* Tests can now run TestSkipped if they can't execute for any reason.
  (Martin Pool) (NB: TestSkipped should only be raised for correctable
  reasons - see the wiki spec ImprovingBzrTestSuite).

* Test sftp with relative, absolute-in-homedir and absolute-not-in-homedir
  paths for the transport tests. Introduce blackbox remote sftp tests that
  test the same permutations. (Robert Collins, Robey Pointer)

* Transport implementation tests are now independent of the local file
  system, which allows tests for esoteric transports, and for features
  not available in the local file system. They also repeat for variations
  on the URL scheme that can introduce issues in the transport code,
  see bzrlib.transport.TransportTestProviderAdapter() for this.
  (Robert Collins).

* ``TestCase.build_tree`` uses the transport interface to build trees,
  pass in a transport parameter to give it an existing connection.
  (Robert Collins).

Internals
*********

* WorkingTree.pull has been split across Branch and WorkingTree,
  to allow Branch only pulls. (Robert Collins)

* ``commands.display_command`` now returns the result of the decorated
  function. (Robert Collins)

* LocationConfig now has a ``set_user_option(key, value)`` call to save
  a setting in its matching location section (a new one is created
  if needed). (Robert Collins)

* Branch has two new methods, ``get_push_location`` and
  ``set_push_location`` to respectively, get and set the push location.
  (Robert Collins)

* ``commands.register_command`` now takes an optional flag to signal that
  the registrant is planning to decorate an existing command. When
  given multiple plugins registering a command is not an error, and
  the original command class (whether built in or a plugin based one) is
  returned to the caller. There is a new error 'MustUseDecorated' for
  signalling when a wrapping command should switch to the original
  version. (Robert Collins)

* Some option parsing errors will raise 'BzrOptionError', allowing
  granular detection for decorating commands. (Robert Collins).

* ``Branch.read_working_inventory`` has moved to
  ``WorkingTree.read_working_inventory``. This necessitated changes to
  ``Branch.get_root_id``, and a move of ``Branch.set_inventory`` to
  WorkingTree as well. To make it clear that a WorkingTree cannot always
  be obtained ``Branch.working_tree()`` will raise
  ``errors.NoWorkingTree`` if one cannot be obtained. (Robert Collins)

* All pending merges operations from Branch are now on WorkingTree.
  (Robert Collins)

* The follow operations from Branch have moved to WorkingTree::

      add()
      commit()
      move()
      rename_one()
      unknowns()

  (Robert Collins)

* ``bzrlib.add.smart_add_branch`` is now ``smart_add_tree``. (Robert Collins)

* New "rio" serialization format, similar to rfc-822. (Martin Pool)

* Rename selftests to ``bzrlib.tests.test_foo``.  (John A Meinel, Martin
  Pool)

* ``bzrlib.plugin.all_plugins`` has been changed from an attribute to a
  query method. (Robert Collins)

* New options to read only the table-of-contents of a weave.
  (Denys Duchier)

* Raise NoSuchFile when someone tries to add a non-existant file.
  (Michael Ellerman)

* Simplify handling of DivergedBranches in ``cmd_pull()``.
  (Michael Ellerman)

* Branch.controlfile* logic has moved to lockablefiles.LockableFiles, which
  is exposed as ``Branch().control_files``. Also this has been altered with the
  controlfile pre/suffix replaced by simple method names like 'get' and
  'put'. (Aaron Bentley, Robert Collins).

* Deprecated functions and methods can now be marked as such using the
  ``bzrlib.symbol_versioning`` module. Marked method have their docstring
  updated and will issue a DeprecationWarning using the warnings module
  when they are used. (Robert Collins)

* ``bzrlib.osutils.safe_unicode`` now exists to provide parameter coercion
  for functions that need unicode strings. (Robert Collins)

bzr 0.6
#######

:Released: 2005-10-28

Improvements
************

* pull now takes --verbose to show you what revisions are added or removed
  (John A Meinel)

* merge now takes a --show-base option to include the base text in
  conflicts.
  (Aaron Bentley)

* The config files are now read using ConfigObj, so '=' should be used as
  a separator, not ':'.
  (Aaron Bentley)

* New 'bzr commit --strict' option refuses to commit if there are
  any unknown files in the tree.  To commit, make sure all files are
  either ignored, added, or deleted.  (Michael Ellerman)

* The config directory is now ~/.bazaar, and there is a single file
  ~/.bazaar/bazaar.conf storing email, editor and other preferences.
  (Robert Collins)

* 'bzr add' no longer takes a --verbose option, and a --quiet option
  has been added that suppresses all output.

* Improved zsh completion support in contrib/zsh, from Clint
  Adams.

* Builtin 'bzr annotate' command, by Martin Pool with improvements from
  Goffredo Baroncelli.

* 'bzr check' now accepts -v for verbose reporting, and checks for
  ghosts in the branch. (Robert Collins)

* New command 're-sign' which will regenerate the gpg signature for
  a revision. (Robert Collins)

* If you set ``check_signatures=require`` for a path in
  ``~/.bazaar/branches.conf`` then bzr will invoke your
  ``gpg_signing_command`` (defaults to gpg) and record a digital signature
  of your commit. (Robert Collins)

* New sftp transport, based on Paramiko.  (Robey Pointer)

* 'bzr pull' now accepts '--clobber' which will discard local changes
  and make this branch identical to the source branch. (Robert Collins)

* Just give a quieter warning if a plugin can't be loaded, and
  put the details in .bzr.log.  (Martin Pool)

* 'bzr branch' will now set the branch-name to the last component of the
  output directory, if one was supplied.

* If the option ``post_commit`` is set to one (or more) python function
  names (must be in the bzrlib namespace), then they will be invoked
  after the commit has completed, with the branch and ``revision_id`` as
  parameters. (Robert Collins)

* Merge now has a retcode of 1 when conflicts occur. (Robert Collins)

* --merge-type weave is now supported for file contents.  Tree-shape
  changes are still three-way based.  (Martin Pool, Aaron Bentley)

* 'bzr check' allows the first revision on revision-history to have
  parents - something that is expected for cheap checkouts, and occurs
  when conversions from baz do not have all history.  (Robert Collins).

* 'bzr merge' can now graft unrelated trees together, if your specify
  0 as a base. (Aaron Bentley)

* 'bzr commit branch' and 'bzr commit branch/file1 branch/file2' now work
  (Aaron Bentley)

* Add '.sconsign*' to default ignore list.  (Alexander Belchenko)

* 'bzr merge --reprocess' minimizes conflicts

Testing
*******

* The 'bzr selftest --pattern' option for has been removed, now
  test specifiers on the command line can be simple strings, or
  regexps, or both. (Robert Collins)

* Passing -v to selftest will now show the time each test took to
  complete, which will aid in analysing performance regressions and
  related questions. (Robert Collins)

* 'bzr selftest' runs all tests, even if one fails, unless '--one'
  is given. (Martin Pool)

* There is a new method for TestCaseInTempDir, assertFileEqual, which
  will check that a given content is equal to the content of the named
  file. (Robert Collins)

* Fix test suite's habit of leaving many temporary log files in $TMPDIR.
  (Martin Pool)

Internals
*********

* New 'testament' command and concept for making gpg-signatures
  of revisions that are not tied to a particular internal
  representation.  (Martin Pool).

* Per-revision properties ('revprops') as key-value associated
  strings on each revision created when the revision is committed.
  Intended mainly for the use of external tools.  (Martin Pool).

* Config options have moved from bzrlib.osutils to bzrlib.config.
  (Robert Collins)

* Improved command line option definitions allowing explanations
  for individual options, among other things.  Contributed by
  Magnus Therning.

* Config options have moved from bzrlib.osutils to bzrlib.config.
  Configuration is now done via the config.Config interface:
  Depending on whether you have a Branch, a Location or no information
  available, construct a ``*Config``, and use its ``signature_checking``,
  ``username`` and ``user_email`` methods. (Robert Collins)

* Plugins are now loaded under bzrlib.plugins, not bzrlib.plugin, and
  they are made available for other plugins to use. You should not
  import other plugins during the ``__init__`` of your plugin though, as
  no ordering is guaranteed, and the plugins directory is not on the
  python path. (Robert Collins)

* Branch.relpath has been moved to WorkingTree.relpath. WorkingTree no
  no longer takes an inventory, rather it takes an option branch
  parameter, and if None is given will open the branch at basedir
  implicitly. (Robert Collins)

* Cleaner exception structure and error reporting.  Suggested by
  Scott James Remnant.  (Martin Pool)

* Branch.remove has been moved to WorkingTree, which has also gained
  ``lock_read``, ``lock_write`` and ``unlock`` methods for convenience.
  (Robert Collins)

* Two decorators, ``needs_read_lock`` and ``needs_write_lock`` have been
  added to the branch module. Use these to cause a function to run in a
  read or write lock respectively. (Robert Collins)

* ``Branch.open_containing`` now returns a tuple (Branch, relative-path),
  which allows direct access to the common case of 'get me this file
  from its branch'. (Robert Collins)

* Transports can register using ``register_lazy_transport``, and they
  will be loaded when first used.  (Martin Pool)

* 'pull' has been factored out of the command as ``WorkingTree.pull()``.
  A new option to WorkingTree.pull has been added, clobber, which will
  ignore diverged history and pull anyway.
  (Robert Collins)

* config.Config has a ``get_user_option`` call that accepts an option name.
  This will be looked up in branches.conf and bazaar.conf as normal.
  It is intended that this be used by plugins to support options -
  options of built in programs should have specific methods on the config.
  (Robert Collins)

* ``merge.merge_inner`` now has tempdir as an optional parameter.
  (Robert Collins)

* Tree.kind is not recorded at the top level of the hierarchy, as it was
  missing on EmptyTree, leading to a bug with merge on EmptyTrees.
  (Robert Collins)

* ``WorkingTree.__del__`` has been removed, it was non deterministic and not
  doing what it was intended to. See ``WorkingTree.__init__`` for a comment
  about future directions. (Robert Collins/Martin Pool)

* bzrlib.transport.http has been modified so that only 404 urllib errors
  are returned as NoSuchFile. Other exceptions will propagate as normal.
  This allows debuging of actual errors. (Robert Collins)

* bzrlib.transport.Transport now accepts *ONLY* url escaped relative paths
  to apis like 'put', 'get' and 'has'. This is to provide consistent
  behaviour - it operates on url's only. (Robert Collins)

* Transports can register using ``register_lazy_transport``, and they
  will be loaded when first used.  (Martin Pool)

* ``merge_flex`` no longer calls ``conflict_handler.finalize()``, instead that
  is called by ``merge_inner``. This is so that the conflict count can be
  retrieved (and potentially manipulated) before returning to the caller
  of ``merge_inner``. Likewise 'merge' now returns the conflict count to the
  caller. (Robert Collins)

* ``revision.revision_graph`` can handle having only partial history for
  a revision - that is no revisions in the graph with no parents.
  (Robert Collins).

* New ``builtins.branch_files`` uses the standard ``file_list`` rules to
  produce a branch and a list of paths, relative to that branch
  (Aaron Bentley)

* New TestCase.addCleanup facility.

* New ``bzrlib.version_info`` tuple (similar to ``sys.version_info``),
  which can be used by programs importing bzrlib.

Bug Fixes
*********

* Better handling of branches in directories with non-ascii names.
  (Joel Rosdahl, Panagiotis Papadakos)

* Upgrades of trees with no commits will not fail due to accessing
  [-1] in the revision-history. (Andres Salomon)


bzr 0.1.1
#########

:Released: 2005-10-12

Bug Fixes
*********

* Fix problem in pulling over http from machines that do not
  allow directories to be listed.

* Avoid harmless warning about invalid hash cache after
  upgrading branch format.

Performance
***********

* Avoid some unnecessary http operations in branch and pull.


bzr 0.1
#######

:Released: 2005-10-11

Notes
*****

* 'bzr branch' over http initially gives a very high estimate
  of completion time but it should fall as the first few
  revisions are pulled in.  branch is still slow on
  high-latency connections.

Bug Fixes
*********

* bzr-man.py has been updated to work again. Contributed by
  Rob Weir.

* Locking is now done with fcntl.lockf which works with NFS
  file systems. Contributed by Harald Meland.

* When a merge encounters a file that has been deleted on
  one side and modified on the other, the old contents are
  written out to foo.BASE and foo.SIDE, where SIDE is this
  or OTHER. Contributed by Aaron Bentley.

* Export was choosing incorrect file paths for the content of
  the tarball, this has been fixed by Aaron Bentley.

* Commit will no longer commit without a log message, an
  error is returned instead. Contributed by Jelmer Vernooij.

* If you commit a specific file in a sub directory, any of its
  parent directories that are added but not listed will be
  automatically included. Suggested by Michael Ellerman.

* bzr commit and upgrade did not correctly record new revisions
  for files with only a change to their executable status.
  bzr will correct this when it encounters it. Fixed by
  Robert Collins

* HTTP tests now force off the use of ``http_proxy`` for the duration.
  Contributed by Gustavo Niemeyer.

* Fix problems in merging weave-based branches that have
  different partial views of history.

* Symlink support: working with symlinks when not in the root of a
  bzr tree was broken, patch from Scott James Remnant.

Improvements
************

* 'branch' now accepts a --basis parameter which will take advantage
  of local history when making a new branch. This allows faster
  branching of remote branches. Contributed by Aaron Bentley.

* New tree format based on weave files, called version 5.
  Existing branches can be upgraded to this format using
  'bzr upgrade'.

* Symlinks are now versionable. Initial patch by
  Erik Toubro Nielsen, updated to head by Robert Collins.

* Executable bits are tracked on files. Patch from Gustavo
  Niemeyer.

* 'bzr status' now shows unknown files inside a selected directory.
  Patch from Heikki Paajanen.

* Merge conflicts are recorded in .bzr. Two new commands 'conflicts'
  and 'resolve' have needed added, which list and remove those
  merge conflicts respectively. A conflicted tree cannot be committed
  in. Contributed by Aaron Bentley.

* 'rm' is now an alias for 'remove'.

* Stores now split out their content in a single byte prefixed hash,
  dropping the density of files per directory by 256. Contributed by
  Gustavo Niemeyer.

* 'bzr diff -r branch:URL' will now perform a diff between two branches.
  Contributed by Robert Collins.

* 'bzr log' with the default formatter will show merged revisions,
  indented to the right. Initial implementation contributed by Gustavo
  Niemeyer, made incremental by Robert Collins.


Internals
*********

* Test case failures have the exception printed after the log
  for your viewing pleasure.

* InventoryEntry is now an abstract base class, use one of the
  concrete InventoryDirectory etc classes instead.

* Branch raises an UnsupportedFormatError when it detects a
  bzr branch it cannot understand. This allows for precise
  handling of such circumstances.

* Remove RevisionReference class; ``Revision.parent_ids`` is now simply a
  list of their ids and ``parent_sha1s`` is a list of their corresponding
  sha1s (for old branches only at the moment.)

* New method-object style interface for Commit() and Fetch().

* Renamed ``Branch.last_patch()`` to ``Branch.last_revision()``, since
  we call them revisions not patches.

* Move ``copy_branch`` to ``bzrlib.clone.copy_branch``.  The destination
  directory is created if it doesn't exist.

* Inventories now identify the files which were present by
  giving the revision *of that file*.

* Inventory and Revision XML contains a version identifier.
  This must be consistent with the overall branch version
  but allows for more flexibility in future upgrades.

Testing
*******

* Removed testsweet module so that tests can be run after
  bzr installed by 'bzr selftest'.

* 'bzr selftest' command-line arguments can now be partial ids
  of tests to run, e.g. ``bzr selftest test_weave``


bzr 0.0.9
#########

:Released: 2005-09-23

Bug Fixes
*********

* Fixed "branch -r" option.

* Fix remote access to branches containing non-compressed history.
  (Robert Collins).

* Better reliability of http server tests.  (John Arbash-Meinel)

* Merge graph maximum distance calculation fix.  (Aaron Bentley)

* Various minor bug in windows support have been fixed, largely in the
  test suite. Contributed by Alexander Belchenko.

Improvements
************

* Status now accepts a -r argument to give status between chosen
  revisions. Contributed by Heikki Paajanen.

* Revision arguments no longer use +/-/= to control ranges, instead
  there is a 'before' namespace, which limits the successive namespace.
  For example '$ bzr log -r date:yesterday..before:date:today' will
  select everything from yesterday and before today. Contributed by
  Robey Pointer

* There is now a bzr.bat file created by distutils when building on
  Windows. Contributed by Alexander Belchenko.

Internals
*********

* Removed uuid() as it was unused.

* Improved 'fetch' code for pulling revisions from one branch into
  another (used by pull, merged, etc.)


bzr 0.0.8
#########

:Released: 2005-09-20


Improvements
************

* Adding a file whose parent directory is not versioned will
  implicitly add the parent, and so on up to the root. This means
  you should never need to explictly add a directory, they'll just
  get added when you add a file in the directory.  Contributed by
  Michael Ellerman.

* Ignore ``.DS_Store`` (contains Mac metadata) by default.
  (Nir Soffer)

* If you set ``BZR_EDITOR`` in the environment, it is checked in
  preference to EDITOR and the config file for the interactive commit
  editing program. Related to this is a bugfix where a missing program
  set in EDITOR would cause editing to fail, now the fallback program
  for the operating system is still tried.

* Files that are not directories/symlinks/regular files will no longer
  cause bzr to fail, it will just ignore them by default. You cannot add
  them to the tree though - they are not versionable.


Internals
*********

* Refactor xml packing/unpacking.

Bug Fixes
*********

* Fixed 'bzr mv' by Ollie Rutherfurd.

* Fixed strange error when trying to access a nonexistent http
  branch.

* Make sure that the hashcache gets written out if it can't be
  read.


Portability
***********

* Various Windows fixes from Ollie Rutherfurd.

* Quieten warnings about locking; patch from Matt Lavin.


bzr-0.0.7
#########

:Released: 2005-09-02

New Features
************

* ``bzr shell-complete`` command contributed by Clint Adams to
  help with intelligent shell completion.

* New expert command ``bzr find-merge-base`` for debugging merges.


Enhancements
************

* Much better merge support.

* merge3 conflicts are now reported with markers like '<<<<<<<'
  (seven characters) which is the same as CVS and pleases things
  like emacs smerge.


Bug Fixes
*********

* ``bzr upgrade`` no longer fails when trying to fix trees that
  mention revisions that are not present.

* Fixed bugs in listing plugins from ``bzr plugins``.

* Fix case of $EDITOR containing options for the editor.

* Fix log -r refusing to show the last revision.
  (Patch from Goffredo Baroncelli.)


Changes
*******

* ``bzr log --show-ids`` shows the revision ids of all parents.

* Externally provided commands on your $BZRPATH no longer need
  to recognize --bzr-usage to work properly, and can just handle
  --help themselves.


Library
*******

* Changed trace messages to go through the standard logging
  framework, so that they can more easily be redirected by
  libraries.



bzr-0.0.6
#########

:Released: 2005-08-18

New Features
************

* Python plugins, automatically loaded from the directories on
  ``BZR_PLUGIN_PATH`` or ``~/.bzr.conf/plugins`` by default.

* New 'bzr mkdir' command.

* Commit mesage is fetched from an editor if not given on the
  command line; patch from Torsten Marek.

* ``bzr log -m FOO`` displays commits whose message matches regexp
  FOO.

* ``bzr add`` with no arguments adds everything under the current directory.

* ``bzr mv`` does move or rename depending on its arguments, like
  the Unix command.

* ``bzr missing`` command shows a summary of the differences
  between two trees.  (Merged from John Arbash-Meinel.)

* An email address for commits to a particular tree can be
  specified by putting it into .bzr/email within a branch.  (Based
  on a patch from Heikki Paajanen.)


Enhancements
************

* Faster working tree operations.


Changes
*******

* 3rd-party modules shipped with bzr are copied within the bzrlib
  python package, so that they can be installed by the setup
  script without clashing with anything already existing on the
  system.  (Contributed by Gustavo Niemeyer.)

* Moved plugins directory to bzrlib/, so that there's a standard
  plugin directory which is not only installed with bzr itself but
  is also available when using bzr from the development tree.
  ``BZR_PLUGIN_PATH`` and ``DEFAULT_PLUGIN_PATH`` are then added to the
  standard plugins directory.

* When exporting to a tarball with ``bzr export --format tgz``, put
  everything under a top directory rather than dumping it into the
  current directory.   This can be overridden with the ``--root``
  option.  Patch from William Dodé and John Meinel.

* New ``bzr upgrade`` command to upgrade the format of a branch,
  replacing ``bzr check --update``.

* Files within store directories are no longer marked readonly on
  disk.

* Changed ``bzr log`` output to a more compact form suggested by
  John A Meinel.  Old format is available with the ``--long`` or
  ``-l`` option, patched by William Dodé.

* By default the commit command refuses to record a revision with
  no changes unless the ``--unchanged`` option is given.

* The ``--no-plugins``, ``--profile`` and ``--builtin`` command
  line options must come before the command name because they
  affect what commands are available; all other options must come
  after the command name because their interpretation depends on
  it.

* ``branch`` and ``clone`` added as aliases for ``branch``.

* Default log format is back to the long format; the compact one
  is available with ``--short``.


Bug Fixes
*********

* Fix bugs in committing only selected files or within a subdirectory.


bzr-0.0.5
#########

:Released:  2005-06-15

Changes
*******

* ``bzr`` with no command now shows help rather than giving an
  error.  Suggested by Michael Ellerman.

* ``bzr status`` output format changed, because svn-style output
  doesn't really match the model of bzr.  Now files are grouped by
  status and can be shown with their IDs.  ``bzr status --all``
  shows all versioned files and unknown files but not ignored files.

* ``bzr log`` runs from most-recent to least-recent, the reverse
  of the previous order.  The previous behaviour can be obtained
  with the ``--forward`` option.

* ``bzr inventory`` by default shows only filenames, and also ids
  if ``--show-ids`` is given, in which case the id is the second
  field.


Enhancements
************

* New 'bzr whoami --email' option shows only the email component
  of the user identification, from Jo Vermeulen.

* New ``bzr ignore PATTERN`` command.

* Nicer error message for broken pipe, interrupt and similar
  conditions that don't indicate an internal error.

* Add ``.*.sw[nop] .git .*.tmp *,v`` to default ignore patterns.

* Per-branch locks keyed on ``.bzr/branch-lock``, available in
  either read or write mode.

* New option ``bzr log --show-ids`` shows revision and file ids.

* New usage ``bzr log FILENAME`` shows only revisions that
  affected that file.

* Changed format for describing changes in ``bzr log -v``.

* New option ``bzr commit --file`` to take a message from a file,
  suggested by LarstiQ.

* New syntax ``bzr status [FILE...]`` contributed by Bartosz
  Oler.  File may be in a branch other than the working directory.

* ``bzr log`` and ``bzr root`` can be given an http URL instead of
  a filename.

* Commands can now be defined by external programs or scripts
  in a directory on $BZRPATH.

* New "stat cache" avoids reading the contents of files if they
  haven't changed since the previous time.

* If the Python interpreter is too old, try to find a better one
  or give an error.  Based on a patch from Fredrik Lundh.

* New optional parameter ``bzr info [BRANCH]``.

* New form ``bzr commit SELECTED`` to commit only selected files.

* New form ``bzr log -r FROM:TO`` shows changes in selected
  range; contributed by John A Meinel.

* New option ``bzr diff --diff-options 'OPTS'`` allows passing
  options through to an external GNU diff.

* New option ``bzr add --no-recurse`` to add a directory but not
  their contents.

* ``bzr --version`` now shows more information if bzr is being run
  from a branch.


Bug Fixes
*********

* Fixed diff format so that added and removed files will be
  handled properly by patch.  Fix from Lalo Martins.

* Various fixes for files whose names contain spaces or other
  metacharacters.


Testing
*******

* Converted black-box test suites from Bourne shell into Python;
  now run using ``./testbzr``.  Various structural improvements to
  the tests.

* testbzr by default runs the version of bzr found in the same
  directory as the tests, or the one given as the first parameter.

* testbzr also runs the internal tests, so the only command
  required to check is just ``./testbzr``.

* testbzr requires python2.4, but can be used to test bzr running
  under a different version.

* Tests added for many other changes in this release.


Internal
********

* Included ElementTree library upgraded to 1.2.6 by Fredrik Lundh.

* Refactor command functions into Command objects based on HCT by
  Scott James Remnant.

* Better help messages for many commands.

* Expose ``bzrlib.open_tracefile()`` to start the tracefile; until
  this is called trace messages are just discarded.

* New internal function ``find_touching_revisions()`` and hidden
  command touching-revisions trace the changes to a given file.

* Simpler and faster ``compare_inventories()`` function.

* ``bzrlib.open_tracefile()`` takes a tracefilename parameter.

* New AtomicFile class.

* New developer commands ``added``, ``modified``.


Portability
***********

* Cope on Windows on python2.3 by using the weaker random seed.
  2.4 is now only recommended.


bzr-0.0.4
#########

:Released:  2005-04-22

Enhancements
************

* 'bzr diff' optionally takes a list of files to diff.  Still a bit
  basic.  Patch from QuantumG.

* More default ignore patterns.

* New 'bzr log --verbose' shows a list of files changed in the
  changeset.  Patch from Sebastian Cote.

* Roll over ~/.bzr.log if it gets too large.

* Command abbreviations 'ci', 'st', 'stat', '?' based on a patch
  by Jason Diamon.

* New 'bzr help commands' based on a patch from Denys Duchier.


Changes
*******

* User email is determined by looking at $BZREMAIL or ~/.bzr.email
  or $EMAIL.  All are decoded by the locale preferred encoding.
  If none of these are present user@hostname is used.  The host's
  fully-qualified name is not used because that tends to fail when
  there are DNS problems.

* New 'bzr whoami' command instead of username user-email.


Bug Fixes
*********

* Make commit safe for hardlinked bzr trees.

* Some Unicode/locale fixes.

* Partial workaround for ``difflib.unified_diff`` not handling
  trailing newlines properly.


Internal
********

* Allow docstrings for help to be in PEP0257 format.  Patch from
  Matt Brubeck.

* More tests in test.sh.

* Write profile data to a temporary file not into working
  directory and delete it when done.

* Smaller .bzr.log with process ids.


Portability
***********

* Fix opening of ~/.bzr.log on Windows.  Patch from Andrew
  Bennetts.

* Some improvements in handling paths on Windows, based on a patch
  from QuantumG.


bzr-0.0.3
#########

:Released:  2005-04-06

Enhancements
************

* New "directories" internal command lists versioned directories
  in the tree.

* Can now say "bzr commit --help".

* New "rename" command to rename one file to a different name
  and/or directory.

* New "move" command to move one or more files into a different
  directory.

* New "renames" command lists files renamed since base revision.

* New cat command contributed by janmar.

Changes
*******

* .bzr.log is placed in $HOME (not pwd) and is always written in
  UTF-8.  (Probably not a completely good long-term solution, but
  will do for now.)

Portability
***********

* Workaround for difflib bug in Python 2.3 that causes an
  exception when comparing empty files.  Reported by Erik Toubro
  Nielsen.

Internal
********

* Refactored inventory storage to insert a root entry at the top.

Testing
*******

* Start of shell-based black-box testing in test.sh.


bzr-0.0.2.1
###########

Portability
***********

* Win32 fixes from Steve Brown.


bzr-0.0.2
#########

:Codename: "black cube"
:Released: 2005-03-31

Enhancements
************

* Default ignore list extended (see bzrlib/__init__.py).

* Patterns in .bzrignore are now added to the default ignore list,
  rather than replacing it.

* Ignore list isn't reread for every file.

* More help topics.

* Reinstate the 'bzr check' command to check invariants of the
  branch.

* New 'ignored' command lists which files are ignored and why;
  'deleted' lists files deleted in the current working tree.

* Performance improvements.

* New global --profile option.

* Ignore patterns like './config.h' now correctly match files in
  the root directory only.


bzr-0.0.1
#########

:Released:  2005-03-26

Enhancements
************

* More information from info command.

* Can now say "bzr help COMMAND" for more detailed help.

* Less file flushing and faster performance when writing logs and
  committing to stores.

* More useful verbose output from some commands.

Bug Fixes
*********

* Fix inverted display of 'R' and 'M' during 'commit -v'.

Portability
***********

* Include a subset of ElementTree-1.2.20040618 to make
  installation easier.

* Fix time.localtime call to work with Python 2.3 (the minimum
  supported).


bzr-0.0.0.69
############

:Released:  2005-03-22

Enhancements
************

* First public release.

* Storage of local versions: init, add, remove, rm, info, log,
  diff, status, etc.


..
   vim: tw=74 ft=rst ff=unix encoding=utf-8<|MERGE_RESOLUTION|>--- conflicted
+++ resolved
@@ -24,15 +24,13 @@
 Bug Fixes
 *********
 
-<<<<<<< HEAD
 * ``bzr init`` does not recursively scan directory contents anymore
   leading to faster init for directories with existing content.
   (Martin [gz], Parth Malwankar, #501307)
-=======
+
 * ``bzr log --exclude-common-ancestry`` is now taken into account for
   linear ancetries.
   (Vincent Ladeuil, #575631)
->>>>>>> e7a76a4d
 
 * Final fix for 'no help for command' issue. We now show a clean message
   when a command has no help, document how to set help more clearly, and
