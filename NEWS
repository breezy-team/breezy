####################
Bazaar Release Notes
####################


.. contents:: List of Releases
   :depth: 1


In Development
##############

Compatibility Breaks
********************

New Features
************

* ``merge --interactive`` applies a user-selected portion of the merge.  The UI
  is similar to ``shelve``.  (Aaron Bentley)

Bug Fixes
*********

* BranchBuilder now accepts timezone to avoid test failures in countries far
  from GMT. (Vincent Ladeuil, #397716)

Improvements
************

Documentation
*************

* Added Bazaar 2.0 Upgrade Guide. (Ian Clatworthy)

API Changes
***********

* New TransformPreview.commit() allows committing without a working tree.
  (Aaron Bentley)

Internals
*********


bzr 1.17rc1 "So late it's brunch" 2009-07-13
############################################

Bazaar continues to blaze a straight and shining path to the 2.0 release and
the elevation of the ``2a`` beta format to the full glory of "supported and
stable".

Highlights in this release include greatly reduced memory consumption during
commits, faster ``ls``, faster ``annotate``, faster network operations if
you're specifying a revision number and the final destruction of those
annoying progress bar artifacts.


Compatibility Breaks
********************

* ``bzr register-branch`` from the Launchpad plugin now refers to "project"
  instead of "product" which is the correct Launchpad terminology.  The
  --product option is deprecated and users should switch to using --project.
  (Neil Martinsen-Burrell, #238764)


New Features
************

* ``bzr push`` now aborts if uncommitted changes (including pending merges)
  are present in the working tree (if one is present) and no revision is
  speified. The configuration option ``push_strict`` can be used to set the
  default for this behavior.  (Vincent Ladeuil, #284038, #322808, #65286)

* ``bzr revno`` and ``bzr revision-info`` now have a ``--tree`` option to
  show revision info for the working tree instead of the branch.
  (Matthew Fuller, John Arbash Meinel)

* ``bzr send`` now aborts if uncommitted changes (including pending merges)
  are present in the working tree and no revision is specified. The
  configuration option ``send_strict`` can be used to set the default for this
  behavior.
  (Vincent Ladeuil, #206577)

* ``bzr switch --create-branch/-b`` can now be used to create and switch
  to a new branch. Supplying a name without a ``/`` will create the branch
  relative to the existing branch. (similar to how ``bzr switch name``
  works when the branch already exists.) (John Arbash Meinel)


Bug Fixes
*********

* Accept uppercase "Y/N" to prompts such as from break lock. 
  (#335182, Tim Powell, Martin Pool)

* Add documentation about diverged branches and how to fix them in the
  centralized workflow with local commits.  Mention ``bzr help
  diverged-branches`` when a push fails because the branches have
  diverged.  (Neil Martinsen-Burrell, #269477)

* Annotate would sometimes 'latch on' to trivial lines, causing important
  lines to be incorrectly annotated. (John Arbash Meinel, #387952)

* Automatic format upgrades triggered by default stacking policies on a
  1.16rc1 (or later) smart server work again.
  (Andrew Bennetts, #388675)

* Avoid progress bar artifacts being left behind on the screen.
  (Martin Pool, #321935)

* Better message in ``bzr split`` error suggesting a rich root format.
  (Neil Martinsen-Burrell, #220067)

* ``Branch.set_append_revisions_only`` now works with branches on a smart
  server. (Andrew Bennetts, #365865)

* By default, ``bzr branch`` will fail if the target directory exists, but
  does not already have a control directory.  The flag ``--use-existing-dir``
  will allow operation to proceed.  (Alexander Belchenko, #307554)

* ``bzr ls DIR --from-root`` now shows only things in DIR, not everything.
  (Ian Clatworthy)

<<<<<<< HEAD
* Fixed spurious "Source branch does not support stacking warning" when
  pushing. (Andrew Bennetts, #388908)
  
=======
* Fetch between repositories does not error if they have inconsistent data
  that should be irrelevant to the fetch operation. (Aaron Bentley)

* Fix ``AttributeError`` exception when reconfiguring lightweight checkout 
  of a remote repository.
  (Jelmer Vernooij, #332194)

* Fix bug in decoding v3 smart server messages when receiving multiple
  lots of excess bytes after an end-of-message.
  (Andrew Bennetts)

* Force deletion of readonly files during merge, update and other tree
  transforms.
  (Craig Hewetson, Martin Pool, #218206)

* Force socket shutdown in threaded http test servers to avoid client hangs
  (pycurl).  (Vincent Ladeuil, #383920).

* ``LRUCache`` will maintain the linked list pointers even if a nodes
  cleanup function raises an exception. (John Arbash Meinel, #396838)

>>>>>>> 86eac3dc
* Progress bars are now suppressed again when the environment variable
  ``BZR_PROGRESS_BAR`` is set to ``none``.
  (Martin Pool, #339385)

* Reduced memory consumption during ``bzr commit`` of large files. For
  pre 2a formats, should be down to ~3x the size of a file.
  For ``--2a`` format repositories, it is down to the size of the file
  content plus the size of the compressed text.  Related to bug #109114.
  (John Arbash Meinel)

* Set hidden attribute on .bzr directory below unicode path should never
  fail with error. The operation should succeed even if bzr unable to set 
  the attribute.  (Alexander Belchenko, related to bug #335362).
  
* Stacking will no longer accept requests to stack on the same
  branch/repository. Existing branches that incorrectly reference the same
  repository in a stacking configuration will now raise
  UnstackableLocationError when the branch is opened. This can be fixed by
  removing the stacking location inside ``.bzr/branch``.
  (Robert Collins, #376243)

* The ``log+`` decorator, useful in debugging or profiling, could cause
  "AttributeError: 'list' object has no attribute 'next'".  This is now
  fixed.  The log decorator no longer shows the elapsed time or transfer
  rate because they're available in the log prefixes and the transport
  activity display respectively.
  (Martin Pool, #340347)

* Unshelve works correctly when multiple zero-length files are present on
  the shelf. (Aaron Bentley, #363444)

* Progress bars no longer show the network transport scheme or direction.
  (Martin Pool)

* launchpad-login now respects the 'verbose' option.
  (Jonathan Lange, #217031)


Internals
*********

* ``bzrlib.user_encoding`` is now officially deprecated. It is not
  possible to write a deprecation wrapper, but the variable will be
  removed in the near future. Use ``bzrlib.osutils.get_user_encoding()``
  instead. (Alexander Belchenko)

* Command lookup has had hooks added. ``bzrlib.Command.hooks`` has
  three new hook points: ``get_command``, ``get_missing_command`` and
  ``list_commands``, which allow just-in-time command name provision
  rather than requiring all command names be known a-priori.
  (Robert Collins)

* ``get_app_path`` from win32utils.py now supports REG_EXPAND_SZ data type
  and can read path to wordpad.exe. (Alexander Belchenko, #392046)

* ``graph.KnownGraph`` has been added. This is a class that can give
  answers to ``heads()`` very quickly. However, it has the assumption that
  the whole graph has already been loaded. This is true during
  ``annotate`` so it is used there with good success (as much as 2x faster
  for files with long ancestry and 'cherrypicked' changes.)
  (John Arbash Meinel, Vincent Ladeuil)

* OS file locks are now taken out using ``CreateFile`` rather than
  ``LockFileEx`` on Windows. The locking remains exclusive with
  ``LockFileEx`` but now it also works on older versions of Windows (such
  as Win98). (Martin <gzlist>)

* pack <=> pack fetching is now done via a ``PackStreamSource`` rather
  than the ``Packer`` code. The user visible change is that we now
  properly fetch the minimum number of texts for non-smart fetching.
  (John Arbash Meinel)


* ``VersionedFiles._add_text`` is a new api that lets us insert text into
  the repository as a single string, rather than a list of lines. This can
  improve memory overhead and performance of committing large files.
  (Currently a private api, used only by commit). (John Arbash Meinel)


Improvements
************

* ``bzr annotate`` can now be significantly faster. The time for
  ``bzr annotate NEWS`` is down to 7s from 22s in 1.16. Files with long
  histories and lots of 'duplicate insertions' will be improved more than
  others. (John Arbash Meinel, Vincent Ladeuil)

* ``bzr ls`` is now faster. On OpenOffice.org, the time drops from 2.4
  to 1.1 seconds. The improvement for ``bzr ls -r-1`` is more
  substantial dropping from 54.3 to 1.1 seconds. (Ian Clatworthy)

* Improve "Path(s) are not versioned" error reporting for some commands.
  (Benoît PIERRE)

* Initial commit performance in ``--2a`` repositories has been improved by
  making it cheaper to build the initial CHKMap. (John Arbash Meinel)

* Resolving a revno to a revision id on a branch accessed via ``bzr://``
  or ``bzr+ssh://`` is now much faster and involves no VFS operations.
  This speeds up commands like ``bzr pull -r 123``.  (Andrew Bennetts)

* ``revision-info`` now properly aligns the revnos/revids in the output
  and doesn't traceback when given revisions not in the current branch.
  Performance is also significantly improved when requesting multiple revs
  at once.  (Matthew Fuller, John Arbash Meinel)

* Tildes are no longer escaped by Transports. (Andy Kilner)


Documentation
*************

* Avoid bad text wrapping in generated documentation.  Slightly better
  formatting in the user reference.
  (Martin Pool, #249908)

* Minor clarifications to the help for End-Of-Line conversions.
  (Ian Clatworthy)

API Changes
***********

* Removed overspecific error class ``InvalidProgressBarType``.
  (Martin Pool)

* The method ``ProgressView._show_transport_activity`` is now
  ``show_transport_activity`` because it's part of the contract between
  this class and the UI.  (Martin Pool)


bzr 1.16.1 2009-06-26
#####################

End user testing of the 2a format revealed two serious bugs. The first,
#365615, caused bzr to raise AbsentContentFactory errors when autopacking.
This meant that commits or pushes to 2a-format repositories failed
intermittently.

The second bug, #390563, caused the smart server to raise AbsentContentFactory
when streaming 2a stacked 2a-format branches. This particularly affected
branches stored on Launchpad in the 2a format.

Both of these bugs cause command failures only, neither of them cause data
corruption or data loss. And, of course, both of these bugs are now fixed.

Bug Fixes
*********

* We now properly request a more minimal set of file texts when fetching
  multiple revisions. (Robert Collins, John Arbash Meinel, #390563)

* Repositories using CHK pages (which includes the new 2a format) will no
  longer error during commit or push operations when an autopack operation
  is triggered. (Robert Collins, #365615)

* ``chk_map.iter_interesting_nodes`` now properly uses the *intersection*
  of referenced nodes rather than the *union* to determine what
  uninteresting pages we still need to look at. Prior to this,
  incrementally pushing to stacked branch would push the minimal data, but
  fetching everything would request extra texts. There are some unhandled
  cases wrt trees of different depths, but this fixes the common cases.
  (Robert Collins, John Arbash Meinel, #390563)

* ``GroupCompress`` repositories now take advantage of the pack hints
  parameter to permit cross-format fetching to incrementally pack the
  converted data. (Robert Collins)

* ``Repository.commit_write_group`` now returns opaque data about what
  was committed, for passing to the ``Repository.pack``. Repositories
  without atomic commits will still return None. (Robert Collins)

* ``Repository.pack`` now takes an optional ``hint`` parameter
  which will support doing partial packs for repositories that can do
  that. (Robert Collins)

* RepositoryFormat has a new attribute 'pack_compresses' which is True
  when doing a pack operation changes the compression of content in the
  repository. (Robert Collins)

* ``StreamSink`` and ``InterDifferingSerialiser`` will call
  ``Repository.pack`` with the hint returned by
  ``Repository.commit_write_group`` if the formats were different and the
  repository can increase compression by doing a pack operation.
  (Robert Collins, #376748)


bzr 1.16 "It's yesterday in California" 2009-06-18
##################################################
:Codename: yesterday-in-california
:1.16rc1: 2009-06-11
:1.16: 2009-06-18

This version of Bazaar contains the beta release of the new ``2a`` repository
format, suitable for testing by fearless, advanced users. This format or an
updated version of it will become the default format in Bazaar 2.0. Please
read the NEWS entry before even thinking about upgrading to the new format.

Also included are speedups for many operations on huge projects, a bug fix for
pushing stacked new stacked branches to smart servers and the usual bevy of
bug fixes and improvements.


Changes from 1.16rc1 to 1.16final
*********************************

* Fix the nested tree flag check so that upgrade from development formats to
  2a can work correctly.
  (Jelmer Vernooij, #388727)

* Automatic format upgrades triggered by default stacking policies on a
  1.16rc1 (or later) smart server work again.
  (Andrew Bennetts, #388675)


Compatibility Breaks
********************

* Display prompt on stderr (instead of stdout) when querying users so
  that the output of commands can be safely redirected.
  (Vincent Ladeuil, #376582)


New Features
************

* A new repository format ``2a`` has been added.  This is a beta release
  of the the brisbane-core (aka group-compress) project.  This format now
  suitable for wider testing by advanced users willing to deal with some
  bugs.  We would appreciate test reports, either positive or negative.
  Format 2a is substantially smaller and faster for many operations on
  many trees.  This format or an updated version will become the default
  in bzr 2.0.

  This is a rich-root format, so this repository format can be used with
  bzr-svn.  Bazaar branches in previous non-rich-root formats can be
  converted (including by merge, push and pull) to format 2a, but not vice
  versa.  We recommend upgrading previous development formats to 2a.

  Upgrading to this format can take considerable time because it expands
  and more concisely repacks the full history.

  If you use stacked branches, you must upgrade the stacked branches
  before the stacked-on branches.  (See <https://bugs.launchpad.net/bugs/374735>)

* ``--development7-rich-root`` is a new dev format, similar to ``--dev6``
  but using a Revision serializer using bencode rather than XML.
  (Jelmer Vernooij, John Arbash Meinel)

* mail_client=claws now supports --body (and message body hooks).  Also uses
  configured from address.  (Barry Warsaw)

Improvements
************


* ``--development6-rich-root`` can now stack. (Modulo some smart-server
  bugs with stacking and non default formats.)
  (John Arbash Meinel, #373455)

* ``--development6-rich-root`` delays generating a delta index for the
  first object inserted into a group. This has a beneficial impact on
  ``bzr commit`` since each committed texts goes to its own group. For
  committing a 90MB file, it drops peak memory by about 200MB, and speeds
  up commit from 7s => 4s. (John Arbash Meinel)

* Numerous operations are now faster for huge projects, i.e. those
  with a large number of files and/or a large number of revisions,
  particularly when the latest development format is used. These
  operations (and improvements on OpenOffice.org) include:

  * branch in a shared repository (2X faster)
  * branch --no-tree (100X faster)
  * diff (2X faster)
  * tags (70X faster)

  (Ian Clatworthy)

* Pyrex version of ``bencode`` support. This provides optimized support
  for both encoding and decoding, and is now found at ``bzrlib.bencode``.
  ``bzrlib.utils.bencode`` is now deprecated.
  (Alexander Belchenko, Jelmer Vernooij, John Arbash Meinel)


Bug Fixes
*********

* Bazaar can now pass attachment files to the mutt email client.
  (Edwin Grubbs, #384158)

* Better message in ``bzr add`` output suggesting using ``bzr ignored`` to
  see which files can also be added.  (Jason Spashett, #76616)

* ``bzr pull -r 123`` from a stacked branch on a smart server no longer fails.
  Also, the ``Branch.revision_history()`` API now works in the same
  situation.  (Andrew Bennetts, #380314)
  
* ``bzr serve`` on Windows no longer displays a traceback simply because a
  TCP client disconnected. (Andrew Bennetts)

* Clarify the rules for locking and fallback repositories. Fix bugs in how
  ``RemoteRepository`` was handling fallbacks along with the
  ``_real_repository``. (Andrew Bennetts, John Arbash Meinel, #375496)

* Fix a small bug with fetching revisions w/ ghosts into a new stacked
  branch. Not often triggered, because it required ghosts to be part of
  the fetched revisions, not in the stacked-on ancestry.
  (John Arbash Meinel)

* Fix status and commit to work with content filtered trees, addressing
  numerous bad bugs with line-ending support. (Ian Clatworthy, #362030)

* Fix problem of "directory not empty" when contending for a lock over
  sftp.  (Martin Pool, #340352)

* Fix rule handling so that eol is optional, not mandatory.
  (Ian Clatworthy, #379370)

* Pushing a new stacked branch to a 1.15 smart server was broken due to a
  bug in the ``BzrDirFormat.initialize_ex`` smart verb.  This is fixed in
  1.16, but required changes to the network protocol, so the
  ``BzrDirFormat.initialize_ex`` verb has been removed and replaced with a
  corrected ``BzrDirFormat.initialize_ex_1.16`` verb.  1.15 clients will
  still work with a 1.16 server as they will fallback to slower (and
  bug-free) methods.
  (Jonathan Lange, Robert Collins, Andrew Bennetts, #385132)

* Reconcile can now deal with text revisions that originated in revisions 
  that are ghosts. (Jelmer Vernooij, #336749)

* Support cloning of branches with ghosts in the left hand side history.
  (Jelmer Vernooij, #248540)

* The ''bzr diff'' now catches OSError from osutils.rmtree and logs a
  helpful message to the trace file, unless the temp directory really was
  removed (which would be very strange).  Since the diff operation has
  succeeded from the user's perspective, no output is written to stderr 
  or stdout.  (Maritza Mendez, #363837)

* Translate errors received from a smart server in response to a
  ``BzrDirFormat.initialize`` or ``BzrDirFormat.initialize_ex`` request.
  This was causing tracebacks even for mundane errors like
  ``PermissionDenied``.  (Andrew Bennetts, #381329)

Documentation
*************

* Added directory structure and started translation of docs in Russian.
  (Alexey Shtokalo, Alexander Iljin, Alexander Belchenko, Dmitry Vasiliev,
  Volodymyr Kotulskyi)

API Changes
***********

* Added osutils.parent_directories(). (Ian Clatworthy)

* ``bzrlib.progress.ProgressBar``, ``ChildProgress``, ``DotsProgressBar``,
  ``TTYProgressBar`` and ``child_progress`` are now deprecated; use
  ``ui_factory.nested_progress_bar`` instead.  (Martin Pool)

* ``graph.StackedParentsProvider`` is now a public API, replacing
  ``graph._StackedParentsProvider``. The api is now considered stable and ready
  for external users. (Gary van der Merwe)

* ``bzrlib.user_encoding`` is deprecated in favor of
  ``get_user_encoding``.  (Alexander Belchenko)

* TreeTransformBase no longer assumes that limbo is provided via disk.
  DiskTreeTransform now provides disk functionality.  (Aaron Bentley)

Internals
*********

* Remove ``weave.py`` script for accessing internals of old weave-format
  repositories.  (Martin Pool)

Testing
*******

* The number of cores is now correctly detected on OSX. (John Szakmeister)

* The number of cores is also detected on Solaris and win32. (Vincent Ladeuil)

* The number of cores is also detected on FreeBSD. (Matthew Fuller)


bzr 1.15
########
:1.15rc1: 2009-05-16
:1.15: 2009-05-22
:1.15.1: 2009-06-09

The smart server will no longer raise 'NoSuchRevision' when streaming content
with a size mismatch in a reconstructed graph search. New command ``bzr
dpush``. Plugins can now define their own annotation tie-breaker when two
revisions introduce the exact same line.

Changes from 1.15.1 to 1.15.2
*****************************

* Use zdll on Windows to build ``_chk_map_pyx`` extension.
  (Alexander Belchenko)

Changes from 1.15final to 1.15.1
*********************************

* Translate errors received from a smart server in response to a
  ``BzrDirFormat.initialize`` or ``BzrDirFormat.initialize_ex`` request.
  This was causing tracebacks even for mundane errors like
  ``PermissionDenied``.  (Andrew Bennetts, #381329)

Changes from 1.15rc1 to 1.15final
*********************************

* No changes

Compatibility Breaks
********************

* ``bzr ls`` is no longer recursive by default. To recurse, use the
  new ``-R`` option. The old ``--non-recursive`` option has been removed.
  If you alias ``ls`` to ``ls -R``, you can disable recursion using
  ``--no-recursive`` instead.  (Ian Clatworthy)

New Features
************

* New command ``bzr dpush`` that can push changes to foreign 
  branches (svn, git) without setting custom bzr-specific metadata.
  (Jelmer Vernooij)

* The new development format ``--development6-rich-root`` now supports
  stacking. We chose not to use a new format marker, since old clients
  will just fail to open stacked branches, the same as if we used a new
  format flag. (John Arbash Meinel, #373455)

* Plugins can now define their own annotation tie-breaker when two revisions
  introduce the exact same line. See ``bzrlib.annotate._break_annotation_tie``
  Be aware though that this is temporary, private (as indicated by the leading
  '_') and a first step to address the problem. (Vincent Ladeuil, #348459)

* New command ``bzr dpush`` that can push changes to foreign 
  branches (svn, git) without setting custom bzr-specific metadata.
  (Jelmer Vernooij)

* ``bzr send`` will now check the ``child_submit_format`` setting in
  the submit branch to determine what format to use, if none was 
  specified on the command-line.  (Jelmer Vernooij)

Improvements
************

* -Dhpss output now includes the number of VFS calls made to the remote
  server. (Jonathan Lange)

* ``--coverage`` works for code running in threads too.
  (Andrew Bennets, Vincent Ladeuil)

* ``bzr pull`` now has a ``--local`` option to only make changes to the
  local branch, and not the bound master branch.
  (Gary van der Merwe, #194716)

* ``bzr rm *`` is now as fast as ``bzr rm * --keep``. (Johan Walles, #180116)

Bug Fixes
*********

* Adding now works properly when path contains a symbolic link.
  (Geoff Bache, #183831)

* An error is now raised for unknown eol values. (Brian de Alwis, #358199)

* ``bzr merge --weave`` will now generate a conflict if one side deletes a
  line, and the other side modifies the line. (John Arbash Meinel, #328171)

* ``bzr reconfigure --standalone`` no longer raises IncompatibleRepositories.
  (Martin von Gagern, #248932)

* ``bzr send`` works to send emails again using MAPI.
  (Neil Martinsen-Burrell, #346998)

* Check for missing parent inventories in StreamSink.  This prevents
  incomplete stacked branches being created by 1.13 bzr:// and
  bzr+ssh:// clients (which have bug #354036).  Instead, the server now
  causes those clients to send the missing records.  (Andrew Bennetts)

* Correctly handle http servers proposing multiple authentication schemes.
  (Vincent Ladeuil, #366107)

* End-Of-Line content filters are now loaded correctly.
  (Ian Clatworthy, Brian de Alwis, #355280)

* Fix a bug in the pure-python ``GroupCompress`` code when handling copies
  longer than 64KiB. (John Arbash Meinel, #364900)

* Fix TypeError in running ``bzr break-lock`` on some URLs.
  (Alexander Belchenko, Martin Pool, #365891)

* Non-recursive ``bzr ls`` now works properly when a path is specified.
  (Jelmer Vernooij, #357863)

* ssh usernames (defined in ~/.ssh/config) are honoured for bzr+ssh connections.
  (Vincent Ladeuil, #367726)

* Several bugs related to unicode symlinks have been fixed and the test suite
  enhanced to better catch regressions for them. (Vincent Ladeuil)

* The smart server will no longer raise 'NoSuchRevision' when streaming
  content with a size mismatch in a reconstructed graph search: it assumes
  that the client will make sure it is happy with what it got, and this
  sort of mismatch is normal for stacked environments.
  bzr 1.13.0/1 will stream from unstacked branches only - in that case not
  getting all the content expected would be a bug. However the graph
  search is how we figured out what we wanted, so a mismatch is both odd
  and unrecoverable without starting over, and starting over will end up
  with the same data as if we just permitted the mismatch. If data is
  gc'd, doing a new search will find only the truncated data, so sending
  only the truncated data seems reasonable. bzr versions newer than this
  will stream from stacked branches and check the stream to find missing
  content in the stacked-on branch, and thus will handle the situation
  implicitly.  (Robert Collins, #360791)

* Upgrading to, or fetching into a 'rich-root' format will now correctly
  set the root data the same way that reconcile does.
  (Robert Collins, #368921)

* Using unicode Windows API to obtain command-line arguments.
  (Alexander Belchenko, #375934)

Documentation
*************

API Changes
***********

* ``InterPackRepo.fetch`` and ``RepoFetcher`` now raise ``NoSuchRevision``
  instead of ``InstallFailed`` when they detect a missing revision.
  ``InstallFailed`` itself has been deleted. (Jonathan Lange)

* Not passing arguments to ``bzrlib.commands.main()`` will now grab the
  arguments from ``osutils.get_unicode_argv()`` which has proper support
  for unicode arguments on windows. Further, the supplied arguments are now 
  required to be unicode strings, rather than user_encoded strings.
  (Alexander Belchenko)

Internals
*********

* ``bzrlib.branch.Branch.set_parent`` is now present on the base branch
  class and will call ``_set_parent_location`` after doing unicode 
  encoding. (Robert Collins)

* ``bzrlib.remote.RemoteBranch._set_parent_location`` will use a new verb
  ``Branch.set_parent_location`` removing further VFS operations.
  (Robert Collins)

* ``bzrlib.bzrdir.BzrDir._get_config`` now returns a ``TransportConfig``
  or similar when the dir supports configuration settings. The base class
  defaults to None. There is a matching new server verb
  ``BzrDir.get-config_file`` to reduce roundtrips for getting BzrDir
  configuration. (Robert Collins)

* ``bzrlib.tests.ExtendedTestResult`` has new methods ``startTests``
  called before the first test is started, ``done`` called after the last
  test completes, and a new parameter ``strict``. (Robert Collins)

* ``-Dhpss`` when passed to bzr will cause a backtrace to be printed when
  VFS operations are started on a smart server repository. This should not
  occur on regular push and pull operations, and is a key indicator for
  performance regressions. (Robert Collins)

* ``-Dlock`` when passed to the selftest (e.g. ``bzr -Dlock selftest``) will
  cause mismatched physical locks to cause test errors rather than just
  reporting to the screen. (Robert Collins)

* Fallback ``CredentialStore`` instances registered with ``fallback=True``
  are now be able to provide credentials if obtaining credentials 
  via ~/.bazaar/authentication.conf fails. (Jelmer Vernooij, 
  Vincent Ladeuil, #321918)

* New hook ``Lock.lock_broken`` which runs when a lock is
  broken. This is mainly for testing that lock/unlock are
  balanced in tests. (Vincent Ladeuil)

* New MergeDirective hook 'merge_request_body' allows hooks to supply or
  alter a body for the message produced by ``bzr send``.

* New smart server verb ``BzrDir.initialize_ex`` which implements a
  refactoring to the core of clone allowing less round trips on new
  branches. (Robert Collins)

* New method ``Tags.rename_revisions`` that can rename revision ids tags
  are pointing at. (Jelmer Vernooij)

* Updated the bundled ``ConfigObj`` library to 4.6.0 (Matt Nordhoff)

Testing
*******

* ``bzr selftest`` will now fail if lock/unlock are not correctly balanced in
  tests. Using ``-Dlock`` will turn the related failures into warnings.
  (Vincent Ladeuil, Robert Collins)

bzr 1.14
###########
:Codename: brisbane-core
:1.14rc1: 2009-04-06
:1.14rc2: 2009-04-19
:1.14: 2009-04-28
:1.14.1: 2009-05-01

New formats 1.14 and 1.14-rich-root supporting End-Of-Line (EOL) conversions,
keyword templating (via the bzr-keywords plugin) and generic content filtering.
End-of-line conversion is now supported for formats supporting content
filtering.

Changes from 1.14final to 1.14.1
********************************

* Change api_minimum_version back to api_minimum_version = (1, 13, 0)

Changes from 1.14rc2 to 1.14final
*********************************

* Fix a bug in the pure-python ``GroupCompress`` code when handling copies
  longer than 64KiB. (John Arbash Meinel, #364900)

Changes from 1.14rc1 to 1.14rc2
*******************************

* Fix for bug 358037 Revision not in
  bzrlib.groupcompress.GroupCompressVersionedFiles (Brian de Alwis, 
  John A Meinel)

* Fix for bug 354036 ErrorFromSmartServer - AbsentContentFactory object has no
  attribute 'get_bytes_as' exception while pulling from Launchpad 
  (Jean-Francois Roy, Andrew Bennetts, Robert Collins)

* Fix for bug 355280 eol content filters are never loaded and thus never
  applied (Brian de Alwis, Ian Clatworthy)
 
* bzr.dev -r4280  Change _fetch_uses_deltas = False for CHK repos until we can
  write a better fix. (John Arbash Meinel, Robert Collins)

* Fix for bug 361574 uncommit recommends undefined --levels and -n options
  (Marius Kruger, Ian Clatworthy)

* bzr.dev r4289 as cherrypicked at lp:~spiv/bzr/stacking-cherrypick-1.14 
  (Andrew Bennetts, Robert Collins)

Compatibility Breaks
********************

* A previously disabled code path to accelerate getting configuration
  settings from a smart server has been reinstated. We think this *may*
  cause a incompatibility with servers older than bzr 0.15. We intend
  to issue a point release to address this if it turns out to be a
  problem. (Robert Collins, Andrew Bennetts)

* bzr no longer autodetects nested trees as 'tree-references'.  They
  must now be explicitly added tree references.  At the commandline, use
  join --reference instead of add.  (Aaron Bentley)

* The ``--long`` log format (the default) no longer shows merged
  revisions implicitly, making it consistent with the ``short`` and
  ``line`` log formats.  To see merged revisions for just a given
  revision, use ``bzr log -n0 -rX``. To see every merged revision,
  use ``bzr log -n0``.  (Ian Clatworthy)

New Features
************

* New formats ``1.14`` and ``1.14-rich-root`` supporting End-Of-Line
  (EOL) conversions, keyword templating (via the bzr-keywords plugin)
  and generic content filtering. These formats replace the experimental
  ``development-wt5`` and ``development-wt5-rich-root`` formats
  respectively, but have support for filtered views disabled.
  (Ian Clatworthy)

* New ``mv --auto`` option recognizes renames after they occur.
  (Aaron Bentley)

* ``bzr`` can now get passwords from stdin without requiring a controlling
  terminal (i.e. by redirecting stdin). (Vincent Ladeuil)

* ``bzr log`` now supports filtering of multiple files and directories
  and will show changes that touch any of them. Furthermore,
  directory filtering now shows the changes to any children of that
  directory, not just the directory object itself.
  (Ian Clatworthy, #97715)

* ``bzr shelve`` can now apply changes without storing anything on the
  shelf, via the new --destroy option.  (Aaron Bentley)

* ``bzr send`` now accepts --body to specify an initial message body.
  (Aaron bentley)

* ``bzr xxx --usage`` where xxx is a command now shows a usage
  message and the options without the descriptive help sections
  (like Description and Examples). A message is also given
  explaining how to see the complete help, i.e. ``bzr help xxx``.
  (Ian Clatworthy)

* Content filters can now be used to provide custom conversion
  between the canonical format of content (i.e. as stored) and
  the convenience format of content (i.e. as created in working
  trees). See ``bzr help content-filters`` for further details.
  (Ian Clatworthy, Alexander Belchenko)

* End-of-line conversion is now supported for formats supporting
  content filtering. See ``bzr help eol`` for details.
  (Ian Clatworthy)

* Newly-blessed `join` command allows combining two trees into one.
  (Aaron Bentley)

Improvements
************

* A new format name alias ``default-rich-root`` has been added and
  points at the closest relative of the default format that supports 
  rich roots. (Jelmer Vernooij, #338061)

* Branching from a stacked branch using ``bzr*://`` will now stream
  the data when the target repository does not need topological
  ordering, reducing round trips and network overhead. This uses the
  existing smart server methods added in 1.13, so will work on any
  1.13 or newer server. (Robert Collins, Andrew Bennetts)

* ``bzr cat`` and ``bzr export`` now supports a ``--filters`` option
  that displays/saves the content after content filters are applied.
  (Ian Clatworthy)

* ``bzr ignore`` gives a more informative message when existing
  version controlled files match the ignore pattern. (Neil
  Martinsen-Burrell, #248895)

* ``bzr log`` now has ``--include-merges`` as an alias for ``--levels 0``.
  (Ian Clatworthy)

* ``bzr send`` is faster on repositories with deep histories.
  (Ian Clatworthy)

* IPv6 literals are accepted in URLs.
  (stlman, Martin Pool, Jelmer Vernooij, #165014)

* Progress bars now show the rate of network activity for
  ``bzr+ssh://`` and ``bzr://`` connections.  (Andrew Bennetts)

* Prompt for user names if they are not in the configuration. 
  (Jelmer Vernooij, #256612)

* Pushing to a stacked pack-format branch on a 1.12 or older smart server
  now takes many less round trips.  (Andrew Bennetts, Robert Collins,
  #294479)
  
* Streaming push can be done to older repository formats.  This is
  implemented using a new ``Repository.insert_stream_locked`` RPC.
  (Andrew Bennetts, Robert Collins)

* The "ignoring files outside view: .." message has been re-worded
  to "Ignoring files outside view. View is .." to reduce confusion
  about what was being considered and what was being ignored.
  (Ian Clatworthy)

* The ``long`` log formatter now shows [merge] indicators. If
  only one level of revisions is displayed and merges are found,
  the ``long`` and ``short`` log formatters now tell the user
  how to see the hidden merged revisions.  (Ian Clatworthy)

* The ``brisbane-core`` project has delivered its beta format
  ``development6-rich-root``. This format is suitable for judicious
  testing by early adopters. In particular if you are benchmarking bzr
  performance please be sure to test using this format. At this stage
  more information is best obtained by contacting the Bazaar mailing list
  or IRC channel if you are interested in using this format. We will make
  end user documentation available closer to blessing the format as
  production ready. (Robert Collins, John Arbash Meinel, Ian Clatworthy,
  Vincent Ladeuil, Andrew Bennetts, Martin Pool)

* Tildes are no longer escaped. No more %7Euser/project/branch!
  (Jonathan Lange)

Bug Fixes
*********

* Pushing a new stacked branch will also push the parent inventories for
  revisions at the stacking boundary.  This makes sure that the stacked
  branch has enough data to calculate inventory deltas for all of its
  revisions (without requiring the fallback branch).  This avoids
  "'AbsentContentFactory' object has no attribute 'get_bytes_as'" errors
  when fetching the stacked branch from a 1.13 (or later) smart server.
  This partially fixes #354036.  (Andrew Bennetts, Robert Collins)

* End-Of-Line content filters are now loaded correctly.
  (Ian Clatworthy, Brian de Alwis, #355280)

* Authentication plugins now receive all the parameters from the request
  itself (aka host, port, realm, path, etc). Previously, only the 
  authentication section name, username and encoded password were 
  provided. (Jean-Francois Roy)

* bzr gives a better message if an invalid regexp is passed to ``bzr log
  -m``.  (Anne Mohsen, Martin Pool)

* ``bzr split`` now says "See also: join" (Aaron Bentley, #335015)

* ``bzr version-info`` now works in empty branches. (Jelmer Vernooij,
  #313028)

* Fix "is not a stackable format" error when pushing a
  stackable-format branch with an unstackable-format repository to a
  destination with a default stacking policy.  (Andrew Bennetts)

* Fixed incorrect "Source format does not support stacking" warning
  when pushing to a smart server.  (Andrew Bennetts, #334114)

* Fix 'make check-dist-tarball' failure by converting paths to unicode when
  needed. (Vincent Ladeuil, #355454)

* Fixed "Specified file 'x/y/z' is outside current view: " occurring
  on ``bzr add x/y/z`` in formats supporting views when no view is
  defined.  (Ian Clatworthy, #344708)

* It is no longer possible to fetch between repositories while the
  target repository is in a write group. This prevents race conditions
  that prevent the use of RPC's to perform fetch, and thus allows
  optimising more operations. (Robert Collins, Andrew Bennetts)

* ``merge --force`` works again. (Robert Collins, #342105)

* No more warnings are issued about ``sha`` being deprecated under python-2.6.
  (Vincent Ladeuil, #346593)

* Pushing a new branch to a server that has a stacking policy will now
  upgrade from the local branch format when the stacking policy points at
  a branch which is itself stackable, because we know the client can read
  both branches, we know that the trunk for the project can be read too,
  so the upgrade will not inconvenience users. (Robert Collins, #345169)

* Pushing a new stacked branch will also push the parent inventories for
  revisions at the stacking boundary.  This makes sure that the stacked
  branch has enough data to calculate inventory deltas for all of its
  revisions (without requiring the fallback branch).  This avoids
  "'AbsentContentFactory' object has no attribute 'get_bytes_as'" errors
  when fetching the stacked branch from a 1.13 (or later) smart server.
  This partially fixes #354036.  (Andrew Bennetts, Robert Collins)

* The full test suite is passing again on OSX. Several minor issues (mostly
  test related) have been fixed. (Vincent Ladeuil, #355273).

* The GNU Changelog formatter is slightly improved in the case where
  the delta is empty, and now correctly claims not to support tags.
  (Andrea Bolognani)

* Shelve can now shelve changes to a symlink target.
  (James Westby, #341558)

* The help for the ``info`` command has been corrected.
  (Ian Clatworthy, #351931)

* Upgrade will now use a sensible default format if the source repository
  uses rich roots.  (Jelmer Vernooij, #252908)

Documentation
*************

* Expanded the index of the developer documentation. (Eric Siegerman)

* New topic `bzr help debug-flags`.  (Martin Pool)

* The generated manpage now explicitly lists aliases as commands.
  (James Westby, #336998)

API Changes
***********

* APIs deprecated in 1.6 and previous versions of bzr are now removed.
  (Martin Pool)

* ``CommitReporter`` is no longer called with ``unchanged`` status during
  commit - this was a full-tree overhead that bzr no longer performs.
  (Robert Collins)

* New abstract ``UIFactory`` method ``get_username`` which will be called to 
  obtain the username to use when connecting to remote machines. 
  (Jelmer Vernooij)

* New API ``Inventory.filter()`` added that filters an inventory by
  a set of file-ids so that only those fileids, their parents and
  their children are included.  (Ian Clatworthy)

* New sort order for ``get_record_stream`` ``groupcompress`` which
  sorts optimally for use with groupcompress compressors. (John Arbash
  Meinel, Robert Collins)

* Repository APIs ``get_deltas_for_revisions()`` and
  ``get_revision_delta()`` now support an optional ``specific_fileids``
  parameter. If provided, the deltas are filtered so that only those
  file-ids, their parents and their children are included.
  (Ian Clatworthy)

* The ``get_credentials`` and ``set_credentials`` methods of 
  ``AuthenticationConfig`` now accept an optional realm argument.
  (Jean-Francois Roy)

* The ``pb`` argument to ``fetch()`` is deprecated.
  (Martin Pool)

* The ``Serializer`` class and the serializer ``format registry`` have moved
  from ``bzrlib.xml_serializer`` to ``bzrlib.serializer``. (Jelmer Vernooij)

* The smart server jail now hooks into BzrDir.open to prevent any BzrDir
  that is not inside the backing transport from being opened.  See the
  module documentation for ``bzrlib.smart.request`` for details.
  (Andrew Bennetts, Robert Collins)

* ``Tree.get_symlink_target`` now always returns a unicode string result
  or None. Previously it would return the bytes from reading the link
  which could be in any arbitrary encoding. (Robert Collins)

Testing
*******

* ``bzrlib.tests.TestCase`` now fails the test if its own ``setUp``
  and ``tearDown`` weren't called.  This catches faulty tests that
  forget to upcall when overriding ``setUp`` and ``tearDown``.  Those
  faulty tests were not properly isolated.
  (Andrew Bennetts, Robert Collins)

* Fix test_msgeditor.MsgEditorTest test isolation.
  (Vincent Ladeuil, #347130)

* ``medusa`` is not used anymore as an FTP test server starting with
  python2.6. A new FTP test server based on ``pyftplib`` can be used
  instead. This new server is a soft dependency as medusa which is still
  preferred if both are available (modulo python version).
  (Vincent Ladeuil)

Internals
*********

* Added ``chk_map`` for fast, trie-based storage of tuple to string maps.
  (Robert Collins, John Arbash Meinel, Vincent Ladeuil)

* Added ``bzrlib.chk_map`` for fast, trie-based storage of tuple to string
  maps.  (Robert Collins, John Arbash Meinel, Vincent Ladeuil)

* Added ``bzrlib.inventory_delta`` module.  This will be used for
  serializing and deserializing inventory deltas for more efficient
  streaming on the the network.  (Robert Collins, Andrew Bennetts)

* ``Branch._get_config`` has been added, which splits out access to the
  specific config file from the branch. This is used to let RemoteBranch
  avoid constructing real branch objects to access configuration settings.
  (Robert Collins, Andrew Bennetts)

* ``Branch`` now implements ``set_stacked_on_url`` in the base class as
  the implementation is generic and should impact foreign formats. This
  helps performance for ``RemoteBranch`` push operations to new stacked
  branches. (Robert Collins, Andrew Bennetts)

* ``BtreeIndex._spill_mem_keys_to_disk()`` now generates disk index with
  optmizations turned off. This only has effect when processing > 100,000
  keys during something like ``bzr pack``. (John Arbash Meinel)

* ``bzr selftest`` now accepts ``--subunit`` to run in subunit output
  mode. Requires ``lp:subunit`` installed to work, but is not a hard
  dependency. (Robert Collins)

* ``BzrDir.open_branch`` now takes an optional ``ignore_fallbacks``
  parameter for controlling opening of stacked branches.
  (Andrew Bennetts, Robert Collins)
  
* ``CommitBuilder`` has a new method, ``record_iter_changes`` which works
  in terms of an iter_changes iterator rather than full tree scanning.
  (Robert Collins)

* ``DirState`` can now be passed a custom ``SHA1Provider`` object
  enabling it to store the SHA1 and stat of the canonical (post
  content filtered) form. (Ian Clatworthy)

* New ``assertLength`` method based on one Martin has squirreled away
  somewhere. (Robert Collins, Martin Pool)

* New hook ``BzrDir.pre_open`` which runs before opening ``BzrDir``
  objects, allowing better enforcement of the smart server jail when
  dealing with stacked branches. (Robert Collins, Andrew Bennetts)

* New hook ``RioVersionInfoBuilder.revision``, allowing extra entries 
  to be added to the stanza that is printed for a particular revision.
  (Jelmer Vernooij)

* New repository method ``refresh_data`` to cause any repository to
  make visible data inserted into the repository by a smart server
  fetch operation. (Robert Collins, Andrew Bennetts)

* ``register_filter_stack_map`` now takes an optional fallback parameter,
  a callable to invoke if a preference has a value not in the map
  of filter stacks. This enhancement allows, for example,  bzr-svn to
  handle existing svn properties that define a list of keywords to be
  expanded.  (Ian Clatworthy)

* ``RemoteBranchConfig`` will use a new verb ``Branch.set_config_option``
  to write config settings to smart servers that support this, saving
  5 round trips on the stacked streaming acceptance test.
  (Robert Collins, Andrew Bennetts)

* ``RemoteBranch`` now provides ``_get_config`` for access to just the
  branch specific configuration from a remote server, which uses the 
  already existing ``Branch.get_config_file`` smart verb.
  (Robert Collins, Andrew Bennetts)

* ``RemoteRepository`` will now negatively cache missing revisions during
  ``get_parent_map`` while read-locked. Write-locks are unaffected.
  (Robert Collins, Andrew Bennetts)

* Removed ``InterRemoteToOther``, ``InterOtherToRemote`` and
  ``InterPackToRemotePack`` classes, as they are now unnecessary.
  (Andrew Bennetts)

* ``RepositoryFormat`` as a new attribute ``fast_deltas`` to indicate
  whether the repository can efficiently generate deltas between trees
  regardless of tree size. (Robert Collins)

* ``Repository.iter_files_bytes()`` now properly returns an "iterable of
  byte strings" (aka 'chunked') for the content. It previously was
  returning a plain string, which worked, but performed very poorly when
  building a working tree (file.writelines(str) is very inefficient). This
  can have a large effect on ``bzr checkout`` times. (John Arbash Meinel)

* selftest now supports a --parallel option, with values of 'fork' or
  'subprocess' to run the test suite in parallel. Currently only linux
  machine work, other platforms need patches submitted. (Robert Collins,
  Vincent Ladeuil)

* ``tests.run_suite`` has a new parameter ``suite_decorators``, a list of 
  callables to use to decorate the test suite. Such decorators can add or
  remove tests, or even remote the test suite to another machine if
  desired. (Robert Collins)

* The smart server verb ``Repository.get_parent_map`` can now include
  information about ghosts when the special revision ``include-missing:``
  is in the requested parents map list. With this flag, ghosts are
  included as ``missing:REVISION_ID``. (Robert Collins, Andrew Bennetts)

* ``_walk_to_common_revisions`` will now batch up at least 50
  revisions before calling ``get_parent_map`` on the target,
  regardless of ``InterRepository``.
  (Andrew Bennetts, Robert Collins)

bzr 1.13
########

:Codename: paraskavedekatriaphobia
:1.13: 2009-03-14
:1.13rc1: 2009-03-10
:1.13.1: 2009-03-23
:1.13.2: 2009-04-27

GNU Changelog output can now be produced by ``bzr log --gnu-changelog``.  Debug
flags can now be set in ``~/.bazaar/bazaar.conf``.  Lightweight checkouts and
stacked branches should both be much faster over remote connections.  

Changes From 1.13.1 to 1.13.2
*****************************

A regression was found in the 1.13.1 release. When bzr 1.13.1 and earlier push
a stacked branch they do not take care to push all the parent inventories for
the transferred revisions. This means that a smart server serving that branch
often cannot calculate inventory deltas for the branch (because smart server
does not/cannot open fallback repositories). Prior to 1.13 the server did not
have a verb to stream revisions out of a repository, so that's why this bug has
appeared now.

Bug Fixes
*********

* Fix for bug 354036 ErrorFromSmartServer - AbsentContentFactory object has no
  attribute 'get_bytes_as' exception while pulling from Launchpad 
  (Jean-Francois Roy, Andrew Bennetts, Robert Collins)

Changes From 1.13final to 1.13.1
********************************

A couple regessions where found in the 1.13 release. The pyrex-generated C
extensions are missing from the .tar.gz and .zip files.  Documentation on how
to generate GNU ChangeLogs is wrong.

Bug Fixes
*********

* Change ``./bzr``'s ``_script_version`` to match ./bzrlib/__init__.py
  version_info. (Bob Tanner, Martin Pool, #345232)

* Distribution archives for 1.13 do not contain generated C extension modules
  (Jean-Francois Roy, Bob Tanner, #344465)

* GNU ChangeLog output can now be produced by bzr log --format gnu-changelog is
  incorrect (Deejay, Bob Tanner, Martin Pool, Robert Collins, #343928)

* ``merge --force`` works again. (Robert Collins, #342105)

Changes From 1.13rc1 to 1.13final
*********************************

* Fix "is not a stackable format" error when pushing a
  stackable-format branch with an unstackable-format repository to a
  destination with a default stacking policy.  (Andrew Bennetts)

* Progress bars now show the rate of network activity for
  ``bzr+ssh://`` and ``bzr://`` connections.  (Andrew Bennetts)

Compatibility Breaks
********************

* ``bzr log --line`` now indicates which revisions are merges with
  `[merge]` after the date.  Scripts which parse the output of this
  command may need to be adjusted.
  (Neil Martinsen-Burrell)

New Features
************

* ``bzr reconfigure`` now supports --with-trees and --with-no-trees
  options to change the default tree-creation policy of shared
  repositories.  (Matthew Fuller, Marius Kruger, #145033)

* Debug flags can now be set in ``~/.bazaar/bazaar.conf``.
  (Martin Pool)

* Filtered views provide a mask over the tree so that users can focus
  on a subset of a tree when doing their work. See ``Filtered views``
  in chapter 7 of the User Guide and ``bzr help view`` for details.
  (Ian Clatworthy)

* GNU Changelog output can now be produced by ``bzr log --gnu-changelog``.
  (Andrea Bolognani, Martin Pool)

* The ``-Dmemory`` flag now gives memory information on Windows.
  (John Arbash Meinel)

* Multiple authors for a commit can now be recorded by using the "--author"
  option multiple times. (James Westby, #185772)

* New clean-tree command, from bzrtools.  (Aaron Bentley, Jelmer Vernoij)

* New command ``bzr launchpad-open`` opens a Launchpad web page for that
  branch in your web browser, as long as the branch is on Launchpad at all.
  (Jonathan Lange)

* New API for getting bugs fixed by a revision: Revision.iter_bugs().
  (Jonathan Lange)

Improvements
************

* All bzr ``Hooks`` classes are now registered in
  ``bzrlib.hooks.known_hooks``. This removes the separate list from
  ``bzrlib.tests`` and ensures that all hooks registered there are
  correctly isolated by the test suite (previously
  ``MutableTreeHooks`` were not being isolated correctly). Further, 
  documentation for hooks is now dynamically generated from the
  present HookPoints. ``bzr hooks`` will now also report on all the
  hooks present in the ``bzrlib.hooks.known_hooks`` registry.
  (Robert Collins)

* ``bzr add`` no longer prints ``add completed`` on success. Failure
  still prints an error message. (Robert Collins)

* ``bzr branch`` now has a ``--no-tree`` option which turns off the
  generation of a working tree in the new branch.
  (Daniel Watkins, John Klinger, #273993)

* Bazaar will now point out ``bzr+ssh://`` to the user when they 
  use ssh://. (Jelmer Vernooij, #330535)

* ``bzr -v info`` now omits the number of committers branch statistic,
  making it many times faster for large projects. To include that
  statistic in the output, use ``bzr -vv info``.
  (Ian Clatworthy)

* ``bzr push`` to a ``bzr`` url (``bzr://``, ``bzr+ssh://`` etc) will
  stream if the server is version 1.13 or greater, reducing roundtrips
  significantly. (Andrew Bennetts, Robert Collins)

* Lightweight Checkouts and Stacked Branches should both be much
  faster over remote connections. Building the working tree now
  batches up requests into approx 5MB requests, rather than a separate
  request for each file. (John Arbash Meinel)

* Support for GSSAPI authentication when using HTTP or HTTPS. 
  (Jelmer Vernooij)

* The ``bzr shelve`` prompt now includes a '?' help option to explain the
  short options better. (Daniel Watkins, #327429)

* ``bzr lp-open`` now falls back to the push location if it cannot find a
  public location. (Jonathan Lange, #332372)

* ``bzr lp-open`` will try to find the Launchpad URL for the location
  passed on the command line. This makes ``bzr lp-open lp:foo`` work as
  expected. (Jonathan Lange, #332705)

* ``bzr send`` now supports MH-E via ``emacsclient``. (Eric Gillespie)

Bug Fixes
*********

* Allows ``bzr log <FILE>`` to be called in an empty branch without
  backtracing. (Vincent Ladeuil, #346431)

* Bazaar now gives a better message including the filename if it's
  unable to read a file in the working directory, for example because
  of a permission error.  (Martin Pool, #338653)

* ``bzr cat -r<old> <path>`` doesn't traceback anymore when <path> has a
  file id in the working tree different from the one in revision <old>.
  (Vincent Ladeuil, #341517, #253806)

* ``bzr send`` help is more specific about how to apply merge
  directives.  (Neil Martinsen-Burrell, #253470)

* ``bzr missing`` now uses ``Repository.get_revision_delta()`` rather
  than fetching trees and determining a delta itself. (Jelmer
  Vernooij, #315048)

* ``bzr push`` to a smart server no longer causes "Revision
  {set([('null:',)])} not present ..." errors when the branch has
  multiple root revisions. (Andrew Bennetts, #317654)

* ``bzr shelve`` now properly handle patches with no terminating newline.
  (Benoît PIERRE, #303569)

* ``bzr unshelve`` gives a more palatable error if passed a non-integer
  shelf id. (Daniel Watkins)

* Export now handles files that are not present in the tree.
  (James Westby, #174539)

* Fixed incorrect "Source format does not support stacking" warning
  when pushing to a smart server.  (Andrew Bennetts, #334114)
  
* Fixed "sprout() got an unexpected keyword argument 'source_branch'"
  error branching from old repositories.
  (Martin Pool, #321695)

* Make ``bzr push --quiet <non-local location>`` less chatty.
  (Kent Gibson, #221461)

* Many Branch hooks would not fire with ``bzr://`` and ``bzr+ssh://``
  branches, and this was not noticed due to a bug in the test logic
  for branches. This is now fixed and a test added to prevent it
  reoccuring. (Robert Collins, Andrew Bennetts)

* Restore the progress bar on Windows. We were disabling it when TERM
  wasn't set, but Windows doesn't set TERM. (Alexander Belchenko,
  #334808)

* ``setup.py build_ext`` now gives a proper error when an extension
  fails to build. (John Arbash Meinel)

* Symlinks to non ascii file names are now supported.
  (Robert Collins, Vincent Ladeuil, #339055, #272444)    

* Under rare circumstances (aka nobody reported a bug about it), the ftp
  transport could revert to ascii mode. It now stays in binary mode except
  when needed.  (Vincent Ladeuil)

* Unshelve does not generate warnings about progress bars.
  (Aaron Bentley, #328148)

* shelve cleans up properly when unversioned files are specified.
  (Benoît Pierre, Aaron Bentley)

Documentation
*************

* Added ``Organizing your workspace`` to the User Guide appendices,
  summarizing some common ways of organizing trees, branches and
  repositories and the processes/workflows implied/enabled by each.
  (Ian Clatworthy)

* Hooks can now be self documenting. ``bzrlib.hooks.Hooks.create_hook``
  is the entry point for this feature. (Robert Collins)

* The documentation for ``shelve`` and ``unshelve`` has been clarified.
  (Daniel Watkins, #327421, #327425)

API Changes
***********

* ``bzr selftest`` now fails if the bazaar sources contain trailing
  whitespace, non-unix style line endings and files not ending in a
  newline. About 372 files and 3243 lines with trailing whitespace was
  updated to comply with this. The code already complied with the other
  criteria, but now it is enforced. (Marius Kruger)

* ``bzrlib.branch.PushResult`` was renamed to 
  ``bzrlib.branch.BranchPushResult``. (Jelmer Vernooij)

* ``Branch.fetch`` and ``Repository.fetch`` now return None rather
  than a count of copied revisions and failed revisions. A while back
  we stopped ever reporting failed revisions because we started
  erroring instead, and the copied revisions count is not used in the
  UI at all - indeed it only reflects the repository status not
  changes to the branch itself. (Robert Collins)

* ``Inventory.apply_delta`` now raises an AssertionError if a file-id
  appears multiple times within the delta. (Ian Clatworthy)

* MutableTree.commit now favours the "authors" argument, with the old
  "author" argument being deprecated.

* Remove deprecated EmptyTree.  (Martin Pool)

* ``Repository.fetch`` now accepts an optional ``fetch_spec``
  parameter.  A ``SearchResult`` or ``MiniSearchResult`` may be passed
  to ``fetch_spec`` instead of a ``last_revision`` to specify exactly
  which revisions to fetch. (Andrew Bennetts)

* ``RepositoryAcquisitionPolicy.acquire_repository`` now returns a
  tuple of ``(repository, is_new_flag)``, rather than just the
  repository.  (Andrew Bennetts)

* Revision.get_apparent_author() is now deprecated, replaced by
  Revision.get_apparent_authors(), which returns a list. The former
  now returns the first item that would be returned from the second.

* The ``BranchBuilder`` test helper now accepts a ``timestamp``
  parameter to ``build_commit`` and ``build_snapshot``.  (Martin Pool)

* The ``_fetch_*`` attributes on ``Repository`` are now on
  ``RepositoryFormat``, more accurately reflecting their intent (they
  describe a disk format capability, not state of a particular
  repository of that format). (Robert Collins)

Internals
*********

* Branching from a non-stacked branch on a smart protocol is now
  free of virtual file system methods.
  (Robert Collins, Andrew Bennetts)

* Branch and Repository creation on a bzr+ssh://server are now done
  via RPC calls rather than VFS calls, reducing round trips for
  pushing new branches substantially. (Robert Collins)

* ``Branch.clone`` now takes the ``repository_policy`` formerly used
  inside ``BzrDir.clone_on_transport``, allowing stacking to be
  configured before the branch tags and revision tip are set. This
  fixes a race condition cloning stacked branches that would cause
  plugins to have hooks called on non-stacked instances.
  (Robert Collins, #334187)

* ``BzrDir.cloning_metadir`` now has a RPC call. (Robert Collins)

* ``BzrDirFormat.__str__`` now uses the human readable description
  rather than the sometimes-absent disk label. (Robert Collins)

* ``bzrlib.fetch`` is now composed of a sender and a sink component
  allowing for decoupling over a network connection. Fetching from
  or into a RemoteRepository with a 1.13 server will use this to
  stream the operation.
  (Andrew Bennetts, Robert Collins)

* ``bzrlib.tests.run_suite`` accepts a runner_class parameter
  supporting the use of different runners. (Robert Collins)

* Change how file_ids and revision_ids are interned as part of
  inventory deserialization. Now we use the real ``intern()``, rather
  than our own workaround that would also cache a Unicode copy of the
  string, and never emptied the cache. This should slightly reduce
  memory consumption. (John Arbash Meinel)

* New branch method ``create_clone_on_transport`` that returns a
  branch object. (Robert Collins)

* New hook Commands['extend_command'] to allow plugins to access a
  command object before the command is run (or help generated from
  it), without overriding the command. (Robert Collins)

* New version of the ``BzrDir.find_repository`` verb supporting
  ``_network_name`` to support removing more _ensure_real calls.
  (Robert Collins)

* ``RemoteBranchFormat`` no longer claims to have a disk format string.
  (Robert Collins)

* ``Repository`` objects now have ``suspend_write_group`` and
  ``resume_write_group`` methods.  These are currently only useful
  with pack repositories. (Andrew Bennetts, Robert Collins)

* ``BzrDirFormat``, ``BranchFormat`` and ``RepositoryFormat`` objects
  now have a ``network_name`` for passing the format across RPC calls.
  (Robert Collins, Andrew Bennetts)

* ``RepositoryFormat`` objects now all have a new attribute
  ``_serializer`` used by fetch when reserialising is required.
  (Robert Collins, Andrew Bennetts)

* Some methods have been pulled up from ``BzrBranch`` to ``Branch``
  to aid branch types that are not bzr branch objects (like
  RemoteBranch). (Robert Collins, Andrew Bennetts)

* Test adaptation has been made consistent throughout the built in
  tests. ``TestScenarioApplier``, ``multiply_tests_from_modules``,
  ``adapt_tests``, ``adapt_modules`` have all been deleted. Please
  use ``multiply_tests``, or for lower level needs ``apply_scenarios``
  and ``apply_scenario``. (Robert Collins)

* ``TestSkipped`` is now detected by TestCase and passed to the
  ``TestResult`` by calling ``addSkip``. For older TestResult objects,
  where ``addSkip`` is not available, ``addError`` is still called.
  This permits test filtering in subunit to strip out skipped tests
  resulting in a faster fix-shrink-list-run cycle. This is compatible
  with the testtools protocol for skips. (Robert Collins)

* The ``_index`` of ``KnitVersionedFiles`` now supports the ability
  to scan an underlying index that is going to be incorporated into
  the ``KnitVersionedFiles`` object, to determine if it has missing
  delta references. The method is ``scan_unvalidated_index``.
  (Andrew Bennetts, Robert Collins)

* There is a RemoteSink object which handles pushing to smart servers.
  (Andrew Bennetts, Robert Collins)

* ``TransportTraceDecorator`` now logs ``put_bytes_non_atomic`` and
  ``rmdir`` calls. (Robert Collins)

* ``VersionedFiles`` record adapters have had their signature change
  from ``(record, record.get_bytes_as(record.storage_kind))`` to
  ``(record)`` reducing excess duplication and allowing adapters
  to access private data in record to obtain content more
  efficiently. (Robert Collins)

* We no longer probe to see if we should create a working tree during
  clone if we cannot get a local_abspath for the new bzrdir.
  (Robert Collins)


bzr 1.12
########

:Codename: 1234567890
:1.12: 2009-02-13
:1.12rc1: 2009-02-10

This release of Bazaar contains many improvements to the speed,
documentation and functionality of ``bzr log`` and the display of logged
revisions by ``bzr status``.  bzr now also gives a better indication of
progress, both in the way operations are drawn onto a text terminal, and
by showing the rate of network IO.

Changes from RC1 to Final
*************************

* ``bzr init --development-wt5[-rich-root]`` would fail because of
  circular import errors. (John Arbash Meinel, #328135)

* Expanded the help for log and added a new help topic called
  ``log-formats``.  (Ian Clatworthy)

Compatibility Breaks
********************

* By default, ``bzr status`` after a merge now shows just the pending
  merge tip revisions. This improves the signal-to-noise ratio after
  merging from trunk and completes much faster. To see all merged
  revisions, use the new ``-v`` flag.  (Ian Clatworthy)

* ``bzr log --line`` now shows any tags after the date and before
  the commit message. If you have scripts which parse the output
  from this command, you may need to adjust them accordingly.
  (Ian Clatworthy)

* ``bzr log --short`` now shows any additional revision properties
  after the date and before the commit message.  Scripts that parse 
  output of the log command in this situation may need to adjust.
  (Neil Martinsen-Burrell)

* The experimental formats ``1.12-preview`` and ``1.12-preview-rich-root``
  have been renamed ``development-wt5`` and ``development-wt5-rich-root``
  respectively, given they are not ready for release in 1.12.
  (Ian Clatworthy)

* ``read_bundle_from_url`` has been deprecated. (Vincent Ladeuil)

New Features
************

* Add support for filtering ``bzr missing`` on revisions.  Remote revisions
  can be filtered using ``bzr missing -r -20..-10`` and local revisions can
  be filtered using ``bzr missing --my-revision -20..-10``.
  (Marius Kruger)

* ``bzr log -p`` displays the patch diff for each revision.
  When logging a file, the diff only includes changes to that file.
  (Ian Clatworthy, #202331, #227335)

* ``bzr log`` supports a new option called ``-n N`` or ``--level N``.
  A value of 0 (zero) means "show all nested merge revisions" while
  a value of 1 (one) means "show just the top level". Values above
  1 can be used to see a limited amount of nesting. That can be
  useful for seeing the level or two below PQM submits for example.
  To force the ``--short`` and ``--line`` formats to display all nested
  merge revisions just like ``--long`` does by default, use a command
  like ``bzr log --short -n0``. To display just the mainline using
  ``--long`` format, ``bzr log --long -n1``.
  (Ian Clatworthy)

Improvements
************

* ``bzr add`` more clearly communicates success vs failure.
  (Daniel Watkins)

* ``bzr init`` will now print a little less verbose output.
  (Marius Kruger)

* ``bzr log`` is now much faster in many use cases, particularly
  at incrementally displaying results and filtering by a
  revision range. (Ian Clatworthy)

* ``bzr log --short`` and ``bzr log --line`` now show tags, if any,
  for each revision. The tags are shown comma-separated inside
  ``{}``. For short format, the tags appear at the end of line
  before the optional ``[merge]`` indicator. For line format,
  the tags appear after the date. (Ian Clatworthy)

* Progress bars now show the rate of activity for some sftp 
  operations, and they are drawn different.  (Martin Pool, #172741)

* Progress bars now show the rate of activity for urllib and pycurl based
  http client implementations. The operations are tracked at the socket
  level for better precision.
  (Vincent Ladeuil)

* Rule-based preferences can now accept multiple patterns for a set of
  rules.  (Marius Kruger)

* The ``ancestor:`` revision spec will now default to referring to the
  parent of the branch if no other location is given.
  (Daniel Watkins, #198417)

* The debugger started as a result of setting ``$BZR_PDB`` works
  around a bug in ``pdb``, http://bugs.python.org/issue4150.  The bug
  can cause truncated tracebacks in Python versions before 2.6.
  (Andrew Bennetts)

* VirtualVersionedFiles now implements
  ``iter_lines_added_or_present_in_keys``. This allows the creation of 
  new branches based on stacked bzr-svn branches. (#311997)

Bug Fixes
*********

* ``bzr annotate --show-ids`` doesn't give a backtrace on empty files
  anymore.
  (Anne Mohsen, Vincent Ladeuil, #314525)

* ``bzr log FILE`` now correctly shows mainline revisions merging
  a change to FILE when the ``--short`` and ``--line`` log formats
  are used. (Ian Clatworthy, #317417)

* ``bzr log -rX..Y FILE`` now shows the history of FILE provided
  it existed in Y or X, even if the file has since been deleted or
  renamed. If no range is given, the current/basis tree and
  initial tree are searched in that order. More generally, log
  now interprets filenames in their historical context.
  (Ian Clatworthy, #175520)

* ``bzr status`` now reports nonexistent files and continues, then
  errors (with code 3) at the end.  (Karl Fogel, #306394)

* Don't require the present compression base in knits to be the same
  when adding records in knits. (Jelmer Vernooij, #307394)

* Fix a problem with CIFS client/server lag on Windows colliding with
  an invariant-per-process algorithm for generating AtomicFile names
  (Adrian Wilkins, #304023)

* Many socket operations now handle EINTR by retrying the operation.
  Previously EINTR was treated as an unrecoverable failure.  There is
  a new ``until_no_eintr`` helper function in ``bzrlib.osutils``.
  (Andrew Bennetts)

* Support symlinks with non-ascii characters in the symlink filename.
  (Jelmer Vernooij, #319323)

* There was a bug in how we handled resolving when a file is deleted
  in one branch, and modified in the other. If there was a criss-cross
  merge, we would cause the deletion to conflict a second time.
  (Vincent Ladeuil, John Arbash Meinel)

* There was another bug in how we chose the correct intermediate LCA in
  criss-cross merges leading to several kind of changes be incorrectly
  handled.
  (John Arbash Meinel, Vincent Ladeuil)

* Unshelve now handles deleted paths without crashing. (Robert Collins)

Documentation
*************

* Improved plugin developer documentation.  (Martin Pool)

API Changes
***********

* ``ProgressBarStack`` is deprecated; instead use
  ``ui_factory.nested_progress_bar`` to create new progress bars.
  (Martin Pool)

* ForeignVcsMapping() now requires a ForeignVcs object as first
  argument. (Jelmer Vernooij)

* ForeignVcsMapping.show_foreign_revid() has been moved to
  ForeignVcs. (Jelmer Vernooij)

* ``read_bundle_from_url`` is deprecated in favor of
  ``read_mergeable_from_url``.  (Vincent Ladeuil)

* Revision specifiers are now registered in
  ``bzrlib.revisionspec.revspec_registry``, and the old list of 
  revisionspec classes (``bzrlib.revisionspec.SPEC_TYPES``) has been
  deprecated. (Jelmer Vernooij, #321183)

* The progress and UI classes have changed; the main APIs remain the
  same but code that provides a new UI or progress bar class may
  need to be updated.  (Martin Pool)

Internals
*********

* Default User Interface (UI) is CLIUIFactory when bzr runs in a dumb
  terminal. It is sometimes desirable do override this default by forcing
  bzr to use TextUIFactory. This can be achieved by setting the
  BZR_USE_TEXT_UI environment variable (emacs shells, as opposed to
  compile buffers, are such an example).
  (Vincent Ladeuil)

* New API ``Branch.iter_merge_sorted_revisions()`` that iterates over
  ``(revision_id, depth, revno, end_of_merge)`` tuples.
  (Ian Clatworthy)

* New ``Branch.dotted_revno_to_revision_id()`` and
  ``Branch.revision_id_to_dotted_revno()`` APIs that pick the most
  efficient way of doing the mapping.
  (Ian Clatworthy)

* Refactor cmd_serve so that it's a little easier to build commands that
  extend it, and perhaps even a bit easier to read.  (Jonathan Lange)

* ``TreeDelta.show()`` now accepts a ``filter`` parameter allowing log
  formatters to retrict the output.
  (Vincent Ladeuil)


bzr 1.11 "Eyes up!" 2009-01-19
##############################

This first monthly release of Bazaar for 2009 improves Bazaar's operation
in Windows, Mac OS X, and other situations where file names are matched
without regard to capitalization: Bazaar tries to match the case of an
existing file.  This release of Bazaar also improves the efficiency of
Tortoise Windows Shell integration and lets it work on 64-bit platforms.

The UI through which Bazaar supports historic formats has been improved,
so 'bzr help formats' now gives a simpler and shorter list, with clear
advice.

This release also fixes a number of bugs, particularly a glitch that can
occur when there are concurrent writes to a pack repository.

Bug Fixes
*********

* Fix failing test when CompiledChunksToLines is not available.
  (Vincent Ladeuil)

* Stacked branches don't repeatedly open their transport connection.
  (John Arbash Meinel)



bzr 1.11rc1 "Eyes up!" 2009-01-09
#################################

Changes
*******

* Formats using Knit-based repository formats are now explicitly
  marked as deprecated. (Ian Clatworthy)

New Features
************

* Add support for `bzr tags -r 1..2`, that is we now support showing
  tags applicable for a specified revision range. (Marius Kruger)

* ``authentication.conf`` now accepts pluggable read-only credential
  stores. Such a plugin (``netrc_credential_store``) is now included,
  handles the ``$HOME/.netrc`` file and can server as an example to
  implement other plugins.
  (Vincent Ladeuil)

* ``shelve --list`` can now be used to list shelved changes.
  (Aaron Bentley)

Improvements
************

* Add trailing slash to directories in all output of ``bzr ls``, except
  ``bzr ls --null``. (Gordon P. Hemsley, #306424)

* ``bzr revision-info`` now supports a -d option to specify an
  alternative branch. (Michael Hudson)

* Add connection to a C++ implementation of the Windows Shell Extension
  which is able to fully replace the current Python implemented one.
  Advantages include 64bit support and reduction in overhead for
  processes which drag in shell extensions.
  (Mark Hammond)

* Support the Claws mail client directly, rather than via
  xdg-email. This prevents the display of an unnecessary modal
  dialog in Claws, informing the user that a file has been
  attached to the message, and works around bug #291847 in
  xdg-utils which corrupts the destination address.

* When working on a case-insensitive case-preserving file-system, as
  commonly found with Windows, bzr will often ignore the case of the
  arguments specified by the user in preference to the case of an existing
  item on the file-system or in the inventory to help prevent
  counter-intuitive behaviour on Windows. (Mark Hammond)

Bug Fixes
*********
  
* Allow BzrDir implementation to implement backing up of 
  control directory. (#139691)

* ``bzr push`` creating a new stacked branch will now only open a
  single connection to the target machine. (John Arbash Meinel)

* Don't call iteritems on transport_list_registry, because it may
  change during iteration.  (Martin Pool, #277048)

* Don't make a broken branch when pushing an unstackable-format branch
  that's in a stackable shared repository to a location with default
  stack-on location.  (Andrew Bennetts, #291046)

* Don't require embedding user in HTTP(S) URLs do use authentication.conf.
  (Ben Jansen, Vincent Ladeuil, #300347)

* Fix a problem with CIFS client/server lag on windows colliding with
  an invariant-per-process algorithm for generating AtomicFile names
  (Adrian Wilkins, #304023)

* Fix bogus setUp signature in UnavailableFTPServer.
  (Gary van der Merwe, #313498)

* Fix compilation error in ``_dirstate_helpers_c`` on SunOS/Solaris.
  (Jari Aalto)

* Fix SystemError in ``_patiencediff_c`` module by calling
  PyErr_NoMemory() before returning NULL in PatienceSequenceMatcher_new.
  (Andrew Bennetts, #303206)

* Give proper error message for diff with non-existent dotted revno.
  (Marius Kruger, #301969)

* Handle EACCES (permission denied) errors when launching a message
  editor, and emit warnings when a configured editor cannot be
  started. (Andrew Bennetts)

* ``$HOME/.netrc`` file is now recognized as a read-only credential store
  if configured in ``authentication.conf`` with 'password_encoding=netrc'
  in the appropriate sections.
  (Vincent Ladeuil, #103029)

* Opening a stacked branch now properly shares the connection, rather
  than opening a new connection for the stacked-on branch.
  (John Arbash meinel)

* Preserve transport decorators while following redirections.
  (Vincent Ladeuil, #245964, #270863)

* Provides a finer and more robust filter for accepted redirections.
  (Vincent Ladeuil, #303959, #265070)

* ``shelve`` paths are now interpreted relative to the current working
  tree.  (Aaron Bentley)

* ``Transport.readv()`` defaults to not reading more than 100MB in a
  single array. Further ``RemoteTransport.readv`` sets this to 5MB to
  work better with how it splits its requests.
  (John Arbash Meinel, #303538)

* Pack repositories are now able to reload the pack listing and retry
  the current operation if another action causes the data to be
  repacked.  (John Arbash Meinel, #153786)

* ``pull -v`` now respects the log_format configuration variable.
  (Aaron Bentley)

* ``push -v`` now works on non-initial pushes.  (Aaron Bentley)

* Use the short status format when the short format is used for log.
  (Vincent Ladeuil, #87179)

* Allow files to be renamed or moved via remove + add-by-id. (Charles
  Duffy, #314251)

Documentation
*************

* Improved the formats help topic to explain why multiple formats
  exist and to provide guidelines in selecting one. Introduced
  two new supporting help topics: current-formats and other-formats.
  (Ian Clatworthy)

API Changes
***********

* ``LRUCache(after_cleanup_size)`` was renamed to
  ``after_cleanup_count`` and the old name deprecated. The new name is
  used for clarity, and to avoid confusion with
  ``LRUSizeCache(after_cleanup_size)``. (John Arbash Meinel)

* New ``ForeignRepository`` base class, to help with foreign branch 
  support (e.g. svn).  (Jelmer Vernooij)

* ``node_distances`` and ``select_farthest`` can no longer be imported
  from ``bzrlib.graph``.  They can still be imported from
  ``bzrlib.deprecated_graph``, which has been the preferred way to
  import them since before 1.0.  (Andrew Bennetts)
  
* The logic in commit now delegates inventory basis calculations to
  the ``CommitBuilder`` object; this requires that the commit builder
  in use has been updated to support the new ``recording_deletes`` and
  ``record_delete`` methods. (Robert Collins)

Testing
*******

* An HTTPS server is now available (it requires python-2.6). Future bzr
  versions will allow the use of the python-2.6 ssl module that can be
  installed for 2.5 and 2.4.

* ``bzr selftest`` now fails if new trailing white space is added to
  the bazaar sources. It only checks changes not committed yet. This
  means that PQM will now reject changes that introduce new trailing
  whitespace. (Marius Kruger)

* Introduced new experimental formats called ``1.12-preview`` and
  ``1.12-preview-rich-root`` to enable testing of related pending
  features, namely content filtering and filtered views.
  (Ian Clatworthy)

Internals
*********

* Added an ``InventoryEntry`` cache when deserializing inventories.
  Can cut the time to iterate over multiple RevisionsTrees in half.
  (John Arbash Meinel)

* Added ``bzrlib.fifo_cache.FIFOCache`` which is designed to have
  minimal overhead versus using a plain dict for cache hits, at the
  cost of not preserving the 'active' set as well as an ``LRUCache``.
  (John Arbash Meinel)

* ``bzrlib.patience_diff.unified_diff`` now properly uses a tab
  character to separate the filename from the date stamp, and doesn't
  add trailing whitespace when a date stamp is not supplied.
  (Adeodato Simó, John Arbash Meinel)

* ``DirStateWorkingTree`` and ``DirStateWorkingTreeFormat`` added
  as base classes of ``WorkingTree4`` and ``WorkingTreeFormat4``
  respectively. (Ian Clatworthy)

* ``KnitVersionedFiles._check_should_delta()`` now uses the
  ``get_build_details`` api to avoid multiple hits to the index, and
  to properly follow the ``compression_parent`` rather than assuming
  it is the left-hand parent. (John Arbash Meinel)

* ``KnitVersionedFiles.get_record_stream()`` will now chose a
  more optimal ordering when the keys are requested 'unordered'.
  Previously the order was fully random, now the records should be
  returned from each pack in turn, in forward I/O order.
  (John Arbash Meinel)
    
* ``mutter()`` will now flush the ``~/.bzr.log`` if it has been more
  than 2s since the last time it flushed. (John Arbash Meinel)

* New method ``bzrlib.repository.Repository.add_inventory_by_delta``
  allows adding an inventory via an inventory delta, which can be
  more efficient for some repository types. (Robert Collins)

* Repository ``CommitBuilder`` objects can now accumulate an inventory
  delta. To enable this functionality call ``builder.recording_deletes``
  and additionally call ``builder.record_delete`` when a delete
  against the basis occurs. (Robert Collins)

* The default http handler has been changed from pycurl to urllib.
  The default is still pycurl for https connections. (The only
  advantage of pycurl is that it checks ssl certificates.)
  (John Arbash Meinel)

* ``VersionedFiles.get_record_stream()`` can now return objects with a
  storage_kind of ``chunked``. This is a collection (list/tuple) of
  strings. You can use ``osutils.chunks_to_lines()`` to turn them into
  guaranteed 'lines' or you can use ``''.join(chunks)`` to turn it
  into a fulltext. This allows for some very good memory savings when
  asking for many texts that share ancestry, as the individual chunks
  can be shared between versions of the file. (John Arbash Meinel)

* ``pull -v`` and ``push -v`` use new function
  ``bzrlib.log.show_branch_change`` (Aaron Bentley)



bzr 1.10 2008-12-05
###################

Bazaar 1.10 has several performance improvements for copying revisions
(especially for small updates to large projects).  There has also been a
significant amount of effort in polishing stacked branches.  The commands
``shelve`` and ``unshelve`` have become core commands, with an improved
implementation.

The only changes versus bzr-1.10rc1 are bugfixes for stacked branches.

bug Fixes
*********

* Don't set a pack write cache size from RepoFetcher, because the
  cache is not coherent with reads and causes ShortReadvErrors.
  This reverses the change that fixed #294479.
  (Martin Pool, #303856)

* Properly handle when a revision can be inserted as a delta versus
  when it needs to be expanded to a fulltext for stacked branches.
  There was a bug involving merge revisions. As a method to help
  prevent future difficulties, also make stacked fetches sort
  topologically. (John Arbash Meinel, #304841)


bzr 1.10rc1 2008-11-28
######################

This release of Bazaar focuses on performance improvements when pushing
and pulling revisions, both locally and to remote networks.  The popular
``shelve`` and ``unshelve`` commands, used to interactively revert and
restore work in progress, have been merged from bzrtools into the bzr
core.  There are also bug fixes for portability, and for stacked branches.

New Features
************

* New ``commit_message_template`` hook that is called by the commit
  code to generate a template commit message. (Jelmer Vernooij)

* New `shelve` and `unshelve` commands allow undoing and redoing changes.
  (Aaron Bentley)

Improvements
************

* ``(Remote)Branch.copy_content_into`` no longer generates the full revision
  history just to set the last revision info.
  (Andrew Bennetts, John Arbash Meinel)

* Fetches between formats with different serializers (such as
  pack-0.92-subtree and 1.9-rich-root) are faster now.  This is due to
  operating on batches of 100 revisions at time rather than
  one-by-one.  (Andrew Bennetts, John Arbash Meinel)

* Search index files corresponding to pack files we've already used
  before searching others, because they are more likely to have the
  keys we're looking for.  This reduces the number of iix and tix
  files accessed when pushing 1 new revision, for instance.
  (John Arbash Meinel)

* Signatures to transfer are calculated more efficiently in
  ``item_keys_introduced_by``.  (Andrew Bennetts, John Arbash Meinel)

* The generic fetch code can once again copy revisions and signatures
  without extracting them completely to fulltexts and then serializing
  them back down into byte strings. This is a significant performance
  improvement when fetching from a stacked branch.
  (John Arbash Meinel, #300289)

* When making a large readv() request over ``bzr+ssh``, break up the
  request into more manageable chunks. Because the RPC is not yet able
  to stream, this helps keep us from buffering too much information at
  once. (John Arbash Meinel)

Bug Fixes
*********

* Better message when the user needs to set their Launchpad ID.
  (Martin Pool, #289148)

* ``bzr commit --local`` doesn't access the master branch anymore.
  This fixes a regression introduced in 1.9.  (Marius Kruger, #299313)

* Don't call the system ``chdir()`` with an empty path. Sun OS seems
  to give an error in that case.  Also, don't count on ``getcwd()``
  being able to allocate a new buffer, which is a gnu extension.
  (John Arbash Meinel, Martin Pool, Harry Hirsch, #297831)

* Don't crash when requesting log --forward <file> for a revision range
  starting with a dotted revno.
  (Vincent Ladeuil, #300055)

* Don't create text deltas spanning stacked repositories; this could
  cause "Revision X not present in Y" when later accessing them.
  (Martin Pool, #288751)

* Pack repositories are now able to reload the pack listing and retry
  the current operation if another action causes the data to be
  repacked.  (John Arbash Meinel, #153786)

* PermissionDenied errors from smart servers no longer cause
  "PermissionDenied: "None"" on the client.
  (Andrew Bennetts, #299254)

* Pushing to a stacked pack repository now batches writes, the same
  way writes are batched to ordinary pack repository.  This makes
  pushing to a stacked branch over the network much faster.
  (Andrew Bennetts, #294479)

* TooManyConcurrentRequests no longer occur when a fetch fails and
  tries to abort a write group.  This allows the root cause (e.g. a
  network interruption) to be reported.  (Andrew Bennetts, #297014)

* RemoteRepository.get_parent_map now uses fallback repositories.
  (Aaron Bentley, #297991?, #293679?)

API Changes
***********

* ``CommitBuilder`` now validates the strings it will be committing,
  to ensure that they do not have characters that will not be properly
  round-tripped. For now, it just checks for characters that are
  invalid in the XML form. (John Arbash Meinel, #295161)

* Constructor parameters for NewPack (internal to pack repositories)
  have changed incompatibly.

* ``Repository.abort_write_group`` now accepts an optional
  ``suppress_errors`` flag.  Repository implementations that override
  ``abort_write_group`` will need to be updated to accept the new
  argument.  Subclasses that only override ``_abort_write_group``
  don't need to change.

* Transport implementations must provide copy_tree_to_transport.  A default
  implementation is provided for Transport subclasses.

Testing
*******

* ``bzr selftest`` now fails if no doctests are found in a module
  that's expected to have them.  (Martin Pool)

* Doctests now only report the first failure.  (Martin Pool)


bzr 1.9 2008-11-07
##################

This release of Bazaar adds a new repository format, ``1.9``, with smaller
and more efficient index files.  This format can be specified when
creating a new repository, or used to losslessly upgrade an existing
repository.  bzr 1.9 also speeds most operations over the smart server
protocol, makes annotate faster, and uses less memory when making
checkouts or pulling large amounts of data.

Bug Fixes
*********

* Fix "invalid property value 'branch-nick' for None" regression with
  branches bound to svn branches.  (Martin Pool, #293440)

* Fix SSL/https on Python2.6.  (Vincent Ladeuil, #293054)

* ``SFTPTransport.readv()`` had a bug when requests were out-of-order.
  This only triggers some-of-the-time on Knit format repositories.
  (John Arbash Meinel, #293746)


bzr 1.9rc1 2008-10-31
#####################

New Features
************

* New Branch hook ``transform_fallback_location`` allows a function to
  be called when looking up the stacked source. (Michael Hudson)

* New repository formats ``1.9`` and ``1.9-rich-root``. These have all
  the functionality of ``1.6``, but use the new btree indexes.
  These indexes are both smaller and faster for access to historical
  information.  (John Arbash Meinel)

Improvements
************

* ``BTreeIndex`` code now is able to prefetch extra pages to help tune
  the tradeoff between bandwidth and latency. Should be tuned
  appropriately to not impact commands which need minimal information,
  but provide a significant boost to ones that need more context. Only
  has a direct impact on the ``--development2`` format which uses
  btree's for the indexes. (John Arbash Meinel)

* ``bzr dump-btree`` is a hidden command introduced to allow dumping
  the contents of a compressed btree file.  (John Arbash Meinel)

* ``bzr pack`` now tells the index builders to optimize for size. For
  btree index repositories, this can save 25% of the index size
  (mostly in the text indexes). (John Arbash Meinel)

* ``bzr push`` to an existing branch or repository on a smart server
  is faster, due to Bazaar making more use of the ``get_parent_map``
  RPC when querying the remote branch's revision graph.
  (Andrew Bennetts)

* default username for bzr+ssh and sftp can be configured in
  authentication.conf. (Aaron Bentley)

* launchpad-login now provides a default username for bzr+ssh and sftp
  URLs, allowing username-free URLs to work for everyone. (Aaron Bentley)

* ``lp:`` lookups no longer include usernames, making them shareable and
  shorter. (Aaron Bentley)

* New ``PackRepository.autopack`` smart server RPC, which does
  autopacking entirely on the server.  This is much faster than
  autopacking via plain file methods, which downloads a large amount
  of pack data and then re-uploads the same pack data into a single
  file.  This fixes a major (although infrequent) cause of lengthy
  delays when using a smart server.  For example, pushing the 10th
  revision to a repository with 9 packs now takes 44 RPCs rather than
  179, and much less bandwidth too.  This requires Bazaar 1.9 on both
  the client and the server, otherwise the client will fallback to the
  slower method.  (Andrew Bennetts)

Bug Fixes
*********

* A failure to load a plugin due to an IncompatibleAPI exception is
  now correctly reported. (Robert Collins, #279451)

* API versioning support now has a multiple-version checking api
  ``require_any_api``. (Robert Collins, #279447)

* ``bzr branch --stacked`` from a smart server to a standalone branch
  works again.  This fixes a regression in 1.7 and 1.8.
  (Andrew Bennetts, #270397)

* ``bzr co`` uses less memory. It used to unpack the entire WT into
  memory before writing it to disk. This was a little bit faster, but
  consumed lots of memory. (John Arbash Meinel, #269456)

* ``bzr missing --quiet`` no longer prints messages about whether
  there are missing revisions.  The exit code indicates whether there
  were or not.  (Martin Pool, #284748)

* Fixes to the ``annotate`` code. The fast-path which re-used the
  stored deltas was accidentally disabled all the time, instead of
  only when a branch was stacked. Second, the code would accidentally
  re-use a delta even if it wasn't against the left-parent, this
  could only happen if ``bzr reconcile`` decided that the parent
  ordering was incorrect in the file graph.  (John Arbash Meinel)

* "Permission denied" errors that occur when pushing a new branch to a
  smart server no longer cause tracebacks.  (Andrew Bennetts, #278673)

* Some compatibility fixes for building the extensions with MSVC and
  for python2.4. (John Arbash Meinel, #277484)

* The index logic is now able to reload the list of pack files if and
  index ends up disappearing. We still don't reload if the pack data
  itself goes missing after checking the index. This bug appears as a
  transient failure (file not found) when another process is writing
  to the repository.  (John Arbash Meinel, #153786)

* ``bzr switch`` and ``bzr bind`` will now update the branch nickname if
  it was previously set. All checkouts will now refer to the bound branch
  for a nickname if one was not explicitly set.
  (Marius Kruger, #230903)

Documentation
*************

* Improved hook documentation. (Michael Ernst)

API Changes
***********

* commands.plugins_cmds is now a CommandRegistry, not a dict.

Internals
*********

* New AuthenticationConfig.set_credentials method allows easy programmatic
  configuration of authetication credentials.


bzr 1.8 2008-10-16
##################

Bazaar 1.8 includes several fixes that improve working tree performance,
display of revision logs, and merges.  The bzr testsuite now passes on OS
X and Python 2.6, and almost completely passes on Windows.  The
smartserver code has gained several bug fixes and performance
improvements, and can now run server-side hooks within an http server.

Bug Fixes
*********

* Fix "Must end write group" error when another error occurs during
  ``bzr push``.  (Andrew Bennetts, #230902)

Portability
***********

* Some Pyrex versions require the WIN32 macro defined to compile on
  that platform.  (Alexander Belchenko, Martin Pool, #277481)


bzr 1.8rc1 2008-10-07
#####################

Changes
*******

* ``bzr log file`` has been changed. It now uses a different method
  for determining which revisions to show as merging the changes to
  the file. It now only shows revisions which merged the change
  towards your mainline. This simplifies the output, makes it faster,
  and reduces memory consumption.  (John Arbash Meinel)

* ``bzr merge`` now defaults to having ``--reprocess`` set, whenever
  ``--show-base`` is not supplied.  (John Arbash Meinel)

* ``bzr+http//`` will now optionally load plugins and write logs on the
  server. (Marius Kruger)

* ``bzrlib._dirstate_helpers_c.pyx`` does not compile correctly with
  Pyrex 0.9.4.1 (it generates C code which causes segfaults). We
  explicitly blacklist that version of the compiler for that
  extension. Packaged versions will include .c files created with
  pyrex >= 0.9.6 so it doesn't effect releases, only users running
  from the source tree. (John Arbash Meinel, #276868)

Features
********

* bzr is now compatible with python-2.6. python-2.6 is not yet officially
  supported (nor released, tests were conducted with the dev version of
  python-2.6rc2), but all known problems have been fixed.  Feedback
  welcome.
  (Vincent Ladeuil, #269535)

Improvements
************

* ``bzr annotate`` will now include uncommitted changes from the local
  working tree by default. Such uncommitted changes are given the
  revision number they would get if a commit was done, followed with a
  ? to indicate that its not actually known. (Robert Collins, #3439)

* ``bzr branch`` now accepts a ``--standalone`` option, which creates a
  standalone branch regardless of the presence of shared repositories.
  (Daniel Watkins)

* ``bzr push`` is faster in the case there are no new revisions to
  push.  It is also faster if there are no tags in the local branch.
  (Andrew Bennetts)

* File changes during a commit will update the tree stat cache.
  (Robert Collins)

* Location aliases can now accept a trailing path.  (Micheal Hudson)

* New hooks ``Lock.hooks`` when LockDirs are acquired and released.
  (Robert Collins, MartinPool)

* Switching in heavyweight checkouts uses the master branch's context, not
  the checkout's context.  (Adrian Wilkins)

* ``status`` on large trees is now faster, due to optimisations in the
  walkdirs code. Of particular note, the walkdirs code now performs
  a temporary ``chdir()`` while reading a single directory; if your
  platform has non thread-local current working directories (and is
  not windows which has its own implementation), this may introduce a
  race condition during concurrent uses of bzrlib. The bzrlib CLI
  will not encounter this as it is single threaded for working tree
  operations. (Robert Collins)

* The C extensions now build on python 2.4 (Robert Collins, #271939)

* The ``-Dhpss`` debug flag now reports the number of smart server
  calls per medium to stderr.  This is in addition to the existing
  detailed logging to the .bzr.log trace file.  (Andrew Bennetts)

Bug Fixes
*********

* Avoid random failures arising from misinterpreted ``errno`` values
  in ``_readdir_pyx.read_dir``.
  (Martin Pool, #279381)

* Branching from a shared repository on a smart server into a new
  repository now preserves the repository format.
  (Andrew Bennetts, #269214)

* ``bzr log`` now accepts a ``--change`` option.
  (Vincent Ladeuil, #248427)

* ``bzr missing`` now accepts an ``--include-merges`` option.
  (Vincent Ladeuil, #233817)

* Don't try to filter (internally) '.bzr' from the files to be deleted if
  it's not there.
  (Vincent Ladeuil, #272648)

* Fix '_in_buffer' AttributeError when using the -Dhpss debug flag.
  (Andrew Bennetts)

* Fix TooManyConcurrentRequests errors caused by a connection failure
  when doing ``bzr pull`` or ``bzr merge`` from a ``bzr+ssh`` URL.
  (Andrew Bennetts, #246233)

* Fixed ``bzr st -r branch:PATH_TO_BRANCH`` where the other branch
  is in a different repository than the current one.
  (Lukáš Lalinský, #144421)

* Make the first line of the manpage preamble a comment again.
  (David Futcher, #242106)

* Remove use of optional parameter in GSSAPI FTP support, since
  it breaks newer versions of Python-Kerberos. (Jelmer Vernooij)

* The autopacking logic will now always create a single new pack from
  all of the content which it deems is worth moving. This avoids the
  'repack a single pack' bug and should result in better packing
  overall.  (John Arbash Meinel, #242510, #172644)

* Trivial documentation fix.
  (John Arbash Meinel, #270471)

* ``bzr switch`` and ``bzr bind`` will now update the branch nickname if
  it was previously set. All checkouts will now refer to the bound branch
  for a nickname if one was not explicitly set.
  (Marius Kruger, #230903)

Documentation
*************

* Explain revision/range identifiers. (Daniel Clemente)

API Changes
***********

* ``CommitBuilder.record_entry_contents`` returns one more element in
  its result tuple - an optional file system hash for the hash cache
  to use. (Robert Collins)

* ``dirstate.DirState.update_entry`` will now only calculate the sha1
  of a file if it is likely to be needed in determining the output
  of iter_changes. (Robert Collins)

* The PackRepository, RepositoryPackCollection, NewPack classes have a
  slightly changed interface to support different index types; as a
  result other users of these classes need to supply the index types
  they want. (Robert Collins)

Testing
*******

* ``bzrlib.tests.repository_implementations`` has been renamed to
  ``bzrlib.tests.per_repository`` so that we have a common structure
  (and it is shorter). (John Arbash Meinel, #239343)

* ``LocalTransport.abspath()`` now returns a drive letter if the
  transport has one, fixing numerous tests on Windows.
  (Mark Hammond)

* PreviewTree is now tested via intertree_implementations.
  (Aaron Bentley)

* The full test suite is passing again on OSX.
  (Guillermo Gonzalez, Vincent Ladeuil)

* The full test suite passes when run with ``-Eallow_debug``.
  (Andrew Bennetts)

Internals
*********

* A new hook, ``Branch.open``, has been added, which is called when
  branch objects are opened. (Robert Collins)

* ``bzrlib.osutils._walkdirs_utf8`` has been refactored into common
  tree walking, and modular directory listing code to aid future
  performance optimisations and refactoring. (Robert Collins)

* ``bzrlib.trace.debug_memory`` can be used to get a quick memory dump
  in the middle of processing. It only reports memory if
  ``/proc/PID/status`` is available. (John Arbash Meinel)

* New method ``RevisionSpec.as_tree`` for representing the revision
  specifier as a revision tree object. (Lukáš Lalinský)

* New race-free method on MutableTree ``get_file_with_stat`` for use
  when generating stat cache results. (Robert Collins)

* New win32utils.get_local_appdata_location() provides access to a local
  directory for storing data.  (Mark Hammond)

* To be compatible with python-2.6 a few new rules should be
  observed. 'message' attribute can't be used anymore in exception
  classes, 'sha' and 'md5' modules have been deprecated (use
  osutils.[md5|sha]), object__init__ and object.__new__ don't accept
  parameters anymore.
  (Vincent Ladeuil)


bzr 1.7.1 2008-10-01
####################

No changes from 1.7.1rc1.


bzr 1.7.1rc1 2008-09-24
#######################

This release just includes an update to how the merge algorithm handles
file paths when we encounter complex history.

Features
********

* If we encounter a criss-cross in history, use information from
  direct Least Common Ancestors to resolve inventory shape (locations
  of files, adds, deletes, etc). This is similar in concept to using
  ``--lca`` for merging file texts, only applied to paths.
  (John Arbash Meinel)


bzr 1.7 2008-09-23
##################

This release includes many bug fixes and a few performance and feature
improvements.  ``bzr rm`` will now scan for missing files and remove them,
like how ``bzr add`` scans for unknown files and adds them. A bit more
polish has been applied to the stacking code. The b-tree indexing code has
been brought in, with an eye on using it in a future repository format.
There are only minor installer changes since bzr-1.7rc2.

Features
********

* Some small updates to the win32 installer. Include localization
  files found in plugins, and include the builtin distutils as part of
  packaging qbzr. (Mark Hammond)


bzr 1.7rc2 2008-09-17
#####################

A few bug fixes from 1.7rc1. The biggest change is a new
``RemoteBranch.get_stacked_on_url`` rpc. This allows clients that are
trying to access a Stacked branch over the smart protocol, to properly
connect to the stacked-on location.

Bug Fixes
*********

* Branching from a shared repository on a smart server into a new
  repository now preserves the repository format.
  (Andrew Bennetts, #269214)

* Branching from a stacked branch via ``bzr+ssh`` can properly connect
  to the stacked-on branch.  (Martin Pool, #261315)

* ``bzr init`` no longer re-opens the BzrDir multiple times.
  (Vincent Ladeuil)

* Fix '_in_buffer' AttributeError when using the -Dhpss debug flag.
  (Andrew Bennetts)


bzr 1.7rc1 2008-09-09
#####################

This release candidate for bzr 1.7 has several bug fixes and a few
performance and feature improvements.  ``bzr rm`` will now scan for
missing files and remove them, like how ``bzr add`` scans for unknown
files and adds them. A bit more polish has been applied to the stacking
code. The b-tree indexing code has been brought in, with an eye on using
it in a future repository format.


Changes
*******

* ``bzr export`` can now export a subdirectory of a project.
  (Robert Collins)

* ``bzr remove-tree`` will now refuse to remove a tree with uncommitted
  changes, unless the ``--force`` option is specified.
  (Lukáš Lalinský, #74101)

* ``bzr rm`` will now scan for files that are missing and remove just
  them automatically, much as ``bzr add`` scans for new files that
  are not ignored and adds them automatically. (Robert Collins)

Features
********

* Support for GSSAPI authentication when using FTP as documented in
  RFC2228. (Jelmer Vernooij, #49623)

* Add support for IPv6 in the smart server. (Jelmer Vernooij, #165014)

Improvements
************

* A url like ``log+file:///tmp`` will log all access to that Transport
  to ``.bzr.log``, which may help in debugging or profiling.
  (Martin Pool)

* ``bzr branch`` and ``bzr push`` use the default stacking policy if the
  branch format supports it. (Aaron Bentley)

* ``bzr init`` and ``bzr init-repo`` will now print out the same as
  ``bzr info`` if it completed successfully.
  (Marius Kruger)

* ``bzr uncommit`` logs the old tip revision id, and displays how to
  restore the branch to that tip using ``bzr pull``.  This allows you
  to recover if you realize you uncommitted the wrong thing.
  (John Arbash Meinel)

* Fix problems in accessing stacked repositories over ``bzr://``.
  (Martin Pool, #261315)

* ``SFTPTransport.readv()`` was accidentally using ``list += string``,
  which 'works', but adds each character separately to the list,
  rather than using ``list.append(string)``. Fixing this makes the
  SFTP transport a little bit faster (~20%) and use a bit less memory.
  (John Arbash Meinel)

* When reading index files, if we happen to read the whole file in a
  single request treat it as a ``_buffer_all`` request. This happens
  most often on small indexes over remote transports, where we default
  to reading 64kB. It saves a round trip for each small index during
  fetch operations. Also, if we have read more than 50% of an index
  file, trigger a ``_buffer_all`` on the next request. This works
  around some inefficiencies because reads don't fall neatly on page
  boundaries, so we would ignore those bytes, but request them again
  later. This could trigger a total read size of more than the whole
  file. (John Arbash Meinel)

Bug Fixes
*********

* ``bzr rm`` is now aliased to ``bzr del`` for the convenience of svn
  users. (Robert Collins, #205416)

* Catch the infamous "select/poll returned error" which occurs when
  pycurl try to send a body request to an HTTP/1.0 server which has
  already refused to handle the request. (Vincent Ladeuil, #225020)

* Fix ``ObjectNotLocked`` errors when using various commands
  (including ``bzr cat`` and ``bzr annotate``) in combination with a
  smart server URL.  (Andrew Bennetts, #237067)

* ``FTPTransport.stat()`` would return ``0000`` as the permission bits
  for the containing ``.bzr/`` directory (it does not implement
  permissions). This would cause us to set all subdirectories to
  ``0700`` and files to ``0600`` rather than leaving them unmodified.
  Now we ignore ``0000`` as the permissions and assume they are
  invalid. (John Arbash Meinel, #259855)

* Merging from a previously joined branch will no longer cause
  a traceback. (Jelmer Vernooij, #203376)

* Pack operations on windows network shares will work even with large
  files. (Robert Collins, #255656)

* Running ``bzr st PATH_TO_TREE`` will no longer suppress merge
  status. Status is also about 7% faster on mozilla sized trees
  when the path to the root of the tree has been given. Users of
  the internal ``show_tree_status`` function should be aware that
  the show_pending flag is now authoritative for showing pending
  merges, as it was originally. (Robert Collins, #225204)

* Set valid default _param_name for Option so that ListOption can embed
  '-' in names. (Vincent Ladeuil, #263249)

* Show proper error rather than traceback when an unknown revision
  id is specified to ``bzr cat-revision``. (Jelmer Vernooij, #175569)

* Trailing text in the dirstate file could cause the C dirstate parser
  to try to allocate an invalid amount of memory. We now properly
  check and test for parsing a dirstate with invalid trailing data.
  (John Arbash Meinel, #186014)

* Unexpected error responses from a smart server no longer cause the
  client to traceback.  (Andrew Bennetts, #263527)

* Use a Windows api function to get a Unicode host name, rather than
  assuming the host name is ascii.
  (Mark Hammond, John Arbash Meinel, #256550)

* ``WorkingTree4`` trees will now correctly report missing-and-new
  paths in the output of ``iter_changes``. (Robert Collins)

Documentation
*************

* Updated developer documentation.  (Martin Pool)

API Changes
***********

* Exporters now take 4 parameters. (Robert Collins)

* ``Tree.iter_changes`` will now return False for the content change
  field when a file is missing in the basis tree and not present in
  the target tree. Previously it returned True unconditionally.
  (Robert Collins)

* The deprecated ``Branch.abspath`` and unimplemented
  ``Branch.rename_one`` and ``Branch.move`` were removed. (Jelmer Vernooij)

* BzrDir.clone_on_transport implementations must now accept a stacked_on
  parameter.  (Aaron Bentley)

* BzrDir.cloning_metadir implementations must now take a require_stacking
  parameter.  (Aaron Bentley)

Testing
*******

* ``addCleanup`` now takes ``*arguments`` and ``**keyword_arguments``
  which are then passed to the cleanup callable as it is run. In
  addition, addCleanup no longer requires that the callables passed to
  it be unique. (Jonathan Lange)

* Fix some tests that fail on Windows because files are deleted while
  still in use.
  (Mark Hammond)

* ``selftest``'s ``--starting-with`` option can now use predefined
  prefixes so that one can say ``bzr selftest -s bp.loom`` instead of
  ``bzr selftest -s bzrlib.plugins.loom``. (Vincent Ladeuil)

* ``selftest``'s ``--starting-with`` option now accepts multiple values.
  (Vincent Ladeuil)

Internals
*********

* A new plugin interface, ``bzrlib.log.log_adapters``, has been added.
  This allows dynamic log output filtering by plugins.
  (Robert Collins)

* ``bzrlib.btree_index`` is now available, providing a b-tree index
  layer. The design is memory conservative (limited memory cache),
  faster to seek (approx 100 nodes per page, gives 100-way fan out),
  and stores compressed pages allowing more keys per page.
  (Robert Collins, John Arbash Meinel)

* ``bzrlib.diff.DiffTree.show_diff`` now skips changes where the kind
  is unknown in both source and target.
  (Robert Collins, Aaron Bentley)

* ``GraphIndexBuilder.add_node`` and ``BTreeBuilder`` have been
  streamlined a bit. This should make creating large indexes faster.
  (In benchmarking, it now takes less time to create a BTree index than
  it takes to read the GraphIndex one.) (John Arbash Meinel)

* Mail clients for `bzr send` are now listed in a registry.  This
  allows plugins to add new clients by registering them with
  ``bzrlib.mail_client.mail_client_registry``.  All of the built-in
  clients now use this mechanism.  (Neil Martinsen-Burrell)


bzr 1.6.1 2008-09-05
####################

A couple regressions were found in the 1.6 release. There was a
performance issue when using ``bzr+ssh`` to branch large repositories,
and some problems with stacking and ``rich-root`` capable repositories.


bzr 1.6.1rc2 2008-09-03
#######################

Bug Fixes
*********

* Copying between ``rich-root`` and ``rich-root-pack`` (and vice
  versa) was accidentally using the inter-model fetcher, instead of
  recognizing that both were 'rich root' formats.
  (John Arbash Meinel, #264321)


bzr 1.6.1rc1 2008-08-29
#######################

This release fixes a few regressions found in the 1.6 client. Fetching
changes was using an O(N^2) buffering algorithm, so for large projects it
would cause memory thrashing. There is also a specific problem with the
``--1.6-rich-root`` format, which prevented stacking on top of
``--rich-root-pack`` repositories, and could allow users to accidentally
fetch experimental data (``-subtree``) without representing it properly.
The ``--1.6-rich-root`` format has been deprecated and users are
recommended to upgrade to ``--1.6.1-rich-root`` immediately.  Also we
re-introduced a workaround for users who have repositories with incorrect
nodes (not possible if you only used official releases).
I should also clarify that none of this is data loss level issues, but
still sufficient enough to warrant an updated release.

Bug Fixes
*********

* ``RemoteTransport.readv()`` was being inefficient about how it
  buffered the readv data and processed it. It would keep appending to
  the same string (causing many copies) and then pop bytes out of the
  start of the string (causing more copies).
  With this patch "bzr+ssh://local" can improve dramatically,
  especially for projects with large files.
  (John Arbash Meinel)

* Revision texts were always meant to be stored as fulltexts. There
  was a bug in a bzr.dev version that would accidentally create deltas
  when copying from a Pack repo to a Knit repo. This has been fixed,
  but to support those repositories, we know always request full texts
  for Revision texts. (John Arbash Meinel, #261339)

* The previous ``--1.6-rich-root`` format used an incorrect xml
  serializer, which would accidentally support fetching from a
  repository that supported subtrees, even though the local one would
  not. We deprecated that format, and introduced a new one that uses
  the correct serializer ``--1.6.1-rich-root``.
  (John Arbash Meinel, #262333)


bzr 1.6 2008-08-25
##################

Finally, the long awaited bzr 1.6 has been released. This release includes
new features like Stacked Branches, improved weave merge, and an updated
server protocol (now on v3) which will allow for better cross version
compatibility. With this release we have deprecated Knit format
repositories, and recommend that users upgrade them, we will continue to
support reading and writing them for the forseeable future, but we will
not be tuning them for performance as pack repositories have proven to be
better at scaling. This will also be the first release to bundle
TortoiseBzr in the standalone Windows installer.


bzr 1.6rc5 2008-08-19
#####################

Bug Fixes
*********

* Disable automatic detection of stacking based on a containing
  directory of the target. It interacted badly with push, and needs a
  bit more work to get the edges polished before it should happen
  automatically. (John Arbash Meinel, #259275)
  (This change was reverted when merged to bzr.dev)


bzr 1.6rc4 2008-08-18
#####################

Bug Fixes
*********

* Fix a regression in knit => pack fetching.  We had a logic
  inversion, causing the fetch to insert fulltexts in random order,
  rather than preserving deltas.  (John Arbash Meinel, #256757)


bzr 1.6rc3 2008-08-14
#####################

Changes
*******

* Disable reading ``.bzrrules`` as a per-branch rule preferences
  file. The feature was not quite ready for a full release.
  (Robert Collins)

Improvements
************

* Update the windows installer to bundle TortoiseBzr and ``qbzr``
  into the standalone installer. This will be the first official
  windows release that installs Tortoise by default.
  (Mark Hammond)

Bug Fixes
*********

* Fix a regression in ``bzr+http`` support. There was a missing
  function (``_read_line``) that needed to be carried over from
  ``bzr+ssh`` support. (Andrew Bennetts)

* ``GraphIndex`` objects will internally read an entire index if more
  than 1/20th of their keyspace is requested in a single operation.
  This largely mitigates a performance regression in ``bzr log FILE``
  and completely corrects the performance regression in ``bzr log``.
  The regression was caused by removing an accomodation which had been
  supporting the index format in use. A newer index format is in
  development which is substantially faster. (Robert Collins)


bzr 1.6rc2 2008-08-13
#####################

This release candidate has a few minor bug fixes, and some regression
fixes for Windows.

Bug Fixes
*********

* ``bzr upgrade`` on remote branches accessed via bzr:// and
  bzr+ssh:// now works.  (Andrew Bennetts)

* Change the ``get_format_description()`` strings for
  ``RepositoryFormatKnitPack5`` et al to be single line messages.
  (Aaron Bentley)

* Fix for a regression on Win32 where we would try to call
  ``os.listdir()`` on a file and not catch the exception properly.
  (Windows raises a different exception.) This would manifest in
  places like ``bzr rm file`` or ``bzr switch``.
  (Mark Hammond, John Arbash Meinel)

* ``Inventory.copy()`` was failing to set the revision property for
  the root entry. (Jelmer Vernooij)

* sftp transport: added missing ``FileExists`` case to
  ``_translate_io_exception`` (Christophe Troestler, #123475)

* The help for ``bzr ignored`` now suggests ``bzr ls --ignored`` for
  scripting use. (Robert Collins, #3834)

* The default ``annotate`` logic will now always assign the
  last-modified value of a line to one of the revisions that modified
  it, rather than a merge revision. This would happen when both sides
  claimed to have modified the line resulting in the same text. The
  choice is arbitrary but stable, so merges in different directions
  will get the same results.  (John Arbash Meinel, #232188)


bzr 1.6rc1 2008-08-06
#####################

This release candidate for bzr 1.6 solidifies the new branch stacking
feature.  Bazaar now recommends that users upgrade all knit repositories,
because later formats are much faster.  However, we plan to continue read/write and
upgrade support for knit repostories for the forseeable future.  Several
other bugs and performance issues were fixed.

Changes
*******

* Knit format repositories are deprecated and bzr will now emit
  warnings whenever it encounters one.  Use ``bzr upgrade`` to upgrade
  knit repositories to pack format.  (Andrew Bennetts)

Improvements
************

* ``bzr check`` can now be told which elements at a location it should
  check.  (Daniel Watkins)

* Commit now supports ``--exclude`` (or ``-x``) to exclude some files
  from the commit. (Robert Collins, #3117)

* Fetching data between repositories that have the same model but no
  optimised fetcher will not reserialise all the revisions, increasing
  performance. (Robert Collins, John Arbash Meinel)

* Give a more specific error when target branch is not reachable.
  (James Westby)

* Implemented a custom ``walkdirs_utf8`` implementation for win32.
  This uses a pyrex extension to get direct access to the
  ``FindFirstFileW`` style apis, rather than using ``listdir`` +
  ``lstat``. Shows a very strong improvement in commands like
  ``status`` and ``diff`` which have to iterate the working tree.
  Anywhere from 2x-6x faster depending on the size of the tree (bigger
  trees, bigger benefit.) (John Arbash Meinel)

* New registry for log properties handles  and the method in
  LongLogFormatter to display the custom properties returned by the
  registered handlers. (Guillermo Gonzalez, #162469)

Bug Fixes
*********

* Add more tests that stacking does not create deltas spanning
  physical repository boundaries.
  (Martin Pool, #252428)

* Better message about incompatible repositories.
  (Martin Pool, #206258)

* ``bzr branch --stacked`` ensures the destination branch format can
  support stacking, even if the origin does not.
  (Martin Pool)

* ``bzr export`` no longer exports ``.bzrrules``.
  (Ian Clatworthy)

* ``bzr serve --directory=/`` now correctly allows the whole
  filesystem to be accessed on Windows, not just the root of the drive
  that Python is running from.
  (Adrian Wilkins, #240910)

* Deleting directories by hand before running ``bzr rm`` will not
  cause subsequent errors in ``bzr st`` and ``bzr commit``.
  (Robert Collins, #150438)

* Fix a test case that was failing if encoding wasn't UTF-8.
  (John Arbash Meinel, #247585)

* Fix "no buffer space available" error when branching with the new
  smart server protocol to or from Windows.
  (Andrew Bennetts, #246180)

* Fixed problem in branching from smart server.
  (#249256, Michael Hudson, Martin Pool)

* Handle a file turning in to a directory in TreeTransform.
  (James Westby, #248448)

API Changes
***********

* ``MutableTree.commit`` has an extra optional keywork parameter
  ``exclude`` that will be unconditionally supplied by the command
  line UI - plugins that add tree formats may need an update.
  (Robert Collins)

* The API minimum version for plugin compatibility has been raised to
  1.6 - there are significant changes throughout the code base.
  (Robert Collins)

* The generic fetch code now uses three attributes on Repository objects
  to control fetch. The streams requested are controlled via :
  ``_fetch_order`` and ``_fetch_uses_deltas``. Setting these
  appropriately allows different repository implementations to recieve
  data in their optimial form. If the ``_fetch_reconcile`` is set then
  a reconcile operation is triggered at the end of the fetch.
  (Robert Collins)

* The ``put_on_disk`` and ``get_tar_item`` methods in
  ``InventoryEntry`` were deprecated. (Ian Clatworthy)

* ``Repository.is_shared`` doesn't take a read lock. It didn't
  need one in the first place (nobody cached the value, and
  ``RemoteRepository`` wasn't taking one either). This saves a round
  trip when probing Pack repositories, as they read the ``pack-names``
  file when locked. And during probe, locking the repo isn't very
  useful. (John Arbash Meinel)

Internals
*********

* ``bzrlib.branchbuilder.BranchBuilder`` is now much more capable of
  putting together a real history without having to create a full
  WorkingTree. It is recommended that tests that are not directly
  testing the WorkingTree use BranchBuilder instead.  See
  ``BranchBuilder.build_snapshot`` or
  ``TestCaseWithMemoryTree.make_branch_builder``.  (John Arbash Meinel)

* ``bzrlib.builtins.internal_tree_files`` broken into two giving a new
  helper ``safe_relpath_files`` - used by the new ``exclude``
  parameter to commit. (Robert Collins)

* Make it easier to introduce new WorkingTree formats.
  (Ian Clatworthy)

* The code for exporting trees was refactored not to use the
  deprecated ``InventoryEntry`` methods. (Ian Clatworthy)

* RuleSearchers return () instead of [] now when there are no matches.
  (Ian Clatworthy)


bzr 1.6beta3 2008-07-17
#######################

This release adds a new 'stacked branches' feature allowing branches to
share storage without being in the same repository or on the same machine.
(See the user guide for more details.)  It also adds a new hook, improved
weaves, aliases for related locations, faster bzr+ssh push, and several
bug fixes.

Features
********

* New ``pre_change_branch_tip`` hook that is called before the
  branch tip is moved, while the branch is write-locked.  See the User
  Reference for signature details.  (Andrew Bennetts)

* Rule-based preferences can now be defined for selected files in
  selected branches, allowing commands and plugins to provide
  custom behaviour for files matching defined patterns.
  See ``Rule-based preferences`` (part of ``Configuring Bazaar``)
  in the User Guide and ``bzr help rules`` for more information.
  (Ian Clatworthy)

* Sites may suggest a branch to stack new branches on.  (Aaron Bentley)

* Stacked branches are now supported. See ``bzr help branch`` and
  ``bzr help push``.  Branches must be in the ``development1`` format
  to stack, though the stacked-on branch can be of any format.
  (Robert Collins)

Improvements
************

* ``bzr export --format=tgz --root=NAME -`` to export a gzipped tarball
  to stdout; also ``tar`` and ``tbz2``.
  (Martin Pool)

* ``bzr (re)merge --weave`` will now use a standard Weave algorithm,
  rather than the annotation-based merge it was using. It does so by
  building up a Weave of the important texts, without needing to build
  the full ancestry. (John Arbash Meinel, #238895)

* ``bzr send`` documents and better supports ``emacsclient`` (proper
  escaping of mail headers and handling of the MUA Mew).
  (Christophe Troestler)

* Remembered locations can be specified by aliases, e.g. :parent, :public,
  :submit.  (Aaron Bentley)

* The smart protocol now has improved support for setting branches'
  revision info directly.  This makes operations like push
  faster.  The new request method name is
  ``Branch.set_last_revision_ex``.  (Andrew Bennetts)

Bug Fixes
*********

* Bazaar is now able to be a client to the web server of IIS 6 and 7.
  The broken implementations of RFC822 in Python and RFC2046 in IIS
  combined with boundary-line checking in Bazaar previously made this
  impossible. (NB, IIS 5 does not suffer from this problem).
  (Adrian Wilkins, #247585)

* ``bzr log --long`` with a ghost in your mainline now handles that
  ghost properly. (John Arbash Meinel, #243536)

* ``check`` handles the split-up .bzr layout correctly, so no longer
  requires a branch to be present.
  (Daniel Watkins, #64783)

* Clearer message about how to set the PYTHONPATH if bzrlib can't be
  loaded.
  (Martin Pool, #205230)

* Errors about missing libraries are now shown without a traceback,
  and with a suggestion to install the library.  The full traceback is
  still in ``.bzr.log`` and can be shown with ``-Derror``.
  (Martin Pool, #240161)

* Fetch from a stacked branch copies all required data.
  (Aaron Bentley, #248506)

* Handle urls such as ftp://user@host.com@www.host.com where the user
  name contains an @.
  (Neil Martinsen-Burrell, #228058)

* ``needs_read_lock`` and ``needs_write_lock`` now suppress an error during
  ``unlock`` if there was an error in the original function. This helps
  most when there is a failure with a smart server action, since often the
  connection closes and we cannot unlock.
  (Andrew Bennetts, John Arbash Meinel, #125784)

* Obsolete hidden command ``bzr fetch`` removed.
  (Martin Pool, #172870)

* Raise the correct exception when doing ``-rbefore:0`` or ``-c0``.
  (John Arbash Meinel, #239933)

* You can now compare file revisions in Windows diff programs from
  Cygwin Bazaar.
  (Matt McClure, #209281)

* revision_history now tolerates mainline ghosts for Branch format 6.
  (Aaron Bentley, #235055)

* Set locale from environment for third party libs.
  (Martin von Gagern, #128496)

Documentation
*************

* Added *Using stacked branches* to the User Guide.
  (Ian Clatworthy)

* Updated developer documentation.
  (Martin Pool)

Testing
*******

* ``-Dmemory`` will cause /proc/PID/status to be catted before bzr
  exits, allowing low-key analysis of peak memory use. (Robert Collins)

* ``TestCaseWithTransport.make_branch_and_tree`` tries harder to return
  a tree with a ``branch`` attribute of the right format.  This was
  preventing some ``RemoteBranch`` tests from actually running with
  ``RemoteBranch`` instances.  (Andrew Bennetts)

API Changes
***********

* Removed ``Repository.text_store``, ``control_store``, etc.  Instead,
  there are new attributes ``texts, inventories, revisions,
  signatures``, each of which is a ``VersionedFiles``.  See the
  Repository docstring for more details.
  (Robert Collins)

* ``Branch.pull`` now accepts an ``_override_hook_target`` optional
  parameter.  If you have a subclass of ``Branch`` that overrides
  ``pull`` then you should add this parameter.  (Andrew Bennetts)

* ``bzrlib.check.check()`` has been deprecated in favour of the more
  aptly-named ``bzrlib.check.check_branch()``.
  (Daniel Watkins)

* ``Tree.print_file`` and ``Repository.print_file`` are deprecated.
  These methods are bad APIs because they write directly to sys.stdout.
  bzrlib does not use them internally, and there are no direct tests
  for them. (Alexander Belchenko)

Internals
*********

* ``cat`` command no longer uses ``Tree.print_file()`` internally.
  (Alexander Belchenko)

* New class method ``BzrDir.open_containing_tree_branch_or_repository``
  which eases the discovery of the tree, the branch and the repository
  containing a given location.
  (Daniel Watkins)

* New ``versionedfile.KeyMapper`` interface to abstract out the access to
  underlying .knit/.kndx etc files in repositories with partitioned
  storage. (Robert Collins)

* Obsolete developer-use command ``weave-join`` has been removed.
  (Robert Collins)

* ``RemoteToOtherFetcher`` and ``get_data_stream_for_search`` removed,
  to support new ``VersionedFiles`` layering.
  (Robert Collins)


bzr 1.6beta2 2008-06-10
#######################

This release contains further progress towards our 1.6 goals of shallow
repositories, and contains a fix for some user-affecting bugs in the
repository layer.  Building working trees during checkout and branch is
now faster.

Bug Fixes
*********

* Avoid KnitCorrupt error extracting inventories from some repositories.
  (The data is not corrupt; an internal check is detecting a problem
  reading from the repository.)
  (Martin Pool, Andrew Bennetts, Robert Collins, #234748)

* ``bzr status`` was breaking if you merged the same revision twice.
  (John Arbash Meinel, #235407)

* Fix infinite loop consuming 100% CPU when a connection is lost while
  reading a response body via the smart protocol v1 or v2.
  (Andrew Bennetts)

* Inserting a bundle which changes the contents of a file with no trailing
  end of line, causing a knit snapshot in a 'knits' repository will no longer
  cause KnitCorrupt. (Robert Collins)

* ``RemoteBranch.pull`` needs to return the ``self._real_branch``'s
  pull result. It was instead just returning None, which breaks ``bzr
  pull``. (John Arbash Meinel, #238149)

* Sanitize branch nick before using it as an attachment filename in
  ``bzr send``. (Lukáš Lalinský, #210218)

* Squash ``inv_entry.symlink_target`` to a plain string when
  generating DirState details. This prevents from getting a
  ``UnicodeError`` when you have symlinks and non-ascii filenames.
  (John Arbash Meinel, #135320)

Improvements
************

* Added the 'alias' command to set/unset and display aliases. (Tim Penhey)

* ``added``, ``modified``, and ``unknowns`` behaviour made consistent (all three
  now quote paths where required). Added ``--null`` option to ``added`` and
  ``modified`` (for null-separated unknowns, use ``ls --unknown --null``)
  (Adrian Wilkins)

* Faster branching (1.09x) and lightweight checkouts (1.06x) on large trees.
  (Ian Clatworthy, Aaron Bentley)

Documentation
*************

* Added *Bazaar Zen* section to the User Guide. (Ian Clatworthy)

Testing
*******

* Fix the test HTTPServer to be isolated from chdir calls made while it is
  running, allowing it to be used in blackbox tests. (Robert Collins)

API Changes
***********

* ``WorkingTree.set_parent_(ids/trees)`` will now filter out revisions
  which are in the ancestry of other revisions. So if you merge the same
  tree twice, or merge an ancestor of an existing merge, it will only
  record the newest. (If you merge a descendent, it will replace its
  ancestor). (John Arbash Meinel, #235407)

* ``RepositoryPolicy.__init__`` now requires stack_on and stack_on_pwd,
  through the derived classes do not.  (Aaron Bentley)

Internals
*********

* ``bzrlib.bzrdir.BzrDir.sprout`` now accepts ``stacked`` to control
  creating stacked branches. (Robert Collins)

* Knit record serialisation is now stricter on what it will accept, to
  guard against potential internal bugs, or broken input. (Robert Collins)

bzr 1.6beta1 2008-06-02
#######################


Commands that work on the revision history such as push, pull, missing,
uncommit and log are now substantially faster.  This release adds a
translation of some of the user documentation into Spanish.  (Contributions of
other translations would be very welcome.)  Bazaar 1.6beta1 adds a new network
protocol which is used by default and which allows for more efficient transfers
and future extensions.


Notes When Upgrading
********************

* There is a new version of the network protocol used for bzr://, bzr+ssh://
  and bzr+http:// connections.  This will allow more efficient requests and
  responses, and more graceful fallback when a server is too old to
  recognise a request from a more recent client.  Bazaar 1.6 will
  interoperate with 0.16 and later versions, but servers should be upgraded
  when possible.  Bazaar 1.6 no longer interoperates with 0.15 and earlier via
  these protocols.  Use alternatives like SFTP or upgrade those servers.
  (Andrew Bennetts, #83935)

Changes
*******

* Deprecation warnings will not be suppressed when running ``bzr selftest``
  so that developers can see if their code is using deprecated functions.
  (John Arbash Meinel)

Features
********

* Adding ``-Derror`` will now display a traceback when a plugin fails to
  load. (James Westby)

Improvements
************

* ``bzr branch/push/pull -r XXX`` now have a helper function for finding
  the revno of the new revision (``Graph.find_distance_to_null``). This
  should make something like ``bzr branch -r -100`` in a shared, no-trees
  repository much snappier. (John Arbash Meinel)

* ``bzr log --short -r X..Y`` no longer needs to access the full revision
  history. This makes it noticeably faster when logging the last few
  revisions. (John Arbash Meinel)

* ``bzr ls`` now accepts ``-V`` as an alias for ``--versioned``.
  (Jerad Cramp, #165086)

* ``bzr missing`` uses the new ``Graph.find_unique_ancestors`` and
  ``Graph.find_differences`` to determine missing revisions without having
  to search the whole ancestry. (John Arbash Meinel, #174625)

* ``bzr uncommit`` now uses partial history access, rather than always
  extracting the full revision history for a branch. This makes it
  resolve the appropriate revisions much faster (in testing it drops
  uncommit from 1.5s => 0.4s). It also means ``bzr log --short`` is one
  step closer to not using full revision history.
  (John Arbash Meinel, #172649)

Bugfixes
********

* ``bzr merge --lca`` should handle when two revisions have no common
  ancestor other than NULL_REVISION. (John Arbash Meinel, #235715)

* ``bzr status`` was breaking if you merged the same revision twice.
  (John Arbash Meinel, #235407)

* ``bzr push`` with both ``--overwrite`` and ``-r NNN`` options no longer
  fails.  (Andrew Bennetts, #234229)

* Correctly track the base URL of a smart medium when using bzr+http://
  URLs, which was causing spurious "No repository present" errors with
  branches in shared repositories accessed over bzr+http.
  (Andrew Bennetts, #230550)

* Define ``_remote_is_at_least_1_2`` on ``SmartClientMedium`` so that all
  implementations have the attribute.  Fixes 'PyCurlTransport' object has no
  attribute '_remote_is_at_least_1_2' attribute errors.
  (Andrew Bennetts, #220806)

* Failure to delete an obsolete pack file should just give a warning
  message, not a fatal error.  It may for example fail if the file is still
  in use by another process.
  (Martin Pool)

* Fix MemoryError during large fetches over HTTP by limiting the amount of
  data we try to read per ``recv`` call.  The problem was observed with
  Windows and a proxy, but might affect other environments as well.
  (Eric Holmberg, #215426)

* Handle old merge directives correctly in Merger.from_mergeable.  Stricter
  get_parent_map requirements exposed a latent bug here.  (Aaron Bentley)

* Issue a warning and ignore passwords declared in authentication.conf when
  used for an ssh scheme (sftp or bzr+ssh).
  (Vincent Ladeuil, #203186)

* Make both http implementations raise appropriate exceptions on 403
  Forbidden when POSTing smart requests.
  (Vincent Ladeuil, #230223)

* Properly *title* header names in http requests instead of capitalizing
  them.
  (Vincent Ladeuil, #229076)

* The "Unable to obtain lock" error message now also suggests using
  ``bzr break-lock`` to fix it.  (Martin Albisetti, #139202)

* Treat an encoding of '' as ascii; this can happen when bzr is run
  under vim on Mac OS X.
  (Neil Martinsen-Burrell)

* ``VersionedFile.make_mpdiffs()`` was raising an exception that wasn't in
  scope. (Daniel Fischer #235687)

Documentation
*************

* Added directory structure and started translation of docs in spanish.
  (Martin Albisetti, Lucio Albenga)

* Incorporate feedback from Jelmer Vernooij and Neil Martinsen-Burrell
  on the plugin and integration chapters of the User Guide.
  (Ian Clatworthy)

* More Bazaar developer documentation about packaging and release process,
  and about use of Python reprs.
  (Martin Pool, Martin Albisetti)

* Updated Tortise strategy document. (Mark Hammond)

Testing
*******

* ``bzrlib.tests.adapt_tests`` was broken and unused - it has been fixed.
  (Robert Collins)

* Fix the test HTTPServer to be isolated from chdir calls made while it is
  running, allowing it to be used in blackbox tests. (Robert Collins)

* New helper function for splitting test suites
  ``split_suite_by_condition``. (Robert Collins)

Internals
*********

* ``Branch.missing_revisions`` has been deprecated. Similar functionality
  can be obtained using ``bzrlib.missing.find_unmerged``. The api was
  fairly broken, and the function was unused, so we are getting rid of it.
  (John Arbash Meinel)

API Changes
***********

* ``Branch.abspath`` is deprecated; use the Tree or Transport
  instead.  (Martin Pool)

* ``Branch.update_revisions`` now takes an optional ``Graph``
  object. This can be used by ``update_revisions`` when it is
  checking ancestry, and allows callers to prefer request to go to a
  local branch.  (John Arbash Meinel)

* Branch, Repository, Tree and BzrDir should expose a Transport as an
  attribute if they have one, rather than having it indirectly accessible
  as ``.control_files._transport``.  This doesn't add a requirement
  to support a Transport in cases where it was not needed before;
  it just simplifies the way it is reached.  (Martin Pool)

* ``bzr missing --mine-only`` will return status code 0 if you have no
  new revisions, but the remote does. Similarly for ``--theirs-only``.
  The new code only checks one side, so it doesn't know if the other
  side has changes. This seems more accurate with the request anyway.
  It also changes the output to print '[This|Other] branch is up to
  date.' rather than displaying nothing.  (John Arbash Meinel)

* ``LockableFiles.put_utf8``, ``put_bytes`` and ``controlfilename``
  are now deprecated in favor of using Transport operations.
  (Martin Pool)

* Many methods on ``VersionedFile``, ``Repository`` and in
  ``bzrlib.revision``  deprecated before bzrlib 1.5 have been removed.
  (Robert Collins)

* ``RevisionSpec.wants_revision_history`` can be set to False for a given
  ``RevisionSpec``. This will disable the existing behavior of passing in
  the full revision history to ``self._match_on``. Useful for specs that
  don't actually need access to the full history. (John Arbash Meinel)

* The constructors of ``SmartClientMedium`` and its subclasses now require a
  ``base`` parameter.  ``SmartClientMedium`` implementations now also need
  to provide a ``remote_path_from_transport`` method.  (Andrew Bennetts)

* The default permissions for creating new files and directories
  should now be obtained from ``BzrDir._get_file_mode()`` and
  ``_get_dir_mode()``, rather than from LockableFiles.  The ``_set_file_mode``
  and ``_set_dir_mode`` variables on LockableFiles which were advertised
  as a way for plugins to control this are no longer consulted.
  (Martin Pool)

* ``VersionedFile.join`` is deprecated. This method required local
  instances of both versioned file objects and was thus hostile to being
  used for streaming from a smart server. The new get_record_stream and
  insert_record_stream are meant to efficiently replace this method.
  (Robert Collins)

* ``WorkingTree.set_parent_(ids/trees)`` will now filter out revisions
  which are in the ancestry of other revisions. So if you merge the same
  tree twice, or merge an ancestor of an existing merge, it will only
  record the newest. (If you merge a descendent, it will replace its
  ancestor). (John Arbash Meinel, #235407)

* ``WorkingTreeFormat2.stub_initialize_remote`` is now private.
  (Martin Pool)


bzr 1.5 2008-05-16
##################

This release of Bazaar includes several updates to the documentation, and fixes
to prepare for making rich root support the default format. Many bugs have been
squashed, including fixes to log, bzr+ssh inter-operation with older servers.

Changes
*******

* Suppress deprecation warnings when bzrlib is a 'final' release. This way
  users of packaged software won't be bothered with DeprecationWarnings,
  but developers and testers will still see them. (John Arbash Meinel)

Documentation
*************

* Incorporate feedback from Jelmer Vernooij and Neil Martinsen-Burrell
  on the plugin and integration chapters of the User Guide.
  (Ian Clatworthy)


bzr 1.5rc1 2008-05-09
#####################

Changes
*******

* Broader support of GNU Emacs mail clients. Set
  ``mail_client=emacsclient`` in your bazaar.conf and ``send`` will pop the
  bundle in a mail buffer according to the value of ``mail-user-agent``
  variable. (Xavier Maillard)

Improvements
************

* Diff now handles revision specs like "branch:" and "submit:" more
  efficiently.  (Aaron Bentley, #202928)

* More friendly error given when attempt to start the smart server
  on an address already in use. (Andrea Corbellini, #200575)

* Pull completes much faster when there is nothing to pull.
  (Aaron Bentley)

Bugfixes
********

* Authentication.conf can define sections without password.
  (Vincent Ladeuil, #199440)

* Avoid muttering every time a child update does not cause a progress bar
  update. (John Arbash Meinel, #213771)

* ``Branch.reconcile()`` is now implemented. This allows ``bzr reconcile``
  to fix when a Branch has a non-canonical mainline history. ``bzr check``
  also detects this condition. (John Arbash Meinel, #177855)

* ``bzr log -r ..X bzr://`` was failing, because it was getting a request
  for ``revision_id=None`` which was not a string.
  (John Arbash Meinel, #211661)

* ``bzr commit`` now works with Microsoft's FTP service.
  (Andreas Deininger)

* Catch definitions outside sections in authentication.conf.
  (Vincent Ladeuil, #217650)

* Conversion from non-rich-root to rich-root(-pack) updates inventory
  sha1s, even when bundles are used.  (Aaron Bentley, #181391)

* Conversion from non-rich-root to rich-root(-pack) works correctly even
  though search keys are not topologically sorted.  (Aaron Bentley)

* Conversion from non-rich-root to rich-root(-pack) works even when a
  parent revision has a different root id.  (Aaron Bentley, #177874)

* Disable strace testing until strace is fixed (see bug #103133) and emit a
  warning when selftest ends to remind us of leaking tests.
  (Vincent Ladeuil, #226769)

* Fetching all revisions from a repository does not cause pack collisions.
  (Robert Collins, Aaron Bentley, #212908)

* Fix error about "attempt to add line-delta in non-delta knit".
  (Andrew Bennetts, #217701)

* Pushing a branch in "dirstate" format (Branch5) over bzr+ssh would break
  if the remote server was < version 1.2. This was due to a bug in the
  RemoteRepository.get_parent_map() fallback code.
  (John Arbash Meinel, #214894)

* Remove leftover code in ``bzr_branch`` that inappropriately creates
  a ``branch-name`` file in the branch control directory.
  (Martin Pool)

* Set SO_REUSEADDR on server sockets of ``bzr serve`` to avoid problems
  rebinding the socket when starting the server a second time.
  (John Arbash Meinel, Martin Pool, #164288)

* Severe performance degradation in fetching from knit repositories to
  knits and packs due to parsing the entire revisions.kndx on every graph
  walk iteration fixed by using the Repository.get_graph API.  There was
  another regression in knit => knit fetching which re-read the index for
  every revision each side had in common.
  (Robert Collins, John Arbash Meinel)

* When logging the changes to a particular file, there was a bug if there
  were ghosts in the revision ancestry. (John Arbash Meinel, #209948)

* xs4all's ftp server returns a temporary error when trying to list an
  empty directory, rather than returning an empty list. Adding a
  workaround so that we don't get spurious failures.
  (John Arbash Meinel, #215522)

Documentation
*************

* Expanded the User Guide to include new chapters on popular plugins and
  integrating Bazaar into your environment. The *Best practices* chapter
  was renamed to *Miscellaneous topics* as suggested by community
  feedback as well. (Ian Clatworthy)

* Document outlining strategies for TortoiseBzr. (Mark Hammond)

* Improved the documentation on hooks. (Ian Clatworthy)

* Update authentication docs regarding ssh agents.
  (Vincent Ladeuil, #183705)

Testing
*******

* Add ``thread_name_suffix`` parameter to SmartTCPServer_for_testing, to
  make it easy to identify which test spawned a thread with an unhandled
  exception. (Andrew Bennetts)

* New ``--debugflag``/``-E`` option to ``bzr selftest`` for setting
  options for debugging tests, these are complementary to the the -D
  options.  The ``-Dselftest_debug`` global option has been replaced by the
  ``-E=allow_debug`` option for selftest. (Andrew Bennetts)

* Parameterised test ids are preserved correctly to aid diagnosis of test
  failures. (Robert Collins, Andrew Bennetts)

* selftest now accepts --starting-with <id> to load only the tests whose id
  starts with the one specified. This greatly speeds up running the test
  suite on a limited set of tests and can be used to run the tests for a
  single module, a single class or even a single test.  (Vincent Ladeuil)

* The test suite modules have been modified to define load_tests() instead
  of test_suite(). That speeds up selective loading (via --load-list)
  significantly and provides many examples on how to migrate (grep for
  load_tests).  (Vincent Ladeuil)

Internals
*********

* ``Hooks.install_hook`` is now deprecated in favour of
  ``Hooks.install_named_hook`` which adds a required ``name`` parameter, to
  avoid having to call ``Hooks.name_hook``. (Daniel Watkins)

* Implement xml8 serializer.  (Aaron Bentley)

* New form ``@deprecated_method(deprecated_in(1, 5, 0))`` for making
  deprecation wrappers.  (Martin Pool)

* ``Repository.revision_parents`` is now deprecated in favour of
  ``Repository.get_parent_map([revid])[revid]``. (Jelmer Vernooij)

* The Python ``assert`` statement is no longer used in Bazaar source, and
  a test checks this.  (Martin Pool)

API Changes
***********

* ``bzrlib.status.show_pending_merges`` requires the repository to be
  locked by the caller. Callers should have been doing it anyway, but it
  will now raise an exception if they do not. (John Arbash Meinel)

* Repository.get_data_stream, Repository.get_data_stream_for_search(),
  Repository.get_deltas_for_revsions(), Repository.revision_trees(),
  Repository.item_keys_introduced_by() no longer take read locks.
  (Aaron Bentley)

* ``LockableFiles.get_utf8`` and ``.get`` are deprecated, as a start
  towards removing LockableFiles and ``.control_files`` entirely.
  (Martin Pool)

* Methods deprecated prior to 1.1 have been removed.
  (Martin Pool)


bzr 1.4 2008-04-28
##################

This release of Bazaar includes handy improvements to the speed of log and
status, new options for several commands, improved documentation, and better
hooks, including initial code for server-side hooks.  A number of bugs have
been fixed, particularly in interoperability between different formats or
different releases of Bazaar over there network.  There's been substantial
internal work in both the repository and network code to enable new features
and faster performance.

Bug Fixes
*********

* Pushing a branch in "dirstate" format (Branch5) over bzr+ssh would break
  if the remote server was < version 1.2.  This was due to a bug in the
  RemoteRepository.get_parent_map() fallback code.
  (John Arbash Meinel, Andrew Bennetts, #214894)


bzr 1.4rc2 2008-04-21
#####################

Bug Fixes
*********

* ``bzr log -r ..X bzr://`` was failing, because it was getting a request
  for ``revision_id=None`` which was not a string.
  (John Arbash Meinel, #211661)

* Fixed a bug in handling ghost revisions when logging changes in a
  particular file.  (John Arbash Meinel, #209948)

* Fix error about "attempt to add line-delta in non-delta knit".
  (Andrew Bennetts, #205156)

* Fixed performance degradation in fetching from knit repositories to
  knits and packs due to parsing the entire revisions.kndx on every graph
  walk iteration fixed by using the Repository.get_graph API.  There was
  another regression in knit => knit fetching which re-read the index for
  every revision each side had in common.
  (Robert Collins, John Arbash Meinel)


bzr 1.4rc1 2008-04-11
#####################

Changes
*******

* bzr main script cannot be imported (Benjamin Peterson)

* On Linux bzr additionally looks for plugins in arch-independent site
  directory. (Toshio Kuratomi)

* The ``set_rh`` branch hook is now deprecated. Please migrate
  any plugins using this hook to use an alternative, e.g.
  ``post_change_branch_tip``. (Ian Clatworthy)

* When a plugin cannot be loaded as the file path is not a valid
  python module name bzr will now strip a ``bzr_`` prefix from the
  front of the suggested name, as many plugins (e.g. bzr-svn)
  want to be installed without this prefix. It is a common mistake
  to have a folder named "bzr-svn" for that plugin, especially
  as this is what bzr branch lp:bzr-svn will give you. (James Westby,
  Andrew Cowie)

* UniqueIntegerBugTracker now appends bug-ids instead of joining
  them to the base URL. Plugins that register bug trackers may
  need a trailing / added to the base URL if one is not already there.
  (James Wesby, Andrew Cowie)

Features
********

* Added start_commit hook for mutable trees. (Jelmer Vernooij, #186422)

* ``status`` now accepts ``--no-pending`` to show the status without
  listing pending merges, which speeds up the command a lot on large
  histories.  (James Westby, #202830)

* New ``post_change_branch_tip`` hook that is called after the
  branch tip is moved but while the branch is still write-locked.
  See the User Reference for signature details.
  (Ian Clatworthy, James Henstridge)

* Reconfigure can convert a branch to be standalone or to use a shared
  repository.  (Aaron Bentley)

Improvements
************

* The smart protocol now has support for setting branches' revision info
  directly.  This should make operations like push slightly faster, and is a
  step towards server-side hooks.  The new request method name is
  ``Branch.set_last_revision_info``.  (Andrew Bennetts)

* ``bzr commit --fixes`` now recognises "gnome" as a tag by default.
  (James Westby, Andrew Cowie)

* ``bzr switch`` will attempt to find branches to switch to relative to the
  current branch. E.g. ``bzr switch branchname`` will look for
  ``current_branch/../branchname``. (Robert Collins, Jelmer Vernooij,
  Wouter van Heyst)

* Diff is now more specific about execute-bit changes it describes
  (Chad Miller)

* Fetching data over HTTP is a bit faster when urllib is used.  This is done
  by forcing it to recv 64k at a time when reading lines in HTTP headers,
  rather than just 1 byte at a time.  (Andrew Bennetts)

* Log --short and --line are much faster when -r is not specified.
  (Aaron Bentley)

* Merge is faster.  We no longer check a file's existence unnecessarily
  when merging the execute bit.  (Aaron Bentley)

* ``bzr status`` on an explicit list of files no longer shows pending
  merges, making it much faster on large trees. (John Arbash Meinel)

* The launchpad directory service now warns the user if they have not set
  their launchpad login and are trying to resolve a URL using it, just
  in case they want to do a write operation with it.  (James Westby)

* The smart protocol client is slightly faster, because it now only queries
  the server for the protocol version once per connection.  Also, the HTTP
  transport will now automatically probe for and use a smart server if
  one is present.  You can use the new ``nosmart+`` transport decorator
  to get the old behaviour.  (Andrew Bennetts)

* The ``version`` command takes a ``--short`` option to print just the
  version number, for easier use in scripts.  (Martin Pool)

* Various operations with revision specs and commands that calculate
  revnos and revision ids are faster.  (John A. Meinel, Aaron Bentley)

Bugfixes
********

* Add ``root_client_path`` parameter to SmartWSGIApp and
  SmartServerRequest.  This makes it possible to publish filesystem
  locations that don't exactly match URL paths. SmartServerRequest
  subclasses should use the new ``translate_client_path`` and
  ``transport_from_client_path`` methods when dealing with paths received
  from a client to take this into account.  (Andrew Bennetts, #124089)

* ``bzr mv a b`` can be now used also to rename previously renamed
  directories, not only files. (Lukáš Lalinský, #107967)

* ``bzr uncommit --local`` can now remove revisions from the local
  branch to be symmetric with ``bzr commit --local``.
  (John Arbash Meinel, #93412)

* Don't ask for a password if there is no real terminal.
  (Alexander Belchenko, #69851)

* Fix a bug causing a ValueError crash in ``parse_line_delta_iter`` when
  fetching revisions from a knit to pack repository or vice versa using
  bzr:// (including over http or ssh).
  (#208418, Andrew Bennetts, Martin Pool, Robert Collins)

* Fixed ``_get_line`` in ``bzrlib.smart.medium``, which was buggy.  Also
  fixed ``_get_bytes`` in the same module to use the push back buffer.
  These bugs had no known impact in normal use, but were problematic for
  developers working on the code, and were likely to cause real bugs sooner
  or later.  (Andrew Bennetts)

* Implement handling of basename parameter for DefaultMail.  (James Westby)

* Incompatibility with Paramiko versions newer than 1.7.2 was fixed.
  (Andrew Bennetts, #213425)

* Launchpad locations (lp: URLs) can be pulled.  (Aaron Bentley, #181945)

* Merges that add files to deleted root directories complete.  They
  do create conflicts.  (Aaron Bentley, #210092)

* vsftp's return ``550 RNFR command failed.`` supported.
  (Marcus Trautwig, #129786)

Documentation
*************

* Improved documentation on send/merge relationship. (Peter Schuller)

* Minor fixes to the User Guide. (Matthew Fuller)

* Reduced the evangelism in the User Guide. (Ian Clatworthy)

* Added Integrating with Bazaar document for developers (Martin Albisetti)

API Breaks
**********

* Attempting to pull data from a ghost aware repository (e.g. knits) into a
  non-ghost aware repository such as weaves will now fail if there are
  ghosts.  (Robert Collins)

* ``KnitVersionedFile`` no longer accepts an ``access_mode`` parameter, and
  now requires the ``index`` and ``access_method`` parameters to be
  supplied. A compatible shim has been kept in the new function
  ``knit.make_file_knit``. (Robert Collins)

* Log formatters must now provide log_revision instead of show and
  show_merge_revno methods. The latter had been deprecated since the 0.17
  release. (James Westby)

* ``LoopbackSFTP`` is now called ``SocketAsChannelAdapter``.
  (Andrew Bennetts)

* ``osutils.backup_file`` is removed. (Alexander Belchenko)

* ``Repository.get_revision_graph`` is deprecated, with no replacement
  method. The method was size(history) and not desirable. (Robert Collins)

* ``revision.revision_graph`` is deprecated, with no replacement function.
  The function was size(history) and not desirable. (Robert Collins)

* ``Transport.get_shared_medium`` is deprecated.  Use
  ``Transport.get_smart_medium`` instead.  (Andrew Bennetts)

* ``VersionedFile`` factories now accept a get_scope parameter rather
  than using a call to ``transaction_finished``, allowing the removal of
  the fixed list of versioned files per repository. (Robert Collins)

* ``VersionedFile.annotate_iter`` is deprecated. While in principle this
  allowed lower memory use, all users of annotations wanted full file
  annotations, and there is no storage format suitable for incremental
  line-by-line annotation. (Robert Collins)

* ``VersionedFile.clone_text`` is deprecated. This performance optimisation
  is no longer used - reading the content of a file that is undergoing a
  file level merge to identical state on two branches is rare enough, and
  not expensive enough to special case. (Robert Collins)

* ``VersionedFile.clear_cache`` and ``enable_cache`` are deprecated.
  These methods added significant complexity to the ``VersionedFile``
  implementation, but were only used for optimising fetches from knits -
  which can be done from outside the knit layer, or via a caching
  decorator. As knits are not the default format, the complexity is no
  longer worth paying. (Robert Collins)

* ``VersionedFile.create_empty`` is removed. This method presupposed a
  sensible mapping to a transport for individual files, but pack backed
  versioned files have no such mapping. (Robert Collins)

* ``VersionedFile.get_graph`` is deprecated, with no replacement method.
  The method was size(history) and not desirable. (Robert Collins)

* ``VersionedFile.get_graph_with_ghosts`` is deprecated, with no
  replacement method.  The method was size(history) and not desirable.
  (Robert Collins)

* ``VersionedFile.get_parents`` is deprecated, please use
  ``VersionedFile.get_parent_map``. (Robert Collins)

* ``VersionedFile.get_sha1`` is deprecated, please use
  ``VersionedFile.get_sha1s``. (Robert Collins)

* ``VersionedFile.has_ghost`` is now deprecated, as it is both expensive
  and unused outside of a single test. (Robert Collins)

* ``VersionedFile.iter_parents`` is now deprecated in favour of
  ``get_parent_map`` which can be used to instantiate a Graph on a
  VersionedFile. (Robert Collins)

* ``VersionedFileStore`` no longer uses the transaction parameter given
  to most methods; amongst other things this means that the
  get_weave_or_empty method no longer guarantees errors on a missing weave
  in a readonly transaction, and no longer caches versioned file instances
  which reduces memory pressure (but requires more careful management by
  callers to preserve performance). (Robert Collins)

Testing
*******

* New -Dselftest_debug flag disables clearing of the debug flags during
  tests.  This is useful if you want to use e.g. -Dhpss to help debug a
  failing test.  Be aware that using this feature is likely to cause
  spurious test failures if used with the full suite. (Andrew Bennetts)

* selftest --load-list now uses a new more agressive test loader that will
  avoid loading unneeded modules and building their tests. Plugins can use
  this new loader by defining a load_tests function instead of a test_suite
  function. (a forthcoming patch will provide many examples on how to
  implement this).
  (Vincent Ladeuil)

* selftest --load-list now does some sanity checks regarding duplicate test
  IDs and tests present in the list but not found in the actual test suite.
  (Vincent Ladeuil)

* Slightly more concise format for the selftest progress bar, so there's
  more space to show the test name.  (Martin Pool) ::

    [2500/10884, 1fail, 3miss in 1m29s] test_revisionnamespaces.TestRev

* The test suite takes much less memory to run, and is a bit faster.  This
  is done by clearing most attributes of TestCases after running them, if
  they succeeded.  (Andrew Bennetts)

Internals
*********

* Added ``_build_client_protocol`` to ``_SmartClient``.  (Andrew Bennetts)

* Added basic infrastructure for automatic plugin suggestion.
  (Martin Albisetti)

* If a ``LockableFiles`` object is not explicitly unlocked (for example
  because of a missing ``try/finally`` block, it will give a warning but
  not automatically unlock itself.  (Previously they did.)  This
  sometimes caused knock-on errors if for example the network connection
  had already failed, and should not be relied upon by code.
  (Martin Pool, #109520)

* ``make dist`` target to build a release tarball, and also
  ``check-dist-tarball`` and ``dist-upload-escudero``.  (Martin Pool)

* The ``read_response_tuple`` method of ``SmartClientRequestProtocol*``
  classes will now raise ``UnknownSmartMethod`` when appropriate, so that
  callers don't need to try distinguish unknown request errors from other
  errors.  (Andrew Bennetts)

* ``set_make_working_trees`` is now implemented provided on all repository
  implementations (Aaron Bentley)

* ``VersionedFile`` now has a new method ``get_parent_map`` which, like
  ``Graph.get_parent_map`` returns a dict of key:parents. (Robert Collins)


bzr 1.3.1 2008-04-09
####################

No changes from 1.3.1rc1.


bzr 1.3.1rc1 2008-04-04
#######################

Bug Fixes
*********

* Fix a bug causing a ValueError crash in ``parse_line_delta_iter`` when
  fetching revisions from a knit to pack repository or vice versa using
  bzr:// (including over http or ssh).
  (#208418, Andrew Bennetts, Martin Pool, Robert Collins)


bzr 1.3 2008-03-20
##################

Bazaar has become part of the GNU project <http://www.gnu.org>

Many operations that act on history, including ``log`` and ``annotate`` are now
substantially faster.  Several bugs have been fixed and several new options and
features have been added.

Testing
*******

* Avoid spurious failure of ``TestVersion.test_version`` matching
  directory names.
  (#202778, Martin Pool)


bzr 1.3rc1 2008-03-16
#####################

Notes When Upgrading
********************

* The backup directory created by ``upgrade`` is now called
  ``backup.bzr``, not ``.bzr.backup``. (Martin Albisetti)

Changes
*******

* A new repository format 'development' has been added. This format will
  represent the latest 'in-progress' format that the bzr developers are
  interested in getting early-adopter testing and feedback on.
  ``doc/developers/development-repo.txt`` has detailed information.
  (Robert Collins)

* BZR_LOG environment variable controls location of .bzr.log trace file.
  User can suppress writing messages to .bzr.log by using '/dev/null'
  filename (on Linux) or 'NUL' (on Windows). If BZR_LOG variable
  is not defined but BZR_HOME is defined then default location
  for .bzr.log trace file is ``$BZR_HOME/.bzr.log``.
  (Alexander Belchenko, #106117)

* ``launchpad`` builtin plugin now shipped as separate part in standalone
  bzr.exe, installed to ``C:\Program Files\Bazaar\plugins`` directory,
  and standalone installer allows user to skip installation of this plugin.
  (Alexander Belchenko)

* Restore auto-detection of plink.exe on Windows. (Dmitry Vasiliev)

* Version number is now shown as "1.2" or "1.2pr2", without zeroed or
  missing final fields.  (Martin Pool)

Features
********

* ``branch`` and ``checkout`` can hard-link working tree files, which is
  faster and saves space.  (Aaron Bentley)

* ``bzr send`` will now also look at the ``child_submit_to`` setting in
  the submit branch to determine the email address to send to.
  (Jelmer Vernooij)

Improvements
************

* BzrBranch._lefthand_history is faster on pack repos.  (Aaron Bentley)

* Branch6.generate_revision_history is faster.  (Aaron Bentley)

* Directory services can now be registered, allowing special URLs to be
  dereferenced into real URLs.  This is a generalization and cleanup of
  the lp: transport lookup.  (Aaron Bentley)

* Merge directives that are automatically attached to emails have nicer
  filenames, based on branch-nick + revno. (Aaron Bentley)

* ``push`` has a ``--revision`` option, to specify what revision to push up
  to.  (Daniel Watkins)

* Significantly reducing execution time and network traffic for trivial
  case of running ``bzr missing`` command for two identical branches.
  (Alexander Belchenko)

* Speed up operations that look at the revision graph (such as 'bzr log').
  ``KnitPackRepositor.get_revision_graph`` uses ``Graph.iter_ancestry`` to
  extract the revision history. This allows filtering ghosts while
  stepping instead of needing to peek ahead. (John Arbash Meinel)

* The ``hooks`` command lists installed hooks, to assist in debugging.
  (Daniel Watkins)

* Updates to how ``annotate`` work. Should see a measurable improvement in
  performance and memory consumption for file with a lot of merges.
  Also, correctly handle when a line is introduced by both parents (it
  should be attributed to the first merge which notices this, and not
  to all subsequent merges.) (John Arbash Meinel)

Bugfixes
********

* Autopacking no longer holds the full set of inventory lines in
  memory while copying. For large repositories, this can amount to
  hundreds of MB of ram consumption.
  (Ian Clatworthy, John Arbash Meinel)

* Cherrypicking when using ``--format=merge3`` now explictly excludes
  BASE lines. (John Arbash Meinel, #151731)

* Disable plink's interactive prompt for password.
  (#107593, Dmitry Vasiliev)

* Encode command line arguments from unicode to user_encoding before
  invoking external mail client in `bzr send` command.
  (#139318, Alexander Belchenko)

* Fixed problem connecting to ``bzr+https://`` servers.
  (#198793, John Ferlito)

* Improved error reporting in the Launchpad plugin. (Daniel Watkins,
  #196618)

* Include quick-start-summary.svg file to python-based installer(s)
  for Windows. (#192924, Alexander Belchenko)

* lca merge now respects specified files. (Aaron Bentley)

* Make version-info --custom imply --all. (#195560, James Westby)

* ``merge --preview`` now works for merges that add or modify
  symlinks (James Henstridge)

* Redirecting the output from ``bzr merge`` (when the remembered
  location is used) now works. (John Arbash Meinel)

* setup.py script explicitly checks for Python version.
  (Jari Aalto, Alexander Belchenko, #200569)

* UnknownFormatErrors no longer refer to branches regardless of kind of
  unknown format. (Daniel Watkins, #173980)

* Upgrade bundled ConfigObj to version 4.5.2, which properly quotes #
  signs, among other small improvements. (Matt Nordhoff, #86838)

* Use correct indices when emitting LCA conflicts.  This fixes IndexError
  errors.  (Aaron Bentley, #196780)

Documentation
*************

* Explained how to use ``version-info --custom`` in the User Guide.
  (Neil Martinsen-Burrell)

API Breaks
**********

* Support for loading plugins from zip files and
  ``bzrlib.plugin.load_from_zip()`` function are deprecated.
  (Alexander Belchenko)

Testing
*******

* Added missing blackbox tests for ``modified`` (Adrian Wilkins)

* The branch interface tests were invalid for branches using rich-root
  repositories because the empty string is not a valid file-id.
  (Robert Collins)

Internals
*********

* ``Graph.iter_ancestry`` returns the ancestry of revision ids. Similar to
  ``Repository.get_revision_graph()`` except it includes ghosts and you can
  stop part-way through. (John Arbash Meinel)

* New module ``tools/package_mf.py`` provide custom module finder for
  python packages (improves standard python library's modulefinder.py)
  used by ``setup.py`` script while building standalone bzr.exe.
  (Alexander Belchenko)

* New remote method ``RemoteBzrDir.find_repositoryV2`` adding support for
  detecting external lookup support on remote repositories. This method is
  now attempted first when lookup up repositories, leading to an extra
  round trip on older bzr smart servers. (Robert Collins)

* Repository formats have a new supported-feature attribute
  ``supports_external_lookups`` used to indicate repositories which support
  falling back to other repositories when they have partial data.
  (Robert Collins)

* ``Repository.get_revision_graph_with_ghosts`` and
  ``bzrlib.revision.(common_ancestor,MultipleRevisionSources,common_graph)``
  have been deprecated.  (John Arbash Meinel)

* ``Tree.iter_changes`` is now a public API, replacing the work-in-progress
  ``Tree._iter_changes``. The api is now considered stable and ready for
  external users.  (Aaron Bentley)

* The bzrdir format registry now accepts an ``alias`` keyword to
  register_metadir, used to indicate that a format name is an alias for
  some other format and thus should not be reported when describing the
  format. (Robert Collins)


bzr 1.2 2008-02-15
##################

Bug Fixes
*********

* Fix failing test in Launchpad plugin. (Martin Pool)


bzr 1.2rc1 2008-02-13
#####################

Notes When Upgrading
********************

* Fetching via the smart protocol may need to reconnect once during a fetch
  if the remote server is running Bazaar 1.1 or earlier, because the client
  attempts to use more efficient requests that confuse older servers.  You
  may be required to re-enter a password or passphrase when this happens.
  This won't happen if the server is upgraded to Bazaar 1.2.
  (Andrew Bennetts)

Changes
*******

* Fetching via bzr+ssh will no longer fill ghosts by default (this is
  consistent with pack-0.92 fetching over SFTP). (Robert Collins)

* Formatting of ``bzr plugins`` output is changed to be more human-
  friendly. Full path of plugins locations will be shown only with
  ``--verbose`` command-line option. (Alexander Belchenko)

* ``merge`` now prefers to use the submit branch, but will fall back to
  parent branch.  For many users, this has no effect.  But some users who
  pull and merge on the same branch will notice a change.  This change
  makes it easier to work on a branch on two different machines, pulling
  between the machines, while merging from the upstream.
  ``merge --remember`` can now be used to set the submit_branch.
  (Aaron Bentley)

Features
********

* ``merge --preview`` produces a diff of the changes merge would make,
  but does not actually perform the merge.  (Aaron Bentley)

* New smart method ``Repository.get_parent_map`` for getting revision
  parent data. This returns additional parent information topologically
  adjacent to the requested data to reduce round trip latency impacts.
  (Robert Collins)

* New smart method, ``Repository.stream_revisions_chunked``, for fetching
  revision data that streams revision data via a chunked encoding.  This
  avoids buffering large amounts of revision data on the server and on the
  client, and sends less data to the server to request the revisions.
  (Andrew Bennetts, Robert Collins, #178353)

* The launchpad plugin now handles lp urls of the form
  ``lp://staging/``, ``lp://demo/``, ``lp://dev/`` to use the appropriate
  launchpad instance to do the resolution of the branch identities.
  This is primarily of use to Launchpad developers, but can also
  be used by other users who want to try out Launchpad as
  a branch location without messing up their public Launchpad
  account.  Branches that are pushed to the staging environment
  have an expected lifetime of one day. (Tim Penhey)

Improvements
************

* Creating a new branch no longer tries to read the entire revision-history
  unnecessarily over smart server operations. (Robert Collins)

* Fetching between different repository formats with compatible models now
  takes advantage of the smart method to stream revisions.  (Andrew Bennetts)

* The ``--coverage`` option is now global, rather specific to ``bzr
  selftest``.  (Andrew Bennetts)

* The ``register-branch`` command will now use the public url of the branch
  containing the current directory, if one has been set and no explicit
  branch is provided.  (Robert Collins)

* Tweak the ``reannotate`` code path to optimize the 2-parent case.
  Speeds up ``bzr annotate`` with a pack repository by approx 3:2.
  (John Arbash Meinel)

Bugfixes
********

* Calculate remote path relative to the shared medium in _SmartClient.  This
  is related to the problem in bug #124089.  (Andrew Bennetts)

* Cleanly handle connection errors in smart protocol version two, the same
  way as they are handled by version one.  (Andrew Bennetts)

* Clearer error when ``version-info --custom`` is used without
  ``--template`` (Lukáš Lalinský)

* Don't raise UnavailableFeature during test setup when medusa is not
  available or tearDown is never called leading to nasty side effects.
  (#137823, Vincent Ladeuil)

* If a plugin's test suite cannot be loaded, for example because of a syntax
  error in the tests, then ``selftest`` fails, rather than just printing
  a warning.  (Martin Pool, #189771)

* List possible values for BZR_SSH environment variable in env-variables
  help topic. (Alexander Belchenko, #181842)

* New methods ``push_log_file`` and ``pop_log_file`` to intercept messages:
  popping the log redirection now precisely restores the previous state,
  which makes it easier to use bzr log output from other programs.
  TestCaseInTempDir no longer depends on a log redirection being established
  by the test framework, which lets bzr tests cleanly run from a normal
  unittest runner.
  (#124153, #124849, Martin Pool, Jonathan Lange)

* ``pull --quiet`` is now more quiet, in particular a message is no longer
  printed when the remembered pull location is used. (James Westby,
  #185907)

* ``reconfigure`` can safely be interrupted while fetching.
  (Aaron Bentley, #179316)

* ``reconfigure`` preserves tags when converting to and from lightweight
  checkouts.  (Aaron Bentley, #182040)

* Stop polluting /tmp when running selftest.
  (Vincent Ladeuil, #123623)

* Switch from NFKC => NFC for normalization checks. NFC allows a few
  more characters which should be considered valid.
  (John Arbash Meinel, #185458)

* The launchpad plugin now uses the ``edge`` xmlrpc server to avoid
  interacting badly with a bug on the launchpad side. (Robert Collins)

* Unknown hostnames when connecting to a ``bzr://`` URL no longer cause
  tracebacks.  (Andrew Bennetts, #182849)

API Breaks
**********

* Classes implementing Merge types like Merge3Merger must now accept (and
  honour) a do_merge flag in their constructor.  (Aaron Bentley)

* ``Repository.add_inventory`` and ``add_revision`` now require the caller
  to previously take a write lock (and start a write group.)
  (Martin Pool)

Testing
*******

* selftest now accepts --load-list <file> to load a test id list. This
  speeds up running the test suite on a limited set of tests.
  (Vincent Ladeuil)

Internals
*********

* Add a new method ``get_result`` to graph search objects. The resulting
  ``SearchResult`` can be used to recreate the search later, which will
  be useful in reducing network traffic. (Robert Collins)

* Use convenience function to check whether two repository handles
  are referring to the same repository in ``Repository.get_graph``.
  (Jelmer Vernooij, #187162)

* Fetching now passes the find_ghosts flag through to the
  ``InterRepository.missing_revision_ids`` call consistently for all
  repository types. This will enable faster missing revision discovery with
  bzr+ssh. (Robert Collins)

* Fix error handling in Repository.insert_data_stream. (Lukas Lalinsky)

* ``InterRepository.missing_revision_ids`` is now deprecated in favour of
  ``InterRepository.search_missing_revision_ids`` which returns a
  ``bzrlib.graph.SearchResult`` suitable for making requests from the smart
  server. (Robert Collins)

* New error ``NoPublicBranch`` for commands that need a public branch to
  operate. (Robert Collins)

* New method ``iter_inventories`` on Repository for access to many
  inventories. This is primarily used by the ``revision_trees`` method, as
  direct access to inventories is discouraged. (Robert Collins)

* New method ``next_with_ghosts`` on the Graph breadth-first-search objects
  which will split out ghosts and present parents into two separate sets,
  useful for code which needs to be aware of ghosts (e.g. fetching data
  cares about ghosts during revision selection). (Robert Collins)

* Record a timestamp against each mutter to the trace file, relative to the
  first import of bzrlib.  (Andrew Bennetts)

* ``Repository.get_data_stream`` is now deprecated in favour of
  ``Repository.get_data_stream_for_search`` which allows less network
  traffic when requesting data streams over a smart server. (Robert Collins)

* ``RemoteBzrDir._get_tree_branch`` no longer triggers ``_ensure_real``,
  removing one round trip on many network operations. (Robert Collins)

* RemoteTransport's ``recommended_page_size`` method now returns 64k, like
  SFTPTransport and HttpTransportBase.  (Andrew Bennetts)

* Repository has a new method ``has_revisions`` which signals the presence
  of many revisions by returning a set of the revisions listed which are
  present. This can be done by index queries without reading data for parent
  revision names etc. (Robert Collins)


bzr 1.1 2008-01-15
##################

(no changes from 1.1rc1)

bzr 1.1rc1 2008-01-05
#####################

Changes
*******

* Dotted revision numbers have been revised. Instead of growing longer with
  nested branches the branch number just increases. (eg instead of 1.1.1.1.1
  we now report 1.2.1.) This helps scale long lived branches which have many
  feature branches merged between them. (John Arbash Meinel)

* The syntax ``bzr diff branch1 branch2`` is no longer supported.
  Use ``bzr diff branch1 --new branch2`` instead. This change has
  been made to remove the ambiguity where ``branch2`` is in fact a
  specific file to diff within ``branch1``.

Features
********

* New option to use custom template-based formats in  ``bzr version-info``.
  (Lukáš Lalinský)

* diff '--using' allows an external diff tool to be used for files.
  (Aaron Bentley)

* New "lca" merge-type for fast everyday merging that also supports
  criss-cross merges.  (Aaron Bentley)

Improvements
************

* ``annotate`` now doesn't require a working tree. (Lukáš Lalinský,
  #90049)

* ``branch`` and ``checkout`` can now use files from a working tree to
  to speed up the process.  For checkout, this requires the new
  --files-from flag.  (Aaron Bentley)

* ``bzr diff`` now sorts files in alphabetical order.  (Aaron Bentley)

* ``bzr diff`` now works on branches without working trees. Tree-less
  branches can also be compared to each other and to working trees using
  the new diff options ``--old`` and ``--new``. Diffing between branches,
  with or without trees, now supports specific file filtering as well.
  (Ian Clatworthy, #6700)

* ``bzr pack`` now orders revision texts in topological order, with newest
  at the start of the file, promoting linear reads for ``bzr log`` and the
  like. This partially fixes #154129. (Robert Collins)

* Merge directives now fetch prerequisites from the target branch if
  needed.  (Aaron Bentley)

* pycurl now handles digest authentication.
  (Vincent Ladeuil)

* ``reconfigure`` can now convert from repositories.  (Aaron Bentley)

* ``-l`` is now a short form for ``--limit`` in ``log``.  (Matt Nordhoff)

* ``merge`` now warns when merge directives cause cherrypicks.
  (Aaron Bentley)

* ``split`` now supported, to enable splitting large trees into smaller
  pieces.  (Aaron Bentley)

Bugfixes
********

* Avoid AttributeError when unlocking a pack repository when an error occurs.
  (Martin Pool, #180208)

* Better handle short reads when processing multiple range requests.
  (Vincent Ladeuil, #179368)

* build_tree acceleration uses the correct path when a file has been moved.
  (Aaron Bentley)

* ``commit`` now succeeds when a checkout and its master branch share a
  repository.  (Aaron Bentley, #177592)

* Fixed error reporting of unsupported timezone format in
  ``log --timezone``. (Lukáš Lalinský, #178722)

* Fixed Unicode encoding error in ``ignored`` when the output is
  redirected to a pipe. (Lukáš Lalinský)

* Fix traceback when sending large response bodies over the smart protocol
  on Windows. (Andrew Bennetts, #115781)

* Fix ``urlutils.relative_url`` for the case of two ``file:///`` URLs
  pointed to different logical drives on Windows.
  (Alexander Belchenko, #90847)

* HTTP test servers are now compatible with the http protocol version 1.1.
  (Vincent Ladeuil, #175524)

* _KnitParentsProvider.get_parent_map now handles requests for ghosts
  correctly, instead of erroring or attributing incorrect parents to ghosts.
  (Aaron Bentley)

* ``merge --weave --uncommitted`` now works.  (Aaron Bentley)

* pycurl authentication handling was broken and incomplete. Fix handling of
  user:pass embedded in the urls.
  (Vincent Ladeuil, #177643)

* Files inside non-directories are now handled like other conflict types.
  (Aaron Bentley, #177390)

* ``reconfigure`` is able to convert trees into lightweight checkouts.
  (Aaron Bentley)

* Reduce lockdir timeout to 0 when running ``bzr serve``.  (Andrew Bennetts,
  #148087)

* Test that the old ``version_info_format`` functions still work, even
  though they are deprecated. (John Arbash Meinel, ShenMaq, #177872)

* Transform failures no longer cause ImmortalLimbo errors (Aaron Bentley,
  #137681)

* ``uncommit`` works even when the commit messages of revisions to be
  removed use characters not supported in the terminal encoding.
  (Aaron Bentley)

* When dumb http servers return whole files instead of the requested ranges,
  read the remaining bytes by chunks to avoid overflowing network buffers.
  (Vincent Ladeuil, #175886)

Documentation
*************

* Minor tweaks made to the bug tracker integration documentation.
  (Ian Clatworthy)

* Reference material has now be moved out of the User Guide and added
  to the User Reference. The User Reference has gained 4 sections as
  a result: Authenication Settings, Configuration Settings, Conflicts
  and Hooks. All help topics are now dumped into text format in the
  doc/en/user-reference directory for those who like browsing that
  information in their editor. (Ian Clatworthy)

* *Using Bazaar with Launchpad* tutorial added. (Ian Clatworthy)

Internals
*********

* find_* methods available for BzrDirs, Branches and WorkingTrees.
  (Aaron Bentley)

* Help topics can now be loaded from files.
  (Ian Clatworthy, Alexander Belchenko)

* get_parent_map now always provides tuples as its output.  (Aaron Bentley)

* Parent Providers should now implement ``get_parent_map`` returning a
  dictionary instead of ``get_parents`` returning a list.
  ``Graph.get_parents`` is now deprecated. (John Arbash Meinel,
  Robert Collins)

* Patience Diff now supports arbitrary python objects, as long as they
  support ``hash()``. (John Arbash Meinel)

* Reduce selftest overhead to establish test names by memoization.
  (Vincent Ladeuil)

API Breaks
**********

Testing
*******

* Modules can now customise their tests by defining a ``load_tests``
  attribute. ``pydoc bzrlib.tests.TestUtil.TestLoader.loadTestsFromModule``
  for the documentation on this attribute. (Robert Collins)

* New helper function ``bzrlib.tests.condition_id_re`` which helps
  filter tests based on a regular expression search on the tests id.
  (Robert Collins)

* New helper function ``bzrlib.tests.condition_isinstance`` which helps
  filter tests based on class. (Robert Collins)

* New helper function ``bzrlib.tests.exclude_suite_by_condition`` which
  generalises the ``exclude_suite_by_re`` function. (Robert Collins)

* New helper function ``bzrlib.tests.filter_suite_by_condition`` which
  generalises the ``filter_suite_by_re`` function. (Robert Collins)

* New helper method ``bzrlib.tests.exclude_tests_by_re`` which gives a new
  TestSuite that does not contain tests from the input that matched a
  regular expression. (Robert Collins)

* New helper method ``bzrlib.tests.randomize_suite`` which returns a
  randomized copy of the input suite. (Robert Collins)

* New helper method ``bzrlib.tests.split_suite_by_re`` which splits a test
  suite into two according to a regular expression. (Robert Collins)

* Parametrize all http tests for the transport implementations, the http
  protocol versions (1.0 and 1.1) and the authentication schemes.
  (Vincent Ladeuil)

* The ``exclude_pattern`` and ``random_order`` parameters to the function
  ``bzrlib.tests.filter_suite_by_re`` have been deprecated. (Robert Collins)

* The method ``bzrlib.tests.sort_suite_by_re`` has been deprecated. It is
  replaced by the new helper methods added in this release. (Robert Collins)


bzr 1.0 2007-12-14
##################

Documentation
*************

* More improvements and fixes to the User Guide.  (Ian Clatworthy)

* Add information on cherrypicking/rebasing to the User Guide.
  (Ian Clatworthy)

* Improve bug tracker integration documentation. (Ian Clatworthy)

* Minor edits to ``Bazaar in five minutes`` from David Roberts and
  to the rebasing section of the User Guide from Aaron Bentley.
  (Ian Clatworthy)


bzr 1.0rc3 2007-12-11
#####################

Changes
*******

* If a traceback occurs, users are now asked to report the bug
  through Launchpad (https://bugs.launchpad.net/bzr/), rather than
  by mail to the mailing list.
  (Martin Pool)

Bugfixes
********

* Fix Makefile rules for doc generation. (Ian Clatworthy, #175207)

* Give more feedback during long http downloads by making readv deliver data
  as it arrives for urllib, and issue more requests for pycurl. High latency
  networks are better handled by urllib, the pycurl implementation give more
  feedback but also incur more latency.
  (Vincent Ladeuil, #173010)

* Implement _make_parents_provider on RemoteRepository, allowing generating
  bundles against branches on a smart server.  (Andrew Bennetts, #147836)

Documentation
*************

* Improved user guide.  (Ian Clatworthy)

* The single-page quick reference guide is now available as a PDF.
  (Ian Clatworthy)

Internals
*********

* readv urllib http implementation is now a real iterator above the
  underlying socket and deliver data as soon as it arrives. 'get' still
  wraps its output in a StringIO.
  (Vincent Ladeuil)


bzr 1.0rc2 2007-12-07
#####################

Improvements
************

* Added a --coverage option to selftest. (Andrew Bennetts)

* Annotate merge (merge-type=weave) now supports cherrypicking.
  (Aaron Bentley)

* ``bzr commit`` now doesn't print the revision number twice. (Matt
  Nordhoff, #172612)

* New configuration option ``bugtracker_<tracker_abbrevation>_url`` to
  define locations of bug trackers that are not directly supported by
  bzr or a plugin. The URL will be treated as a template and ``{id}``
  placeholders will be replaced by specific bug IDs.  (Lukáš Lalinský)

* Support logging single merge revisions with short and line log formatters.
  (Kent Gibson)

* User Guide enhanced with suggested readability improvements from
  Matt Revell and corrections from John Arbash Meinel. (Ian Clatworthy)

* Quick Start Guide renamed to Quick Start Card, moved down in
  the catalog, provided in pdf and png format and updated to refer
  to ``send`` instead of ``bundle``. (Ian Clatworthy, #165080)

* ``switch`` can now be used on heavyweight checkouts as well as
  lightweight ones. After switching a heavyweight checkout, the
  local branch is a mirror/cache of the new bound branch and
  uncommitted changes in the working tree are merged. As a safety
  check, if there are local commits in a checkout which have not
  been committed to the previously bound branch, then ``switch``
  fails unless the ``--force`` option is given. This option is
  now also required if the branch a lightweight checkout is pointing
  to has been moved. (Ian Clatworthy)

Internals
*********

* New -Dhttp debug option reports http connections, requests and responses.
  (Vincent Ladeuil)

* New -Dmerge debug option, which emits merge plans for merge-type=weave.

Bugfixes
********

* Better error message when running ``bzr cat`` on a non-existant branch.
  (Lukáš Lalinský, #133782)

* Catch OSError 17 (file exists) in final phase of tree transform and show
  filename to user.
  (Alexander Belchenko, #111758)

* Catch ShortReadvErrors while using pycurl. Also make readv more robust by
  allowing multiple GET requests to be issued if too many ranges are
  required.
  (Vincent Ladeuil, #172701)

* Check for missing basis texts when fetching from packs to packs.
  (John Arbash Meinel, #165290)

* Fall back to showing e-mail in ``log --short/--line`` if the
  committer/author has only e-mail. (Lukáš Lalinský, #157026)

API Breaks
**********

* Deprecate not passing a ``location`` argument to commit reporters'
  ``started`` methods. (Matt Nordhoff)


bzr 1.0rc1 2007-11-30
#####################

Notes When Upgrading
********************

* The default repository format is now ``pack-0.92``.  This
  default is used when creating new repositories with ``init`` and
  ``init-repo``, and when branching over bzr+ssh or bzr+hpss.
  (See https://bugs.launchpad.net/bugs/164626)

  This format can be read and written by Bazaar 0.92 and later, and
  data can be transferred to and from older formats.

  To upgrade, please reconcile your repository (``bzr reconcile``), and then
  upgrade (``bzr upgrade``).

  ``pack-0.92`` offers substantially better scaling and performance than the
  previous knits format. Some operations are slower where the code already
  had bad scaling characteristics under knits, the pack format makes such
  operations more visible as part of being more scalable overall. We will
  correct such operations over the coming releases and encourage the filing
  of bugs on any operation which you observe to be slower in a packs
  repository. One particular case that we do not intend to fix is pulling
  data from a pack repository into a knit repository over a high latency
  link;  downgrading such data requires reinsertion of the file texts, and
  this is a classic space/time tradeoff. The current implementation is
  conservative on memory usage because we need to support converting data
  from any tree without problems.
  (Robert Collins, Martin Pool, #164476)

Changes
*******

* Disable detection of plink.exe as possible ssh vendor. Plink vendor
  still available if user selects it explicitly with BZR_SSH environment
  variable. (Alexander Belchenko, workaround for bug #107593)

* The pack format is now accessible as "pack-0.92", or "pack-0.92-subtree"
  to enable the subtree functions (for example, for bzr-svn).
  (Martin Pool)

Features
********

* New ``authentication.conf`` file holding the password or other credentials
  for remote servers. This can be used for ssh, sftp, smtp and other
  supported transports.
  (Vincent Ladeuil)

* New rich-root and rich-root-pack formats, recording the same data about
  tree roots that's recorded for all other directories.
  (Aaron Bentley, #164639)

* ``pack-0.92`` repositories can now be reconciled.
  (Robert Collins, #154173)

* ``switch`` command added for changing the branch a lightweight checkout
  is associated with and updating the tree to reflect the latest content
  accordingly. This command was previously part of the BzrTools plug-in.
  (Ian Clatworthy, Aaron Bentley, David Allouche)

* ``reconfigure`` command can now convert branches, trees, or checkouts to
  lightweight checkouts.  (Aaron Bentley)

Performance
***********

* Commit updates the state of the working tree via a delta rather than
  supplying entirely new basis trees. For commit of a single specified file
  this reduces the wall clock time for commit by roughly a 30%.
  (Robert Collins, Martin Pool)

* Commit with many automatically found deleted paths no longer performs
  linear scanning for the children of those paths during inventory
  iteration. This should fix commit performance blowing out when many such
  paths occur during commit. (Robert Collins, #156491)

* Fetch with pack repositories will no longer read the entire history graph.
  (Robert Collins, #88319)

* Revert takes out an appropriate lock when reverting to a basis tree, and
  does not read the basis inventory twice. (Robert Collins)

* Diff does not require an inventory to be generated on dirstate trees.
  (Aaron Bentley, #149254)

* New annotate merge (--merge-type=weave) implementation is fast on
  versionedfiles withough cached annotations, e.g. pack-0.92.
  (Aaron Bentley)

Improvements
************

* ``bzr merge`` now warns when it encounters a criss-cross merge.
  (Aaron Bentley)

* ``bzr send`` now doesn't require the target e-mail address to be
  specified on the command line if an interactive e-mail client is used.
  (Lukáš Lalinský)

* ``bzr tags`` now prints the revision number for each tag, instead of
  the revision id, unless --show-ids is passed. In addition, tags can be
  sorted chronologically instead of lexicographically with --sort=time.
  (Adeodato Simó, #120231)

* Windows standalone version of bzr is able to load system-wide plugins from
  "plugins" subdirectory in installation directory. In addition standalone
  installer write to the registry (HKLM\SOFTWARE\Bazaar) useful info
  about paths and bzr version. (Alexander Belchenko, #129298)

Documentation
*************

Bug Fixes
*********

* A progress bar has been added for knitpack -> knitpack fetching.
  (Robert Collins, #157789, #159147)

* Branching from a branch via smart server now preserves the repository
  format. (Andrew Bennetts,  #164626)

* ``commit`` is now able to invoke an external editor in a non-ascii
  directory. (Daniel Watkins, #84043)

* Catch connection errors for ftp.
  (Vincent Ladeuil, #164567)

* ``check`` no longer reports spurious unreferenced text versions.
  (Robert Collins, John A Meinel, #162931, #165071)

* Conflicts are now resolved recursively by ``revert``.
  (Aaron Bentley, #102739)

* Detect invalid transport reuse attempts by catching invalid URLs.
  (Vincent Ladeuil, #161819)

* Deleting a file without removing it shows a correct diff, not a traceback.
  (Aaron Bentley)

* Do no use timeout in HttpServer anymore.
  (Vincent Ladeuil, #158972).

* Don't catch the exceptions related to the http pipeline status before
  retrying an http request or some programming errors may be masked.
  (Vincent Ladeuil, #160012)

* Fix ``bzr rm`` to not delete modified and ignored files.
  (Lukáš Lalinský, #172598)

* Fix exception when revisionspec contains merge revisons but log
  formatter doesn't support merge revisions. (Kent Gibson, #148908)

* Fix exception when ScopeReplacer is assigned to before any members have
  been retrieved.  (Aaron Bentley)

* Fix multiple connections during checkout --lightweight.
  (Vincent Ladeuil, #159150)

* Fix possible error in insert_data_stream when copying between
  pack repositories over bzr+ssh or bzr+http.
  KnitVersionedFile.get_data_stream now makes sure that requested
  compression parents are sent before any delta hunks that depend
  on them.
  (Martin Pool, #164637)

* Fix typo in limiting offsets coalescing for http, leading to
  whole files being downloaded instead of parts.
  (Vincent Ladeuil, #165061)

* FTP server errors don't error in the error handling code.
  (Robert Collins, #161240)

* Give a clearer message when a pull fails because the source needs
  to be reconciled.
  (Martin Pool, #164443)

* It is clearer when a plugin cannot be loaded because of its name, and a
  suggestion for an acceptable name is given. (Daniel Watkins, #103023)

* Leave port as None in transport objects if user doesn't
  specify a port in urls.
  (vincent Ladeuil, #150860)

* Make sure Repository.fetch(self) is properly a no-op for all
  Repository implementations. (John Arbash Meinel, #158333)

* Mark .bzr directories as "hidden" on Windows.
  (Alexander Belchenko, #71147)

* ``merge --uncommitted`` can now operate on a single file.
  (Aaron Bentley, Lukáš Lalinský, #136890)

* Obsolete packs are now cleaned up by pack and autopack operations.
  (Robert Collins, #153789)

* Operations pulling data from a smart server where the underlying
  repositories are not both annotated/both unannotated will now work.
  (Robert Collins, #165304).

* Reconcile now shows progress bars. (Robert Collins, #159351)

* ``RemoteBranch`` was not initializing ``self._revision_id_to_revno_map``
  properly. (John Arbash Meinel, #162486)

* Removing an already-removed file reports the file does not exist. (Daniel
  Watkins, #152811)

* Rename on Windows is able to change filename case.
  (Alexander Belchenko, #77740)

* Return error instead of a traceback for ``bzr log -r0``.
  (Kent Gibson, #133751)

* Return error instead of a traceback when bzr is unable to create
  symlink on some platforms (e.g. on Windows).
  (Alexander Belchenko, workaround for #81689)

* Revert doesn't crash when restoring a single file from a deleted
  directory. (Aaron Bentley)

* Stderr output via logging mechanism now goes through encoded wrapper
  and no more uses utf-8, but terminal encoding instead. So all unicode
  strings now should be readable in non-utf-8 terminal.
  (Alexander Belchenko, #54173)

* The error message when ``move --after`` should be used makes how to do so
  clearer. (Daniel Watkins, #85237)

* Unicode-safe output from ``bzr info``. The output will be encoded
  using the terminal encoding and unrepresentable characters will be
  replaced by '?'. (Lukáš Lalinský, #151844)

* Working trees are no longer created when pushing into a local no-trees
  repo. (Daniel Watkins, #50582)

* Upgrade util/configobj to version 4.4.0.
  (Vincent Ladeuil, #151208).

* Wrap medusa ftp test server as an FTPServer feature.
  (Vincent Ladeuil, #157752)

API Breaks
**********

* ``osutils.backup_file`` is deprecated. Actually it's not used in bzrlib
  during very long time. (Alexander Belchenko)

* The return value of
  ``VersionedFile.iter_lines_added_or_present_in_versions`` has been
  changed. Previously it was an iterator of lines, now it is an iterator of
  (line, version_id) tuples. This change has been made to aid reconcile and
  fetch operations. (Robert Collins)

* ``bzrlib.repository.get_versioned_file_checker`` is now private.
  (Robert Collins)

* The Repository format registry default has been removed; it was previously
  obsoleted by the bzrdir format default, which implies a default repository
  format.
  (Martin Pool)

Internals
*********

* Added ``ContainerSerialiser`` and ``ContainerPushParser`` to
  ``bzrlib.pack``.  These classes provide more convenient APIs for generating
  and parsing containers from streams rather than from files.  (Andrew
  Bennetts)

* New module ``lru_cache`` providing a cache for use by tasks that need
  semi-random access to large amounts of data. (John A Meinel)

* InventoryEntry.diff is now deprecated.  Please use diff.DiffTree instead.


bzr 0.92 2007-11-05
###################

Changes
*******

  * New uninstaller on Win32.  (Alexander Belchenko)


bzr 0.92rc1 2007-10-29
######################

Changes
*******

* ``bzr`` now returns exit code 4 if an internal error occurred, and
  3 if a normal error occurred.  (Martin Pool)

* ``pull``, ``merge`` and ``push`` will no longer silently correct some
  repository index errors that occured as a result of the Weave disk format.
  Instead the ``reconcile`` command needs to be run to correct those
  problems if they exist (and it has been able to fix most such problems
  since bzr 0.8). Some new problems have been identified during this release
  and you should run ``bzr check`` once on every repository to see if you
  need to reconcile. If you cannot ``pull`` or ``merge`` from a remote
  repository due to mismatched parent errors - a symptom of index errors -
  you should simply take a full copy of that remote repository to a clean
  directory outside any local repositories, then run reconcile on it, and
  finally pull from it locally. (And naturally email the repositories owner
  to ask them to upgrade and run reconcile).
  (Robert Collins)

Features
********

* New ``knitpack-experimental`` repository format. This is interoperable with
  the ``dirstate-tags`` format but uses a smarter storage design that greatly
  speeds up many operations, both local and remote. This new format can be
  used as an option to the ``init``, ``init-repository`` and ``upgrade``
  commands. (Robert Collins)

* For users of bzr-svn (and those testing the prototype subtree support) that
  wish to try packs, a new ``knitpack-subtree-experimental`` format has also
  been added. This is interoperable with the ``dirstate-subtrees`` format.
  (Robert Collins)

* New ``reconfigure`` command. (Aaron Bentley)

* New ``revert --forget-merges`` command, which removes the record of a pending
  merge without affecting the working tree contents.  (Martin Pool)

* New ``bzr_remote_path`` configuration variable allows finer control of
  remote bzr locations than BZR_REMOTE_PATH environment variable.
  (Aaron Bentley)

* New ``launchpad-login`` command to tell Bazaar your Launchpad
  user ID.  This can then be used by other functions of the
  Launchpad plugin. (James Henstridge)

Performance
***********

* Commit in quiet mode is now slightly faster as the information to
  output is no longer calculated. (Ian Clatworthy)

* Commit no longer checks for new text keys during insertion when the
  revision id was deterministically unique. (Robert Collins)

* Committing a change which is not a merge and does not change the number of
  files in the tree is faster by utilising the data about whether files are
  changed to determine if the tree is unchanged rather than recalculating
  it at the end of the commit process. (Robert Collins)

* Inventory serialisation no longer double-sha's the content.
  (Robert Collins)

* Knit text reconstruction now avoids making copies of the lines list for
  interim texts when building a single text. The new ``apply_delta`` method
  on ``KnitContent`` aids this by allowing modification of the revision id
  such objects represent. (Robert Collins)

* Pack indices are now partially parsed for specific key lookup using a
  bisection approach. (Robert Collins)

* Partial commits are now approximately 40% faster by walking over the
  unselected current tree more efficiently. (Robert Collins)

* XML inventory serialisation takes 20% less time while being stricter about
  the contents. (Robert Collins)

* Graph ``heads()`` queries have been fixed to no longer access all history
  unnecessarily. (Robert Collins)

Improvements
************

* ``bzr+https://`` smart server across https now supported.
  (John Ferlito, Martin Pool, #128456)

* Mutt is now a supported mail client; set ``mail_client=mutt`` in your
  bazaar.conf and ``send`` will use mutt. (Keir Mierle)

* New option ``-c``/``--change`` for ``merge`` command for cherrypicking
  changes from one revision. (Alexander Belchenko, #141368)

* Show encodings, locale and list of plugins in the traceback message.
  (Martin Pool, #63894)

* Experimental directory formats can now be marked with
  ``experimental = True`` during registration. (Ian Clatworthy)

Documentation
*************

* New *Bazaar in Five Minutes* guide.  (Matthew Revell)

* The hooks reference documentation is now converted to html as expected.
  (Ian Clatworthy)

Bug Fixes
*********

* Connection error reporting for the smart server has been fixed to
  display a user friendly message instead of a traceback.
  (Ian Clatworthy, #115601)

* Make sure to use ``O_BINARY`` when opening files to check their
  sha1sum. (Alexander Belchenko, John Arbash Meinel, #153493)

* Fix a problem with Win32 handling of the executable bit.
  (John Arbash Meinel, #149113)

* ``bzr+ssh://`` and ``sftp://`` URLs that do not specify ports explicitly
  no longer assume that means port 22.  This allows people using OpenSSH to
  override the default port in their ``~/.ssh/config`` if they wish.  This
  fixes a bug introduced in bzr 0.91.  (Andrew Bennetts, #146715)

* Commands reporting exceptions can now be profiled and still have their
  data correctly dumped to a file. For example, a ``bzr commit`` with
  no changes still reports the operation as pointless but doing so no
  longer throws away the profiling data if this command is run with
  ``--lsprof-file callgrind.out.ci`` say. (Ian Clatworthy)

* Fallback to ftp when paramiko is not installed and sftp can't be used for
  ``tests/commands`` so that the test suite is still usable without
  paramiko.
  (Vincent Ladeuil, #59150)

* Fix commit ordering in corner case. (Aaron Bentley, #94975)

* Fix long standing bug in partial commit when there are renames
  left in tree. (Robert Collins, #140419)

* Fix selftest semi-random noise during http related tests.
  (Vincent Ladeuil, #140614)

* Fix typo in ftp.py making the reconnection fail on temporary errors.
  (Vincent Ladeuil, #154259)

* Fix failing test by comparing real paths to cover the case where the TMPDIR
  contains a symbolic link.
  (Vincent Ladeuil, #141382).

* Fix log against smart server branches that don't support tags.
  (James Westby, #140615)

* Fix pycurl http implementation by defining error codes from
  pycurl instead of relying on an old curl definition.
  (Vincent Ladeuil, #147530)

* Fix 'unprintable error' message when displaying BzrCheckError and
  some other exceptions on Python 2.5.
  (Martin Pool, #144633)

* Fix ``Inventory.copy()`` and add test for it. (Jelmer Vernooij)

* Handles default value for ListOption in cmd_commit.
  (Vincent Ladeuil, #140432)

* HttpServer and FtpServer need to be closed properly or a listening socket
  will remain opened.
  (Vincent Ladeuil, #140055)

* Monitor the .bzr directory created in the top level test
  directory to detect leaking tests.
  (Vincent Ladeuil, #147986)

* The basename, not the full path, is now used when checking whether
  the profiling dump file begins with ``callgrind.out`` or not. This
  fixes a bug reported by Aaron Bentley on IRC. (Ian Clatworthy)

* Trivial fix for invoking command ``reconfigure`` without arguments.
  (Rob Weir, #141629)

* ``WorkingTree.rename_one`` will now raise an error if normalisation of the
  new path causes bzr to be unable to access the file. (Robert Collins)

* Correctly detect a NoSuchFile when using a filezilla server. (Gary van der
  Merwe)

API Breaks
**********

* ``bzrlib.index.GraphIndex`` now requires a size parameter to the
  constructor, for enabling bisection searches. (Robert Collins)

* ``CommitBuilder.record_entry_contents`` now requires the root entry of a
  tree be supplied to it, previously failing to do so would trigger a
  deprecation warning. (Robert Collins)

* ``KnitVersionedFile.add*`` will no longer cache added records even when
  enable_cache() has been called - the caching feature is now exclusively for
  reading existing data. (Robert Collins)

* ``ReadOnlyLockError`` is deprecated; ``LockFailed`` is usually more
  appropriate.  (Martin Pool)

* Removed ``bzrlib.transport.TransportLogger`` - please see the new
  ``trace+`` transport instead. (Robert Collins)

* Removed previously deprecated varargs interface to ``TestCase.run_bzr`` and
  deprecated methods ``TestCase.capture`` and ``TestCase.run_bzr_captured``.
  (Martin Pool)

* Removed previous deprecated ``basis_knit`` parameter to the
  ``KnitVersionedFile`` constructor. (Robert Collins)

* Special purpose method ``TestCase.run_bzr_decode`` is moved to the test_non_ascii
  class that needs it.
  (Martin Pool)

* The class ``bzrlib.repofmt.knitrepo.KnitRepository3`` has been folded into
  ``KnitRepository`` by parameters to the constructor. (Robert Collins)

* The ``VersionedFile`` interface now allows content checks to be bypassed
  by supplying check_content=False.  This saves nearly 30% of the minimum
  cost to store a version of a file. (Robert Collins)

* Tree's with bad state such as files with no length or sha will no longer
  be silently accepted by the repository XML serialiser. To serialise
  inventories without such data, pass working=True to write_inventory.
  (Robert Collins)

* ``VersionedFile.fix_parents`` has been removed as a harmful API.
  ``VersionedFile.join`` will no longer accept different parents on either
  side of a join - it will either ignore them, or error, depending on the
  implementation. See notes when upgrading for more information.
  (Robert Collins)

Internals
*********

* ``bzrlib.transport.Transport.put_file`` now returns the number of bytes
  put by the method call, to allow avoiding stat-after-write or
  housekeeping in callers. (Robert Collins)

* ``bzrlib.xml_serializer.Serializer`` is now responsible for checking that
  mandatory attributes are present on serialisation and deserialisation.
  This fixes some holes in API usage and allows better separation between
  physical storage and object serialisation. (Robert Collins)

* New class ``bzrlib.errors.InternalBzrError`` which is just a convenient
  shorthand for deriving from BzrError and setting internal_error = True.
  (Robert Collins)

* New method ``bzrlib.mutabletree.update_to_one_parent_via_delta`` for
  moving the state of a parent tree to a new version via a delta rather than
  a complete replacement tree. (Robert Collins)

* New method ``bzrlib.osutils.minimum_path_selection`` useful for removing
  duplication from user input, when a user mentions both a path and an item
  contained within that path. (Robert Collins)

* New method ``bzrlib.repository.Repository.is_write_locked`` useful for
  determining if a repository is write locked. (Robert Collins)

* New method on ``bzrlib.tree.Tree`` ``path_content_summary`` provides a
  tuple containing the key information about a path for commit processing
  to complete. (Robert Collins)

* New method on xml serialisers, write_inventory_to_lines, which matches the
  API used by knits for adding content. (Robert Collins)

* New module ``bzrlib.bisect_multi`` with generic multiple-bisection-at-once
  logic, currently only available for byte-based lookup
  (``bisect_multi_bytes``). (Robert Collins)

* New helper ``bzrlib.tuned_gzip.bytes_to_gzip`` which takes a byte string
  and returns a gzipped version of the same. This is used to avoid a bunch
  of api friction during adding of knit hunks. (Robert Collins)

* New parameter on ``bzrlib.transport.Transport.readv``
  ``adjust_for_latency`` which changes readv from returning strictly the
  requested data to inserted return larger ranges and in forward read order
  to reduce the effect of network latency. (Robert Collins)

* New parameter yield_parents on ``Inventory.iter_entries_by_dir`` which
  causes the parents of a selected id to be returned recursively, so all the
  paths from the root down to each element of selected_file_ids are
  returned. (Robert Collins)

* Knit joining has been enhanced to support plain to annotated conversion
  and annotated to plain conversion. (Ian Clatworthy)

* The CommitBuilder method ``record_entry_contents`` now returns summary
  information about the effect of the commit on the repository. This tuple
  contains an inventory delta item if the entry changed from the basis, and a
  boolean indicating whether a new file graph node was recorded.
  (Robert Collins)

* The python path used in the Makefile can now be overridden.
  (Andrew Bennetts, Ian Clatworthy)

Testing
*******

* New transport implementation ``trace+`` which is useful for testing,
  logging activity taken to its _activity attribute. (Robert Collins)

* When running bzr commands within the test suite, internal exceptions are
  not caught and reported in the usual way, but rather allowed to propagate
  up and be visible to the test suite.  A new API ``run_bzr_catch_user_errors``
  makes this behavior available to other users.
  (Martin Pool)

* New method ``TestCase.call_catch_warnings`` for testing methods that
  raises a Python warning.  (Martin Pool)


bzr 0.91 2007-09-26
###################

Bug Fixes
*********

* Print a warning instead of aborting the ``python setup.py install``
  process if building of a C extension is not possible.
  (Lukáš Lalinský, Alexander Belchenko)

* Fix commit ordering in corner case (Aaron Bentley, #94975)

* Fix ''bzr info bzr://host/'' and other operations on ''bzr://' URLs with
  an implicit port.  We were incorrectly raising PathNotChild due to
  inconsistent treatment of the ''_port'' attribute on the Transport object.
  (Andrew Bennetts, #133965)

* Make RemoteRepository.sprout cope gracefully with servers that don't
  support the ``Repository.tarball`` request.
  (Andrew Bennetts)


bzr 0.91rc2 2007-09-11
######################

* Replaced incorrect tarball for previous release; a debug statement was left
  in bzrlib/remote.py.


bzr 0.91rc1 2007-09-11
######################

Changes
*******

* The default branch and repository format has changed to
  ``dirstate-tags``, so tag commands are active by default.
  This format is compatible with Bazaar 0.15 and later.
  This incidentally fixes bug #126141.
  (Martin Pool)

* ``--quiet`` or ``-q`` is no longer a global option. If present, it
  must now appear after the command name. Scripts doing things like
  ``bzr -q missing`` need to be rewritten as ``bzr missing -q``.
  (Ian Clatworthy)

Features
********

* New option ``--author`` in ``bzr commit`` to specify the author of the
  change, if it's different from the committer. ``bzr log`` and
  ``bzr annotate`` display the author instead of the committer.
  (Lukáš Lalinský)

* In addition to global options and command specific options, a set of
  standard options are now supported. Standard options are legal for
  all commands. The initial set of standard options are:

  * ``--help`` or ``-h`` - display help message
  * ``--verbose`` or ``-v`` - display additional information
  * ``--quiet``  or ``-q`` - only output warnings and errors.

  Unlike global options, standard options can be used in aliases and
  may have command-specific help. (Ian Clatworthy)

* Verbosity level processing has now been unified. If ``--verbose``
  or ``-v`` is specified on the command line multiple times, the
  verbosity level is made positive the first time then increased.
  If ``--quiet`` or ``-q`` is specified on the command line
  multiple times, the verbosity level is made negative the first
  time then decreased. To get the default verbosity level of zero,
  either specify none of the above , ``--no-verbose`` or ``--no-quiet``.
  Note that most commands currently ignore the magnitude of the
  verbosity level but do respect *quiet vs normal vs verbose* when
  generating output. (Ian Clatworthy)

* ``Branch.hooks`` now supports ``pre_commit`` hook. The hook's signature
  is documented in BranchHooks constructor. (Nam T. Nguyen, #102747)

* New ``Repository.stream_knit_data_for_revisions`` request added to the
  network protocol for greatly reduced roundtrips when retrieving a set of
  revisions. (Andrew Bennetts)

Bug Fixes
*********

* ``bzr plugins`` now lists the version number for each plugin in square
  brackets after the path. (Robert Collins, #125421)

* Pushing, pulling and branching branches with subtree references was not
  copying the subtree weave, preventing the file graph from being accessed
  and causing errors in commits in clones. (Robert Collins)

* Suppress warning "integer argument expected, got float" from Paramiko,
  which sometimes caused false test failures.  (Martin Pool)

* Fix bug in bundle 4 that could cause attempts to write data to wrong
  versionedfile.  (Aaron Bentley)

* Diffs generated using "diff -p" no longer break the patch parser.
  (Aaron Bentley)

* get_transport treats an empty possible_transports list the same as a non-
  empty one.  (Aaron Bentley)

* patch verification for merge directives is reactivated, and works with
  CRLF and CR files.  (Aaron Bentley)

* Accept ..\ as a path in revision specifiers. This fixes for example
  "-r branch:..\other-branch" on Windows.  (Lukáš Lalinský)

* ``BZR_PLUGIN_PATH`` may now contain trailing slashes.
  (Blake Winton, #129299)

* man page no longer lists hidden options (#131667, Aaron Bentley)

* ``uncommit --help`` now explains the -r option adequately.  (Daniel
  Watkins, #106726)

* Error messages are now better formatted with parameters (such as
  filenames) quoted when necessary. This avoids confusion when directory
  names ending in a '.' at the end of messages were confused with a
  full stop that may or not have been there. (Daniel Watkins, #129791)

* Fix ``status FILE -r X..Y``. (Lukáš Lalinský)

* If a particular command is an alias, ``help`` will show the alias
  instead of claiming there is no help for said alias. (Daniel Watkins,
  #133548)

* TreeTransform-based operations, like pull, merge, revert, and branch,
  now roll back if they encounter an error.  (Aaron Bentley, #67699)

* ``bzr commit`` now exits cleanly if a character unsupported by the
  current encoding is used in the commit message.  (Daniel Watkins,
  #116143)

* bzr send uses default values for ranges when only half of an elipsis
  is specified ("-r..5" or "-r5..").  (#61685, Aaron Bentley)

* Avoid trouble when Windows ssh calls itself 'plink' but no plink
  binary is present.  (Martin Albisetti, #107155)

* ``bzr remove`` should remove clean subtrees.  Now it will remove (without
  needing ``--force``) subtrees that contain no files with text changes or
  modified files.  With ``--force`` it removes the subtree regardless of
  text changes or unknown files. Directories with renames in or out (but
  not changed otherwise) will now be removed without needing ``--force``.
  Unknown ignored files will be deleted without needing ``--force``.
  (Marius Kruger, #111665)

* When two plugins conflict, the source of both the losing and now the
  winning definition is shown.  (Konstantin Mikhaylov, #5454)

* When committing to a branch, the location being committed to is
  displayed.  (Daniel Watkins, #52479)

* ``bzr --version`` takes care about encoding of stdout, especially
  when output is redirected. (Alexander Belchenko, #131100)

* Prompt for an ftp password if none is provided.
  (Vincent Ladeuil, #137044)

* Reuse bound branch associated transport to avoid multiple
  connections.
  (Vincent Ladeuil, #128076, #131396)

* Overwrite conflicting tags by ``push`` and ``pull`` if the
  ``--overwrite`` option is specified.  (Lukáš Lalinský, #93947)

* In checkouts, tags are copied into the master branch when created,
  changed or deleted, and are copied into the checkout when it is
  updated.  (Martin Pool, #93856, #93860)

* Print a warning instead of aborting the ``python setup.py install``
  process if building of a C extension is not possible.
  (Lukáš Lalinský, Alexander Belchenko)

Improvements
************

* Add the option "--show-diff" to the commit command in order to display
  the diff during the commit log creation. (Goffredo Baroncelli)

* ``pull`` and ``merge`` are much faster at installing bundle format 4.
  (Aaron Bentley)

* ``pull -v`` no longer includes deltas, making it much faster.
  (Aaron Bentley)

* ``send`` now sends the directive as an attachment by default.
  (Aaron Bentley, Lukáš Lalinský, Alexander Belchenko)

* Documentation updates (Martin Albisetti)

* Help on debug flags is now included in ``help global-options``.
  (Daniel Watkins, #124853)

* Parameters passed on the command line are checked to ensure they are
  supported by the encoding in use. (Daniel Watkins)

* The compression used within the bzr repository has changed from zlib
  level 9 to the zlib default level. This improves commit performance with
  only a small increase in space used (and in some cases a reduction in
  space). (Robert Collins)

* Initial commit no longer SHAs files twice and now reuses the path
  rather than looking it up again, making it faster.
  (Ian Clatworthy)

* New option ``-c``/``--change`` for ``diff`` and ``status`` to show
  changes in one revision.  (Lukáš Lalinský)

* If versioned files match a given ignore pattern, a warning is now
  given. (Daniel Watkins, #48623)

* ``bzr status`` now has -S as a short name for --short and -V as a
  short name for --versioned. These have been added to assist users
  migrating from Subversion: ``bzr status -SV`` is now like
  ``svn status -q``.  (Daniel Watkins, #115990)

* Added C implementation of  ``PatienceSequenceMatcher``, which is about
  10x faster than the Python version. This speeds up commands that
  need file diffing, such as ``bzr commit`` or ``bzr diff``.
  (Lukáš Lalinský)

* HACKING has been extended with a large section on core developer tasks.
  (Ian Clatworthy)

* Add ``branches`` and ``standalone-trees`` as online help topics and
  include them as Concepts within the User Reference.
  (Paul Moore, Ian Clatworthy)

* ``check`` can detect versionedfile parent references that are
  inconsistent with revision and inventory info, and ``reconcile`` can fix
  them.  These faulty references were generated by 0.8-era releases,
  so repositories which were manipulated by old bzrs should be
  checked, and possibly reconciled ASAP.  (Aaron Bentley, Andrew Bennetts)

API Breaks
**********

* ``Branch.append_revision`` is removed altogether; please use
  ``Branch.set_last_revision_info`` instead.  (Martin Pool)

* CommitBuilder now advertises itself as requiring the root entry to be
  supplied. This only affects foreign repository implementations which reuse
  CommitBuilder directly and have changed record_entry_contents to require
  that the root not be supplied. This should be precisely zero plugins
  affected. (Robert Collins)

* The ``add_lines`` methods on ``VersionedFile`` implementations has changed
  its return value to include the sha1 and length of the inserted text. This
  allows the avoidance of double-sha1 calculations during commit.
  (Robert Collins)

* ``Transport.should_cache`` has been removed.  It was not called in the
  previous release.  (Martin Pool)

Testing
*******

* Tests may now raise TestNotApplicable to indicate they shouldn't be
  run in a particular scenario.  (Martin Pool)

* New function multiply_tests_from_modules to give a simpler interface
  to test parameterization.  (Martin Pool, Robert Collins)

* ``Transport.should_cache`` has been removed.  It was not called in the
  previous release.  (Martin Pool)

* NULL_REVISION is returned to indicate the null revision, not None.
  (Aaron Bentley)

* Use UTF-8 encoded StringIO for log tests to avoid failures on
  non-ASCII committer names.  (Lukáš Lalinský)

Internals
*********

* ``bzrlib.plugin.all_plugins`` has been deprecated in favour of
  ``bzrlib.plugin.plugins()`` which returns PlugIn objects that provide
  useful functionality for determining the path of a plugin, its tests, and
  its version information. (Robert Collins)

* Add the option user_encoding to the function 'show_diff_trees()'
  in order to move the user encoding at the UI level. (Goffredo Baroncelli)

* Add the function make_commit_message_template_encoded() and the function
  edit_commit_message_encoded() which handle encoded strings.
  This is done in order to mix the commit messages (which is a unicode
  string), and the diff which is a raw string. (Goffredo Baroncelli)

* CommitBuilder now defaults to using add_lines_with_ghosts, reducing
  overhead on non-weave repositories which don't require all parents to be
  present. (Robert Collins)

* Deprecated method ``find_previous_heads`` on
  ``bzrlib.inventory.InventoryEntry``. This has been superseded by the use
  of ``parent_candidates`` and a separate heads check via the repository
  API. (Robert Collins)

* New trace function ``mutter_callsite`` will print out a subset of the
  stack to the log, which can be useful for gathering debug details.
  (Robert Collins)

* ``bzrlib.pack.ContainerWriter`` now tracks how many records have been
  added via a public attribute records_written. (Robert Collins)

* New method ``bzrlib.transport.Transport.get_recommended_page_size``.
  This provides a hint to users of transports as to the reasonable
  minimum data to read. In principle this can take latency and
  bandwidth into account on a per-connection basis, but for now it
  just has hard coded values based on the url. (e.g. http:// has a large
  page size, file:// has a small one.) (Robert Collins)

* New method on ``bzrlib.transport.Transport`` ``open_write_stream`` allows
  incremental addition of data to a file without requiring that all the
  data be buffered in memory. (Robert Collins)

* New methods on ``bzrlib.knit.KnitVersionedFile``:
  ``get_data_stream(versions)``, ``insert_data_stream(stream)`` and
  ``get_format_signature()``.  These provide some infrastructure for
  efficiently streaming the knit data for a set of versions over the smart
  protocol.

* Knits with no annotation cache still produce correct annotations.
  (Aaron Bentley)

* Three new methods have been added to ``bzrlib.trace``:
  ``set_verbosity_level``, ``get_verbosity_level`` and ``is_verbose``.
  ``set_verbosity_level`` expects a numeric value: negative for quiet,
  zero for normal, positive for verbose. The size of the number can be
  used to determine just how quiet or verbose the application should be.
  The existing ``be_quiet`` and ``is_quiet`` routines have been
  integrated into this new scheme. (Ian Clatworthy)

* Options can now be delcared with a ``custom_callback`` parameter. If
  set, this routine is called after the option is processed. This feature
  is now used by the standard options ``verbose`` and ``quiet`` so that
  setting one implicitly resets the other. (Ian Clatworthy)

* Rather than declaring a new option from scratch in order to provide
  custom help, a centrally registered option can be decorated using the
  new ``bzrlib.Option.custom_help`` routine. In particular, this routine
  is useful when declaring better help for the ``verbose`` and ``quiet``
  standard options as the base definition of these is now more complex
  than before thanks to their use of a custom callback. (Ian Clatworthy)

* Tree._iter_changes(specific_file=[]) now iterates through no files,
  instead of iterating through all files.  None is used to iterate through
  all files.  (Aaron Bentley)

* WorkingTree.revert() now accepts None to revert all files.  The use of
  [] to revert all files is deprecated.  (Aaron Bentley)


bzr 0.90 2007-08-28
###################

Improvements
************

* Documentation is now organized into multiple directories with a level
  added for different languages or locales. Added the Mini Tutorial
  and Quick Start Summary (en) documents from the Wiki, improving the
  content and readability of the former. Formatted NEWS as Release Notes
  complete with a Table of Conents, one heading per release. Moved the
  Developer Guide into the main document catalog and provided a link
  from the developer document catalog back to the main one.
  (Ian Clatworthy, Sabin Iacob, Alexander Belchenko)


API Changes
***********

* The static convenience method ``BzrDir.create_repository``
  is deprecated.  Callers should instead create a ``BzrDir`` instance
  and call ``create_repository`` on that.  (Martin Pool)


bzr 0.90rc1 2007-08-14
######################

Bugfixes
********

* ``bzr init`` should connect to the remote location one time only.  We
  have been connecting several times because we forget to pass around the
  Transport object. This modifies ``BzrDir.create_branch_convenience``,
  so that we can give it the Transport we already have.
  (John Arbash Meinel, Vincent Ladeuil, #111702)

* Get rid of sftp connection cache (get rid of the FTP one too).
  (Vincent Ladeuil, #43731)

* bzr branch {local|remote} remote don't try to create a working tree
  anymore.
  (Vincent Ladeuil, #112173)

* All identified multiple connections for a single bzr command have been
  fixed. See bzrlib/tests/commands directory.
  (Vincent Ladeuil)

* ``bzr rm`` now does not insist on ``--force`` to delete files that
  have been renamed but not otherwise modified.  (Marius Kruger,
  #111664)

* ``bzr selftest --bench`` no longer emits deprecation warnings
  (Lukáš Lalinský)

* ``bzr status`` now honours FILE parameters for conflict lists
  (Aaron Bentley, #127606)

* ``bzr checkout`` now honours -r when reconstituting a working tree.
  It also honours -r 0.  (Aaron Bentley, #127708)

* ``bzr add *`` no more fails on Windows if working tree contains
  non-ascii file names. (Kuno Meyer, #127361)

* allow ``easy_install bzr`` runs without fatal errors.
  (Alexander Belchenko, #125521)

* Graph._filter_candidate_lca does not raise KeyError if a candidate
  is eliminated just before it would normally be examined.  (Aaron Bentley)

* SMTP connection failures produce a nice message, not a traceback.
  (Aaron Bentley)

Improvements
************

* Don't show "dots" progress indicators when run non-interactively, such
  as from cron.  (Martin Pool)

* ``info`` now formats locations more nicely and lists "submit" and
  "public" branches (Aaron Bentley)

* New ``pack`` command that will trigger database compression within
  the repository (Robert Collins)

* Implement ``_KnitIndex._load_data`` in a pyrex extension. The pyrex
  version is approximately 2-3x faster at parsing a ``.kndx`` file.
  Which yields a measurable improvement for commands which have to
  read from the repository, such as a 1s => 0.75s improvement in
  ``bzr diff`` when there are changes to be shown.  (John Arbash Meinel)

* Merge is now faster.  Depending on the scenario, it can be more than 2x
  faster. (Aaron Bentley)

* Give a clearer warning, and allow ``python setup.py install`` to
  succeed even if pyrex is not available.
  (John Arbash Meinel)

* ``DirState._read_dirblocks`` now has an optional Pyrex
  implementation. This improves the speed of any command that has to
  read the entire DirState. (``diff``, ``status``, etc, improve by
  about 10%).
  ``bisect_dirblocks`` has also been improved, which helps all
  ``_get_entry`` type calls (whenever we are searching for a
  particular entry in the in-memory DirState).
  (John Arbash Meinel)

* ``bzr pull`` and ``bzr push`` no longer do a complete walk of the
  branch revision history for ui display unless -v is supplied.
  (Robert Collins)

* ``bzr log -rA..B`` output shifted to the left margin if the log only
  contains merge revisions. (Kent Gibson)

* The ``plugins`` command is now public with improved help.
  (Ian Clatworthy)

* New bundle and merge directive formats are faster to generate, and

* Annotate merge now works when there are local changes. (Aaron Bentley)

* Commit now only shows the progress in terms of directories instead of
  entries. (Ian Clatworthy)

* Fix ``KnitRepository.get_revision_graph`` to not request the graph 2
  times. This makes ``get_revision_graph`` 2x faster. (John Arbash
  Meinel)

* Fix ``VersionedFile.get_graph()`` to avoid using
  ``set.difference_update(other)``, which has bad scaling when
  ``other`` is large. This improves ``VF.get_graph([version_id])`` for
  a 12.5k graph from 2.9s down to 200ms. (John Arbash Meinel)

* The ``--lsprof-file`` option now generates output for KCacheGrind if
  the file starts with ``callgrind.out``. This matches the default file
  filtering done by KCacheGrind's Open Dialog. (Ian Clatworthy)

* Fix ``bzr update`` to avoid an unnecessary
  ``branch.get_master_branch`` call, which avoids 1 extra connection
  to the remote server. (Partial fix for #128076, John Arbash Meinel)

* Log errors from the smart server in the trace file, to make debugging
  test failures (and live failures!) easier.  (Andrew Bennetts)

* The HTML version of the man page has been superceded by a more
  comprehensive manual called the Bazaar User Reference. This manual
  is completed generated from the online help topics. As part of this
  change, limited reStructuredText is now explicitly supported in help
  topics and command help with 'unnatural' markup being removed prior
  to display by the online help or inclusion in the man page.
  (Ian Clatworthy)

* HTML documentation now use files extension ``*.html``
  (Alexander Belchenko)

* The cache of ignore definitions is now cleared in WorkingTree.unlock()
  so that changes to .bzrignore aren't missed. (#129694, Daniel Watkins)

* ``bzr selftest --strict`` fails if there are any missing features or
  expected test failures. (Daniel Watkins, #111914)

* Link to registration survey added to README. (Ian Clatworthy)

* Windows standalone installer show link to registration survey
  when installation finished. (Alexander Belchenko)

Library API Breaks
******************

* Deprecated dictionary ``bzrlib.option.SHORT_OPTIONS`` removed.
  Options are now required to provide a help string and it must
  comply with the style guide by being one or more sentences with an
  initial capital and final period. (Martin Pool)

* KnitIndex.get_parents now returns tuples. (Robert Collins)

* Ancient unused ``Repository.text_store`` attribute has been removed.
  (Robert Collins)

* The ``bzrlib.pack`` interface has changed to use tuples of bytestrings
  rather than just bytestrings, making it easier to represent multiple
  element names. As this interface was not used by any internal facilities
  since it was introduced in 0.18 no API compatibility is being preserved.
  The serialised form of these packs is identical with 0.18 when a single
  element tuple is in use. (Robert Collins)

Internals
*********

* merge now uses ``iter_changes`` to calculate changes, which makes room for
  future performance increases.  It is also more consistent with other
  operations that perform comparisons, and reduces reliance on
  Tree.inventory.  (Aaron Bentley)

* Refactoring of transport classes connected to a remote server.
  ConnectedTransport is a new class that serves as a basis for all
  transports needing to connect to a remote server.  transport.split_url
  have been deprecated, use the static method on the object instead. URL
  tests have been refactored too.
  (Vincent Ladeuil)

* Better connection sharing for ConnectedTransport objects.
  transport.get_transport() now accepts a 'possible_transports' parameter.
  If a newly requested transport can share a connection with one of the
  list, it will.
  (Vincent Ladeuil)

* Most functions now accept ``bzrlib.revision.NULL_REVISION`` to indicate
  the null revision, and consider using ``None`` for this purpose
  deprecated.  (Aaron Bentley)

* New ``index`` module with abstract index functionality. This will be
  used during the planned changes in the repository layer. Currently the
  index layer provides a graph aware immutable index, a builder for the
  same index type to allow creating them, and finally a composer for
  such indices to allow the use of many indices in a single query. The
  index performance is not optimised, however the API is stable to allow
  development on top of the index. (Robert Collins)

* ``bzrlib.dirstate.cmp_by_dirs`` can be used to compare two paths by
  their directory sections. This is equivalent to comparing
  ``path.split('/')``, only without having to split the paths.
  This has a Pyrex implementation available.
  (John Arbash Meinel)

* New transport decorator 'unlistable+' which disables the list_dir
  functionality for testing.

* Deprecated ``change_entry`` in transform.py. (Ian Clatworthy)

* RevisionTree.get_weave is now deprecated.  Tree.plan_merge is now used
  for performing annotate-merge.  (Aaron Bentley)

* New EmailMessage class to create email messages. (Adeodato Simó)

* Unused functions on the private interface KnitIndex have been removed.
  (Robert Collins)

* New ``knit.KnitGraphIndex`` which provides a ``KnitIndex`` layered on top
  of a ``index.GraphIndex``. (Robert Collins)

* New ``knit.KnitVersionedFile.iter_parents`` method that allows querying
  the parents of many knit nodes at once, reducing round trips to the
  underlying index. (Robert Collins)

* Graph now has an is_ancestor method, various bits use it.
  (Aaron Bentley)

* The ``-Dhpss`` flag now includes timing information. As well as
  logging when a new connection is opened. (John Arbash Meinel)

* ``bzrlib.pack.ContainerWriter`` now returns an offset, length tuple to
  callers when inserting data, allowing generation of readv style access
  during pack creation, without needing a separate pass across the output
  pack to gather such details. (Robert Collins)

* ``bzrlib.pack.make_readv_reader`` allows readv based access to pack
  files that are stored on a transport. (Robert Collins)

* New ``Repository.has_same_location`` method that reports if two
  repository objects refer to the same repository (although with some risk
  of false negatives).  (Andrew Bennetts)

* InterTree.compare now passes require_versioned on correctly.
  (Marius Kruger)

* New methods on Repository - ``start_write_group``,
  ``commit_write_group``, ``abort_write_group`` and ``is_in_write_group`` -
  which provide a clean hook point for transactional Repositories - ones
  where all the data for a fetch or commit needs to be made atomically
  available in one step. This allows the write lock to remain while making
  a series of data insertions.  (e.g. data conversion). (Robert Collins)

* In ``bzrlib.knit`` the internal interface has been altered to use
  3-tuples (index, pos, length) rather than two-tuples (pos, length) to
  describe where data in a knit is, allowing knits to be split into
  many files. (Robert Collins)

* ``bzrlib.knit._KnitData`` split into cache management and physical access
  with two access classes - ``_PackAccess`` and ``_KnitAccess`` defined.
  The former provides access into a .pack file, and the latter provides the
  current production repository form of .knit files. (Robert Collins)

Testing
*******

* Remove selftest ``--clean-output``, ``--numbered-dirs`` and
  ``--keep-output`` options, which are obsolete now that tests
  are done within directories in $TMPDIR.  (Martin Pool)

* The SSH_AUTH_SOCK environment variable is now reset to avoid
  interaction with any running ssh agents.  (Jelmer Vernooij, #125955)

* run_bzr_subprocess handles parameters the same way as run_bzr:
  either a string or a list of strings should be passed as the first
  parameter.  Varargs-style parameters are deprecated. (Aaron Bentley)


bzr 0.18  2007-07-17
####################

Bugfixes
********

* Fix 'bzr add' crash under Win32 (Kuno Meyer)


bzr 0.18rc1  2007-07-10
#######################

Bugfixes
********

* Do not suppress pipe errors, etc. in non-display commands
  (Alexander Belchenko, #87178)

* Display a useful error message when the user requests to annotate
  a file that is not present in the specified revision.
  (James Westby, #122656)

* Commands that use status flags now have a reference to 'help
  status-flags'.  (Daniel Watkins, #113436)

* Work around python-2.4.1 inhability to correctly parse the
  authentication header.
  (Vincent Ladeuil, #121889)

* Use exact encoding for merge directives. (Adeodato Simó, #120591)

* Fix tempfile permissions error in smart server tar bundling under
  Windows. (Martin _, #119330)

* Fix detection of directory entries in the inventory. (James Westby)

* Fix handling of http code 400: Bad Request When issuing too many ranges.
  (Vincent Ladeuil, #115209)

* Issue a CONNECT request when connecting to an https server
  via a proxy to enable SSL tunneling.
  (Vincent Ladeuil, #120678)

* Fix ``bzr log -r`` to support selecting merge revisions, both
  individually and as part of revision ranges.
  (Kent Gibson, #4663)

* Don't leave cruft behind when failing to acquire a lockdir.
  (Martin Pool, #109169)

* Don't use the '-f' strace option during tests.
  (Vincent Ladeuil, #102019).

* Warn when setting ``push_location`` to a value that will be masked by
  locations.conf.  (Aaron Bentley, #122286)

* Fix commit ordering in corner case (Aaron Bentley, #94975)

*  Make annotate behave in a non-ASCII world (Adeodato Simó).

Improvements
************

* The --lsprof-file option now dumps a text rendering of the profiling
  information if the filename ends in ".txt". It will also convert the
  profiling information to a format suitable for KCacheGrind if the
  output filename ends in ".callgrind". Fixes to the lsprofcalltree
  conversion process by Jean Paul Calderone and Itamar were also merged.
  See http://ddaa.net/blog/python/lsprof-calltree. (Ian Clatworthy)

* ``info`` now defaults to non-verbose mode, displaying only paths and
  abbreviated format info.  ``info -v`` displays all the information
  formerly displayed by ``info``.  (Aaron Bentley, Adeodato Simó)

* ``bzr missing`` now has better option names ``--this`` and ``--other``.
  (Elliot Murphy)

* The internal ``weave-list`` command has become ``versionedfile-list``,
  and now lists knits as well as weaves.  (Aaron Bentley)

* Automatic merge base selection uses a faster algorithm that chooses
  better bases in criss-cross merge situations (Aaron Bentley)

* Progress reporting in ``commit`` has been improved. The various logical
  stages are now reported on as follows, namely:

  * Collecting changes [Entry x/y] - Stage n/m
  * Saving data locally - Stage n/m
  * Uploading data to master branch - Stage n/m
  * Updating the working tree - Stage n/m
  * Running post commit hooks - Stage n/m

  If there is no master branch, the 3rd stage is omitted and the total
  number of stages is adjusted accordingly.

  Each hook that is run after commit is listed with a name (as hooks
  can be slow it is useful feedback).
  (Ian Clatworthy, Robert Collins)

* Various operations that are now faster due to avoiding unnecessary
  topological sorts. (Aaron Bentley)

* Make merge directives robust against broken bundles. (Aaron Bentley)

* The lsprof filename note is emitted via trace.note(), not standard
  output.  (Aaron Bentley)

* ``bzrlib`` now exports explicit API compatibility information to assist
  library users and plugins. See the ``bzrlib.api`` module for details.
  (Robert Collins)

* Remove unnecessary lock probes when acquiring a lockdir.
  (Martin Pool)

* ``bzr --version`` now shows the location of the bzr log file, which
  is especially useful on Windows.  (Martin Pool)

* -D now supports hooks to get debug tracing of hooks (though its currently
  minimal in nature). (Robert Collins)

* Long log format reports deltas on merge revisions.
  (John Arbash Meinel, Kent Gibson)

* Make initial push over ftp more resilient. (John Arbash Meinel)

* Print a summary of changes for update just like pull does.
  (Daniel Watkins, #113990)

* Add a -Dhpss option to trace smart protocol requests and responses.
  (Andrew Bennetts)

Library API Breaks
******************

* Testing cleanups -
  ``bzrlib.repository.RepositoryTestProviderAdapter`` has been moved
  to ``bzrlib.tests.repository_implementations``;
  ``bzrlib.repository.InterRepositoryTestProviderAdapter`` has been moved
  to ``bzrlib.tests.interrepository_implementations``;
  ``bzrlib.transport.TransportTestProviderAdapter`` has moved to
  ``bzrlib.tests.test_transport_implementations``.
  ``bzrlib.branch.BranchTestProviderAdapter`` has moved to
  ``bzrlib.tests.branch_implementations``.
  ``bzrlib.bzrdir.BzrDirTestProviderAdapter`` has moved to
  ``bzrlib.tests.bzrdir_implementations``.
  ``bzrlib.versionedfile.InterVersionedFileTestProviderAdapter`` has moved
  to ``bzrlib.tests.interversionedfile_implementations``.
  ``bzrlib.store.revision.RevisionStoreTestProviderAdapter`` has moved to
  ``bzrlib.tests.revisionstore_implementations``.
  ``bzrlib.workingtree.WorkingTreeTestProviderAdapter`` has moved to
  ``bzrlib.tests.workingtree_implementations``.
  These changes are an API break in the testing infrastructure only.
  (Robert Collins)

* Relocate TestCaseWithRepository to be more central. (Robert Collins)

* ``bzrlib.add.smart_add_tree`` will no longer perform glob expansion on
  win32. Callers of the function should do this and use the new
  ``MutableTree.smart_add`` method instead. (Robert Collins)

* ``bzrlib.add.glob_expand_for_win32`` is now
  ``bzrlib.win32utils.glob_expand``.  (Robert Collins)

* ``bzrlib.add.FastPath`` is now private and moved to
  ``bzrlib.mutabletree._FastPath``. (Robert Collins, Martin Pool)

* ``LockDir.wait`` removed.  (Martin Pool)

* The ``SmartServer`` hooks API has changed for the ``server_started`` and
  ``server_stopped`` hooks. The first parameter is now an iterable of
  backing URLs rather than a single URL. This is to reflect that many
  URLs may map to the external URL of the server. E.g. the server interally
  may have a chrooted URL but also the local file:// URL will be at the
  same location. (Robert Collins)

Internals
*********

* New SMTPConnection class to unify email handling.  (Adeodato Simó)

* Fix documentation of BzrError. (Adeodato Simó)

* Make BzrBadParameter an internal error. (Adeodato Simó)

* Remove use of 'assert False' to raise an exception unconditionally.
  (Martin Pool)

* Give a cleaner error when failing to decode knit index entry.
  (Martin Pool)

* TreeConfig would mistakenly search the top level when asked for options
  from a section. It now respects the section argument and only
  searches the specified section. (James Westby)

* Improve ``make api-docs`` output. (John Arbash Meinel)

* Use os.lstat rather than os.stat for osutils.make_readonly and
  osutils.make_writeable. This makes the difftools plugin more
  robust when dangling symlinks are found. (Elliot Murphy)

* New ``-Dlock`` option to log (to ~/.bzr.log) information on when
  lockdirs are taken or released.  (Martin Pool)

* ``bzrlib`` Hooks are now nameable using ``Hooks.name_hook``. This
  allows a nicer UI when hooks are running as the current hook can
  be displayed. (Robert Collins)

* ``Transport.get`` has had its interface made more clear for ease of use.
  Retrieval of a directory must now fail with either 'PathError' at open
  time, or raise 'ReadError' on a read. (Robert Collins)

* New method ``_maybe_expand_globs`` on the ``Command`` class for
  dealing with unexpanded glob lists - e.g. on the win32 platform. This
  was moved from ``bzrlib.add._prepare_file_list``. (Robert Collins)

* ``bzrlib.add.smart_add`` and ``bzrlib.add.smart_add_tree`` are now
  deprecated in favour of ``MutableTree.smart_add``. (Robert Collins,
  Martin Pool)

* New method ``external_url`` on Transport for obtaining the url to
  hand to external processes. (Robert Collins)

* Teach windows installers to build pyrex/C extensions.
  (Alexander Belchenko)

Testing
*******

* Removed the ``--keep-output`` option from selftest and clean up test
  directories as they're used.  This reduces the IO load from
  running the test suite and cuts the time by about half.
  (Andrew Bennetts, Martin Pool)

* Add scenarios as a public attribute on the TestAdapter classes to allow
  modification of the generated scenarios before adaption and easier
  testing. (Robert Collins)

* New testing support class ``TestScenarioApplier`` which multiplies
  out a single teste by a list of supplied scenarios. (RobertCollins)

* Setting ``repository_to_test_repository`` on a repository_implementations
  test will cause it to be called during repository creation, allowing the
  testing of repository classes which are not based around the Format
  concept. For example a repository adapter can be tested in this manner,
  by altering the repository scenarios to include a scenario that sets this
  attribute during the test parameterisation in
  ``bzrlib.tests.repository.repository_implementations``. (Robert Collins)

* Clean up many of the APIs for blackbox testing of Bazaar.  The standard
  interface is now self.run_bzr.  The command to run can be passed as
  either a list of parameters, a string containing the command line, or
  (deprecated) varargs parameters.  (Martin Pool)

* The base TestCase now isolates tests from -D parameters by clearing
  ``debug.debug_flags`` and restores it afterwards. (Robert Collins)

* Add a relpath parameter to get_transport methods in test framework to
  avoid useless cloning.
  (Vincent Ladeuil, #110448)


bzr 0.17  2007-06-18
####################

Bugfixes
********

* Fix crash of commit due to wrong lookup of filesystem encoding.
  (Colin Watson, #120647)

* Revert logging just to stderr in commit as broke unicode filenames.
  (Aaron Bentley, Ian Clatworthy, #120930)


bzr 0.17rc1  2007-06-12
#######################

Notes When Upgrading
********************

* The kind() and is_executable() APIs on the WorkingTree interface no
  longer implicitly (read) locks and unlocks the tree. This *might*
  impact some plug-ins and tools using this part of the API. If you find
  an issue that may be caused by this change, please let us know,
  particularly the plug-in/tool maintainer. If encountered, the API
  fix is to surround kind() and is_executable() calls with lock_read()
  and unlock() like so::

    work_tree.lock_read()
    try:
        kind = work_tree.kind(...)
    finally:
        work_tree.unlock()

Internals
*********
* Rework of LogFormatter API to provide beginning/end of log hooks and to
  encapsulate the details of the revision to be logged in a LogRevision
  object.
  In long log formats, merge revision ids are only shown when --show-ids
  is specified, and are labelled "revision-id:", as per mainline
  revisions, instead of "merged:". (Kent Gibson)

* New ``BranchBuilder`` API which allows the construction of particular
  histories quickly. Useful for testing and potentially other applications
  too. (Robert Collins)

Improvements
************

* There are two new help topics, working-trees and repositories that
  attempt to explain these concepts. (James Westby, John Arbash Meinel,
  Aaron Bentley)

* Added ``bzr log --limit`` to report a limited number of revisions.
  (Kent Gibson, #3659)

* Revert does not try to preserve file contents that were originally
  produced by reverting to a historical revision.  (Aaron Bentley)

* ``bzr log --short`` now includes ``[merge]`` for revisions which
  have more than one parent. This is a small improvement to help
  understanding what changes have occurred
  (John Arbash Meinel, #83887)

* TreeTransform avoids many renames when contructing large trees,
  improving speed.  3.25x speedups have been observed for construction of
  kernel-sized-trees, and checkouts are 1.28x faster.  (Aaron Bentley)

* Commit on large trees is now faster. In my environment, a commit of
  a small change to the Mozilla tree (55k files) has dropped from
  66 seconds to 32 seconds. For a small tree of 600 files, commit of a
  small change is 33% faster. (Ian Clatworthy)

* New --create-prefix option to bzr init, like for push.  (Daniel Watkins,
  #56322)

Bugfixes
********

* ``bzr push`` should only connect to the remote location one time.
  We have been connecting 3 times because we forget to pass around
  the Transport object. This adds ``BzrDir.clone_on_transport()``, so
  that we can pass in the Transport that we already have.
  (John Arbash Meinel, #75721)

* ``DirState.set_state_from_inventory()`` needs to properly order
  based on split paths, not just string paths.
  (John Arbash Meinel, #115947)

* Let TestUIFactoy encode the password prompt with its own stdout.
  (Vincent Ladeuil, #110204)

* pycurl should take use the range header that takes the range hint
  into account.
  (Vincent Ladeuil, #112719)

* WorkingTree4.get_file_sha1 no longer raises an exception when invoked
  on a missing file.  (Aaron Bentley, #118186)

* WorkingTree.remove works correctly with tree references, and when pwd is
  not the tree root. (Aaron Bentley)

* Merge no longer fails when a file is renamed in one tree and deleted
  in the other. (Aaron Bentley, #110279)

* ``revision-info`` now accepts dotted revnos, doesn't require a tree,
  and defaults to the last revision (Matthew Fuller, #90048)

* Tests no longer fail when BZR_REMOTE_PATH is set in the environment.
  (Daniel Watkins, #111958)

* ``bzr branch -r revid:foo`` can be used to branch any revision in
  your repository. (Previously Branch6 only supported revisions in your
  mainline). (John Arbash Meinel, #115343)

bzr 0.16  2007-05-07
####################

Bugfixes
********

* Handle when you have 2 directories with similar names, but one has a
  hyphen. (``'abc'`` versus ``'abc-2'``). The WT4._iter_changes
  iterator was using direct comparison and ``'abc/a'`` sorts after
  ``'abc-2'``, but ``('abc', 'a')`` sorts before ``('abc-2',)``.
  (John Arbash Meinel, #111227)

* Handle when someone renames a file on disk without telling bzr.
  Previously we would report the first file as missing, but not show
  the new unknown file. (John Arbash Meinel, #111288)

* Avoid error when running hooks after pulling into or pushing from
  a branch bound to a smartserver branch.  (Martin Pool, #111968)

Improvements
************

* Move developer documentation to doc/developers/. This reduces clutter in
  the root of the source tree and allows HACKING to be split into multiple
  files. (Robert Collins, Alexander Belchenko)

* Clean up the ``WorkingTree4._iter_changes()`` internal loops as well as
  ``DirState.update_entry()``. This optimizes the core logic for ``bzr
  diff`` and ``bzr status`` significantly improving the speed of
  both. (John Arbash Meinel)

bzr 0.16rc2  2007-04-30
#######################

Bugfixes
********

* Handle the case when you delete a file, and then rename another file
  on top of it. Also handle the case of ``bzr rm --keep foo``. ``bzr
  status`` should show the removed file and an unknown file in its
  place. (John Arbash Meinel, #109993)

* Bundles properly read and write revision properties that have an
  empty value. And when the value is not ASCII.
  (John Arbash Meinel, #109613)

* Fix the bzr commit message to be in text mode.
  (Alexander Belchenko, #110901)

* Also handle when you rename a file and create a file where it used
  to be. (John Arbash Meinel, #110256)

* ``WorkingTree4._iter_changes`` should not descend into unversioned
  directories. (John Arbash Meinel, #110399)

bzr 0.16rc1  2007-04-26
#######################

Notes When Upgrading
********************

* ``bzr remove`` and ``bzr rm`` will now remove the working file, if
  it could be recovered again.
  This has been done for consistency with svn and the unix rm command.
  The old ``remove`` behaviour has been retained in the new option
  ``bzr remove --keep``, which will just stop versioning the file,
  but not delete it.
  ``bzr remove --force`` have been added which will always delete the
  files.
  ``bzr remove`` is also more verbose.
  (Marius Kruger, #82602)

Improvements
************

* Merge directives can now be supplied as input to `merge` and `pull`,
  like bundles can.  (Aaron Bentley)

* Sending the SIGQUIT signal to bzr, which can be done on Unix by
  pressing Control-Backslash, drops bzr into a debugger.  Type ``'c'``
  to continue.  This can be disabled by setting the environment variable
  ``BZR_SIGQUIT_PDB=0``.  (Martin Pool)

* selftest now supports --list-only to list tests instead of running
  them. (Ian Clatworthy)

* selftest now supports --exclude PATTERN (or -x PATTERN) to exclude
  tests with names that match that regular expression.
  (Ian Clatworthy, #102679)

* selftest now supports --randomize SEED to run tests in a random order.
  SEED is typically the value 'now' meaning 'use the current time'.
  (Ian Clatworthy, #102686)

* New option ``--fixes`` to commit, which stores bug fixing annotations as
  revision properties. Built-in support for Launchpad, Debian, Trac and
  Bugzilla bug trackers. (Jonathan Lange, James Henstridge, Robert Collins)

* New API, ``bzrlib.bugtracker.tracker_registry``, for adding support for
  other bug trackers to ``fixes``. (Jonathan Lange, James Henstridge,
  Robert Collins)

* ``selftest`` has new short options ``-f`` and ``-1``.  (Martin
  Pool)

* ``bzrlib.tsort.MergeSorter`` optimizations. Change the inner loop
  into using local variables instead of going through ``self._var``.
  Improves the time to ``merge_sort`` a 10k revision graph by
  approximately 40% (~700->400ms).  (John Arbash Meinel)

* ``make docs`` now creates a man page at ``man1/bzr.1`` fixing bug 107388.
  (Robert Collins)

* ``bzr help`` now provides cross references to other help topics using
  the _see_also facility on command classes. Likewise the bzr_man
  documentation, and the bzr.1 man page also include this information.
  (Robert Collins)

* Tags are now included in logs, that use the long log formatter.
  (Erik Bågfors, Alexander Belchenko)

* ``bzr help`` provides a clearer message when a help topic cannot be
  found. (Robert Collins, #107656)

* ``bzr help`` now accepts optional prefixes for command help. The help
  for all commands can now be found at ``bzr help commands/COMMANDNAME``
  as well as ``bzr help COMMANDNAME`` (which only works for commands
  where the name is not the same as a more general help topic).
  (Robert Collins)

* ``bzr help PLUGINNAME`` will now return the module docstring from the
  plugin PLUGINNAME. (Robert Collins, #50408)

* New help topic ``urlspec`` which lists the availables transports.
  (Goffredo Baroncelli)

* doc/server.txt updated to document the default bzr:// port
  and also update the blurb about the hpss' current status.
  (Robert Collins, #107125).

* ``bzr serve`` now listens on interface 0.0.0.0 by default, making it
  serve out to the local LAN (and anyone in the world that can reach the
  machine running ``bzr serve``. (Robert Collins, #98918)

* A new smart server protocol version has been added.  It prefixes requests
  and responses with an explicit version identifier so that future protocol
  revisions can be dealt with gracefully.  (Andrew Bennetts, Robert Collins)

* The bzr protocol version 2 indicates success or failure in every response
  without depending on particular commands encoding that consistently,
  allowing future client refactorings to be much more robust about error
  handling. (Robert Collins, Martin Pool, Andrew Bennetts)

* The smart protocol over HTTP client has been changed to always post to the
  same ``.bzr/smart`` URL under the original location when it can.  This allows
  HTTP servers to only have to pass URLs ending in .bzr/smart to the smart
  server handler, and not arbitrary ``.bzr/*/smart`` URLs.  (Andrew Bennetts)

* digest authentication is now supported for proxies and HTTP by the urllib
  based http implementation. Tested against Apache 2.0.55 and Squid
  2.6.5. Basic and digest authentication are handled coherently for HTTP
  and proxy: if the user is provided in the url (bzr command line for HTTP,
  proxy environment variables for proxies), the password is prompted for
  (only once). If the password is provided, it is taken into account. Once
  the first authentication is successful, all further authentication
  roundtrips are avoided by preventively setting the right authentication
  header(s).
  (Vincent Ladeuil).

Internals
*********

* bzrlib API compatability with 0.8 has been dropped, cleaning up some
  code paths. (Robert Collins)

* Change the format of chroot urls so that they can be safely manipulated
  by generic url utilities without causing the resulting urls to have
  escaped the chroot. A side effect of this is that creating a chroot
  requires an explicit action using a ChrootServer.
  (Robert Collins, Andrew Bennetts)

* Deprecate ``Branch.get_root_id()`` because branches don't have root ids,
  rather than fixing bug #96847.  (Aaron Bentley)

* ``WorkingTree.apply_inventory_delta`` provides a better alternative to
  ``WorkingTree._write_inventory``.  (Aaron Bentley)

* Convenience method ``TestCase.expectFailure`` ensures that known failures
  do not silently pass.  (Aaron Bentley)

* ``Transport.local_abspath`` now raises ``NotLocalUrl`` rather than
  ``TransportNotPossible``. (Martin Pool, Ian Clatworthy)

* New SmartServer hooks facility. There are two initial hooks documented
  in ``bzrlib.transport.smart.SmartServerHooks``. The two initial hooks allow
  plugins to execute code upon server startup and shutdown.
  (Robert Collins).

* SmartServer in standalone mode will now close its listening socket
  when it stops, rather than waiting for garbage collection. This primarily
  fixes test suite hangs when a test tries to connect to a shutdown server.
  It may also help improve behaviour when dealing with a server running
  on a specific port (rather than dynamically assigned ports).
  (Robert Collins)

* Move most SmartServer code into a new package, bzrlib/smart.
  bzrlib/transport/remote.py contains just the Transport classes that used
  to be in bzrlib/transport/smart.py.  (Andrew Bennetts)

* urllib http implementation avoid roundtrips associated with
  401 (and 407) errors once the authentication succeeds.
  (Vincent Ladeuil).

* urlib http now supports querying the user for a proxy password if
  needed. Realm is shown in the prompt for both HTTP and proxy
  authentication when the user is required to type a password.
  (Vincent Ladeuil).

* Renamed SmartTransport (and subclasses like SmartTCPTransport) to
  RemoteTransport (and subclasses to RemoteTCPTransport, etc).  This is more
  consistent with its new home in ``bzrlib/transport/remote.py``, and because
  it's not really a "smart" transport, just one that does file operations
  via remote procedure calls.  (Andrew Bennetts)

* The ``lock_write`` method of ``LockableFiles``, ``Repository`` and
  ``Branch`` now accept a ``token`` keyword argument, so that separate
  instances of those objects can share a lock if it has the right token.
  (Andrew Bennetts, Robert Collins)

* New method ``get_branch_reference`` on ``BzrDir`` allows the detection of
  branch references - which the smart server component needs.

* The Repository API ``make_working_trees`` is now permitted to return
  False when ``set_make_working_trees`` is not implemented - previously
  an unimplemented ``set_make_working_trees`` implied the result True
  from ``make_working_trees``. This has been changed to accomodate the
  smart server, where it does not make sense (at this point) to ever
  make working trees by default. (Robert Collins)

* Command objects can now declare related help topics by having _see_also
  set to a list of related topic. (Robert Collins)

* ``bzrlib.help`` now delegates to the Command class for Command specific
  help. (Robert Collins)

* New class ``TransportListRegistry``, derived from the Registry class, which
  simplifies tracking the available Transports. (Goffredo Baroncelli)

* New function ``Branch.get_revision_id_to_revno_map`` which will
  return a dictionary mapping revision ids to dotted revnos. Since
  dotted revnos are defined in the context of the branch tip, it makes
  sense to generate them from a ``Branch`` object.
  (John Arbash Meinel)

* Fix the 'Unprintable error' message display to use the repr of the
  exception that prevented printing the error because the str value
  for it is often not useful in debugging (e.g. KeyError('foo') has a
  str() of 'foo' but a repr of 'KeyError('foo')' which is much more
  useful. (Robert Collins)

* ``urlutils.normalize_url`` now unescapes unreserved characters, such as "~".
  (Andrew Bennetts)

Bugfixes
********

* Don't fail bundle selftest if email has 'two' embedded.
  (Ian Clatworthy, #98510)

* Remove ``--verbose`` from ``bzr bundle``. It didn't work anyway.
  (Robert Widhopf-Fenk, #98591)

* Remove ``--basis`` from the checkout/branch commands - it didn't work
  properly and is no longer beneficial.
  (Robert Collins, #53675, #43486)

* Don't produce encoding error when adding duplicate files.
  (Aaron Bentley)

* Fix ``bzr log <file>`` so it only logs the revisions that changed
  the file, and does it faster.
  (Kent Gibson, John Arbash Meinel, #51980, #69477)

* Fix ``InterDirstateTre._iter_changes`` to handle when we come across
  an empty versioned directory, which now has files in it.
  (John Arbash Meinel, #104257)

* Teach ``common_ancestor`` to shortcut when the tip of one branch is
  inside the ancestry of the other. Saves a lot of graph processing
  (with an ancestry of 16k revisions, ``bzr merge ../already-merged``
  changes from 2m10s to 13s).  (John Arbash Meinel, #103757)

* Fix ``show_diff_trees`` to handle the case when a file is modified,
  and the containing directory is renamed. (The file path is different
  in this versus base, but it isn't marked as a rename).
  (John Arbash Meinel, #103870)

* FTP now works even when the FTP server does not support atomic rename.
  (Aaron Bentley, #89436)

* Correct handling in bundles and merge directives of timezones with
  that are not an integer number of hours offset from UTC.  Always
  represent the epoch time in UTC to avoid problems with formatting
  earlier times on win32.  (Martin Pool, Alexander Belchenko, John
  Arbash Meinel)

* Typo in the help for ``register-branch`` fixed. (Robert Collins, #96770)

* "dirstate" and "dirstate-tags" formats now produce branches compatible
  with old versions of bzr. (Aaron Bentley, #107168))

* Handle moving a directory when children have been added, removed,
  and renamed. (John Arbash Meinel, #105479)

* Don't preventively use basic authentication for proxy before receiving a
  407 error. Otherwise people willing to use other authentication schemes
  may expose their password in the clear (or nearly). This add one
  roundtrip in case basic authentication should be used, but plug the
  security hole.
  (Vincent Ladeuil)

* Handle http and proxy digest authentication.
  (Vincent Ladeuil, #94034).

Testing
*******

* Added ``bzrlib.strace.strace`` which will strace a single callable and
  return a StraceResult object which contains just the syscalls involved
  in running it. (Robert Collins)

* New test method ``reduceLockdirTimeout`` to drop the default (ui-centric)
  default time down to one suitable for tests. (Andrew Bennetts)

* Add new ``vfs_transport_factory`` attribute on tests which provides the
  common vfs backing for both the readonly and readwrite transports.
  This allows the RemoteObject tests to back onto local disk or memory,
  and use the existing ``transport_server`` attribute all tests know about
  to be the smart server transport. This in turn allows tests to
  differentiate between 'transport to access the branch', and
  'transport which is a VFS' - which matters in Remote* tests.
  (Robert Collins, Andrew Bennetts)

* The ``make_branch_and_tree`` method for tests will now create a
  lightweight checkout for the tree if the ``vfs_transport_factory`` is not
  a LocalURLServer. (Robert Collins, Andrew Bennetts)

* Branch implementation tests have been audited to ensure that all urls
  passed to Branch APIs use proper urls, except when local-disk paths
  are intended. This is so that tests correctly access the test transport
  which is often not equivalent to local disk in Remote* tests. As part
  of this many tests were adjusted to remove dependencies on local disk
  access.
  (Robert Collins, Andrew Bennetts)

* Mark bzrlib.tests and bzrlib.tests.TestUtil as providing assertFOO helper
  functions by adding a ``__unittest`` global attribute. (Robert Collins,
  Andrew Bennetts, Martin Pool, Jonathan Lange)

* Refactored proxy and authentication handling to simplify the
  implementation of new auth schemes for both http and proxy.
  (Vincent Ladeuil)

bzr 0.15 2007-04-01
###################

Bugfixes
********

* Handle incompatible repositories as a user issue when fetching.
  (Aaron Bentley)

* Don't give a recommendation to upgrade when branching or
  checking out a branch that contains an old-format working tree.
  (Martin Pool)

bzr 0.15rc3  2007-03-26
#######################

Changes
*******

* A warning is now displayed when opening working trees in older
  formats, to encourage people to upgrade to WorkingTreeFormat4.
  (Martin Pool)

Improvements
************

* HTTP redirections are now taken into account when a branch (or a
  bundle) is accessed for the first time. A message is issued at each
  redirection to inform the user. In the past, http redirections were
  silently followed for each request which significantly degraded the
  performances. The http redirections are not followed anymore by
  default, instead a RedirectRequested exception is raised. For bzrlib
  users needing to follow http redirections anyway,
  ``bzrlib.transport.do_catching_redirections`` provide an easy transition
  path.  (vila)

Internals
*********

* Added ``ReadLock.temporary_write_lock()`` to allow upgrading an OS read
  lock to an OS write lock. Linux can do this without unlocking, Win32
  needs to unlock in between. (John Arbash Meinel)

* New parameter ``recommend_upgrade`` to ``BzrDir.open_workingtree``
  to silence (when false) warnings about opening old formats.
  (Martin Pool)

* Fix minor performance regression with bzr-0.15 on pre-dirstate
  trees. (We were reading the working inventory too many times).
  (John Arbash Meinel)

* Remove ``Branch.get_transaction()`` in favour of a simple cache of
  ``revision_history``.  Branch subclasses should override
  ``_gen_revision_history`` rather than ``revision_history`` to make use of
  this cache, and call ``_clear_revision_history_cache`` and
  ``_cache_revision_history`` at appropriate times. (Andrew Bennetts)

Bugfixes
********

* Take ``smtp_server`` from user config into account.
  (vila, #92195)

* Restore Unicode filename handling for versioned and unversioned files.
  (John Arbash Meinel, #92608)

* Don't fail during ``bzr commit`` if a file is marked removed, and
  the containing directory is auto-removed.  (John Arbash Meinel, #93681)

* ``bzr status FILENAME`` failed on Windows because of an uncommon
  errno. (``ERROR_DIRECTORY == 267 != ENOTDIR``).
  (Wouter van Heyst, John Arbash Meinel, #90819)

* ``bzr checkout source`` should create a local branch in the same
  format as source. (John Arbash Meinel, #93854)

* ``bzr commit`` with a kind change was failing to update the
  last-changed-revision for directories.  The
  InventoryDirectory._unchanged only looked at the ``parent_id`` and name,
  ignoring the fact that the kind could have changed, too.
  (John Arbash Meinel, #90111)

* ``bzr mv dir/subdir other`` was incorrectly updating files inside
  the directory. So that there was a chance it would break commit,
  etc. (John Arbash Meinel, #94037)

* Correctly handles mutiple permanent http redirections.
  (vila, #88780)

bzr 0.15rc2  2007-03-14
#######################

Notes When Upgrading
********************

* Release 0.15rc2 of bzr changes the ``bzr init-repo`` command to
  default to ``--trees`` instead of ``--no-trees``.
  Existing shared repositories are not affected.

Improvements
************

* New ``merge-directive`` command to generate machine- and human-readable
  merge requests.  (Aaron Bentley)

* New ``submit:`` revision specifier makes it easy to diff against the
  common ancestor with the submit location (Aaron Bentley)

* Added support for Putty's SSH implementation. (Dmitry Vasiliev)

* Added ``bzr status --versioned`` to report only versioned files,
  not unknowns. (Kent Gibson)

* Merge now autodetects the correct line-ending style for its conflict
  markers.  (Aaron Bentley)

Internals
*********

* Refactored SSH vendor registration into SSHVendorManager class.
  (Dmitry Vasiliev)

Bugfixes
********

* New ``--numbered-dirs`` option to ``bzr selftest`` to use
  numbered dirs for TestCaseInTempDir. This is default behavior
  on Windows. Anyone can force named dirs on Windows
  with ``--no-numbered-dirs``. (Alexander Belchenko)

* Fix ``RevisionSpec_revid`` to handle the Unicode strings passed in
  from the command line. (Marien Zwart, #90501)

* Fix ``TreeTransform._iter_changes`` when both the source and
  destination are missing. (Aaron Bentley, #88842)

* Fix commit of merges with symlinks in dirstate trees.
  (Marien Zwart)

* Switch the ``bzr init-repo`` default from --no-trees to --trees.
  (Wouter van Heyst, #53483)


bzr 0.15rc1  2007-03-07
#######################

Surprises
*********

* The default disk format has changed. Please run 'bzr upgrade' in your
  working trees to upgrade. This new default is compatible for network
  operations, but not for local operations. That is, if you have two
  versions of bzr installed locally, after upgrading you can only use the
  bzr 0.15 version. This new default does not enable tags or nested-trees
  as they are incompatible with bzr versions before 0.15 over the network.

* For users of bzrlib: Two major changes have been made to the working tree
  api in bzrlib. The first is that many methods and attributes, including
  the inventory attribute, are no longer valid for use until one of
  ``lock_read``/``lock_write``/``lock_tree_write`` has been called,
  and become invalid again after unlock is called. This has been done
  to improve performance and correctness as part of the dirstate
  development.
  (Robert Collins, John A Meinel, Martin Pool, and others).

* For users of bzrlib: The attribute 'tree.inventory' should be considered
  readonly. Previously it was possible to directly alter this attribute, or
  its contents, and have the tree notice this. This has been made
  unsupported - it may work in some tree formats, but in the newer dirstate
  format such actions will have no effect and will be ignored, or even
  cause assertions. All operations possible can still be carried out by a
  combination of the tree API, and the bzrlib.transform API. (Robert
  Collins, John A Meinel, Martin Pool, and others).

Improvements
************

* Support for OS Windows 98. Also .bzr.log on any windows system
  saved in My Documents folder. (Alexander Belchenko)

* ``bzr mv`` enhanced to support already moved files.
  In the past the mv command would have failed if the source file doesn't
  exist. In this situation ``bzr mv`` would now detect that the file has
  already moved and update the repository accordingly, if the target file
  does exist.
  A new option ``--after`` has been added so that if two files already
  exist, you could notify Bazaar that you have moved a (versioned) file
  and replaced it with another. Thus in this case ``bzr move --after``
  will only update the Bazaar identifier.
  (Steffen Eichenberg, Marius Kruger)

* ``ls`` now works on treeless branches and remote branches.
  (Aaron Bentley)

* ``bzr help global-options`` describes the global options.
  (Aaron Bentley)

* ``bzr pull --overwrite`` will now correctly overwrite checkouts.
  (Robert Collins)

* Files are now allowed to change kind (e.g. from file to symlink).
  Supported by ``commit``, ``revert`` and ``status``
  (Aaron Bentley)

* ``inventory`` and ``unknowns`` hidden in favour of ``ls``
  (Aaron Bentley)

* ``bzr help checkouts`` descibes what checkouts are and some possible
  uses of them. (James Westby, Aaron Bentley)

* A new ``-d`` option to push, pull and merge overrides the default
  directory.  (Martin Pool)

* Branch format 6: smaller, and potentially faster than format 5.  Supports
  ``append_history_only`` mode, where the log view and revnos do not change,
  except by being added to.  Stores policy settings in
  ".bzr/branch/branch.conf".

* ``append_only`` branches:  Format 6 branches may be configured so that log
  view and revnos are always consistent.  Either create the branch using
  "bzr init --append-revisions-only" or edit the config file as descriped
  in docs/configuration.txt.

* rebind: Format 6 branches retain the last-used bind location, so if you
  "bzr unbind", you can "bzr bind" to bind to the previously-selected
  bind location.

* Builtin tags support, created and deleted by the ``tag`` command and
  stored in the branch.  Tags can be accessed with the revisionspec
  ``-rtag:``, and listed with ``bzr tags``.  Tags are not versioned
  at present. Tags require a network incompatible upgrade. To perform this
  upgrade, run ``bzr upgrade --dirstate-tags`` in your branch and
  repositories. (Martin Pool)

* The ``bzr://`` transport now has a well-known port number, 4155,
  which it will use by default.  (Andrew Bennetts, Martin Pool)

* Bazaar now looks for user-installed plugins before looking for site-wide
  plugins. (Jonathan Lange)

* ``bzr resolve`` now detects and marks resolved text conflicts.
  (Aaron Bentley)

Internals
*********

* Internally revision ids and file ids are now passed around as utf-8
  bytestrings, rather than treating them as Unicode strings. This has
  performance benefits for Knits, since we no longer need to decode the
  revision id for each line of content, nor for each entry in the index.
  This will also help with the future dirstate format.
  (John Arbash Meinel)

* Reserved ids (any revision-id ending in a colon) are rejected by
  versionedfiles, repositories, branches, and working trees
  (Aaron Bentley)

* Minor performance improvement by not creating a ProgressBar for
  every KnitIndex we create. (about 90ms for a bzr.dev tree)
  (John Arbash Meinel)

* New easier to use Branch hooks facility. There are five initial hooks,
  all documented in bzrlib.branch.BranchHooks.__init__ - ``'set_rh'``,
  ``'post_push'``, ``'post_pull'``, ``'post_commit'``,
  ``'post_uncommit'``. These hooks fire after the matching operation
  on a branch has taken place, and were originally added for the
  branchrss plugin. (Robert Collins)

* New method ``Branch.push()`` which should be used when pushing from a
  branch as it makes performance and policy decisions to match the UI
  level command ``push``. (Robert Collins).

* Add a new method ``Tree.revision_tree`` which allows access to cached
  trees for arbitrary revisions. This allows the in development dirstate
  tree format to provide access to the callers to cached copies of
  inventory data which are cheaper to access than inventories from the
  repository.
  (Robert Collins, Martin Pool)

* New ``Branch.last_revision_info`` method, this is being done to allow
  optimization of requests for both the number of revisions and the last
  revision of a branch with smartservers and potentially future branch
  formats. (Wouter van Heyst, Robert Collins)

* Allow ``'import bzrlib.plugins.NAME'`` to work when the plugin NAME has not
  yet been loaded by ``load_plugins()``. This allows plugins to depend on each
  other for code reuse without requiring users to perform file-renaming
  gymnastics. (Robert Collins)

* New Repository method ``'gather_stats'`` for statistic data collection.
  This is expected to grow to cover a number of related uses mainly
  related to bzr info. (Robert Collins)

* Log formatters are now managed with a registry.
  ``log.register_formatter`` continues to work, but callers accessing
  the FORMATTERS dictionary directly will not.

* Allow a start message to be passed to the ``edit_commit_message``
  function.  This will be placed in the message offered to the user
  for editing above the separator. It allows a template commit message
  to be used more easily. (James Westby)

* ``GPGStrategy.sign()`` will now raise ``BzrBadParameterUnicode`` if
  you pass a Unicode string rather than an 8-bit string. Callers need
  to be updated to encode first. (John Arbash Meinel)

* Branch.push, pull, merge now return Result objects with information
  about what happened, rather than a scattering of various methods.  These
  are also passed to the post hooks.  (Martin Pool)

* File formats and architecture is in place for managing a forest of trees
  in bzr, and splitting up existing trees into smaller subtrees, and
  finally joining trees to make a larger tree. This is the first iteration
  of this support, and the user-facing aspects still require substantial
  work.  If you wish to experiment with it, use ``bzr upgrade
  --dirstate-with-subtree`` in your working trees and repositories.
  You can use the hidden commands ``split`` and ``join`` and to create
  and manipulate nested trees, but please consider using the nested-trees
  branch, which contains substantial UI improvements, instead.
  http://code.aaronbentley.com/bzr/bzrrepo/nested-trees/
  (Aaron Bentley, Martin Pool, Robert Collins).

Bugfixes
********

* ``bzr annotate`` now uses dotted revnos from the viewpoint of the
  branch, rather than the last changed revision of the file.
  (John Arbash Meinel, #82158)

* Lock operations no longer hang if they encounter a permission problem.
  (Aaron Bentley)

* ``bzr push`` can resume a push that was canceled before it finished.
  Also, it can push even if the target directory exists if you supply
  the ``--use-existing-dir`` flag.
  (John Arbash Meinel, #30576, #45504)

* Fix http proxy authentication when user and an optional
  password appears in the ``*_proxy`` vars. (Vincent Ladeuil,
  #83954).

* ``bzr log branch/file`` works for local treeless branches
  (Aaron Bentley, #84247)

* Fix problem with UNC paths on Windows 98. (Alexander Belchenko, #84728)

* Searching location of CA bundle for PyCurl in env variable
  (``CURL_CA_BUNDLE``), and on win32 along the PATH.
  (Alexander Belchenko, #82086)

* ``bzr init`` works with unicode argument LOCATION.
  (Alexander Belchenko, #85599)

* Raise ``DependencyNotPresent`` if pycurl do not support https.
  (Vincent Ladeuil, #85305)

* Invalid proxy env variables should not cause a traceback.
  (Vincent Ladeuil, #87765)

* Ignore patterns normalised to use '/' path separator.
  (Kent Gibson, #86451)

* bzr rocks. It sure does! Fix case. (Vincent Ladeuil, #78026)

* Fix bzrtools shelve command for removed lines beginning with "--"
  (Johan Dahlberg, #75577)

Testing
*******

* New ``--first`` option to ``bzr selftest`` to run specified tests
  before the rest of the suite.  (Martin Pool)


bzr 0.14  2007-01-23
####################

Improvements
************

* ``bzr help global-options`` describes the global options. (Aaron Bentley)

Bug Fixes
*********

* Skip documentation generation tests if the tools to do so are not
  available. Fixes running selftest for installled copies of bzr.
  (John Arbash Meinel, #80330)

* Fix the code that discovers whether bzr is being run from it's
  working tree to handle the case when it isn't but the directory
  it is in is below a repository. (James Westby, #77306)


bzr 0.14rc1  2007-01-16
#######################

Improvements
************

* New connection: ``bzr+http://`` which supports tunnelling the smart
  protocol over an HTTP connection. If writing is enabled on the bzr
  server, then you can write over the http connection.
  (Andrew Bennetts, John Arbash Meinel)

* Aliases now support quotation marks, so they can contain whitespace
  (Marius Kruger)

* PyCurlTransport now use a single curl object. By specifying explicitly
  the 'Range' header, we avoid the need to use two different curl objects
  (and two connections to the same server). (Vincent Ladeuil)

* ``bzr commit`` does not prompt for a message until it is very likely to
  succeed.  (Aaron Bentley)

* ``bzr conflicts`` now takes --text to list pathnames of text conflicts
  (Aaron Bentley)

* Fix ``iter_lines_added_or_present_in_versions`` to use a set instead
  of a list while checking if a revision id was requested. Takes 10s
  off of the ``fileids_affected_by_revision_ids`` time, which is 10s
  of the ``bzr branch`` time. Also improve ``fileids_...`` time by
  filtering lines with a regex rather than multiple ``str.find()``
  calls. (saves another 300ms) (John Arbash Meinel)

* Policy can be set for each configuration key. This allows keys to be
  inherited properly across configuration entries. For example, this
  should enable you to do::

    [/home/user/project]
    push_location = sftp://host/srv/project/
    push_location:policy = appendpath

  And then a branch like ``/home/user/project/mybranch`` should get an
  automatic push location of ``sftp://host/srv/project/mybranch``.
  (James Henstridge)

* Added ``bzr status --short`` to make status report svn style flags
  for each file.  For example::

    $ bzr status --short
    A  foo
    A  bar
    D  baz
    ?  wooley

* 'bzr selftest --clean-output' allows easily clean temporary tests
  directories without running tests. (Alexander Belchenko)

* ``bzr help hidden-commands`` lists all hidden commands. (Aaron Bentley)

* ``bzr merge`` now has an option ``--pull`` to fall back to pull if
  local is fully merged into remote. (Jan Hudec)

* ``bzr help formats`` describes available directory formats. (Aaron Bentley)

Internals
*********

* A few tweaks directly to ``fileids_affected_by_revision_ids`` to
  help speed up processing, as well allowing to extract unannotated
  lines. Between the two ``fileids_affected_by_revision_ids`` is
  improved by approx 10%. (John Arbash Meinel)

* Change Revision serialization to only write out millisecond
  resolution. Rather than expecting floating point serialization to
  preserve more resolution than we need. (Henri Weichers, Martin Pool)

* Test suite ends cleanly on Windows.  (Vincent Ladeuil)

* When ``encoding_type`` attribute of class Command is equal to 'exact',
  force sys.stdout to be a binary stream on Windows, and therefore
  keep exact line-endings (without LF -> CRLF conversion).
  (Alexander Belchenko)

* Single-letter short options are no longer globally declared.  (Martin
  Pool)

* Before using detected user/terminal encoding bzr should check
  that Python has corresponding codec. (Alexander Belchenko)

* Formats for end-user selection are provided via a FormatRegistry (Aaron Bentley)

Bug Fixes
*********

* ``bzr missing --verbose`` was showing adds/removals in the wrong
  direction. (John Arbash Meinel)

* ``bzr annotate`` now defaults to showing dotted revnos for merged
  revisions. It cuts them off at a depth of 12 characters, but you can
  supply ``--long`` to see the full number. You can also use
  ``--show-ids`` to display the original revision ids, rather than
  revision numbers and committer names. (John Arbash Meinel, #75637)

* bzr now supports Win32 UNC path (e.g. ``\HOST\path``.
  (Alexander Belchenko, #57869)

* Win32-specific: output of cat, bundle and diff commands don't mangle
  line-endings (Alexander Belchenko, #55276)

* Replace broken fnmatch based ignore pattern matching with custom pattern
  matcher.
  (Kent Gibson, Jan Hudec #57637)

* pycurl and urllib can detect short reads at different places. Update
  the test suite to test more cases. Also detect http error code 416
  which was raised for that specific bug. Also enhance the urllib
  robustness by detecting invalid ranges (and pycurl's one by detecting
  short reads during the initial GET). (Vincent Ladeuil, #73948)

* The urllib connection sharing interacts badly with urllib2
  proxy setting (the connections didn't go thru the proxy
  anymore). Defining a proper ProxyHandler solves the
  problem.  (Vincent Ladeuil, #74759)

* Use urlutils to generate relative URLs, not osutils
  (Aaron Bentley, #76229)

* ``bzr status`` in a readonly directory should work without giving
  lots of errors. (John Arbash Meinel, #76299)

* Mention the revisionspec topic for the revision option help.
  (Wouter van Heyst, #31663)

* Allow plugins import from zip archives.
  (Alexander Belchenko, #68124)


bzr 0.13  2006-12-05
####################

No changes from 0.13rc


bzr 0.13rc1  2006-11-27
#######################

Improvements
************

* New command ``bzr remove-tree`` allows the removal of the working
  tree from a branch.
  (Daniel Silverstone)

* urllib uses shared keep-alive connections, so http
  operations are substantially faster.
  (Vincent Ladeuil, #53654)

* ``bzr export`` allows an optional branch parameter, to export a bzr
  tree from some other url. For example:
  ``bzr export bzr.tar.gz http://bazaar-vcs.org/bzr/bzr.dev``
  (Daniel Silverstone)

* Added ``bzr help topics`` to the bzr help system. This gives a
  location for general information, outside of a specific command.
  This includes updates for ``bzr help revisionspec`` the first topic
  included. (Goffredo Baroncelli, John Arbash Meinel, #42714)

* WSGI-compatible HTTP smart server.  See ``doc/http_smart_server.txt``.
  (Andrew Bennetts)

* Knit files will now cache full texts only when the size of the
  deltas is as large as the size of the fulltext. (Or after 200
  deltas, whichever comes first). This has the most benefit on large
  files with small changes, such as the inventory for a large project.
  (eg For a project with 2500 files, and 7500 revisions, it changes
  the size of inventory.knit from 11MB to 5.4MB) (John Arbash Meinel)

Internals
*********

* New -D option given before the command line turns on debugging output
  for particular areas.  -Derror shows tracebacks on all errors.
  (Martin Pool)

* Clean up ``bzr selftest --benchmark bundle`` to correct an import,
  and remove benchmarks that take longer than 10min to run.
  (John Arbash Meinel)

* Use ``time.time()`` instead of ``time.clock()`` to decide on
  progress throttling. Because ``time.clock()`` is actually CPU time,
  so over a high-latency connection, too many updates get throttled.
  (John Arbash Meinel)

* ``MemoryTransport.list_dir()`` would strip the first character for
  files or directories in root directory. (John Arbash Meinel)

* New method ``get_branch_reference`` on 'BzrDir' allows the detection of
  branch references - which the smart server component needs.

* New ``ChrootTransportDecorator``, accessible via the ``chroot+`` url
  prefix.  It disallows any access to locations above a set URL.  (Andrew
  Bennetts)

Bug Fixes
*********

* Now ``_KnitIndex`` properly decode revision ids when loading index data.
  And optimize the knit index parsing code.
  (Dmitry Vasiliev, John Arbash Meinel)

* ``bzrlib/bzrdir.py`` was directly referencing ``bzrlib.workingtree``,
  without importing it. This prevented ``bzr upgrade`` from working
  unless a plugin already imported ``bzrlib.workingtree``
  (John Arbash Meinel, #70716)

* Suppress the traceback on invalid URLs (Vincent Ladeuil, #70803).

* Give nicer error message when an http server returns a 403
  error code. (Vincent Ladeuil, #57644).

* When a multi-range http GET request fails, try a single
  range one. If it fails too, forget about ranges. Remember that until
  the death of the transport and propagates that to the clones.
  (Vincent Ladeuil, #62276, #62029).

* Handles user/passwords supplied in url from command
  line (for the urllib implementation). Don't request already
  known passwords (Vincent Ladeuil, #42383, #44647, #48527)

* ``_KnitIndex.add_versions()`` dictionary compresses revision ids as they
  are added. This fixes bug where fetching remote revisions records
  them as full references rather than integers.
  (John Arbash Meinel, #64789)

* ``bzr ignore`` strips trailing slashes in patterns.
  Also ``bzr ignore`` rejects absolute paths. (Kent Gibson, #4559)

* ``bzr ignore`` takes multiple arguments. (Cheuksan Edward Wang, #29488)

* mv correctly handles paths that traverse symlinks.
  (Aaron Bentley, #66964)

* Give nicer looking error messages when failing to connect over ssh.
  (John Arbash Meinel, #49172)

* Pushing to a remote branch does not currently update the remote working
  tree. After a remote push, ``bzr status`` and ``bzr diff`` on the remote
  machine now show that the working tree is out of date.
  (Cheuksan Edward Wang #48136)

* Use patiencediff instead of difflib for determining deltas to insert
  into knits. This avoids the O(N^3) behavior of difflib. Patience
  diff should be O(N^2). (Cheuksan Edward Wang, #65714)

* Running ``bzr log`` on nonexistent file gives an error instead of the
  entire log history. (Cheuksan Edward Wang #50793)

* ``bzr cat`` can look up contents of removed or renamed files. If the
  pathname is ambiguous, i.e. the files in the old and new trees have
  different id's, the default is the file in the new tree. The user can
  use "--name-from-revision" to select the file in the old tree.
  (Cheuksan Edward Wang, #30190)

Testing
*******

* TestingHTTPRequestHandler really handles the Range header
  (previously it was ignoring it and returning the whole file,).

bzr 0.12  2006-10-30
####################

Internals
*********

* Clean up ``bzr selftest --benchmark bundle`` to correct an import,
  and remove benchmarks that take longer than 10min to run.
  (John Arbash Meinel)

bzr 0.12rc1  2006-10-23
#######################

Improvements
************

* ``bzr log`` now shows dotted-decimal revision numbers for all revisions,
  rather than just showing a decimal revision number for revisions on the
  mainline. These revision numbers are not yet accepted as input into bzr
  commands such as log, diff etc. (Robert Collins)

* revisions can now be specified using dotted-decimal revision numbers.
  For instance, ``bzr diff -r 1.2.1..1.2.3``. (Robert Collins)

* ``bzr help commands`` output is now shorter (Aaron Bentley)

* ``bzr`` now uses lazy importing to reduce the startup time. This has
  a moderate effect on lots of actions, especially ones that have
  little to do. For example ``bzr rocks`` time is down to 116ms from
  283ms. (John Arbash Meinel)

* New Registry class to provide name-to-object registry-like support,
  for example for schemes where plugins can register new classes to
  do certain tasks (e.g. log formatters). Also provides lazy registration
  to allow modules to be loaded on request.
  (John Arbash Meinel, Adeodato Simó)

API Incompatability
*******************

* LogFormatter subclasses show now expect the 'revno' parameter to
  show() to be a string rather than an int. (Robert Collins)

Internals
*********

* ``TestCase.run_bzr``, ``run_bzr_captured``, and ``run_bzr_subprocess``
  can take a ``working_dir='foo'`` parameter, which will change directory
  for the command. (John Arbash Meinel)

* ``bzrlib.lazy_regex.lazy_compile`` can be used to create a proxy
  around a regex, which defers compilation until first use.
  (John Arbash Meinel)

* ``TestCase.run_bzr_subprocess`` defaults to supplying the
  ``--no-plugins`` parameter to ensure test reproducability, and avoid
  problems with system-wide installed plugins. (John Arbash Meinel)

* Unique tree root ids are now supported. Newly created trees still
  use the common root id for compatibility with bzr versions before 0.12.
  (Aaron Bentley)

* ``WorkingTree.set_root_id(None)`` is now deprecated. Please
  pass in ``inventory.ROOT_ID`` if you want the default root id value.
  (Robert Collins, John Arbash Meinel)

* New method ``WorkingTree.flush()`` which will write the current memory
  inventory out to disk. At the same time, ``read_working_inventory`` will
  no longer trash the current tree inventory if it has been modified within
  the current lock, and the tree will now ``flush()`` automatically on
  ``unlock()``. ``WorkingTree.set_root_id()`` has been updated to take
  advantage of this functionality. (Robert Collins, John Arbash Meinel)

* ``bzrlib.tsort.merge_sorted`` now accepts ``generate_revnos``. This
  parameter will cause it to add another column to its output, which
  contains the dotted-decimal revno for each revision, as a tuple.
  (Robert Collins)

* ``LogFormatter.show_merge`` is deprecated in favour of
  ``LogFormatter.show_merge_revno``. (Robert Collins)

Bug Fixes
*********

* Avoid circular imports by creating a deprecated function for
  ``bzrlib.tree.RevisionTree``. Callers should have been using
  ``bzrlib.revisontree.RevisionTree`` anyway. (John Arbash Meinel,
  #66349)

* Don't use ``socket.MSG_WAITALL`` as it doesn't exist on all
  platforms. (Martin Pool, #66356)

* Don't require ``Content-Type`` in range responses. Assume they are a
  single range if ``Content-Type`` does not exist.
  (John Arbash Meinel, #62473)

* bzr branch/pull no longer complain about progress bar cleanup when
  interrupted during fetch.  (Aaron Bentley, #54000)

* ``WorkingTree.set_parent_trees()`` uses the trees to directly write
  the basis inventory, rather than going through the repository. This
  allows us to have 1 inventory read, and 2 inventory writes when
  committing a new tree. (John Arbash Meinel)

* When reverting, files that are not locally modified that do not exist
  in the target are deleted, not just unversioned (Aaron Bentley)

* When trying to acquire a lock, don't fail immediately. Instead, try
  a few times (up to 1 hour) before timing out. Also, report why the
  lock is unavailable (John Arbash Meinel, #43521, #49556)

* Leave HttpTransportBase daughter classes decides how they
  implement cloning. (Vincent Ladeuil, #61606)

* diff3 does not indicate conflicts on clean merge. (Aaron Bentley)

* If a commit fails, the commit message is stored in a file at the root of
  the tree for later commit. (Cheuksan Edward Wang, Stefan Metzmacher,
  #32054)

Testing
*******

* New test base class TestCaseWithMemoryTransport offers memory-only
  testing facilities: its not suitable for tests that need to mutate disk
  state, but most tests should not need that and should be converted to
  TestCaseWithMemoryTransport. (Robert Collins)

* ``TestCase.make_branch_and_memory_tree`` now takes a format
  option to set the BzrDir, Repository and Branch formats of the
  created objects. (Robert Collins, John Arbash Meinel)

bzr 0.11  2006-10-02
####################

* Smart server transport test failures on windows fixed. (Lukáš Lalinský).

bzr 0.11rc2  2006-09-27
#######################

Bug Fixes
*********

* Test suite hangs on windows fixed. (Andrew Bennets, Alexander Belchenko).

* Commit performance regression fixed. (Aaron Bentley, Robert Collins, John
  Arbash Meinel).

bzr 0.11rc1  2006-09-25
#######################

Improvements
************

* Knit files now wait to create their contents until the first data is
  added. The old code used to create an empty .knit and a .kndx with just
  the header. However, this caused a lot of extra round trips over sftp.
  This can change the time for ``bzr push`` to create a new remote branch
  from 160s down to 100s. This also affects ``bzr commit`` performance when
  adding new files, ``bzr commit`` on a new kernel-like tree drops from 50s
  down to 40s (John Arbash Meinel, #44692)

* When an entire subtree has been deleted, commit will now report that
  just the top of the subtree has been deleted, rather than reporting
  all the individual items. (Robert Collins)

* Commit performs one less XML parse. (Robert Collins)

* ``bzr checkout`` now operates on readonly branches as well
  as readwrite branches. This fixes bug #39542. (Robert Collins)

* ``bzr bind`` no longer synchronises history with the master branch.
  Binding should be followed by an update or push to synchronise the
  two branches. This is closely related to the fix for bug #39542.
  (Robert Collins)

* ``bzrlib.lazy_import.lazy_import`` function to create on-demand
  objects.  This allows all imports to stay at the global scope, but
  modules will not actually be imported if they are not used.
  (John Arbash Meinel)

* Support ``bzr://`` and ``bzr+ssh://`` urls to work with the new RPC-based
  transport which will be used with the upcoming high-performance smart
  server. The new command ``bzr serve`` will invoke bzr in server mode,
  which processes these requests. (Andrew Bennetts, Robert Collins, Martin
  Pool)

* New command ``bzr version-info`` which can be used to get a summary
  of the current state of the tree. This is especially useful as part
  of a build commands. See ``doc/version_info.txt`` for more information
  (John Arbash Meinel)

Bug Fixes
*********

* ``'bzr inventory [FILE...]'`` allows restricting the file list to a
  specific set of files. (John Arbash Meinel, #3631)

* Don't abort when annotating empty files (John Arbash Meinel, #56814)

* Add ``Stanza.to_unicode()`` which can be passed to another Stanza
  when nesting stanzas. Also, add ``read_stanza_unicode`` to handle when
  reading a nested Stanza. (John Arbash Meinel)

* Transform._set_mode() needs to stat the right file.
  (John Arbash Meinel, #56549)

* Raise WeaveFormatError rather than StopIteration when trying to read
  an empty Weave file. (John Arbash Meinel, #46871)

* Don't access e.code for generic URLErrors, only HTTPErrors have .code.
  (Vincent Ladeuil, #59835)

* Handle boundary="" lines properly to allow access through a Squid proxy.
  (John Arbash Meinel, #57723)

* revert now removes newly-added directories (Aaron Bentley, #54172)

* ``bzr upgrade sftp://`` shouldn't fail to upgrade v6 branches if there
  isn't a working tree. (David Allouche, #40679)

* Give nicer error messages when a user supplies an invalid --revision
  parameter. (John Arbash Meinel, #55420)

* Handle when LANG is not recognized by python. Emit a warning, but
  just revert to using 'ascii'. (John Arbash Meinel, #35392)

* Don't use ``preexec_fn`` on win32, as it is not supported by subprocess.
  (John Arbash Meinel)

* Skip specific tests when the dependencies aren't met. This includes
  some ``setup.py`` tests when ``python-dev`` is not available, and
  some tests that depend on paramiko. (John Arbash Meinel, Mattheiu Moy)

* Fallback to Paramiko properly, if no ``ssh`` executable exists on
  the system. (Andrew Bennetts, John Arbash Meinel)

* ``Branch.bind(other_branch)`` no longer takes a write lock on the
  other branch, and will not push or pull between the two branches.
  API users will need to perform a push or pull or update operation if they
  require branch synchronisation to take place. (Robert Collins, #47344)

* When creating a tarball or zipfile export, export unicode names as utf-8
  paths. This may not work perfectly on all platforms, but has the best
  chance of working in the common case. (John Arbash Meinel, #56816)

* When committing, only files that exist in working tree or basis tree
  may be specified (Aaron Bentley, #50793)

Portability
***********

* Fixes to run on Python 2.5 (Brian M. Carlson, Martin Pool, Marien Zwart)

Internals
*********

* TestCaseInTempDir now creates a separate directory for HOME, rather
  than having HOME set to the same location as the working directory.
  (John Arbash Meinel)

* ``run_bzr_subprocess()`` can take an optional ``env_changes={}`` parameter,
  which will update os.environ inside the spawned child. It also can
  take a ``universal_newlines=True``, which helps when checking the output
  of the command. (John Arbash Meinel)

* Refactor SFTP vendors to allow easier re-use when ssh is used.
  (Andrew Bennetts)

* ``Transport.list_dir()`` and ``Transport.iter_files_recursive()`` should always
  return urlescaped paths. This is now tested (there were bugs in a few
  of the transports) (Andrew Bennetts, David Allouche, John Arbash Meinel)

* New utility function ``symbol_versioning.deprecation_string``. Returns the
  formatted string for a callable, deprecation format pair. (Robert Collins)

* New TestCase helper applyDeprecated. This allows you to call a callable
  which is deprecated without it spewing to the screen, just by supplying
  the deprecation format string issued for it. (Robert Collins)

* Transport.append and Transport.put have been deprecated in favor of
  ``.append_bytes``, ``.append_file``, ``.put_bytes``, and
  ``.put_file``. This removes the ambiguity in what type of object the
  functions take.  ``Transport.non_atomic_put_{bytes,file}`` has also
  been added. Which works similarly to ``Transport.append()`` except for
  SFTP, it doesn't have a round trip when opening the file. Also, it
  provides functionality for creating a parent directory when trying
  to create a file, rather than raise NoSuchFile and forcing the
  caller to repeat their request.
  (John Arbash Meinel)

* WorkingTree has a new api ``unversion`` which allow the unversioning of
  entries by their file id. (Robert Collins)

* ``WorkingTree.pending_merges`` is deprecated.  Please use the
  ``get_parent_ids`` (introduced in 0.10) method instead. (Robert Collins)

* WorkingTree has a new ``lock_tree_write`` method which locks the branch for
  read rather than write. This is appropriate for actions which only need
  the branch data for reference rather than mutation. A new decorator
  ``needs_tree_write_lock`` is provided in the workingtree module. Like the
  ``needs_read_lock`` and ``needs_write_lock`` decorators this allows static
  declaration of the locking requirements of a function to ensure that
  a lock is taken out for casual scripts. (Robert Collins, #54107)

* All WorkingTree methods which write to the tree, but not to the branch
  have been converted to use ``needs_tree_write_lock`` rather than
  ``needs_write_lock``. Also converted is the revert, conflicts and tree
  transform modules. This provides a modest performance improvement on
  metadir style trees, due to the reduce lock-acquisition, and a more
  significant performance improvement on lightweight checkouts from
  remote branches, where trivial operations used to pay a significant
  penalty. It also provides the basis for allowing readonly checkouts.
  (Robert Collins)

* Special case importing the standard library 'copy' module. This shaves
  off 40ms of startup time, while retaining compatibility. See:
  ``bzrlib/inspect_for_copy.py`` for more details. (John Arbash Meinel)

* WorkingTree has a new parent class MutableTree which represents the
  specialisations of Tree which are able to be altered. (Robert Collins)

* New methods mkdir and ``put_file_bytes_non_atomic`` on MutableTree that
  mutate the tree and its contents. (Robert Collins)

* Transport behaviour at the root of the URL is now defined and tested.
  (Andrew Bennetts, Robert Collins)

Testing
*******

* New test helper classs MemoryTree. This is typically accessed via
  ``self.make_branch_and_memory_tree()`` in test cases. (Robert Collins)

* Add ``start_bzr_subprocess`` and ``stop_bzr_subprocess`` to allow test
  code to continue running concurrently with a subprocess of bzr.
  (Andrew Bennetts, Robert Collins)

* Add a new method ``Transport.get_smart_client()``. This is provided to
  allow upgrades to a richer interface than the VFS one provided by
  Transport. (Andrew Bennetts, Martin Pool)

bzr 0.10  2006-08-29
####################

Improvements
************
* 'merge' now takes --uncommitted, to apply uncommitted changes from a
  tree.  (Aaron Bentley)

* 'bzr add --file-ids-from' can be used to specify another path to use
  for creating file ids, rather than generating all new ones. Internally,
  the 'action' passed to ``smart_add_tree()`` can return ``file_ids`` that
  will be used, rather than having bzrlib generate new ones.
  (John Arbash Meinel, #55781)

* ``bzr selftest --benchmark`` now allows a ``--cache-dir`` parameter.
  This will cache some of the intermediate trees, and decrease the
  setup time for benchmark tests. (John Arbash Meinel)

* Inverse forms are provided for all boolean options.  For example,
  --strict has --no-strict, --no-recurse has --recurse (Aaron Bentley)

* Serialize out Inventories directly, rather than using ElementTree.
  Writing out a kernel sized inventory drops from 2s down to ~350ms.
  (Robert Collins, John Arbash Meinel)

Bug Fixes
*********

* Help diffutils 2.8.4 get along with binary tests (Marien Zwart: #57614)

* Change LockDir so that if the lock directory doesn't exist when
  ``lock_write()`` is called, an attempt will be made to create it.
  (John Arbash Meinel, #56974)

* ``bzr uncommit`` preserves pending merges. (John Arbash Meinel, #57660)

* Active FTP transport now works as intended. (ghozzy, #56472)

* Really fix mutter() so that it won't ever raise a UnicodeError.
  It means it is possible for ~/.bzr.log to contain non UTF-8 characters.
  But it is a debugging log, not a real user file.
  (John Arbash Meinel, #56947, #53880)

* Change Command handle to allow Unicode command and options.
  At present we cannot register Unicode command names, so we will get
  BzrCommandError('unknown command'), or BzrCommandError('unknown option')
  But that is better than a UnicodeError + a traceback.
  (John Arbash Meinel, #57123)

* Handle TZ=UTC properly when reading/writing revisions.
  (John Arbash Meinel, #55783, #56290)

* Use ``GPG_TTY`` to allow gpg --cl to work with gpg-agent in a pipeline,
  (passing text to sign in on stdin). (John Arbash Meinel, #54468)

* External diff does the right thing for binaries even in foreign
  languages. (John Arbash Meinel, #56307)

* Testament handles more cases when content is unicode. Specific bug was
  in handling of revision properties.
  (John Arbash Meinel, Holger Krekel, #54723)

* The bzr selftest was failing on installed versions due to a bug in a new
  test helper. (John Arbash Meinel, Robert Collins, #58057)

Internals
*********

* ``bzrlib.cache_utf8`` contains ``encode()`` and ``decode()`` functions
  which can be used to cache the conversion between utf8 and Unicode.
  Especially helpful for some of the knit annotation code, which has to
  convert revision ids to utf8 to annotate lines in storage.
  (John Arbash Meinel)

* ``setup.py`` now searches the filesystem to find all packages which
  need to be installed. This should help make the life of packagers
  easier. (John Arbash Meinel)

bzr 0.9.0  2006-08-11
#####################

Surprises
*********

* The hard-coded built-in ignore rules have been removed. There are
  now two rulesets which are enforced. A user global one in
  ``~/.bazaar/ignore`` which will apply to every tree, and the tree
  specific one '.bzrignore'.
  ``~/.bazaar/ignore`` will be created if it does not exist, but with
  a more conservative list than the old default.
  This fixes bugs with default rules being enforced no matter what.
  The old list of ignore rules from bzr is available by
  running 'bzr ignore --old-default-rules'.
  (Robert Collins, Martin Pool, John Arbash Meinel)

* 'branches.conf' has been changed to 'locations.conf', since it can apply
  to more locations than just branch locations.
  (Aaron Bentley)

Improvements
************

* The revision specifier "revno:" is extended to accept the syntax
  revno:N:branch. For example,
  revno:42:http://bazaar-vcs.org/bzr/bzr.dev/ means revision 42 in
  bzr.dev.  (Matthieu Moy)

* Tests updates to ensure proper URL handling, UNICODE support, and
  proper printing when the user's terminal encoding cannot display
  the path of a file that has been versioned.
  ``bzr branch`` can take a target URL rather than only a local directory.
  ``Branch.get_parent()/set_parent()`` now save a relative path if possible,
  and normalize the parent based on root, allowing access across
  different transports. (John Arbash Meinel, Wouter van Heyst, Martin Pool)
  (Malone #48906, #42699, #40675, #5281, #3980, #36363, #43689,
  #42517, #42514)

* On Unix, detect terminal width using an ioctl not just $COLUMNS.
  Use terminal width for single-line logs from ``bzr log --line`` and
  pending-merge display.  (Robert Widhopf-Fenk, Gustavo Niemeyer)
  (Malone #3507)

* On Windows, detect terminal width using GetConsoleScreenBufferInfo.
  (Alexander Belchenko)

* Speedup improvement for 'date:'-revision search. (Guillaume Pinot).

* Show the correct number of revisions pushed when pushing a new branch.
  (Robert Collins).

* 'bzr selftest' now shows a progress bar with the number of tests, and
  progress made. 'make check' shows tests in -v mode, to be more useful
  for the PQM status window. (Robert Collins).
  When using a progress bar, failed tests are printed out, rather than
  being overwritten by the progress bar until the suite finishes.
  (John Arbash Meinel)

* 'bzr selftest --benchmark' will run a new benchmarking selftest.
  'bzr selftest --benchmark --lsprof-timed' will use lsprofile to generate
  profile data for the individual profiled calls, allowing for fine
  grained analysis of performance.
  (Robert Collins, Martin Pool).

* 'bzr commit' shows a progress bar. This is useful for commits over sftp
  where commit can take an appreciable time. (Robert Collins)

* 'bzr add' is now less verbose in telling you what ignore globs were
  matched by files being ignored. Instead it just tells you how many
  were ignored (because you might reasonably be expecting none to be
  ignored). 'bzr add -v' is unchanged and will report every ignored
  file. (Robert Collins).

* ftp now has a test server if medusa is installed. As part of testing,
  ftp support has been improved, including support for supplying a
  non-standard port. (John Arbash Meinel).

* 'bzr log --line' shows the revision number, and uses only the
  first line of the log message (#5162, Alexander Belchenko;
  Matthieu Moy)

* 'bzr status' has had the --all option removed. The 'bzr ls' command
  should be used to retrieve all versioned files. (Robert Collins)

* 'bzr bundle OTHER/BRANCH' will create a bundle which can be sent
  over email, and applied on the other end, while maintaining ancestry.
  This bundle can be applied with either 'bzr merge' or 'bzr pull',
  the same way you would apply another branch.
  (John Arbash Meinel, Aaron Bentley)

* 'bzr whoami' can now be used to set your identity from the command line,
  for a branch or globally.  (Robey Pointer)

* 'bzr checkout' now aliased to 'bzr co', and 'bzr annotate' to 'bzr ann'.
  (Michael Ellerman)

* 'bzr revert DIRECTORY' now reverts the contents of the directory as well.
  (Aaron Bentley)

* 'bzr get sftp://foo' gives a better error when paramiko is not present.
  Also updates things like 'http+pycurl://' if pycurl is not present.
  (John Arbash Meinel) (Malone #47821, #52204)

* New env variable ``BZR_PROGRESS_BAR``, sets the default progress bar type.
  Can be set to 'none' or 'dummy' to disable the progress bar, 'dots' or
  'tty' to create the respective type. (John Arbash Meinel, #42197, #51107)

* Improve the help text for 'bzr diff' to explain what various options do.
  (John Arbash Meinel, #6391)

* 'bzr uncommit -r 10' now uncommits revisions 11.. rather than uncommitting
  revision 10. This makes -r10 more in line with what other commands do.
  'bzr uncommit' also now saves the pending merges of the revisions that
  were removed. So it is safe to uncommit after a merge, fix something,
  and commit again. (John Arbash Meinel, #32526, #31426)

* 'bzr init' now also works on remote locations.
  (Wouter van Heyst, #48904)

* HTTP support has been updated. When using pycurl we now support
  connection keep-alive, which reduces dns requests and round trips.
  And for both urllib and pycurl we support multi-range requests,
  which decreases the number of round-trips. Performance results for
  ``bzr branch http://bazaar-vcs.org/bzr/bzr.dev/`` indicate
  http branching is now 2-3x faster, and ``bzr pull`` in an existing
  branch is as much as 4x faster.
  (Michael Ellerman, Johan Rydberg, John Arbash Meinel, #46768)

* Performance improvements for sftp. Branching and pulling are now up to
  2x faster. Utilize paramiko.readv() support for async requests if it
  is available (paramiko > 1.6) (John Arbash Meinel)

Bug Fixes
*********

* Fix shadowed definition of TestLocationConfig that caused some
  tests not to run.
  (Erik Bågfors, Michael Ellerman, Martin Pool, #32587)

* Fix unnecessary requirement of sign-my-commits that it be run from
  a working directory.  (Martin Pool, Robert Collins)

* 'bzr push location' will only remember the push location if it succeeds
  in connecting to the remote location. (John Arbash Meinel, #49742)

* 'bzr revert' no longer toggles the executable bit on win32
  (John Arbash Meinel, #45010)

* Handle broken pipe under win32 correctly. (John Arbash Meinel)

* sftp tests now work correctly on win32 if you have a newer paramiko
  (John Arbash Meinel)

* Cleanup win32 test suite, and general cleanup of places where
  file handles were being held open. (John Arbash Meinel)

* When specifying filenames for 'diff -r x..y', the name of the file in the
  working directory can be used, even if its name is different in both x
  and y.

* File-ids containing single- or double-quotes are handled correctly by
  push. (Aaron Bentley, #52227)

* Normalize unicode filenames to ensure cross-platform consistency.
  (John Arbash Meinel, #43689)

* The argument parser can now handle '-' as an argument. Currently
  no code interprets it specially (it is mostly handled as a file named
  '-'). But plugins, and future operations can use it.
  (John Arbash meinel, #50984)

* Bundles can properly read binary files with a plain '\r' in them.
  (John Arbash Meinel, #51927)

* Tuning ``iter_entries()`` to be more efficient (John Arbash Meinel, #5444)

* Lots of win32 fixes (the test suite passes again).
  (John Arbash Meinel, #50155)

* Handle openbsd returning None for sys.getfilesystemencoding() (#41183)

* Support ftp APPE (append) to allow Knits to be used over ftp (#42592)

* Removals are only committed if they match the filespec (or if there is
  no filespec).  (#46635, Aaron Bentley)

* smart-add recurses through all supplied directories
  (John Arbash Meinel, #52578)

* Make the bundle reader extra lines before and after the bundle text.
  This allows you to parse an email with the bundle inline.
  (John Arbash Meinel, #49182)

* Change the file id generator to squash a little bit more. Helps when
  working with long filenames on windows. (Also helps for unicode filenames
  not generating hidden files). (John Arbash Meinel, #43801)

* Restore terminal mode on C-c while reading sftp password.  (#48923,
  Nicholas Allen, Martin Pool)

* Timestamps are rounded to 1ms, and revision entries can be recreated
  exactly. (John Arbash Meinel, Jamie Wilkinson, #40693)

* Branch.base has changed to a URL, but ~/.bazaar/locations.conf should
  use local paths, since it is user visible (John Arbash Meinel, #53653)

* ``bzr status foo`` when foo was unversioned used to cause a full delta
  to be generated (John Arbash Meinel, #53638)

* When reading revision properties, an empty value should be considered
  the empty string, not None (John Arbash Meinel, #47782)

* ``bzr diff --diff-options`` can now handle binary files being changed.
  Also, the output is consistent when --diff-options is not supplied.
  (John Arbash Meinel, #54651, #52930)

* Use the right suffixes for loading plugins (John Arbash Meinel, #51810)

* Fix ``Branch.get_parent()`` to handle the case when the parent is not
  accessible (John Arbash Meinel, #52976)

Internals
*********

* Combine the ignore rules into a single regex rather than looping over
  them to reduce the threshold where  N^2 behaviour occurs in operations
  like status. (Jan Hudec, Robert Collins).

* Appending to ``bzrlib.DEFAULT_IGNORE`` is now deprecated. Instead, use
  one of the add functions in bzrlib.ignores. (John Arbash Meinel)

* 'bzr push' should only push the ancestry of the current revision, not
  all of the history in the repository. This is especially important for
  shared repositories. (John Arbash Meinel)

* ``bzrlib.delta.compare_trees`` now iterates in alphabetically sorted order,
  rather than randomly walking the inventories. (John Arbash Meinel)

* Doctests are now run in temporary directories which are cleaned up when
  they finish, rather than using special ScratchDir/ScratchBranch objects.
  (Martin Pool)

* Split ``check`` into separate methods on the branch and on the repository,
  so that it can be specialized in ways that are useful or efficient for
  different formats.  (Martin Pool, Robert Collins)

* Deprecate ``Repository.all_revision_ids``; most methods don't really need
  the global revision graph but only that part leading up to a particular
  revision.  (Martin Pool, Robert Collins)

* Add a BzrDirFormat ``control_formats`` list which allows for control formats
  that do not use '.bzr' to store their data - i.e. '.svn', '.hg' etc.
  (Robert Collins, Jelmer Vernooij).

* ``bzrlib.diff.external_diff`` can be redirected to any file-like object.
  Uses subprocess instead of spawnvp.
  (James Henstridge, John Arbash Meinel, #4047, #48914)

* New command line option '--profile-imports', which will install a custom
  importer to log time to import modules and regex compilation time to
  sys.stderr (John Arbash Meinel)

* 'EmptyTree' is now deprecated, please use ``repository.revision_tree(None)``
  instead. (Robert Collins)

* "RevisionTree" is now in bzrlib/revisiontree.py. (Robert Collins)

bzr 0.8.2  2006-05-17
#####################

Bug Fixes
*********

* setup.py failed to install launchpad plugin.  (Martin Pool)

bzr 0.8.1  2006-05-16
#####################

Bug Fixes
*********

* Fix failure to commit a merge in a checkout.  (Martin Pool,
  Robert Collins, Erik Bågfors, #43959)

* Nicer messages from 'commit' in the case of renames, and correct
  messages when a merge has occured. (Robert Collins, Martin Pool)

* Separate functionality from assert statements as they are skipped in
  optimized mode of python. Add the same check to pending merges.
  (Olaf Conradi, #44443)

Changes
*******

* Do not show the None revision in output of bzr ancestry. (Olaf Conradi)

* Add info on standalone branches without a working tree.
  (Olaf Conradi, #44155)

* Fix bug in knits when raising InvalidRevisionId. (Olaf Conradi, #44284)

Changes
*******

* Make editor invocation comply with Debian Policy. First check
  environment variables VISUAL and EDITOR, then try editor from
  alternatives system. If that all fails, fall back to the pre-defined
  list of editors. (Olaf Conradi, #42904)

New Features
************

* New 'register-branch' command registers a public branch into
  Launchpad.net, where it can be associated with bugs, etc.
  (Martin Pool, Bjorn Tillenius, Robert Collins)

Internals
*********

* New public api in InventoryEntry - ``describe_change(old, new)`` which
  provides a human description of the changes between two old and
  new. (Robert Collins, Martin Pool)

Testing
*******

* Fix test case for bzr info in upgrading a standalone branch to metadir,
  uses bzrlib api now. (Olaf Conradi)

bzr 0.8  2006-05-08
###################

Notes When Upgrading
********************

Release 0.8 of bzr introduces a new format for history storage, called
'knit', as an evolution of to the 'weave' format used in 0.7.  Local
and remote operations are faster using knits than weaves.  Several
operations including 'init', 'init-repo', and 'upgrade' take a
--format option that controls this.  Branching from an existing branch
will keep the same format.

It is possible to merge, pull and push between branches of different
formats but this is slower than moving data between homogenous
branches.  It is therefore recommended (but not required) that you
upgrade all branches for a project at the same time.  Information on
formats is shown by 'bzr info'.

bzr 0.8 now allows creation of 'repositories', which hold the history
of files and revisions for several branches.  Previously bzr kept all
the history for a branch within the .bzr directory at the root of the
branch, and this is still the default.  To create a repository, use
the new 'bzr init-repo' command.  Branches exist as directories under
the repository and contain just a small amount of information
indicating the current revision of the branch.

bzr 0.8 also supports 'checkouts', which are similar to in cvs and
subversion.  Checkouts are associated with a branch (optionally in a
repository), which contains all the historical information.  The
result is that a checkout can be deleted without losing any
already-committed revisions.  A new 'update' command is also available.

Repositories and checkouts are not supported with the 0.7 storage
format.  To use them you must upgrad to either knits, or to the
'metaweave' format, which uses weaves but changes the .bzr directory
arrangement.


Improvements
************

* sftp paths can now be relative, or local, according to the lftp
  convention. Paths now take the form::

      sftp://user:pass@host:port/~/relative/path
      or
      sftp://user:pass@host:port/absolute/path

* The FTP transport now tries to reconnect after a temporary
  failure. ftp put is made atomic. (Matthieu Moy)

* The FTP transport now maintains a pool of connections, and
  reuses them to avoid multiple connections to the same host (like
  sftp did). (Daniel Silverstone)

* The ``bzr_man.py`` file has been removed. To create the man page now,
  use ``./generate_docs.py man``. The new program can also create other files.
  Run ``python generate_docs.py --help`` for usage information.
  (Hans Ulrich Niedermann & James Blackwell).

* Man Page now gives full help (James Blackwell).
  Help also updated to reflect user config now being stored in .bazaar
  (Hans Ulrich Niedermann)

* It's now possible to set aliases in bazaar.conf (Erik Bågfors)

* Pull now accepts a --revision argument (Erik Bågfors)

* ``bzr re-sign`` now allows multiple revisions to be supplied on the command
  line. You can now use the following command to sign all of your old
  commits::

    find .bzr/revision-store// -name my@email-* \
      | sed 's/.*\/\/..\///' \
      | xargs bzr re-sign

* Upgrade can now upgrade over the network. (Robert Collins)

* Two new commands 'bzr checkout' and 'bzr update' allow for CVS/SVN-alike
  behaviour.  By default they will cache history in the checkout, but
  with --lightweight almost all data is kept in the master branch.
  (Robert Collins)

* 'revert' unversions newly-versioned files, instead of deleting them.

* 'merge' is more robust.  Conflict messages have changed.

* 'merge' and 'revert' no longer clobber existing files that end in '~' or
  '.moved'.

* Default log format can be set in configuration and plugins can register
  their own formatters. (Erik Bågfors)

* New 'reconcile' command will check branch consistency and repair indexes
  that can become out of sync in pre 0.8 formats. (Robert Collins,
  Daniel Silverstone)

* New 'bzr init --format' and 'bzr upgrade --format' option to control
  what storage format is created or produced.  (Robert Collins,
  Martin Pool)

* Add parent location to 'bzr info', if there is one.  (Olaf Conradi)

* New developer commands 'weave-list' and 'weave-join'.  (Martin Pool)

* New 'init-repository' command, plus support for repositories in 'init'
  and 'branch' (Aaron Bentley, Erik Bågfors, Robert Collins)

* Improve output of 'info' command. Show all relevant locations related to
  working tree, branch and repository. Use kibibytes for binary quantities.
  Fix off-by-one error in missing revisions of working tree.  Make 'info'
  work on branches, repositories and remote locations.  Show locations
  relative to the shared repository, if applicable.  Show locking status
  of locations.  (Olaf Conradi)

* Diff and merge now safely handle binary files. (Aaron Bentley)

* 'pull' and 'push' now normalise the revision history, so that any two
  branches with the same tip revision will have the same output from 'log'.
  (Robert Collins)

* 'merge' accepts --remember option to store parent location, like 'push'
  and 'pull'. (Olaf Conradi)

* bzr status and diff when files given as arguments do not exist
  in the relevant trees.  (Martin Pool, #3619)

* Add '.hg' to the default ignore list.  (Martin Pool)

* 'knit' is now the default disk format. This improves disk performance and
  utilization, increases incremental pull performance, robustness with SFTP
  and allows checkouts over SFTP to perform acceptably.
  The initial Knit code was contributed by Johan Rydberg based on a
  specification by Martin Pool.
  (Robert Collins, Aaron Bentley, Johan Rydberg, Martin Pool).

* New tool to generate all-in-one html version of the manual.  (Alexander
  Belchenko)

* Hitting CTRL-C while doing an SFTP push will no longer cause stale locks
  to be left in the SFTP repository. (Robert Collins, Martin Pool).

* New option 'diff --prefix' to control how files are named in diff
  output, with shortcuts '-p0' and '-p1' corresponding to the options for
  GNU patch.  (Alexander Belchenko, Goffredo Baroncelli, Martin Pool)

* Add --revision option to 'annotate' command.  (Olaf Conradi)

* If bzr shows an unexpected revision-history after pulling (perhaps due
  to a reweave) it can now be corrected by 'bzr reconcile'.
  (Robert Collins)

Changes
*******

* Commit is now verbose by default, and shows changed filenames and the
  new revision number.  (Robert Collins, Martin Pool)

* Unify 'mv', 'move', 'rename'.  (Matthew Fuller, #5379)

* 'bzr -h' shows help.  (Martin Pool, Ian Bicking, #35940)

* Make 'pull' and 'push' remember location on failure using --remember.
  (Olaf Conradi)

* For compatibility, make old format for using weaves inside metadir
  available as 'metaweave' format.  Rename format 'metadir' to 'default'.
  Clean up help for option --format in commands 'init', 'init-repo' and
  'upgrade'.  (Olaf Conradi)

Internals
*********

* The internal storage of history, and logical branch identity have now
  been split into Branch, and Repository. The common locking and file
  management routines are now in bzrlib.lockablefiles.
  (Aaron Bentley, Robert Collins, Martin Pool)

* Transports can now raise DependencyNotPresent if they need a library
  which is not installed, and then another implementation will be
  tried.  (Martin Pool)

* Remove obsolete (and no-op) `decode` parameter to `Transport.get`.
  (Martin Pool)

* Using Tree Transform for merge, revert, tree-building

* WorkingTree.create, Branch.create, ``WorkingTree.create_standalone``,
  Branch.initialize are now deprecated. Please see ``BzrDir.create_*`` for
  replacement API's. (Robert Collins)

* New BzrDir class represents the .bzr control directory and manages
  formatting issues. (Robert Collins)

* New repository.InterRepository class encapsulates Repository to
  Repository actions and allows for clean selection of optimised code
  paths. (Robert Collins)

* ``bzrlib.fetch.fetch`` and ``bzrlib.fetch.greedy_fetch`` are now
  deprecated, please use ``branch.fetch`` or ``repository.fetch``
  depending on your needs. (Robert Collins)

* deprecated methods now have a ``is_deprecated`` flag on them that can
  be checked, if you need to determine whether a given callable is
  deprecated at runtime. (Robert Collins)

* Progress bars are now nested - see
  ``bzrlib.ui.ui_factory.nested_progress_bar``.
  (Robert Collins, Robey Pointer)

* New API call ``get_format_description()`` for each type of format.
  (Olaf Conradi)

* Changed ``branch.set_parent()`` to accept None to remove parent.
  (Olaf Conradi)

* Deprecated BzrError AmbiguousBase.  (Olaf Conradi)

* WorkingTree.branch is now a read only property.  (Robert Collins)

* bzrlib.ui.text.TextUIFactory now accepts a ``bar_type`` parameter which
  can be None or a factory that will create a progress bar. This is
  useful for testing or for overriding the bzrlib.progress heuristic.
  (Robert Collins)

* New API method ``get_physical_lock_status()`` to query locks present on a
  transport.  (Olaf Conradi)

* Repository.reconcile now takes a thorough keyword parameter to allow
  requesting an indepth reconciliation, rather than just a data-loss
  check. (Robert Collins)

* ``bzrlib.ui.ui_factory protocol`` now supports ``get_boolean`` to prompt
  the user for yes/no style input. (Robert Collins)

Testing
*******

* SFTP tests now shortcut the SSH negotiation, reducing test overhead
  for testing SFTP protocol support. (Robey Pointer)

* Branch formats are now tested once per implementation (see ``bzrlib.
  tests.branch_implementations``. This is analagous to the transport
  interface tests, and has been followed up with working tree,
  repository and BzrDir tests. (Robert Collins)

* New test base class TestCaseWithTransport provides a transport aware
  test environment, useful for testing any transport-interface using
  code. The test suite option --transport controls the transport used
  by this class (when its not being used as part of implementation
  contract testing). (Robert Collins)

* Close logging handler on disabling the test log. This will remove the
  handler from the internal list inside python's logging module,
  preventing shutdown from closing it twice.  (Olaf Conradi)

* Move test case for uncommit to blackbox tests.  (Olaf Conradi)

* ``run_bzr`` and ``run_bzr_captured`` now accept a 'stdin="foo"'
  parameter which will provide String("foo") to the command as its stdin.

bzr 0.7 2006-01-09
##################

Changes
*******

* .bzrignore is excluded from exports, on the grounds that it's a bzr
  internal-use file and may not be wanted.  (Jamie Wilkinson)

* The "bzr directories" command were removed in favor of the new
  --kind option to the "bzr inventory" command.  To list all
  versioned directories, now use "bzr inventory --kind directory".
  (Johan Rydberg)

* Under Windows configuration directory is now ``%APPDATA%\bazaar\2.0``
  by default. (John Arbash Meinel)

* The parent of Bzr configuration directory can be set by ``BZR_HOME``
  environment variable. Now the path for it is searched in ``BZR_HOME``,
  then in HOME. Under Windows the order is: ``BZR_HOME``, ``APPDATA``
  (usually points to ``C:\Documents and Settings\User Name\Application Data``),
  ``HOME``. (John Arbash Meinel)

* Plugins with the same name in different directories in the bzr plugin
  path are no longer loaded: only the first successfully loaded one is
  used. (Robert Collins)

* Use systems' external ssh command to open connections if possible.
  This gives better integration with user settings such as ProxyCommand.
  (James Henstridge)

* Permissions on files underneath .bzr/ are inherited from the .bzr
  directory. So for a shared repository, simply doing 'chmod -R g+w .bzr/'
  will mean that future file will be created with group write permissions.

* configure.in and config.guess are no longer in the builtin default
  ignore list.

* '.sw[nop]' pattern ignored, to ignore vim swap files for nameless
  files.  (John Arbash Meinel, Martin Pool)

Improvements
************

* "bzr INIT dir" now initializes the specified directory, and creates
  it if it does not exist.  (John Arbash Meinel)

* New remerge command (Aaron Bentley)

* Better zsh completion script.  (Steve Borho)

* 'bzr diff' now returns 1 when there are changes in the working
  tree. (Robert Collins)

* 'bzr push' now exists and can push changes to a remote location.
  This uses the transport infrastructure, and can store the remote
  location in the ~/.bazaar/branches.conf configuration file.
  (Robert Collins)

* Test directories are only kept if the test fails and the user requests
  that they be kept.

* Tweaks to short log printing

* Added branch nicks, new nick command, printing them in log output.
  (Aaron Bentley)

* If ``$BZR_PDB`` is set, pop into the debugger when an uncaught exception
  occurs.  (Martin Pool)

* Accept 'bzr resolved' (an alias for 'bzr resolve'), as this is
  the same as Subversion.  (Martin Pool)

* New ftp transport support (on ftplib), for ftp:// and aftp://
  URLs.  (Daniel Silverstone)

* Commit editor temporary files now start with ``bzr_log.``, to allow
  text editors to match the file name and set up appropriate modes or
  settings.  (Magnus Therning)

* Improved performance when integrating changes from a remote weave.
  (Goffredo Baroncelli)

* Sftp will attempt to cache the connection, so it is more likely that
  a connection will be reused, rather than requiring multiple password
  requests.

* bzr revno now takes an optional argument indicating the branch whose
  revno should be printed.  (Michael Ellerman)

* bzr cat defaults to printing the last version of the file.
  (Matthieu Moy, #3632)

* New global option 'bzr --lsprof COMMAND' runs bzr under the lsprof
  profiler.  (Denys Duchier)

* Faster commits by reading only the headers of affected weave files.
  (Denys Duchier)

* 'bzr add' now takes a --dry-run parameter which shows you what would be
  added, but doesn't actually add anything. (Michael Ellerman)

* 'bzr add' now lists how many files were ignored per glob.  add --verbose
  lists the specific files.  (Aaron Bentley)

* 'bzr missing' now supports displaying changes in diverged trees and can
  be limited to show what either end of the comparison is missing.
  (Aaron Bently, with a little prompting from Daniel Silverstone)

Bug Fixes
*********

* SFTP can walk up to the root path without index errors. (Robert Collins)

* Fix bugs in running bzr with 'python -O'.  (Martin Pool)

* Error when run with -OO

* Fix bug in reporting http errors that don't have an http error code.
  (Martin Pool)

* Handle more cases of pipe errors in display commands

* Change status to 3 for all errors

* Files that are added and unlinked before committing are completely
  ignored by diff and status

* Stores with some compressed texts and some uncompressed texts are now
  able to be used. (John A Meinel)

* Fix for bzr pull failing sometimes under windows

* Fix for sftp transport under windows when using interactive auth

* Show files which are both renamed and modified as such in 'bzr
  status' output.  (Daniel Silverstone, #4503)

* Make annotate cope better with revisions committed without a valid
  email address.  (Marien Zwart)

* Fix representation of tab characters in commit messages.
  (Harald Meland)

* List of plugin directories in ``BZR_PLUGIN_PATH`` environment variable is
  now parsed properly under Windows. (Alexander Belchenko)

* Show number of revisions pushed/pulled/merged. (Robey Pointer)

* Keep a cached copy of the basis inventory to speed up operations
  that need to refer to it.  (Johan Rydberg, Martin Pool)

* Fix bugs in bzr status display of non-ascii characters.
  (Martin Pool)

* Remove Makefile.in from default ignore list.
  (Tollef Fog Heen, Martin Pool, #6413)

* Fix failure in 'bzr added'.  (Nathan McCallum, Martin Pool)

Testing
*******

* Fix selftest asking for passwords when there are no SFTP keys.
  (Robey Pointer, Jelmer Vernooij)

* Fix selftest run with 'python -O'.  (Martin Pool)

* Fix HTTP tests under Windows. (John Arbash Meinel)

* Make tests work even if HOME is not set (Aaron Bentley)

* Updated ``build_tree`` to use fixed line-endings for tests which read
  the file cotents and compare. Make some tests use this to pass under
  Windows. (John Arbash Meinel)

* Skip stat and symlink tests under Windows. (Alexander Belchenko)

* Delay in selftest/testhashcash is now issued under win32 and Cygwin.
  (John Arbash Meinel)

* Use terminal width to align verbose test output.  (Martin Pool)

* Blackbox tests are maintained within the bzrlib.tests.blackbox directory.
  If adding a new test script please add that to
  ``bzrlib.tests.blackbox.__init__``. (Robert Collins)

* Much better error message if one of the test suites can't be
  imported.  (Martin Pool)

* Make check now runs the test suite twice - once with the default locale,
  and once with all locales forced to C, to expose bugs. This is not
  trivially done within python, so for now its only triggered by running
  Make check. Integrators and packagers who wish to check for full
  platform support should run 'make check' to test the source.
  (Robert Collins)

* Tests can now run TestSkipped if they can't execute for any reason.
  (Martin Pool) (NB: TestSkipped should only be raised for correctable
  reasons - see the wiki spec ImprovingBzrTestSuite).

* Test sftp with relative, absolute-in-homedir and absolute-not-in-homedir
  paths for the transport tests. Introduce blackbox remote sftp tests that
  test the same permutations. (Robert Collins, Robey Pointer)

* Transport implementation tests are now independent of the local file
  system, which allows tests for esoteric transports, and for features
  not available in the local file system. They also repeat for variations
  on the URL scheme that can introduce issues in the transport code,
  see bzrlib.transport.TransportTestProviderAdapter() for this.
  (Robert Collins).

* ``TestCase.build_tree`` uses the transport interface to build trees,
  pass in a transport parameter to give it an existing connection.
  (Robert Collins).

Internals
*********

* WorkingTree.pull has been split across Branch and WorkingTree,
  to allow Branch only pulls. (Robert Collins)

* ``commands.display_command`` now returns the result of the decorated
  function. (Robert Collins)

* LocationConfig now has a ``set_user_option(key, value)`` call to save
  a setting in its matching location section (a new one is created
  if needed). (Robert Collins)

* Branch has two new methods, ``get_push_location`` and
  ``set_push_location`` to respectively, get and set the push location.
  (Robert Collins)

* ``commands.register_command`` now takes an optional flag to signal that
  the registrant is planning to decorate an existing command. When
  given multiple plugins registering a command is not an error, and
  the original command class (whether built in or a plugin based one) is
  returned to the caller. There is a new error 'MustUseDecorated' for
  signalling when a wrapping command should switch to the original
  version. (Robert Collins)

* Some option parsing errors will raise 'BzrOptionError', allowing
  granular detection for decorating commands. (Robert Collins).

* ``Branch.read_working_inventory`` has moved to
  ``WorkingTree.read_working_inventory``. This necessitated changes to
  ``Branch.get_root_id``, and a move of ``Branch.set_inventory`` to
  WorkingTree as well. To make it clear that a WorkingTree cannot always
  be obtained ``Branch.working_tree()`` will raise
  ``errors.NoWorkingTree`` if one cannot be obtained. (Robert Collins)

* All pending merges operations from Branch are now on WorkingTree.
  (Robert Collins)

* The follow operations from Branch have moved to WorkingTree::

      add()
      commit()
      move()
      rename_one()
      unknowns()

  (Robert Collins)

* ``bzrlib.add.smart_add_branch`` is now ``smart_add_tree``. (Robert Collins)

* New "rio" serialization format, similar to rfc-822. (Martin Pool)

* Rename selftests to ``bzrlib.tests.test_foo``.  (John A Meinel, Martin
  Pool)

* ``bzrlib.plugin.all_plugins`` has been changed from an attribute to a
  query method. (Robert Collins)

* New options to read only the table-of-contents of a weave.
  (Denys Duchier)

* Raise NoSuchFile when someone tries to add a non-existant file.
  (Michael Ellerman)

* Simplify handling of DivergedBranches in ``cmd_pull()``.
  (Michael Ellerman)

* Branch.controlfile* logic has moved to lockablefiles.LockableFiles, which
  is exposed as ``Branch().control_files``. Also this has been altered with the
  controlfile pre/suffix replaced by simple method names like 'get' and
  'put'. (Aaron Bentley, Robert Collins).

* Deprecated functions and methods can now be marked as such using the
  ``bzrlib.symbol_versioning`` module. Marked method have their docstring
  updated and will issue a DeprecationWarning using the warnings module
  when they are used. (Robert Collins)

* ``bzrlib.osutils.safe_unicode`` now exists to provide parameter coercion
  for functions that need unicode strings. (Robert Collins)

bzr 0.6 2005-10-28
##################

Improvements
************

* pull now takes --verbose to show you what revisions are added or removed
  (John A Meinel)

* merge now takes a --show-base option to include the base text in
  conflicts.
  (Aaron Bentley)

* The config files are now read using ConfigObj, so '=' should be used as
  a separator, not ':'.
  (Aaron Bentley)

* New 'bzr commit --strict' option refuses to commit if there are
  any unknown files in the tree.  To commit, make sure all files are
  either ignored, added, or deleted.  (Michael Ellerman)

* The config directory is now ~/.bazaar, and there is a single file
  ~/.bazaar/bazaar.conf storing email, editor and other preferences.
  (Robert Collins)

* 'bzr add' no longer takes a --verbose option, and a --quiet option
  has been added that suppresses all output.

* Improved zsh completion support in contrib/zsh, from Clint
  Adams.

* Builtin 'bzr annotate' command, by Martin Pool with improvements from
  Goffredo Baroncelli.

* 'bzr check' now accepts -v for verbose reporting, and checks for
  ghosts in the branch. (Robert Collins)

* New command 're-sign' which will regenerate the gpg signature for
  a revision. (Robert Collins)

* If you set ``check_signatures=require`` for a path in
  ``~/.bazaar/branches.conf`` then bzr will invoke your
  ``gpg_signing_command`` (defaults to gpg) and record a digital signature
  of your commit. (Robert Collins)

* New sftp transport, based on Paramiko.  (Robey Pointer)

* 'bzr pull' now accepts '--clobber' which will discard local changes
  and make this branch identical to the source branch. (Robert Collins)

* Just give a quieter warning if a plugin can't be loaded, and
  put the details in .bzr.log.  (Martin Pool)

* 'bzr branch' will now set the branch-name to the last component of the
  output directory, if one was supplied.

* If the option ``post_commit`` is set to one (or more) python function
  names (must be in the bzrlib namespace), then they will be invoked
  after the commit has completed, with the branch and ``revision_id`` as
  parameters. (Robert Collins)

* Merge now has a retcode of 1 when conflicts occur. (Robert Collins)

* --merge-type weave is now supported for file contents.  Tree-shape
  changes are still three-way based.  (Martin Pool, Aaron Bentley)

* 'bzr check' allows the first revision on revision-history to have
  parents - something that is expected for cheap checkouts, and occurs
  when conversions from baz do not have all history.  (Robert Collins).

* 'bzr merge' can now graft unrelated trees together, if your specify
  0 as a base. (Aaron Bentley)

* 'bzr commit branch' and 'bzr commit branch/file1 branch/file2' now work
  (Aaron Bentley)

* Add '.sconsign*' to default ignore list.  (Alexander Belchenko)

* 'bzr merge --reprocess' minimizes conflicts

Testing
*******

* The 'bzr selftest --pattern' option for has been removed, now
  test specifiers on the command line can be simple strings, or
  regexps, or both. (Robert Collins)

* Passing -v to selftest will now show the time each test took to
  complete, which will aid in analysing performance regressions and
  related questions. (Robert Collins)

* 'bzr selftest' runs all tests, even if one fails, unless '--one'
  is given. (Martin Pool)

* There is a new method for TestCaseInTempDir, assertFileEqual, which
  will check that a given content is equal to the content of the named
  file. (Robert Collins)

* Fix test suite's habit of leaving many temporary log files in $TMPDIR.
  (Martin Pool)

Internals
*********

* New 'testament' command and concept for making gpg-signatures
  of revisions that are not tied to a particular internal
  representation.  (Martin Pool).

* Per-revision properties ('revprops') as key-value associated
  strings on each revision created when the revision is committed.
  Intended mainly for the use of external tools.  (Martin Pool).

* Config options have moved from bzrlib.osutils to bzrlib.config.
  (Robert Collins)

* Improved command line option definitions allowing explanations
  for individual options, among other things.  Contributed by
  Magnus Therning.

* Config options have moved from bzrlib.osutils to bzrlib.config.
  Configuration is now done via the config.Config interface:
  Depending on whether you have a Branch, a Location or no information
  available, construct a ``*Config``, and use its ``signature_checking``,
  ``username`` and ``user_email`` methods. (Robert Collins)

* Plugins are now loaded under bzrlib.plugins, not bzrlib.plugin, and
  they are made available for other plugins to use. You should not
  import other plugins during the ``__init__`` of your plugin though, as
  no ordering is guaranteed, and the plugins directory is not on the
  python path. (Robert Collins)

* Branch.relpath has been moved to WorkingTree.relpath. WorkingTree no
  no longer takes an inventory, rather it takes an option branch
  parameter, and if None is given will open the branch at basedir
  implicitly. (Robert Collins)

* Cleaner exception structure and error reporting.  Suggested by
  Scott James Remnant.  (Martin Pool)

* Branch.remove has been moved to WorkingTree, which has also gained
  ``lock_read``, ``lock_write`` and ``unlock`` methods for convenience.
  (Robert Collins)

* Two decorators, ``needs_read_lock`` and ``needs_write_lock`` have been
  added to the branch module. Use these to cause a function to run in a
  read or write lock respectively. (Robert Collins)

* ``Branch.open_containing`` now returns a tuple (Branch, relative-path),
  which allows direct access to the common case of 'get me this file
  from its branch'. (Robert Collins)

* Transports can register using ``register_lazy_transport``, and they
  will be loaded when first used.  (Martin Pool)

* 'pull' has been factored out of the command as ``WorkingTree.pull()``.
  A new option to WorkingTree.pull has been added, clobber, which will
  ignore diverged history and pull anyway.
  (Robert Collins)

* config.Config has a ``get_user_option`` call that accepts an option name.
  This will be looked up in branches.conf and bazaar.conf as normal.
  It is intended that this be used by plugins to support options -
  options of built in programs should have specific methods on the config.
  (Robert Collins)

* ``merge.merge_inner`` now has tempdir as an optional parameter.
  (Robert Collins)

* Tree.kind is not recorded at the top level of the hierarchy, as it was
  missing on EmptyTree, leading to a bug with merge on EmptyTrees.
  (Robert Collins)

* ``WorkingTree.__del__`` has been removed, it was non deterministic and not
  doing what it was intended to. See ``WorkingTree.__init__`` for a comment
  about future directions. (Robert Collins/Martin Pool)

* bzrlib.transport.http has been modified so that only 404 urllib errors
  are returned as NoSuchFile. Other exceptions will propagate as normal.
  This allows debuging of actual errors. (Robert Collins)

* bzrlib.transport.Transport now accepts *ONLY* url escaped relative paths
  to apis like 'put', 'get' and 'has'. This is to provide consistent
  behaviour - it operates on url's only. (Robert Collins)

* Transports can register using ``register_lazy_transport``, and they
  will be loaded when first used.  (Martin Pool)

* ``merge_flex`` no longer calls ``conflict_handler.finalize()``, instead that
  is called by ``merge_inner``. This is so that the conflict count can be
  retrieved (and potentially manipulated) before returning to the caller
  of ``merge_inner``. Likewise 'merge' now returns the conflict count to the
  caller. (Robert Collins)

* ``revision.revision_graph`` can handle having only partial history for
  a revision - that is no revisions in the graph with no parents.
  (Robert Collins).

* New ``builtins.branch_files`` uses the standard ``file_list`` rules to
  produce a branch and a list of paths, relative to that branch
  (Aaron Bentley)

* New TestCase.addCleanup facility.

* New ``bzrlib.version_info`` tuple (similar to ``sys.version_info``),
  which can be used by programs importing bzrlib.

Bug Fixes
*********

* Better handling of branches in directories with non-ascii names.
  (Joel Rosdahl, Panagiotis Papadakos)

* Upgrades of trees with no commits will not fail due to accessing
  [-1] in the revision-history. (Andres Salomon)


bzr 0.1.1 2005-10-12
####################

Bug Fixes
*********

* Fix problem in pulling over http from machines that do not
  allow directories to be listed.

* Avoid harmless warning about invalid hash cache after
  upgrading branch format.

Performance
***********

* Avoid some unnecessary http operations in branch and pull.


bzr 0.1 2005-10-11
##################

Notes
*****

* 'bzr branch' over http initially gives a very high estimate
  of completion time but it should fall as the first few
  revisions are pulled in.  branch is still slow on
  high-latency connections.

Bug Fixes
*********

* bzr-man.py has been updated to work again. Contributed by
  Rob Weir.

* Locking is now done with fcntl.lockf which works with NFS
  file systems. Contributed by Harald Meland.

* When a merge encounters a file that has been deleted on
  one side and modified on the other, the old contents are
  written out to foo.BASE and foo.SIDE, where SIDE is this
  or OTHER. Contributed by Aaron Bentley.

* Export was choosing incorrect file paths for the content of
  the tarball, this has been fixed by Aaron Bentley.

* Commit will no longer commit without a log message, an
  error is returned instead. Contributed by Jelmer Vernooij.

* If you commit a specific file in a sub directory, any of its
  parent directories that are added but not listed will be
  automatically included. Suggested by Michael Ellerman.

* bzr commit and upgrade did not correctly record new revisions
  for files with only a change to their executable status.
  bzr will correct this when it encounters it. Fixed by
  Robert Collins

* HTTP tests now force off the use of ``http_proxy`` for the duration.
  Contributed by Gustavo Niemeyer.

* Fix problems in merging weave-based branches that have
  different partial views of history.

* Symlink support: working with symlinks when not in the root of a
  bzr tree was broken, patch from Scott James Remnant.

Improvements
************

* 'branch' now accepts a --basis parameter which will take advantage
  of local history when making a new branch. This allows faster
  branching of remote branches. Contributed by Aaron Bentley.

* New tree format based on weave files, called version 5.
  Existing branches can be upgraded to this format using
  'bzr upgrade'.

* Symlinks are now versionable. Initial patch by
  Erik Toubro Nielsen, updated to head by Robert Collins.

* Executable bits are tracked on files. Patch from Gustavo
  Niemeyer.

* 'bzr status' now shows unknown files inside a selected directory.
  Patch from Heikki Paajanen.

* Merge conflicts are recorded in .bzr. Two new commands 'conflicts'
  and 'resolve' have needed added, which list and remove those
  merge conflicts respectively. A conflicted tree cannot be committed
  in. Contributed by Aaron Bentley.

* 'rm' is now an alias for 'remove'.

* Stores now split out their content in a single byte prefixed hash,
  dropping the density of files per directory by 256. Contributed by
  Gustavo Niemeyer.

* 'bzr diff -r branch:URL' will now perform a diff between two branches.
  Contributed by Robert Collins.

* 'bzr log' with the default formatter will show merged revisions,
  indented to the right. Initial implementation contributed by Gustavo
  Niemeyer, made incremental by Robert Collins.


Internals
*********

* Test case failures have the exception printed after the log
  for your viewing pleasure.

* InventoryEntry is now an abstract base class, use one of the
  concrete InventoryDirectory etc classes instead.

* Branch raises an UnsupportedFormatError when it detects a
  bzr branch it cannot understand. This allows for precise
  handling of such circumstances.

* Remove RevisionReference class; ``Revision.parent_ids`` is now simply a
  list of their ids and ``parent_sha1s`` is a list of their corresponding
  sha1s (for old branches only at the moment.)

* New method-object style interface for Commit() and Fetch().

* Renamed ``Branch.last_patch()`` to ``Branch.last_revision()``, since
  we call them revisions not patches.

* Move ``copy_branch`` to ``bzrlib.clone.copy_branch``.  The destination
  directory is created if it doesn't exist.

* Inventories now identify the files which were present by
  giving the revision *of that file*.

* Inventory and Revision XML contains a version identifier.
  This must be consistent with the overall branch version
  but allows for more flexibility in future upgrades.

Testing
*******

* Removed testsweet module so that tests can be run after
  bzr installed by 'bzr selftest'.

* 'bzr selftest' command-line arguments can now be partial ids
  of tests to run, e.g. ``bzr selftest test_weave``


bzr 0.0.9 2005-09-23
####################

Bug Fixes
*********

* Fixed "branch -r" option.

* Fix remote access to branches containing non-compressed history.
  (Robert Collins).

* Better reliability of http server tests.  (John Arbash-Meinel)

* Merge graph maximum distance calculation fix.  (Aaron Bentley)

* Various minor bug in windows support have been fixed, largely in the
  test suite. Contributed by Alexander Belchenko.

Improvements
************

* Status now accepts a -r argument to give status between chosen
  revisions. Contributed by Heikki Paajanen.

* Revision arguments no longer use +/-/= to control ranges, instead
  there is a 'before' namespace, which limits the successive namespace.
  For example '$ bzr log -r date:yesterday..before:date:today' will
  select everything from yesterday and before today. Contributed by
  Robey Pointer

* There is now a bzr.bat file created by distutils when building on
  Windows. Contributed by Alexander Belchenko.

Internals
*********

* Removed uuid() as it was unused.

* Improved 'fetch' code for pulling revisions from one branch into
  another (used by pull, merged, etc.)


bzr 0.0.8 2005-09-20
####################

Improvements
************

* Adding a file whose parent directory is not versioned will
  implicitly add the parent, and so on up to the root. This means
  you should never need to explictly add a directory, they'll just
  get added when you add a file in the directory.  Contributed by
  Michael Ellerman.

* Ignore ``.DS_Store`` (contains Mac metadata) by default.
  (Nir Soffer)

* If you set ``BZR_EDITOR`` in the environment, it is checked in
  preference to EDITOR and the config file for the interactive commit
  editing program. Related to this is a bugfix where a missing program
  set in EDITOR would cause editing to fail, now the fallback program
  for the operating system is still tried.

* Files that are not directories/symlinks/regular files will no longer
  cause bzr to fail, it will just ignore them by default. You cannot add
  them to the tree though - they are not versionable.


Internals
*********

* Refactor xml packing/unpacking.

Bug Fixes
*********

* Fixed 'bzr mv' by Ollie Rutherfurd.

* Fixed strange error when trying to access a nonexistent http
  branch.

* Make sure that the hashcache gets written out if it can't be
  read.


Portability
***********

* Various Windows fixes from Ollie Rutherfurd.

* Quieten warnings about locking; patch from Matt Lavin.


bzr-0.0.7 2005-09-02
####################

New Features
************

* ``bzr shell-complete`` command contributed by Clint Adams to
  help with intelligent shell completion.

* New expert command ``bzr find-merge-base`` for debugging merges.


Enhancements
************

* Much better merge support.

* merge3 conflicts are now reported with markers like '<<<<<<<'
  (seven characters) which is the same as CVS and pleases things
  like emacs smerge.


Bug Fixes
*********

* ``bzr upgrade`` no longer fails when trying to fix trees that
  mention revisions that are not present.

* Fixed bugs in listing plugins from ``bzr plugins``.

* Fix case of $EDITOR containing options for the editor.

* Fix log -r refusing to show the last revision.
  (Patch from Goffredo Baroncelli.)


Changes
*******

* ``bzr log --show-ids`` shows the revision ids of all parents.

* Externally provided commands on your $BZRPATH no longer need
  to recognize --bzr-usage to work properly, and can just handle
  --help themselves.


Library
*******

* Changed trace messages to go through the standard logging
  framework, so that they can more easily be redirected by
  libraries.



bzr-0.0.6 2005-08-18
####################

New Features
************

* Python plugins, automatically loaded from the directories on
  ``BZR_PLUGIN_PATH`` or ``~/.bzr.conf/plugins`` by default.

* New 'bzr mkdir' command.

* Commit mesage is fetched from an editor if not given on the
  command line; patch from Torsten Marek.

* ``bzr log -m FOO`` displays commits whose message matches regexp
  FOO.

* ``bzr add`` with no arguments adds everything under the current directory.

* ``bzr mv`` does move or rename depending on its arguments, like
  the Unix command.

* ``bzr missing`` command shows a summary of the differences
  between two trees.  (Merged from John Arbash-Meinel.)

* An email address for commits to a particular tree can be
  specified by putting it into .bzr/email within a branch.  (Based
  on a patch from Heikki Paajanen.)


Enhancements
************

* Faster working tree operations.


Changes
*******

* 3rd-party modules shipped with bzr are copied within the bzrlib
  python package, so that they can be installed by the setup
  script without clashing with anything already existing on the
  system.  (Contributed by Gustavo Niemeyer.)

* Moved plugins directory to bzrlib/, so that there's a standard
  plugin directory which is not only installed with bzr itself but
  is also available when using bzr from the development tree.
  ``BZR_PLUGIN_PATH`` and ``DEFAULT_PLUGIN_PATH`` are then added to the
  standard plugins directory.

* When exporting to a tarball with ``bzr export --format tgz``, put
  everything under a top directory rather than dumping it into the
  current directory.   This can be overridden with the ``--root``
  option.  Patch from William Dodé and John Meinel.

* New ``bzr upgrade`` command to upgrade the format of a branch,
  replacing ``bzr check --update``.

* Files within store directories are no longer marked readonly on
  disk.

* Changed ``bzr log`` output to a more compact form suggested by
  John A Meinel.  Old format is available with the ``--long`` or
  ``-l`` option, patched by William Dodé.

* By default the commit command refuses to record a revision with
  no changes unless the ``--unchanged`` option is given.

* The ``--no-plugins``, ``--profile`` and ``--builtin`` command
  line options must come before the command name because they
  affect what commands are available; all other options must come
  after the command name because their interpretation depends on
  it.

* ``branch`` and ``clone`` added as aliases for ``branch``.

* Default log format is back to the long format; the compact one
  is available with ``--short``.


Bug Fixes
*********

* Fix bugs in committing only selected files or within a subdirectory.


bzr-0.0.5  2005-06-15
#####################

Changes
*******

* ``bzr`` with no command now shows help rather than giving an
  error.  Suggested by Michael Ellerman.

* ``bzr status`` output format changed, because svn-style output
  doesn't really match the model of bzr.  Now files are grouped by
  status and can be shown with their IDs.  ``bzr status --all``
  shows all versioned files and unknown files but not ignored files.

* ``bzr log`` runs from most-recent to least-recent, the reverse
  of the previous order.  The previous behaviour can be obtained
  with the ``--forward`` option.

* ``bzr inventory`` by default shows only filenames, and also ids
  if ``--show-ids`` is given, in which case the id is the second
  field.


Enhancements
************

* New 'bzr whoami --email' option shows only the email component
  of the user identification, from Jo Vermeulen.

* New ``bzr ignore PATTERN`` command.

* Nicer error message for broken pipe, interrupt and similar
  conditions that don't indicate an internal error.

* Add ``.*.sw[nop] .git .*.tmp *,v`` to default ignore patterns.

* Per-branch locks keyed on ``.bzr/branch-lock``, available in
  either read or write mode.

* New option ``bzr log --show-ids`` shows revision and file ids.

* New usage ``bzr log FILENAME`` shows only revisions that
  affected that file.

* Changed format for describing changes in ``bzr log -v``.

* New option ``bzr commit --file`` to take a message from a file,
  suggested by LarstiQ.

* New syntax ``bzr status [FILE...]`` contributed by Bartosz
  Oler.  File may be in a branch other than the working directory.

* ``bzr log`` and ``bzr root`` can be given an http URL instead of
  a filename.

* Commands can now be defined by external programs or scripts
  in a directory on $BZRPATH.

* New "stat cache" avoids reading the contents of files if they
  haven't changed since the previous time.

* If the Python interpreter is too old, try to find a better one
  or give an error.  Based on a patch from Fredrik Lundh.

* New optional parameter ``bzr info [BRANCH]``.

* New form ``bzr commit SELECTED`` to commit only selected files.

* New form ``bzr log -r FROM:TO`` shows changes in selected
  range; contributed by John A Meinel.

* New option ``bzr diff --diff-options 'OPTS'`` allows passing
  options through to an external GNU diff.

* New option ``bzr add --no-recurse`` to add a directory but not
  their contents.

* ``bzr --version`` now shows more information if bzr is being run
  from a branch.


Bug Fixes
*********

* Fixed diff format so that added and removed files will be
  handled properly by patch.  Fix from Lalo Martins.

* Various fixes for files whose names contain spaces or other
  metacharacters.


Testing
*******

* Converted black-box test suites from Bourne shell into Python;
  now run using ``./testbzr``.  Various structural improvements to
  the tests.

* testbzr by default runs the version of bzr found in the same
  directory as the tests, or the one given as the first parameter.

* testbzr also runs the internal tests, so the only command
  required to check is just ``./testbzr``.

* testbzr requires python2.4, but can be used to test bzr running
  under a different version.

* Tests added for many other changes in this release.


Internal
********

* Included ElementTree library upgraded to 1.2.6 by Fredrik Lundh.

* Refactor command functions into Command objects based on HCT by
  Scott James Remnant.

* Better help messages for many commands.

* Expose ``bzrlib.open_tracefile()`` to start the tracefile; until
  this is called trace messages are just discarded.

* New internal function ``find_touching_revisions()`` and hidden
  command touching-revisions trace the changes to a given file.

* Simpler and faster ``compare_inventories()`` function.

* ``bzrlib.open_tracefile()`` takes a tracefilename parameter.

* New AtomicFile class.

* New developer commands ``added``, ``modified``.


Portability
***********

* Cope on Windows on python2.3 by using the weaker random seed.
  2.4 is now only recommended.


bzr-0.0.4  2005-04-22
#####################

Enhancements
************

* 'bzr diff' optionally takes a list of files to diff.  Still a bit
  basic.  Patch from QuantumG.

* More default ignore patterns.

* New 'bzr log --verbose' shows a list of files changed in the
  changeset.  Patch from Sebastian Cote.

* Roll over ~/.bzr.log if it gets too large.

* Command abbreviations 'ci', 'st', 'stat', '?' based on a patch
  by Jason Diamon.

* New 'bzr help commands' based on a patch from Denys Duchier.


Changes
*******

* User email is determined by looking at $BZREMAIL or ~/.bzr.email
  or $EMAIL.  All are decoded by the locale preferred encoding.
  If none of these are present user@hostname is used.  The host's
  fully-qualified name is not used because that tends to fail when
  there are DNS problems.

* New 'bzr whoami' command instead of username user-email.


Bug Fixes
*********

* Make commit safe for hardlinked bzr trees.

* Some Unicode/locale fixes.

* Partial workaround for ``difflib.unified_diff`` not handling
  trailing newlines properly.


Internal
********

* Allow docstrings for help to be in PEP0257 format.  Patch from
  Matt Brubeck.

* More tests in test.sh.

* Write profile data to a temporary file not into working
  directory and delete it when done.

* Smaller .bzr.log with process ids.


Portability
***********

* Fix opening of ~/.bzr.log on Windows.  Patch from Andrew
  Bennetts.

* Some improvements in handling paths on Windows, based on a patch
  from QuantumG.


bzr-0.0.3  2005-04-06
#####################

Enhancements
************

* New "directories" internal command lists versioned directories
  in the tree.

* Can now say "bzr commit --help".

* New "rename" command to rename one file to a different name
  and/or directory.

* New "move" command to move one or more files into a different
  directory.

* New "renames" command lists files renamed since base revision.

* New cat command contributed by janmar.

Changes
*******

* .bzr.log is placed in $HOME (not pwd) and is always written in
  UTF-8.  (Probably not a completely good long-term solution, but
  will do for now.)

Portability
***********

* Workaround for difflib bug in Python 2.3 that causes an
  exception when comparing empty files.  Reported by Erik Toubro
  Nielsen.

Internal
********

* Refactored inventory storage to insert a root entry at the top.

Testing
*******

* Start of shell-based black-box testing in test.sh.


bzr-0.0.2.1
###########

Portability
***********

* Win32 fixes from Steve Brown.


bzr-0.0.2  "black cube"  2005-03-31
###################################

Enhancements
************

* Default ignore list extended (see bzrlib/__init__.py).

* Patterns in .bzrignore are now added to the default ignore list,
  rather than replacing it.

* Ignore list isn't reread for every file.

* More help topics.

* Reinstate the 'bzr check' command to check invariants of the
  branch.

* New 'ignored' command lists which files are ignored and why;
  'deleted' lists files deleted in the current working tree.

* Performance improvements.

* New global --profile option.

* Ignore patterns like './config.h' now correctly match files in
  the root directory only.


bzr-0.0.1  2005-03-26
#####################

Enhancements
************

* More information from info command.

* Can now say "bzr help COMMAND" for more detailed help.

* Less file flushing and faster performance when writing logs and
  committing to stores.

* More useful verbose output from some commands.

Bug Fixes
*********

* Fix inverted display of 'R' and 'M' during 'commit -v'.

Portability
***********

* Include a subset of ElementTree-1.2.20040618 to make
  installation easier.

* Fix time.localtime call to work with Python 2.3 (the minimum
  supported).


bzr-0.0.0.69  2005-03-22
########################

Enhancements
************

* First public release.

* Storage of local versions: init, add, remove, rm, info, log,
  diff, status, etc.

..
   vim: tw=74 ft=rst ff=unix<|MERGE_RESOLUTION|>--- conflicted
+++ resolved
@@ -25,6 +25,9 @@
 * BranchBuilder now accepts timezone to avoid test failures in countries far
   from GMT. (Vincent Ladeuil, #397716)
 
+* Fixed spurious "Source branch does not support stacking warning" when
+  pushing. (Andrew Bennetts, #388908)
+  
 Improvements
 ************
 
@@ -123,11 +126,6 @@
 * ``bzr ls DIR --from-root`` now shows only things in DIR, not everything.
   (Ian Clatworthy)
 
-<<<<<<< HEAD
-* Fixed spurious "Source branch does not support stacking warning" when
-  pushing. (Andrew Bennetts, #388908)
-  
-=======
 * Fetch between repositories does not error if they have inconsistent data
   that should be irrelevant to the fetch operation. (Aaron Bentley)
 
@@ -149,7 +147,6 @@
 * ``LRUCache`` will maintain the linked list pointers even if a nodes
   cleanup function raises an exception. (John Arbash Meinel, #396838)
 
->>>>>>> 86eac3dc
 * Progress bars are now suppressed again when the environment variable
   ``BZR_PROGRESS_BAR`` is set to ``none``.
   (Martin Pool, #339385)
