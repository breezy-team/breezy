####################
Bazaar Release Notes
####################

.. contents:: List of Releases
   :depth: 1

bzr 2.1.0b4 (not released yet)
##############################

:Codename: san francisco airport
:2.1.0b4: ???

Compatibility Breaks
********************

* The BZR_SSH environmental variable may now be set to the path of a secure
  shell client. If currently set to the value ``ssh`` it will now guess the
  vendor of the program with that name, to restore the old behaviour that
  indicated the SSH Corporation client use ``sshcorp`` instead as the magic
  string. (Martin <gzlist@googlemail.com>, #176292)

New Features
************

<<<<<<< HEAD
* The ``BZR_COLUMNS`` envrionment variable can be set to force bzr to
  respect a given terminal width. This can be useful when output is
  redirected or in obscure cases where the default value is not
  appropriate.
  (Vincent Ladeuil)
=======
* ``bzr commit`` now has a ``--commit-time`` option.
  (Alexander Sack, #459276)
>>>>>>> 4078b026

Bug Fixes
*********

<<<<<<< HEAD
* ``osutils.terminal_width()`` obeys the BZR_COLUMNS envrionment
  variable but returns None if the terminal is not a tty (when output is
  redirected for example). Also fixes its usage under OSes that doesn't
  provide termios.TIOCGWINSZ.  
  (Joke de Buhr, Vincent Ladeuil, #353370, #62539)
=======
* After renaming a file, the dirstate could accidentally reference
  ``source\\path`` rather than ``source/path`` on Windows. This might be a
  source of some dirstate-related failures. (John Arbash Meinel)

* ``bzr ignore /`` no longer causes an IndexError. (Gorder Tyler, #456036)

* ``bzr mv --quiet`` really is quiet now.  (Gordon Tyler, #271790)

* ``bzr serve`` is more clear about the risk of supplying --allow-writes.
  (Robert Collins, #84659)

* ``bzr serve --quiet`` really is quiet now.  (Gordon Tyler, #252834)

* Lots of bugfixes for the test suite on Windows. We should once again
  have a test suite with no failures on Windows. (John Arbash Meinel)

* Terminate ssh subprocesses when no references to them remain, fixing
  subprocess and file descriptor leaks.  (Andrew Bennetts, #426662)
  
* The new glob expansion on Windows would replace all ``\`` characters
  with ``/`` even if it there wasn't a glob to expand, the arg was quoted,
  etc. Now only change slashes if there is something being glob expanded.
  (John Arbash Meinel, #485771)

* Use our faster ``KnownGraph.heads()`` functionality when computing the
  new rich-root heads. This can cut a conversion time in half (mysql from
  13.5h => 6.2h) (John Arbash Meinel, #487632)
>>>>>>> 4078b026

Improvements
************

* ``bzr log`` is now faster. (Ian Clatworthy)

* ``bzrlib.urlutils.local_path_from_url`` now accepts
  'file://localhost/' as well as 'file:///' URLs on POSIX.  (Michael
  Hudson)

Documentation
*************

API Changes
***********

* ``bzrlib.textui`` (vestigial module) removed.  (Martin Pool)

Internals
*********

Testing
*******

* TestCaseWithMemoryTransport no longer sets $HOME and $BZR_HOME to
  unicode strings. (Michael Hudson, #464174)

bzr 2.0.3 (not released yet)
############################

:Codename: 
:2.0.3: ???

Compatibility Breaks
********************

New Features
************

Bug Fixes
*********
* Fix for shell completion and short options.  (Benoît PIERRE)

* Improve "Binary files differ" hunk handling.  (Aaron Bentley, #436325)

Improvements
************

Documentation
*************
* Include Japanese translations for documentation (Inada Naoki)

API Changes
***********

Internals
*********

Testing
*******



bzr 2.1.0b3
###########

:Codename: after sprint recovery
:2.1.0b3: 2009-11-16

This release was pushed up from its normal release cycle due to a
regression in python 2.4 compatibility in 2.1.0b2.  Since this regression
was caught before 2.1.0b2 was officially announced, the full changelog
includes both 2.1.0b3 and 2.1.0b2 changes.

Highlights of 2.1.0b3 are: new globbing code for all commands on Windows,
the test suite now conforms to python's trunk enhanced semantics (skip,
etc.), and ``bzr info -v`` will now report the correct branch and repo
formats for Remote objects.


New Features
************

* Users can define a shelve editor to provide shelf functionality at a
  granularity finer than per-patch-hunk. (Aaron Bentley)

Bug Fixes
*********

* Fix for shell completion and short options.  (Benoît PIERRE)

* Hooks daughter classes should always call the base constructor.
  (Alexander Belchenko, Vincent Ladeuil, #389648) 

* Improve "Binary files differ" hunk handling.  (Aaron Bentley, #436325)

* On Windows, do glob expansion at the command-line level (as is usually
  done in bash, etc.) This means that *all* commands get glob expansion
  (bzr status, bzr add, bzr mv, etc). It uses a custom command line
  parser, which allows us to know if a given section was quoted. It means
  you can now do ``bzr ignore "*.py"``.
  (John Arbash Meinel, #425510, #426410, #194450)

* Sanitize commit messages that come in from the '-m' flag. We translate
  '\r\n' => '\n' and a plain '\r' => '\n'. The storage layer doesn't
  allow those because XML store silently translate it anyway. (The parser
  auto-translates \r\n => \n in ways that are hard for us to catch.)

* Show correct branch and repository format descriptions in 
  ``bzr info -v`` on a smart server location.  (Andrew Bennetts, #196080)

* The fix for bug #186920 accidentally broke compatibility with python
  2.4.  (Vincent Ladeuil, #475585)

* Using ``Repository.get_commit_builder().record_iter_changes()`` now
  correctly sets ``self.inv_sha1`` to a sha1 string and
  ``self.new_inventory`` to an Inventory instance after calling
  ``self.finish_inventory()``. (Previously it accidently set both values
  as a tuple on ``self.inv_sha1``. This was missed because
  ``repo.add_revision`` ignores the supplied inventory sha1 and recomputes
  the sha1 from the repo directly. (John Arbash Meinel)


* Shelve command refuse to run if there is no real terminal.
  (Alexander Belchenko)

* Avoid unnecessarily flushing of trace file; it's now unbuffered at the
  Python level.  (Martin Pool)

Documentation
*************

* Include Japanese translations for documentation (Inada Naoki)

Internals
*********

* Some of the core groupcompress functionality now releases the GIL before
  operation. Similar to how zlib and bz2 operate without the GIL in the
  core compression and decompression routines. (John Arbash Meinel)

Testing
*******

* -Dhpssvfs will now trigger on ``RemoteBzrDir._ensure_real``, providing
  more debugging of VFS access triggers. (Robert Collins)

* KnownFailure is now signalled to ``ExtendedTestResult`` using the same
  method that Python 2.7 uses - ``addExpectedFailure``. (Robert Collins)

* ``--parallel=fork`` is now compatible with --subunit.
  (Robert Collins, Vincent Ladeuil, #419776)

* TestNotApplicable is now handled within the TestCase.run method rather
  than being looked for within ``ExtendedTestResult.addError``. This
  provides better handling with other ``TestResult`` objects, degrading to
  sucess rather than error. (Robert Collins)

* The private method ``_testConcluded`` on ``ExtendedTestResult`` has been
  removed - it was empty and unused. (Robert Collins)

* UnavailableFeature is now handled within the TestCase.run method rather
  than being looked for within addError. If the Result object does not
  have an addNotSupported method, addSkip is attempted instead, and
  failing that addSuccess. (Robert Collins)

* When a TestResult does not have an addSkip method, skipped tests are now
  reported as successful tests, rather than as errors. This change is
  to make it possible to get a clean test run with a less capable
  TestResult. (Robert Collins)



bzr 2.1.0b2
###########

:Codename: a load off my mind
:2.1.0b2: 2009-11-02

This is our second feature-filled release since 2.0, pushing us down the
path to a 2.1.0. Once again, all bugfixes in 2.0.2 are present in 2.1.0b2.

Key highlights in this release are: improved handling of
failures-during-cleanup for commit, fixing a long-standing bug with
``bzr+http`` and shared repositories, all ``lp:`` urls to be resolved
behind proxies, and a new StaticTuple datatype, allowing us to reduce
memory consumption (50%) and garbage collector overhead (40% faster) for
many operations.

* A new ``--concurrency`` option has been added as well as an associated
  BZR_CONCURRENCY environment variable to specify the number of
  processes that can be run concurrently when running ``bzr selftest``. The
  command-line option overrides the environment variable if both are
  specified. If none is specified. the number of processes is obtained
  from the OS as before.  (Matt Nordhoff, Vincent Ladeuil)

Bug Fixes
*********

* ``bzr+http`` servers no longer give spurious jail break errors when
  serving branches inside a shared repository.  (Andrew Bennetts, #348308)

* Errors during commit are handled more robustly so that knock-on errors
  are less likely to occur, and will not obscure the original error if
  they do occur.  This fixes some causes of ``TooManyConcurrentRequests``
  and similar errors.  (Andrew Bennetts, #429747, #243391)

* Launchpad urls can now be resolved from behind proxies.
  (Gordon Tyler, Vincent Ladeuil, #186920)

* Reduce the strictness for StaticTuple, instead add a debug flag
  ``-Dstatic_tuple`` which will change apis to be strict and raise errors.
  This way, most users won't see failures, but developers can improve
  internals. (John Arbash Meinel, #471193)

* TreeTransform.adjust_path updates the limbo paths of descendants of adjusted
  files.  (Aaron Bentley)

* Unicode paths are now handled correctly and consistently by the smart
  server.  (Andrew Bennetts, Michael Hudson, #458762)

Improvements
************

* When reading index files, we now use a ``StaticTuple`` rather than a
  plain ``tuple`` object. This generally gives a 20% decrease in peak
  memory, and can give a performance boost up to 40% on large projects.
  (John Arbash Meinel)

* Peak memory under certain operations has been reduced significantly.
  (eg, 'bzr branch launchpad standalone' is cut in half)
  (John Arbash Meinel)

Documentation
*************

* Filtered views user documentation upgraded to refer to format 2a
  instead of pre-2.0 formats. (Ian Clatworthy)

API Changes
***********

* Remove deprecated ``CLIUIFactory``.  (Martin Pool)

* ``UIFactory`` now has new ``show_error``, ``show_message`` and
  ``show_warning`` methods, which can be hooked by non-text UIs.  
  (Martin Pool)

Internals
*********

* Added ``bzrlib._simple_set_pyx``. This is a hybrid between a Set and a
  Dict (it only holds keys, but you can lookup the object located at a
  given key). It has significantly reduced memory consumption versus the
  builtin objects (1/2 the size of Set, 1/3rd the size of Dict). This is
  used as the interning structure for StaticTuple objects.
  (John Arbash Meinel)

* ``bzrlib._static_tuple_c.StaticTuple`` is now available and used by
  the btree index parser and the chk map parser. This class functions
  similarly to ``tuple`` objects. However, it can only point to a limited
  collection of types.  (Currently StaticTuple, str, unicode, None, bool,
  int, long, float, but not subclasses).  This allows us to remove it from
  the garbage collector (it cannot be in a cycle), it also allows us to
  intern the objects. In testing, this can reduce peak memory by 20-40%,
  and significantly improve performance by removing objects from being
  inspected by the garbage collector.  (John Arbash Meinel)

* ``GroupCompressBlock._ensure_content()`` will now release the
  ``zlib.decompressobj()`` when the first request is for all of the
  content. (Previously it would only be released if you made a request for
  part of the content, and then all of it later.) This turns out to be a
  significant memory savings, as a ``zstream`` carries around approx 260kB
  of internal state and buffers. (For branching bzr.dev this drops peak
  memory from 382MB => 345MB.) (John Arbash Meinel)

* When streaming content between ``2a`` format repositories, we now clear
  caches from earlier versioned files. (So 'revisions' is cleared when we
  start reading 'inventories', etc.) This can have a significant impact on
  peak memory for initial copies (~200MB). (John Arbash Meinel)


bzr 2.0.2
#########

:Codename: after the scare
:2.0.2: 2009-11-02

The second in our "let's keep the stable bugfixes flowing" series. As
expected this has a few (~9) bugfixes relative to 2.0.1, and no major api
changes or features.

Bug Fixes
*********

* Avoid "NoneType has no attribute st_mode" error when files disappear
  from a directory while it's being read.  (Martin Pool, #446033)

* Content filters are now applied correctly after revert.
  (Ian Clatworthy)

* Diff parsing handles "Binary files differ" hunks.  (Aaron Bentley, #436325)

* Fetching from stacked pre-2a repository via a smart server no longer
  fails intermittently with "second push failed to complete".
  (Andrew Bennetts, #437626)

* Fix typos left after test_selftest refactoring.
  (Vincent Ladeuil, Matt Nordhoff, #461149)

* Fixed ``ObjectNotLocked`` errors during ``bzr log -r NNN somefile``.
  (Andrew Bennetts, #445171)
  
* PreviewTree file names are not limited by the encoding of the temp
  directory's filesystem. (Aaron Bentley, #436794)

Improvements
************

* ``bzr log`` now read-locks branches exactly once, so makes better use of
  data caches.  (Andrew Bennetts)

Documentation
*************

* Filtered views user documentation upgraded to refer to format 2a
  instead of pre-2.0 formats. (Ian Clatworthy)


bzr 2.1.0b1
###########

:Codename: While the cat is away
:2.1.0b1: 2009-10-14

This is the first development release in the new split "stable" and
"development" series. As such, the release is a snapshot of bzr.dev
without creating a release candidate first. This release includes a
fair amount of internal changes, with deprecated code being removed,
and several new feature developments. People looking for a stable code
base with only bugfixes should focus on the 2.0.1 release. All bugfixes
present in 2.0.1 are present in 2.1.0b1.

Highlights include support for ``bzr+ssh://host/~/homedir`` style urls,
finer control over the plugin search path via extended BZR_PLUGIN_PATH
syntax, visible warnings when extension modules fail to load, and improved
error handling during unlocking.


New Features
************

* Bazaar can now send mail through Apple OS X Mail.app. 
  (Brian de Alwis)

* ``bzr+ssh`` and ``bzr`` paths can now be relative to home directories
  specified in the URL.  Paths starting with a path segment of ``~`` are
  relative to the home directory of the user running the server, and paths
  starting with ``~user`` are relative to the home directory of the named
  user.  For example, for a user "bob" with a home directory of
  ``/home/bob``, these URLs are all equivalent:

  * ``bzr+ssh://bob@host/~/repo``
  * ``bzr+ssh://bob@host/~bob/repo``
  * ``bzr+ssh://bob@host/home/bob/repo``

  If ``bzr serve`` was invoked with a ``--directory`` argument, then no
  home directories outside that directory will be accessible via this
  method.

  This is a feature of ``bzr serve``, so pre-2.1 clients will
  automatically benefit from this feature when ``bzr`` on the server is
  upgraded.  (Andrew Bennetts, #109143)

* Extensions can now be compiled if either Cython or Pyrex is available.
  Currently Pyrex is preferred, but that may change in the future.
  (Arkanes)

* Give more control on BZR_PLUGIN_PATH by providing a way to refer to or
  disable the user, site and core plugin directories.
  (Vincent Ladeuil, #412930, #316192, #145612)

Bug Fixes
*********

* Bazaar's native protocol code now correctly handles EINTR, which most
  noticeably occurs if you break in to the debugger while connected to a
  bzr+ssh server.  You can now can continue from the debugger (by typing
  'c') and the process continues.  However, note that pressing C-\ in the
  shell may still kill the SSH process, which is bug 162509, so you must
  sent a signal to the bzr process specifically, for example by typing
  ``kill -QUIT PID`` in another shell.  (Martin Pool, #341535)

* ``bzr add`` in a tree that has files with ``\r`` or ``\n`` in the
  filename will issue a warning and skip over those files.
  (Robert Collins, #3918)

* ``bzr dpush`` now aborts if uncommitted changes (including pending merges)
  are present in the working tree. The configuration option ``dpush_strict``
  can be used to set the default for this behavior.
  (Vincent Ladeuil, #438158)

* ``bzr merge`` and ``bzr remove-tree`` now requires --force if pending
  merges are present in the working tree.
  (Vincent Ladeuil, #426344)

* Clearer message when Bazaar runs out of memory, instead of a ``MemoryError``
  traceback.  (Martin Pool, #109115)

* Don't give a warning on Windows when failing to import ``_readdir_pyx``
  as it is never built. (John Arbash Meinel, #430645)

* Don't restrict the command name used to run the test suite.
  (Vincent Ladeuil, #419950)

* ftp transports were built differently when the kerberos python module was
  present leading to obscure failures related to ASCII/BINARY modes.
  (Vincent Ladeuil, #443041)

* Network streams now decode adjacent records of the same type into a
  single stream, reducing layering churn. (Robert Collins)

* PreviewTree behaves correctly when get_file_mtime is invoked on an unmodified
  file. (Aaron Bentley, #251532)

* Registry objects should not use iteritems() when asked to use items().
  (Vincent Ladeuil, #430510)

* Weave based repositories couldn't be cloned when committers were using
  domains or user ids embedding '.sig'. Now they can.
  (Matthew Fuller, Vincent Ladeuil, #430868)

Improvements
************

* Revision specifiers can now be given in a more DWIM form, without
  needing explicit prefixes for specifiers like tags or revision id's.
  See ``bzr help revisionspec`` for full details.  (Matthew Fuller)

* Bazaar gives a warning before exiting, and writes into ``.bzr.log``, if 
  compiled extensions can't be loaded.  This typically indicates a
  packaging or installation problem.  In this case Bazaar will keep
  running using pure-Python versions, but this may be substantially
  slower.  The warning can be disabled by setting
  ``ignore_missing_extensions = True`` in ``bazaar.conf``.
  See also <https://answers.launchpad.net/bzr/+faq/703>.
  (Martin Pool, #406113, #430529)

* Secondary errors that occur during Branch.unlock and Repository.unlock
  no longer obscure the original error.  These methods now use a new
  decorator, ``only_raises``.  This fixes many causes of
  ``TooManyConcurrentRequests`` and similar errors.
  (Andrew Bennetts, #429747)

Documentation
*************

* Describe the new shell-like test feature. (Vincent Ladeuil)

* Help on hooks no longer says 'Not deprecated' for hooks that are
  currently supported. (Ian Clatworthy, #422415)

API Changes
***********

* ``bzrlib.user_encoding`` has been removed; use
  ``bzrlib.osutils.get_user_encoding`` instead.  (Martin Pool)

* ``bzrlib.tests`` now uses ``stopTestRun`` for its ``TestResult``
  subclasses - the same as python's unittest module. (Robert Collins)
  
* ``diff._get_trees_to_diff`` has been renamed to 
  ``diff.get_trees_and_branches_to_diff``. It is now a public API, and it 
  returns the old and new branches. (Gary van der Merwe)

* ``bzrlib.trace.log_error``, ``error`` and ``info`` have been deprecated.
  (Martin Pool)

* ``MutableTree.has_changes()`` does not require a tree parameter anymore. It
  now defaults to comparing to the basis tree. It now checks for pending
  merges too.  ``Merger.check_basis`` has been deprecated and replaced by the
  corresponding has_changes() calls. ``Merge.compare_basis``,
  ``Merger.file_revisions`` and ``Merger.ensure_revision_trees`` have also
  been deprecated.
  (Vincent Ladeuil, #440631)

* ``ProgressTask.note`` is deprecated.
  (Martin Pool)

Internals
*********

* Added ``-Drelock`` debug flag.  It will ``note`` a message every time a
  repository or branch object is unlocked then relocked the same way.
  (Andrew Bennetts)
  
* ``BTreeLeafParser.extract_key`` has been tweaked slightly to reduce
  mallocs while parsing the index (approx 3=>1 mallocs per key read).
  This results in a 10% speedup while reading an index.
  (John Arbash Meinel)

* The ``bzrlib.lsprof`` module has a new class ``BzrProfiler`` which makes
  profiling in some situations like callbacks and generators easier.
  (Robert Collins)

Testing
*******

* Passing ``--lsprof-tests -v`` to bzr selftest will cause lsprof output to
  be output for every test. Note that this is very verbose! (Robert Collins)

* Setting ``BZR_TEST_PDB=1`` when running selftest will cause a pdb
  post_mortem to be triggered when a test failure occurs. (Robert Collins)

* Shell-like tests can now be written. Code in ``bzrlib/tests/script.py`` ,
  documentation in ``developers/testing.txt`` for details.
  (Vincent Ladeuil)

* Some tests could end up with the same id, that was dormant for
  a long time.
  (Vincent Ladeuil, #442980)

* Stop showing the number of tests due to missing features in the test
  progress bar.  (Martin Pool)

* Test parameterisation now does a shallow copy, not a deep copy of the test
  to be parameterised. This is not expected to break external use of test
  parameterisation, and is substantially faster. (Robert Collins)

* Tests that try to open a bzr dir on an arbitrary transport will now
  fail unless they have explicitly permitted the transport via
  ``self.permit_url``. The standard test factories such as ``self.get_url``
  will permit the urls they provide automatically, so only exceptional
  tests should need to do this. (Robert Collins)

* The break-in test no longer cares about clean shutdown of the child,
  instead it is happy if the debugger starts up. (Robert  Collins)

* The full test suite is expected to pass when the C extensions are not
  present. (Vincent Ladeuil, #430749)


bzr 2.0.1
#########

:Codename: Stability First
:2.0.1: 2009-10-14

The first of our new ongoing bugfix-only stable releases has arrived. It
includes a collection of 12 bugfixes applied to bzr 2.0.0, but does not
include any of the feature development in the 2.1.0 series.


Bug Fixes
*********

* ``bzr add`` in a tree that has files with ``\r`` or ``\n`` in the
  filename will issue a warning and skip over those files.
  (Robert Collins, #3918)

* bzr will attempt to authenticate with SSH servers that support
  ``keyboard-interactive`` auth but not ``password`` auth when using
  Paramiko.   (Andrew Bennetts, #433846)

* Fixed fetches from a stacked branch on a smart server that were failing
  with some combinations of remote and local formats.  This was causing
  "unknown object type identifier 60" errors.  (Andrew Bennetts, #427736)

* Fixed ``ObjectNotLocked`` errors when doing some log and diff operations
  on branches via a smart server.  (Andrew Bennetts, #389413)

* Handle things like ``bzr add foo`` and ``bzr rm foo`` when the tree is
  at the root of a drive. ``osutils._cicp_canonical_relpath`` always
  assumed that ``abspath()`` returned a path that did not have a trailing
  ``/``, but that is not true when working at the root of the filesystem.
  (John Arbash Meinel, Jason Spashett, #322807)

* Hide deprecation warnings for 'final' releases for python2.6.
  (John Arbash Meinel, #440062)

* Improve the time for ``bzr log DIR`` for 2a format repositories.
  We had been using the same code path as for <2a formats, which required
  iterating over all objects in all revisions.
  (John Arbash Meinel, #374730)

* Make sure that we unlock the tree if we fail to create a TreeTransform
  object when doing a merge, and there is limbo, or pending-deletions
  directory.  (Gary van der Merwe, #427773)

* Occasional IndexError on renamed files have been fixed. Operations that
  set a full inventory in the working tree will now go via the
  apply_inventory_delta code path which is simpler and easier to
  understand than dirstates set_state_from_inventory method. This may
  have a small performance impact on operations built on _write_inventory,
  but such operations are already doing full tree scans, so no radical
  performance change should be observed. (Robert Collins, #403322)

* Retrieving file text or mtime from a _PreviewTree has good performance when
  there are many changes.  (Aaron Bentley)

* The CHK index pages now use an unlimited cache size. With a limited
  cache and a large project, the random access of chk pages could cause us
  to download the entire cix file many times.
  (John Arbash Meinel, #402623)

* When a file kind becomes unversionable after being added, a sensible
  error will be shown instead of a traceback. (Robert Collins, #438569)

Documentation
*************

* Improved README. (Ian Clatworthy)

* Improved upgrade documentation for Launchpad branches.
  (Barry Warsaw)


bzr 2.0.0
#########

:2.0.0: 2009-09-22
:Codename: Instant Karma

This release of Bazaar makes the 2a (previously 'brisbane-core') format
the default when new branches or repositories are created.  This format is
substantially smaller and faster for many operations.  Most of the work in
this release focuses on bug fixes and stabilization, covering both 2a and
previous formats.  (See the Upgrade Guide for information on migrating
existing projects.)

This release also improves the documentation content and presentation,
including adding Windows HtmlHelp manuals.

The Bazaar team decided that 2.0 will be a long-term supported release,
with bugfix-only 2.0.x releases based on it, continuing for at least six
months or until the following stable release.

Changes from 2.0.0rc2 to final
******************************

* Officially branded as 2.0.0 rather than 2.0 to clarify between things
  that "want to happen on the 2.0.x stable series" versus things that want
  to "land in 2.0.0". (Changes how bzrlib._format_version_tuple() handles
  micro = 0.) (John Arbash Meinel)


bzr 2.0.0rc2
############

:2.0.0rc2: 2009-09-10

New Features
************

* Added post_commit hook for mutable trees. This allows the keywords
  plugin to expand keywords on files changed by the commit.
  (Ian Clatworthy, #408841)

Bug Fixes
*********

* Bazaar's native protocol code now correctly handles EINTR, which most
  noticeably occurs if you break in to the debugger while connected to a
  bzr+ssh server.  You can now can continue from the debugger (by typing
  'c') and the process continues.  However, note that pressing C-\ in the
  shell may still kill the SSH process, which is bug 162509, so you must
  sent a signal to the bzr process specifically, for example by typing
  ``kill -QUIT PID`` in another shell.  (Martin Pool, #341535)

* ``bzr check`` in pack-0.92, 1.6 and 1.9 format repositories will no
  longer report incorrect errors about ``Missing inventory ('TREE_ROOT', ...)``
  (Robert Collins, #416732)

* ``bzr info -v`` on a 2a format still claimed that it was a "Development
  format" (John Arbash Meinel, #424392)

* ``bzr log stacked-branch`` shows the full log including
  revisions that are in the fallback repository. (Regressed in 2.0rc1).
  (John Arbash Meinel, #419241)

* Clearer message when Bazaar runs out of memory, instead of a ``MemoryError``
  traceback.  (Martin Pool, #109115)

* Conversion to 2a will create a single pack for all the new revisions (as
  long as it ran without interruption). This improves both ``bzr upgrade``
  and ``bzr pull`` or ``bzr merge`` from local branches in older formats.
  The autopack logic that occurs every 100 revisions during local
  conversions was not returning that pack's identifier, which resulted in
  the partial packs created during the conversion not being consolidated
  at the end of the conversion process. (Robert Collins, #423818)

* Fetches from 2a to 2a are now again requested in 'groupcompress' order.
  Groups that are seen as 'underutilized' will be repacked on-the-fly.
  This means that when the source is fully packed, there is minimal
  overhead during the fetch, but if the source is poorly packed the result
  is a fairly well packed repository (not as good as 'bzr pack' but
  good-enough.) (Robert Collins, John Arbash Meinel, #402652)

* Fix a potential segmentation fault when doing 'log' of a branch that had
  ghosts in its mainline.  (Evaluating None as a tuple is bad.)
  (John Arbash Meinel, #419241)

* ``groupcompress`` sort order is now more stable, rather than relying on
  ``topo_sort`` ordering. The implementation is now
  ``KnownGraph.gc_sort``. (John Arbash Meinel)

* Local data conversion will generate correct deltas. This is a critical
  bugfix vs 2.0rc1, and all 2.0rc1 users should upgrade to 2.0rc2 before
  converting repositories. (Robert Collins, #422849)

* Network streams now decode adjacent records of the same type into a
  single stream, reducing layering churn. (Robert Collins)

* Prevent some kinds of incomplete data from being committed to a 2a
  repository, such as revisions without inventories, a missing chk_bytes
  record for an inventory, or a missing text referenced by an inventory.
  (Andrew Bennetts, #423506, #406687)
  
Documentation
*************

* Fix assertion error about "_remember_remote_is_before" when pushing to
  older smart servers.
  (Andrew Bennetts, #418931)

* Help on hooks no longer says 'Not deprecated' for hooks that are
  currently supported. (Ian Clatworthy, #422415)

* PDF and CHM (Windows HtmlHelp) formats are now supported for the
  user documentation. The HTML documentation is better broken up into
  topics. (Ian Clatworthy)

* The developer and foreign language documents are now separated
  out so that searching in the HTML and CHM files produces more
  useful results. (Ian Clatworthy)

* The main table of contents now provides links to the new Migration Docs
  and Plugins Guide. (Ian Clatworthy)


bzr 2.0.0rc1
############

:Codename: no worries
:2.0.0rc1: 2009-08-26

Compatibility Breaks
********************

* The default format for bzr is now ``2a``. This format brings many
  significant performance and size improvements. bzr can pull from
  any existing repository into a ``2a`` one, but can only transfer
  from ``2a`` into ``rich-root`` repositories. The Upgrade guide
  has more information about this change. (Robert Collins)

* On Windows auto-detection of Putty's plink.exe is disabled.
  Default SSH client for Windows is paramiko. User still can force
  usage of plink if explicitly set environment variable BZR_SSH=plink.
  (#414743, Alexander Belchenko)

New Features
************

* ``bzr branch --switch`` can now switch the checkout in the current directory
  to the newly created branch. (Lukáš Lalinský)

Bug Fixes
*********

* Further tweaks to handling of ``bzr add`` messages about ignored files.
  (Jason Spashett, #76616)

* Fetches were being requested in 'groupcompress' order, but weren't
  recombining the groups. Thus they would 'fragment' to get the correct
  order, but not 'recombine' to actually benefit from it. Until we get
  recombining to work, switching to 'unordered' fetches avoids the
  fragmentation. (John Arbash Meinel, #402645)

* Fix a pycurl related test failure on karmic by recognizing an error
  raised by newer versions of pycurl.
  (Vincent Ladeuil, #306264)

* Fix a test failure on karmic by making a locale test more robust.
  (Vincent Ladeuil, #413514)

* Fix IndexError printing CannotBindAddress errors.
  (Martin Pool, #286871)

* Fix "Revision ... not present" errors when upgrading stacked branches,
  or when doing fetches from a stacked source to a stacked target.
  (Andrew Bennetts, #399140)

* ``bzr branch`` of 2a repositories over HTTP is much faster.  bzr now
  batches together small fetches from 2a repositories, rather than
  fetching only a few hundred bytes at a time.
  (Andrew Bennetts, #402657)

Improvements
************

* A better description of the platform is shown in crash tracebacks, ``bzr
  --version`` and ``bzr selftest``.
  (Martin Pool, #409137)

* bzr can now (again) capture crash data through the apport library, 
  so that a single human-readable file can be attached to bug reports.
  This can be disabled by using ``-Dno_apport`` on the command line, or by
  putting ``no_apport`` into the ``debug_flags`` section of
  ``bazaar.conf``.
  (Martin Pool, Robert Collins, #389328)

* ``bzr push`` locally on windows will no longer give a locking error with
  dirstate based formats. (Robert Collins)

* ``bzr shelve`` and ``bzr unshelve`` now work on windows.
  (Robert Collins, #305006)

* Commit of specific files no longer prevents using the iter_changes
  codepath. On 2a repositories, commit of specific files should now be as
  fast, or slightly faster, than a full commit. (Robert Collins)

* The internal core code that handles specific file operations like
  ``bzr st FILENAME`` or ``bzr commit FILENAME`` has been changed to
  include the parent directories if they have altered, and when a
  directory stops being a directory its children are always included. This
  fixes a number of causes for ``InconsistentDelta`` errors, and permits
  faster commit of specific paths. (Robert Collins, #347649)

Documentation
*************

* New developer documentation for content filtering.
  (Martin Pool)

API Changes
***********

* ``bzrlib.shelf_ui`` has had the ``from_args`` convenience methods of its
  classes changed to manage lock lifetime of the trees they open in a way
  consistent with reader-exclusive locks. (Robert Collins, #305006)

Testing
*******

bzr 1.18.1
##########

:Codename:     nein nein nein!
:1.18.1:       2009-09-09

This release fixes two small but worthwhile bugs relevant to users on
Microsoft Windows: some commands that failed on with locking errors will
now work, and a bug that caused poor performance after committing a file
with line-ending conversion has now been fixed.  It also fixes a bug in
pushing to older servers.

Bug Fixes
*********

* Fixed a problem where using content filtering and especially end-of-line
  conversion will commit too many copies a file.
  (Martin Pool, #415508)

* Fix assertion error about ``_remember_remote_is_before`` in
  ``set_tags_bytes`` when pushing to older smart servers.  
  (Andrew Bennetts, Alexander Belchenko, #418931)

Improvements
************

* ``bzr push`` locally on Windows will no longer give a locking error with
  dirstate based formats. (Robert Collins)

* ``bzr shelve`` and ``bzr unshelve`` now work on Windows.
  (Robert Collins, #305006)

API Changes
***********

* ``bzrlib.shelf_ui`` has had the ``from_args`` convenience methods of its
  classes changed to manage lock lifetime of the trees they open in a way
  consistent with reader-exclusive locks. (Robert Collins, #305006)

* ``Tree.path_content_summary`` may return a size of None, when called on
  a tree with content filtering where the size of the canonical form
  cannot be cheaply determined.  (Martin Pool)

* When manually creating transport servers in test cases, a new helper
  ``TestCase.start_server`` that registers a cleanup and starts the server
  should be used. (Robert Collins)

bzr 1.18
########

Compatibility Breaks
********************

* Committing directly to a stacked branch from a lightweight checkout will
  no longer work. In previous versions this would appear to work but would
  generate repositories with insufficient data to create deltas, leading
  to later errors when branching or reading from the repository.
  (Robert Collins, bug #375013)

New Features
************

Bug Fixes
*********

* Fetching from 2a branches from a version-2 bzr protocol would fail to
  copy the internal inventory pages from the CHK store. This cannot happen
  in normal use as all 2a compatible clients and servers support the
  version-3 protocol, but it does cause test suite failures when testing
  downlevel protocol behaviour. (Robert Collins)

* Fix a test failure on karmic by making a locale test more robust.
  (Vincent Ladeuil, #413514)

* Fixed "Pack ... already exists" error when running ``bzr pack`` on a
  fully packed 2a repository.  (Andrew Bennetts, #382463)

* Further tweaks to handling of ``bzr add`` messages about ignored files.
  (Jason Spashett, #76616)

* Properly handle fetching into a stacked branch while converting the
  data, especially when there are also ghosts. The code was filling in
  parent inventories incorrectly, and also not handling when one of the
  parents was a ghost. (John Arbash Meinel, #402778, #412198)

* ``RemoteStreamSource.get_stream_for_missing_keys`` will fetch CHK
  inventory pages when appropriate (by falling back to the vfs stream
  source).  (Andrew Bennetts, #406686)

* StreamSource generates rich roots from non-rich root sources correctly
  now.  (Andrew Bennetts, #368921)

* When deciding whether a repository was compatible for upgrading or
  fetching, we previously incorrectly checked the default repository
  format for the bzrdir format, rather than the format that was actually
  present on disk.  (Martin Pool, #408824)

Improvements
************

* A better description of the platform is shown in crash tracebacks, ``bzr
  --version`` and ``bzr selftest``.
  (Martin Pool, #409137)

* Cross-format fetches (such as between 1.9-rich-root and 2a) via the
  smart server are more efficient now.  They send inventory deltas rather
  than full inventories.  The smart server has two new requests,
  ``Repository.get_stream_1.19`` and ``Repository.insert_stream_1.19`` to
  support this.  (Andrew Bennetts, #374738, #385826)

* Extracting the full ancestry and computing the ``merge_sort`` is now
  significantly faster. This effects things like ``bzr log -n0``. (For
  example, ``bzr log -r -10..-1 -n0 bzr.dev`` is 2.5s down to 1.0s.
  (John Arbash Meinel)

Documentation
*************

API Changes
***********

Internals
*********

* ``-Dstrict_locks`` can now be used to check that read and write locks
  are treated properly w.r.t. exclusivity. (We don't try to take an OS
  read lock on a file that we already have an OS write lock on.) This is
  now set by default for all tests, if you have a test which cannot be
  fixed, you can use ``self.thisFailsStrictLockCheck()`` as a
  compatibility knob. (John Arbash Meinel)

* InterDifferingSerializer is now only used locally.  Other fetches that
  would have used InterDifferingSerializer now use the more network
  friendly StreamSource, which now automatically does the same
  transformations as InterDifferingSerializer.  (Andrew Bennetts)

* ``KnownGraph`` now has a ``.topo_sort`` and ``.merge_sort`` member which
  are implemented in pyrex and significantly faster. This is exposed along
  with ``CombinedGraphIndex.find_ancestry()`` as
  ``VersionedFiles.get_known_graph_ancestry(keys)``.
  (John Arbash Meinel)

* RemoteBranch.open now honours ignore_fallbacks correctly on bzr-v2
  protocols. (Robert Collins)

* The index code now has some specialized routines to extract the full
  ancestry of a key in a more efficient manner.
  ``CombinedGraphIndex.find_ancestry()``. (Time to get ancestry for
  bzr.dev drops from 1.5s down to 300ms. For OOo from 33s => 10.5s) (John
  Arbash Meinel)

Testing
*******

* Install the test ssl certificate and key so that installed bzr
  can run the https tests. (Denys Duchier, #392401)
  

bzr 1.18rc1
###########

:Codename: little traveller
:1.18:    2009-08-20
:1.18rc1: 2009-08-10

This release of Bazaar marches on towards the 2.0 release in which the 2a
'brisbane-core' format becomes generally recommended.  Most of the work in
this release now focusses on bug fixes and stabilization, covering both 2a
and previous formats.  There is a new text-mode interactive merge feature,
a new guide to migration to 2a format in the user documentation, and
pushing branches to a smart server is now much faster.  

The Bazaar team decided that 2.0 will be a long-term supported release,
with bugfix-only releases based on it continuing for at least six months
or until the following stable release.

There are no changes from 1.18rc1 to 1.18.

New Features
************

* ``bzr merge --interactive`` applies a user-selected portion of the
  merge.  The UI is similar to ``shelve``.  (Aaron Bentley)

* ``bzr reconfigure`` now takes options ``--stacked-on URL`` and
  ``--unstacked`` to change stacking of a branch.
  (Martin Pool, #391411)

Bug Fixes
*********

* Annotating on a stacked branch will now succeed in simple scenarios.
  There are still some complex scenarios where it will fail (bug #399884)
  (John Arbash Meinel, #393366)

* A progress bar is no longer left dangling when ``bzr selftest``
  completes, and the progress bar updates with zero latency so the
  displayed test name is always the one that's actually running.
  (Martin Pool, #123688)

* Authenticating against an ssh server now uses ``auth_none`` to determine
  if password authentication is even supported. This fixes a bug where
  users would be prompted for a launchpad password, even though launchpad
  only supports publickey authentication. (John Arbash Meinel, #375867)

* BranchBuilder now accepts timezone to avoid test failures in countries far
  from GMT. (Vincent Ladeuil, #397716)

* ``bzr commit`` no longer saves the unversioning of missing files until
  the commit has completed on the branch. This means that aborting a
  commit that found a missing file will leave the tree unedited.
  (Robert Collins, #282402)

* ``bzr mv`` no longer takes out branch locks, which allows it to work
  when the branch is readonly. (Robert Collins, #216541)

* ``bzr revert .`` no longer generates an InconsistentDelta error when
  there are missing subtrees. (Robert Collins, #367632)

* ``bzr send`` now generates valid bundles with ``--2a`` formats. However,
  do to internal changes necessary to support this, older clients will
  fail when trying to insert them. For newer clients, the bundle can be
  used to apply the changes to any rich-root compatible format.
  (John Arbash Meinel, #393349)

* Cope with FTP servers that don't support restart/append by falling back
  to reading and then rewriting the whole file, such as TahoeLAFS.  (This
  fallback may be slow for some access patterns.)  (Nils Durner, #294709)

* Encode the paths in ``mbcs`` encoding on Windows when spawning an
  external diff client. This at least allows supporting filenames that are
  not ascii, but are present in the current locale. Ideally we would be
  able to pass the Unicode path, but that would be client dependent.
  (John Arbash Meinel, #382709)

* Fix a compile bug on Solaris having to do with const and
  pointer-to-pointers. (John Arbash Meinel, #408441)

* Fixed a NameError that occurs when merging or pulling from a URL that
  causes a redirection loop when bzr tries to read a URL as a bundle.
  (Andrew Bennetts, #400847)

* Fix ``AttributeError: 'TestUIFactory' object has no attribute 'tick'``
  running send and similar commands on 2a formats.
  (Martin Pool, #408201)
  
* Fix crash in some invocations of ``bzr status`` in format 2a.
  (Martin Pool, #403523)

* Fixed export to existing directory: if directory is empty then export 
  will succeed, otherwise it fails with error.
  (Alexander Belchenko, #406174)

* Fixed spurious "Source branch does not support stacking" warning when
  pushing. (Andrew Bennetts, #388908)

* Fixed spurious transport activity indicator appearing while tests are
  running.  (Martin Pool, #343532)

* Merge now correctly handles empty right-hand revision specs.
  (Aaron Bentley, #333961)

* Renames to lexographically lower basenames in trees that have never been
  committed to will no longer corrupt the dirstate. This was caused by an
  bug in the dirstate update_minimal method. (Robert Collins, #395556)

* Requests for unknown methods no longer cause the smart server to log
  lots of backtraces about ``UnknownSmartMethod``, ``do_chunk`` or
  ``do_end``.  (Andrew Bennetts, #338561)

* Shelve will not shelve the initial add of the tree root.  (Aaron Bentley)

* Streaming from bzr servers where there is a chain of stacked branches
  (A stacked on B stacked on C) will now work. (Robert Collins, #406597)

* The environment variable ``BZR_PROGRESS_BAR`` set to either ``text`` or ``none``
  always forces progress bars either on or off respectively.  Otherwise,
  they're turned on if ``TERM`` is not ``dumb`` and stderr is a terminal.
  bzr always uses the 'text' user interface when run as a command, so
  ``BZR_USE_TEXT_UI`` is no longer needed.
  (Martin Pool, #339385, #387717)

* The optional ``_knit_load_data_pyx`` C extension was never being
  imported.  This caused significant slowdowns when reading data from
  repositories.  (Andrew Bennetts, #405653)
  
* The ``--hardlink`` option to ``branch`` and ``checkout`` is not
  supported at the moment on workingtree formats that can do content
  filtering.  (See <https://bugs.edge.launchpad.net/bzr/+bug/408193>.)
  bzr now says so, rather than just ignoring the option.  (Martin Pool)

* There was a bug in ``osutils.relpath`` that was only triggered on
  Windows. Essentially if you were at the root of a drive, and did
  something to a branch/repo on another drive, we would go into an
  infinite loop while trying to find a 'relative path'.
  (John Arbash Meinel, #394227)

* ``WorkingTree4.unversion`` will no longer fail to unversion ids which
  were present in a parent tree but renamed in the working tree.
  (Robert Collins, #187207)

Improvements
************

* Can now rename/move files even if they have been removed from the inventory.
  (Marius Kruger)

* Pushing branches with tags via ``bzr://`` and ``bzr+ssh://`` is much
  faster, using a new ``Branch.set_tags_bytes`` smart server verb rather
  than VFS methods.  For example, pushes of small branches with tags take
  11 rather than 18 smart server requests.  (Andrew Bennetts, #398608)

* Sending Ctrl-Break on Windows will now drop you into the debugger, in
  the same way that sending Ctrl-\\ does on other platforms.
  (John Arbash Meinel)

Documentation
*************

* Added Bazaar 2.0 Upgrade Guide. (Ian Clatworthy)

API Changes
***********

* ``CLIUIFactory`` is deprecated; use ``TextUIFactory`` instead if you
  need to subclass or create a specific class, or better yet the existing
  ``make_ui_for_terminal``.  ``SilentUIFactory`` is clarified to do no
  user interaction at all, rather than trying to read from stdin but not
  writing any output, which would be strange if reading prompts or
  passwords.  (Martin Pool)

* New TransformPreview.commit() allows committing without a working tree.
  (Aaron Bentley)

* ``pb`` parameter to ``TextTestResult`` is deprecated and ignored.
  (Martin Pool)

* ProgressTasks now prefer to talk direct to their ProgressView not to the
  UIFactory. 
  (Martin Pool)

* ``WorkingTree._check`` now requires a references dict with keys matching
  those returned by ``WorkingTree._get_check_refs``. (Robert Collins)

Internals
*********

* ``CHKInventory.path2id`` uses the parent_id to basename hash to avoid
  reading the entries along the path, reducing work to lookup ids from
  paths. (Robert Collins)

* ``CHKMap.apply_delta`` now raises ``InconsistentDelta`` if a delta adds
  as new a key which was already mapped. (Robert Collins)

* Inventory delta application catches more cases of corruption and can
  prevent corrupt deltas from affecting consistency of data structures on
  disk. (Robert Collins)

* --subunit support now adds timestamps if the subunit version supports
  it. (Robert Collins)

* The Windows all-in-one installer now bundles the PyQt image format
  plugins, which allows previewing more images as part of 'qdiff'.
  (Alexander Belchenko)


Testing
*******

* Merge directive cherrypick tests must use the same root id.
  (Martin Pool, #409684)

* Spurious failure in ``check`` tests on rich-root formats fixed.
  (Martin Pool, #408199)

* The ``bzrlib.tests.TextTestRunner`` will no longer call
  ``countTestsCases`` on the test being run. Progress information is
  instead handled by having the test passed in call ``result.progress``
  before running its contents. This improves the behaviour when using
  ``TextTestRunner`` with test suites that don't support
  ``countTestsCases``. (Robert Collins)


bzr 1.17.1 (unreleased)
#######################

Bug Fixes
*********

* The optional ``_knit_load_data_pyx`` C extension was never being
  imported.  This caused significant slowdowns when reading data from
  knit format repositories.  (Andrew Bennetts, #405653)
  

bzr 1.17
########
:Codename: so-late-its-brunch
:1.17rc1: 2009-07-13
:1.17: 2009-07-20


Bazaar continues to blaze a straight and shining path to the 2.0 release and
the elevation of the ``2a`` beta format to the full glory of "supported and
stable".

Highlights in this release include greatly reduced memory consumption during
commits, faster ``ls``, faster ``annotate``, faster network operations if
you're specifying a revision number and the final destruction of those
annoying progress bar artifacts.


Changes from 1.17rc1 to 1.17final
*********************************

* Change an extension to call the python ``frozenset()`` rather than the C
  api ``PyFrozenSet_New``. It turns out that python2.4 did not expose the
  C api. (John Arbash Meinel, #399366)

* Fixes for the Makefile and the rename of ``generate_docs.py`` to
  ``tools/generate_docs.py`` to allow everything to be built on Windows.
  (John Arbash Meinel, #399356)

* ``bzr serve`` once again applies a ``ChrootServer`` to the given
  directory before serving it. (Andrew Bennetts, #400535)


Compatibility Breaks
********************

* ``bzr register-branch`` from the Launchpad plugin now refers to "project"
  instead of "product" which is the correct Launchpad terminology.  The
  --product option is deprecated and users should switch to using --project.
  (Neil Martinsen-Burrell, #238764)


New Features
************

* ``bzr push`` now aborts if uncommitted changes (including pending merges)
  are present in the working tree (if one is present) and no revision is
  specified. The configuration option ``push_strict`` can be used to set the
  default for this behavior.  (Vincent Ladeuil, #284038, #322808, #65286)

* ``bzr revno`` and ``bzr revision-info`` now have a ``--tree`` option to
  show revision info for the working tree instead of the branch.
  (Matthew Fuller, John Arbash Meinel)

* ``bzr send`` now aborts if uncommitted changes (including pending merges)
  are present in the working tree and no revision is specified. The
  configuration option ``send_strict`` can be used to set the default for this
  behavior.
  (Vincent Ladeuil, #206577)

* ``bzr switch --create-branch/-b`` can now be used to create and switch
  to a new branch. Supplying a name without a ``/`` will create the branch
  relative to the existing branch. (similar to how ``bzr switch name``
  works when the branch already exists.) (John Arbash Meinel)


Bug Fixes
*********

* Accept uppercase "Y/N" to prompts such as from break lock. 
  (#335182, Tim Powell, Martin Pool)

* Add documentation about diverged branches and how to fix them in the
  centralized workflow with local commits.  Mention ``bzr help
  diverged-branches`` when a push fails because the branches have
  diverged.  (Neil Martinsen-Burrell, #269477)

* Annotate would sometimes 'latch on' to trivial lines, causing important
  lines to be incorrectly annotated. (John Arbash Meinel, #387952)

* Automatic format upgrades triggered by default stacking policies on a
  1.16rc1 (or later) smart server work again.
  (Andrew Bennetts, #388675)

* Avoid progress bar artifacts being left behind on the screen.
  (Martin Pool, #321935)

* Better message in ``bzr split`` error suggesting a rich root format.
  (Neil Martinsen-Burrell, #220067)

* ``Branch.set_append_revisions_only`` now works with branches on a smart
  server. (Andrew Bennetts, #365865)

* By default, ``bzr branch`` will fail if the target directory exists, but
  does not already have a control directory.  The flag ``--use-existing-dir``
  will allow operation to proceed.  (Alexander Belchenko, #307554)

* ``bzr ls DIR --from-root`` now shows only things in DIR, not everything.
  (Ian Clatworthy)

* Fetch between repositories does not error if they have inconsistent data
  that should be irrelevant to the fetch operation. (Aaron Bentley)

* Fix ``AttributeError`` exception when reconfiguring lightweight checkout 
  of a remote repository.
  (Jelmer Vernooij, #332194)

* Fix bug in decoding v3 smart server messages when receiving multiple
  lots of excess bytes after an end-of-message.
  (Andrew Bennetts)

* Force deletion of readonly files during merge, update and other tree
  transforms.
  (Craig Hewetson, Martin Pool, #218206)

* Force socket shutdown in threaded http test servers to avoid client hangs
  (pycurl).  (Vincent Ladeuil, #383920).

* ``LRUCache`` will maintain the linked list pointers even if a nodes
  cleanup function raises an exception. (John Arbash Meinel, #396838)

* Progress bars are now suppressed again when the environment variable
  ``BZR_PROGRESS_BAR`` is set to ``none``.
  (Martin Pool, #339385)

* Reduced memory consumption during ``bzr commit`` of large files. For
  pre 2a formats, should be down to ~3x the size of a file.
  For ``--2a`` format repositories, it is down to the size of the file
  content plus the size of the compressed text.  Related to bug #109114.
  (John Arbash Meinel)

* Set hidden attribute on .bzr directory below unicode path should never
  fail with error. The operation should succeed even if bzr unable to set 
  the attribute.  (Alexander Belchenko, related to bug #335362).
  
* Stacking will no longer accept requests to stack on the same
  branch/repository. Existing branches that incorrectly reference the same
  repository in a stacking configuration will now raise
  UnstackableLocationError when the branch is opened. This can be fixed by
  removing the stacking location inside ``.bzr/branch``.
  (Robert Collins, #376243)

* The ``log+`` decorator, useful in debugging or profiling, could cause
  "AttributeError: 'list' object has no attribute 'next'".  This is now
  fixed.  The log decorator no longer shows the elapsed time or transfer
  rate because they're available in the log prefixes and the transport
  activity display respectively.
  (Martin Pool, #340347)

* Unshelve works correctly when multiple zero-length files are present on
  the shelf. (Aaron Bentley, #363444)

* Progress bars no longer show the network transport scheme or direction.
  (Martin Pool)

* launchpad-login now respects the 'verbose' option.
  (Jonathan Lange, #217031)


Internals
*********

* ``bzrlib.user_encoding`` is now officially deprecated. It is not
  possible to write a deprecation wrapper, but the variable will be
  removed in the near future. Use ``bzrlib.osutils.get_user_encoding()``
  instead. (Alexander Belchenko)

* Command lookup has had hooks added. ``bzrlib.Command.hooks`` has
  three new hook points: ``get_command``, ``get_missing_command`` and
  ``list_commands``, which allow just-in-time command name provision
  rather than requiring all command names be known a-priori.
  (Robert Collins)

* ``get_app_path`` from win32utils.py now supports REG_EXPAND_SZ data type
  and can read path to wordpad.exe. (Alexander Belchenko, #392046)

* ``graph.KnownGraph`` has been added. This is a class that can give
  answers to ``heads()`` very quickly. However, it has the assumption that
  the whole graph has already been loaded. This is true during
  ``annotate`` so it is used there with good success (as much as 2x faster
  for files with long ancestry and 'cherrypicked' changes.)
  (John Arbash Meinel, Vincent Ladeuil)

* OS file locks are now taken out using ``CreateFile`` rather than
  ``LockFileEx`` on Windows. The locking remains exclusive with
  ``LockFileEx`` but now it also works on older versions of Windows (such
  as Win98). (Martin <gzlist>)

* pack <=> pack fetching is now done via a ``PackStreamSource`` rather
  than the ``Packer`` code. The user visible change is that we now
  properly fetch the minimum number of texts for non-smart fetching.
  (John Arbash Meinel)


* ``VersionedFiles._add_text`` is a new api that lets us insert text into
  the repository as a single string, rather than a list of lines. This can
  improve memory overhead and performance of committing large files.
  (Currently a private api, used only by commit). (John Arbash Meinel)


Improvements
************

* ``bzr annotate`` can now be significantly faster. The time for
  ``bzr annotate NEWS`` is down to 7s from 22s in 1.16. Files with long
  histories and lots of 'duplicate insertions' will be improved more than
  others. (John Arbash Meinel, Vincent Ladeuil)

* ``bzr ls`` is now faster. On OpenOffice.org, the time drops from 2.4
  to 1.1 seconds. The improvement for ``bzr ls -r-1`` is more
  substantial dropping from 54.3 to 1.1 seconds. (Ian Clatworthy)

* Improve "Path(s) are not versioned" error reporting for some commands.
  (Benoît PIERRE)

* Initial commit performance in ``--2a`` repositories has been improved by
  making it cheaper to build the initial CHKMap. (John Arbash Meinel)

* Resolving a revno to a revision id on a branch accessed via ``bzr://``
  or ``bzr+ssh://`` is now much faster and involves no VFS operations.
  This speeds up commands like ``bzr pull -r 123``.  (Andrew Bennetts)

* ``revision-info`` now properly aligns the revnos/revids in the output
  and doesn't traceback when given revisions not in the current branch.
  Performance is also significantly improved when requesting multiple revs
  at once.  (Matthew Fuller, John Arbash Meinel)

* Tildes are no longer escaped by Transports. (Andy Kilner)


Documentation
*************

* Avoid bad text wrapping in generated documentation.  Slightly better
  formatting in the user reference.
  (Martin Pool, #249908)

* Minor clarifications to the help for End-Of-Line conversions.
  (Ian Clatworthy)

API Changes
***********

* Removed overspecific error class ``InvalidProgressBarType``.
  (Martin Pool)

* The method ``ProgressView._show_transport_activity`` is now
  ``show_transport_activity`` because it's part of the contract between
  this class and the UI.  (Martin Pool)


bzr 1.16.1
##########

:Released: 2009-06-26

End user testing of the 2a format revealed two serious bugs. The first,
#365615, caused bzr to raise AbsentContentFactory errors when autopacking.
This meant that commits or pushes to 2a-format repositories failed
intermittently.

The second bug, #390563, caused the smart server to raise AbsentContentFactory
when streaming 2a stacked 2a-format branches. This particularly affected
branches stored on Launchpad in the 2a format.

Both of these bugs cause command failures only, neither of them cause data
corruption or data loss. And, of course, both of these bugs are now fixed.

Bug Fixes
*********

* We now properly request a more minimal set of file texts when fetching
  multiple revisions. (Robert Collins, John Arbash Meinel, #390563)

* Repositories using CHK pages (which includes the new 2a format) will no
  longer error during commit or push operations when an autopack operation
  is triggered. (Robert Collins, #365615)

* ``chk_map.iter_interesting_nodes`` now properly uses the *intersection*
  of referenced nodes rather than the *union* to determine what
  uninteresting pages we still need to look at. Prior to this,
  incrementally pushing to stacked branch would push the minimal data, but
  fetching everything would request extra texts. There are some unhandled
  cases wrt trees of different depths, but this fixes the common cases.
  (Robert Collins, John Arbash Meinel, #390563)

* ``GroupCompress`` repositories now take advantage of the pack hints
  parameter to permit cross-format fetching to incrementally pack the
  converted data. (Robert Collins)

* ``Repository.commit_write_group`` now returns opaque data about what
  was committed, for passing to the ``Repository.pack``. Repositories
  without atomic commits will still return None. (Robert Collins)

* ``Repository.pack`` now takes an optional ``hint`` parameter
  which will support doing partial packs for repositories that can do
  that. (Robert Collins)

* RepositoryFormat has a new attribute 'pack_compresses' which is True
  when doing a pack operation changes the compression of content in the
  repository. (Robert Collins)

* ``StreamSink`` and ``InterDifferingSerialiser`` will call
  ``Repository.pack`` with the hint returned by
  ``Repository.commit_write_group`` if the formats were different and the
  repository can increase compression by doing a pack operation.
  (Robert Collins, #376748)


bzr 1.16
########
:Codename: yesterday-in-california
:1.16rc1: 2009-06-11
:1.16: 2009-06-18

This version of Bazaar contains the beta release of the new ``2a`` repository
format, suitable for testing by fearless, advanced users. This format or an
updated version of it will become the default format in Bazaar 2.0. Please
read the NEWS entry before even thinking about upgrading to the new format.

Also included are speedups for many operations on huge projects, a bug fix for
pushing stacked new stacked branches to smart servers and the usual bevy of
bug fixes and improvements.


Changes from 1.16rc1 to 1.16final
*********************************

* Fix the nested tree flag check so that upgrade from development formats to
  2a can work correctly.
  (Jelmer Vernooij, #388727)

* Automatic format upgrades triggered by default stacking policies on a
  1.16rc1 (or later) smart server work again.
  (Andrew Bennetts, #388675)


Compatibility Breaks
********************

* Display prompt on stderr (instead of stdout) when querying users so
  that the output of commands can be safely redirected.
  (Vincent Ladeuil, #376582)


New Features
************

* A new repository format ``2a`` has been added.  This is a beta release
  of the brisbane-core (aka group-compress) project.  This format now
  suitable for wider testing by advanced users willing to deal with some
  bugs.  We would appreciate test reports, either positive or negative.
  Format 2a is substantially smaller and faster for many operations on
  many trees.  This format or an updated version will become the default
  in bzr 2.0.

  This is a rich-root format, so this repository format can be used with
  bzr-svn.  Bazaar branches in previous non-rich-root formats can be
  converted (including by merge, push and pull) to format 2a, but not vice
  versa.  We recommend upgrading previous development formats to 2a.

  Upgrading to this format can take considerable time because it expands
  and more concisely repacks the full history.

  If you use stacked branches, you must upgrade the stacked branches
  before the stacked-on branches.  (See <https://bugs.launchpad.net/bugs/374735>)

* ``--development7-rich-root`` is a new dev format, similar to ``--dev6``
  but using a Revision serializer using bencode rather than XML.
  (Jelmer Vernooij, John Arbash Meinel)

* mail_client=claws now supports --body (and message body hooks).  Also uses
  configured from address.  (Barry Warsaw)

Improvements
************


* ``--development6-rich-root`` can now stack. (Modulo some smart-server
  bugs with stacking and non default formats.)
  (John Arbash Meinel, #373455)

* ``--development6-rich-root`` delays generating a delta index for the
  first object inserted into a group. This has a beneficial impact on
  ``bzr commit`` since each committed texts goes to its own group. For
  committing a 90MB file, it drops peak memory by about 200MB, and speeds
  up commit from 7s => 4s. (John Arbash Meinel)

* Numerous operations are now faster for huge projects, i.e. those
  with a large number of files and/or a large number of revisions,
  particularly when the latest development format is used. These
  operations (and improvements on OpenOffice.org) include:

  * branch in a shared repository (2X faster)
  * branch --no-tree (100X faster)
  * diff (2X faster)
  * tags (70X faster)

  (Ian Clatworthy)

* Pyrex version of ``bencode`` support. This provides optimized support
  for both encoding and decoding, and is now found at ``bzrlib.bencode``.
  ``bzrlib.utils.bencode`` is now deprecated.
  (Alexander Belchenko, Jelmer Vernooij, John Arbash Meinel)


Bug Fixes
*********

* Bazaar can now pass attachment files to the mutt email client.
  (Edwin Grubbs, #384158)

* Better message in ``bzr add`` output suggesting using ``bzr ignored`` to
  see which files can also be added.  (Jason Spashett, #76616)

* ``bzr pull -r 123`` from a stacked branch on a smart server no longer fails.
  Also, the ``Branch.revision_history()`` API now works in the same
  situation.  (Andrew Bennetts, #380314)
  
* ``bzr serve`` on Windows no longer displays a traceback simply because a
  TCP client disconnected. (Andrew Bennetts)

* Clarify the rules for locking and fallback repositories. Fix bugs in how
  ``RemoteRepository`` was handling fallbacks along with the
  ``_real_repository``. (Andrew Bennetts, John Arbash Meinel, #375496)

* Fix a small bug with fetching revisions w/ ghosts into a new stacked
  branch. Not often triggered, because it required ghosts to be part of
  the fetched revisions, not in the stacked-on ancestry.
  (John Arbash Meinel)

* Fix status and commit to work with content filtered trees, addressing
  numerous bad bugs with line-ending support. (Ian Clatworthy, #362030)

* Fix problem of "directory not empty" when contending for a lock over
  sftp.  (Martin Pool, #340352)

* Fix rule handling so that eol is optional, not mandatory.
  (Ian Clatworthy, #379370)

* Pushing a new stacked branch to a 1.15 smart server was broken due to a
  bug in the ``BzrDirFormat.initialize_ex`` smart verb.  This is fixed in
  1.16, but required changes to the network protocol, so the
  ``BzrDirFormat.initialize_ex`` verb has been removed and replaced with a
  corrected ``BzrDirFormat.initialize_ex_1.16`` verb.  1.15 clients will
  still work with a 1.16 server as they will fallback to slower (and
  bug-free) methods.
  (Jonathan Lange, Robert Collins, Andrew Bennetts, #385132)

* Reconcile can now deal with text revisions that originated in revisions 
  that are ghosts. (Jelmer Vernooij, #336749)

* Support cloning of branches with ghosts in the left hand side history.
  (Jelmer Vernooij, #248540)

* The ''bzr diff'' now catches OSError from osutils.rmtree and logs a
  helpful message to the trace file, unless the temp directory really was
  removed (which would be very strange).  Since the diff operation has
  succeeded from the user's perspective, no output is written to stderr 
  or stdout.  (Maritza Mendez, #363837)

* Translate errors received from a smart server in response to a
  ``BzrDirFormat.initialize`` or ``BzrDirFormat.initialize_ex`` request.
  This was causing tracebacks even for mundane errors like
  ``PermissionDenied``.  (Andrew Bennetts, #381329)

Documentation
*************

* Added directory structure and started translation of docs in Russian.
  (Alexey Shtokalo, Alexander Iljin, Alexander Belchenko, Dmitry Vasiliev,
  Volodymyr Kotulskyi)

API Changes
***********

* Added osutils.parent_directories(). (Ian Clatworthy)

* ``bzrlib.progress.ProgressBar``, ``ChildProgress``, ``DotsProgressBar``,
  ``TTYProgressBar`` and ``child_progress`` are now deprecated; use
  ``ui_factory.nested_progress_bar`` instead.  (Martin Pool)

* ``graph.StackedParentsProvider`` is now a public API, replacing
  ``graph._StackedParentsProvider``. The api is now considered stable and ready
  for external users. (Gary van der Merwe)

* ``bzrlib.user_encoding`` is deprecated in favor of
  ``get_user_encoding``.  (Alexander Belchenko)

* TreeTransformBase no longer assumes that limbo is provided via disk.
  DiskTreeTransform now provides disk functionality.  (Aaron Bentley)

Internals
*********

* Remove ``weave.py`` script for accessing internals of old weave-format
  repositories.  (Martin Pool)

Testing
*******

* ``make check`` no longer repeats the test run in ``LANG=C``.
  (Martin Pool, #386180)

* The number of cores is now correctly detected on OSX. (John Szakmeister)

* The number of cores is also detected on Solaris and win32. (Vincent Ladeuil)

* The number of cores is also detected on FreeBSD. (Matthew Fuller)


bzr 1.15
########
:1.15rc1: 2009-05-16
:1.15: 2009-05-22
:1.15.1: 2009-06-09

The smart server will no longer raise 'NoSuchRevision' when streaming content
with a size mismatch in a reconstructed graph search. New command ``bzr
dpush``. Plugins can now define their own annotation tie-breaker when two
revisions introduce the exact same line.

Changes from 1.15.1 to 1.15.2
*****************************

* Use zdll on Windows to build ``_chk_map_pyx`` extension.
  (Alexander Belchenko)

Changes from 1.15final to 1.15.1
*********************************

* Translate errors received from a smart server in response to a
  ``BzrDirFormat.initialize`` or ``BzrDirFormat.initialize_ex`` request.
  This was causing tracebacks even for mundane errors like
  ``PermissionDenied``.  (Andrew Bennetts, #381329)

Changes from 1.15rc1 to 1.15final
*********************************

* No changes

Compatibility Breaks
********************

* ``bzr ls`` is no longer recursive by default. To recurse, use the
  new ``-R`` option. The old ``--non-recursive`` option has been removed.
  If you alias ``ls`` to ``ls -R``, you can disable recursion using
  ``--no-recursive`` instead.  (Ian Clatworthy)

New Features
************

* New command ``bzr dpush`` that can push changes to foreign 
  branches (svn, git) without setting custom bzr-specific metadata.
  (Jelmer Vernooij)

* The new development format ``--development6-rich-root`` now supports
  stacking. We chose not to use a new format marker, since old clients
  will just fail to open stacked branches, the same as if we used a new
  format flag. (John Arbash Meinel, #373455)

* Plugins can now define their own annotation tie-breaker when two revisions
  introduce the exact same line. See ``bzrlib.annotate._break_annotation_tie``
  Be aware though that this is temporary, private (as indicated by the leading
  '_') and a first step to address the problem. (Vincent Ladeuil, #348459)

* New command ``bzr dpush`` that can push changes to foreign 
  branches (svn, git) without setting custom bzr-specific metadata.
  (Jelmer Vernooij)

* ``bzr send`` will now check the ``child_submit_format`` setting in
  the submit branch to determine what format to use, if none was 
  specified on the command-line.  (Jelmer Vernooij)

Improvements
************

* -Dhpss output now includes the number of VFS calls made to the remote
  server. (Jonathan Lange)

* ``--coverage`` works for code running in threads too.
  (Andrew Bennets, Vincent Ladeuil)

* ``bzr pull`` now has a ``--local`` option to only make changes to the
  local branch, and not the bound master branch.
  (Gary van der Merwe, #194716)

* ``bzr rm *`` is now as fast as ``bzr rm * --keep``. (Johan Walles, #180116)

Bug Fixes
*********

* Adding now works properly when path contains a symbolic link.
  (Geoff Bache, #183831)

* An error is now raised for unknown eol values. (Brian de Alwis, #358199)

* ``bzr merge --weave`` will now generate a conflict if one side deletes a
  line, and the other side modifies the line. (John Arbash Meinel, #328171)

* ``bzr reconfigure --standalone`` no longer raises IncompatibleRepositories.
  (Martin von Gagern, #248932)

* ``bzr send`` works to send emails again using MAPI.
  (Neil Martinsen-Burrell, #346998)

* Check for missing parent inventories in StreamSink.  This prevents
  incomplete stacked branches being created by 1.13 bzr:// and
  bzr+ssh:// clients (which have bug #354036).  Instead, the server now
  causes those clients to send the missing records.  (Andrew Bennetts)

* Correctly handle http servers proposing multiple authentication schemes.
  (Vincent Ladeuil, #366107)

* End-Of-Line content filters are now loaded correctly.
  (Ian Clatworthy, Brian de Alwis, #355280)

* Fix a bug in the pure-python ``GroupCompress`` code when handling copies
  longer than 64KiB. (John Arbash Meinel, #364900)

* Fix TypeError in running ``bzr break-lock`` on some URLs.
  (Alexander Belchenko, Martin Pool, #365891)

* Non-recursive ``bzr ls`` now works properly when a path is specified.
  (Jelmer Vernooij, #357863)

* ssh usernames (defined in ~/.ssh/config) are honoured for bzr+ssh connections.
  (Vincent Ladeuil, #367726)

* Several bugs related to unicode symlinks have been fixed and the test suite
  enhanced to better catch regressions for them. (Vincent Ladeuil)

* The smart server will no longer raise 'NoSuchRevision' when streaming
  content with a size mismatch in a reconstructed graph search: it assumes
  that the client will make sure it is happy with what it got, and this
  sort of mismatch is normal for stacked environments.
  bzr 1.13.0/1 will stream from unstacked branches only - in that case not
  getting all the content expected would be a bug. However the graph
  search is how we figured out what we wanted, so a mismatch is both odd
  and unrecoverable without starting over, and starting over will end up
  with the same data as if we just permitted the mismatch. If data is
  gc'd, doing a new search will find only the truncated data, so sending
  only the truncated data seems reasonable. bzr versions newer than this
  will stream from stacked branches and check the stream to find missing
  content in the stacked-on branch, and thus will handle the situation
  implicitly.  (Robert Collins, #360791)

* Upgrading to, or fetching into a 'rich-root' format will now correctly
  set the root data the same way that reconcile does.
  (Robert Collins, #368921)

* Using unicode Windows API to obtain command-line arguments.
  (Alexander Belchenko, #375934)

Documentation
*************

API Changes
***********

* ``InterPackRepo.fetch`` and ``RepoFetcher`` now raise ``NoSuchRevision``
  instead of ``InstallFailed`` when they detect a missing revision.
  ``InstallFailed`` itself has been deleted. (Jonathan Lange)

* Not passing arguments to ``bzrlib.commands.main()`` will now grab the
  arguments from ``osutils.get_unicode_argv()`` which has proper support
  for unicode arguments on windows. Further, the supplied arguments are now 
  required to be unicode strings, rather than user_encoded strings.
  (Alexander Belchenko)

Internals
*********

* ``bzrlib.branch.Branch.set_parent`` is now present on the base branch
  class and will call ``_set_parent_location`` after doing unicode 
  encoding. (Robert Collins)

* ``bzrlib.remote.RemoteBranch._set_parent_location`` will use a new verb
  ``Branch.set_parent_location`` removing further VFS operations.
  (Robert Collins)

* ``bzrlib.bzrdir.BzrDir._get_config`` now returns a ``TransportConfig``
  or similar when the dir supports configuration settings. The base class
  defaults to None. There is a matching new server verb
  ``BzrDir.get-config_file`` to reduce roundtrips for getting BzrDir
  configuration. (Robert Collins)

* ``bzrlib.tests.ExtendedTestResult`` has new methods ``startTests``
  called before the first test is started, ``done`` called after the last
  test completes, and a new parameter ``strict``. (Robert Collins)

* ``-Dhpss`` when passed to bzr will cause a backtrace to be printed when
  VFS operations are started on a smart server repository. This should not
  occur on regular push and pull operations, and is a key indicator for
  performance regressions. (Robert Collins)

* ``-Dlock`` when passed to the selftest (e.g. ``bzr -Dlock selftest``) will
  cause mismatched physical locks to cause test errors rather than just
  reporting to the screen. (Robert Collins)

* -Dprogress will cause pdb to start up if a progress view jumps
  backwards. (Robert Collins)

* Fallback ``CredentialStore`` instances registered with ``fallback=True``
  are now be able to provide credentials if obtaining credentials 
  via ~/.bazaar/authentication.conf fails. (Jelmer Vernooij, 
  Vincent Ladeuil, #321918)

* New hook ``Lock.lock_broken`` which runs when a lock is
  broken. This is mainly for testing that lock/unlock are
  balanced in tests. (Vincent Ladeuil)

* New MergeDirective hook 'merge_request_body' allows hooks to supply or
  alter a body for the message produced by ``bzr send``.

* New smart server verb ``BzrDir.initialize_ex`` which implements a
  refactoring to the core of clone allowing less round trips on new
  branches. (Robert Collins)

* New method ``Tags.rename_revisions`` that can rename revision ids tags
  are pointing at. (Jelmer Vernooij)

* Updated the bundled ``ConfigObj`` library to 4.6.0 (Matt Nordhoff)

Testing
*******

* ``bzr selftest`` will now fail if lock/unlock are not correctly balanced in
  tests. Using ``-Dlock`` will turn the related failures into warnings.
  (Vincent Ladeuil, Robert Collins)

bzr 1.14
########
:Codename: brisbane-core
:1.14rc1: 2009-04-06
:1.14rc2: 2009-04-19
:1.14: 2009-04-28
:1.14.1: 2009-05-01

New formats 1.14 and 1.14-rich-root supporting End-Of-Line (EOL) conversions,
keyword templating (via the bzr-keywords plugin) and generic content filtering.
End-of-line conversion is now supported for formats supporting content
filtering.

Changes from 1.14final to 1.14.1
********************************

* Change api_minimum_version back to api_minimum_version = (1, 13, 0)

Changes from 1.14rc2 to 1.14final
*********************************

* Fix a bug in the pure-python ``GroupCompress`` code when handling copies
  longer than 64KiB. (John Arbash Meinel, #364900)

Changes from 1.14rc1 to 1.14rc2
*******************************

* Fix for bug 358037 Revision not in
  bzrlib.groupcompress.GroupCompressVersionedFiles (Brian de Alwis, 
  John A Meinel)

* Fix for bug 354036 ErrorFromSmartServer - AbsentContentFactory object has no
  attribute 'get_bytes_as' exception while pulling from Launchpad 
  (Jean-Francois Roy, Andrew Bennetts, Robert Collins)

* Fix for bug 355280 eol content filters are never loaded and thus never
  applied (Brian de Alwis, Ian Clatworthy)
 
* bzr.dev -r4280  Change _fetch_uses_deltas = False for CHK repos until we can
  write a better fix. (John Arbash Meinel, Robert Collins)

* Fix for bug 361574 uncommit recommends undefined --levels and -n options
  (Marius Kruger, Ian Clatworthy)

* bzr.dev r4289 as cherrypicked at lp:~spiv/bzr/stacking-cherrypick-1.14 
  (Andrew Bennetts, Robert Collins)

Compatibility Breaks
********************

* A previously disabled code path to accelerate getting configuration
  settings from a smart server has been reinstated. We think this *may*
  cause a incompatibility with servers older than bzr 0.15. We intend
  to issue a point release to address this if it turns out to be a
  problem. (Robert Collins, Andrew Bennetts)

* bzr no longer autodetects nested trees as 'tree-references'.  They
  must now be explicitly added tree references.  At the commandline, use
  join --reference instead of add.  (Aaron Bentley)

* The ``--long`` log format (the default) no longer shows merged
  revisions implicitly, making it consistent with the ``short`` and
  ``line`` log formats.  To see merged revisions for just a given
  revision, use ``bzr log -n0 -rX``. To see every merged revision,
  use ``bzr log -n0``.  (Ian Clatworthy)

New Features
************

* New formats ``1.14`` and ``1.14-rich-root`` supporting End-Of-Line
  (EOL) conversions, keyword templating (via the bzr-keywords plugin)
  and generic content filtering. These formats replace the experimental
  ``development-wt5`` and ``development-wt5-rich-root`` formats
  respectively, but have support for filtered views disabled.
  (Ian Clatworthy)

* New ``mv --auto`` option recognizes renames after they occur.
  (Aaron Bentley)

* ``bzr`` can now get passwords from stdin without requiring a controlling
  terminal (i.e. by redirecting stdin). (Vincent Ladeuil)

* ``bzr log`` now supports filtering of multiple files and directories
  and will show changes that touch any of them. Furthermore,
  directory filtering now shows the changes to any children of that
  directory, not just the directory object itself.
  (Ian Clatworthy, #97715)

* ``bzr shelve`` can now apply changes without storing anything on the
  shelf, via the new --destroy option.  (Aaron Bentley)

* ``bzr send`` now accepts --body to specify an initial message body.
  (Aaron bentley)

* ``bzr xxx --usage`` where xxx is a command now shows a usage
  message and the options without the descriptive help sections
  (like Description and Examples). A message is also given
  explaining how to see the complete help, i.e. ``bzr help xxx``.
  (Ian Clatworthy)

* Content filters can now be used to provide custom conversion
  between the canonical format of content (i.e. as stored) and
  the convenience format of content (i.e. as created in working
  trees). See ``bzr help content-filters`` for further details.
  (Ian Clatworthy, Alexander Belchenko)

* End-of-line conversion is now supported for formats supporting
  content filtering. See ``bzr help eol`` for details.
  (Ian Clatworthy)

* Newly-blessed `join` command allows combining two trees into one.
  (Aaron Bentley)

Improvements
************

* A new format name alias ``default-rich-root`` has been added and
  points at the closest relative of the default format that supports 
  rich roots. (Jelmer Vernooij, #338061)

* Branching from a stacked branch using ``bzr*://`` will now stream
  the data when the target repository does not need topological
  ordering, reducing round trips and network overhead. This uses the
  existing smart server methods added in 1.13, so will work on any
  1.13 or newer server. (Robert Collins, Andrew Bennetts)

* ``bzr cat`` and ``bzr export`` now supports a ``--filters`` option
  that displays/saves the content after content filters are applied.
  (Ian Clatworthy)

* ``bzr ignore`` gives a more informative message when existing
  version controlled files match the ignore pattern. (Neil
  Martinsen-Burrell, #248895)

* ``bzr log`` now has ``--include-merges`` as an alias for ``--levels 0``.
  (Ian Clatworthy)

* ``bzr send`` is faster on repositories with deep histories.
  (Ian Clatworthy)

* IPv6 literals are accepted in URLs.
  (stlman, Martin Pool, Jelmer Vernooij, #165014)

* Progress bars now show the rate of network activity for
  ``bzr+ssh://`` and ``bzr://`` connections.  (Andrew Bennetts)

* Prompt for user names if they are not in the configuration. 
  (Jelmer Vernooij, #256612)

* Pushing to a stacked pack-format branch on a 1.12 or older smart server
  now takes many less round trips.  (Andrew Bennetts, Robert Collins,
  #294479)
  
* Streaming push can be done to older repository formats.  This is
  implemented using a new ``Repository.insert_stream_locked`` RPC.
  (Andrew Bennetts, Robert Collins)

* The "ignoring files outside view: .." message has been re-worded
  to "Ignoring files outside view. View is .." to reduce confusion
  about what was being considered and what was being ignored.
  (Ian Clatworthy)

* The ``long`` log formatter now shows [merge] indicators. If
  only one level of revisions is displayed and merges are found,
  the ``long`` and ``short`` log formatters now tell the user
  how to see the hidden merged revisions.  (Ian Clatworthy)

* The ``brisbane-core`` project has delivered its beta format
  ``development6-rich-root``. This format is suitable for judicious
  testing by early adopters. In particular if you are benchmarking bzr
  performance please be sure to test using this format. At this stage
  more information is best obtained by contacting the Bazaar mailing list
  or IRC channel if you are interested in using this format. We will make
  end user documentation available closer to blessing the format as
  production ready. (Robert Collins, John Arbash Meinel, Ian Clatworthy,
  Vincent Ladeuil, Andrew Bennetts, Martin Pool)

* Tildes are no longer escaped. No more %7Euser/project/branch!
  (Jonathan Lange)

Bug Fixes
*********

* Pushing a new stacked branch will also push the parent inventories for
  revisions at the stacking boundary.  This makes sure that the stacked
  branch has enough data to calculate inventory deltas for all of its
  revisions (without requiring the fallback branch).  This avoids
  "'AbsentContentFactory' object has no attribute 'get_bytes_as'" errors
  when fetching the stacked branch from a 1.13 (or later) smart server.
  This partially fixes #354036.  (Andrew Bennetts, Robert Collins)

* End-Of-Line content filters are now loaded correctly.
  (Ian Clatworthy, Brian de Alwis, #355280)

* Authentication plugins now receive all the parameters from the request
  itself (aka host, port, realm, path, etc). Previously, only the 
  authentication section name, username and encoded password were 
  provided. (Jean-Francois Roy)

* bzr gives a better message if an invalid regexp is passed to ``bzr log
  -m``.  (Anne Mohsen, Martin Pool)

* ``bzr split`` now says "See also: join" (Aaron Bentley, #335015)

* ``bzr version-info`` now works in empty branches. (Jelmer Vernooij,
  #313028)

* Fix "is not a stackable format" error when pushing a
  stackable-format branch with an unstackable-format repository to a
  destination with a default stacking policy.  (Andrew Bennetts)

* Fixed incorrect "Source format does not support stacking" warning
  when pushing to a smart server.  (Andrew Bennetts, #334114)

* Fix 'make check-dist-tarball' failure by converting paths to unicode when
  needed. (Vincent Ladeuil, #355454)

* Fixed "Specified file 'x/y/z' is outside current view: " occurring
  on ``bzr add x/y/z`` in formats supporting views when no view is
  defined.  (Ian Clatworthy, #344708)

* It is no longer possible to fetch between repositories while the
  target repository is in a write group. This prevents race conditions
  that prevent the use of RPC's to perform fetch, and thus allows
  optimising more operations. (Robert Collins, Andrew Bennetts)

* ``merge --force`` works again. (Robert Collins, #342105)

* No more warnings are issued about ``sha`` being deprecated under python-2.6.
  (Vincent Ladeuil, #346593)

* Pushing a new branch to a server that has a stacking policy will now
  upgrade from the local branch format when the stacking policy points at
  a branch which is itself stackable, because we know the client can read
  both branches, we know that the trunk for the project can be read too,
  so the upgrade will not inconvenience users. (Robert Collins, #345169)

* Pushing a new stacked branch will also push the parent inventories for
  revisions at the stacking boundary.  This makes sure that the stacked
  branch has enough data to calculate inventory deltas for all of its
  revisions (without requiring the fallback branch).  This avoids
  "'AbsentContentFactory' object has no attribute 'get_bytes_as'" errors
  when fetching the stacked branch from a 1.13 (or later) smart server.
  This partially fixes #354036.  (Andrew Bennetts, Robert Collins)

* The full test suite is passing again on OSX. Several minor issues (mostly
  test related) have been fixed. (Vincent Ladeuil, #355273).

* The GNU Changelog formatter is slightly improved in the case where
  the delta is empty, and now correctly claims not to support tags.
  (Andrea Bolognani)

* Shelve can now shelve changes to a symlink target.
  (James Westby, #341558)

* The help for the ``info`` command has been corrected.
  (Ian Clatworthy, #351931)

* Upgrade will now use a sensible default format if the source repository
  uses rich roots.  (Jelmer Vernooij, #252908)

Documentation
*************

* Expanded the index of the developer documentation. (Eric Siegerman)

* New topic `bzr help debug-flags`.  (Martin Pool)

* The generated manpage now explicitly lists aliases as commands.
  (James Westby, #336998)

API Changes
***********

* APIs deprecated in 1.6 and previous versions of bzr are now removed.
  (Martin Pool)

* ``CommitReporter`` is no longer called with ``unchanged`` status during
  commit - this was a full-tree overhead that bzr no longer performs.
  (Robert Collins)

* New abstract ``UIFactory`` method ``get_username`` which will be called to 
  obtain the username to use when connecting to remote machines. 
  (Jelmer Vernooij)

* New API ``Inventory.filter()`` added that filters an inventory by
  a set of file-ids so that only those fileids, their parents and
  their children are included.  (Ian Clatworthy)

* New sort order for ``get_record_stream`` ``groupcompress`` which
  sorts optimally for use with groupcompress compressors. (John Arbash
  Meinel, Robert Collins)

* Repository APIs ``get_deltas_for_revisions()`` and
  ``get_revision_delta()`` now support an optional ``specific_fileids``
  parameter. If provided, the deltas are filtered so that only those
  file-ids, their parents and their children are included.
  (Ian Clatworthy)

* The ``get_credentials`` and ``set_credentials`` methods of 
  ``AuthenticationConfig`` now accept an optional realm argument.
  (Jean-Francois Roy)

* The ``pb`` argument to ``fetch()`` is deprecated.
  (Martin Pool)

* The ``Serializer`` class and the serializer ``format registry`` have moved
  from ``bzrlib.xml_serializer`` to ``bzrlib.serializer``. (Jelmer Vernooij)

* The smart server jail now hooks into BzrDir.open to prevent any BzrDir
  that is not inside the backing transport from being opened.  See the
  module documentation for ``bzrlib.smart.request`` for details.
  (Andrew Bennetts, Robert Collins)

* ``Tree.get_symlink_target`` now always returns a unicode string result
  or None. Previously it would return the bytes from reading the link
  which could be in any arbitrary encoding. (Robert Collins)

Testing
*******

* ``bzrlib.tests.TestCase`` now fails the test if its own ``setUp``
  and ``tearDown`` weren't called.  This catches faulty tests that
  forget to upcall when overriding ``setUp`` and ``tearDown``.  Those
  faulty tests were not properly isolated.
  (Andrew Bennetts, Robert Collins)

* Fix test_msgeditor.MsgEditorTest test isolation.
  (Vincent Ladeuil, #347130)

* ``medusa`` is not used anymore as an FTP test server starting with
  python2.6. A new FTP test server based on ``pyftplib`` can be used
  instead. This new server is a soft dependency as medusa which is still
  preferred if both are available (modulo python version).
  (Vincent Ladeuil)

Internals
*********

* Added ``chk_map`` for fast, trie-based storage of tuple to string maps.
  (Robert Collins, John Arbash Meinel, Vincent Ladeuil)

* Added ``bzrlib.chk_map`` for fast, trie-based storage of tuple to string
  maps.  (Robert Collins, John Arbash Meinel, Vincent Ladeuil)

* Added ``bzrlib.inventory_delta`` module.  This will be used for
  serializing and deserializing inventory deltas for more efficient
  streaming on the network.  (Robert Collins, Andrew Bennetts)

* ``Branch._get_config`` has been added, which splits out access to the
  specific config file from the branch. This is used to let RemoteBranch
  avoid constructing real branch objects to access configuration settings.
  (Robert Collins, Andrew Bennetts)

* ``Branch`` now implements ``set_stacked_on_url`` in the base class as
  the implementation is generic and should impact foreign formats. This
  helps performance for ``RemoteBranch`` push operations to new stacked
  branches. (Robert Collins, Andrew Bennetts)

* ``BtreeIndex._spill_mem_keys_to_disk()`` now generates disk index with
  optmizations turned off. This only has effect when processing > 100,000
  keys during something like ``bzr pack``. (John Arbash Meinel)

* ``bzr selftest`` now accepts ``--subunit`` to run in subunit output
  mode. Requires ``lp:subunit`` installed to work, but is not a hard
  dependency. (Robert Collins)

* ``BzrDir.open_branch`` now takes an optional ``ignore_fallbacks``
  parameter for controlling opening of stacked branches.
  (Andrew Bennetts, Robert Collins)
  
* ``CommitBuilder`` has a new method, ``record_iter_changes`` which works
  in terms of an iter_changes iterator rather than full tree scanning.
  (Robert Collins)

* ``DirState`` can now be passed a custom ``SHA1Provider`` object
  enabling it to store the SHA1 and stat of the canonical (post
  content filtered) form. (Ian Clatworthy)

* New ``assertLength`` method based on one Martin has squirreled away
  somewhere. (Robert Collins, Martin Pool)

* New hook ``BzrDir.pre_open`` which runs before opening ``BzrDir``
  objects, allowing better enforcement of the smart server jail when
  dealing with stacked branches. (Robert Collins, Andrew Bennetts)

* New hook ``RioVersionInfoBuilder.revision``, allowing extra entries 
  to be added to the stanza that is printed for a particular revision.
  (Jelmer Vernooij)

* New repository method ``refresh_data`` to cause any repository to
  make visible data inserted into the repository by a smart server
  fetch operation. (Robert Collins, Andrew Bennetts)

* ``register_filter_stack_map`` now takes an optional fallback parameter,
  a callable to invoke if a preference has a value not in the map
  of filter stacks. This enhancement allows, for example,  bzr-svn to
  handle existing svn properties that define a list of keywords to be
  expanded.  (Ian Clatworthy)

* ``RemoteBranchConfig`` will use a new verb ``Branch.set_config_option``
  to write config settings to smart servers that support this, saving
  5 round trips on the stacked streaming acceptance test.
  (Robert Collins, Andrew Bennetts)

* ``RemoteBranch`` now provides ``_get_config`` for access to just the
  branch specific configuration from a remote server, which uses the 
  already existing ``Branch.get_config_file`` smart verb.
  (Robert Collins, Andrew Bennetts)

* ``RemoteRepository`` will now negatively cache missing revisions during
  ``get_parent_map`` while read-locked. Write-locks are unaffected.
  (Robert Collins, Andrew Bennetts)

* Removed ``InterRemoteToOther``, ``InterOtherToRemote`` and
  ``InterPackToRemotePack`` classes, as they are now unnecessary.
  (Andrew Bennetts)

* ``RepositoryFormat`` as a new attribute ``fast_deltas`` to indicate
  whether the repository can efficiently generate deltas between trees
  regardless of tree size. (Robert Collins)

* ``Repository.iter_files_bytes()`` now properly returns an "iterable of
  byte strings" (aka 'chunked') for the content. It previously was
  returning a plain string, which worked, but performed very poorly when
  building a working tree (file.writelines(str) is very inefficient). This
  can have a large effect on ``bzr checkout`` times. (John Arbash Meinel)

* selftest now supports a --parallel option, with values of 'fork' or
  'subprocess' to run the test suite in parallel. Currently only linux
  machine work, other platforms need patches submitted. (Robert Collins,
  Vincent Ladeuil)

* ``tests.run_suite`` has a new parameter ``suite_decorators``, a list of 
  callables to use to decorate the test suite. Such decorators can add or
  remove tests, or even remote the test suite to another machine if
  desired. (Robert Collins)

* The smart server verb ``Repository.get_parent_map`` can now include
  information about ghosts when the special revision ``include-missing:``
  is in the requested parents map list. With this flag, ghosts are
  included as ``missing:REVISION_ID``. (Robert Collins, Andrew Bennetts)

* ``_walk_to_common_revisions`` will now batch up at least 50
  revisions before calling ``get_parent_map`` on the target,
  regardless of ``InterRepository``.
  (Andrew Bennetts, Robert Collins)

bzr 1.13
########

:Codename: paraskavedekatriaphobia
:1.13: 2009-03-14
:1.13rc1: 2009-03-10
:1.13.1: 2009-03-23
:1.13.2: 2009-04-27

GNU Changelog output can now be produced by ``bzr log --gnu-changelog``.  Debug
flags can now be set in ``~/.bazaar/bazaar.conf``.  Lightweight checkouts and
stacked branches should both be much faster over remote connections.  

Changes From 1.13.1 to 1.13.2
*****************************

A regression was found in the 1.13.1 release. When bzr 1.13.1 and earlier push
a stacked branch they do not take care to push all the parent inventories for
the transferred revisions. This means that a smart server serving that branch
often cannot calculate inventory deltas for the branch (because smart server
does not/cannot open fallback repositories). Prior to 1.13 the server did not
have a verb to stream revisions out of a repository, so that's why this bug has
appeared now.

Bug Fixes
*********

* Fix for bug 354036 ErrorFromSmartServer - AbsentContentFactory object has no
  attribute 'get_bytes_as' exception while pulling from Launchpad 
  (Jean-Francois Roy, Andrew Bennetts, Robert Collins)

Changes From 1.13final to 1.13.1
********************************

A couple regessions where found in the 1.13 release. The pyrex-generated C
extensions are missing from the .tar.gz and .zip files.  Documentation on how
to generate GNU ChangeLogs is wrong.

Bug Fixes
*********

* Change ``./bzr``'s ``_script_version`` to match ./bzrlib/__init__.py
  version_info. (Bob Tanner, Martin Pool, #345232)

* Distribution archives for 1.13 do not contain generated C extension modules
  (Jean-Francois Roy, Bob Tanner, #344465)

* GNU ChangeLog output can now be produced by bzr log --format gnu-changelog is
  incorrect (Deejay, Bob Tanner, Martin Pool, Robert Collins, #343928)

* ``merge --force`` works again. (Robert Collins, #342105)

Changes From 1.13rc1 to 1.13final
*********************************

* Fix "is not a stackable format" error when pushing a
  stackable-format branch with an unstackable-format repository to a
  destination with a default stacking policy.  (Andrew Bennetts)

* Progress bars now show the rate of network activity for
  ``bzr+ssh://`` and ``bzr://`` connections.  (Andrew Bennetts)

Compatibility Breaks
********************

* ``bzr log --line`` now indicates which revisions are merges with
  `[merge]` after the date.  Scripts which parse the output of this
  command may need to be adjusted.
  (Neil Martinsen-Burrell)

New Features
************

* ``bzr reconfigure`` now supports --with-trees and --with-no-trees
  options to change the default tree-creation policy of shared
  repositories.  (Matthew Fuller, Marius Kruger, #145033)

* Debug flags can now be set in ``~/.bazaar/bazaar.conf``.
  (Martin Pool)

* Filtered views provide a mask over the tree so that users can focus
  on a subset of a tree when doing their work. See ``Filtered views``
  in chapter 7 of the User Guide and ``bzr help view`` for details.
  (Ian Clatworthy)

* GNU Changelog output can now be produced by ``bzr log --gnu-changelog``.
  (Andrea Bolognani, Martin Pool)

* The ``-Dmemory`` flag now gives memory information on Windows.
  (John Arbash Meinel)

* Multiple authors for a commit can now be recorded by using the "--author"
  option multiple times. (James Westby, #185772)

* New clean-tree command, from bzrtools.  (Aaron Bentley, Jelmer Vernoij)

* New command ``bzr launchpad-open`` opens a Launchpad web page for that
  branch in your web browser, as long as the branch is on Launchpad at all.
  (Jonathan Lange)

* New API for getting bugs fixed by a revision: Revision.iter_bugs().
  (Jonathan Lange)

Improvements
************

* All bzr ``Hooks`` classes are now registered in
  ``bzrlib.hooks.known_hooks``. This removes the separate list from
  ``bzrlib.tests`` and ensures that all hooks registered there are
  correctly isolated by the test suite (previously
  ``MutableTreeHooks`` were not being isolated correctly). Further, 
  documentation for hooks is now dynamically generated from the
  present HookPoints. ``bzr hooks`` will now also report on all the
  hooks present in the ``bzrlib.hooks.known_hooks`` registry.
  (Robert Collins)

* ``bzr add`` no longer prints ``add completed`` on success. Failure
  still prints an error message. (Robert Collins)

* ``bzr branch`` now has a ``--no-tree`` option which turns off the
  generation of a working tree in the new branch.
  (Daniel Watkins, John Klinger, #273993)

* Bazaar will now point out ``bzr+ssh://`` to the user when they 
  use ssh://. (Jelmer Vernooij, #330535)

* ``bzr -v info`` now omits the number of committers branch statistic,
  making it many times faster for large projects. To include that
  statistic in the output, use ``bzr -vv info``.
  (Ian Clatworthy)

* ``bzr push`` to a ``bzr`` url (``bzr://``, ``bzr+ssh://`` etc) will
  stream if the server is version 1.13 or greater, reducing roundtrips
  significantly. (Andrew Bennetts, Robert Collins)

* Lightweight Checkouts and Stacked Branches should both be much
  faster over remote connections. Building the working tree now
  batches up requests into approx 5MB requests, rather than a separate
  request for each file. (John Arbash Meinel)

* Support for GSSAPI authentication when using HTTP or HTTPS. 
  (Jelmer Vernooij)

* The ``bzr shelve`` prompt now includes a '?' help option to explain the
  short options better. (Daniel Watkins, #327429)

* ``bzr lp-open`` now falls back to the push location if it cannot find a
  public location. (Jonathan Lange, #332372)

* ``bzr lp-open`` will try to find the Launchpad URL for the location
  passed on the command line. This makes ``bzr lp-open lp:foo`` work as
  expected. (Jonathan Lange, #332705)

* ``bzr send`` now supports MH-E via ``emacsclient``. (Eric Gillespie)

Bug Fixes
*********

* Allows ``bzr log <FILE>`` to be called in an empty branch without
  backtracing. (Vincent Ladeuil, #346431)

* Bazaar now gives a better message including the filename if it's
  unable to read a file in the working directory, for example because
  of a permission error.  (Martin Pool, #338653)

* ``bzr cat -r<old> <path>`` doesn't traceback anymore when <path> has a
  file id in the working tree different from the one in revision <old>.
  (Vincent Ladeuil, #341517, #253806)

* ``bzr send`` help is more specific about how to apply merge
  directives.  (Neil Martinsen-Burrell, #253470)

* ``bzr missing`` now uses ``Repository.get_revision_delta()`` rather
  than fetching trees and determining a delta itself. (Jelmer
  Vernooij, #315048)

* ``bzr push`` to a smart server no longer causes "Revision
  {set([('null:',)])} not present ..." errors when the branch has
  multiple root revisions. (Andrew Bennetts, #317654)

* ``bzr shelve`` now properly handle patches with no terminating newline.
  (Benoît PIERRE, #303569)

* ``bzr unshelve`` gives a more palatable error if passed a non-integer
  shelf id. (Daniel Watkins)

* Export now handles files that are not present in the tree.
  (James Westby, #174539)

* Fixed incorrect "Source format does not support stacking" warning
  when pushing to a smart server.  (Andrew Bennetts, #334114)
  
* Fixed "sprout() got an unexpected keyword argument 'source_branch'"
  error branching from old repositories.
  (Martin Pool, #321695)

* Make ``bzr push --quiet <non-local location>`` less chatty.
  (Kent Gibson, #221461)

* Many Branch hooks would not fire with ``bzr://`` and ``bzr+ssh://``
  branches, and this was not noticed due to a bug in the test logic
  for branches. This is now fixed and a test added to prevent it
  reoccuring. (Robert Collins, Andrew Bennetts)

* Restore the progress bar on Windows. We were disabling it when TERM
  wasn't set, but Windows doesn't set TERM. (Alexander Belchenko,
  #334808)

* ``setup.py build_ext`` now gives a proper error when an extension
  fails to build. (John Arbash Meinel)

* Symlinks to non ascii file names are now supported.
  (Robert Collins, Vincent Ladeuil, #339055, #272444)    

* Under rare circumstances (aka nobody reported a bug about it), the ftp
  transport could revert to ascii mode. It now stays in binary mode except
  when needed.  (Vincent Ladeuil)

* Unshelve does not generate warnings about progress bars.
  (Aaron Bentley, #328148)

* shelve cleans up properly when unversioned files are specified.
  (Benoît Pierre, Aaron Bentley)

Documentation
*************

* Added ``Organizing your workspace`` to the User Guide appendices,
  summarizing some common ways of organizing trees, branches and
  repositories and the processes/workflows implied/enabled by each.
  (Ian Clatworthy)

* Hooks can now be self documenting. ``bzrlib.hooks.Hooks.create_hook``
  is the entry point for this feature. (Robert Collins)

* The documentation for ``shelve`` and ``unshelve`` has been clarified.
  (Daniel Watkins, #327421, #327425)

API Changes
***********

* ``bzr selftest`` now fails if the bazaar sources contain trailing
  whitespace, non-unix style line endings and files not ending in a
  newline. About 372 files and 3243 lines with trailing whitespace was
  updated to comply with this. The code already complied with the other
  criteria, but now it is enforced. (Marius Kruger)

* ``bzrlib.branch.PushResult`` was renamed to 
  ``bzrlib.branch.BranchPushResult``. (Jelmer Vernooij)

* ``Branch.fetch`` and ``Repository.fetch`` now return None rather
  than a count of copied revisions and failed revisions. A while back
  we stopped ever reporting failed revisions because we started
  erroring instead, and the copied revisions count is not used in the
  UI at all - indeed it only reflects the repository status not
  changes to the branch itself. (Robert Collins)

* ``Inventory.apply_delta`` now raises an AssertionError if a file-id
  appears multiple times within the delta. (Ian Clatworthy)

* MutableTree.commit now favours the "authors" argument, with the old
  "author" argument being deprecated.

* Remove deprecated EmptyTree.  (Martin Pool)

* ``Repository.fetch`` now accepts an optional ``fetch_spec``
  parameter.  A ``SearchResult`` or ``MiniSearchResult`` may be passed
  to ``fetch_spec`` instead of a ``last_revision`` to specify exactly
  which revisions to fetch. (Andrew Bennetts)

* ``RepositoryAcquisitionPolicy.acquire_repository`` now returns a
  tuple of ``(repository, is_new_flag)``, rather than just the
  repository.  (Andrew Bennetts)

* Revision.get_apparent_author() is now deprecated, replaced by
  Revision.get_apparent_authors(), which returns a list. The former
  now returns the first item that would be returned from the second.

* The ``BranchBuilder`` test helper now accepts a ``timestamp``
  parameter to ``build_commit`` and ``build_snapshot``.  (Martin Pool)

* The ``_fetch_*`` attributes on ``Repository`` are now on
  ``RepositoryFormat``, more accurately reflecting their intent (they
  describe a disk format capability, not state of a particular
  repository of that format). (Robert Collins)

Internals
*********

* Branching from a non-stacked branch on a smart protocol is now
  free of virtual file system methods.
  (Robert Collins, Andrew Bennetts)

* Branch and Repository creation on a bzr+ssh://server are now done
  via RPC calls rather than VFS calls, reducing round trips for
  pushing new branches substantially. (Robert Collins)

* ``Branch.clone`` now takes the ``repository_policy`` formerly used
  inside ``BzrDir.clone_on_transport``, allowing stacking to be
  configured before the branch tags and revision tip are set. This
  fixes a race condition cloning stacked branches that would cause
  plugins to have hooks called on non-stacked instances.
  (Robert Collins, #334187)

* ``BzrDir.cloning_metadir`` now has a RPC call. (Robert Collins)

* ``BzrDirFormat.__str__`` now uses the human readable description
  rather than the sometimes-absent disk label. (Robert Collins)

* ``bzrlib.fetch`` is now composed of a sender and a sink component
  allowing for decoupling over a network connection. Fetching from
  or into a RemoteRepository with a 1.13 server will use this to
  stream the operation.
  (Andrew Bennetts, Robert Collins)

* ``bzrlib.tests.run_suite`` accepts a runner_class parameter
  supporting the use of different runners. (Robert Collins)

* Change how file_ids and revision_ids are interned as part of
  inventory deserialization. Now we use the real ``intern()``, rather
  than our own workaround that would also cache a Unicode copy of the
  string, and never emptied the cache. This should slightly reduce
  memory consumption. (John Arbash Meinel)

* New branch method ``create_clone_on_transport`` that returns a
  branch object. (Robert Collins)

* New hook Commands['extend_command'] to allow plugins to access a
  command object before the command is run (or help generated from
  it), without overriding the command. (Robert Collins)

* New version of the ``BzrDir.find_repository`` verb supporting
  ``_network_name`` to support removing more _ensure_real calls.
  (Robert Collins)

* ``RemoteBranchFormat`` no longer claims to have a disk format string.
  (Robert Collins)

* ``Repository`` objects now have ``suspend_write_group`` and
  ``resume_write_group`` methods.  These are currently only useful
  with pack repositories. (Andrew Bennetts, Robert Collins)

* ``BzrDirFormat``, ``BranchFormat`` and ``RepositoryFormat`` objects
  now have a ``network_name`` for passing the format across RPC calls.
  (Robert Collins, Andrew Bennetts)

* ``RepositoryFormat`` objects now all have a new attribute
  ``_serializer`` used by fetch when reserialising is required.
  (Robert Collins, Andrew Bennetts)

* Some methods have been pulled up from ``BzrBranch`` to ``Branch``
  to aid branch types that are not bzr branch objects (like
  RemoteBranch). (Robert Collins, Andrew Bennetts)

* Test adaptation has been made consistent throughout the built in
  tests. ``TestScenarioApplier``, ``multiply_tests_from_modules``,
  ``adapt_tests``, ``adapt_modules`` have all been deleted. Please
  use ``multiply_tests``, or for lower level needs ``apply_scenarios``
  and ``apply_scenario``. (Robert Collins)

* ``TestSkipped`` is now detected by TestCase and passed to the
  ``TestResult`` by calling ``addSkip``. For older TestResult objects,
  where ``addSkip`` is not available, ``addError`` is still called.
  This permits test filtering in subunit to strip out skipped tests
  resulting in a faster fix-shrink-list-run cycle. This is compatible
  with the testtools protocol for skips. (Robert Collins)

* The ``_index`` of ``KnitVersionedFiles`` now supports the ability
  to scan an underlying index that is going to be incorporated into
  the ``KnitVersionedFiles`` object, to determine if it has missing
  delta references. The method is ``scan_unvalidated_index``.
  (Andrew Bennetts, Robert Collins)

* There is a RemoteSink object which handles pushing to smart servers.
  (Andrew Bennetts, Robert Collins)

* ``TransportTraceDecorator`` now logs ``put_bytes_non_atomic`` and
  ``rmdir`` calls. (Robert Collins)

* ``VersionedFiles`` record adapters have had their signature change
  from ``(record, record.get_bytes_as(record.storage_kind))`` to
  ``(record)`` reducing excess duplication and allowing adapters
  to access private data in record to obtain content more
  efficiently. (Robert Collins)

* We no longer probe to see if we should create a working tree during
  clone if we cannot get a local_abspath for the new bzrdir.
  (Robert Collins)


bzr 1.12
########

:Codename: 1234567890
:1.12: 2009-02-13
:1.12rc1: 2009-02-10

This release of Bazaar contains many improvements to the speed,
documentation and functionality of ``bzr log`` and the display of logged
revisions by ``bzr status``.  bzr now also gives a better indication of
progress, both in the way operations are drawn onto a text terminal, and
by showing the rate of network IO.

Changes from RC1 to Final
*************************

* ``bzr init --development-wt5[-rich-root]`` would fail because of
  circular import errors. (John Arbash Meinel, #328135)

* Expanded the help for log and added a new help topic called
  ``log-formats``.  (Ian Clatworthy)

Compatibility Breaks
********************

* By default, ``bzr status`` after a merge now shows just the pending
  merge tip revisions. This improves the signal-to-noise ratio after
  merging from trunk and completes much faster. To see all merged
  revisions, use the new ``-v`` flag.  (Ian Clatworthy)

* ``bzr log --line`` now shows any tags after the date and before
  the commit message. If you have scripts which parse the output
  from this command, you may need to adjust them accordingly.
  (Ian Clatworthy)

* ``bzr log --short`` now shows any additional revision properties
  after the date and before the commit message.  Scripts that parse 
  output of the log command in this situation may need to adjust.
  (Neil Martinsen-Burrell)

* The experimental formats ``1.12-preview`` and ``1.12-preview-rich-root``
  have been renamed ``development-wt5`` and ``development-wt5-rich-root``
  respectively, given they are not ready for release in 1.12.
  (Ian Clatworthy)

* ``read_bundle_from_url`` has been deprecated. (Vincent Ladeuil)

New Features
************

* Add support for filtering ``bzr missing`` on revisions.  Remote revisions
  can be filtered using ``bzr missing -r -20..-10`` and local revisions can
  be filtered using ``bzr missing --my-revision -20..-10``.
  (Marius Kruger)

* ``bzr log -p`` displays the patch diff for each revision.
  When logging a file, the diff only includes changes to that file.
  (Ian Clatworthy, #202331, #227335)

* ``bzr log`` supports a new option called ``-n N`` or ``--level N``.
  A value of 0 (zero) means "show all nested merge revisions" while
  a value of 1 (one) means "show just the top level". Values above
  1 can be used to see a limited amount of nesting. That can be
  useful for seeing the level or two below PQM submits for example.
  To force the ``--short`` and ``--line`` formats to display all nested
  merge revisions just like ``--long`` does by default, use a command
  like ``bzr log --short -n0``. To display just the mainline using
  ``--long`` format, ``bzr log --long -n1``.
  (Ian Clatworthy)

Improvements
************

* ``bzr add`` more clearly communicates success vs failure.
  (Daniel Watkins)

* ``bzr init`` will now print a little less verbose output.
  (Marius Kruger)

* ``bzr log`` is now much faster in many use cases, particularly
  at incrementally displaying results and filtering by a
  revision range. (Ian Clatworthy)

* ``bzr log --short`` and ``bzr log --line`` now show tags, if any,
  for each revision. The tags are shown comma-separated inside
  ``{}``. For short format, the tags appear at the end of line
  before the optional ``[merge]`` indicator. For line format,
  the tags appear after the date. (Ian Clatworthy)

* Progress bars now show the rate of activity for some sftp 
  operations, and they are drawn different.  (Martin Pool, #172741)

* Progress bars now show the rate of activity for urllib and pycurl based
  http client implementations. The operations are tracked at the socket
  level for better precision.
  (Vincent Ladeuil)

* Rule-based preferences can now accept multiple patterns for a set of
  rules.  (Marius Kruger)

* The ``ancestor:`` revision spec will now default to referring to the
  parent of the branch if no other location is given.
  (Daniel Watkins, #198417)

* The debugger started as a result of setting ``$BZR_PDB`` works
  around a bug in ``pdb``, http://bugs.python.org/issue4150.  The bug
  can cause truncated tracebacks in Python versions before 2.6.
  (Andrew Bennetts)

* VirtualVersionedFiles now implements
  ``iter_lines_added_or_present_in_keys``. This allows the creation of 
  new branches based on stacked bzr-svn branches. (#311997)

Bug Fixes
*********

* ``bzr annotate --show-ids`` doesn't give a backtrace on empty files
  anymore.
  (Anne Mohsen, Vincent Ladeuil, #314525)

* ``bzr log FILE`` now correctly shows mainline revisions merging
  a change to FILE when the ``--short`` and ``--line`` log formats
  are used. (Ian Clatworthy, #317417)

* ``bzr log -rX..Y FILE`` now shows the history of FILE provided
  it existed in Y or X, even if the file has since been deleted or
  renamed. If no range is given, the current/basis tree and
  initial tree are searched in that order. More generally, log
  now interprets filenames in their historical context.
  (Ian Clatworthy, #175520)

* ``bzr status`` now reports nonexistent files and continues, then
  errors (with code 3) at the end.  (Karl Fogel, #306394)

* Don't require the present compression base in knits to be the same
  when adding records in knits. (Jelmer Vernooij, #307394)

* Fix a problem with CIFS client/server lag on Windows colliding with
  an invariant-per-process algorithm for generating AtomicFile names
  (Adrian Wilkins, #304023)

* Many socket operations now handle EINTR by retrying the operation.
  Previously EINTR was treated as an unrecoverable failure.  There is
  a new ``until_no_eintr`` helper function in ``bzrlib.osutils``.
  (Andrew Bennetts)

* Support symlinks with non-ascii characters in the symlink filename.
  (Jelmer Vernooij, #319323)

* There was a bug in how we handled resolving when a file is deleted
  in one branch, and modified in the other. If there was a criss-cross
  merge, we would cause the deletion to conflict a second time.
  (Vincent Ladeuil, John Arbash Meinel)

* There was another bug in how we chose the correct intermediate LCA in
  criss-cross merges leading to several kind of changes be incorrectly
  handled.
  (John Arbash Meinel, Vincent Ladeuil)

* Unshelve now handles deleted paths without crashing. (Robert Collins)

Documentation
*************

* Improved plugin developer documentation.  (Martin Pool)

API Changes
***********

* ``ProgressBarStack`` is deprecated; instead use
  ``ui_factory.nested_progress_bar`` to create new progress bars.
  (Martin Pool)

* ForeignVcsMapping() now requires a ForeignVcs object as first
  argument. (Jelmer Vernooij)

* ForeignVcsMapping.show_foreign_revid() has been moved to
  ForeignVcs. (Jelmer Vernooij)

* ``read_bundle_from_url`` is deprecated in favor of
  ``read_mergeable_from_url``.  (Vincent Ladeuil)

* Revision specifiers are now registered in
  ``bzrlib.revisionspec.revspec_registry``, and the old list of 
  revisionspec classes (``bzrlib.revisionspec.SPEC_TYPES``) has been
  deprecated. (Jelmer Vernooij, #321183)

* The progress and UI classes have changed; the main APIs remain the
  same but code that provides a new UI or progress bar class may
  need to be updated.  (Martin Pool)

Internals
*********

* Default User Interface (UI) is CLIUIFactory when bzr runs in a dumb
  terminal. It is sometimes desirable do override this default by forcing
  bzr to use TextUIFactory. This can be achieved by setting the
  BZR_USE_TEXT_UI environment variable (emacs shells, as opposed to
  compile buffers, are such an example).
  (Vincent Ladeuil)

* New API ``Branch.iter_merge_sorted_revisions()`` that iterates over
  ``(revision_id, depth, revno, end_of_merge)`` tuples.
  (Ian Clatworthy)

* New ``Branch.dotted_revno_to_revision_id()`` and
  ``Branch.revision_id_to_dotted_revno()`` APIs that pick the most
  efficient way of doing the mapping.
  (Ian Clatworthy)

* Refactor cmd_serve so that it's a little easier to build commands that
  extend it, and perhaps even a bit easier to read.  (Jonathan Lange)

* ``TreeDelta.show()`` now accepts a ``filter`` parameter allowing log
  formatters to retrict the output.
  (Vincent Ladeuil)


bzr 1.11
########

:Codename: "Eyes up!"
:Released: 2009-01-19

This first monthly release of Bazaar for 2009 improves Bazaar's operation
in Windows, Mac OS X, and other situations where file names are matched
without regard to capitalization: Bazaar tries to match the case of an
existing file.  This release of Bazaar also improves the efficiency of
Tortoise Windows Shell integration and lets it work on 64-bit platforms.

The UI through which Bazaar supports historic formats has been improved,
so 'bzr help formats' now gives a simpler and shorter list, with clear
advice.

This release also fixes a number of bugs, particularly a glitch that can
occur when there are concurrent writes to a pack repository.

Bug Fixes
*********

* Fix failing test when CompiledChunksToLines is not available.
  (Vincent Ladeuil)

* Stacked branches don't repeatedly open their transport connection.
  (John Arbash Meinel)



bzr 1.11rc1
###########

:Codename: "Eyes up!"
:Released: 2009-01-09

Changes
*******

* Formats using Knit-based repository formats are now explicitly
  marked as deprecated. (Ian Clatworthy)

New Features
************

* Add support for `bzr tags -r 1..2`, that is we now support showing
  tags applicable for a specified revision range. (Marius Kruger)

* ``authentication.conf`` now accepts pluggable read-only credential
  stores. Such a plugin (``netrc_credential_store``) is now included,
  handles the ``$HOME/.netrc`` file and can server as an example to
  implement other plugins.
  (Vincent Ladeuil)

* ``shelve --list`` can now be used to list shelved changes.
  (Aaron Bentley)

Improvements
************

* Add trailing slash to directories in all output of ``bzr ls``, except
  ``bzr ls --null``. (Gordon P. Hemsley, #306424)

* ``bzr revision-info`` now supports a -d option to specify an
  alternative branch. (Michael Hudson)

* Add connection to a C++ implementation of the Windows Shell Extension
  which is able to fully replace the current Python implemented one.
  Advantages include 64bit support and reduction in overhead for
  processes which drag in shell extensions.
  (Mark Hammond)

* Support the Claws mail client directly, rather than via
  xdg-email. This prevents the display of an unnecessary modal
  dialog in Claws, informing the user that a file has been
  attached to the message, and works around bug #291847 in
  xdg-utils which corrupts the destination address.

* When working on a case-insensitive case-preserving file-system, as
  commonly found with Windows, bzr will often ignore the case of the
  arguments specified by the user in preference to the case of an existing
  item on the file-system or in the inventory to help prevent
  counter-intuitive behaviour on Windows. (Mark Hammond)

Bug Fixes
*********
  
* Allow BzrDir implementation to implement backing up of 
  control directory. (#139691)

* ``bzr push`` creating a new stacked branch will now only open a
  single connection to the target machine. (John Arbash Meinel)

* Don't call iteritems on transport_list_registry, because it may
  change during iteration.  (Martin Pool, #277048)

* Don't make a broken branch when pushing an unstackable-format branch
  that's in a stackable shared repository to a location with default
  stack-on location.  (Andrew Bennetts, #291046)

* Don't require embedding user in HTTP(S) URLs do use authentication.conf.
  (Ben Jansen, Vincent Ladeuil, #300347)

* Fix a problem with CIFS client/server lag on windows colliding with
  an invariant-per-process algorithm for generating AtomicFile names
  (Adrian Wilkins, #304023)

* Fix bogus setUp signature in UnavailableFTPServer.
  (Gary van der Merwe, #313498)

* Fix compilation error in ``_dirstate_helpers_c`` on SunOS/Solaris.
  (Jari Aalto)

* Fix SystemError in ``_patiencediff_c`` module by calling
  PyErr_NoMemory() before returning NULL in PatienceSequenceMatcher_new.
  (Andrew Bennetts, #303206)

* Give proper error message for diff with non-existent dotted revno.
  (Marius Kruger, #301969)

* Handle EACCES (permission denied) errors when launching a message
  editor, and emit warnings when a configured editor cannot be
  started. (Andrew Bennetts)

* ``$HOME/.netrc`` file is now recognized as a read-only credential store
  if configured in ``authentication.conf`` with 'password_encoding=netrc'
  in the appropriate sections.
  (Vincent Ladeuil, #103029)

* Opening a stacked branch now properly shares the connection, rather
  than opening a new connection for the stacked-on branch.
  (John Arbash meinel)

* Preserve transport decorators while following redirections.
  (Vincent Ladeuil, #245964, #270863)

* Provides a finer and more robust filter for accepted redirections.
  (Vincent Ladeuil, #303959, #265070)

* ``shelve`` paths are now interpreted relative to the current working
  tree.  (Aaron Bentley)

* ``Transport.readv()`` defaults to not reading more than 100MB in a
  single array. Further ``RemoteTransport.readv`` sets this to 5MB to
  work better with how it splits its requests.
  (John Arbash Meinel, #303538)

* Pack repositories are now able to reload the pack listing and retry
  the current operation if another action causes the data to be
  repacked.  (John Arbash Meinel, #153786)

* ``pull -v`` now respects the log_format configuration variable.
  (Aaron Bentley)

* ``push -v`` now works on non-initial pushes.  (Aaron Bentley)

* Use the short status format when the short format is used for log.
  (Vincent Ladeuil, #87179)

* Allow files to be renamed or moved via remove + add-by-id. (Charles
  Duffy, #314251)

Documentation
*************

* Improved the formats help topic to explain why multiple formats
  exist and to provide guidelines in selecting one. Introduced
  two new supporting help topics: current-formats and other-formats.
  (Ian Clatworthy)

API Changes
***********

* ``LRUCache(after_cleanup_size)`` was renamed to
  ``after_cleanup_count`` and the old name deprecated. The new name is
  used for clarity, and to avoid confusion with
  ``LRUSizeCache(after_cleanup_size)``. (John Arbash Meinel)

* New ``ForeignRepository`` base class, to help with foreign branch 
  support (e.g. svn).  (Jelmer Vernooij)

* ``node_distances`` and ``select_farthest`` can no longer be imported
  from ``bzrlib.graph``.  They can still be imported from
  ``bzrlib.deprecated_graph``, which has been the preferred way to
  import them since before 1.0.  (Andrew Bennetts)
  
* The logic in commit now delegates inventory basis calculations to
  the ``CommitBuilder`` object; this requires that the commit builder
  in use has been updated to support the new ``recording_deletes`` and
  ``record_delete`` methods. (Robert Collins)

Testing
*******

* An HTTPS server is now available (it requires python-2.6). Future bzr
  versions will allow the use of the python-2.6 ssl module that can be
  installed for 2.5 and 2.4.

* ``bzr selftest`` now fails if new trailing white space is added to
  the bazaar sources. It only checks changes not committed yet. This
  means that PQM will now reject changes that introduce new trailing
  whitespace. (Marius Kruger)

* Introduced new experimental formats called ``1.12-preview`` and
  ``1.12-preview-rich-root`` to enable testing of related pending
  features, namely content filtering and filtered views.
  (Ian Clatworthy)

Internals
*********

* Added an ``InventoryEntry`` cache when deserializing inventories.
  Can cut the time to iterate over multiple RevisionsTrees in half.
  (John Arbash Meinel)

* Added ``bzrlib.fifo_cache.FIFOCache`` which is designed to have
  minimal overhead versus using a plain dict for cache hits, at the
  cost of not preserving the 'active' set as well as an ``LRUCache``.
  (John Arbash Meinel)

* ``bzrlib.patience_diff.unified_diff`` now properly uses a tab
  character to separate the filename from the date stamp, and doesn't
  add trailing whitespace when a date stamp is not supplied.
  (Adeodato Simó, John Arbash Meinel)

* ``DirStateWorkingTree`` and ``DirStateWorkingTreeFormat`` added
  as base classes of ``WorkingTree4`` and ``WorkingTreeFormat4``
  respectively. (Ian Clatworthy)

* ``KnitVersionedFiles._check_should_delta()`` now uses the
  ``get_build_details`` api to avoid multiple hits to the index, and
  to properly follow the ``compression_parent`` rather than assuming
  it is the left-hand parent. (John Arbash Meinel)

* ``KnitVersionedFiles.get_record_stream()`` will now chose a
  more optimal ordering when the keys are requested 'unordered'.
  Previously the order was fully random, now the records should be
  returned from each pack in turn, in forward I/O order.
  (John Arbash Meinel)
    
* ``mutter()`` will now flush the ``~/.bzr.log`` if it has been more
  than 2s since the last time it flushed. (John Arbash Meinel)

* New method ``bzrlib.repository.Repository.add_inventory_by_delta``
  allows adding an inventory via an inventory delta, which can be
  more efficient for some repository types. (Robert Collins)

* Repository ``CommitBuilder`` objects can now accumulate an inventory
  delta. To enable this functionality call ``builder.recording_deletes``
  and additionally call ``builder.record_delete`` when a delete
  against the basis occurs. (Robert Collins)

* The default http handler has been changed from pycurl to urllib.
  The default is still pycurl for https connections. (The only
  advantage of pycurl is that it checks ssl certificates.)
  (John Arbash Meinel)

* ``VersionedFiles.get_record_stream()`` can now return objects with a
  storage_kind of ``chunked``. This is a collection (list/tuple) of
  strings. You can use ``osutils.chunks_to_lines()`` to turn them into
  guaranteed 'lines' or you can use ``''.join(chunks)`` to turn it
  into a fulltext. This allows for some very good memory savings when
  asking for many texts that share ancestry, as the individual chunks
  can be shared between versions of the file. (John Arbash Meinel)

* ``pull -v`` and ``push -v`` use new function
  ``bzrlib.log.show_branch_change`` (Aaron Bentley)



bzr 1.10
########

:Released: 2008-12-05

Bazaar 1.10 has several performance improvements for copying revisions
(especially for small updates to large projects).  There has also been a
significant amount of effort in polishing stacked branches.  The commands
``shelve`` and ``unshelve`` have become core commands, with an improved
implementation.

The only changes versus bzr-1.10rc1 are bugfixes for stacked branches.

bug Fixes
*********

* Don't set a pack write cache size from RepoFetcher, because the
  cache is not coherent with reads and causes ShortReadvErrors.
  This reverses the change that fixed #294479.
  (Martin Pool, #303856)

* Properly handle when a revision can be inserted as a delta versus
  when it needs to be expanded to a fulltext for stacked branches.
  There was a bug involving merge revisions. As a method to help
  prevent future difficulties, also make stacked fetches sort
  topologically. (John Arbash Meinel, #304841)


bzr 1.10rc1
###########

:Released: 2008-11-28

This release of Bazaar focuses on performance improvements when pushing
and pulling revisions, both locally and to remote networks.  The popular
``shelve`` and ``unshelve`` commands, used to interactively revert and
restore work in progress, have been merged from bzrtools into the bzr
core.  There are also bug fixes for portability, and for stacked branches.

New Features
************

* New ``commit_message_template`` hook that is called by the commit
  code to generate a template commit message. (Jelmer Vernooij)

* New `shelve` and `unshelve` commands allow undoing and redoing changes.
  (Aaron Bentley)

Improvements
************

* ``(Remote)Branch.copy_content_into`` no longer generates the full revision
  history just to set the last revision info.
  (Andrew Bennetts, John Arbash Meinel)

* Fetches between formats with different serializers (such as
  pack-0.92-subtree and 1.9-rich-root) are faster now.  This is due to
  operating on batches of 100 revisions at time rather than
  one-by-one.  (Andrew Bennetts, John Arbash Meinel)

* Search index files corresponding to pack files we've already used
  before searching others, because they are more likely to have the
  keys we're looking for.  This reduces the number of iix and tix
  files accessed when pushing 1 new revision, for instance.
  (John Arbash Meinel)

* Signatures to transfer are calculated more efficiently in
  ``item_keys_introduced_by``.  (Andrew Bennetts, John Arbash Meinel)

* The generic fetch code can once again copy revisions and signatures
  without extracting them completely to fulltexts and then serializing
  them back down into byte strings. This is a significant performance
  improvement when fetching from a stacked branch.
  (John Arbash Meinel, #300289)

* When making a large readv() request over ``bzr+ssh``, break up the
  request into more manageable chunks. Because the RPC is not yet able
  to stream, this helps keep us from buffering too much information at
  once. (John Arbash Meinel)

Bug Fixes
*********

* Better message when the user needs to set their Launchpad ID.
  (Martin Pool, #289148)

* ``bzr commit --local`` doesn't access the master branch anymore.
  This fixes a regression introduced in 1.9.  (Marius Kruger, #299313)

* Don't call the system ``chdir()`` with an empty path. Sun OS seems
  to give an error in that case.  Also, don't count on ``getcwd()``
  being able to allocate a new buffer, which is a gnu extension.
  (John Arbash Meinel, Martin Pool, Harry Hirsch, #297831)

* Don't crash when requesting log --forward <file> for a revision range
  starting with a dotted revno.
  (Vincent Ladeuil, #300055)

* Don't create text deltas spanning stacked repositories; this could
  cause "Revision X not present in Y" when later accessing them.
  (Martin Pool, #288751)

* Pack repositories are now able to reload the pack listing and retry
  the current operation if another action causes the data to be
  repacked.  (John Arbash Meinel, #153786)

* PermissionDenied errors from smart servers no longer cause
  "PermissionDenied: "None"" on the client.
  (Andrew Bennetts, #299254)

* Pushing to a stacked pack repository now batches writes, the same
  way writes are batched to ordinary pack repository.  This makes
  pushing to a stacked branch over the network much faster.
  (Andrew Bennetts, #294479)

* TooManyConcurrentRequests no longer occur when a fetch fails and
  tries to abort a write group.  This allows the root cause (e.g. a
  network interruption) to be reported.  (Andrew Bennetts, #297014)

* RemoteRepository.get_parent_map now uses fallback repositories.
  (Aaron Bentley, #297991?, #293679?)

API Changes
***********

* ``CommitBuilder`` now validates the strings it will be committing,
  to ensure that they do not have characters that will not be properly
  round-tripped. For now, it just checks for characters that are
  invalid in the XML form. (John Arbash Meinel, #295161)

* Constructor parameters for NewPack (internal to pack repositories)
  have changed incompatibly.

* ``Repository.abort_write_group`` now accepts an optional
  ``suppress_errors`` flag.  Repository implementations that override
  ``abort_write_group`` will need to be updated to accept the new
  argument.  Subclasses that only override ``_abort_write_group``
  don't need to change.

* Transport implementations must provide copy_tree_to_transport.  A default
  implementation is provided for Transport subclasses.

Testing
*******

* ``bzr selftest`` now fails if no doctests are found in a module
  that's expected to have them.  (Martin Pool)

* Doctests now only report the first failure.  (Martin Pool)


bzr 1.9
#######

:Released: 2008-11-07

This release of Bazaar adds a new repository format, ``1.9``, with smaller
and more efficient index files.  This format can be specified when
creating a new repository, or used to losslessly upgrade an existing
repository.  bzr 1.9 also speeds most operations over the smart server
protocol, makes annotate faster, and uses less memory when making
checkouts or pulling large amounts of data.

Bug Fixes
*********

* Fix "invalid property value 'branch-nick' for None" regression with
  branches bound to svn branches.  (Martin Pool, #293440)

* Fix SSL/https on Python2.6.  (Vincent Ladeuil, #293054)

* ``SFTPTransport.readv()`` had a bug when requests were out-of-order.
  This only triggers some-of-the-time on Knit format repositories.
  (John Arbash Meinel, #293746)


bzr 1.9rc1
##########

:Released: 2008-10-31

New Features
************

* New Branch hook ``transform_fallback_location`` allows a function to
  be called when looking up the stacked source. (Michael Hudson)

* New repository formats ``1.9`` and ``1.9-rich-root``. These have all
  the functionality of ``1.6``, but use the new btree indexes.
  These indexes are both smaller and faster for access to historical
  information.  (John Arbash Meinel)

Improvements
************

* ``BTreeIndex`` code now is able to prefetch extra pages to help tune
  the tradeoff between bandwidth and latency. Should be tuned
  appropriately to not impact commands which need minimal information,
  but provide a significant boost to ones that need more context. Only
  has a direct impact on the ``--development2`` format which uses
  btree's for the indexes. (John Arbash Meinel)

* ``bzr dump-btree`` is a hidden command introduced to allow dumping
  the contents of a compressed btree file.  (John Arbash Meinel)

* ``bzr pack`` now tells the index builders to optimize for size. For
  btree index repositories, this can save 25% of the index size
  (mostly in the text indexes). (John Arbash Meinel)

* ``bzr push`` to an existing branch or repository on a smart server
  is faster, due to Bazaar making more use of the ``get_parent_map``
  RPC when querying the remote branch's revision graph.
  (Andrew Bennetts)

* default username for bzr+ssh and sftp can be configured in
  authentication.conf. (Aaron Bentley)

* launchpad-login now provides a default username for bzr+ssh and sftp
  URLs, allowing username-free URLs to work for everyone. (Aaron Bentley)

* ``lp:`` lookups no longer include usernames, making them shareable and
  shorter. (Aaron Bentley)

* New ``PackRepository.autopack`` smart server RPC, which does
  autopacking entirely on the server.  This is much faster than
  autopacking via plain file methods, which downloads a large amount
  of pack data and then re-uploads the same pack data into a single
  file.  This fixes a major (although infrequent) cause of lengthy
  delays when using a smart server.  For example, pushing the 10th
  revision to a repository with 9 packs now takes 44 RPCs rather than
  179, and much less bandwidth too.  This requires Bazaar 1.9 on both
  the client and the server, otherwise the client will fallback to the
  slower method.  (Andrew Bennetts)

Bug Fixes
*********

* A failure to load a plugin due to an IncompatibleAPI exception is
  now correctly reported. (Robert Collins, #279451)

* API versioning support now has a multiple-version checking api
  ``require_any_api``. (Robert Collins, #279447)

* ``bzr branch --stacked`` from a smart server to a standalone branch
  works again.  This fixes a regression in 1.7 and 1.8.
  (Andrew Bennetts, #270397)

* ``bzr co`` uses less memory. It used to unpack the entire WT into
  memory before writing it to disk. This was a little bit faster, but
  consumed lots of memory. (John Arbash Meinel, #269456)

* ``bzr missing --quiet`` no longer prints messages about whether
  there are missing revisions.  The exit code indicates whether there
  were or not.  (Martin Pool, #284748)

* Fixes to the ``annotate`` code. The fast-path which re-used the
  stored deltas was accidentally disabled all the time, instead of
  only when a branch was stacked. Second, the code would accidentally
  re-use a delta even if it wasn't against the left-parent, this
  could only happen if ``bzr reconcile`` decided that the parent
  ordering was incorrect in the file graph.  (John Arbash Meinel)

* "Permission denied" errors that occur when pushing a new branch to a
  smart server no longer cause tracebacks.  (Andrew Bennetts, #278673)

* Some compatibility fixes for building the extensions with MSVC and
  for python2.4. (John Arbash Meinel, #277484)

* The index logic is now able to reload the list of pack files if and
  index ends up disappearing. We still don't reload if the pack data
  itself goes missing after checking the index. This bug appears as a
  transient failure (file not found) when another process is writing
  to the repository.  (John Arbash Meinel, #153786)

* ``bzr switch`` and ``bzr bind`` will now update the branch nickname if
  it was previously set. All checkouts will now refer to the bound branch
  for a nickname if one was not explicitly set.
  (Marius Kruger, #230903)

Documentation
*************

* Improved hook documentation. (Michael Ernst)

API Changes
***********

* commands.plugins_cmds is now a CommandRegistry, not a dict.

Internals
*********

* New AuthenticationConfig.set_credentials method allows easy programmatic
  configuration of authetication credentials.


bzr 1.8
#######

:Released: 2008-10-16

Bazaar 1.8 includes several fixes that improve working tree performance,
display of revision logs, and merges.  The bzr testsuite now passes on OS
X and Python 2.6, and almost completely passes on Windows.  The
smartserver code has gained several bug fixes and performance
improvements, and can now run server-side hooks within an http server.

Bug Fixes
*********

* Fix "Must end write group" error when another error occurs during
  ``bzr push``.  (Andrew Bennetts, #230902)

Portability
***********

* Some Pyrex versions require the WIN32 macro defined to compile on
  that platform.  (Alexander Belchenko, Martin Pool, #277481)


bzr 1.8rc1
##########

:Released: 2008-10-07

Changes
*******

* ``bzr log file`` has been changed. It now uses a different method
  for determining which revisions to show as merging the changes to
  the file. It now only shows revisions which merged the change
  towards your mainline. This simplifies the output, makes it faster,
  and reduces memory consumption.  (John Arbash Meinel)

* ``bzr merge`` now defaults to having ``--reprocess`` set, whenever
  ``--show-base`` is not supplied.  (John Arbash Meinel)

* ``bzr+http//`` will now optionally load plugins and write logs on the
  server. (Marius Kruger)

* ``bzrlib._dirstate_helpers_c.pyx`` does not compile correctly with
  Pyrex 0.9.4.1 (it generates C code which causes segfaults). We
  explicitly blacklist that version of the compiler for that
  extension. Packaged versions will include .c files created with
  pyrex >= 0.9.6 so it doesn't effect releases, only users running
  from the source tree. (John Arbash Meinel, #276868)

Features
********

* bzr is now compatible with python-2.6. python-2.6 is not yet officially
  supported (nor released, tests were conducted with the dev version of
  python-2.6rc2), but all known problems have been fixed.  Feedback
  welcome.
  (Vincent Ladeuil, #269535)

Improvements
************

* ``bzr annotate`` will now include uncommitted changes from the local
  working tree by default. Such uncommitted changes are given the
  revision number they would get if a commit was done, followed with a
  ? to indicate that its not actually known. (Robert Collins, #3439)

* ``bzr branch`` now accepts a ``--standalone`` option, which creates a
  standalone branch regardless of the presence of shared repositories.
  (Daniel Watkins)

* ``bzr push`` is faster in the case there are no new revisions to
  push.  It is also faster if there are no tags in the local branch.
  (Andrew Bennetts)

* File changes during a commit will update the tree stat cache.
  (Robert Collins)

* Location aliases can now accept a trailing path.  (Micheal Hudson)

* New hooks ``Lock.hooks`` when LockDirs are acquired and released.
  (Robert Collins, MartinPool)

* Switching in heavyweight checkouts uses the master branch's context, not
  the checkout's context.  (Adrian Wilkins)

* ``status`` on large trees is now faster, due to optimisations in the
  walkdirs code. Of particular note, the walkdirs code now performs
  a temporary ``chdir()`` while reading a single directory; if your
  platform has non thread-local current working directories (and is
  not windows which has its own implementation), this may introduce a
  race condition during concurrent uses of bzrlib. The bzrlib CLI
  will not encounter this as it is single threaded for working tree
  operations. (Robert Collins)

* The C extensions now build on python 2.4 (Robert Collins, #271939)

* The ``-Dhpss`` debug flag now reports the number of smart server
  calls per medium to stderr.  This is in addition to the existing
  detailed logging to the .bzr.log trace file.  (Andrew Bennetts)

Bug Fixes
*********

* Avoid random failures arising from misinterpreted ``errno`` values
  in ``_readdir_pyx.read_dir``.
  (Martin Pool, #279381)

* Branching from a shared repository on a smart server into a new
  repository now preserves the repository format.
  (Andrew Bennetts, #269214)

* ``bzr log`` now accepts a ``--change`` option.
  (Vincent Ladeuil, #248427)

* ``bzr missing`` now accepts an ``--include-merges`` option.
  (Vincent Ladeuil, #233817)

* Don't try to filter (internally) '.bzr' from the files to be deleted if
  it's not there.
  (Vincent Ladeuil, #272648)

* Fix '_in_buffer' AttributeError when using the -Dhpss debug flag.
  (Andrew Bennetts)

* Fix TooManyConcurrentRequests errors caused by a connection failure
  when doing ``bzr pull`` or ``bzr merge`` from a ``bzr+ssh`` URL.
  (Andrew Bennetts, #246233)

* Fixed ``bzr st -r branch:PATH_TO_BRANCH`` where the other branch
  is in a different repository than the current one.
  (Lukáš Lalinský, #144421)

* Make the first line of the manpage preamble a comment again.
  (David Futcher, #242106)

* Remove use of optional parameter in GSSAPI FTP support, since
  it breaks newer versions of Python-Kerberos. (Jelmer Vernooij)

* The autopacking logic will now always create a single new pack from
  all of the content which it deems is worth moving. This avoids the
  'repack a single pack' bug and should result in better packing
  overall.  (John Arbash Meinel, #242510, #172644)

* Trivial documentation fix.
  (John Arbash Meinel, #270471)

* ``bzr switch`` and ``bzr bind`` will now update the branch nickname if
  it was previously set. All checkouts will now refer to the bound branch
  for a nickname if one was not explicitly set.
  (Marius Kruger, #230903)

Documentation
*************

* Explain revision/range identifiers. (Daniel Clemente)

API Changes
***********

* ``CommitBuilder.record_entry_contents`` returns one more element in
  its result tuple - an optional file system hash for the hash cache
  to use. (Robert Collins)

* ``dirstate.DirState.update_entry`` will now only calculate the sha1
  of a file if it is likely to be needed in determining the output
  of iter_changes. (Robert Collins)

* The PackRepository, RepositoryPackCollection, NewPack classes have a
  slightly changed interface to support different index types; as a
  result other users of these classes need to supply the index types
  they want. (Robert Collins)

Testing
*******

* ``bzrlib.tests.repository_implementations`` has been renamed to
  ``bzrlib.tests.per_repository`` so that we have a common structure
  (and it is shorter). (John Arbash Meinel, #239343)

* ``LocalTransport.abspath()`` now returns a drive letter if the
  transport has one, fixing numerous tests on Windows.
  (Mark Hammond)

* PreviewTree is now tested via intertree_implementations.
  (Aaron Bentley)

* The full test suite is passing again on OSX.
  (Guillermo Gonzalez, Vincent Ladeuil)

* The full test suite passes when run with ``-Eallow_debug``.
  (Andrew Bennetts)

Internals
*********

* A new hook, ``Branch.open``, has been added, which is called when
  branch objects are opened. (Robert Collins)

* ``bzrlib.osutils._walkdirs_utf8`` has been refactored into common
  tree walking, and modular directory listing code to aid future
  performance optimisations and refactoring. (Robert Collins)

* ``bzrlib.trace.debug_memory`` can be used to get a quick memory dump
  in the middle of processing. It only reports memory if
  ``/proc/PID/status`` is available. (John Arbash Meinel)

* New method ``RevisionSpec.as_tree`` for representing the revision
  specifier as a revision tree object. (Lukáš Lalinský)

* New race-free method on MutableTree ``get_file_with_stat`` for use
  when generating stat cache results. (Robert Collins)

* New win32utils.get_local_appdata_location() provides access to a local
  directory for storing data.  (Mark Hammond)

* To be compatible with python-2.6 a few new rules should be
  observed. 'message' attribute can't be used anymore in exception
  classes, 'sha' and 'md5' modules have been deprecated (use
  osutils.[md5|sha]), object__init__ and object.__new__ don't accept
  parameters anymore.
  (Vincent Ladeuil)


bzr 1.7.1
#########

:Released:  2008-10-01

No changes from 1.7.1rc1.


bzr 1.7.1rc1
############

:Released: 2008-09-24

This release just includes an update to how the merge algorithm handles
file paths when we encounter complex history.

Features
********

* If we encounter a criss-cross in history, use information from
  direct Least Common Ancestors to resolve inventory shape (locations
  of files, adds, deletes, etc). This is similar in concept to using
  ``--lca`` for merging file texts, only applied to paths.
  (John Arbash Meinel)


bzr 1.7
#######

:Released: 2008-09-23

This release includes many bug fixes and a few performance and feature
improvements.  ``bzr rm`` will now scan for missing files and remove them,
like how ``bzr add`` scans for unknown files and adds them. A bit more
polish has been applied to the stacking code. The b-tree indexing code has
been brought in, with an eye on using it in a future repository format.
There are only minor installer changes since bzr-1.7rc2.

Features
********

* Some small updates to the win32 installer. Include localization
  files found in plugins, and include the builtin distutils as part of
  packaging qbzr. (Mark Hammond)


bzr 1.7rc2
##########

:Released: 2008-09-17

A few bug fixes from 1.7rc1. The biggest change is a new
``RemoteBranch.get_stacked_on_url`` rpc. This allows clients that are
trying to access a Stacked branch over the smart protocol, to properly
connect to the stacked-on location.

Bug Fixes
*********

* Branching from a shared repository on a smart server into a new
  repository now preserves the repository format.
  (Andrew Bennetts, #269214)

* Branching from a stacked branch via ``bzr+ssh`` can properly connect
  to the stacked-on branch.  (Martin Pool, #261315)

* ``bzr init`` no longer re-opens the BzrDir multiple times.
  (Vincent Ladeuil)

* Fix '_in_buffer' AttributeError when using the -Dhpss debug flag.
  (Andrew Bennetts)


bzr 1.7rc1
##########

:Released: 2008-09-09

This release candidate for bzr 1.7 has several bug fixes and a few
performance and feature improvements.  ``bzr rm`` will now scan for
missing files and remove them, like how ``bzr add`` scans for unknown
files and adds them. A bit more polish has been applied to the stacking
code. The b-tree indexing code has been brought in, with an eye on using
it in a future repository format.


Changes
*******

* ``bzr export`` can now export a subdirectory of a project.
  (Robert Collins)

* ``bzr remove-tree`` will now refuse to remove a tree with uncommitted
  changes, unless the ``--force`` option is specified.
  (Lukáš Lalinský, #74101)

* ``bzr rm`` will now scan for files that are missing and remove just
  them automatically, much as ``bzr add`` scans for new files that
  are not ignored and adds them automatically. (Robert Collins)

Features
********

* Support for GSSAPI authentication when using FTP as documented in
  RFC2228. (Jelmer Vernooij, #49623)

* Add support for IPv6 in the smart server. (Jelmer Vernooij, #165014)

Improvements
************

* A url like ``log+file:///tmp`` will log all access to that Transport
  to ``.bzr.log``, which may help in debugging or profiling.
  (Martin Pool)

* ``bzr branch`` and ``bzr push`` use the default stacking policy if the
  branch format supports it. (Aaron Bentley)

* ``bzr init`` and ``bzr init-repo`` will now print out the same as
  ``bzr info`` if it completed successfully.
  (Marius Kruger)

* ``bzr uncommit`` logs the old tip revision id, and displays how to
  restore the branch to that tip using ``bzr pull``.  This allows you
  to recover if you realize you uncommitted the wrong thing.
  (John Arbash Meinel)

* Fix problems in accessing stacked repositories over ``bzr://``.
  (Martin Pool, #261315)

* ``SFTPTransport.readv()`` was accidentally using ``list += string``,
  which 'works', but adds each character separately to the list,
  rather than using ``list.append(string)``. Fixing this makes the
  SFTP transport a little bit faster (~20%) and use a bit less memory.
  (John Arbash Meinel)

* When reading index files, if we happen to read the whole file in a
  single request treat it as a ``_buffer_all`` request. This happens
  most often on small indexes over remote transports, where we default
  to reading 64kB. It saves a round trip for each small index during
  fetch operations. Also, if we have read more than 50% of an index
  file, trigger a ``_buffer_all`` on the next request. This works
  around some inefficiencies because reads don't fall neatly on page
  boundaries, so we would ignore those bytes, but request them again
  later. This could trigger a total read size of more than the whole
  file. (John Arbash Meinel)

Bug Fixes
*********

* ``bzr rm`` is now aliased to ``bzr del`` for the convenience of svn
  users. (Robert Collins, #205416)

* Catch the infamous "select/poll returned error" which occurs when
  pycurl try to send a body request to an HTTP/1.0 server which has
  already refused to handle the request. (Vincent Ladeuil, #225020)

* Fix ``ObjectNotLocked`` errors when using various commands
  (including ``bzr cat`` and ``bzr annotate``) in combination with a
  smart server URL.  (Andrew Bennetts, #237067)

* ``FTPTransport.stat()`` would return ``0000`` as the permission bits
  for the containing ``.bzr/`` directory (it does not implement
  permissions). This would cause us to set all subdirectories to
  ``0700`` and files to ``0600`` rather than leaving them unmodified.
  Now we ignore ``0000`` as the permissions and assume they are
  invalid. (John Arbash Meinel, #259855)

* Merging from a previously joined branch will no longer cause
  a traceback. (Jelmer Vernooij, #203376)

* Pack operations on windows network shares will work even with large
  files. (Robert Collins, #255656)

* Running ``bzr st PATH_TO_TREE`` will no longer suppress merge
  status. Status is also about 7% faster on mozilla sized trees
  when the path to the root of the tree has been given. Users of
  the internal ``show_tree_status`` function should be aware that
  the show_pending flag is now authoritative for showing pending
  merges, as it was originally. (Robert Collins, #225204)

* Set valid default _param_name for Option so that ListOption can embed
  '-' in names. (Vincent Ladeuil, #263249)

* Show proper error rather than traceback when an unknown revision
  id is specified to ``bzr cat-revision``. (Jelmer Vernooij, #175569)

* Trailing text in the dirstate file could cause the C dirstate parser
  to try to allocate an invalid amount of memory. We now properly
  check and test for parsing a dirstate with invalid trailing data.
  (John Arbash Meinel, #186014)

* Unexpected error responses from a smart server no longer cause the
  client to traceback.  (Andrew Bennetts, #263527)

* Use a Windows api function to get a Unicode host name, rather than
  assuming the host name is ascii.
  (Mark Hammond, John Arbash Meinel, #256550)

* ``WorkingTree4`` trees will now correctly report missing-and-new
  paths in the output of ``iter_changes``. (Robert Collins)

Documentation
*************

* Updated developer documentation.  (Martin Pool)

API Changes
***********

* Exporters now take 4 parameters. (Robert Collins)

* ``Tree.iter_changes`` will now return False for the content change
  field when a file is missing in the basis tree and not present in
  the target tree. Previously it returned True unconditionally.
  (Robert Collins)

* The deprecated ``Branch.abspath`` and unimplemented
  ``Branch.rename_one`` and ``Branch.move`` were removed. (Jelmer Vernooij)

* BzrDir.clone_on_transport implementations must now accept a stacked_on
  parameter.  (Aaron Bentley)

* BzrDir.cloning_metadir implementations must now take a require_stacking
  parameter.  (Aaron Bentley)

Testing
*******

* ``addCleanup`` now takes ``*arguments`` and ``**keyword_arguments``
  which are then passed to the cleanup callable as it is run. In
  addition, addCleanup no longer requires that the callables passed to
  it be unique. (Jonathan Lange)

* Fix some tests that fail on Windows because files are deleted while
  still in use.
  (Mark Hammond)

* ``selftest``'s ``--starting-with`` option can now use predefined
  prefixes so that one can say ``bzr selftest -s bp.loom`` instead of
  ``bzr selftest -s bzrlib.plugins.loom``. (Vincent Ladeuil)

* ``selftest``'s ``--starting-with`` option now accepts multiple values.
  (Vincent Ladeuil)

Internals
*********

* A new plugin interface, ``bzrlib.log.log_adapters``, has been added.
  This allows dynamic log output filtering by plugins.
  (Robert Collins)

* ``bzrlib.btree_index`` is now available, providing a b-tree index
  layer. The design is memory conservative (limited memory cache),
  faster to seek (approx 100 nodes per page, gives 100-way fan out),
  and stores compressed pages allowing more keys per page.
  (Robert Collins, John Arbash Meinel)

* ``bzrlib.diff.DiffTree.show_diff`` now skips changes where the kind
  is unknown in both source and target.
  (Robert Collins, Aaron Bentley)

* ``GraphIndexBuilder.add_node`` and ``BTreeBuilder`` have been
  streamlined a bit. This should make creating large indexes faster.
  (In benchmarking, it now takes less time to create a BTree index than
  it takes to read the GraphIndex one.) (John Arbash Meinel)

* Mail clients for `bzr send` are now listed in a registry.  This
  allows plugins to add new clients by registering them with
  ``bzrlib.mail_client.mail_client_registry``.  All of the built-in
  clients now use this mechanism.  (Neil Martinsen-Burrell)


bzr 1.6.1
#########

:Released: 2008-09-05

A couple regressions were found in the 1.6 release. There was a
performance issue when using ``bzr+ssh`` to branch large repositories,
and some problems with stacking and ``rich-root`` capable repositories.


bzr 1.6.1rc2
############

:Released: 2008-09-03

Bug Fixes
*********

* Copying between ``rich-root`` and ``rich-root-pack`` (and vice
  versa) was accidentally using the inter-model fetcher, instead of
  recognizing that both were 'rich root' formats.
  (John Arbash Meinel, #264321)


bzr 1.6.1rc1
############

:Released: 2008-08-29

This release fixes a few regressions found in the 1.6 client. Fetching
changes was using an O(N^2) buffering algorithm, so for large projects it
would cause memory thrashing. There is also a specific problem with the
``--1.6-rich-root`` format, which prevented stacking on top of
``--rich-root-pack`` repositories, and could allow users to accidentally
fetch experimental data (``-subtree``) without representing it properly.
The ``--1.6-rich-root`` format has been deprecated and users are
recommended to upgrade to ``--1.6.1-rich-root`` immediately.  Also we
re-introduced a workaround for users who have repositories with incorrect
nodes (not possible if you only used official releases).
I should also clarify that none of this is data loss level issues, but
still sufficient enough to warrant an updated release.

Bug Fixes
*********

* ``RemoteTransport.readv()`` was being inefficient about how it
  buffered the readv data and processed it. It would keep appending to
  the same string (causing many copies) and then pop bytes out of the
  start of the string (causing more copies).
  With this patch "bzr+ssh://local" can improve dramatically,
  especially for projects with large files.
  (John Arbash Meinel)

* Revision texts were always meant to be stored as fulltexts. There
  was a bug in a bzr.dev version that would accidentally create deltas
  when copying from a Pack repo to a Knit repo. This has been fixed,
  but to support those repositories, we know always request full texts
  for Revision texts. (John Arbash Meinel, #261339)

* The previous ``--1.6-rich-root`` format used an incorrect xml
  serializer, which would accidentally support fetching from a
  repository that supported subtrees, even though the local one would
  not. We deprecated that format, and introduced a new one that uses
  the correct serializer ``--1.6.1-rich-root``.
  (John Arbash Meinel, #262333)


bzr 1.6
#######

:Released: 2008-08-25

Finally, the long awaited bzr 1.6 has been released. This release includes
new features like Stacked Branches, improved weave merge, and an updated
server protocol (now on v3) which will allow for better cross version
compatibility. With this release we have deprecated Knit format
repositories, and recommend that users upgrade them, we will continue to
support reading and writing them for the forseeable future, but we will
not be tuning them for performance as pack repositories have proven to be
better at scaling. This will also be the first release to bundle
TortoiseBzr in the standalone Windows installer.


bzr 1.6rc5
##########

:Released: 2008-08-19

Bug Fixes
*********

* Disable automatic detection of stacking based on a containing
  directory of the target. It interacted badly with push, and needs a
  bit more work to get the edges polished before it should happen
  automatically. (John Arbash Meinel, #259275)
  (This change was reverted when merged to bzr.dev)


bzr 1.6rc4
##########

:Released: 2008-08-18

Bug Fixes
*********

* Fix a regression in knit => pack fetching.  We had a logic
  inversion, causing the fetch to insert fulltexts in random order,
  rather than preserving deltas.  (John Arbash Meinel, #256757)


bzr 1.6rc3
##########

:Released: 2008-08-14

Changes
*******

* Disable reading ``.bzrrules`` as a per-branch rule preferences
  file. The feature was not quite ready for a full release.
  (Robert Collins)

Improvements
************

* Update the windows installer to bundle TortoiseBzr and ``qbzr``
  into the standalone installer. This will be the first official
  windows release that installs Tortoise by default.
  (Mark Hammond)

Bug Fixes
*********

* Fix a regression in ``bzr+http`` support. There was a missing
  function (``_read_line``) that needed to be carried over from
  ``bzr+ssh`` support. (Andrew Bennetts)

* ``GraphIndex`` objects will internally read an entire index if more
  than 1/20th of their keyspace is requested in a single operation.
  This largely mitigates a performance regression in ``bzr log FILE``
  and completely corrects the performance regression in ``bzr log``.
  The regression was caused by removing an accomodation which had been
  supporting the index format in use. A newer index format is in
  development which is substantially faster. (Robert Collins)


bzr 1.6rc2
##########

:Released: 2008-08-13

This release candidate has a few minor bug fixes, and some regression
fixes for Windows.

Bug Fixes
*********

* ``bzr upgrade`` on remote branches accessed via bzr:// and
  bzr+ssh:// now works.  (Andrew Bennetts)

* Change the ``get_format_description()`` strings for
  ``RepositoryFormatKnitPack5`` et al to be single line messages.
  (Aaron Bentley)

* Fix for a regression on Win32 where we would try to call
  ``os.listdir()`` on a file and not catch the exception properly.
  (Windows raises a different exception.) This would manifest in
  places like ``bzr rm file`` or ``bzr switch``.
  (Mark Hammond, John Arbash Meinel)

* ``Inventory.copy()`` was failing to set the revision property for
  the root entry. (Jelmer Vernooij)

* sftp transport: added missing ``FileExists`` case to
  ``_translate_io_exception`` (Christophe Troestler, #123475)

* The help for ``bzr ignored`` now suggests ``bzr ls --ignored`` for
  scripting use. (Robert Collins, #3834)

* The default ``annotate`` logic will now always assign the
  last-modified value of a line to one of the revisions that modified
  it, rather than a merge revision. This would happen when both sides
  claimed to have modified the line resulting in the same text. The
  choice is arbitrary but stable, so merges in different directions
  will get the same results.  (John Arbash Meinel, #232188)


bzr 1.6rc1
##########

:Released: 2008-08-06

This release candidate for bzr 1.6 solidifies the new branch stacking
feature.  Bazaar now recommends that users upgrade all knit repositories,
because later formats are much faster.  However, we plan to continue read/write and
upgrade support for knit repostories for the forseeable future.  Several
other bugs and performance issues were fixed.

Changes
*******

* Knit format repositories are deprecated and bzr will now emit
  warnings whenever it encounters one.  Use ``bzr upgrade`` to upgrade
  knit repositories to pack format.  (Andrew Bennetts)

Improvements
************

* ``bzr check`` can now be told which elements at a location it should
  check.  (Daniel Watkins)

* Commit now supports ``--exclude`` (or ``-x``) to exclude some files
  from the commit. (Robert Collins, #3117)

* Fetching data between repositories that have the same model but no
  optimised fetcher will not reserialise all the revisions, increasing
  performance. (Robert Collins, John Arbash Meinel)

* Give a more specific error when target branch is not reachable.
  (James Westby)

* Implemented a custom ``walkdirs_utf8`` implementation for win32.
  This uses a pyrex extension to get direct access to the
  ``FindFirstFileW`` style apis, rather than using ``listdir`` +
  ``lstat``. Shows a very strong improvement in commands like
  ``status`` and ``diff`` which have to iterate the working tree.
  Anywhere from 2x-6x faster depending on the size of the tree (bigger
  trees, bigger benefit.) (John Arbash Meinel)

* New registry for log properties handles  and the method in
  LongLogFormatter to display the custom properties returned by the
  registered handlers. (Guillermo Gonzalez, #162469)

Bug Fixes
*********

* Add more tests that stacking does not create deltas spanning
  physical repository boundaries.
  (Martin Pool, #252428)

* Better message about incompatible repositories.
  (Martin Pool, #206258)

* ``bzr branch --stacked`` ensures the destination branch format can
  support stacking, even if the origin does not.
  (Martin Pool)

* ``bzr export`` no longer exports ``.bzrrules``.
  (Ian Clatworthy)

* ``bzr serve --directory=/`` now correctly allows the whole
  filesystem to be accessed on Windows, not just the root of the drive
  that Python is running from.
  (Adrian Wilkins, #240910)

* Deleting directories by hand before running ``bzr rm`` will not
  cause subsequent errors in ``bzr st`` and ``bzr commit``.
  (Robert Collins, #150438)

* Fix a test case that was failing if encoding wasn't UTF-8.
  (John Arbash Meinel, #247585)

* Fix "no buffer space available" error when branching with the new
  smart server protocol to or from Windows.
  (Andrew Bennetts, #246180)

* Fixed problem in branching from smart server.
  (#249256, Michael Hudson, Martin Pool)

* Handle a file turning in to a directory in TreeTransform.
  (James Westby, #248448)

API Changes
***********

* ``MutableTree.commit`` has an extra optional keywork parameter
  ``exclude`` that will be unconditionally supplied by the command
  line UI - plugins that add tree formats may need an update.
  (Robert Collins)

* The API minimum version for plugin compatibility has been raised to
  1.6 - there are significant changes throughout the code base.
  (Robert Collins)

* The generic fetch code now uses three attributes on Repository objects
  to control fetch. The streams requested are controlled via :
  ``_fetch_order`` and ``_fetch_uses_deltas``. Setting these
  appropriately allows different repository implementations to recieve
  data in their optimial form. If the ``_fetch_reconcile`` is set then
  a reconcile operation is triggered at the end of the fetch.
  (Robert Collins)

* The ``put_on_disk`` and ``get_tar_item`` methods in
  ``InventoryEntry`` were deprecated. (Ian Clatworthy)

* ``Repository.is_shared`` doesn't take a read lock. It didn't
  need one in the first place (nobody cached the value, and
  ``RemoteRepository`` wasn't taking one either). This saves a round
  trip when probing Pack repositories, as they read the ``pack-names``
  file when locked. And during probe, locking the repo isn't very
  useful. (John Arbash Meinel)

Internals
*********

* ``bzrlib.branchbuilder.BranchBuilder`` is now much more capable of
  putting together a real history without having to create a full
  WorkingTree. It is recommended that tests that are not directly
  testing the WorkingTree use BranchBuilder instead.  See
  ``BranchBuilder.build_snapshot`` or
  ``TestCaseWithMemoryTree.make_branch_builder``.  (John Arbash Meinel)

* ``bzrlib.builtins.internal_tree_files`` broken into two giving a new
  helper ``safe_relpath_files`` - used by the new ``exclude``
  parameter to commit. (Robert Collins)

* Make it easier to introduce new WorkingTree formats.
  (Ian Clatworthy)

* The code for exporting trees was refactored not to use the
  deprecated ``InventoryEntry`` methods. (Ian Clatworthy)

* RuleSearchers return () instead of [] now when there are no matches.
  (Ian Clatworthy)


bzr 1.6beta3
############

:Released: 2008-07-17

This release adds a new 'stacked branches' feature allowing branches to
share storage without being in the same repository or on the same machine.
(See the user guide for more details.)  It also adds a new hook, improved
weaves, aliases for related locations, faster bzr+ssh push, and several
bug fixes.

Features
********

* New ``pre_change_branch_tip`` hook that is called before the
  branch tip is moved, while the branch is write-locked.  See the User
  Reference for signature details.  (Andrew Bennetts)

* Rule-based preferences can now be defined for selected files in
  selected branches, allowing commands and plugins to provide
  custom behaviour for files matching defined patterns.
  See ``Rule-based preferences`` (part of ``Configuring Bazaar``)
  in the User Guide and ``bzr help rules`` for more information.
  (Ian Clatworthy)

* Sites may suggest a branch to stack new branches on.  (Aaron Bentley)

* Stacked branches are now supported. See ``bzr help branch`` and
  ``bzr help push``.  Branches must be in the ``development1`` format
  to stack, though the stacked-on branch can be of any format.
  (Robert Collins)

Improvements
************

* ``bzr export --format=tgz --root=NAME -`` to export a gzipped tarball
  to stdout; also ``tar`` and ``tbz2``.
  (Martin Pool)

* ``bzr (re)merge --weave`` will now use a standard Weave algorithm,
  rather than the annotation-based merge it was using. It does so by
  building up a Weave of the important texts, without needing to build
  the full ancestry. (John Arbash Meinel, #238895)

* ``bzr send`` documents and better supports ``emacsclient`` (proper
  escaping of mail headers and handling of the MUA Mew).
  (Christophe Troestler)

* Remembered locations can be specified by aliases, e.g. :parent, :public,
  :submit.  (Aaron Bentley)

* The smart protocol now has improved support for setting branches'
  revision info directly.  This makes operations like push
  faster.  The new request method name is
  ``Branch.set_last_revision_ex``.  (Andrew Bennetts)

Bug Fixes
*********

* Bazaar is now able to be a client to the web server of IIS 6 and 7.
  The broken implementations of RFC822 in Python and RFC2046 in IIS
  combined with boundary-line checking in Bazaar previously made this
  impossible. (NB, IIS 5 does not suffer from this problem).
  (Adrian Wilkins, #247585)

* ``bzr log --long`` with a ghost in your mainline now handles that
  ghost properly. (John Arbash Meinel, #243536)

* ``check`` handles the split-up .bzr layout correctly, so no longer
  requires a branch to be present.
  (Daniel Watkins, #64783)

* Clearer message about how to set the PYTHONPATH if bzrlib can't be
  loaded.
  (Martin Pool, #205230)

* Errors about missing libraries are now shown without a traceback,
  and with a suggestion to install the library.  The full traceback is
  still in ``.bzr.log`` and can be shown with ``-Derror``.
  (Martin Pool, #240161)

* Fetch from a stacked branch copies all required data.
  (Aaron Bentley, #248506)

* Handle urls such as ftp://user@host.com@www.host.com where the user
  name contains an @.
  (Neil Martinsen-Burrell, #228058)

* ``needs_read_lock`` and ``needs_write_lock`` now suppress an error during
  ``unlock`` if there was an error in the original function. This helps
  most when there is a failure with a smart server action, since often the
  connection closes and we cannot unlock.
  (Andrew Bennetts, John Arbash Meinel, #125784)

* Obsolete hidden command ``bzr fetch`` removed.
  (Martin Pool, #172870)

* Raise the correct exception when doing ``-rbefore:0`` or ``-c0``.
  (John Arbash Meinel, #239933)

* You can now compare file revisions in Windows diff programs from
  Cygwin Bazaar.
  (Matt McClure, #209281)

* revision_history now tolerates mainline ghosts for Branch format 6.
  (Aaron Bentley, #235055)

* Set locale from environment for third party libs.
  (Martin von Gagern, #128496)

Documentation
*************

* Added *Using stacked branches* to the User Guide.
  (Ian Clatworthy)

* Updated developer documentation.
  (Martin Pool)

Testing
*******

* ``-Dmemory`` will cause /proc/PID/status to be catted before bzr
  exits, allowing low-key analysis of peak memory use. (Robert Collins)

* ``TestCaseWithTransport.make_branch_and_tree`` tries harder to return
  a tree with a ``branch`` attribute of the right format.  This was
  preventing some ``RemoteBranch`` tests from actually running with
  ``RemoteBranch`` instances.  (Andrew Bennetts)

API Changes
***********

* Removed ``Repository.text_store``, ``control_store``, etc.  Instead,
  there are new attributes ``texts, inventories, revisions,
  signatures``, each of which is a ``VersionedFiles``.  See the
  Repository docstring for more details.
  (Robert Collins)

* ``Branch.pull`` now accepts an ``_override_hook_target`` optional
  parameter.  If you have a subclass of ``Branch`` that overrides
  ``pull`` then you should add this parameter.  (Andrew Bennetts)

* ``bzrlib.check.check()`` has been deprecated in favour of the more
  aptly-named ``bzrlib.check.check_branch()``.
  (Daniel Watkins)

* ``Tree.print_file`` and ``Repository.print_file`` are deprecated.
  These methods are bad APIs because they write directly to sys.stdout.
  bzrlib does not use them internally, and there are no direct tests
  for them. (Alexander Belchenko)

Internals
*********

* ``cat`` command no longer uses ``Tree.print_file()`` internally.
  (Alexander Belchenko)

* New class method ``BzrDir.open_containing_tree_branch_or_repository``
  which eases the discovery of the tree, the branch and the repository
  containing a given location.
  (Daniel Watkins)

* New ``versionedfile.KeyMapper`` interface to abstract out the access to
  underlying .knit/.kndx etc files in repositories with partitioned
  storage. (Robert Collins)

* Obsolete developer-use command ``weave-join`` has been removed.
  (Robert Collins)

* ``RemoteToOtherFetcher`` and ``get_data_stream_for_search`` removed,
  to support new ``VersionedFiles`` layering.
  (Robert Collins)


bzr 1.6beta2
############

:Released: 2008-06-10

This release contains further progress towards our 1.6 goals of shallow
repositories, and contains a fix for some user-affecting bugs in the
repository layer.  Building working trees during checkout and branch is
now faster.

Bug Fixes
*********

* Avoid KnitCorrupt error extracting inventories from some repositories.
  (The data is not corrupt; an internal check is detecting a problem
  reading from the repository.)
  (Martin Pool, Andrew Bennetts, Robert Collins, #234748)

* ``bzr status`` was breaking if you merged the same revision twice.
  (John Arbash Meinel, #235407)

* Fix infinite loop consuming 100% CPU when a connection is lost while
  reading a response body via the smart protocol v1 or v2.
  (Andrew Bennetts)

* Inserting a bundle which changes the contents of a file with no trailing
  end of line, causing a knit snapshot in a 'knits' repository will no longer
  cause KnitCorrupt. (Robert Collins)

* ``RemoteBranch.pull`` needs to return the ``self._real_branch``'s
  pull result. It was instead just returning None, which breaks ``bzr
  pull``. (John Arbash Meinel, #238149)

* Sanitize branch nick before using it as an attachment filename in
  ``bzr send``. (Lukáš Lalinský, #210218)

* Squash ``inv_entry.symlink_target`` to a plain string when
  generating DirState details. This prevents from getting a
  ``UnicodeError`` when you have symlinks and non-ascii filenames.
  (John Arbash Meinel, #135320)

Improvements
************

* Added the 'alias' command to set/unset and display aliases. (Tim Penhey)

* ``added``, ``modified``, and ``unknowns`` behaviour made consistent (all three
  now quote paths where required). Added ``--null`` option to ``added`` and
  ``modified`` (for null-separated unknowns, use ``ls --unknown --null``)
  (Adrian Wilkins)

* Faster branching (1.09x) and lightweight checkouts (1.06x) on large trees.
  (Ian Clatworthy, Aaron Bentley)

Documentation
*************

* Added *Bazaar Zen* section to the User Guide. (Ian Clatworthy)

Testing
*******

* Fix the test HTTPServer to be isolated from chdir calls made while it is
  running, allowing it to be used in blackbox tests. (Robert Collins)

API Changes
***********

* ``WorkingTree.set_parent_(ids/trees)`` will now filter out revisions
  which are in the ancestry of other revisions. So if you merge the same
  tree twice, or merge an ancestor of an existing merge, it will only
  record the newest. (If you merge a descendent, it will replace its
  ancestor). (John Arbash Meinel, #235407)

* ``RepositoryPolicy.__init__`` now requires stack_on and stack_on_pwd,
  through the derived classes do not.  (Aaron Bentley)

Internals
*********

* ``bzrlib.bzrdir.BzrDir.sprout`` now accepts ``stacked`` to control
  creating stacked branches. (Robert Collins)

* Knit record serialisation is now stricter on what it will accept, to
  guard against potential internal bugs, or broken input. (Robert Collins)

bzr 1.6beta1
############

:Released: 2008-06-02

Commands that work on the revision history such as push, pull, missing,
uncommit and log are now substantially faster.  This release adds a
translation of some of the user documentation into Spanish.  (Contributions of
other translations would be very welcome.)  Bazaar 1.6beta1 adds a new network
protocol which is used by default and which allows for more efficient transfers
and future extensions.


Notes When Upgrading
********************

* There is a new version of the network protocol used for bzr://, bzr+ssh://
  and bzr+http:// connections.  This will allow more efficient requests and
  responses, and more graceful fallback when a server is too old to
  recognise a request from a more recent client.  Bazaar 1.6 will
  interoperate with 0.16 and later versions, but servers should be upgraded
  when possible.  Bazaar 1.6 no longer interoperates with 0.15 and earlier via
  these protocols.  Use alternatives like SFTP or upgrade those servers.
  (Andrew Bennetts, #83935)

Changes
*******

* Deprecation warnings will not be suppressed when running ``bzr selftest``
  so that developers can see if their code is using deprecated functions.
  (John Arbash Meinel)

Features
********

* Adding ``-Derror`` will now display a traceback when a plugin fails to
  load. (James Westby)

Improvements
************

* ``bzr branch/push/pull -r XXX`` now have a helper function for finding
  the revno of the new revision (``Graph.find_distance_to_null``). This
  should make something like ``bzr branch -r -100`` in a shared, no-trees
  repository much snappier. (John Arbash Meinel)

* ``bzr log --short -r X..Y`` no longer needs to access the full revision
  history. This makes it noticeably faster when logging the last few
  revisions. (John Arbash Meinel)

* ``bzr ls`` now accepts ``-V`` as an alias for ``--versioned``.
  (Jerad Cramp, #165086)

* ``bzr missing`` uses the new ``Graph.find_unique_ancestors`` and
  ``Graph.find_differences`` to determine missing revisions without having
  to search the whole ancestry. (John Arbash Meinel, #174625)

* ``bzr uncommit`` now uses partial history access, rather than always
  extracting the full revision history for a branch. This makes it
  resolve the appropriate revisions much faster (in testing it drops
  uncommit from 1.5s => 0.4s). It also means ``bzr log --short`` is one
  step closer to not using full revision history.
  (John Arbash Meinel, #172649)

Bugfixes
********

* ``bzr merge --lca`` should handle when two revisions have no common
  ancestor other than NULL_REVISION. (John Arbash Meinel, #235715)

* ``bzr status`` was breaking if you merged the same revision twice.
  (John Arbash Meinel, #235407)

* ``bzr push`` with both ``--overwrite`` and ``-r NNN`` options no longer
  fails.  (Andrew Bennetts, #234229)

* Correctly track the base URL of a smart medium when using bzr+http://
  URLs, which was causing spurious "No repository present" errors with
  branches in shared repositories accessed over bzr+http.
  (Andrew Bennetts, #230550)

* Define ``_remote_is_at_least_1_2`` on ``SmartClientMedium`` so that all
  implementations have the attribute.  Fixes 'PyCurlTransport' object has no
  attribute '_remote_is_at_least_1_2' attribute errors.
  (Andrew Bennetts, #220806)

* Failure to delete an obsolete pack file should just give a warning
  message, not a fatal error.  It may for example fail if the file is still
  in use by another process.
  (Martin Pool)

* Fix MemoryError during large fetches over HTTP by limiting the amount of
  data we try to read per ``recv`` call.  The problem was observed with
  Windows and a proxy, but might affect other environments as well.
  (Eric Holmberg, #215426)

* Handle old merge directives correctly in Merger.from_mergeable.  Stricter
  get_parent_map requirements exposed a latent bug here.  (Aaron Bentley)

* Issue a warning and ignore passwords declared in authentication.conf when
  used for an ssh scheme (sftp or bzr+ssh).
  (Vincent Ladeuil, #203186)

* Make both http implementations raise appropriate exceptions on 403
  Forbidden when POSTing smart requests.
  (Vincent Ladeuil, #230223)

* Properly *title* header names in http requests instead of capitalizing
  them.
  (Vincent Ladeuil, #229076)

* The "Unable to obtain lock" error message now also suggests using
  ``bzr break-lock`` to fix it.  (Martin Albisetti, #139202)

* Treat an encoding of '' as ascii; this can happen when bzr is run
  under vim on Mac OS X.
  (Neil Martinsen-Burrell)

* ``VersionedFile.make_mpdiffs()`` was raising an exception that wasn't in
  scope. (Daniel Fischer #235687)

Documentation
*************

* Added directory structure and started translation of docs in spanish.
  (Martin Albisetti, Lucio Albenga)

* Incorporate feedback from Jelmer Vernooij and Neil Martinsen-Burrell
  on the plugin and integration chapters of the User Guide.
  (Ian Clatworthy)

* More Bazaar developer documentation about packaging and release process,
  and about use of Python reprs.
  (Martin Pool, Martin Albisetti)

* Updated Tortise strategy document. (Mark Hammond)

Testing
*******

* ``bzrlib.tests.adapt_tests`` was broken and unused - it has been fixed.
  (Robert Collins)

* Fix the test HTTPServer to be isolated from chdir calls made while it is
  running, allowing it to be used in blackbox tests. (Robert Collins)

* New helper function for splitting test suites
  ``split_suite_by_condition``. (Robert Collins)

Internals
*********

* ``Branch.missing_revisions`` has been deprecated. Similar functionality
  can be obtained using ``bzrlib.missing.find_unmerged``. The api was
  fairly broken, and the function was unused, so we are getting rid of it.
  (John Arbash Meinel)

API Changes
***********

* ``Branch.abspath`` is deprecated; use the Tree or Transport
  instead.  (Martin Pool)

* ``Branch.update_revisions`` now takes an optional ``Graph``
  object. This can be used by ``update_revisions`` when it is
  checking ancestry, and allows callers to prefer request to go to a
  local branch.  (John Arbash Meinel)

* Branch, Repository, Tree and BzrDir should expose a Transport as an
  attribute if they have one, rather than having it indirectly accessible
  as ``.control_files._transport``.  This doesn't add a requirement
  to support a Transport in cases where it was not needed before;
  it just simplifies the way it is reached.  (Martin Pool)

* ``bzr missing --mine-only`` will return status code 0 if you have no
  new revisions, but the remote does. Similarly for ``--theirs-only``.
  The new code only checks one side, so it doesn't know if the other
  side has changes. This seems more accurate with the request anyway.
  It also changes the output to print '[This|Other] branch is up to
  date.' rather than displaying nothing.  (John Arbash Meinel)

* ``LockableFiles.put_utf8``, ``put_bytes`` and ``controlfilename``
  are now deprecated in favor of using Transport operations.
  (Martin Pool)

* Many methods on ``VersionedFile``, ``Repository`` and in
  ``bzrlib.revision``  deprecated before bzrlib 1.5 have been removed.
  (Robert Collins)

* ``RevisionSpec.wants_revision_history`` can be set to False for a given
  ``RevisionSpec``. This will disable the existing behavior of passing in
  the full revision history to ``self._match_on``. Useful for specs that
  don't actually need access to the full history. (John Arbash Meinel)

* The constructors of ``SmartClientMedium`` and its subclasses now require a
  ``base`` parameter.  ``SmartClientMedium`` implementations now also need
  to provide a ``remote_path_from_transport`` method.  (Andrew Bennetts)

* The default permissions for creating new files and directories
  should now be obtained from ``BzrDir._get_file_mode()`` and
  ``_get_dir_mode()``, rather than from LockableFiles.  The ``_set_file_mode``
  and ``_set_dir_mode`` variables on LockableFiles which were advertised
  as a way for plugins to control this are no longer consulted.
  (Martin Pool)

* ``VersionedFile.join`` is deprecated. This method required local
  instances of both versioned file objects and was thus hostile to being
  used for streaming from a smart server. The new get_record_stream and
  insert_record_stream are meant to efficiently replace this method.
  (Robert Collins)

* ``WorkingTree.set_parent_(ids/trees)`` will now filter out revisions
  which are in the ancestry of other revisions. So if you merge the same
  tree twice, or merge an ancestor of an existing merge, it will only
  record the newest. (If you merge a descendent, it will replace its
  ancestor). (John Arbash Meinel, #235407)

* ``WorkingTreeFormat2.stub_initialize_remote`` is now private.
  (Martin Pool)


bzr 1.5
#######

:Released: 2008-05-16

This release of Bazaar includes several updates to the documentation, and fixes
to prepare for making rich root support the default format. Many bugs have been
squashed, including fixes to log, bzr+ssh inter-operation with older servers.

Changes
*******

* Suppress deprecation warnings when bzrlib is a 'final' release. This way
  users of packaged software won't be bothered with DeprecationWarnings,
  but developers and testers will still see them. (John Arbash Meinel)

Documentation
*************

* Incorporate feedback from Jelmer Vernooij and Neil Martinsen-Burrell
  on the plugin and integration chapters of the User Guide.
  (Ian Clatworthy)


bzr 1.5rc1
##########

:Released: 2008-05-09

Changes
*******

* Broader support of GNU Emacs mail clients. Set
  ``mail_client=emacsclient`` in your bazaar.conf and ``send`` will pop the
  bundle in a mail buffer according to the value of ``mail-user-agent``
  variable. (Xavier Maillard)

Improvements
************

* Diff now handles revision specs like "branch:" and "submit:" more
  efficiently.  (Aaron Bentley, #202928)

* More friendly error given when attempt to start the smart server
  on an address already in use. (Andrea Corbellini, #200575)

* Pull completes much faster when there is nothing to pull.
  (Aaron Bentley)

Bugfixes
********

* Authentication.conf can define sections without password.
  (Vincent Ladeuil, #199440)

* Avoid muttering every time a child update does not cause a progress bar
  update. (John Arbash Meinel, #213771)

* ``Branch.reconcile()`` is now implemented. This allows ``bzr reconcile``
  to fix when a Branch has a non-canonical mainline history. ``bzr check``
  also detects this condition. (John Arbash Meinel, #177855)

* ``bzr log -r ..X bzr://`` was failing, because it was getting a request
  for ``revision_id=None`` which was not a string.
  (John Arbash Meinel, #211661)

* ``bzr commit`` now works with Microsoft's FTP service.
  (Andreas Deininger)

* Catch definitions outside sections in authentication.conf.
  (Vincent Ladeuil, #217650)

* Conversion from non-rich-root to rich-root(-pack) updates inventory
  sha1s, even when bundles are used.  (Aaron Bentley, #181391)

* Conversion from non-rich-root to rich-root(-pack) works correctly even
  though search keys are not topologically sorted.  (Aaron Bentley)

* Conversion from non-rich-root to rich-root(-pack) works even when a
  parent revision has a different root id.  (Aaron Bentley, #177874)

* Disable strace testing until strace is fixed (see bug #103133) and emit a
  warning when selftest ends to remind us of leaking tests.
  (Vincent Ladeuil, #226769)

* Fetching all revisions from a repository does not cause pack collisions.
  (Robert Collins, Aaron Bentley, #212908)

* Fix error about "attempt to add line-delta in non-delta knit".
  (Andrew Bennetts, #217701)

* Pushing a branch in "dirstate" format (Branch5) over bzr+ssh would break
  if the remote server was < version 1.2. This was due to a bug in the
  RemoteRepository.get_parent_map() fallback code.
  (John Arbash Meinel, #214894)

* Remove leftover code in ``bzr_branch`` that inappropriately creates
  a ``branch-name`` file in the branch control directory.
  (Martin Pool)

* Set SO_REUSEADDR on server sockets of ``bzr serve`` to avoid problems
  rebinding the socket when starting the server a second time.
  (John Arbash Meinel, Martin Pool, #164288)

* Severe performance degradation in fetching from knit repositories to
  knits and packs due to parsing the entire revisions.kndx on every graph
  walk iteration fixed by using the Repository.get_graph API.  There was
  another regression in knit => knit fetching which re-read the index for
  every revision each side had in common.
  (Robert Collins, John Arbash Meinel)

* When logging the changes to a particular file, there was a bug if there
  were ghosts in the revision ancestry. (John Arbash Meinel, #209948)

* xs4all's ftp server returns a temporary error when trying to list an
  empty directory, rather than returning an empty list. Adding a
  workaround so that we don't get spurious failures.
  (John Arbash Meinel, #215522)

Documentation
*************

* Expanded the User Guide to include new chapters on popular plugins and
  integrating Bazaar into your environment. The *Best practices* chapter
  was renamed to *Miscellaneous topics* as suggested by community
  feedback as well. (Ian Clatworthy)

* Document outlining strategies for TortoiseBzr. (Mark Hammond)

* Improved the documentation on hooks. (Ian Clatworthy)

* Update authentication docs regarding ssh agents.
  (Vincent Ladeuil, #183705)

Testing
*******

* Add ``thread_name_suffix`` parameter to SmartTCPServer_for_testing, to
  make it easy to identify which test spawned a thread with an unhandled
  exception. (Andrew Bennetts)

* New ``--debugflag``/``-E`` option to ``bzr selftest`` for setting
  options for debugging tests, these are complementary to the -D
  options.  The ``-Dselftest_debug`` global option has been replaced by the
  ``-E=allow_debug`` option for selftest. (Andrew Bennetts)

* Parameterised test ids are preserved correctly to aid diagnosis of test
  failures. (Robert Collins, Andrew Bennetts)

* selftest now accepts --starting-with <id> to load only the tests whose id
  starts with the one specified. This greatly speeds up running the test
  suite on a limited set of tests and can be used to run the tests for a
  single module, a single class or even a single test.  (Vincent Ladeuil)

* The test suite modules have been modified to define load_tests() instead
  of test_suite(). That speeds up selective loading (via --load-list)
  significantly and provides many examples on how to migrate (grep for
  load_tests).  (Vincent Ladeuil)

Internals
*********

* ``Hooks.install_hook`` is now deprecated in favour of
  ``Hooks.install_named_hook`` which adds a required ``name`` parameter, to
  avoid having to call ``Hooks.name_hook``. (Daniel Watkins)

* Implement xml8 serializer.  (Aaron Bentley)

* New form ``@deprecated_method(deprecated_in(1, 5, 0))`` for making
  deprecation wrappers.  (Martin Pool)

* ``Repository.revision_parents`` is now deprecated in favour of
  ``Repository.get_parent_map([revid])[revid]``. (Jelmer Vernooij)

* The Python ``assert`` statement is no longer used in Bazaar source, and
  a test checks this.  (Martin Pool)

API Changes
***********

* ``bzrlib.status.show_pending_merges`` requires the repository to be
  locked by the caller. Callers should have been doing it anyway, but it
  will now raise an exception if they do not. (John Arbash Meinel)

* Repository.get_data_stream, Repository.get_data_stream_for_search(),
  Repository.get_deltas_for_revsions(), Repository.revision_trees(),
  Repository.item_keys_introduced_by() no longer take read locks.
  (Aaron Bentley)

* ``LockableFiles.get_utf8`` and ``.get`` are deprecated, as a start
  towards removing LockableFiles and ``.control_files`` entirely.
  (Martin Pool)

* Methods deprecated prior to 1.1 have been removed.
  (Martin Pool)


bzr 1.4 
#######

:Released: 2008-04-28

This release of Bazaar includes handy improvements to the speed of log and
status, new options for several commands, improved documentation, and better
hooks, including initial code for server-side hooks.  A number of bugs have
been fixed, particularly in interoperability between different formats or
different releases of Bazaar over there network.  There's been substantial
internal work in both the repository and network code to enable new features
and faster performance.

Bug Fixes
*********

* Pushing a branch in "dirstate" format (Branch5) over bzr+ssh would break
  if the remote server was < version 1.2.  This was due to a bug in the
  RemoteRepository.get_parent_map() fallback code.
  (John Arbash Meinel, Andrew Bennetts, #214894)


bzr 1.4rc2
##########

:Released: 2008-04-21

Bug Fixes
*********

* ``bzr log -r ..X bzr://`` was failing, because it was getting a request
  for ``revision_id=None`` which was not a string.
  (John Arbash Meinel, #211661)

* Fixed a bug in handling ghost revisions when logging changes in a
  particular file.  (John Arbash Meinel, #209948)

* Fix error about "attempt to add line-delta in non-delta knit".
  (Andrew Bennetts, #205156)

* Fixed performance degradation in fetching from knit repositories to
  knits and packs due to parsing the entire revisions.kndx on every graph
  walk iteration fixed by using the Repository.get_graph API.  There was
  another regression in knit => knit fetching which re-read the index for
  every revision each side had in common.
  (Robert Collins, John Arbash Meinel)


bzr 1.4rc1
##########

:Released: 2008-04-11

Changes
*******

* bzr main script cannot be imported (Benjamin Peterson)

* On Linux bzr additionally looks for plugins in arch-independent site
  directory. (Toshio Kuratomi)

* The ``set_rh`` branch hook is now deprecated. Please migrate
  any plugins using this hook to use an alternative, e.g.
  ``post_change_branch_tip``. (Ian Clatworthy)

* When a plugin cannot be loaded as the file path is not a valid
  python module name bzr will now strip a ``bzr_`` prefix from the
  front of the suggested name, as many plugins (e.g. bzr-svn)
  want to be installed without this prefix. It is a common mistake
  to have a folder named "bzr-svn" for that plugin, especially
  as this is what bzr branch lp:bzr-svn will give you. (James Westby,
  Andrew Cowie)

* UniqueIntegerBugTracker now appends bug-ids instead of joining
  them to the base URL. Plugins that register bug trackers may
  need a trailing / added to the base URL if one is not already there.
  (James Wesby, Andrew Cowie)

Features
********

* Added start_commit hook for mutable trees. (Jelmer Vernooij, #186422)

* ``status`` now accepts ``--no-pending`` to show the status without
  listing pending merges, which speeds up the command a lot on large
  histories.  (James Westby, #202830)

* New ``post_change_branch_tip`` hook that is called after the
  branch tip is moved but while the branch is still write-locked.
  See the User Reference for signature details.
  (Ian Clatworthy, James Henstridge)

* Reconfigure can convert a branch to be standalone or to use a shared
  repository.  (Aaron Bentley)

Improvements
************

* The smart protocol now has support for setting branches' revision info
  directly.  This should make operations like push slightly faster, and is a
  step towards server-side hooks.  The new request method name is
  ``Branch.set_last_revision_info``.  (Andrew Bennetts)

* ``bzr commit --fixes`` now recognises "gnome" as a tag by default.
  (James Westby, Andrew Cowie)

* ``bzr switch`` will attempt to find branches to switch to relative to the
  current branch. E.g. ``bzr switch branchname`` will look for
  ``current_branch/../branchname``. (Robert Collins, Jelmer Vernooij,
  Wouter van Heyst)

* Diff is now more specific about execute-bit changes it describes
  (Chad Miller)

* Fetching data over HTTP is a bit faster when urllib is used.  This is done
  by forcing it to recv 64k at a time when reading lines in HTTP headers,
  rather than just 1 byte at a time.  (Andrew Bennetts)

* Log --short and --line are much faster when -r is not specified.
  (Aaron Bentley)

* Merge is faster.  We no longer check a file's existence unnecessarily
  when merging the execute bit.  (Aaron Bentley)

* ``bzr status`` on an explicit list of files no longer shows pending
  merges, making it much faster on large trees. (John Arbash Meinel)

* The launchpad directory service now warns the user if they have not set
  their launchpad login and are trying to resolve a URL using it, just
  in case they want to do a write operation with it.  (James Westby)

* The smart protocol client is slightly faster, because it now only queries
  the server for the protocol version once per connection.  Also, the HTTP
  transport will now automatically probe for and use a smart server if
  one is present.  You can use the new ``nosmart+`` transport decorator
  to get the old behaviour.  (Andrew Bennetts)

* The ``version`` command takes a ``--short`` option to print just the
  version number, for easier use in scripts.  (Martin Pool)

* Various operations with revision specs and commands that calculate
  revnos and revision ids are faster.  (John A. Meinel, Aaron Bentley)

Bugfixes
********

* Add ``root_client_path`` parameter to SmartWSGIApp and
  SmartServerRequest.  This makes it possible to publish filesystem
  locations that don't exactly match URL paths. SmartServerRequest
  subclasses should use the new ``translate_client_path`` and
  ``transport_from_client_path`` methods when dealing with paths received
  from a client to take this into account.  (Andrew Bennetts, #124089)

* ``bzr mv a b`` can be now used also to rename previously renamed
  directories, not only files. (Lukáš Lalinský, #107967)

* ``bzr uncommit --local`` can now remove revisions from the local
  branch to be symmetric with ``bzr commit --local``.
  (John Arbash Meinel, #93412)

* Don't ask for a password if there is no real terminal.
  (Alexander Belchenko, #69851)

* Fix a bug causing a ValueError crash in ``parse_line_delta_iter`` when
  fetching revisions from a knit to pack repository or vice versa using
  bzr:// (including over http or ssh).
  (#208418, Andrew Bennetts, Martin Pool, Robert Collins)

* Fixed ``_get_line`` in ``bzrlib.smart.medium``, which was buggy.  Also
  fixed ``_get_bytes`` in the same module to use the push back buffer.
  These bugs had no known impact in normal use, but were problematic for
  developers working on the code, and were likely to cause real bugs sooner
  or later.  (Andrew Bennetts)

* Implement handling of basename parameter for DefaultMail.  (James Westby)

* Incompatibility with Paramiko versions newer than 1.7.2 was fixed.
  (Andrew Bennetts, #213425)

* Launchpad locations (lp: URLs) can be pulled.  (Aaron Bentley, #181945)

* Merges that add files to deleted root directories complete.  They
  do create conflicts.  (Aaron Bentley, #210092)

* vsftp's return ``550 RNFR command failed.`` supported.
  (Marcus Trautwig, #129786)

Documentation
*************

* Improved documentation on send/merge relationship. (Peter Schuller)

* Minor fixes to the User Guide. (Matthew Fuller)

* Reduced the evangelism in the User Guide. (Ian Clatworthy)

* Added Integrating with Bazaar document for developers (Martin Albisetti)

API Breaks
**********

* Attempting to pull data from a ghost aware repository (e.g. knits) into a
  non-ghost aware repository such as weaves will now fail if there are
  ghosts.  (Robert Collins)

* ``KnitVersionedFile`` no longer accepts an ``access_mode`` parameter, and
  now requires the ``index`` and ``access_method`` parameters to be
  supplied. A compatible shim has been kept in the new function
  ``knit.make_file_knit``. (Robert Collins)

* Log formatters must now provide log_revision instead of show and
  show_merge_revno methods. The latter had been deprecated since the 0.17
  release. (James Westby)

* ``LoopbackSFTP`` is now called ``SocketAsChannelAdapter``.
  (Andrew Bennetts)

* ``osutils.backup_file`` is removed. (Alexander Belchenko)

* ``Repository.get_revision_graph`` is deprecated, with no replacement
  method. The method was size(history) and not desirable. (Robert Collins)

* ``revision.revision_graph`` is deprecated, with no replacement function.
  The function was size(history) and not desirable. (Robert Collins)

* ``Transport.get_shared_medium`` is deprecated.  Use
  ``Transport.get_smart_medium`` instead.  (Andrew Bennetts)

* ``VersionedFile`` factories now accept a get_scope parameter rather
  than using a call to ``transaction_finished``, allowing the removal of
  the fixed list of versioned files per repository. (Robert Collins)

* ``VersionedFile.annotate_iter`` is deprecated. While in principle this
  allowed lower memory use, all users of annotations wanted full file
  annotations, and there is no storage format suitable for incremental
  line-by-line annotation. (Robert Collins)

* ``VersionedFile.clone_text`` is deprecated. This performance optimisation
  is no longer used - reading the content of a file that is undergoing a
  file level merge to identical state on two branches is rare enough, and
  not expensive enough to special case. (Robert Collins)

* ``VersionedFile.clear_cache`` and ``enable_cache`` are deprecated.
  These methods added significant complexity to the ``VersionedFile``
  implementation, but were only used for optimising fetches from knits -
  which can be done from outside the knit layer, or via a caching
  decorator. As knits are not the default format, the complexity is no
  longer worth paying. (Robert Collins)

* ``VersionedFile.create_empty`` is removed. This method presupposed a
  sensible mapping to a transport for individual files, but pack backed
  versioned files have no such mapping. (Robert Collins)

* ``VersionedFile.get_graph`` is deprecated, with no replacement method.
  The method was size(history) and not desirable. (Robert Collins)

* ``VersionedFile.get_graph_with_ghosts`` is deprecated, with no
  replacement method.  The method was size(history) and not desirable.
  (Robert Collins)

* ``VersionedFile.get_parents`` is deprecated, please use
  ``VersionedFile.get_parent_map``. (Robert Collins)

* ``VersionedFile.get_sha1`` is deprecated, please use
  ``VersionedFile.get_sha1s``. (Robert Collins)

* ``VersionedFile.has_ghost`` is now deprecated, as it is both expensive
  and unused outside of a single test. (Robert Collins)

* ``VersionedFile.iter_parents`` is now deprecated in favour of
  ``get_parent_map`` which can be used to instantiate a Graph on a
  VersionedFile. (Robert Collins)

* ``VersionedFileStore`` no longer uses the transaction parameter given
  to most methods; amongst other things this means that the
  get_weave_or_empty method no longer guarantees errors on a missing weave
  in a readonly transaction, and no longer caches versioned file instances
  which reduces memory pressure (but requires more careful management by
  callers to preserve performance). (Robert Collins)

Testing
*******

* New -Dselftest_debug flag disables clearing of the debug flags during
  tests.  This is useful if you want to use e.g. -Dhpss to help debug a
  failing test.  Be aware that using this feature is likely to cause
  spurious test failures if used with the full suite. (Andrew Bennetts)

* selftest --load-list now uses a new more agressive test loader that will
  avoid loading unneeded modules and building their tests. Plugins can use
  this new loader by defining a load_tests function instead of a test_suite
  function. (a forthcoming patch will provide many examples on how to
  implement this).
  (Vincent Ladeuil)

* selftest --load-list now does some sanity checks regarding duplicate test
  IDs and tests present in the list but not found in the actual test suite.
  (Vincent Ladeuil)

* Slightly more concise format for the selftest progress bar, so there's
  more space to show the test name.  (Martin Pool) ::

    [2500/10884, 1fail, 3miss in 1m29s] test_revisionnamespaces.TestRev

* The test suite takes much less memory to run, and is a bit faster.  This
  is done by clearing most attributes of TestCases after running them, if
  they succeeded.  (Andrew Bennetts)

Internals
*********

* Added ``_build_client_protocol`` to ``_SmartClient``.  (Andrew Bennetts)

* Added basic infrastructure for automatic plugin suggestion.
  (Martin Albisetti)

* If a ``LockableFiles`` object is not explicitly unlocked (for example
  because of a missing ``try/finally`` block, it will give a warning but
  not automatically unlock itself.  (Previously they did.)  This
  sometimes caused knock-on errors if for example the network connection
  had already failed, and should not be relied upon by code.
  (Martin Pool, #109520)

* ``make dist`` target to build a release tarball, and also
  ``check-dist-tarball`` and ``dist-upload-escudero``.  (Martin Pool)

* The ``read_response_tuple`` method of ``SmartClientRequestProtocol*``
  classes will now raise ``UnknownSmartMethod`` when appropriate, so that
  callers don't need to try distinguish unknown request errors from other
  errors.  (Andrew Bennetts)

* ``set_make_working_trees`` is now implemented provided on all repository
  implementations (Aaron Bentley)

* ``VersionedFile`` now has a new method ``get_parent_map`` which, like
  ``Graph.get_parent_map`` returns a dict of key:parents. (Robert Collins)


bzr 1.3.1
#########

:Released: 2008-04-09

No changes from 1.3.1rc1.


bzr 1.3.1rc1
############

:Released: 2008-04-04

Bug Fixes
*********

* Fix a bug causing a ValueError crash in ``parse_line_delta_iter`` when
  fetching revisions from a knit to pack repository or vice versa using
  bzr:// (including over http or ssh).
  (#208418, Andrew Bennetts, Martin Pool, Robert Collins)


bzr 1.3
#######

:Released: 2008-03-20

Bazaar has become part of the GNU project <http://www.gnu.org>

Many operations that act on history, including ``log`` and ``annotate`` are now
substantially faster.  Several bugs have been fixed and several new options and
features have been added.

Testing
*******

* Avoid spurious failure of ``TestVersion.test_version`` matching
  directory names.
  (#202778, Martin Pool)


bzr 1.3rc1
##########

:Released: 2008-03-16

Notes When Upgrading
********************

* The backup directory created by ``upgrade`` is now called
  ``backup.bzr``, not ``.bzr.backup``. (Martin Albisetti)

Changes
*******

* A new repository format 'development' has been added. This format will
  represent the latest 'in-progress' format that the bzr developers are
  interested in getting early-adopter testing and feedback on.
  ``doc/developers/development-repo.txt`` has detailed information.
  (Robert Collins)

* BZR_LOG environment variable controls location of .bzr.log trace file.
  User can suppress writing messages to .bzr.log by using '/dev/null'
  filename (on Linux) or 'NUL' (on Windows). If BZR_LOG variable
  is not defined but BZR_HOME is defined then default location
  for .bzr.log trace file is ``$BZR_HOME/.bzr.log``.
  (Alexander Belchenko, #106117)

* ``launchpad`` builtin plugin now shipped as separate part in standalone
  bzr.exe, installed to ``C:\Program Files\Bazaar\plugins`` directory,
  and standalone installer allows user to skip installation of this plugin.
  (Alexander Belchenko)

* Restore auto-detection of plink.exe on Windows. (Dmitry Vasiliev)

* Version number is now shown as "1.2" or "1.2pr2", without zeroed or
  missing final fields.  (Martin Pool)

Features
********

* ``branch`` and ``checkout`` can hard-link working tree files, which is
  faster and saves space.  (Aaron Bentley)

* ``bzr send`` will now also look at the ``child_submit_to`` setting in
  the submit branch to determine the email address to send to.
  (Jelmer Vernooij)

Improvements
************

* BzrBranch._lefthand_history is faster on pack repos.  (Aaron Bentley)

* Branch6.generate_revision_history is faster.  (Aaron Bentley)

* Directory services can now be registered, allowing special URLs to be
  dereferenced into real URLs.  This is a generalization and cleanup of
  the lp: transport lookup.  (Aaron Bentley)

* Merge directives that are automatically attached to emails have nicer
  filenames, based on branch-nick + revno. (Aaron Bentley)

* ``push`` has a ``--revision`` option, to specify what revision to push up
  to.  (Daniel Watkins)

* Significantly reducing execution time and network traffic for trivial
  case of running ``bzr missing`` command for two identical branches.
  (Alexander Belchenko)

* Speed up operations that look at the revision graph (such as 'bzr log').
  ``KnitPackRepositor.get_revision_graph`` uses ``Graph.iter_ancestry`` to
  extract the revision history. This allows filtering ghosts while
  stepping instead of needing to peek ahead. (John Arbash Meinel)

* The ``hooks`` command lists installed hooks, to assist in debugging.
  (Daniel Watkins)

* Updates to how ``annotate`` work. Should see a measurable improvement in
  performance and memory consumption for file with a lot of merges.
  Also, correctly handle when a line is introduced by both parents (it
  should be attributed to the first merge which notices this, and not
  to all subsequent merges.) (John Arbash Meinel)

Bugfixes
********

* Autopacking no longer holds the full set of inventory lines in
  memory while copying. For large repositories, this can amount to
  hundreds of MB of ram consumption.
  (Ian Clatworthy, John Arbash Meinel)

* Cherrypicking when using ``--format=merge3`` now explictly excludes
  BASE lines. (John Arbash Meinel, #151731)

* Disable plink's interactive prompt for password.
  (#107593, Dmitry Vasiliev)

* Encode command line arguments from unicode to user_encoding before
  invoking external mail client in `bzr send` command.
  (#139318, Alexander Belchenko)

* Fixed problem connecting to ``bzr+https://`` servers.
  (#198793, John Ferlito)

* Improved error reporting in the Launchpad plugin. (Daniel Watkins,
  #196618)

* Include quick-start-summary.svg file to python-based installer(s)
  for Windows. (#192924, Alexander Belchenko)

* lca merge now respects specified files. (Aaron Bentley)

* Make version-info --custom imply --all. (#195560, James Westby)

* ``merge --preview`` now works for merges that add or modify
  symlinks (James Henstridge)

* Redirecting the output from ``bzr merge`` (when the remembered
  location is used) now works. (John Arbash Meinel)

* setup.py script explicitly checks for Python version.
  (Jari Aalto, Alexander Belchenko, #200569)

* UnknownFormatErrors no longer refer to branches regardless of kind of
  unknown format. (Daniel Watkins, #173980)

* Upgrade bundled ConfigObj to version 4.5.2, which properly quotes #
  signs, among other small improvements. (Matt Nordhoff, #86838)

* Use correct indices when emitting LCA conflicts.  This fixes IndexError
  errors.  (Aaron Bentley, #196780)

Documentation
*************

* Explained how to use ``version-info --custom`` in the User Guide.
  (Neil Martinsen-Burrell)

API Breaks
**********

* Support for loading plugins from zip files and
  ``bzrlib.plugin.load_from_zip()`` function are deprecated.
  (Alexander Belchenko)

Testing
*******

* Added missing blackbox tests for ``modified`` (Adrian Wilkins)

* The branch interface tests were invalid for branches using rich-root
  repositories because the empty string is not a valid file-id.
  (Robert Collins)

Internals
*********

* ``Graph.iter_ancestry`` returns the ancestry of revision ids. Similar to
  ``Repository.get_revision_graph()`` except it includes ghosts and you can
  stop part-way through. (John Arbash Meinel)

* New module ``tools/package_mf.py`` provide custom module finder for
  python packages (improves standard python library's modulefinder.py)
  used by ``setup.py`` script while building standalone bzr.exe.
  (Alexander Belchenko)

* New remote method ``RemoteBzrDir.find_repositoryV2`` adding support for
  detecting external lookup support on remote repositories. This method is
  now attempted first when lookup up repositories, leading to an extra
  round trip on older bzr smart servers. (Robert Collins)

* Repository formats have a new supported-feature attribute
  ``supports_external_lookups`` used to indicate repositories which support
  falling back to other repositories when they have partial data.
  (Robert Collins)

* ``Repository.get_revision_graph_with_ghosts`` and
  ``bzrlib.revision.(common_ancestor,MultipleRevisionSources,common_graph)``
  have been deprecated.  (John Arbash Meinel)

* ``Tree.iter_changes`` is now a public API, replacing the work-in-progress
  ``Tree._iter_changes``. The api is now considered stable and ready for
  external users.  (Aaron Bentley)

* The bzrdir format registry now accepts an ``alias`` keyword to
  register_metadir, used to indicate that a format name is an alias for
  some other format and thus should not be reported when describing the
  format. (Robert Collins)


bzr 1.2
#######

:Released: 2008-02-15

Bug Fixes
*********

* Fix failing test in Launchpad plugin. (Martin Pool)


bzr 1.2rc1
##########

:Released: 2008-02-13

Notes When Upgrading
********************

* Fetching via the smart protocol may need to reconnect once during a fetch
  if the remote server is running Bazaar 1.1 or earlier, because the client
  attempts to use more efficient requests that confuse older servers.  You
  may be required to re-enter a password or passphrase when this happens.
  This won't happen if the server is upgraded to Bazaar 1.2.
  (Andrew Bennetts)

Changes
*******

* Fetching via bzr+ssh will no longer fill ghosts by default (this is
  consistent with pack-0.92 fetching over SFTP). (Robert Collins)

* Formatting of ``bzr plugins`` output is changed to be more human-
  friendly. Full path of plugins locations will be shown only with
  ``--verbose`` command-line option. (Alexander Belchenko)

* ``merge`` now prefers to use the submit branch, but will fall back to
  parent branch.  For many users, this has no effect.  But some users who
  pull and merge on the same branch will notice a change.  This change
  makes it easier to work on a branch on two different machines, pulling
  between the machines, while merging from the upstream.
  ``merge --remember`` can now be used to set the submit_branch.
  (Aaron Bentley)

Features
********

* ``merge --preview`` produces a diff of the changes merge would make,
  but does not actually perform the merge.  (Aaron Bentley)

* New smart method ``Repository.get_parent_map`` for getting revision
  parent data. This returns additional parent information topologically
  adjacent to the requested data to reduce round trip latency impacts.
  (Robert Collins)

* New smart method, ``Repository.stream_revisions_chunked``, for fetching
  revision data that streams revision data via a chunked encoding.  This
  avoids buffering large amounts of revision data on the server and on the
  client, and sends less data to the server to request the revisions.
  (Andrew Bennetts, Robert Collins, #178353)

* The launchpad plugin now handles lp urls of the form
  ``lp://staging/``, ``lp://demo/``, ``lp://dev/`` to use the appropriate
  launchpad instance to do the resolution of the branch identities.
  This is primarily of use to Launchpad developers, but can also
  be used by other users who want to try out Launchpad as
  a branch location without messing up their public Launchpad
  account.  Branches that are pushed to the staging environment
  have an expected lifetime of one day. (Tim Penhey)

Improvements
************

* Creating a new branch no longer tries to read the entire revision-history
  unnecessarily over smart server operations. (Robert Collins)

* Fetching between different repository formats with compatible models now
  takes advantage of the smart method to stream revisions.  (Andrew Bennetts)

* The ``--coverage`` option is now global, rather specific to ``bzr
  selftest``.  (Andrew Bennetts)

* The ``register-branch`` command will now use the public url of the branch
  containing the current directory, if one has been set and no explicit
  branch is provided.  (Robert Collins)

* Tweak the ``reannotate`` code path to optimize the 2-parent case.
  Speeds up ``bzr annotate`` with a pack repository by approx 3:2.
  (John Arbash Meinel)

Bugfixes
********

* Calculate remote path relative to the shared medium in _SmartClient.  This
  is related to the problem in bug #124089.  (Andrew Bennetts)

* Cleanly handle connection errors in smart protocol version two, the same
  way as they are handled by version one.  (Andrew Bennetts)

* Clearer error when ``version-info --custom`` is used without
  ``--template`` (Lukáš Lalinský)

* Don't raise UnavailableFeature during test setup when medusa is not
  available or tearDown is never called leading to nasty side effects.
  (#137823, Vincent Ladeuil)

* If a plugin's test suite cannot be loaded, for example because of a syntax
  error in the tests, then ``selftest`` fails, rather than just printing
  a warning.  (Martin Pool, #189771)

* List possible values for BZR_SSH environment variable in env-variables
  help topic. (Alexander Belchenko, #181842)

* New methods ``push_log_file`` and ``pop_log_file`` to intercept messages:
  popping the log redirection now precisely restores the previous state,
  which makes it easier to use bzr log output from other programs.
  TestCaseInTempDir no longer depends on a log redirection being established
  by the test framework, which lets bzr tests cleanly run from a normal
  unittest runner.
  (#124153, #124849, Martin Pool, Jonathan Lange)

* ``pull --quiet`` is now more quiet, in particular a message is no longer
  printed when the remembered pull location is used. (James Westby,
  #185907)

* ``reconfigure`` can safely be interrupted while fetching.
  (Aaron Bentley, #179316)

* ``reconfigure`` preserves tags when converting to and from lightweight
  checkouts.  (Aaron Bentley, #182040)

* Stop polluting /tmp when running selftest.
  (Vincent Ladeuil, #123363)

* Switch from NFKC => NFC for normalization checks. NFC allows a few
  more characters which should be considered valid.
  (John Arbash Meinel, #185458)

* The launchpad plugin now uses the ``edge`` xmlrpc server to avoid
  interacting badly with a bug on the launchpad side. (Robert Collins)

* Unknown hostnames when connecting to a ``bzr://`` URL no longer cause
  tracebacks.  (Andrew Bennetts, #182849)

API Breaks
**********

* Classes implementing Merge types like Merge3Merger must now accept (and
  honour) a do_merge flag in their constructor.  (Aaron Bentley)

* ``Repository.add_inventory`` and ``add_revision`` now require the caller
  to previously take a write lock (and start a write group.)
  (Martin Pool)

Testing
*******

* selftest now accepts --load-list <file> to load a test id list. This
  speeds up running the test suite on a limited set of tests.
  (Vincent Ladeuil)

Internals
*********

* Add a new method ``get_result`` to graph search objects. The resulting
  ``SearchResult`` can be used to recreate the search later, which will
  be useful in reducing network traffic. (Robert Collins)

* Use convenience function to check whether two repository handles
  are referring to the same repository in ``Repository.get_graph``.
  (Jelmer Vernooij, #187162)

* Fetching now passes the find_ghosts flag through to the
  ``InterRepository.missing_revision_ids`` call consistently for all
  repository types. This will enable faster missing revision discovery with
  bzr+ssh. (Robert Collins)

* Fix error handling in Repository.insert_data_stream. (Lukas Lalinsky)

* ``InterRepository.missing_revision_ids`` is now deprecated in favour of
  ``InterRepository.search_missing_revision_ids`` which returns a
  ``bzrlib.graph.SearchResult`` suitable for making requests from the smart
  server. (Robert Collins)

* New error ``NoPublicBranch`` for commands that need a public branch to
  operate. (Robert Collins)

* New method ``iter_inventories`` on Repository for access to many
  inventories. This is primarily used by the ``revision_trees`` method, as
  direct access to inventories is discouraged. (Robert Collins)

* New method ``next_with_ghosts`` on the Graph breadth-first-search objects
  which will split out ghosts and present parents into two separate sets,
  useful for code which needs to be aware of ghosts (e.g. fetching data
  cares about ghosts during revision selection). (Robert Collins)

* Record a timestamp against each mutter to the trace file, relative to the
  first import of bzrlib.  (Andrew Bennetts)

* ``Repository.get_data_stream`` is now deprecated in favour of
  ``Repository.get_data_stream_for_search`` which allows less network
  traffic when requesting data streams over a smart server. (Robert Collins)

* ``RemoteBzrDir._get_tree_branch`` no longer triggers ``_ensure_real``,
  removing one round trip on many network operations. (Robert Collins)

* RemoteTransport's ``recommended_page_size`` method now returns 64k, like
  SFTPTransport and HttpTransportBase.  (Andrew Bennetts)

* Repository has a new method ``has_revisions`` which signals the presence
  of many revisions by returning a set of the revisions listed which are
  present. This can be done by index queries without reading data for parent
  revision names etc. (Robert Collins)


bzr 1.1
#######

:Released: 2008-01-15

(no changes from 1.1rc1)

bzr 1.1rc1
##########

:Released: 2008-01-05

Changes
*******

* Dotted revision numbers have been revised. Instead of growing longer with
  nested branches the branch number just increases. (eg instead of 1.1.1.1.1
  we now report 1.2.1.) This helps scale long lived branches which have many
  feature branches merged between them. (John Arbash Meinel)

* The syntax ``bzr diff branch1 branch2`` is no longer supported.
  Use ``bzr diff branch1 --new branch2`` instead. This change has
  been made to remove the ambiguity where ``branch2`` is in fact a
  specific file to diff within ``branch1``.

Features
********

* New option to use custom template-based formats in  ``bzr version-info``.
  (Lukáš Lalinský)

* diff '--using' allows an external diff tool to be used for files.
  (Aaron Bentley)

* New "lca" merge-type for fast everyday merging that also supports
  criss-cross merges.  (Aaron Bentley)

Improvements
************

* ``annotate`` now doesn't require a working tree. (Lukáš Lalinský,
  #90049)

* ``branch`` and ``checkout`` can now use files from a working tree to
  to speed up the process.  For checkout, this requires the new
  --files-from flag.  (Aaron Bentley)

* ``bzr diff`` now sorts files in alphabetical order.  (Aaron Bentley)

* ``bzr diff`` now works on branches without working trees. Tree-less
  branches can also be compared to each other and to working trees using
  the new diff options ``--old`` and ``--new``. Diffing between branches,
  with or without trees, now supports specific file filtering as well.
  (Ian Clatworthy, #6700)

* ``bzr pack`` now orders revision texts in topological order, with newest
  at the start of the file, promoting linear reads for ``bzr log`` and the
  like. This partially fixes #154129. (Robert Collins)

* Merge directives now fetch prerequisites from the target branch if
  needed.  (Aaron Bentley)

* pycurl now handles digest authentication.
  (Vincent Ladeuil)

* ``reconfigure`` can now convert from repositories.  (Aaron Bentley)

* ``-l`` is now a short form for ``--limit`` in ``log``.  (Matt Nordhoff)

* ``merge`` now warns when merge directives cause cherrypicks.
  (Aaron Bentley)

* ``split`` now supported, to enable splitting large trees into smaller
  pieces.  (Aaron Bentley)

Bugfixes
********

* Avoid AttributeError when unlocking a pack repository when an error occurs.
  (Martin Pool, #180208)

* Better handle short reads when processing multiple range requests.
  (Vincent Ladeuil, #179368)

* build_tree acceleration uses the correct path when a file has been moved.
  (Aaron Bentley)

* ``commit`` now succeeds when a checkout and its master branch share a
  repository.  (Aaron Bentley, #177592)

* Fixed error reporting of unsupported timezone format in
  ``log --timezone``. (Lukáš Lalinský, #178722)

* Fixed Unicode encoding error in ``ignored`` when the output is
  redirected to a pipe. (Lukáš Lalinský)

* Fix traceback when sending large response bodies over the smart protocol
  on Windows. (Andrew Bennetts, #115781)

* Fix ``urlutils.relative_url`` for the case of two ``file:///`` URLs
  pointed to different logical drives on Windows.
  (Alexander Belchenko, #90847)

* HTTP test servers are now compatible with the http protocol version 1.1.
  (Vincent Ladeuil, #175524)

* _KnitParentsProvider.get_parent_map now handles requests for ghosts
  correctly, instead of erroring or attributing incorrect parents to ghosts.
  (Aaron Bentley)

* ``merge --weave --uncommitted`` now works.  (Aaron Bentley)

* pycurl authentication handling was broken and incomplete. Fix handling of
  user:pass embedded in the urls.
  (Vincent Ladeuil, #177643)

* Files inside non-directories are now handled like other conflict types.
  (Aaron Bentley, #177390)

* ``reconfigure`` is able to convert trees into lightweight checkouts.
  (Aaron Bentley)

* Reduce lockdir timeout to 0 when running ``bzr serve``.  (Andrew Bennetts,
  #148087)

* Test that the old ``version_info_format`` functions still work, even
  though they are deprecated. (John Arbash Meinel, ShenMaq, #177872)

* Transform failures no longer cause ImmortalLimbo errors (Aaron Bentley,
  #137681)

* ``uncommit`` works even when the commit messages of revisions to be
  removed use characters not supported in the terminal encoding.
  (Aaron Bentley)

* When dumb http servers return whole files instead of the requested ranges,
  read the remaining bytes by chunks to avoid overflowing network buffers.
  (Vincent Ladeuil, #175886)

Documentation
*************

* Minor tweaks made to the bug tracker integration documentation.
  (Ian Clatworthy)

* Reference material has now be moved out of the User Guide and added
  to the User Reference. The User Reference has gained 4 sections as
  a result: Authenication Settings, Configuration Settings, Conflicts
  and Hooks. All help topics are now dumped into text format in the
  doc/en/user-reference directory for those who like browsing that
  information in their editor. (Ian Clatworthy)

* *Using Bazaar with Launchpad* tutorial added. (Ian Clatworthy)

Internals
*********

* find_* methods available for BzrDirs, Branches and WorkingTrees.
  (Aaron Bentley)

* Help topics can now be loaded from files.
  (Ian Clatworthy, Alexander Belchenko)

* get_parent_map now always provides tuples as its output.  (Aaron Bentley)

* Parent Providers should now implement ``get_parent_map`` returning a
  dictionary instead of ``get_parents`` returning a list.
  ``Graph.get_parents`` is now deprecated. (John Arbash Meinel,
  Robert Collins)

* Patience Diff now supports arbitrary python objects, as long as they
  support ``hash()``. (John Arbash Meinel)

* Reduce selftest overhead to establish test names by memoization.
  (Vincent Ladeuil)

API Breaks
**********

Testing
*******

* Modules can now customise their tests by defining a ``load_tests``
  attribute. ``pydoc bzrlib.tests.TestUtil.TestLoader.loadTestsFromModule``
  for the documentation on this attribute. (Robert Collins)

* New helper function ``bzrlib.tests.condition_id_re`` which helps
  filter tests based on a regular expression search on the tests id.
  (Robert Collins)

* New helper function ``bzrlib.tests.condition_isinstance`` which helps
  filter tests based on class. (Robert Collins)

* New helper function ``bzrlib.tests.exclude_suite_by_condition`` which
  generalises the ``exclude_suite_by_re`` function. (Robert Collins)

* New helper function ``bzrlib.tests.filter_suite_by_condition`` which
  generalises the ``filter_suite_by_re`` function. (Robert Collins)

* New helper method ``bzrlib.tests.exclude_tests_by_re`` which gives a new
  TestSuite that does not contain tests from the input that matched a
  regular expression. (Robert Collins)

* New helper method ``bzrlib.tests.randomize_suite`` which returns a
  randomized copy of the input suite. (Robert Collins)

* New helper method ``bzrlib.tests.split_suite_by_re`` which splits a test
  suite into two according to a regular expression. (Robert Collins)

* Parametrize all http tests for the transport implementations, the http
  protocol versions (1.0 and 1.1) and the authentication schemes.
  (Vincent Ladeuil)

* The ``exclude_pattern`` and ``random_order`` parameters to the function
  ``bzrlib.tests.filter_suite_by_re`` have been deprecated. (Robert Collins)

* The method ``bzrlib.tests.sort_suite_by_re`` has been deprecated. It is
  replaced by the new helper methods added in this release. (Robert Collins)


bzr 1.0
#######

:Released: 2007-12-14

Documentation
*************

* More improvements and fixes to the User Guide.  (Ian Clatworthy)

* Add information on cherrypicking/rebasing to the User Guide.
  (Ian Clatworthy)

* Improve bug tracker integration documentation. (Ian Clatworthy)

* Minor edits to ``Bazaar in five minutes`` from David Roberts and
  to the rebasing section of the User Guide from Aaron Bentley.
  (Ian Clatworthy)


bzr 1.0rc3
##########

:Released: 2007-12-11

Changes
*******

* If a traceback occurs, users are now asked to report the bug
  through Launchpad (https://bugs.launchpad.net/bzr/), rather than
  by mail to the mailing list.
  (Martin Pool)

Bugfixes
********

* Fix Makefile rules for doc generation. (Ian Clatworthy, #175207)

* Give more feedback during long http downloads by making readv deliver data
  as it arrives for urllib, and issue more requests for pycurl. High latency
  networks are better handled by urllib, the pycurl implementation give more
  feedback but also incur more latency.
  (Vincent Ladeuil, #173010)

* Implement _make_parents_provider on RemoteRepository, allowing generating
  bundles against branches on a smart server.  (Andrew Bennetts, #147836)

Documentation
*************

* Improved user guide.  (Ian Clatworthy)

* The single-page quick reference guide is now available as a PDF.
  (Ian Clatworthy)

Internals
*********

* readv urllib http implementation is now a real iterator above the
  underlying socket and deliver data as soon as it arrives. 'get' still
  wraps its output in a StringIO.
  (Vincent Ladeuil)


bzr 1.0rc2
##########

:Released: 2007-12-07

Improvements
************

* Added a --coverage option to selftest. (Andrew Bennetts)

* Annotate merge (merge-type=weave) now supports cherrypicking.
  (Aaron Bentley)

* ``bzr commit`` now doesn't print the revision number twice. (Matt
  Nordhoff, #172612)

* New configuration option ``bugtracker_<tracker_abbrevation>_url`` to
  define locations of bug trackers that are not directly supported by
  bzr or a plugin. The URL will be treated as a template and ``{id}``
  placeholders will be replaced by specific bug IDs.  (Lukáš Lalinský)

* Support logging single merge revisions with short and line log formatters.
  (Kent Gibson)

* User Guide enhanced with suggested readability improvements from
  Matt Revell and corrections from John Arbash Meinel. (Ian Clatworthy)

* Quick Start Guide renamed to Quick Start Card, moved down in
  the catalog, provided in pdf and png format and updated to refer
  to ``send`` instead of ``bundle``. (Ian Clatworthy, #165080)

* ``switch`` can now be used on heavyweight checkouts as well as
  lightweight ones. After switching a heavyweight checkout, the
  local branch is a mirror/cache of the new bound branch and
  uncommitted changes in the working tree are merged. As a safety
  check, if there are local commits in a checkout which have not
  been committed to the previously bound branch, then ``switch``
  fails unless the ``--force`` option is given. This option is
  now also required if the branch a lightweight checkout is pointing
  to has been moved. (Ian Clatworthy)

Internals
*********

* New -Dhttp debug option reports http connections, requests and responses.
  (Vincent Ladeuil)

* New -Dmerge debug option, which emits merge plans for merge-type=weave.

Bugfixes
********

* Better error message when running ``bzr cat`` on a non-existant branch.
  (Lukáš Lalinský, #133782)

* Catch OSError 17 (file exists) in final phase of tree transform and show
  filename to user.
  (Alexander Belchenko, #111758)

* Catch ShortReadvErrors while using pycurl. Also make readv more robust by
  allowing multiple GET requests to be issued if too many ranges are
  required.
  (Vincent Ladeuil, #172701)

* Check for missing basis texts when fetching from packs to packs.
  (John Arbash Meinel, #165290)

* Fall back to showing e-mail in ``log --short/--line`` if the
  committer/author has only e-mail. (Lukáš Lalinský, #157026)

API Breaks
**********

* Deprecate not passing a ``location`` argument to commit reporters'
  ``started`` methods. (Matt Nordhoff)


bzr 1.0rc1
##########

:Released: 2007-11-30

Notes When Upgrading
********************

* The default repository format is now ``pack-0.92``.  This
  default is used when creating new repositories with ``init`` and
  ``init-repo``, and when branching over bzr+ssh or bzr+hpss.
  (See https://bugs.launchpad.net/bugs/164626)

  This format can be read and written by Bazaar 0.92 and later, and
  data can be transferred to and from older formats.

  To upgrade, please reconcile your repository (``bzr reconcile``), and then
  upgrade (``bzr upgrade``).

  ``pack-0.92`` offers substantially better scaling and performance than the
  previous knits format. Some operations are slower where the code already
  had bad scaling characteristics under knits, the pack format makes such
  operations more visible as part of being more scalable overall. We will
  correct such operations over the coming releases and encourage the filing
  of bugs on any operation which you observe to be slower in a packs
  repository. One particular case that we do not intend to fix is pulling
  data from a pack repository into a knit repository over a high latency
  link;  downgrading such data requires reinsertion of the file texts, and
  this is a classic space/time tradeoff. The current implementation is
  conservative on memory usage because we need to support converting data
  from any tree without problems.
  (Robert Collins, Martin Pool, #164476)

Changes
*******

* Disable detection of plink.exe as possible ssh vendor. Plink vendor
  still available if user selects it explicitly with BZR_SSH environment
  variable. (Alexander Belchenko, workaround for bug #107593)

* The pack format is now accessible as "pack-0.92", or "pack-0.92-subtree"
  to enable the subtree functions (for example, for bzr-svn).
  (Martin Pool)

Features
********

* New ``authentication.conf`` file holding the password or other credentials
  for remote servers. This can be used for ssh, sftp, smtp and other
  supported transports.
  (Vincent Ladeuil)

* New rich-root and rich-root-pack formats, recording the same data about
  tree roots that's recorded for all other directories.
  (Aaron Bentley, #164639)

* ``pack-0.92`` repositories can now be reconciled.
  (Robert Collins, #154173)

* ``switch`` command added for changing the branch a lightweight checkout
  is associated with and updating the tree to reflect the latest content
  accordingly. This command was previously part of the BzrTools plug-in.
  (Ian Clatworthy, Aaron Bentley, David Allouche)

* ``reconfigure`` command can now convert branches, trees, or checkouts to
  lightweight checkouts.  (Aaron Bentley)

Performance
***********

* Commit updates the state of the working tree via a delta rather than
  supplying entirely new basis trees. For commit of a single specified file
  this reduces the wall clock time for commit by roughly a 30%.
  (Robert Collins, Martin Pool)

* Commit with many automatically found deleted paths no longer performs
  linear scanning for the children of those paths during inventory
  iteration. This should fix commit performance blowing out when many such
  paths occur during commit. (Robert Collins, #156491)

* Fetch with pack repositories will no longer read the entire history graph.
  (Robert Collins, #88319)

* Revert takes out an appropriate lock when reverting to a basis tree, and
  does not read the basis inventory twice. (Robert Collins)

* Diff does not require an inventory to be generated on dirstate trees.
  (Aaron Bentley, #149254)

* New annotate merge (--merge-type=weave) implementation is fast on
  versionedfiles withough cached annotations, e.g. pack-0.92.
  (Aaron Bentley)

Improvements
************

* ``bzr merge`` now warns when it encounters a criss-cross merge.
  (Aaron Bentley)

* ``bzr send`` now doesn't require the target e-mail address to be
  specified on the command line if an interactive e-mail client is used.
  (Lukáš Lalinský)

* ``bzr tags`` now prints the revision number for each tag, instead of
  the revision id, unless --show-ids is passed. In addition, tags can be
  sorted chronologically instead of lexicographically with --sort=time.
  (Adeodato Simó, #120231)

* Windows standalone version of bzr is able to load system-wide plugins from
  "plugins" subdirectory in installation directory. In addition standalone
  installer write to the registry (HKLM\SOFTWARE\Bazaar) useful info
  about paths and bzr version. (Alexander Belchenko, #129298)

Documentation
*************

Bug Fixes
*********

* A progress bar has been added for knitpack -> knitpack fetching.
  (Robert Collins, #157789, #159147)

* Branching from a branch via smart server now preserves the repository
  format. (Andrew Bennetts,  #164626)

* ``commit`` is now able to invoke an external editor in a non-ascii
  directory. (Daniel Watkins, #84043)

* Catch connection errors for ftp.
  (Vincent Ladeuil, #164567)

* ``check`` no longer reports spurious unreferenced text versions.
  (Robert Collins, John A Meinel, #162931, #165071)

* Conflicts are now resolved recursively by ``revert``.
  (Aaron Bentley, #102739)

* Detect invalid transport reuse attempts by catching invalid URLs.
  (Vincent Ladeuil, #161819)

* Deleting a file without removing it shows a correct diff, not a traceback.
  (Aaron Bentley)

* Do no use timeout in HttpServer anymore.
  (Vincent Ladeuil, #158972).

* Don't catch the exceptions related to the http pipeline status before
  retrying an http request or some programming errors may be masked.
  (Vincent Ladeuil, #160012)

* Fix ``bzr rm`` to not delete modified and ignored files.
  (Lukáš Lalinský, #172598)

* Fix exception when revisionspec contains merge revisons but log
  formatter doesn't support merge revisions. (Kent Gibson, #148908)

* Fix exception when ScopeReplacer is assigned to before any members have
  been retrieved.  (Aaron Bentley)

* Fix multiple connections during checkout --lightweight.
  (Vincent Ladeuil, #159150)

* Fix possible error in insert_data_stream when copying between
  pack repositories over bzr+ssh or bzr+http.
  KnitVersionedFile.get_data_stream now makes sure that requested
  compression parents are sent before any delta hunks that depend
  on them.
  (Martin Pool, #164637)

* Fix typo in limiting offsets coalescing for http, leading to
  whole files being downloaded instead of parts.
  (Vincent Ladeuil, #165061)

* FTP server errors don't error in the error handling code.
  (Robert Collins, #161240)

* Give a clearer message when a pull fails because the source needs
  to be reconciled.
  (Martin Pool, #164443)

* It is clearer when a plugin cannot be loaded because of its name, and a
  suggestion for an acceptable name is given. (Daniel Watkins, #103023)

* Leave port as None in transport objects if user doesn't
  specify a port in urls.
  (vincent Ladeuil, #150860)

* Make sure Repository.fetch(self) is properly a no-op for all
  Repository implementations. (John Arbash Meinel, #158333)

* Mark .bzr directories as "hidden" on Windows.
  (Alexander Belchenko, #71147)

* ``merge --uncommitted`` can now operate on a single file.
  (Aaron Bentley, Lukáš Lalinský, #136890)

* Obsolete packs are now cleaned up by pack and autopack operations.
  (Robert Collins, #153789)

* Operations pulling data from a smart server where the underlying
  repositories are not both annotated/both unannotated will now work.
  (Robert Collins, #165304).

* Reconcile now shows progress bars. (Robert Collins, #159351)

* ``RemoteBranch`` was not initializing ``self._revision_id_to_revno_map``
  properly. (John Arbash Meinel, #162486)

* Removing an already-removed file reports the file does not exist. (Daniel
  Watkins, #152811)

* Rename on Windows is able to change filename case.
  (Alexander Belchenko, #77740)

* Return error instead of a traceback for ``bzr log -r0``.
  (Kent Gibson, #133751)

* Return error instead of a traceback when bzr is unable to create
  symlink on some platforms (e.g. on Windows).
  (Alexander Belchenko, workaround for #81689)

* Revert doesn't crash when restoring a single file from a deleted
  directory. (Aaron Bentley)

* Stderr output via logging mechanism now goes through encoded wrapper
  and no more uses utf-8, but terminal encoding instead. So all unicode
  strings now should be readable in non-utf-8 terminal.
  (Alexander Belchenko, #54173)

* The error message when ``move --after`` should be used makes how to do so
  clearer. (Daniel Watkins, #85237)

* Unicode-safe output from ``bzr info``. The output will be encoded
  using the terminal encoding and unrepresentable characters will be
  replaced by '?'. (Lukáš Lalinský, #151844)

* Working trees are no longer created when pushing into a local no-trees
  repo. (Daniel Watkins, #50582)

* Upgrade util/configobj to version 4.4.0.
  (Vincent Ladeuil, #151208).

* Wrap medusa ftp test server as an FTPServer feature.
  (Vincent Ladeuil, #157752)

API Breaks
**********

* ``osutils.backup_file`` is deprecated. Actually it's not used in bzrlib
  during very long time. (Alexander Belchenko)

* The return value of
  ``VersionedFile.iter_lines_added_or_present_in_versions`` has been
  changed. Previously it was an iterator of lines, now it is an iterator of
  (line, version_id) tuples. This change has been made to aid reconcile and
  fetch operations. (Robert Collins)

* ``bzrlib.repository.get_versioned_file_checker`` is now private.
  (Robert Collins)

* The Repository format registry default has been removed; it was previously
  obsoleted by the bzrdir format default, which implies a default repository
  format.
  (Martin Pool)

Internals
*********

* Added ``ContainerSerialiser`` and ``ContainerPushParser`` to
  ``bzrlib.pack``.  These classes provide more convenient APIs for generating
  and parsing containers from streams rather than from files.  (Andrew
  Bennetts)

* New module ``lru_cache`` providing a cache for use by tasks that need
  semi-random access to large amounts of data. (John A Meinel)

* InventoryEntry.diff is now deprecated.  Please use diff.DiffTree instead.


bzr 0.92
########

:Released: 2007-11-05

Changes
*******

  * New uninstaller on Win32.  (Alexander Belchenko)


bzr 0.92rc1
###########

:Released: 2007-10-29

Changes
*******

* ``bzr`` now returns exit code 4 if an internal error occurred, and
  3 if a normal error occurred.  (Martin Pool)

* ``pull``, ``merge`` and ``push`` will no longer silently correct some
  repository index errors that occured as a result of the Weave disk format.
  Instead the ``reconcile`` command needs to be run to correct those
  problems if they exist (and it has been able to fix most such problems
  since bzr 0.8). Some new problems have been identified during this release
  and you should run ``bzr check`` once on every repository to see if you
  need to reconcile. If you cannot ``pull`` or ``merge`` from a remote
  repository due to mismatched parent errors - a symptom of index errors -
  you should simply take a full copy of that remote repository to a clean
  directory outside any local repositories, then run reconcile on it, and
  finally pull from it locally. (And naturally email the repositories owner
  to ask them to upgrade and run reconcile).
  (Robert Collins)

Features
********

* New ``knitpack-experimental`` repository format. This is interoperable with
  the ``dirstate-tags`` format but uses a smarter storage design that greatly
  speeds up many operations, both local and remote. This new format can be
  used as an option to the ``init``, ``init-repository`` and ``upgrade``
  commands. (Robert Collins)

* For users of bzr-svn (and those testing the prototype subtree support) that
  wish to try packs, a new ``knitpack-subtree-experimental`` format has also
  been added. This is interoperable with the ``dirstate-subtrees`` format.
  (Robert Collins)

* New ``reconfigure`` command. (Aaron Bentley)

* New ``revert --forget-merges`` command, which removes the record of a pending
  merge without affecting the working tree contents.  (Martin Pool)

* New ``bzr_remote_path`` configuration variable allows finer control of
  remote bzr locations than BZR_REMOTE_PATH environment variable.
  (Aaron Bentley)

* New ``launchpad-login`` command to tell Bazaar your Launchpad
  user ID.  This can then be used by other functions of the
  Launchpad plugin. (James Henstridge)

Performance
***********

* Commit in quiet mode is now slightly faster as the information to
  output is no longer calculated. (Ian Clatworthy)

* Commit no longer checks for new text keys during insertion when the
  revision id was deterministically unique. (Robert Collins)

* Committing a change which is not a merge and does not change the number of
  files in the tree is faster by utilising the data about whether files are
  changed to determine if the tree is unchanged rather than recalculating
  it at the end of the commit process. (Robert Collins)

* Inventory serialisation no longer double-sha's the content.
  (Robert Collins)

* Knit text reconstruction now avoids making copies of the lines list for
  interim texts when building a single text. The new ``apply_delta`` method
  on ``KnitContent`` aids this by allowing modification of the revision id
  such objects represent. (Robert Collins)

* Pack indices are now partially parsed for specific key lookup using a
  bisection approach. (Robert Collins)

* Partial commits are now approximately 40% faster by walking over the
  unselected current tree more efficiently. (Robert Collins)

* XML inventory serialisation takes 20% less time while being stricter about
  the contents. (Robert Collins)

* Graph ``heads()`` queries have been fixed to no longer access all history
  unnecessarily. (Robert Collins)

Improvements
************

* ``bzr+https://`` smart server across https now supported.
  (John Ferlito, Martin Pool, #128456)

* Mutt is now a supported mail client; set ``mail_client=mutt`` in your
  bazaar.conf and ``send`` will use mutt. (Keir Mierle)

* New option ``-c``/``--change`` for ``merge`` command for cherrypicking
  changes from one revision. (Alexander Belchenko, #141368)

* Show encodings, locale and list of plugins in the traceback message.
  (Martin Pool, #63894)

* Experimental directory formats can now be marked with
  ``experimental = True`` during registration. (Ian Clatworthy)

Documentation
*************

* New *Bazaar in Five Minutes* guide.  (Matthew Revell)

* The hooks reference documentation is now converted to html as expected.
  (Ian Clatworthy)

Bug Fixes
*********

* Connection error reporting for the smart server has been fixed to
  display a user friendly message instead of a traceback.
  (Ian Clatworthy, #115601)

* Make sure to use ``O_BINARY`` when opening files to check their
  sha1sum. (Alexander Belchenko, John Arbash Meinel, #153493)

* Fix a problem with Win32 handling of the executable bit.
  (John Arbash Meinel, #149113)

* ``bzr+ssh://`` and ``sftp://`` URLs that do not specify ports explicitly
  no longer assume that means port 22.  This allows people using OpenSSH to
  override the default port in their ``~/.ssh/config`` if they wish.  This
  fixes a bug introduced in bzr 0.91.  (Andrew Bennetts, #146715)

* Commands reporting exceptions can now be profiled and still have their
  data correctly dumped to a file. For example, a ``bzr commit`` with
  no changes still reports the operation as pointless but doing so no
  longer throws away the profiling data if this command is run with
  ``--lsprof-file callgrind.out.ci`` say. (Ian Clatworthy)

* Fallback to ftp when paramiko is not installed and sftp can't be used for
  ``tests/commands`` so that the test suite is still usable without
  paramiko.
  (Vincent Ladeuil, #59150)

* Fix commit ordering in corner case. (Aaron Bentley, #94975)

* Fix long standing bug in partial commit when there are renames
  left in tree. (Robert Collins, #140419)

* Fix selftest semi-random noise during http related tests.
  (Vincent Ladeuil, #140614)

* Fix typo in ftp.py making the reconnection fail on temporary errors.
  (Vincent Ladeuil, #154259)

* Fix failing test by comparing real paths to cover the case where the TMPDIR
  contains a symbolic link.
  (Vincent Ladeuil, #141382).

* Fix log against smart server branches that don't support tags.
  (James Westby, #140615)

* Fix pycurl http implementation by defining error codes from
  pycurl instead of relying on an old curl definition.
  (Vincent Ladeuil, #147530)

* Fix 'unprintable error' message when displaying BzrCheckError and
  some other exceptions on Python 2.5.
  (Martin Pool, #144633)

* Fix ``Inventory.copy()`` and add test for it. (Jelmer Vernooij)

* Handles default value for ListOption in cmd_commit.
  (Vincent Ladeuil, #140432)

* HttpServer and FtpServer need to be closed properly or a listening socket
  will remain opened.
  (Vincent Ladeuil, #140055)

* Monitor the .bzr directory created in the top level test
  directory to detect leaking tests.
  (Vincent Ladeuil, #147986)

* The basename, not the full path, is now used when checking whether
  the profiling dump file begins with ``callgrind.out`` or not. This
  fixes a bug reported by Aaron Bentley on IRC. (Ian Clatworthy)

* Trivial fix for invoking command ``reconfigure`` without arguments.
  (Rob Weir, #141629)

* ``WorkingTree.rename_one`` will now raise an error if normalisation of the
  new path causes bzr to be unable to access the file. (Robert Collins)

* Correctly detect a NoSuchFile when using a filezilla server. (Gary van der
  Merwe)

API Breaks
**********

* ``bzrlib.index.GraphIndex`` now requires a size parameter to the
  constructor, for enabling bisection searches. (Robert Collins)

* ``CommitBuilder.record_entry_contents`` now requires the root entry of a
  tree be supplied to it, previously failing to do so would trigger a
  deprecation warning. (Robert Collins)

* ``KnitVersionedFile.add*`` will no longer cache added records even when
  enable_cache() has been called - the caching feature is now exclusively for
  reading existing data. (Robert Collins)

* ``ReadOnlyLockError`` is deprecated; ``LockFailed`` is usually more
  appropriate.  (Martin Pool)

* Removed ``bzrlib.transport.TransportLogger`` - please see the new
  ``trace+`` transport instead. (Robert Collins)

* Removed previously deprecated varargs interface to ``TestCase.run_bzr`` and
  deprecated methods ``TestCase.capture`` and ``TestCase.run_bzr_captured``.
  (Martin Pool)

* Removed previous deprecated ``basis_knit`` parameter to the
  ``KnitVersionedFile`` constructor. (Robert Collins)

* Special purpose method ``TestCase.run_bzr_decode`` is moved to the test_non_ascii
  class that needs it.
  (Martin Pool)

* The class ``bzrlib.repofmt.knitrepo.KnitRepository3`` has been folded into
  ``KnitRepository`` by parameters to the constructor. (Robert Collins)

* The ``VersionedFile`` interface now allows content checks to be bypassed
  by supplying check_content=False.  This saves nearly 30% of the minimum
  cost to store a version of a file. (Robert Collins)

* Tree's with bad state such as files with no length or sha will no longer
  be silently accepted by the repository XML serialiser. To serialise
  inventories without such data, pass working=True to write_inventory.
  (Robert Collins)

* ``VersionedFile.fix_parents`` has been removed as a harmful API.
  ``VersionedFile.join`` will no longer accept different parents on either
  side of a join - it will either ignore them, or error, depending on the
  implementation. See notes when upgrading for more information.
  (Robert Collins)

Internals
*********

* ``bzrlib.transport.Transport.put_file`` now returns the number of bytes
  put by the method call, to allow avoiding stat-after-write or
  housekeeping in callers. (Robert Collins)

* ``bzrlib.xml_serializer.Serializer`` is now responsible for checking that
  mandatory attributes are present on serialisation and deserialisation.
  This fixes some holes in API usage and allows better separation between
  physical storage and object serialisation. (Robert Collins)

* New class ``bzrlib.errors.InternalBzrError`` which is just a convenient
  shorthand for deriving from BzrError and setting internal_error = True.
  (Robert Collins)

* New method ``bzrlib.mutabletree.update_to_one_parent_via_delta`` for
  moving the state of a parent tree to a new version via a delta rather than
  a complete replacement tree. (Robert Collins)

* New method ``bzrlib.osutils.minimum_path_selection`` useful for removing
  duplication from user input, when a user mentions both a path and an item
  contained within that path. (Robert Collins)

* New method ``bzrlib.repository.Repository.is_write_locked`` useful for
  determining if a repository is write locked. (Robert Collins)

* New method on ``bzrlib.tree.Tree`` ``path_content_summary`` provides a
  tuple containing the key information about a path for commit processing
  to complete. (Robert Collins)

* New method on xml serialisers, write_inventory_to_lines, which matches the
  API used by knits for adding content. (Robert Collins)

* New module ``bzrlib.bisect_multi`` with generic multiple-bisection-at-once
  logic, currently only available for byte-based lookup
  (``bisect_multi_bytes``). (Robert Collins)

* New helper ``bzrlib.tuned_gzip.bytes_to_gzip`` which takes a byte string
  and returns a gzipped version of the same. This is used to avoid a bunch
  of api friction during adding of knit hunks. (Robert Collins)

* New parameter on ``bzrlib.transport.Transport.readv``
  ``adjust_for_latency`` which changes readv from returning strictly the
  requested data to inserted return larger ranges and in forward read order
  to reduce the effect of network latency. (Robert Collins)

* New parameter yield_parents on ``Inventory.iter_entries_by_dir`` which
  causes the parents of a selected id to be returned recursively, so all the
  paths from the root down to each element of selected_file_ids are
  returned. (Robert Collins)

* Knit joining has been enhanced to support plain to annotated conversion
  and annotated to plain conversion. (Ian Clatworthy)

* The CommitBuilder method ``record_entry_contents`` now returns summary
  information about the effect of the commit on the repository. This tuple
  contains an inventory delta item if the entry changed from the basis, and a
  boolean indicating whether a new file graph node was recorded.
  (Robert Collins)

* The python path used in the Makefile can now be overridden.
  (Andrew Bennetts, Ian Clatworthy)

Testing
*******

* New transport implementation ``trace+`` which is useful for testing,
  logging activity taken to its _activity attribute. (Robert Collins)

* When running bzr commands within the test suite, internal exceptions are
  not caught and reported in the usual way, but rather allowed to propagate
  up and be visible to the test suite.  A new API ``run_bzr_catch_user_errors``
  makes this behavior available to other users.
  (Martin Pool)

* New method ``TestCase.call_catch_warnings`` for testing methods that
  raises a Python warning.  (Martin Pool)


bzr 0.91
########

:Released: 2007-09-26

Bug Fixes
*********

* Print a warning instead of aborting the ``python setup.py install``
  process if building of a C extension is not possible.
  (Lukáš Lalinský, Alexander Belchenko)

* Fix commit ordering in corner case (Aaron Bentley, #94975)

* Fix ''bzr info bzr://host/'' and other operations on ''bzr://' URLs with
  an implicit port.  We were incorrectly raising PathNotChild due to
  inconsistent treatment of the ''_port'' attribute on the Transport object.
  (Andrew Bennetts, #133965)

* Make RemoteRepository.sprout cope gracefully with servers that don't
  support the ``Repository.tarball`` request.
  (Andrew Bennetts)


bzr 0.91rc2
###########

:Released: 2007-09-11

* Replaced incorrect tarball for previous release; a debug statement was left
  in bzrlib/remote.py.


bzr 0.91rc1
###########

:Released: 2007-09-11

Changes
*******

* The default branch and repository format has changed to
  ``dirstate-tags``, so tag commands are active by default.
  This format is compatible with Bazaar 0.15 and later.
  This incidentally fixes bug #126141.
  (Martin Pool)

* ``--quiet`` or ``-q`` is no longer a global option. If present, it
  must now appear after the command name. Scripts doing things like
  ``bzr -q missing`` need to be rewritten as ``bzr missing -q``.
  (Ian Clatworthy)

Features
********

* New option ``--author`` in ``bzr commit`` to specify the author of the
  change, if it's different from the committer. ``bzr log`` and
  ``bzr annotate`` display the author instead of the committer.
  (Lukáš Lalinský)

* In addition to global options and command specific options, a set of
  standard options are now supported. Standard options are legal for
  all commands. The initial set of standard options are:

  * ``--help`` or ``-h`` - display help message
  * ``--verbose`` or ``-v`` - display additional information
  * ``--quiet``  or ``-q`` - only output warnings and errors.

  Unlike global options, standard options can be used in aliases and
  may have command-specific help. (Ian Clatworthy)

* Verbosity level processing has now been unified. If ``--verbose``
  or ``-v`` is specified on the command line multiple times, the
  verbosity level is made positive the first time then increased.
  If ``--quiet`` or ``-q`` is specified on the command line
  multiple times, the verbosity level is made negative the first
  time then decreased. To get the default verbosity level of zero,
  either specify none of the above , ``--no-verbose`` or ``--no-quiet``.
  Note that most commands currently ignore the magnitude of the
  verbosity level but do respect *quiet vs normal vs verbose* when
  generating output. (Ian Clatworthy)

* ``Branch.hooks`` now supports ``pre_commit`` hook. The hook's signature
  is documented in BranchHooks constructor. (Nam T. Nguyen, #102747)

* New ``Repository.stream_knit_data_for_revisions`` request added to the
  network protocol for greatly reduced roundtrips when retrieving a set of
  revisions. (Andrew Bennetts)

Bug Fixes
*********

* ``bzr plugins`` now lists the version number for each plugin in square
  brackets after the path. (Robert Collins, #125421)

* Pushing, pulling and branching branches with subtree references was not
  copying the subtree weave, preventing the file graph from being accessed
  and causing errors in commits in clones. (Robert Collins)

* Suppress warning "integer argument expected, got float" from Paramiko,
  which sometimes caused false test failures.  (Martin Pool)

* Fix bug in bundle 4 that could cause attempts to write data to wrong
  versionedfile.  (Aaron Bentley)

* Diffs generated using "diff -p" no longer break the patch parser.
  (Aaron Bentley)

* get_transport treats an empty possible_transports list the same as a non-
  empty one.  (Aaron Bentley)

* patch verification for merge directives is reactivated, and works with
  CRLF and CR files.  (Aaron Bentley)

* Accept ..\ as a path in revision specifiers. This fixes for example
  "-r branch:..\other-branch" on Windows.  (Lukáš Lalinský)

* ``BZR_PLUGIN_PATH`` may now contain trailing slashes.
  (Blake Winton, #129299)

* man page no longer lists hidden options (#131667, Aaron Bentley)

* ``uncommit --help`` now explains the -r option adequately.  (Daniel
  Watkins, #106726)

* Error messages are now better formatted with parameters (such as
  filenames) quoted when necessary. This avoids confusion when directory
  names ending in a '.' at the end of messages were confused with a
  full stop that may or not have been there. (Daniel Watkins, #129791)

* Fix ``status FILE -r X..Y``. (Lukáš Lalinský)

* If a particular command is an alias, ``help`` will show the alias
  instead of claiming there is no help for said alias. (Daniel Watkins,
  #133548)

* TreeTransform-based operations, like pull, merge, revert, and branch,
  now roll back if they encounter an error.  (Aaron Bentley, #67699)

* ``bzr commit`` now exits cleanly if a character unsupported by the
  current encoding is used in the commit message.  (Daniel Watkins,
  #116143)

* bzr send uses default values for ranges when only half of an elipsis
  is specified ("-r..5" or "-r5..").  (#61685, Aaron Bentley)

* Avoid trouble when Windows ssh calls itself 'plink' but no plink
  binary is present.  (Martin Albisetti, #107155)

* ``bzr remove`` should remove clean subtrees.  Now it will remove (without
  needing ``--force``) subtrees that contain no files with text changes or
  modified files.  With ``--force`` it removes the subtree regardless of
  text changes or unknown files. Directories with renames in or out (but
  not changed otherwise) will now be removed without needing ``--force``.
  Unknown ignored files will be deleted without needing ``--force``.
  (Marius Kruger, #111665)

* When two plugins conflict, the source of both the losing and now the
  winning definition is shown.  (Konstantin Mikhaylov, #5454)

* When committing to a branch, the location being committed to is
  displayed.  (Daniel Watkins, #52479)

* ``bzr --version`` takes care about encoding of stdout, especially
  when output is redirected. (Alexander Belchenko, #131100)

* Prompt for an ftp password if none is provided.
  (Vincent Ladeuil, #137044)

* Reuse bound branch associated transport to avoid multiple
  connections.
  (Vincent Ladeuil, #128076, #131396)

* Overwrite conflicting tags by ``push`` and ``pull`` if the
  ``--overwrite`` option is specified.  (Lukáš Lalinský, #93947)

* In checkouts, tags are copied into the master branch when created,
  changed or deleted, and are copied into the checkout when it is
  updated.  (Martin Pool, #93856, #93860)

* Print a warning instead of aborting the ``python setup.py install``
  process if building of a C extension is not possible.
  (Lukáš Lalinský, Alexander Belchenko)

Improvements
************

* Add the option "--show-diff" to the commit command in order to display
  the diff during the commit log creation. (Goffredo Baroncelli)

* ``pull`` and ``merge`` are much faster at installing bundle format 4.
  (Aaron Bentley)

* ``pull -v`` no longer includes deltas, making it much faster.
  (Aaron Bentley)

* ``send`` now sends the directive as an attachment by default.
  (Aaron Bentley, Lukáš Lalinský, Alexander Belchenko)

* Documentation updates (Martin Albisetti)

* Help on debug flags is now included in ``help global-options``.
  (Daniel Watkins, #124853)

* Parameters passed on the command line are checked to ensure they are
  supported by the encoding in use. (Daniel Watkins)

* The compression used within the bzr repository has changed from zlib
  level 9 to the zlib default level. This improves commit performance with
  only a small increase in space used (and in some cases a reduction in
  space). (Robert Collins)

* Initial commit no longer SHAs files twice and now reuses the path
  rather than looking it up again, making it faster.
  (Ian Clatworthy)

* New option ``-c``/``--change`` for ``diff`` and ``status`` to show
  changes in one revision.  (Lukáš Lalinský)

* If versioned files match a given ignore pattern, a warning is now
  given. (Daniel Watkins, #48623)

* ``bzr status`` now has -S as a short name for --short and -V as a
  short name for --versioned. These have been added to assist users
  migrating from Subversion: ``bzr status -SV`` is now like
  ``svn status -q``.  (Daniel Watkins, #115990)

* Added C implementation of  ``PatienceSequenceMatcher``, which is about
  10x faster than the Python version. This speeds up commands that
  need file diffing, such as ``bzr commit`` or ``bzr diff``.
  (Lukáš Lalinský)

* HACKING has been extended with a large section on core developer tasks.
  (Ian Clatworthy)

* Add ``branches`` and ``standalone-trees`` as online help topics and
  include them as Concepts within the User Reference.
  (Paul Moore, Ian Clatworthy)

* ``check`` can detect versionedfile parent references that are
  inconsistent with revision and inventory info, and ``reconcile`` can fix
  them.  These faulty references were generated by 0.8-era releases,
  so repositories which were manipulated by old bzrs should be
  checked, and possibly reconciled ASAP.  (Aaron Bentley, Andrew Bennetts)

API Breaks
**********

* ``Branch.append_revision`` is removed altogether; please use
  ``Branch.set_last_revision_info`` instead.  (Martin Pool)

* CommitBuilder now advertises itself as requiring the root entry to be
  supplied. This only affects foreign repository implementations which reuse
  CommitBuilder directly and have changed record_entry_contents to require
  that the root not be supplied. This should be precisely zero plugins
  affected. (Robert Collins)

* The ``add_lines`` methods on ``VersionedFile`` implementations has changed
  its return value to include the sha1 and length of the inserted text. This
  allows the avoidance of double-sha1 calculations during commit.
  (Robert Collins)

* ``Transport.should_cache`` has been removed.  It was not called in the
  previous release.  (Martin Pool)

Testing
*******

* Tests may now raise TestNotApplicable to indicate they shouldn't be
  run in a particular scenario.  (Martin Pool)

* New function multiply_tests_from_modules to give a simpler interface
  to test parameterization.  (Martin Pool, Robert Collins)

* ``Transport.should_cache`` has been removed.  It was not called in the
  previous release.  (Martin Pool)

* NULL_REVISION is returned to indicate the null revision, not None.
  (Aaron Bentley)

* Use UTF-8 encoded StringIO for log tests to avoid failures on
  non-ASCII committer names.  (Lukáš Lalinský)

Internals
*********

* ``bzrlib.plugin.all_plugins`` has been deprecated in favour of
  ``bzrlib.plugin.plugins()`` which returns PlugIn objects that provide
  useful functionality for determining the path of a plugin, its tests, and
  its version information. (Robert Collins)

* Add the option user_encoding to the function 'show_diff_trees()'
  in order to move the user encoding at the UI level. (Goffredo Baroncelli)

* Add the function make_commit_message_template_encoded() and the function
  edit_commit_message_encoded() which handle encoded strings.
  This is done in order to mix the commit messages (which is a unicode
  string), and the diff which is a raw string. (Goffredo Baroncelli)

* CommitBuilder now defaults to using add_lines_with_ghosts, reducing
  overhead on non-weave repositories which don't require all parents to be
  present. (Robert Collins)

* Deprecated method ``find_previous_heads`` on
  ``bzrlib.inventory.InventoryEntry``. This has been superseded by the use
  of ``parent_candidates`` and a separate heads check via the repository
  API. (Robert Collins)

* New trace function ``mutter_callsite`` will print out a subset of the
  stack to the log, which can be useful for gathering debug details.
  (Robert Collins)

* ``bzrlib.pack.ContainerWriter`` now tracks how many records have been
  added via a public attribute records_written. (Robert Collins)

* New method ``bzrlib.transport.Transport.get_recommended_page_size``.
  This provides a hint to users of transports as to the reasonable
  minimum data to read. In principle this can take latency and
  bandwidth into account on a per-connection basis, but for now it
  just has hard coded values based on the url. (e.g. http:// has a large
  page size, file:// has a small one.) (Robert Collins)

* New method on ``bzrlib.transport.Transport`` ``open_write_stream`` allows
  incremental addition of data to a file without requiring that all the
  data be buffered in memory. (Robert Collins)

* New methods on ``bzrlib.knit.KnitVersionedFile``:
  ``get_data_stream(versions)``, ``insert_data_stream(stream)`` and
  ``get_format_signature()``.  These provide some infrastructure for
  efficiently streaming the knit data for a set of versions over the smart
  protocol.

* Knits with no annotation cache still produce correct annotations.
  (Aaron Bentley)

* Three new methods have been added to ``bzrlib.trace``:
  ``set_verbosity_level``, ``get_verbosity_level`` and ``is_verbose``.
  ``set_verbosity_level`` expects a numeric value: negative for quiet,
  zero for normal, positive for verbose. The size of the number can be
  used to determine just how quiet or verbose the application should be.
  The existing ``be_quiet`` and ``is_quiet`` routines have been
  integrated into this new scheme. (Ian Clatworthy)

* Options can now be delcared with a ``custom_callback`` parameter. If
  set, this routine is called after the option is processed. This feature
  is now used by the standard options ``verbose`` and ``quiet`` so that
  setting one implicitly resets the other. (Ian Clatworthy)

* Rather than declaring a new option from scratch in order to provide
  custom help, a centrally registered option can be decorated using the
  new ``bzrlib.Option.custom_help`` routine. In particular, this routine
  is useful when declaring better help for the ``verbose`` and ``quiet``
  standard options as the base definition of these is now more complex
  than before thanks to their use of a custom callback. (Ian Clatworthy)

* Tree._iter_changes(specific_file=[]) now iterates through no files,
  instead of iterating through all files.  None is used to iterate through
  all files.  (Aaron Bentley)

* WorkingTree.revert() now accepts None to revert all files.  The use of
  [] to revert all files is deprecated.  (Aaron Bentley)


bzr 0.90
########

:Released: 2007-08-28

Improvements
************

* Documentation is now organized into multiple directories with a level
  added for different languages or locales. Added the Mini Tutorial
  and Quick Start Summary (en) documents from the Wiki, improving the
  content and readability of the former. Formatted NEWS as Release Notes
  complete with a Table of Conents, one heading per release. Moved the
  Developer Guide into the main document catalog and provided a link
  from the developer document catalog back to the main one.
  (Ian Clatworthy, Sabin Iacob, Alexander Belchenko)


API Changes
***********

* The static convenience method ``BzrDir.create_repository``
  is deprecated.  Callers should instead create a ``BzrDir`` instance
  and call ``create_repository`` on that.  (Martin Pool)


bzr 0.90rc1
###########

:Released: 2007-08-14

Bugfixes
********

* ``bzr init`` should connect to the remote location one time only.  We
  have been connecting several times because we forget to pass around the
  Transport object. This modifies ``BzrDir.create_branch_convenience``,
  so that we can give it the Transport we already have.
  (John Arbash Meinel, Vincent Ladeuil, #111702)

* Get rid of sftp connection cache (get rid of the FTP one too).
  (Vincent Ladeuil, #43731)

* bzr branch {local|remote} remote don't try to create a working tree
  anymore.
  (Vincent Ladeuil, #112173)

* All identified multiple connections for a single bzr command have been
  fixed. See bzrlib/tests/commands directory.
  (Vincent Ladeuil)

* ``bzr rm`` now does not insist on ``--force`` to delete files that
  have been renamed but not otherwise modified.  (Marius Kruger,
  #111664)

* ``bzr selftest --bench`` no longer emits deprecation warnings
  (Lukáš Lalinský)

* ``bzr status`` now honours FILE parameters for conflict lists
  (Aaron Bentley, #127606)

* ``bzr checkout`` now honours -r when reconstituting a working tree.
  It also honours -r 0.  (Aaron Bentley, #127708)

* ``bzr add *`` no more fails on Windows if working tree contains
  non-ascii file names. (Kuno Meyer, #127361)

* allow ``easy_install bzr`` runs without fatal errors.
  (Alexander Belchenko, #125521)

* Graph._filter_candidate_lca does not raise KeyError if a candidate
  is eliminated just before it would normally be examined.  (Aaron Bentley)

* SMTP connection failures produce a nice message, not a traceback.
  (Aaron Bentley)

Improvements
************

* Don't show "dots" progress indicators when run non-interactively, such
  as from cron.  (Martin Pool)

* ``info`` now formats locations more nicely and lists "submit" and
  "public" branches (Aaron Bentley)

* New ``pack`` command that will trigger database compression within
  the repository (Robert Collins)

* Implement ``_KnitIndex._load_data`` in a pyrex extension. The pyrex
  version is approximately 2-3x faster at parsing a ``.kndx`` file.
  Which yields a measurable improvement for commands which have to
  read from the repository, such as a 1s => 0.75s improvement in
  ``bzr diff`` when there are changes to be shown.  (John Arbash Meinel)

* Merge is now faster.  Depending on the scenario, it can be more than 2x
  faster. (Aaron Bentley)

* Give a clearer warning, and allow ``python setup.py install`` to
  succeed even if pyrex is not available.
  (John Arbash Meinel)

* ``DirState._read_dirblocks`` now has an optional Pyrex
  implementation. This improves the speed of any command that has to
  read the entire DirState. (``diff``, ``status``, etc, improve by
  about 10%).
  ``bisect_dirblocks`` has also been improved, which helps all
  ``_get_entry`` type calls (whenever we are searching for a
  particular entry in the in-memory DirState).
  (John Arbash Meinel)

* ``bzr pull`` and ``bzr push`` no longer do a complete walk of the
  branch revision history for ui display unless -v is supplied.
  (Robert Collins)

* ``bzr log -rA..B`` output shifted to the left margin if the log only
  contains merge revisions. (Kent Gibson)

* The ``plugins`` command is now public with improved help.
  (Ian Clatworthy)

* New bundle and merge directive formats are faster to generate, and

* Annotate merge now works when there are local changes. (Aaron Bentley)

* Commit now only shows the progress in terms of directories instead of
  entries. (Ian Clatworthy)

* Fix ``KnitRepository.get_revision_graph`` to not request the graph 2
  times. This makes ``get_revision_graph`` 2x faster. (John Arbash
  Meinel)

* Fix ``VersionedFile.get_graph()`` to avoid using
  ``set.difference_update(other)``, which has bad scaling when
  ``other`` is large. This improves ``VF.get_graph([version_id])`` for
  a 12.5k graph from 2.9s down to 200ms. (John Arbash Meinel)

* The ``--lsprof-file`` option now generates output for KCacheGrind if
  the file starts with ``callgrind.out``. This matches the default file
  filtering done by KCacheGrind's Open Dialog. (Ian Clatworthy)

* Fix ``bzr update`` to avoid an unnecessary
  ``branch.get_master_branch`` call, which avoids 1 extra connection
  to the remote server. (Partial fix for #128076, John Arbash Meinel)

* Log errors from the smart server in the trace file, to make debugging
  test failures (and live failures!) easier.  (Andrew Bennetts)

* The HTML version of the man page has been superceded by a more
  comprehensive manual called the Bazaar User Reference. This manual
  is completed generated from the online help topics. As part of this
  change, limited reStructuredText is now explicitly supported in help
  topics and command help with 'unnatural' markup being removed prior
  to display by the online help or inclusion in the man page.
  (Ian Clatworthy)

* HTML documentation now use files extension ``*.html``
  (Alexander Belchenko)

* The cache of ignore definitions is now cleared in WorkingTree.unlock()
  so that changes to .bzrignore aren't missed. (#129694, Daniel Watkins)

* ``bzr selftest --strict`` fails if there are any missing features or
  expected test failures. (Daniel Watkins, #111914)

* Link to registration survey added to README. (Ian Clatworthy)

* Windows standalone installer show link to registration survey
  when installation finished. (Alexander Belchenko)

Library API Breaks
******************

* Deprecated dictionary ``bzrlib.option.SHORT_OPTIONS`` removed.
  Options are now required to provide a help string and it must
  comply with the style guide by being one or more sentences with an
  initial capital and final period. (Martin Pool)

* KnitIndex.get_parents now returns tuples. (Robert Collins)

* Ancient unused ``Repository.text_store`` attribute has been removed.
  (Robert Collins)

* The ``bzrlib.pack`` interface has changed to use tuples of bytestrings
  rather than just bytestrings, making it easier to represent multiple
  element names. As this interface was not used by any internal facilities
  since it was introduced in 0.18 no API compatibility is being preserved.
  The serialised form of these packs is identical with 0.18 when a single
  element tuple is in use. (Robert Collins)

Internals
*********

* merge now uses ``iter_changes`` to calculate changes, which makes room for
  future performance increases.  It is also more consistent with other
  operations that perform comparisons, and reduces reliance on
  Tree.inventory.  (Aaron Bentley)

* Refactoring of transport classes connected to a remote server.
  ConnectedTransport is a new class that serves as a basis for all
  transports needing to connect to a remote server.  transport.split_url
  have been deprecated, use the static method on the object instead. URL
  tests have been refactored too.
  (Vincent Ladeuil)

* Better connection sharing for ConnectedTransport objects.
  transport.get_transport() now accepts a 'possible_transports' parameter.
  If a newly requested transport can share a connection with one of the
  list, it will.
  (Vincent Ladeuil)

* Most functions now accept ``bzrlib.revision.NULL_REVISION`` to indicate
  the null revision, and consider using ``None`` for this purpose
  deprecated.  (Aaron Bentley)

* New ``index`` module with abstract index functionality. This will be
  used during the planned changes in the repository layer. Currently the
  index layer provides a graph aware immutable index, a builder for the
  same index type to allow creating them, and finally a composer for
  such indices to allow the use of many indices in a single query. The
  index performance is not optimised, however the API is stable to allow
  development on top of the index. (Robert Collins)

* ``bzrlib.dirstate.cmp_by_dirs`` can be used to compare two paths by
  their directory sections. This is equivalent to comparing
  ``path.split('/')``, only without having to split the paths.
  This has a Pyrex implementation available.
  (John Arbash Meinel)

* New transport decorator 'unlistable+' which disables the list_dir
  functionality for testing.

* Deprecated ``change_entry`` in transform.py. (Ian Clatworthy)

* RevisionTree.get_weave is now deprecated.  Tree.plan_merge is now used
  for performing annotate-merge.  (Aaron Bentley)

* New EmailMessage class to create email messages. (Adeodato Simó)

* Unused functions on the private interface KnitIndex have been removed.
  (Robert Collins)

* New ``knit.KnitGraphIndex`` which provides a ``KnitIndex`` layered on top
  of a ``index.GraphIndex``. (Robert Collins)

* New ``knit.KnitVersionedFile.iter_parents`` method that allows querying
  the parents of many knit nodes at once, reducing round trips to the
  underlying index. (Robert Collins)

* Graph now has an is_ancestor method, various bits use it.
  (Aaron Bentley)

* The ``-Dhpss`` flag now includes timing information. As well as
  logging when a new connection is opened. (John Arbash Meinel)

* ``bzrlib.pack.ContainerWriter`` now returns an offset, length tuple to
  callers when inserting data, allowing generation of readv style access
  during pack creation, without needing a separate pass across the output
  pack to gather such details. (Robert Collins)

* ``bzrlib.pack.make_readv_reader`` allows readv based access to pack
  files that are stored on a transport. (Robert Collins)

* New ``Repository.has_same_location`` method that reports if two
  repository objects refer to the same repository (although with some risk
  of false negatives).  (Andrew Bennetts)

* InterTree.compare now passes require_versioned on correctly.
  (Marius Kruger)

* New methods on Repository - ``start_write_group``,
  ``commit_write_group``, ``abort_write_group`` and ``is_in_write_group`` -
  which provide a clean hook point for transactional Repositories - ones
  where all the data for a fetch or commit needs to be made atomically
  available in one step. This allows the write lock to remain while making
  a series of data insertions.  (e.g. data conversion). (Robert Collins)

* In ``bzrlib.knit`` the internal interface has been altered to use
  3-tuples (index, pos, length) rather than two-tuples (pos, length) to
  describe where data in a knit is, allowing knits to be split into
  many files. (Robert Collins)

* ``bzrlib.knit._KnitData`` split into cache management and physical access
  with two access classes - ``_PackAccess`` and ``_KnitAccess`` defined.
  The former provides access into a .pack file, and the latter provides the
  current production repository form of .knit files. (Robert Collins)

Testing
*******

* Remove selftest ``--clean-output``, ``--numbered-dirs`` and
  ``--keep-output`` options, which are obsolete now that tests
  are done within directories in $TMPDIR.  (Martin Pool)

* The SSH_AUTH_SOCK environment variable is now reset to avoid
  interaction with any running ssh agents.  (Jelmer Vernooij, #125955)

* run_bzr_subprocess handles parameters the same way as run_bzr:
  either a string or a list of strings should be passed as the first
  parameter.  Varargs-style parameters are deprecated. (Aaron Bentley)


bzr 0.18
########

:Released:  2007-07-17

Bugfixes
********

* Fix 'bzr add' crash under Win32 (Kuno Meyer)


bzr 0.18rc1
###########

:Released:  2007-07-10

Bugfixes
********

* Do not suppress pipe errors, etc. in non-display commands
  (Alexander Belchenko, #87178)

* Display a useful error message when the user requests to annotate
  a file that is not present in the specified revision.
  (James Westby, #122656)

* Commands that use status flags now have a reference to 'help
  status-flags'.  (Daniel Watkins, #113436)

* Work around python-2.4.1 inhability to correctly parse the
  authentication header.
  (Vincent Ladeuil, #121889)

* Use exact encoding for merge directives. (Adeodato Simó, #120591)

* Fix tempfile permissions error in smart server tar bundling under
  Windows. (Martin _, #119330)

* Fix detection of directory entries in the inventory. (James Westby)

* Fix handling of http code 400: Bad Request When issuing too many ranges.
  (Vincent Ladeuil, #115209)

* Issue a CONNECT request when connecting to an https server
  via a proxy to enable SSL tunneling.
  (Vincent Ladeuil, #120678)

* Fix ``bzr log -r`` to support selecting merge revisions, both
  individually and as part of revision ranges.
  (Kent Gibson, #4663)

* Don't leave cruft behind when failing to acquire a lockdir.
  (Martin Pool, #109169)

* Don't use the '-f' strace option during tests.
  (Vincent Ladeuil, #102019).

* Warn when setting ``push_location`` to a value that will be masked by
  locations.conf.  (Aaron Bentley, #122286)

* Fix commit ordering in corner case (Aaron Bentley, #94975)

*  Make annotate behave in a non-ASCII world (Adeodato Simó).

Improvements
************

* The --lsprof-file option now dumps a text rendering of the profiling
  information if the filename ends in ".txt". It will also convert the
  profiling information to a format suitable for KCacheGrind if the
  output filename ends in ".callgrind". Fixes to the lsprofcalltree
  conversion process by Jean Paul Calderone and Itamar were also merged.
  See http://ddaa.net/blog/python/lsprof-calltree. (Ian Clatworthy)

* ``info`` now defaults to non-verbose mode, displaying only paths and
  abbreviated format info.  ``info -v`` displays all the information
  formerly displayed by ``info``.  (Aaron Bentley, Adeodato Simó)

* ``bzr missing`` now has better option names ``--this`` and ``--other``.
  (Elliot Murphy)

* The internal ``weave-list`` command has become ``versionedfile-list``,
  and now lists knits as well as weaves.  (Aaron Bentley)

* Automatic merge base selection uses a faster algorithm that chooses
  better bases in criss-cross merge situations (Aaron Bentley)

* Progress reporting in ``commit`` has been improved. The various logical
  stages are now reported on as follows, namely:

  * Collecting changes [Entry x/y] - Stage n/m
  * Saving data locally - Stage n/m
  * Uploading data to master branch - Stage n/m
  * Updating the working tree - Stage n/m
  * Running post commit hooks - Stage n/m

  If there is no master branch, the 3rd stage is omitted and the total
  number of stages is adjusted accordingly.

  Each hook that is run after commit is listed with a name (as hooks
  can be slow it is useful feedback).
  (Ian Clatworthy, Robert Collins)

* Various operations that are now faster due to avoiding unnecessary
  topological sorts. (Aaron Bentley)

* Make merge directives robust against broken bundles. (Aaron Bentley)

* The lsprof filename note is emitted via trace.note(), not standard
  output.  (Aaron Bentley)

* ``bzrlib`` now exports explicit API compatibility information to assist
  library users and plugins. See the ``bzrlib.api`` module for details.
  (Robert Collins)

* Remove unnecessary lock probes when acquiring a lockdir.
  (Martin Pool)

* ``bzr --version`` now shows the location of the bzr log file, which
  is especially useful on Windows.  (Martin Pool)

* -D now supports hooks to get debug tracing of hooks (though its currently
  minimal in nature). (Robert Collins)

* Long log format reports deltas on merge revisions.
  (John Arbash Meinel, Kent Gibson)

* Make initial push over ftp more resilient. (John Arbash Meinel)

* Print a summary of changes for update just like pull does.
  (Daniel Watkins, #113990)

* Add a -Dhpss option to trace smart protocol requests and responses.
  (Andrew Bennetts)

Library API Breaks
******************

* Testing cleanups -
  ``bzrlib.repository.RepositoryTestProviderAdapter`` has been moved
  to ``bzrlib.tests.repository_implementations``;
  ``bzrlib.repository.InterRepositoryTestProviderAdapter`` has been moved
  to ``bzrlib.tests.interrepository_implementations``;
  ``bzrlib.transport.TransportTestProviderAdapter`` has moved to
  ``bzrlib.tests.test_transport_implementations``.
  ``bzrlib.branch.BranchTestProviderAdapter`` has moved to
  ``bzrlib.tests.branch_implementations``.
  ``bzrlib.bzrdir.BzrDirTestProviderAdapter`` has moved to
  ``bzrlib.tests.bzrdir_implementations``.
  ``bzrlib.versionedfile.InterVersionedFileTestProviderAdapter`` has moved
  to ``bzrlib.tests.interversionedfile_implementations``.
  ``bzrlib.store.revision.RevisionStoreTestProviderAdapter`` has moved to
  ``bzrlib.tests.revisionstore_implementations``.
  ``bzrlib.workingtree.WorkingTreeTestProviderAdapter`` has moved to
  ``bzrlib.tests.workingtree_implementations``.
  These changes are an API break in the testing infrastructure only.
  (Robert Collins)

* Relocate TestCaseWithRepository to be more central. (Robert Collins)

* ``bzrlib.add.smart_add_tree`` will no longer perform glob expansion on
  win32. Callers of the function should do this and use the new
  ``MutableTree.smart_add`` method instead. (Robert Collins)

* ``bzrlib.add.glob_expand_for_win32`` is now
  ``bzrlib.win32utils.glob_expand``.  (Robert Collins)

* ``bzrlib.add.FastPath`` is now private and moved to
  ``bzrlib.mutabletree._FastPath``. (Robert Collins, Martin Pool)

* ``LockDir.wait`` removed.  (Martin Pool)

* The ``SmartServer`` hooks API has changed for the ``server_started`` and
  ``server_stopped`` hooks. The first parameter is now an iterable of
  backing URLs rather than a single URL. This is to reflect that many
  URLs may map to the external URL of the server. E.g. the server interally
  may have a chrooted URL but also the local file:// URL will be at the
  same location. (Robert Collins)

Internals
*********

* New SMTPConnection class to unify email handling.  (Adeodato Simó)

* Fix documentation of BzrError. (Adeodato Simó)

* Make BzrBadParameter an internal error. (Adeodato Simó)

* Remove use of 'assert False' to raise an exception unconditionally.
  (Martin Pool)

* Give a cleaner error when failing to decode knit index entry.
  (Martin Pool)

* TreeConfig would mistakenly search the top level when asked for options
  from a section. It now respects the section argument and only
  searches the specified section. (James Westby)

* Improve ``make api-docs`` output. (John Arbash Meinel)

* Use os.lstat rather than os.stat for osutils.make_readonly and
  osutils.make_writeable. This makes the difftools plugin more
  robust when dangling symlinks are found. (Elliot Murphy)

* New ``-Dlock`` option to log (to ~/.bzr.log) information on when
  lockdirs are taken or released.  (Martin Pool)

* ``bzrlib`` Hooks are now nameable using ``Hooks.name_hook``. This
  allows a nicer UI when hooks are running as the current hook can
  be displayed. (Robert Collins)

* ``Transport.get`` has had its interface made more clear for ease of use.
  Retrieval of a directory must now fail with either 'PathError' at open
  time, or raise 'ReadError' on a read. (Robert Collins)

* New method ``_maybe_expand_globs`` on the ``Command`` class for
  dealing with unexpanded glob lists - e.g. on the win32 platform. This
  was moved from ``bzrlib.add._prepare_file_list``. (Robert Collins)

* ``bzrlib.add.smart_add`` and ``bzrlib.add.smart_add_tree`` are now
  deprecated in favour of ``MutableTree.smart_add``. (Robert Collins,
  Martin Pool)

* New method ``external_url`` on Transport for obtaining the url to
  hand to external processes. (Robert Collins)

* Teach windows installers to build pyrex/C extensions.
  (Alexander Belchenko)

Testing
*******

* Removed the ``--keep-output`` option from selftest and clean up test
  directories as they're used.  This reduces the IO load from
  running the test suite and cuts the time by about half.
  (Andrew Bennetts, Martin Pool)

* Add scenarios as a public attribute on the TestAdapter classes to allow
  modification of the generated scenarios before adaption and easier
  testing. (Robert Collins)

* New testing support class ``TestScenarioApplier`` which multiplies
  out a single teste by a list of supplied scenarios. (RobertCollins)

* Setting ``repository_to_test_repository`` on a repository_implementations
  test will cause it to be called during repository creation, allowing the
  testing of repository classes which are not based around the Format
  concept. For example a repository adapter can be tested in this manner,
  by altering the repository scenarios to include a scenario that sets this
  attribute during the test parameterisation in
  ``bzrlib.tests.repository.repository_implementations``. (Robert Collins)

* Clean up many of the APIs for blackbox testing of Bazaar.  The standard
  interface is now self.run_bzr.  The command to run can be passed as
  either a list of parameters, a string containing the command line, or
  (deprecated) varargs parameters.  (Martin Pool)

* The base TestCase now isolates tests from -D parameters by clearing
  ``debug.debug_flags`` and restores it afterwards. (Robert Collins)

* Add a relpath parameter to get_transport methods in test framework to
  avoid useless cloning.
  (Vincent Ladeuil, #110448)


bzr 0.17
########

:Released:  2007-06-18

Bugfixes
********

* Fix crash of commit due to wrong lookup of filesystem encoding.
  (Colin Watson, #120647)

* Revert logging just to stderr in commit as broke unicode filenames.
  (Aaron Bentley, Ian Clatworthy, #120930)


bzr 0.17rc1
###########

:Released:  2007-06-12

Notes When Upgrading
********************

* The kind() and is_executable() APIs on the WorkingTree interface no
  longer implicitly (read) locks and unlocks the tree. This *might*
  impact some plug-ins and tools using this part of the API. If you find
  an issue that may be caused by this change, please let us know,
  particularly the plug-in/tool maintainer. If encountered, the API
  fix is to surround kind() and is_executable() calls with lock_read()
  and unlock() like so::

    work_tree.lock_read()
    try:
        kind = work_tree.kind(...)
    finally:
        work_tree.unlock()

Internals
*********
* Rework of LogFormatter API to provide beginning/end of log hooks and to
  encapsulate the details of the revision to be logged in a LogRevision
  object.
  In long log formats, merge revision ids are only shown when --show-ids
  is specified, and are labelled "revision-id:", as per mainline
  revisions, instead of "merged:". (Kent Gibson)

* New ``BranchBuilder`` API which allows the construction of particular
  histories quickly. Useful for testing and potentially other applications
  too. (Robert Collins)

Improvements
************

* There are two new help topics, working-trees and repositories that
  attempt to explain these concepts. (James Westby, John Arbash Meinel,
  Aaron Bentley)

* Added ``bzr log --limit`` to report a limited number of revisions.
  (Kent Gibson, #3659)

* Revert does not try to preserve file contents that were originally
  produced by reverting to a historical revision.  (Aaron Bentley)

* ``bzr log --short`` now includes ``[merge]`` for revisions which
  have more than one parent. This is a small improvement to help
  understanding what changes have occurred
  (John Arbash Meinel, #83887)

* TreeTransform avoids many renames when contructing large trees,
  improving speed.  3.25x speedups have been observed for construction of
  kernel-sized-trees, and checkouts are 1.28x faster.  (Aaron Bentley)

* Commit on large trees is now faster. In my environment, a commit of
  a small change to the Mozilla tree (55k files) has dropped from
  66 seconds to 32 seconds. For a small tree of 600 files, commit of a
  small change is 33% faster. (Ian Clatworthy)

* New --create-prefix option to bzr init, like for push.  (Daniel Watkins,
  #56322)

Bugfixes
********

* ``bzr push`` should only connect to the remote location one time.
  We have been connecting 3 times because we forget to pass around
  the Transport object. This adds ``BzrDir.clone_on_transport()``, so
  that we can pass in the Transport that we already have.
  (John Arbash Meinel, #75721)

* ``DirState.set_state_from_inventory()`` needs to properly order
  based on split paths, not just string paths.
  (John Arbash Meinel, #115947)

* Let TestUIFactoy encode the password prompt with its own stdout.
  (Vincent Ladeuil, #110204)

* pycurl should take use the range header that takes the range hint
  into account.
  (Vincent Ladeuil, #112719)

* WorkingTree4.get_file_sha1 no longer raises an exception when invoked
  on a missing file.  (Aaron Bentley, #118186)

* WorkingTree.remove works correctly with tree references, and when pwd is
  not the tree root. (Aaron Bentley)

* Merge no longer fails when a file is renamed in one tree and deleted
  in the other. (Aaron Bentley, #110279)

* ``revision-info`` now accepts dotted revnos, doesn't require a tree,
  and defaults to the last revision (Matthew Fuller, #90048)

* Tests no longer fail when BZR_REMOTE_PATH is set in the environment.
  (Daniel Watkins, #111958)

* ``bzr branch -r revid:foo`` can be used to branch any revision in
  your repository. (Previously Branch6 only supported revisions in your
  mainline). (John Arbash Meinel, #115343)

bzr 0.16
########

:Released:  2007-05-07

Bugfixes
********

* Handle when you have 2 directories with similar names, but one has a
  hyphen. (``'abc'`` versus ``'abc-2'``). The WT4._iter_changes
  iterator was using direct comparison and ``'abc/a'`` sorts after
  ``'abc-2'``, but ``('abc', 'a')`` sorts before ``('abc-2',)``.
  (John Arbash Meinel, #111227)

* Handle when someone renames a file on disk without telling bzr.
  Previously we would report the first file as missing, but not show
  the new unknown file. (John Arbash Meinel, #111288)

* Avoid error when running hooks after pulling into or pushing from
  a branch bound to a smartserver branch.  (Martin Pool, #111968)

Improvements
************

* Move developer documentation to doc/developers/. This reduces clutter in
  the root of the source tree and allows HACKING to be split into multiple
  files. (Robert Collins, Alexander Belchenko)

* Clean up the ``WorkingTree4._iter_changes()`` internal loops as well as
  ``DirState.update_entry()``. This optimizes the core logic for ``bzr
  diff`` and ``bzr status`` significantly improving the speed of
  both. (John Arbash Meinel)

bzr 0.16rc2
###########

:Released:  2007-04-30

Bugfixes
********

* Handle the case when you delete a file, and then rename another file
  on top of it. Also handle the case of ``bzr rm --keep foo``. ``bzr
  status`` should show the removed file and an unknown file in its
  place. (John Arbash Meinel, #109993)

* Bundles properly read and write revision properties that have an
  empty value. And when the value is not ASCII.
  (John Arbash Meinel, #109613)

* Fix the bzr commit message to be in text mode.
  (Alexander Belchenko, #110901)

* Also handle when you rename a file and create a file where it used
  to be. (John Arbash Meinel, #110256)

* ``WorkingTree4._iter_changes`` should not descend into unversioned
  directories. (John Arbash Meinel, #110399)

bzr 0.16rc1
###########

:Released:  2007-04-26

Notes When Upgrading
********************

* ``bzr remove`` and ``bzr rm`` will now remove the working file, if
  it could be recovered again.
  This has been done for consistency with svn and the unix rm command.
  The old ``remove`` behaviour has been retained in the new option
  ``bzr remove --keep``, which will just stop versioning the file,
  but not delete it.
  ``bzr remove --force`` have been added which will always delete the
  files.
  ``bzr remove`` is also more verbose.
  (Marius Kruger, #82602)

Improvements
************

* Merge directives can now be supplied as input to `merge` and `pull`,
  like bundles can.  (Aaron Bentley)

* Sending the SIGQUIT signal to bzr, which can be done on Unix by
  pressing Control-Backslash, drops bzr into a debugger.  Type ``'c'``
  to continue.  This can be disabled by setting the environment variable
  ``BZR_SIGQUIT_PDB=0``.  (Martin Pool)

* selftest now supports --list-only to list tests instead of running
  them. (Ian Clatworthy)

* selftest now supports --exclude PATTERN (or -x PATTERN) to exclude
  tests with names that match that regular expression.
  (Ian Clatworthy, #102679)

* selftest now supports --randomize SEED to run tests in a random order.
  SEED is typically the value 'now' meaning 'use the current time'.
  (Ian Clatworthy, #102686)

* New option ``--fixes`` to commit, which stores bug fixing annotations as
  revision properties. Built-in support for Launchpad, Debian, Trac and
  Bugzilla bug trackers. (Jonathan Lange, James Henstridge, Robert Collins)

* New API, ``bzrlib.bugtracker.tracker_registry``, for adding support for
  other bug trackers to ``fixes``. (Jonathan Lange, James Henstridge,
  Robert Collins)

* ``selftest`` has new short options ``-f`` and ``-1``.  (Martin
  Pool)

* ``bzrlib.tsort.MergeSorter`` optimizations. Change the inner loop
  into using local variables instead of going through ``self._var``.
  Improves the time to ``merge_sort`` a 10k revision graph by
  approximately 40% (~700->400ms).  (John Arbash Meinel)

* ``make docs`` now creates a man page at ``man1/bzr.1`` fixing bug 107388.
  (Robert Collins)

* ``bzr help`` now provides cross references to other help topics using
  the _see_also facility on command classes. Likewise the bzr_man
  documentation, and the bzr.1 man page also include this information.
  (Robert Collins)

* Tags are now included in logs, that use the long log formatter.
  (Erik Bågfors, Alexander Belchenko)

* ``bzr help`` provides a clearer message when a help topic cannot be
  found. (Robert Collins, #107656)

* ``bzr help`` now accepts optional prefixes for command help. The help
  for all commands can now be found at ``bzr help commands/COMMANDNAME``
  as well as ``bzr help COMMANDNAME`` (which only works for commands
  where the name is not the same as a more general help topic).
  (Robert Collins)

* ``bzr help PLUGINNAME`` will now return the module docstring from the
  plugin PLUGINNAME. (Robert Collins, #50408)

* New help topic ``urlspec`` which lists the availables transports.
  (Goffredo Baroncelli)

* doc/server.txt updated to document the default bzr:// port
  and also update the blurb about the hpss' current status.
  (Robert Collins, #107125).

* ``bzr serve`` now listens on interface 0.0.0.0 by default, making it
  serve out to the local LAN (and anyone in the world that can reach the
  machine running ``bzr serve``. (Robert Collins, #98918)

* A new smart server protocol version has been added.  It prefixes requests
  and responses with an explicit version identifier so that future protocol
  revisions can be dealt with gracefully.  (Andrew Bennetts, Robert Collins)

* The bzr protocol version 2 indicates success or failure in every response
  without depending on particular commands encoding that consistently,
  allowing future client refactorings to be much more robust about error
  handling. (Robert Collins, Martin Pool, Andrew Bennetts)

* The smart protocol over HTTP client has been changed to always post to the
  same ``.bzr/smart`` URL under the original location when it can.  This allows
  HTTP servers to only have to pass URLs ending in .bzr/smart to the smart
  server handler, and not arbitrary ``.bzr/*/smart`` URLs.  (Andrew Bennetts)

* digest authentication is now supported for proxies and HTTP by the urllib
  based http implementation. Tested against Apache 2.0.55 and Squid
  2.6.5. Basic and digest authentication are handled coherently for HTTP
  and proxy: if the user is provided in the url (bzr command line for HTTP,
  proxy environment variables for proxies), the password is prompted for
  (only once). If the password is provided, it is taken into account. Once
  the first authentication is successful, all further authentication
  roundtrips are avoided by preventively setting the right authentication
  header(s).
  (Vincent Ladeuil).

Internals
*********

* bzrlib API compatability with 0.8 has been dropped, cleaning up some
  code paths. (Robert Collins)

* Change the format of chroot urls so that they can be safely manipulated
  by generic url utilities without causing the resulting urls to have
  escaped the chroot. A side effect of this is that creating a chroot
  requires an explicit action using a ChrootServer.
  (Robert Collins, Andrew Bennetts)

* Deprecate ``Branch.get_root_id()`` because branches don't have root ids,
  rather than fixing bug #96847.  (Aaron Bentley)

* ``WorkingTree.apply_inventory_delta`` provides a better alternative to
  ``WorkingTree._write_inventory``.  (Aaron Bentley)

* Convenience method ``TestCase.expectFailure`` ensures that known failures
  do not silently pass.  (Aaron Bentley)

* ``Transport.local_abspath`` now raises ``NotLocalUrl`` rather than
  ``TransportNotPossible``. (Martin Pool, Ian Clatworthy)

* New SmartServer hooks facility. There are two initial hooks documented
  in ``bzrlib.transport.smart.SmartServerHooks``. The two initial hooks allow
  plugins to execute code upon server startup and shutdown.
  (Robert Collins).

* SmartServer in standalone mode will now close its listening socket
  when it stops, rather than waiting for garbage collection. This primarily
  fixes test suite hangs when a test tries to connect to a shutdown server.
  It may also help improve behaviour when dealing with a server running
  on a specific port (rather than dynamically assigned ports).
  (Robert Collins)

* Move most SmartServer code into a new package, bzrlib/smart.
  bzrlib/transport/remote.py contains just the Transport classes that used
  to be in bzrlib/transport/smart.py.  (Andrew Bennetts)

* urllib http implementation avoid roundtrips associated with
  401 (and 407) errors once the authentication succeeds.
  (Vincent Ladeuil).

* urlib http now supports querying the user for a proxy password if
  needed. Realm is shown in the prompt for both HTTP and proxy
  authentication when the user is required to type a password.
  (Vincent Ladeuil).

* Renamed SmartTransport (and subclasses like SmartTCPTransport) to
  RemoteTransport (and subclasses to RemoteTCPTransport, etc).  This is more
  consistent with its new home in ``bzrlib/transport/remote.py``, and because
  it's not really a "smart" transport, just one that does file operations
  via remote procedure calls.  (Andrew Bennetts)

* The ``lock_write`` method of ``LockableFiles``, ``Repository`` and
  ``Branch`` now accept a ``token`` keyword argument, so that separate
  instances of those objects can share a lock if it has the right token.
  (Andrew Bennetts, Robert Collins)

* New method ``get_branch_reference`` on ``BzrDir`` allows the detection of
  branch references - which the smart server component needs.

* The Repository API ``make_working_trees`` is now permitted to return
  False when ``set_make_working_trees`` is not implemented - previously
  an unimplemented ``set_make_working_trees`` implied the result True
  from ``make_working_trees``. This has been changed to accomodate the
  smart server, where it does not make sense (at this point) to ever
  make working trees by default. (Robert Collins)

* Command objects can now declare related help topics by having _see_also
  set to a list of related topic. (Robert Collins)

* ``bzrlib.help`` now delegates to the Command class for Command specific
  help. (Robert Collins)

* New class ``TransportListRegistry``, derived from the Registry class, which
  simplifies tracking the available Transports. (Goffredo Baroncelli)

* New function ``Branch.get_revision_id_to_revno_map`` which will
  return a dictionary mapping revision ids to dotted revnos. Since
  dotted revnos are defined in the context of the branch tip, it makes
  sense to generate them from a ``Branch`` object.
  (John Arbash Meinel)

* Fix the 'Unprintable error' message display to use the repr of the
  exception that prevented printing the error because the str value
  for it is often not useful in debugging (e.g. KeyError('foo') has a
  str() of 'foo' but a repr of 'KeyError('foo')' which is much more
  useful. (Robert Collins)

* ``urlutils.normalize_url`` now unescapes unreserved characters, such as "~".
  (Andrew Bennetts)

Bugfixes
********

* Don't fail bundle selftest if email has 'two' embedded.
  (Ian Clatworthy, #98510)

* Remove ``--verbose`` from ``bzr bundle``. It didn't work anyway.
  (Robert Widhopf-Fenk, #98591)

* Remove ``--basis`` from the checkout/branch commands - it didn't work
  properly and is no longer beneficial.
  (Robert Collins, #53675, #43486)

* Don't produce encoding error when adding duplicate files.
  (Aaron Bentley)

* Fix ``bzr log <file>`` so it only logs the revisions that changed
  the file, and does it faster.
  (Kent Gibson, John Arbash Meinel, #51980, #69477)

* Fix ``InterDirstateTre._iter_changes`` to handle when we come across
  an empty versioned directory, which now has files in it.
  (John Arbash Meinel, #104257)

* Teach ``common_ancestor`` to shortcut when the tip of one branch is
  inside the ancestry of the other. Saves a lot of graph processing
  (with an ancestry of 16k revisions, ``bzr merge ../already-merged``
  changes from 2m10s to 13s).  (John Arbash Meinel, #103757)

* Fix ``show_diff_trees`` to handle the case when a file is modified,
  and the containing directory is renamed. (The file path is different
  in this versus base, but it isn't marked as a rename).
  (John Arbash Meinel, #103870)

* FTP now works even when the FTP server does not support atomic rename.
  (Aaron Bentley, #89436)

* Correct handling in bundles and merge directives of timezones with
  that are not an integer number of hours offset from UTC.  Always
  represent the epoch time in UTC to avoid problems with formatting
  earlier times on win32.  (Martin Pool, Alexander Belchenko, John
  Arbash Meinel)

* Typo in the help for ``register-branch`` fixed. (Robert Collins, #96770)

* "dirstate" and "dirstate-tags" formats now produce branches compatible
  with old versions of bzr. (Aaron Bentley, #107168))

* Handle moving a directory when children have been added, removed,
  and renamed. (John Arbash Meinel, #105479)

* Don't preventively use basic authentication for proxy before receiving a
  407 error. Otherwise people willing to use other authentication schemes
  may expose their password in the clear (or nearly). This add one
  roundtrip in case basic authentication should be used, but plug the
  security hole.
  (Vincent Ladeuil)

* Handle http and proxy digest authentication.
  (Vincent Ladeuil, #94034).

Testing
*******

* Added ``bzrlib.strace.strace`` which will strace a single callable and
  return a StraceResult object which contains just the syscalls involved
  in running it. (Robert Collins)

* New test method ``reduceLockdirTimeout`` to drop the default (ui-centric)
  default time down to one suitable for tests. (Andrew Bennetts)

* Add new ``vfs_transport_factory`` attribute on tests which provides the
  common vfs backing for both the readonly and readwrite transports.
  This allows the RemoteObject tests to back onto local disk or memory,
  and use the existing ``transport_server`` attribute all tests know about
  to be the smart server transport. This in turn allows tests to
  differentiate between 'transport to access the branch', and
  'transport which is a VFS' - which matters in Remote* tests.
  (Robert Collins, Andrew Bennetts)

* The ``make_branch_and_tree`` method for tests will now create a
  lightweight checkout for the tree if the ``vfs_transport_factory`` is not
  a LocalURLServer. (Robert Collins, Andrew Bennetts)

* Branch implementation tests have been audited to ensure that all urls
  passed to Branch APIs use proper urls, except when local-disk paths
  are intended. This is so that tests correctly access the test transport
  which is often not equivalent to local disk in Remote* tests. As part
  of this many tests were adjusted to remove dependencies on local disk
  access.
  (Robert Collins, Andrew Bennetts)

* Mark bzrlib.tests and bzrlib.tests.TestUtil as providing assertFOO helper
  functions by adding a ``__unittest`` global attribute. (Robert Collins,
  Andrew Bennetts, Martin Pool, Jonathan Lange)

* Refactored proxy and authentication handling to simplify the
  implementation of new auth schemes for both http and proxy.
  (Vincent Ladeuil)

bzr 0.15
########

:Released: 2007-04-01

Bugfixes
********

* Handle incompatible repositories as a user issue when fetching.
  (Aaron Bentley)

* Don't give a recommendation to upgrade when branching or
  checking out a branch that contains an old-format working tree.
  (Martin Pool)

bzr 0.15rc3
###########

:Released:  2007-03-26

Changes
*******

* A warning is now displayed when opening working trees in older
  formats, to encourage people to upgrade to WorkingTreeFormat4.
  (Martin Pool)

Improvements
************

* HTTP redirections are now taken into account when a branch (or a
  bundle) is accessed for the first time. A message is issued at each
  redirection to inform the user. In the past, http redirections were
  silently followed for each request which significantly degraded the
  performances. The http redirections are not followed anymore by
  default, instead a RedirectRequested exception is raised. For bzrlib
  users needing to follow http redirections anyway,
  ``bzrlib.transport.do_catching_redirections`` provide an easy transition
  path.  (vila)

Internals
*********

* Added ``ReadLock.temporary_write_lock()`` to allow upgrading an OS read
  lock to an OS write lock. Linux can do this without unlocking, Win32
  needs to unlock in between. (John Arbash Meinel)

* New parameter ``recommend_upgrade`` to ``BzrDir.open_workingtree``
  to silence (when false) warnings about opening old formats.
  (Martin Pool)

* Fix minor performance regression with bzr-0.15 on pre-dirstate
  trees. (We were reading the working inventory too many times).
  (John Arbash Meinel)

* Remove ``Branch.get_transaction()`` in favour of a simple cache of
  ``revision_history``.  Branch subclasses should override
  ``_gen_revision_history`` rather than ``revision_history`` to make use of
  this cache, and call ``_clear_revision_history_cache`` and
  ``_cache_revision_history`` at appropriate times. (Andrew Bennetts)

Bugfixes
********

* Take ``smtp_server`` from user config into account.
  (vila, #92195)

* Restore Unicode filename handling for versioned and unversioned files.
  (John Arbash Meinel, #92608)

* Don't fail during ``bzr commit`` if a file is marked removed, and
  the containing directory is auto-removed.  (John Arbash Meinel, #93681)

* ``bzr status FILENAME`` failed on Windows because of an uncommon
  errno. (``ERROR_DIRECTORY == 267 != ENOTDIR``).
  (Wouter van Heyst, John Arbash Meinel, #90819)

* ``bzr checkout source`` should create a local branch in the same
  format as source. (John Arbash Meinel, #93854)

* ``bzr commit`` with a kind change was failing to update the
  last-changed-revision for directories.  The
  InventoryDirectory._unchanged only looked at the ``parent_id`` and name,
  ignoring the fact that the kind could have changed, too.
  (John Arbash Meinel, #90111)

* ``bzr mv dir/subdir other`` was incorrectly updating files inside
  the directory. So that there was a chance it would break commit,
  etc. (John Arbash Meinel, #94037)

* Correctly handles mutiple permanent http redirections.
  (vila, #88780)

bzr 0.15rc2
###########

:Released:  2007-03-14

Notes When Upgrading
********************

* Release 0.15rc2 of bzr changes the ``bzr init-repo`` command to
  default to ``--trees`` instead of ``--no-trees``.
  Existing shared repositories are not affected.

Improvements
************

* New ``merge-directive`` command to generate machine- and human-readable
  merge requests.  (Aaron Bentley)

* New ``submit:`` revision specifier makes it easy to diff against the
  common ancestor with the submit location (Aaron Bentley)

* Added support for Putty's SSH implementation. (Dmitry Vasiliev)

* Added ``bzr status --versioned`` to report only versioned files,
  not unknowns. (Kent Gibson)

* Merge now autodetects the correct line-ending style for its conflict
  markers.  (Aaron Bentley)

Internals
*********

* Refactored SSH vendor registration into SSHVendorManager class.
  (Dmitry Vasiliev)

Bugfixes
********

* New ``--numbered-dirs`` option to ``bzr selftest`` to use
  numbered dirs for TestCaseInTempDir. This is default behavior
  on Windows. Anyone can force named dirs on Windows
  with ``--no-numbered-dirs``. (Alexander Belchenko)

* Fix ``RevisionSpec_revid`` to handle the Unicode strings passed in
  from the command line. (Marien Zwart, #90501)

* Fix ``TreeTransform._iter_changes`` when both the source and
  destination are missing. (Aaron Bentley, #88842)

* Fix commit of merges with symlinks in dirstate trees.
  (Marien Zwart)

* Switch the ``bzr init-repo`` default from --no-trees to --trees.
  (Wouter van Heyst, #53483)


bzr 0.15rc1
###########

:Released:  2007-03-07

Surprises
*********

* The default disk format has changed. Please run 'bzr upgrade' in your
  working trees to upgrade. This new default is compatible for network
  operations, but not for local operations. That is, if you have two
  versions of bzr installed locally, after upgrading you can only use the
  bzr 0.15 version. This new default does not enable tags or nested-trees
  as they are incompatible with bzr versions before 0.15 over the network.

* For users of bzrlib: Two major changes have been made to the working tree
  api in bzrlib. The first is that many methods and attributes, including
  the inventory attribute, are no longer valid for use until one of
  ``lock_read``/``lock_write``/``lock_tree_write`` has been called,
  and become invalid again after unlock is called. This has been done
  to improve performance and correctness as part of the dirstate
  development.
  (Robert Collins, John A Meinel, Martin Pool, and others).

* For users of bzrlib: The attribute 'tree.inventory' should be considered
  readonly. Previously it was possible to directly alter this attribute, or
  its contents, and have the tree notice this. This has been made
  unsupported - it may work in some tree formats, but in the newer dirstate
  format such actions will have no effect and will be ignored, or even
  cause assertions. All operations possible can still be carried out by a
  combination of the tree API, and the bzrlib.transform API. (Robert
  Collins, John A Meinel, Martin Pool, and others).

Improvements
************

* Support for OS Windows 98. Also .bzr.log on any windows system
  saved in My Documents folder. (Alexander Belchenko)

* ``bzr mv`` enhanced to support already moved files.
  In the past the mv command would have failed if the source file doesn't
  exist. In this situation ``bzr mv`` would now detect that the file has
  already moved and update the repository accordingly, if the target file
  does exist.
  A new option ``--after`` has been added so that if two files already
  exist, you could notify Bazaar that you have moved a (versioned) file
  and replaced it with another. Thus in this case ``bzr move --after``
  will only update the Bazaar identifier.
  (Steffen Eichenberg, Marius Kruger)

* ``ls`` now works on treeless branches and remote branches.
  (Aaron Bentley)

* ``bzr help global-options`` describes the global options.
  (Aaron Bentley)

* ``bzr pull --overwrite`` will now correctly overwrite checkouts.
  (Robert Collins)

* Files are now allowed to change kind (e.g. from file to symlink).
  Supported by ``commit``, ``revert`` and ``status``
  (Aaron Bentley)

* ``inventory`` and ``unknowns`` hidden in favour of ``ls``
  (Aaron Bentley)

* ``bzr help checkouts`` descibes what checkouts are and some possible
  uses of them. (James Westby, Aaron Bentley)

* A new ``-d`` option to push, pull and merge overrides the default
  directory.  (Martin Pool)

* Branch format 6: smaller, and potentially faster than format 5.  Supports
  ``append_history_only`` mode, where the log view and revnos do not change,
  except by being added to.  Stores policy settings in
  ".bzr/branch/branch.conf".

* ``append_only`` branches:  Format 6 branches may be configured so that log
  view and revnos are always consistent.  Either create the branch using
  "bzr init --append-revisions-only" or edit the config file as descriped
  in docs/configuration.txt.

* rebind: Format 6 branches retain the last-used bind location, so if you
  "bzr unbind", you can "bzr bind" to bind to the previously-selected
  bind location.

* Builtin tags support, created and deleted by the ``tag`` command and
  stored in the branch.  Tags can be accessed with the revisionspec
  ``-rtag:``, and listed with ``bzr tags``.  Tags are not versioned
  at present. Tags require a network incompatible upgrade. To perform this
  upgrade, run ``bzr upgrade --dirstate-tags`` in your branch and
  repositories. (Martin Pool)

* The ``bzr://`` transport now has a well-known port number, 4155,
  which it will use by default.  (Andrew Bennetts, Martin Pool)

* Bazaar now looks for user-installed plugins before looking for site-wide
  plugins. (Jonathan Lange)

* ``bzr resolve`` now detects and marks resolved text conflicts.
  (Aaron Bentley)

Internals
*********

* Internally revision ids and file ids are now passed around as utf-8
  bytestrings, rather than treating them as Unicode strings. This has
  performance benefits for Knits, since we no longer need to decode the
  revision id for each line of content, nor for each entry in the index.
  This will also help with the future dirstate format.
  (John Arbash Meinel)

* Reserved ids (any revision-id ending in a colon) are rejected by
  versionedfiles, repositories, branches, and working trees
  (Aaron Bentley)

* Minor performance improvement by not creating a ProgressBar for
  every KnitIndex we create. (about 90ms for a bzr.dev tree)
  (John Arbash Meinel)

* New easier to use Branch hooks facility. There are five initial hooks,
  all documented in bzrlib.branch.BranchHooks.__init__ - ``'set_rh'``,
  ``'post_push'``, ``'post_pull'``, ``'post_commit'``,
  ``'post_uncommit'``. These hooks fire after the matching operation
  on a branch has taken place, and were originally added for the
  branchrss plugin. (Robert Collins)

* New method ``Branch.push()`` which should be used when pushing from a
  branch as it makes performance and policy decisions to match the UI
  level command ``push``. (Robert Collins).

* Add a new method ``Tree.revision_tree`` which allows access to cached
  trees for arbitrary revisions. This allows the in development dirstate
  tree format to provide access to the callers to cached copies of
  inventory data which are cheaper to access than inventories from the
  repository.
  (Robert Collins, Martin Pool)

* New ``Branch.last_revision_info`` method, this is being done to allow
  optimization of requests for both the number of revisions and the last
  revision of a branch with smartservers and potentially future branch
  formats. (Wouter van Heyst, Robert Collins)

* Allow ``'import bzrlib.plugins.NAME'`` to work when the plugin NAME has not
  yet been loaded by ``load_plugins()``. This allows plugins to depend on each
  other for code reuse without requiring users to perform file-renaming
  gymnastics. (Robert Collins)

* New Repository method ``'gather_stats'`` for statistic data collection.
  This is expected to grow to cover a number of related uses mainly
  related to bzr info. (Robert Collins)

* Log formatters are now managed with a registry.
  ``log.register_formatter`` continues to work, but callers accessing
  the FORMATTERS dictionary directly will not.

* Allow a start message to be passed to the ``edit_commit_message``
  function.  This will be placed in the message offered to the user
  for editing above the separator. It allows a template commit message
  to be used more easily. (James Westby)

* ``GPGStrategy.sign()`` will now raise ``BzrBadParameterUnicode`` if
  you pass a Unicode string rather than an 8-bit string. Callers need
  to be updated to encode first. (John Arbash Meinel)

* Branch.push, pull, merge now return Result objects with information
  about what happened, rather than a scattering of various methods.  These
  are also passed to the post hooks.  (Martin Pool)

* File formats and architecture is in place for managing a forest of trees
  in bzr, and splitting up existing trees into smaller subtrees, and
  finally joining trees to make a larger tree. This is the first iteration
  of this support, and the user-facing aspects still require substantial
  work.  If you wish to experiment with it, use ``bzr upgrade
  --dirstate-with-subtree`` in your working trees and repositories.
  You can use the hidden commands ``split`` and ``join`` and to create
  and manipulate nested trees, but please consider using the nested-trees
  branch, which contains substantial UI improvements, instead.
  http://code.aaronbentley.com/bzr/bzrrepo/nested-trees/
  (Aaron Bentley, Martin Pool, Robert Collins).

Bugfixes
********

* ``bzr annotate`` now uses dotted revnos from the viewpoint of the
  branch, rather than the last changed revision of the file.
  (John Arbash Meinel, #82158)

* Lock operations no longer hang if they encounter a permission problem.
  (Aaron Bentley)

* ``bzr push`` can resume a push that was canceled before it finished.
  Also, it can push even if the target directory exists if you supply
  the ``--use-existing-dir`` flag.
  (John Arbash Meinel, #30576, #45504)

* Fix http proxy authentication when user and an optional
  password appears in the ``*_proxy`` vars. (Vincent Ladeuil,
  #83954).

* ``bzr log branch/file`` works for local treeless branches
  (Aaron Bentley, #84247)

* Fix problem with UNC paths on Windows 98. (Alexander Belchenko, #84728)

* Searching location of CA bundle for PyCurl in env variable
  (``CURL_CA_BUNDLE``), and on win32 along the PATH.
  (Alexander Belchenko, #82086)

* ``bzr init`` works with unicode argument LOCATION.
  (Alexander Belchenko, #85599)

* Raise ``DependencyNotPresent`` if pycurl do not support https.
  (Vincent Ladeuil, #85305)

* Invalid proxy env variables should not cause a traceback.
  (Vincent Ladeuil, #87765)

* Ignore patterns normalised to use '/' path separator.
  (Kent Gibson, #86451)

* bzr rocks. It sure does! Fix case. (Vincent Ladeuil, #78026)

* Fix bzrtools shelve command for removed lines beginning with "--"
  (Johan Dahlberg, #75577)

Testing
*******

* New ``--first`` option to ``bzr selftest`` to run specified tests
  before the rest of the suite.  (Martin Pool)


bzr 0.14
########

:Released:  2007-01-23

Improvements
************

* ``bzr help global-options`` describes the global options. (Aaron Bentley)

Bug Fixes
*********

* Skip documentation generation tests if the tools to do so are not
  available. Fixes running selftest for installled copies of bzr.
  (John Arbash Meinel, #80330)

* Fix the code that discovers whether bzr is being run from it's
  working tree to handle the case when it isn't but the directory
  it is in is below a repository. (James Westby, #77306)


bzr 0.14rc1
###########

:Released:  2007-01-16

Improvements
************

* New connection: ``bzr+http://`` which supports tunnelling the smart
  protocol over an HTTP connection. If writing is enabled on the bzr
  server, then you can write over the http connection.
  (Andrew Bennetts, John Arbash Meinel)

* Aliases now support quotation marks, so they can contain whitespace
  (Marius Kruger)

* PyCurlTransport now use a single curl object. By specifying explicitly
  the 'Range' header, we avoid the need to use two different curl objects
  (and two connections to the same server). (Vincent Ladeuil)

* ``bzr commit`` does not prompt for a message until it is very likely to
  succeed.  (Aaron Bentley)

* ``bzr conflicts`` now takes --text to list pathnames of text conflicts
  (Aaron Bentley)

* Fix ``iter_lines_added_or_present_in_versions`` to use a set instead
  of a list while checking if a revision id was requested. Takes 10s
  off of the ``fileids_affected_by_revision_ids`` time, which is 10s
  of the ``bzr branch`` time. Also improve ``fileids_...`` time by
  filtering lines with a regex rather than multiple ``str.find()``
  calls. (saves another 300ms) (John Arbash Meinel)

* Policy can be set for each configuration key. This allows keys to be
  inherited properly across configuration entries. For example, this
  should enable you to do::

    [/home/user/project]
    push_location = sftp://host/srv/project/
    push_location:policy = appendpath

  And then a branch like ``/home/user/project/mybranch`` should get an
  automatic push location of ``sftp://host/srv/project/mybranch``.
  (James Henstridge)

* Added ``bzr status --short`` to make status report svn style flags
  for each file.  For example::

    $ bzr status --short
    A  foo
    A  bar
    D  baz
    ?  wooley

* 'bzr selftest --clean-output' allows easily clean temporary tests
  directories without running tests. (Alexander Belchenko)

* ``bzr help hidden-commands`` lists all hidden commands. (Aaron Bentley)

* ``bzr merge`` now has an option ``--pull`` to fall back to pull if
  local is fully merged into remote. (Jan Hudec)

* ``bzr help formats`` describes available directory formats. (Aaron Bentley)

Internals
*********

* A few tweaks directly to ``fileids_affected_by_revision_ids`` to
  help speed up processing, as well allowing to extract unannotated
  lines. Between the two ``fileids_affected_by_revision_ids`` is
  improved by approx 10%. (John Arbash Meinel)

* Change Revision serialization to only write out millisecond
  resolution. Rather than expecting floating point serialization to
  preserve more resolution than we need. (Henri Weichers, Martin Pool)

* Test suite ends cleanly on Windows.  (Vincent Ladeuil)

* When ``encoding_type`` attribute of class Command is equal to 'exact',
  force sys.stdout to be a binary stream on Windows, and therefore
  keep exact line-endings (without LF -> CRLF conversion).
  (Alexander Belchenko)

* Single-letter short options are no longer globally declared.  (Martin
  Pool)

* Before using detected user/terminal encoding bzr should check
  that Python has corresponding codec. (Alexander Belchenko)

* Formats for end-user selection are provided via a FormatRegistry (Aaron Bentley)

Bug Fixes
*********

* ``bzr missing --verbose`` was showing adds/removals in the wrong
  direction. (John Arbash Meinel)

* ``bzr annotate`` now defaults to showing dotted revnos for merged
  revisions. It cuts them off at a depth of 12 characters, but you can
  supply ``--long`` to see the full number. You can also use
  ``--show-ids`` to display the original revision ids, rather than
  revision numbers and committer names. (John Arbash Meinel, #75637)

* bzr now supports Win32 UNC path (e.g. ``\HOST\path``.
  (Alexander Belchenko, #57869)

* Win32-specific: output of cat, bundle and diff commands don't mangle
  line-endings (Alexander Belchenko, #55276)

* Replace broken fnmatch based ignore pattern matching with custom pattern
  matcher.
  (Kent Gibson, Jan Hudec #57637)

* pycurl and urllib can detect short reads at different places. Update
  the test suite to test more cases. Also detect http error code 416
  which was raised for that specific bug. Also enhance the urllib
  robustness by detecting invalid ranges (and pycurl's one by detecting
  short reads during the initial GET). (Vincent Ladeuil, #73948)

* The urllib connection sharing interacts badly with urllib2
  proxy setting (the connections didn't go thru the proxy
  anymore). Defining a proper ProxyHandler solves the
  problem.  (Vincent Ladeuil, #74759)

* Use urlutils to generate relative URLs, not osutils
  (Aaron Bentley, #76229)

* ``bzr status`` in a readonly directory should work without giving
  lots of errors. (John Arbash Meinel, #76299)

* Mention the revisionspec topic for the revision option help.
  (Wouter van Heyst, #31663)

* Allow plugins import from zip archives.
  (Alexander Belchenko, #68124)


bzr 0.13
########

:Released:  2006-12-05

No changes from 0.13rc


bzr 0.13rc1
###########

:Released:  2006-11-27

Improvements
************

* New command ``bzr remove-tree`` allows the removal of the working
  tree from a branch.
  (Daniel Silverstone)

* urllib uses shared keep-alive connections, so http
  operations are substantially faster.
  (Vincent Ladeuil, #53654)

* ``bzr export`` allows an optional branch parameter, to export a bzr
  tree from some other url. For example:
  ``bzr export bzr.tar.gz http://bazaar-vcs.org/bzr/bzr.dev``
  (Daniel Silverstone)

* Added ``bzr help topics`` to the bzr help system. This gives a
  location for general information, outside of a specific command.
  This includes updates for ``bzr help revisionspec`` the first topic
  included. (Goffredo Baroncelli, John Arbash Meinel, #42714)

* WSGI-compatible HTTP smart server.  See ``doc/http_smart_server.txt``.
  (Andrew Bennetts)

* Knit files will now cache full texts only when the size of the
  deltas is as large as the size of the fulltext. (Or after 200
  deltas, whichever comes first). This has the most benefit on large
  files with small changes, such as the inventory for a large project.
  (eg For a project with 2500 files, and 7500 revisions, it changes
  the size of inventory.knit from 11MB to 5.4MB) (John Arbash Meinel)

Internals
*********

* New -D option given before the command line turns on debugging output
  for particular areas.  -Derror shows tracebacks on all errors.
  (Martin Pool)

* Clean up ``bzr selftest --benchmark bundle`` to correct an import,
  and remove benchmarks that take longer than 10min to run.
  (John Arbash Meinel)

* Use ``time.time()`` instead of ``time.clock()`` to decide on
  progress throttling. Because ``time.clock()`` is actually CPU time,
  so over a high-latency connection, too many updates get throttled.
  (John Arbash Meinel)

* ``MemoryTransport.list_dir()`` would strip the first character for
  files or directories in root directory. (John Arbash Meinel)

* New method ``get_branch_reference`` on 'BzrDir' allows the detection of
  branch references - which the smart server component needs.

* New ``ChrootTransportDecorator``, accessible via the ``chroot+`` url
  prefix.  It disallows any access to locations above a set URL.  (Andrew
  Bennetts)

Bug Fixes
*********

* Now ``_KnitIndex`` properly decode revision ids when loading index data.
  And optimize the knit index parsing code.
  (Dmitry Vasiliev, John Arbash Meinel)

* ``bzrlib/bzrdir.py`` was directly referencing ``bzrlib.workingtree``,
  without importing it. This prevented ``bzr upgrade`` from working
  unless a plugin already imported ``bzrlib.workingtree``
  (John Arbash Meinel, #70716)

* Suppress the traceback on invalid URLs (Vincent Ladeuil, #70803).

* Give nicer error message when an http server returns a 403
  error code. (Vincent Ladeuil, #57644).

* When a multi-range http GET request fails, try a single
  range one. If it fails too, forget about ranges. Remember that until
  the death of the transport and propagates that to the clones.
  (Vincent Ladeuil, #62276, #62029).

* Handles user/passwords supplied in url from command
  line (for the urllib implementation). Don't request already
  known passwords (Vincent Ladeuil, #42383, #44647, #48527)

* ``_KnitIndex.add_versions()`` dictionary compresses revision ids as they
  are added. This fixes bug where fetching remote revisions records
  them as full references rather than integers.
  (John Arbash Meinel, #64789)

* ``bzr ignore`` strips trailing slashes in patterns.
  Also ``bzr ignore`` rejects absolute paths. (Kent Gibson, #4559)

* ``bzr ignore`` takes multiple arguments. (Cheuksan Edward Wang, #29488)

* mv correctly handles paths that traverse symlinks.
  (Aaron Bentley, #66964)

* Give nicer looking error messages when failing to connect over ssh.
  (John Arbash Meinel, #49172)

* Pushing to a remote branch does not currently update the remote working
  tree. After a remote push, ``bzr status`` and ``bzr diff`` on the remote
  machine now show that the working tree is out of date.
  (Cheuksan Edward Wang #48136)

* Use patiencediff instead of difflib for determining deltas to insert
  into knits. This avoids the O(N^3) behavior of difflib. Patience
  diff should be O(N^2). (Cheuksan Edward Wang, #65714)

* Running ``bzr log`` on nonexistent file gives an error instead of the
  entire log history. (Cheuksan Edward Wang #50793)

* ``bzr cat`` can look up contents of removed or renamed files. If the
  pathname is ambiguous, i.e. the files in the old and new trees have
  different id's, the default is the file in the new tree. The user can
  use "--name-from-revision" to select the file in the old tree.
  (Cheuksan Edward Wang, #30190)

Testing
*******

* TestingHTTPRequestHandler really handles the Range header
  (previously it was ignoring it and returning the whole file,).

bzr 0.12
########

:Released:  2006-10-30

Internals
*********

* Clean up ``bzr selftest --benchmark bundle`` to correct an import,
  and remove benchmarks that take longer than 10min to run.
  (John Arbash Meinel)

bzr 0.12rc1
###########

:Released:  2006-10-23

Improvements
************

* ``bzr log`` now shows dotted-decimal revision numbers for all revisions,
  rather than just showing a decimal revision number for revisions on the
  mainline. These revision numbers are not yet accepted as input into bzr
  commands such as log, diff etc. (Robert Collins)

* revisions can now be specified using dotted-decimal revision numbers.
  For instance, ``bzr diff -r 1.2.1..1.2.3``. (Robert Collins)

* ``bzr help commands`` output is now shorter (Aaron Bentley)

* ``bzr`` now uses lazy importing to reduce the startup time. This has
  a moderate effect on lots of actions, especially ones that have
  little to do. For example ``bzr rocks`` time is down to 116ms from
  283ms. (John Arbash Meinel)

* New Registry class to provide name-to-object registry-like support,
  for example for schemes where plugins can register new classes to
  do certain tasks (e.g. log formatters). Also provides lazy registration
  to allow modules to be loaded on request.
  (John Arbash Meinel, Adeodato Simó)

API Incompatability
*******************

* LogFormatter subclasses show now expect the 'revno' parameter to
  show() to be a string rather than an int. (Robert Collins)

Internals
*********

* ``TestCase.run_bzr``, ``run_bzr_captured``, and ``run_bzr_subprocess``
  can take a ``working_dir='foo'`` parameter, which will change directory
  for the command. (John Arbash Meinel)

* ``bzrlib.lazy_regex.lazy_compile`` can be used to create a proxy
  around a regex, which defers compilation until first use.
  (John Arbash Meinel)

* ``TestCase.run_bzr_subprocess`` defaults to supplying the
  ``--no-plugins`` parameter to ensure test reproducability, and avoid
  problems with system-wide installed plugins. (John Arbash Meinel)

* Unique tree root ids are now supported. Newly created trees still
  use the common root id for compatibility with bzr versions before 0.12.
  (Aaron Bentley)

* ``WorkingTree.set_root_id(None)`` is now deprecated. Please
  pass in ``inventory.ROOT_ID`` if you want the default root id value.
  (Robert Collins, John Arbash Meinel)

* New method ``WorkingTree.flush()`` which will write the current memory
  inventory out to disk. At the same time, ``read_working_inventory`` will
  no longer trash the current tree inventory if it has been modified within
  the current lock, and the tree will now ``flush()`` automatically on
  ``unlock()``. ``WorkingTree.set_root_id()`` has been updated to take
  advantage of this functionality. (Robert Collins, John Arbash Meinel)

* ``bzrlib.tsort.merge_sorted`` now accepts ``generate_revnos``. This
  parameter will cause it to add another column to its output, which
  contains the dotted-decimal revno for each revision, as a tuple.
  (Robert Collins)

* ``LogFormatter.show_merge`` is deprecated in favour of
  ``LogFormatter.show_merge_revno``. (Robert Collins)

Bug Fixes
*********

* Avoid circular imports by creating a deprecated function for
  ``bzrlib.tree.RevisionTree``. Callers should have been using
  ``bzrlib.revisontree.RevisionTree`` anyway. (John Arbash Meinel,
  #66349)

* Don't use ``socket.MSG_WAITALL`` as it doesn't exist on all
  platforms. (Martin Pool, #66356)

* Don't require ``Content-Type`` in range responses. Assume they are a
  single range if ``Content-Type`` does not exist.
  (John Arbash Meinel, #62473)

* bzr branch/pull no longer complain about progress bar cleanup when
  interrupted during fetch.  (Aaron Bentley, #54000)

* ``WorkingTree.set_parent_trees()`` uses the trees to directly write
  the basis inventory, rather than going through the repository. This
  allows us to have 1 inventory read, and 2 inventory writes when
  committing a new tree. (John Arbash Meinel)

* When reverting, files that are not locally modified that do not exist
  in the target are deleted, not just unversioned (Aaron Bentley)

* When trying to acquire a lock, don't fail immediately. Instead, try
  a few times (up to 1 hour) before timing out. Also, report why the
  lock is unavailable (John Arbash Meinel, #43521, #49556)

* Leave HttpTransportBase daughter classes decides how they
  implement cloning. (Vincent Ladeuil, #61606)

* diff3 does not indicate conflicts on clean merge. (Aaron Bentley)

* If a commit fails, the commit message is stored in a file at the root of
  the tree for later commit. (Cheuksan Edward Wang, Stefan Metzmacher,
  #32054)

Testing
*******

* New test base class TestCaseWithMemoryTransport offers memory-only
  testing facilities: its not suitable for tests that need to mutate disk
  state, but most tests should not need that and should be converted to
  TestCaseWithMemoryTransport. (Robert Collins)

* ``TestCase.make_branch_and_memory_tree`` now takes a format
  option to set the BzrDir, Repository and Branch formats of the
  created objects. (Robert Collins, John Arbash Meinel)

bzr 0.11
########

:Released:  2006-10-02

* Smart server transport test failures on windows fixed. (Lukáš Lalinský).

bzr 0.11rc2
###########

:Released:  2006-09-27

Bug Fixes
*********

* Test suite hangs on windows fixed. (Andrew Bennets, Alexander Belchenko).

* Commit performance regression fixed. (Aaron Bentley, Robert Collins, John
  Arbash Meinel).

bzr 0.11rc1
###########

:Released:  2006-09-25

Improvements
************

* Knit files now wait to create their contents until the first data is
  added. The old code used to create an empty .knit and a .kndx with just
  the header. However, this caused a lot of extra round trips over sftp.
  This can change the time for ``bzr push`` to create a new remote branch
  from 160s down to 100s. This also affects ``bzr commit`` performance when
  adding new files, ``bzr commit`` on a new kernel-like tree drops from 50s
  down to 40s (John Arbash Meinel, #44692)

* When an entire subtree has been deleted, commit will now report that
  just the top of the subtree has been deleted, rather than reporting
  all the individual items. (Robert Collins)

* Commit performs one less XML parse. (Robert Collins)

* ``bzr checkout`` now operates on readonly branches as well
  as readwrite branches. This fixes bug #39542. (Robert Collins)

* ``bzr bind`` no longer synchronises history with the master branch.
  Binding should be followed by an update or push to synchronise the
  two branches. This is closely related to the fix for bug #39542.
  (Robert Collins)

* ``bzrlib.lazy_import.lazy_import`` function to create on-demand
  objects.  This allows all imports to stay at the global scope, but
  modules will not actually be imported if they are not used.
  (John Arbash Meinel)

* Support ``bzr://`` and ``bzr+ssh://`` urls to work with the new RPC-based
  transport which will be used with the upcoming high-performance smart
  server. The new command ``bzr serve`` will invoke bzr in server mode,
  which processes these requests. (Andrew Bennetts, Robert Collins, Martin
  Pool)

* New command ``bzr version-info`` which can be used to get a summary
  of the current state of the tree. This is especially useful as part
  of a build commands. See ``doc/version_info.txt`` for more information
  (John Arbash Meinel)

Bug Fixes
*********

* ``'bzr inventory [FILE...]'`` allows restricting the file list to a
  specific set of files. (John Arbash Meinel, #3631)

* Don't abort when annotating empty files (John Arbash Meinel, #56814)

* Add ``Stanza.to_unicode()`` which can be passed to another Stanza
  when nesting stanzas. Also, add ``read_stanza_unicode`` to handle when
  reading a nested Stanza. (John Arbash Meinel)

* Transform._set_mode() needs to stat the right file.
  (John Arbash Meinel, #56549)

* Raise WeaveFormatError rather than StopIteration when trying to read
  an empty Weave file. (John Arbash Meinel, #46871)

* Don't access e.code for generic URLErrors, only HTTPErrors have .code.
  (Vincent Ladeuil, #59835)

* Handle boundary="" lines properly to allow access through a Squid proxy.
  (John Arbash Meinel, #57723)

* revert now removes newly-added directories (Aaron Bentley, #54172)

* ``bzr upgrade sftp://`` shouldn't fail to upgrade v6 branches if there
  isn't a working tree. (David Allouche, #40679)

* Give nicer error messages when a user supplies an invalid --revision
  parameter. (John Arbash Meinel, #55420)

* Handle when LANG is not recognized by python. Emit a warning, but
  just revert to using 'ascii'. (John Arbash Meinel, #35392)

* Don't use ``preexec_fn`` on win32, as it is not supported by subprocess.
  (John Arbash Meinel)

* Skip specific tests when the dependencies aren't met. This includes
  some ``setup.py`` tests when ``python-dev`` is not available, and
  some tests that depend on paramiko. (John Arbash Meinel, Mattheiu Moy)

* Fallback to Paramiko properly, if no ``ssh`` executable exists on
  the system. (Andrew Bennetts, John Arbash Meinel)

* ``Branch.bind(other_branch)`` no longer takes a write lock on the
  other branch, and will not push or pull between the two branches.
  API users will need to perform a push or pull or update operation if they
  require branch synchronisation to take place. (Robert Collins, #47344)

* When creating a tarball or zipfile export, export unicode names as utf-8
  paths. This may not work perfectly on all platforms, but has the best
  chance of working in the common case. (John Arbash Meinel, #56816)

* When committing, only files that exist in working tree or basis tree
  may be specified (Aaron Bentley, #50793)

Portability
***********

* Fixes to run on Python 2.5 (Brian M. Carlson, Martin Pool, Marien Zwart)

Internals
*********

* TestCaseInTempDir now creates a separate directory for HOME, rather
  than having HOME set to the same location as the working directory.
  (John Arbash Meinel)

* ``run_bzr_subprocess()`` can take an optional ``env_changes={}`` parameter,
  which will update os.environ inside the spawned child. It also can
  take a ``universal_newlines=True``, which helps when checking the output
  of the command. (John Arbash Meinel)

* Refactor SFTP vendors to allow easier re-use when ssh is used.
  (Andrew Bennetts)

* ``Transport.list_dir()`` and ``Transport.iter_files_recursive()`` should always
  return urlescaped paths. This is now tested (there were bugs in a few
  of the transports) (Andrew Bennetts, David Allouche, John Arbash Meinel)

* New utility function ``symbol_versioning.deprecation_string``. Returns the
  formatted string for a callable, deprecation format pair. (Robert Collins)

* New TestCase helper applyDeprecated. This allows you to call a callable
  which is deprecated without it spewing to the screen, just by supplying
  the deprecation format string issued for it. (Robert Collins)

* Transport.append and Transport.put have been deprecated in favor of
  ``.append_bytes``, ``.append_file``, ``.put_bytes``, and
  ``.put_file``. This removes the ambiguity in what type of object the
  functions take.  ``Transport.non_atomic_put_{bytes,file}`` has also
  been added. Which works similarly to ``Transport.append()`` except for
  SFTP, it doesn't have a round trip when opening the file. Also, it
  provides functionality for creating a parent directory when trying
  to create a file, rather than raise NoSuchFile and forcing the
  caller to repeat their request.
  (John Arbash Meinel)

* WorkingTree has a new api ``unversion`` which allow the unversioning of
  entries by their file id. (Robert Collins)

* ``WorkingTree.pending_merges`` is deprecated.  Please use the
  ``get_parent_ids`` (introduced in 0.10) method instead. (Robert Collins)

* WorkingTree has a new ``lock_tree_write`` method which locks the branch for
  read rather than write. This is appropriate for actions which only need
  the branch data for reference rather than mutation. A new decorator
  ``needs_tree_write_lock`` is provided in the workingtree module. Like the
  ``needs_read_lock`` and ``needs_write_lock`` decorators this allows static
  declaration of the locking requirements of a function to ensure that
  a lock is taken out for casual scripts. (Robert Collins, #54107)

* All WorkingTree methods which write to the tree, but not to the branch
  have been converted to use ``needs_tree_write_lock`` rather than
  ``needs_write_lock``. Also converted is the revert, conflicts and tree
  transform modules. This provides a modest performance improvement on
  metadir style trees, due to the reduce lock-acquisition, and a more
  significant performance improvement on lightweight checkouts from
  remote branches, where trivial operations used to pay a significant
  penalty. It also provides the basis for allowing readonly checkouts.
  (Robert Collins)

* Special case importing the standard library 'copy' module. This shaves
  off 40ms of startup time, while retaining compatibility. See:
  ``bzrlib/inspect_for_copy.py`` for more details. (John Arbash Meinel)

* WorkingTree has a new parent class MutableTree which represents the
  specialisations of Tree which are able to be altered. (Robert Collins)

* New methods mkdir and ``put_file_bytes_non_atomic`` on MutableTree that
  mutate the tree and its contents. (Robert Collins)

* Transport behaviour at the root of the URL is now defined and tested.
  (Andrew Bennetts, Robert Collins)

Testing
*******

* New test helper classs MemoryTree. This is typically accessed via
  ``self.make_branch_and_memory_tree()`` in test cases. (Robert Collins)

* Add ``start_bzr_subprocess`` and ``stop_bzr_subprocess`` to allow test
  code to continue running concurrently with a subprocess of bzr.
  (Andrew Bennetts, Robert Collins)

* Add a new method ``Transport.get_smart_client()``. This is provided to
  allow upgrades to a richer interface than the VFS one provided by
  Transport. (Andrew Bennetts, Martin Pool)

bzr 0.10
########

:Released:  2006-08-29

Improvements
************
* 'merge' now takes --uncommitted, to apply uncommitted changes from a
  tree.  (Aaron Bentley)

* 'bzr add --file-ids-from' can be used to specify another path to use
  for creating file ids, rather than generating all new ones. Internally,
  the 'action' passed to ``smart_add_tree()`` can return ``file_ids`` that
  will be used, rather than having bzrlib generate new ones.
  (John Arbash Meinel, #55781)

* ``bzr selftest --benchmark`` now allows a ``--cache-dir`` parameter.
  This will cache some of the intermediate trees, and decrease the
  setup time for benchmark tests. (John Arbash Meinel)

* Inverse forms are provided for all boolean options.  For example,
  --strict has --no-strict, --no-recurse has --recurse (Aaron Bentley)

* Serialize out Inventories directly, rather than using ElementTree.
  Writing out a kernel sized inventory drops from 2s down to ~350ms.
  (Robert Collins, John Arbash Meinel)

Bug Fixes
*********

* Help diffutils 2.8.4 get along with binary tests (Marien Zwart: #57614)

* Change LockDir so that if the lock directory doesn't exist when
  ``lock_write()`` is called, an attempt will be made to create it.
  (John Arbash Meinel, #56974)

* ``bzr uncommit`` preserves pending merges. (John Arbash Meinel, #57660)

* Active FTP transport now works as intended. (ghozzy, #56472)

* Really fix mutter() so that it won't ever raise a UnicodeError.
  It means it is possible for ~/.bzr.log to contain non UTF-8 characters.
  But it is a debugging log, not a real user file.
  (John Arbash Meinel, #56947, #53880)

* Change Command handle to allow Unicode command and options.
  At present we cannot register Unicode command names, so we will get
  BzrCommandError('unknown command'), or BzrCommandError('unknown option')
  But that is better than a UnicodeError + a traceback.
  (John Arbash Meinel, #57123)

* Handle TZ=UTC properly when reading/writing revisions.
  (John Arbash Meinel, #55783, #56290)

* Use ``GPG_TTY`` to allow gpg --cl to work with gpg-agent in a pipeline,
  (passing text to sign in on stdin). (John Arbash Meinel, #54468)

* External diff does the right thing for binaries even in foreign
  languages. (John Arbash Meinel, #56307)

* Testament handles more cases when content is unicode. Specific bug was
  in handling of revision properties.
  (John Arbash Meinel, Holger Krekel, #54723)

* The bzr selftest was failing on installed versions due to a bug in a new
  test helper. (John Arbash Meinel, Robert Collins, #58057)

Internals
*********

* ``bzrlib.cache_utf8`` contains ``encode()`` and ``decode()`` functions
  which can be used to cache the conversion between utf8 and Unicode.
  Especially helpful for some of the knit annotation code, which has to
  convert revision ids to utf8 to annotate lines in storage.
  (John Arbash Meinel)

* ``setup.py`` now searches the filesystem to find all packages which
  need to be installed. This should help make the life of packagers
  easier. (John Arbash Meinel)

bzr 0.9.0
#########

:Released:  2006-08-11

Surprises
*********

* The hard-coded built-in ignore rules have been removed. There are
  now two rulesets which are enforced. A user global one in
  ``~/.bazaar/ignore`` which will apply to every tree, and the tree
  specific one '.bzrignore'.
  ``~/.bazaar/ignore`` will be created if it does not exist, but with
  a more conservative list than the old default.
  This fixes bugs with default rules being enforced no matter what.
  The old list of ignore rules from bzr is available by
  running 'bzr ignore --old-default-rules'.
  (Robert Collins, Martin Pool, John Arbash Meinel)

* 'branches.conf' has been changed to 'locations.conf', since it can apply
  to more locations than just branch locations.
  (Aaron Bentley)

Improvements
************

* The revision specifier "revno:" is extended to accept the syntax
  revno:N:branch. For example,
  revno:42:http://bazaar-vcs.org/bzr/bzr.dev/ means revision 42 in
  bzr.dev.  (Matthieu Moy)

* Tests updates to ensure proper URL handling, UNICODE support, and
  proper printing when the user's terminal encoding cannot display
  the path of a file that has been versioned.
  ``bzr branch`` can take a target URL rather than only a local directory.
  ``Branch.get_parent()/set_parent()`` now save a relative path if possible,
  and normalize the parent based on root, allowing access across
  different transports. (John Arbash Meinel, Wouter van Heyst, Martin Pool)
  (Malone #48906, #42699, #40675, #5281, #3980, #36363, #43689,
  #42517, #42514)

* On Unix, detect terminal width using an ioctl not just $COLUMNS.
  Use terminal width for single-line logs from ``bzr log --line`` and
  pending-merge display.  (Robert Widhopf-Fenk, Gustavo Niemeyer)
  (Malone #3507)

* On Windows, detect terminal width using GetConsoleScreenBufferInfo.
  (Alexander Belchenko)

* Speedup improvement for 'date:'-revision search. (Guillaume Pinot).

* Show the correct number of revisions pushed when pushing a new branch.
  (Robert Collins).

* 'bzr selftest' now shows a progress bar with the number of tests, and
  progress made. 'make check' shows tests in -v mode, to be more useful
  for the PQM status window. (Robert Collins).
  When using a progress bar, failed tests are printed out, rather than
  being overwritten by the progress bar until the suite finishes.
  (John Arbash Meinel)

* 'bzr selftest --benchmark' will run a new benchmarking selftest.
  'bzr selftest --benchmark --lsprof-timed' will use lsprofile to generate
  profile data for the individual profiled calls, allowing for fine
  grained analysis of performance.
  (Robert Collins, Martin Pool).

* 'bzr commit' shows a progress bar. This is useful for commits over sftp
  where commit can take an appreciable time. (Robert Collins)

* 'bzr add' is now less verbose in telling you what ignore globs were
  matched by files being ignored. Instead it just tells you how many
  were ignored (because you might reasonably be expecting none to be
  ignored). 'bzr add -v' is unchanged and will report every ignored
  file. (Robert Collins).

* ftp now has a test server if medusa is installed. As part of testing,
  ftp support has been improved, including support for supplying a
  non-standard port. (John Arbash Meinel).

* 'bzr log --line' shows the revision number, and uses only the
  first line of the log message (#5162, Alexander Belchenko;
  Matthieu Moy)

* 'bzr status' has had the --all option removed. The 'bzr ls' command
  should be used to retrieve all versioned files. (Robert Collins)

* 'bzr bundle OTHER/BRANCH' will create a bundle which can be sent
  over email, and applied on the other end, while maintaining ancestry.
  This bundle can be applied with either 'bzr merge' or 'bzr pull',
  the same way you would apply another branch.
  (John Arbash Meinel, Aaron Bentley)

* 'bzr whoami' can now be used to set your identity from the command line,
  for a branch or globally.  (Robey Pointer)

* 'bzr checkout' now aliased to 'bzr co', and 'bzr annotate' to 'bzr ann'.
  (Michael Ellerman)

* 'bzr revert DIRECTORY' now reverts the contents of the directory as well.
  (Aaron Bentley)

* 'bzr get sftp://foo' gives a better error when paramiko is not present.
  Also updates things like 'http+pycurl://' if pycurl is not present.
  (John Arbash Meinel) (Malone #47821, #52204)

* New env variable ``BZR_PROGRESS_BAR``, sets the default progress bar type.
  Can be set to 'none' or 'dummy' to disable the progress bar, 'dots' or
  'tty' to create the respective type. (John Arbash Meinel, #42197, #51107)

* Improve the help text for 'bzr diff' to explain what various options do.
  (John Arbash Meinel, #6391)

* 'bzr uncommit -r 10' now uncommits revisions 11.. rather than uncommitting
  revision 10. This makes -r10 more in line with what other commands do.
  'bzr uncommit' also now saves the pending merges of the revisions that
  were removed. So it is safe to uncommit after a merge, fix something,
  and commit again. (John Arbash Meinel, #32526, #31426)

* 'bzr init' now also works on remote locations.
  (Wouter van Heyst, #48904)

* HTTP support has been updated. When using pycurl we now support
  connection keep-alive, which reduces dns requests and round trips.
  And for both urllib and pycurl we support multi-range requests,
  which decreases the number of round-trips. Performance results for
  ``bzr branch http://bazaar-vcs.org/bzr/bzr.dev/`` indicate
  http branching is now 2-3x faster, and ``bzr pull`` in an existing
  branch is as much as 4x faster.
  (Michael Ellerman, Johan Rydberg, John Arbash Meinel, #46768)

* Performance improvements for sftp. Branching and pulling are now up to
  2x faster. Utilize paramiko.readv() support for async requests if it
  is available (paramiko > 1.6) (John Arbash Meinel)

Bug Fixes
*********

* Fix shadowed definition of TestLocationConfig that caused some
  tests not to run.
  (Erik Bågfors, Michael Ellerman, Martin Pool, #32587)

* Fix unnecessary requirement of sign-my-commits that it be run from
  a working directory.  (Martin Pool, Robert Collins)

* 'bzr push location' will only remember the push location if it succeeds
  in connecting to the remote location. (John Arbash Meinel, #49742)

* 'bzr revert' no longer toggles the executable bit on win32
  (John Arbash Meinel, #45010)

* Handle broken pipe under win32 correctly. (John Arbash Meinel)

* sftp tests now work correctly on win32 if you have a newer paramiko
  (John Arbash Meinel)

* Cleanup win32 test suite, and general cleanup of places where
  file handles were being held open. (John Arbash Meinel)

* When specifying filenames for 'diff -r x..y', the name of the file in the
  working directory can be used, even if its name is different in both x
  and y.

* File-ids containing single- or double-quotes are handled correctly by
  push. (Aaron Bentley, #52227)

* Normalize unicode filenames to ensure cross-platform consistency.
  (John Arbash Meinel, #43689)

* The argument parser can now handle '-' as an argument. Currently
  no code interprets it specially (it is mostly handled as a file named
  '-'). But plugins, and future operations can use it.
  (John Arbash meinel, #50984)

* Bundles can properly read binary files with a plain '\r' in them.
  (John Arbash Meinel, #51927)

* Tuning ``iter_entries()`` to be more efficient (John Arbash Meinel, #5444)

* Lots of win32 fixes (the test suite passes again).
  (John Arbash Meinel, #50155)

* Handle openbsd returning None for sys.getfilesystemencoding() (#41183)

* Support ftp APPE (append) to allow Knits to be used over ftp (#42592)

* Removals are only committed if they match the filespec (or if there is
  no filespec).  (#46635, Aaron Bentley)

* smart-add recurses through all supplied directories
  (John Arbash Meinel, #52578)

* Make the bundle reader extra lines before and after the bundle text.
  This allows you to parse an email with the bundle inline.
  (John Arbash Meinel, #49182)

* Change the file id generator to squash a little bit more. Helps when
  working with long filenames on windows. (Also helps for unicode filenames
  not generating hidden files). (John Arbash Meinel, #43801)

* Restore terminal mode on C-c while reading sftp password.  (#48923,
  Nicholas Allen, Martin Pool)

* Timestamps are rounded to 1ms, and revision entries can be recreated
  exactly. (John Arbash Meinel, Jamie Wilkinson, #40693)

* Branch.base has changed to a URL, but ~/.bazaar/locations.conf should
  use local paths, since it is user visible (John Arbash Meinel, #53653)

* ``bzr status foo`` when foo was unversioned used to cause a full delta
  to be generated (John Arbash Meinel, #53638)

* When reading revision properties, an empty value should be considered
  the empty string, not None (John Arbash Meinel, #47782)

* ``bzr diff --diff-options`` can now handle binary files being changed.
  Also, the output is consistent when --diff-options is not supplied.
  (John Arbash Meinel, #54651, #52930)

* Use the right suffixes for loading plugins (John Arbash Meinel, #51810)

* Fix ``Branch.get_parent()`` to handle the case when the parent is not
  accessible (John Arbash Meinel, #52976)

Internals
*********

* Combine the ignore rules into a single regex rather than looping over
  them to reduce the threshold where  N^2 behaviour occurs in operations
  like status. (Jan Hudec, Robert Collins).

* Appending to ``bzrlib.DEFAULT_IGNORE`` is now deprecated. Instead, use
  one of the add functions in bzrlib.ignores. (John Arbash Meinel)

* 'bzr push' should only push the ancestry of the current revision, not
  all of the history in the repository. This is especially important for
  shared repositories. (John Arbash Meinel)

* ``bzrlib.delta.compare_trees`` now iterates in alphabetically sorted order,
  rather than randomly walking the inventories. (John Arbash Meinel)

* Doctests are now run in temporary directories which are cleaned up when
  they finish, rather than using special ScratchDir/ScratchBranch objects.
  (Martin Pool)

* Split ``check`` into separate methods on the branch and on the repository,
  so that it can be specialized in ways that are useful or efficient for
  different formats.  (Martin Pool, Robert Collins)

* Deprecate ``Repository.all_revision_ids``; most methods don't really need
  the global revision graph but only that part leading up to a particular
  revision.  (Martin Pool, Robert Collins)

* Add a BzrDirFormat ``control_formats`` list which allows for control formats
  that do not use '.bzr' to store their data - i.e. '.svn', '.hg' etc.
  (Robert Collins, Jelmer Vernooij).

* ``bzrlib.diff.external_diff`` can be redirected to any file-like object.
  Uses subprocess instead of spawnvp.
  (James Henstridge, John Arbash Meinel, #4047, #48914)

* New command line option '--profile-imports', which will install a custom
  importer to log time to import modules and regex compilation time to
  sys.stderr (John Arbash Meinel)

* 'EmptyTree' is now deprecated, please use ``repository.revision_tree(None)``
  instead. (Robert Collins)

* "RevisionTree" is now in bzrlib/revisiontree.py. (Robert Collins)

bzr 0.8.2
#########

:Released:  2006-05-17

Bug Fixes
*********

* setup.py failed to install launchpad plugin.  (Martin Pool)

bzr 0.8.1
#########

:Released:  2006-05-16

Bug Fixes
*********

* Fix failure to commit a merge in a checkout.  (Martin Pool,
  Robert Collins, Erik Bågfors, #43959)

* Nicer messages from 'commit' in the case of renames, and correct
  messages when a merge has occured. (Robert Collins, Martin Pool)

* Separate functionality from assert statements as they are skipped in
  optimized mode of python. Add the same check to pending merges.
  (Olaf Conradi, #44443)

Changes
*******

* Do not show the None revision in output of bzr ancestry. (Olaf Conradi)

* Add info on standalone branches without a working tree.
  (Olaf Conradi, #44155)

* Fix bug in knits when raising InvalidRevisionId. (Olaf Conradi, #44284)

Changes
*******

* Make editor invocation comply with Debian Policy. First check
  environment variables VISUAL and EDITOR, then try editor from
  alternatives system. If that all fails, fall back to the pre-defined
  list of editors. (Olaf Conradi, #42904)

New Features
************

* New 'register-branch' command registers a public branch into
  Launchpad.net, where it can be associated with bugs, etc.
  (Martin Pool, Bjorn Tillenius, Robert Collins)

Internals
*********

* New public api in InventoryEntry - ``describe_change(old, new)`` which
  provides a human description of the changes between two old and
  new. (Robert Collins, Martin Pool)

Testing
*******

* Fix test case for bzr info in upgrading a standalone branch to metadir,
  uses bzrlib api now. (Olaf Conradi)

bzr 0.8
#######

:Released:  2006-05-08

Notes When Upgrading
********************

Release 0.8 of bzr introduces a new format for history storage, called
'knit', as an evolution of to the 'weave' format used in 0.7.  Local
and remote operations are faster using knits than weaves.  Several
operations including 'init', 'init-repo', and 'upgrade' take a
--format option that controls this.  Branching from an existing branch
will keep the same format.

It is possible to merge, pull and push between branches of different
formats but this is slower than moving data between homogenous
branches.  It is therefore recommended (but not required) that you
upgrade all branches for a project at the same time.  Information on
formats is shown by 'bzr info'.

bzr 0.8 now allows creation of 'repositories', which hold the history
of files and revisions for several branches.  Previously bzr kept all
the history for a branch within the .bzr directory at the root of the
branch, and this is still the default.  To create a repository, use
the new 'bzr init-repo' command.  Branches exist as directories under
the repository and contain just a small amount of information
indicating the current revision of the branch.

bzr 0.8 also supports 'checkouts', which are similar to in cvs and
subversion.  Checkouts are associated with a branch (optionally in a
repository), which contains all the historical information.  The
result is that a checkout can be deleted without losing any
already-committed revisions.  A new 'update' command is also available.

Repositories and checkouts are not supported with the 0.7 storage
format.  To use them you must upgrad to either knits, or to the
'metaweave' format, which uses weaves but changes the .bzr directory
arrangement.


Improvements
************

* sftp paths can now be relative, or local, according to the lftp
  convention. Paths now take the form::

      sftp://user:pass@host:port/~/relative/path
      or
      sftp://user:pass@host:port/absolute/path

* The FTP transport now tries to reconnect after a temporary
  failure. ftp put is made atomic. (Matthieu Moy)

* The FTP transport now maintains a pool of connections, and
  reuses them to avoid multiple connections to the same host (like
  sftp did). (Daniel Silverstone)

* The ``bzr_man.py`` file has been removed. To create the man page now,
  use ``./generate_docs.py man``. The new program can also create other files.
  Run ``python generate_docs.py --help`` for usage information.
  (Hans Ulrich Niedermann & James Blackwell).

* Man Page now gives full help (James Blackwell).
  Help also updated to reflect user config now being stored in .bazaar
  (Hans Ulrich Niedermann)

* It's now possible to set aliases in bazaar.conf (Erik Bågfors)

* Pull now accepts a --revision argument (Erik Bågfors)

* ``bzr re-sign`` now allows multiple revisions to be supplied on the command
  line. You can now use the following command to sign all of your old
  commits::

    find .bzr/revision-store// -name my@email-* \
      | sed 's/.*\/\/..\///' \
      | xargs bzr re-sign

* Upgrade can now upgrade over the network. (Robert Collins)

* Two new commands 'bzr checkout' and 'bzr update' allow for CVS/SVN-alike
  behaviour.  By default they will cache history in the checkout, but
  with --lightweight almost all data is kept in the master branch.
  (Robert Collins)

* 'revert' unversions newly-versioned files, instead of deleting them.

* 'merge' is more robust.  Conflict messages have changed.

* 'merge' and 'revert' no longer clobber existing files that end in '~' or
  '.moved'.

* Default log format can be set in configuration and plugins can register
  their own formatters. (Erik Bågfors)

* New 'reconcile' command will check branch consistency and repair indexes
  that can become out of sync in pre 0.8 formats. (Robert Collins,
  Daniel Silverstone)

* New 'bzr init --format' and 'bzr upgrade --format' option to control
  what storage format is created or produced.  (Robert Collins,
  Martin Pool)

* Add parent location to 'bzr info', if there is one.  (Olaf Conradi)

* New developer commands 'weave-list' and 'weave-join'.  (Martin Pool)

* New 'init-repository' command, plus support for repositories in 'init'
  and 'branch' (Aaron Bentley, Erik Bågfors, Robert Collins)

* Improve output of 'info' command. Show all relevant locations related to
  working tree, branch and repository. Use kibibytes for binary quantities.
  Fix off-by-one error in missing revisions of working tree.  Make 'info'
  work on branches, repositories and remote locations.  Show locations
  relative to the shared repository, if applicable.  Show locking status
  of locations.  (Olaf Conradi)

* Diff and merge now safely handle binary files. (Aaron Bentley)

* 'pull' and 'push' now normalise the revision history, so that any two
  branches with the same tip revision will have the same output from 'log'.
  (Robert Collins)

* 'merge' accepts --remember option to store parent location, like 'push'
  and 'pull'. (Olaf Conradi)

* bzr status and diff when files given as arguments do not exist
  in the relevant trees.  (Martin Pool, #3619)

* Add '.hg' to the default ignore list.  (Martin Pool)

* 'knit' is now the default disk format. This improves disk performance and
  utilization, increases incremental pull performance, robustness with SFTP
  and allows checkouts over SFTP to perform acceptably.
  The initial Knit code was contributed by Johan Rydberg based on a
  specification by Martin Pool.
  (Robert Collins, Aaron Bentley, Johan Rydberg, Martin Pool).

* New tool to generate all-in-one html version of the manual.  (Alexander
  Belchenko)

* Hitting CTRL-C while doing an SFTP push will no longer cause stale locks
  to be left in the SFTP repository. (Robert Collins, Martin Pool).

* New option 'diff --prefix' to control how files are named in diff
  output, with shortcuts '-p0' and '-p1' corresponding to the options for
  GNU patch.  (Alexander Belchenko, Goffredo Baroncelli, Martin Pool)

* Add --revision option to 'annotate' command.  (Olaf Conradi)

* If bzr shows an unexpected revision-history after pulling (perhaps due
  to a reweave) it can now be corrected by 'bzr reconcile'.
  (Robert Collins)

Changes
*******

* Commit is now verbose by default, and shows changed filenames and the
  new revision number.  (Robert Collins, Martin Pool)

* Unify 'mv', 'move', 'rename'.  (Matthew Fuller, #5379)

* 'bzr -h' shows help.  (Martin Pool, Ian Bicking, #35940)

* Make 'pull' and 'push' remember location on failure using --remember.
  (Olaf Conradi)

* For compatibility, make old format for using weaves inside metadir
  available as 'metaweave' format.  Rename format 'metadir' to 'default'.
  Clean up help for option --format in commands 'init', 'init-repo' and
  'upgrade'.  (Olaf Conradi)

Internals
*********

* The internal storage of history, and logical branch identity have now
  been split into Branch, and Repository. The common locking and file
  management routines are now in bzrlib.lockablefiles.
  (Aaron Bentley, Robert Collins, Martin Pool)

* Transports can now raise DependencyNotPresent if they need a library
  which is not installed, and then another implementation will be
  tried.  (Martin Pool)

* Remove obsolete (and no-op) `decode` parameter to `Transport.get`.
  (Martin Pool)

* Using Tree Transform for merge, revert, tree-building

* WorkingTree.create, Branch.create, ``WorkingTree.create_standalone``,
  Branch.initialize are now deprecated. Please see ``BzrDir.create_*`` for
  replacement API's. (Robert Collins)

* New BzrDir class represents the .bzr control directory and manages
  formatting issues. (Robert Collins)

* New repository.InterRepository class encapsulates Repository to
  Repository actions and allows for clean selection of optimised code
  paths. (Robert Collins)

* ``bzrlib.fetch.fetch`` and ``bzrlib.fetch.greedy_fetch`` are now
  deprecated, please use ``branch.fetch`` or ``repository.fetch``
  depending on your needs. (Robert Collins)

* deprecated methods now have a ``is_deprecated`` flag on them that can
  be checked, if you need to determine whether a given callable is
  deprecated at runtime. (Robert Collins)

* Progress bars are now nested - see
  ``bzrlib.ui.ui_factory.nested_progress_bar``.
  (Robert Collins, Robey Pointer)

* New API call ``get_format_description()`` for each type of format.
  (Olaf Conradi)

* Changed ``branch.set_parent()`` to accept None to remove parent.
  (Olaf Conradi)

* Deprecated BzrError AmbiguousBase.  (Olaf Conradi)

* WorkingTree.branch is now a read only property.  (Robert Collins)

* bzrlib.ui.text.TextUIFactory now accepts a ``bar_type`` parameter which
  can be None or a factory that will create a progress bar. This is
  useful for testing or for overriding the bzrlib.progress heuristic.
  (Robert Collins)

* New API method ``get_physical_lock_status()`` to query locks present on a
  transport.  (Olaf Conradi)

* Repository.reconcile now takes a thorough keyword parameter to allow
  requesting an indepth reconciliation, rather than just a data-loss
  check. (Robert Collins)

* ``bzrlib.ui.ui_factory protocol`` now supports ``get_boolean`` to prompt
  the user for yes/no style input. (Robert Collins)

Testing
*******

* SFTP tests now shortcut the SSH negotiation, reducing test overhead
  for testing SFTP protocol support. (Robey Pointer)

* Branch formats are now tested once per implementation (see ``bzrlib.
  tests.branch_implementations``. This is analagous to the transport
  interface tests, and has been followed up with working tree,
  repository and BzrDir tests. (Robert Collins)

* New test base class TestCaseWithTransport provides a transport aware
  test environment, useful for testing any transport-interface using
  code. The test suite option --transport controls the transport used
  by this class (when its not being used as part of implementation
  contract testing). (Robert Collins)

* Close logging handler on disabling the test log. This will remove the
  handler from the internal list inside python's logging module,
  preventing shutdown from closing it twice.  (Olaf Conradi)

* Move test case for uncommit to blackbox tests.  (Olaf Conradi)

* ``run_bzr`` and ``run_bzr_captured`` now accept a 'stdin="foo"'
  parameter which will provide String("foo") to the command as its stdin.

bzr 0.7
#######

:Released: 2006-01-09

Changes
*******

* .bzrignore is excluded from exports, on the grounds that it's a bzr
  internal-use file and may not be wanted.  (Jamie Wilkinson)

* The "bzr directories" command were removed in favor of the new
  --kind option to the "bzr inventory" command.  To list all
  versioned directories, now use "bzr inventory --kind directory".
  (Johan Rydberg)

* Under Windows configuration directory is now ``%APPDATA%\bazaar\2.0``
  by default. (John Arbash Meinel)

* The parent of Bzr configuration directory can be set by ``BZR_HOME``
  environment variable. Now the path for it is searched in ``BZR_HOME``,
  then in HOME. Under Windows the order is: ``BZR_HOME``, ``APPDATA``
  (usually points to ``C:\Documents and Settings\User Name\Application Data``),
  ``HOME``. (John Arbash Meinel)

* Plugins with the same name in different directories in the bzr plugin
  path are no longer loaded: only the first successfully loaded one is
  used. (Robert Collins)

* Use systems' external ssh command to open connections if possible.
  This gives better integration with user settings such as ProxyCommand.
  (James Henstridge)

* Permissions on files underneath .bzr/ are inherited from the .bzr
  directory. So for a shared repository, simply doing 'chmod -R g+w .bzr/'
  will mean that future file will be created with group write permissions.

* configure.in and config.guess are no longer in the builtin default
  ignore list.

* '.sw[nop]' pattern ignored, to ignore vim swap files for nameless
  files.  (John Arbash Meinel, Martin Pool)

Improvements
************

* "bzr INIT dir" now initializes the specified directory, and creates
  it if it does not exist.  (John Arbash Meinel)

* New remerge command (Aaron Bentley)

* Better zsh completion script.  (Steve Borho)

* 'bzr diff' now returns 1 when there are changes in the working
  tree. (Robert Collins)

* 'bzr push' now exists and can push changes to a remote location.
  This uses the transport infrastructure, and can store the remote
  location in the ~/.bazaar/branches.conf configuration file.
  (Robert Collins)

* Test directories are only kept if the test fails and the user requests
  that they be kept.

* Tweaks to short log printing

* Added branch nicks, new nick command, printing them in log output.
  (Aaron Bentley)

* If ``$BZR_PDB`` is set, pop into the debugger when an uncaught exception
  occurs.  (Martin Pool)

* Accept 'bzr resolved' (an alias for 'bzr resolve'), as this is
  the same as Subversion.  (Martin Pool)

* New ftp transport support (on ftplib), for ftp:// and aftp://
  URLs.  (Daniel Silverstone)

* Commit editor temporary files now start with ``bzr_log.``, to allow
  text editors to match the file name and set up appropriate modes or
  settings.  (Magnus Therning)

* Improved performance when integrating changes from a remote weave.
  (Goffredo Baroncelli)

* Sftp will attempt to cache the connection, so it is more likely that
  a connection will be reused, rather than requiring multiple password
  requests.

* bzr revno now takes an optional argument indicating the branch whose
  revno should be printed.  (Michael Ellerman)

* bzr cat defaults to printing the last version of the file.
  (Matthieu Moy, #3632)

* New global option 'bzr --lsprof COMMAND' runs bzr under the lsprof
  profiler.  (Denys Duchier)

* Faster commits by reading only the headers of affected weave files.
  (Denys Duchier)

* 'bzr add' now takes a --dry-run parameter which shows you what would be
  added, but doesn't actually add anything. (Michael Ellerman)

* 'bzr add' now lists how many files were ignored per glob.  add --verbose
  lists the specific files.  (Aaron Bentley)

* 'bzr missing' now supports displaying changes in diverged trees and can
  be limited to show what either end of the comparison is missing.
  (Aaron Bently, with a little prompting from Daniel Silverstone)

Bug Fixes
*********

* SFTP can walk up to the root path without index errors. (Robert Collins)

* Fix bugs in running bzr with 'python -O'.  (Martin Pool)

* Error when run with -OO

* Fix bug in reporting http errors that don't have an http error code.
  (Martin Pool)

* Handle more cases of pipe errors in display commands

* Change status to 3 for all errors

* Files that are added and unlinked before committing are completely
  ignored by diff and status

* Stores with some compressed texts and some uncompressed texts are now
  able to be used. (John A Meinel)

* Fix for bzr pull failing sometimes under windows

* Fix for sftp transport under windows when using interactive auth

* Show files which are both renamed and modified as such in 'bzr
  status' output.  (Daniel Silverstone, #4503)

* Make annotate cope better with revisions committed without a valid
  email address.  (Marien Zwart)

* Fix representation of tab characters in commit messages.
  (Harald Meland)

* List of plugin directories in ``BZR_PLUGIN_PATH`` environment variable is
  now parsed properly under Windows. (Alexander Belchenko)

* Show number of revisions pushed/pulled/merged. (Robey Pointer)

* Keep a cached copy of the basis inventory to speed up operations
  that need to refer to it.  (Johan Rydberg, Martin Pool)

* Fix bugs in bzr status display of non-ascii characters.
  (Martin Pool)

* Remove Makefile.in from default ignore list.
  (Tollef Fog Heen, Martin Pool, #6413)

* Fix failure in 'bzr added'.  (Nathan McCallum, Martin Pool)

Testing
*******

* Fix selftest asking for passwords when there are no SFTP keys.
  (Robey Pointer, Jelmer Vernooij)

* Fix selftest run with 'python -O'.  (Martin Pool)

* Fix HTTP tests under Windows. (John Arbash Meinel)

* Make tests work even if HOME is not set (Aaron Bentley)

* Updated ``build_tree`` to use fixed line-endings for tests which read
  the file cotents and compare. Make some tests use this to pass under
  Windows. (John Arbash Meinel)

* Skip stat and symlink tests under Windows. (Alexander Belchenko)

* Delay in selftest/testhashcash is now issued under win32 and Cygwin.
  (John Arbash Meinel)

* Use terminal width to align verbose test output.  (Martin Pool)

* Blackbox tests are maintained within the bzrlib.tests.blackbox directory.
  If adding a new test script please add that to
  ``bzrlib.tests.blackbox.__init__``. (Robert Collins)

* Much better error message if one of the test suites can't be
  imported.  (Martin Pool)

* Make check now runs the test suite twice - once with the default locale,
  and once with all locales forced to C, to expose bugs. This is not
  trivially done within python, so for now its only triggered by running
  Make check. Integrators and packagers who wish to check for full
  platform support should run 'make check' to test the source.
  (Robert Collins)

* Tests can now run TestSkipped if they can't execute for any reason.
  (Martin Pool) (NB: TestSkipped should only be raised for correctable
  reasons - see the wiki spec ImprovingBzrTestSuite).

* Test sftp with relative, absolute-in-homedir and absolute-not-in-homedir
  paths for the transport tests. Introduce blackbox remote sftp tests that
  test the same permutations. (Robert Collins, Robey Pointer)

* Transport implementation tests are now independent of the local file
  system, which allows tests for esoteric transports, and for features
  not available in the local file system. They also repeat for variations
  on the URL scheme that can introduce issues in the transport code,
  see bzrlib.transport.TransportTestProviderAdapter() for this.
  (Robert Collins).

* ``TestCase.build_tree`` uses the transport interface to build trees,
  pass in a transport parameter to give it an existing connection.
  (Robert Collins).

Internals
*********

* WorkingTree.pull has been split across Branch and WorkingTree,
  to allow Branch only pulls. (Robert Collins)

* ``commands.display_command`` now returns the result of the decorated
  function. (Robert Collins)

* LocationConfig now has a ``set_user_option(key, value)`` call to save
  a setting in its matching location section (a new one is created
  if needed). (Robert Collins)

* Branch has two new methods, ``get_push_location`` and
  ``set_push_location`` to respectively, get and set the push location.
  (Robert Collins)

* ``commands.register_command`` now takes an optional flag to signal that
  the registrant is planning to decorate an existing command. When
  given multiple plugins registering a command is not an error, and
  the original command class (whether built in or a plugin based one) is
  returned to the caller. There is a new error 'MustUseDecorated' for
  signalling when a wrapping command should switch to the original
  version. (Robert Collins)

* Some option parsing errors will raise 'BzrOptionError', allowing
  granular detection for decorating commands. (Robert Collins).

* ``Branch.read_working_inventory`` has moved to
  ``WorkingTree.read_working_inventory``. This necessitated changes to
  ``Branch.get_root_id``, and a move of ``Branch.set_inventory`` to
  WorkingTree as well. To make it clear that a WorkingTree cannot always
  be obtained ``Branch.working_tree()`` will raise
  ``errors.NoWorkingTree`` if one cannot be obtained. (Robert Collins)

* All pending merges operations from Branch are now on WorkingTree.
  (Robert Collins)

* The follow operations from Branch have moved to WorkingTree::

      add()
      commit()
      move()
      rename_one()
      unknowns()

  (Robert Collins)

* ``bzrlib.add.smart_add_branch`` is now ``smart_add_tree``. (Robert Collins)

* New "rio" serialization format, similar to rfc-822. (Martin Pool)

* Rename selftests to ``bzrlib.tests.test_foo``.  (John A Meinel, Martin
  Pool)

* ``bzrlib.plugin.all_plugins`` has been changed from an attribute to a
  query method. (Robert Collins)

* New options to read only the table-of-contents of a weave.
  (Denys Duchier)

* Raise NoSuchFile when someone tries to add a non-existant file.
  (Michael Ellerman)

* Simplify handling of DivergedBranches in ``cmd_pull()``.
  (Michael Ellerman)

* Branch.controlfile* logic has moved to lockablefiles.LockableFiles, which
  is exposed as ``Branch().control_files``. Also this has been altered with the
  controlfile pre/suffix replaced by simple method names like 'get' and
  'put'. (Aaron Bentley, Robert Collins).

* Deprecated functions and methods can now be marked as such using the
  ``bzrlib.symbol_versioning`` module. Marked method have their docstring
  updated and will issue a DeprecationWarning using the warnings module
  when they are used. (Robert Collins)

* ``bzrlib.osutils.safe_unicode`` now exists to provide parameter coercion
  for functions that need unicode strings. (Robert Collins)

bzr 0.6
#######

:Released: 2005-10-28

Improvements
************

* pull now takes --verbose to show you what revisions are added or removed
  (John A Meinel)

* merge now takes a --show-base option to include the base text in
  conflicts.
  (Aaron Bentley)

* The config files are now read using ConfigObj, so '=' should be used as
  a separator, not ':'.
  (Aaron Bentley)

* New 'bzr commit --strict' option refuses to commit if there are
  any unknown files in the tree.  To commit, make sure all files are
  either ignored, added, or deleted.  (Michael Ellerman)

* The config directory is now ~/.bazaar, and there is a single file
  ~/.bazaar/bazaar.conf storing email, editor and other preferences.
  (Robert Collins)

* 'bzr add' no longer takes a --verbose option, and a --quiet option
  has been added that suppresses all output.

* Improved zsh completion support in contrib/zsh, from Clint
  Adams.

* Builtin 'bzr annotate' command, by Martin Pool with improvements from
  Goffredo Baroncelli.

* 'bzr check' now accepts -v for verbose reporting, and checks for
  ghosts in the branch. (Robert Collins)

* New command 're-sign' which will regenerate the gpg signature for
  a revision. (Robert Collins)

* If you set ``check_signatures=require`` for a path in
  ``~/.bazaar/branches.conf`` then bzr will invoke your
  ``gpg_signing_command`` (defaults to gpg) and record a digital signature
  of your commit. (Robert Collins)

* New sftp transport, based on Paramiko.  (Robey Pointer)

* 'bzr pull' now accepts '--clobber' which will discard local changes
  and make this branch identical to the source branch. (Robert Collins)

* Just give a quieter warning if a plugin can't be loaded, and
  put the details in .bzr.log.  (Martin Pool)

* 'bzr branch' will now set the branch-name to the last component of the
  output directory, if one was supplied.

* If the option ``post_commit`` is set to one (or more) python function
  names (must be in the bzrlib namespace), then they will be invoked
  after the commit has completed, with the branch and ``revision_id`` as
  parameters. (Robert Collins)

* Merge now has a retcode of 1 when conflicts occur. (Robert Collins)

* --merge-type weave is now supported for file contents.  Tree-shape
  changes are still three-way based.  (Martin Pool, Aaron Bentley)

* 'bzr check' allows the first revision on revision-history to have
  parents - something that is expected for cheap checkouts, and occurs
  when conversions from baz do not have all history.  (Robert Collins).

* 'bzr merge' can now graft unrelated trees together, if your specify
  0 as a base. (Aaron Bentley)

* 'bzr commit branch' and 'bzr commit branch/file1 branch/file2' now work
  (Aaron Bentley)

* Add '.sconsign*' to default ignore list.  (Alexander Belchenko)

* 'bzr merge --reprocess' minimizes conflicts

Testing
*******

* The 'bzr selftest --pattern' option for has been removed, now
  test specifiers on the command line can be simple strings, or
  regexps, or both. (Robert Collins)

* Passing -v to selftest will now show the time each test took to
  complete, which will aid in analysing performance regressions and
  related questions. (Robert Collins)

* 'bzr selftest' runs all tests, even if one fails, unless '--one'
  is given. (Martin Pool)

* There is a new method for TestCaseInTempDir, assertFileEqual, which
  will check that a given content is equal to the content of the named
  file. (Robert Collins)

* Fix test suite's habit of leaving many temporary log files in $TMPDIR.
  (Martin Pool)

Internals
*********

* New 'testament' command and concept for making gpg-signatures
  of revisions that are not tied to a particular internal
  representation.  (Martin Pool).

* Per-revision properties ('revprops') as key-value associated
  strings on each revision created when the revision is committed.
  Intended mainly for the use of external tools.  (Martin Pool).

* Config options have moved from bzrlib.osutils to bzrlib.config.
  (Robert Collins)

* Improved command line option definitions allowing explanations
  for individual options, among other things.  Contributed by
  Magnus Therning.

* Config options have moved from bzrlib.osutils to bzrlib.config.
  Configuration is now done via the config.Config interface:
  Depending on whether you have a Branch, a Location or no information
  available, construct a ``*Config``, and use its ``signature_checking``,
  ``username`` and ``user_email`` methods. (Robert Collins)

* Plugins are now loaded under bzrlib.plugins, not bzrlib.plugin, and
  they are made available for other plugins to use. You should not
  import other plugins during the ``__init__`` of your plugin though, as
  no ordering is guaranteed, and the plugins directory is not on the
  python path. (Robert Collins)

* Branch.relpath has been moved to WorkingTree.relpath. WorkingTree no
  no longer takes an inventory, rather it takes an option branch
  parameter, and if None is given will open the branch at basedir
  implicitly. (Robert Collins)

* Cleaner exception structure and error reporting.  Suggested by
  Scott James Remnant.  (Martin Pool)

* Branch.remove has been moved to WorkingTree, which has also gained
  ``lock_read``, ``lock_write`` and ``unlock`` methods for convenience.
  (Robert Collins)

* Two decorators, ``needs_read_lock`` and ``needs_write_lock`` have been
  added to the branch module. Use these to cause a function to run in a
  read or write lock respectively. (Robert Collins)

* ``Branch.open_containing`` now returns a tuple (Branch, relative-path),
  which allows direct access to the common case of 'get me this file
  from its branch'. (Robert Collins)

* Transports can register using ``register_lazy_transport``, and they
  will be loaded when first used.  (Martin Pool)

* 'pull' has been factored out of the command as ``WorkingTree.pull()``.
  A new option to WorkingTree.pull has been added, clobber, which will
  ignore diverged history and pull anyway.
  (Robert Collins)

* config.Config has a ``get_user_option`` call that accepts an option name.
  This will be looked up in branches.conf and bazaar.conf as normal.
  It is intended that this be used by plugins to support options -
  options of built in programs should have specific methods on the config.
  (Robert Collins)

* ``merge.merge_inner`` now has tempdir as an optional parameter.
  (Robert Collins)

* Tree.kind is not recorded at the top level of the hierarchy, as it was
  missing on EmptyTree, leading to a bug with merge on EmptyTrees.
  (Robert Collins)

* ``WorkingTree.__del__`` has been removed, it was non deterministic and not
  doing what it was intended to. See ``WorkingTree.__init__`` for a comment
  about future directions. (Robert Collins/Martin Pool)

* bzrlib.transport.http has been modified so that only 404 urllib errors
  are returned as NoSuchFile. Other exceptions will propagate as normal.
  This allows debuging of actual errors. (Robert Collins)

* bzrlib.transport.Transport now accepts *ONLY* url escaped relative paths
  to apis like 'put', 'get' and 'has'. This is to provide consistent
  behaviour - it operates on url's only. (Robert Collins)

* Transports can register using ``register_lazy_transport``, and they
  will be loaded when first used.  (Martin Pool)

* ``merge_flex`` no longer calls ``conflict_handler.finalize()``, instead that
  is called by ``merge_inner``. This is so that the conflict count can be
  retrieved (and potentially manipulated) before returning to the caller
  of ``merge_inner``. Likewise 'merge' now returns the conflict count to the
  caller. (Robert Collins)

* ``revision.revision_graph`` can handle having only partial history for
  a revision - that is no revisions in the graph with no parents.
  (Robert Collins).

* New ``builtins.branch_files`` uses the standard ``file_list`` rules to
  produce a branch and a list of paths, relative to that branch
  (Aaron Bentley)

* New TestCase.addCleanup facility.

* New ``bzrlib.version_info`` tuple (similar to ``sys.version_info``),
  which can be used by programs importing bzrlib.

Bug Fixes
*********

* Better handling of branches in directories with non-ascii names.
  (Joel Rosdahl, Panagiotis Papadakos)

* Upgrades of trees with no commits will not fail due to accessing
  [-1] in the revision-history. (Andres Salomon)


bzr 0.1.1
#########

:Released: 2005-10-12

Bug Fixes
*********

* Fix problem in pulling over http from machines that do not
  allow directories to be listed.

* Avoid harmless warning about invalid hash cache after
  upgrading branch format.

Performance
***********

* Avoid some unnecessary http operations in branch and pull.


bzr 0.1
#######

:Released: 2005-10-11

Notes
*****

* 'bzr branch' over http initially gives a very high estimate
  of completion time but it should fall as the first few
  revisions are pulled in.  branch is still slow on
  high-latency connections.

Bug Fixes
*********

* bzr-man.py has been updated to work again. Contributed by
  Rob Weir.

* Locking is now done with fcntl.lockf which works with NFS
  file systems. Contributed by Harald Meland.

* When a merge encounters a file that has been deleted on
  one side and modified on the other, the old contents are
  written out to foo.BASE and foo.SIDE, where SIDE is this
  or OTHER. Contributed by Aaron Bentley.

* Export was choosing incorrect file paths for the content of
  the tarball, this has been fixed by Aaron Bentley.

* Commit will no longer commit without a log message, an
  error is returned instead. Contributed by Jelmer Vernooij.

* If you commit a specific file in a sub directory, any of its
  parent directories that are added but not listed will be
  automatically included. Suggested by Michael Ellerman.

* bzr commit and upgrade did not correctly record new revisions
  for files with only a change to their executable status.
  bzr will correct this when it encounters it. Fixed by
  Robert Collins

* HTTP tests now force off the use of ``http_proxy`` for the duration.
  Contributed by Gustavo Niemeyer.

* Fix problems in merging weave-based branches that have
  different partial views of history.

* Symlink support: working with symlinks when not in the root of a
  bzr tree was broken, patch from Scott James Remnant.

Improvements
************

* 'branch' now accepts a --basis parameter which will take advantage
  of local history when making a new branch. This allows faster
  branching of remote branches. Contributed by Aaron Bentley.

* New tree format based on weave files, called version 5.
  Existing branches can be upgraded to this format using
  'bzr upgrade'.

* Symlinks are now versionable. Initial patch by
  Erik Toubro Nielsen, updated to head by Robert Collins.

* Executable bits are tracked on files. Patch from Gustavo
  Niemeyer.

* 'bzr status' now shows unknown files inside a selected directory.
  Patch from Heikki Paajanen.

* Merge conflicts are recorded in .bzr. Two new commands 'conflicts'
  and 'resolve' have needed added, which list and remove those
  merge conflicts respectively. A conflicted tree cannot be committed
  in. Contributed by Aaron Bentley.

* 'rm' is now an alias for 'remove'.

* Stores now split out their content in a single byte prefixed hash,
  dropping the density of files per directory by 256. Contributed by
  Gustavo Niemeyer.

* 'bzr diff -r branch:URL' will now perform a diff between two branches.
  Contributed by Robert Collins.

* 'bzr log' with the default formatter will show merged revisions,
  indented to the right. Initial implementation contributed by Gustavo
  Niemeyer, made incremental by Robert Collins.


Internals
*********

* Test case failures have the exception printed after the log
  for your viewing pleasure.

* InventoryEntry is now an abstract base class, use one of the
  concrete InventoryDirectory etc classes instead.

* Branch raises an UnsupportedFormatError when it detects a
  bzr branch it cannot understand. This allows for precise
  handling of such circumstances.

* Remove RevisionReference class; ``Revision.parent_ids`` is now simply a
  list of their ids and ``parent_sha1s`` is a list of their corresponding
  sha1s (for old branches only at the moment.)

* New method-object style interface for Commit() and Fetch().

* Renamed ``Branch.last_patch()`` to ``Branch.last_revision()``, since
  we call them revisions not patches.

* Move ``copy_branch`` to ``bzrlib.clone.copy_branch``.  The destination
  directory is created if it doesn't exist.

* Inventories now identify the files which were present by
  giving the revision *of that file*.

* Inventory and Revision XML contains a version identifier.
  This must be consistent with the overall branch version
  but allows for more flexibility in future upgrades.

Testing
*******

* Removed testsweet module so that tests can be run after
  bzr installed by 'bzr selftest'.

* 'bzr selftest' command-line arguments can now be partial ids
  of tests to run, e.g. ``bzr selftest test_weave``


bzr 0.0.9
#########

:Released: 2005-09-23

Bug Fixes
*********

* Fixed "branch -r" option.

* Fix remote access to branches containing non-compressed history.
  (Robert Collins).

* Better reliability of http server tests.  (John Arbash-Meinel)

* Merge graph maximum distance calculation fix.  (Aaron Bentley)

* Various minor bug in windows support have been fixed, largely in the
  test suite. Contributed by Alexander Belchenko.

Improvements
************

* Status now accepts a -r argument to give status between chosen
  revisions. Contributed by Heikki Paajanen.

* Revision arguments no longer use +/-/= to control ranges, instead
  there is a 'before' namespace, which limits the successive namespace.
  For example '$ bzr log -r date:yesterday..before:date:today' will
  select everything from yesterday and before today. Contributed by
  Robey Pointer

* There is now a bzr.bat file created by distutils when building on
  Windows. Contributed by Alexander Belchenko.

Internals
*********

* Removed uuid() as it was unused.

* Improved 'fetch' code for pulling revisions from one branch into
  another (used by pull, merged, etc.)


bzr 0.0.8
#########

:Released: 2005-09-20


Improvements
************

* Adding a file whose parent directory is not versioned will
  implicitly add the parent, and so on up to the root. This means
  you should never need to explictly add a directory, they'll just
  get added when you add a file in the directory.  Contributed by
  Michael Ellerman.

* Ignore ``.DS_Store`` (contains Mac metadata) by default.
  (Nir Soffer)

* If you set ``BZR_EDITOR`` in the environment, it is checked in
  preference to EDITOR and the config file for the interactive commit
  editing program. Related to this is a bugfix where a missing program
  set in EDITOR would cause editing to fail, now the fallback program
  for the operating system is still tried.

* Files that are not directories/symlinks/regular files will no longer
  cause bzr to fail, it will just ignore them by default. You cannot add
  them to the tree though - they are not versionable.


Internals
*********

* Refactor xml packing/unpacking.

Bug Fixes
*********

* Fixed 'bzr mv' by Ollie Rutherfurd.

* Fixed strange error when trying to access a nonexistent http
  branch.

* Make sure that the hashcache gets written out if it can't be
  read.


Portability
***********

* Various Windows fixes from Ollie Rutherfurd.

* Quieten warnings about locking; patch from Matt Lavin.


bzr-0.0.7
#########

:Released: 2005-09-02

New Features
************

* ``bzr shell-complete`` command contributed by Clint Adams to
  help with intelligent shell completion.

* New expert command ``bzr find-merge-base`` for debugging merges.


Enhancements
************

* Much better merge support.

* merge3 conflicts are now reported with markers like '<<<<<<<'
  (seven characters) which is the same as CVS and pleases things
  like emacs smerge.


Bug Fixes
*********

* ``bzr upgrade`` no longer fails when trying to fix trees that
  mention revisions that are not present.

* Fixed bugs in listing plugins from ``bzr plugins``.

* Fix case of $EDITOR containing options for the editor.

* Fix log -r refusing to show the last revision.
  (Patch from Goffredo Baroncelli.)


Changes
*******

* ``bzr log --show-ids`` shows the revision ids of all parents.

* Externally provided commands on your $BZRPATH no longer need
  to recognize --bzr-usage to work properly, and can just handle
  --help themselves.


Library
*******

* Changed trace messages to go through the standard logging
  framework, so that they can more easily be redirected by
  libraries.



bzr-0.0.6
#########

:Released: 2005-08-18

New Features
************

* Python plugins, automatically loaded from the directories on
  ``BZR_PLUGIN_PATH`` or ``~/.bzr.conf/plugins`` by default.

* New 'bzr mkdir' command.

* Commit mesage is fetched from an editor if not given on the
  command line; patch from Torsten Marek.

* ``bzr log -m FOO`` displays commits whose message matches regexp
  FOO.

* ``bzr add`` with no arguments adds everything under the current directory.

* ``bzr mv`` does move or rename depending on its arguments, like
  the Unix command.

* ``bzr missing`` command shows a summary of the differences
  between two trees.  (Merged from John Arbash-Meinel.)

* An email address for commits to a particular tree can be
  specified by putting it into .bzr/email within a branch.  (Based
  on a patch from Heikki Paajanen.)


Enhancements
************

* Faster working tree operations.


Changes
*******

* 3rd-party modules shipped with bzr are copied within the bzrlib
  python package, so that they can be installed by the setup
  script without clashing with anything already existing on the
  system.  (Contributed by Gustavo Niemeyer.)

* Moved plugins directory to bzrlib/, so that there's a standard
  plugin directory which is not only installed with bzr itself but
  is also available when using bzr from the development tree.
  ``BZR_PLUGIN_PATH`` and ``DEFAULT_PLUGIN_PATH`` are then added to the
  standard plugins directory.

* When exporting to a tarball with ``bzr export --format tgz``, put
  everything under a top directory rather than dumping it into the
  current directory.   This can be overridden with the ``--root``
  option.  Patch from William Dodé and John Meinel.

* New ``bzr upgrade`` command to upgrade the format of a branch,
  replacing ``bzr check --update``.

* Files within store directories are no longer marked readonly on
  disk.

* Changed ``bzr log`` output to a more compact form suggested by
  John A Meinel.  Old format is available with the ``--long`` or
  ``-l`` option, patched by William Dodé.

* By default the commit command refuses to record a revision with
  no changes unless the ``--unchanged`` option is given.

* The ``--no-plugins``, ``--profile`` and ``--builtin`` command
  line options must come before the command name because they
  affect what commands are available; all other options must come
  after the command name because their interpretation depends on
  it.

* ``branch`` and ``clone`` added as aliases for ``branch``.

* Default log format is back to the long format; the compact one
  is available with ``--short``.


Bug Fixes
*********

* Fix bugs in committing only selected files or within a subdirectory.


bzr-0.0.5
#########

:Released:  2005-06-15

Changes
*******

* ``bzr`` with no command now shows help rather than giving an
  error.  Suggested by Michael Ellerman.

* ``bzr status`` output format changed, because svn-style output
  doesn't really match the model of bzr.  Now files are grouped by
  status and can be shown with their IDs.  ``bzr status --all``
  shows all versioned files and unknown files but not ignored files.

* ``bzr log`` runs from most-recent to least-recent, the reverse
  of the previous order.  The previous behaviour can be obtained
  with the ``--forward`` option.

* ``bzr inventory`` by default shows only filenames, and also ids
  if ``--show-ids`` is given, in which case the id is the second
  field.


Enhancements
************

* New 'bzr whoami --email' option shows only the email component
  of the user identification, from Jo Vermeulen.

* New ``bzr ignore PATTERN`` command.

* Nicer error message for broken pipe, interrupt and similar
  conditions that don't indicate an internal error.

* Add ``.*.sw[nop] .git .*.tmp *,v`` to default ignore patterns.

* Per-branch locks keyed on ``.bzr/branch-lock``, available in
  either read or write mode.

* New option ``bzr log --show-ids`` shows revision and file ids.

* New usage ``bzr log FILENAME`` shows only revisions that
  affected that file.

* Changed format for describing changes in ``bzr log -v``.

* New option ``bzr commit --file`` to take a message from a file,
  suggested by LarstiQ.

* New syntax ``bzr status [FILE...]`` contributed by Bartosz
  Oler.  File may be in a branch other than the working directory.

* ``bzr log`` and ``bzr root`` can be given an http URL instead of
  a filename.

* Commands can now be defined by external programs or scripts
  in a directory on $BZRPATH.

* New "stat cache" avoids reading the contents of files if they
  haven't changed since the previous time.

* If the Python interpreter is too old, try to find a better one
  or give an error.  Based on a patch from Fredrik Lundh.

* New optional parameter ``bzr info [BRANCH]``.

* New form ``bzr commit SELECTED`` to commit only selected files.

* New form ``bzr log -r FROM:TO`` shows changes in selected
  range; contributed by John A Meinel.

* New option ``bzr diff --diff-options 'OPTS'`` allows passing
  options through to an external GNU diff.

* New option ``bzr add --no-recurse`` to add a directory but not
  their contents.

* ``bzr --version`` now shows more information if bzr is being run
  from a branch.


Bug Fixes
*********

* Fixed diff format so that added and removed files will be
  handled properly by patch.  Fix from Lalo Martins.

* Various fixes for files whose names contain spaces or other
  metacharacters.


Testing
*******

* Converted black-box test suites from Bourne shell into Python;
  now run using ``./testbzr``.  Various structural improvements to
  the tests.

* testbzr by default runs the version of bzr found in the same
  directory as the tests, or the one given as the first parameter.

* testbzr also runs the internal tests, so the only command
  required to check is just ``./testbzr``.

* testbzr requires python2.4, but can be used to test bzr running
  under a different version.

* Tests added for many other changes in this release.


Internal
********

* Included ElementTree library upgraded to 1.2.6 by Fredrik Lundh.

* Refactor command functions into Command objects based on HCT by
  Scott James Remnant.

* Better help messages for many commands.

* Expose ``bzrlib.open_tracefile()`` to start the tracefile; until
  this is called trace messages are just discarded.

* New internal function ``find_touching_revisions()`` and hidden
  command touching-revisions trace the changes to a given file.

* Simpler and faster ``compare_inventories()`` function.

* ``bzrlib.open_tracefile()`` takes a tracefilename parameter.

* New AtomicFile class.

* New developer commands ``added``, ``modified``.


Portability
***********

* Cope on Windows on python2.3 by using the weaker random seed.
  2.4 is now only recommended.


bzr-0.0.4
#########

:Released:  2005-04-22

Enhancements
************

* 'bzr diff' optionally takes a list of files to diff.  Still a bit
  basic.  Patch from QuantumG.

* More default ignore patterns.

* New 'bzr log --verbose' shows a list of files changed in the
  changeset.  Patch from Sebastian Cote.

* Roll over ~/.bzr.log if it gets too large.

* Command abbreviations 'ci', 'st', 'stat', '?' based on a patch
  by Jason Diamon.

* New 'bzr help commands' based on a patch from Denys Duchier.


Changes
*******

* User email is determined by looking at $BZREMAIL or ~/.bzr.email
  or $EMAIL.  All are decoded by the locale preferred encoding.
  If none of these are present user@hostname is used.  The host's
  fully-qualified name is not used because that tends to fail when
  there are DNS problems.

* New 'bzr whoami' command instead of username user-email.


Bug Fixes
*********

* Make commit safe for hardlinked bzr trees.

* Some Unicode/locale fixes.

* Partial workaround for ``difflib.unified_diff`` not handling
  trailing newlines properly.


Internal
********

* Allow docstrings for help to be in PEP0257 format.  Patch from
  Matt Brubeck.

* More tests in test.sh.

* Write profile data to a temporary file not into working
  directory and delete it when done.

* Smaller .bzr.log with process ids.


Portability
***********

* Fix opening of ~/.bzr.log on Windows.  Patch from Andrew
  Bennetts.

* Some improvements in handling paths on Windows, based on a patch
  from QuantumG.


bzr-0.0.3
#########

:Released:  2005-04-06

Enhancements
************

* New "directories" internal command lists versioned directories
  in the tree.

* Can now say "bzr commit --help".

* New "rename" command to rename one file to a different name
  and/or directory.

* New "move" command to move one or more files into a different
  directory.

* New "renames" command lists files renamed since base revision.

* New cat command contributed by janmar.

Changes
*******

* .bzr.log is placed in $HOME (not pwd) and is always written in
  UTF-8.  (Probably not a completely good long-term solution, but
  will do for now.)

Portability
***********

* Workaround for difflib bug in Python 2.3 that causes an
  exception when comparing empty files.  Reported by Erik Toubro
  Nielsen.

Internal
********

* Refactored inventory storage to insert a root entry at the top.

Testing
*******

* Start of shell-based black-box testing in test.sh.


bzr-0.0.2.1
###########

Portability
***********

* Win32 fixes from Steve Brown.


bzr-0.0.2
#########

:Codename: "black cube"
:Released: 2005-03-31

Enhancements
************

* Default ignore list extended (see bzrlib/__init__.py).

* Patterns in .bzrignore are now added to the default ignore list,
  rather than replacing it.

* Ignore list isn't reread for every file.

* More help topics.

* Reinstate the 'bzr check' command to check invariants of the
  branch.

* New 'ignored' command lists which files are ignored and why;
  'deleted' lists files deleted in the current working tree.

* Performance improvements.

* New global --profile option.

* Ignore patterns like './config.h' now correctly match files in
  the root directory only.


bzr-0.0.1
#########

:Released:  2005-03-26

Enhancements
************

* More information from info command.

* Can now say "bzr help COMMAND" for more detailed help.

* Less file flushing and faster performance when writing logs and
  committing to stores.

* More useful verbose output from some commands.

Bug Fixes
*********

* Fix inverted display of 'R' and 'M' during 'commit -v'.

Portability
***********

* Include a subset of ElementTree-1.2.20040618 to make
  installation easier.

* Fix time.localtime call to work with Python 2.3 (the minimum
  supported).


bzr-0.0.0.69
############

:Released:  2005-03-22

Enhancements
************

* First public release.

* Storage of local versions: init, add, remove, rm, info, log,
  diff, status, etc.


bzr ?.?.? (not released yet)
############################

:Codename: template
:2.0.2: ???

Compatibility Breaks
********************

New Features
************

Bug Fixes
*********

Improvements
************

Documentation
*************

API Changes
***********

Internals
*********

Testing
*******



..
   vim: tw=74 ft=rst ff=unix<|MERGE_RESOLUTION|>--- conflicted
+++ resolved
@@ -23,42 +23,39 @@
 New Features
 ************
 
-<<<<<<< HEAD
+* ``bzr commit`` now has a ``--commit-time`` option.
+  (Alexander Sack, #459276)
+
 * The ``BZR_COLUMNS`` envrionment variable can be set to force bzr to
   respect a given terminal width. This can be useful when output is
   redirected or in obscure cases where the default value is not
   appropriate.
   (Vincent Ladeuil)
-=======
-* ``bzr commit`` now has a ``--commit-time`` option.
-  (Alexander Sack, #459276)
->>>>>>> 4078b026
 
 Bug Fixes
 *********
 
-<<<<<<< HEAD
+* After renaming a file, the dirstate could accidentally reference
+  ``source\\path`` rather than ``source/path`` on Windows. This might be a
+  source of some dirstate-related failures. (John Arbash Meinel)
+
+* ``bzr ignore /`` no longer causes an IndexError. (Gorder Tyler, #456036)
+
+* ``bzr mv --quiet`` really is quiet now.  (Gordon Tyler, #271790)
+
+* ``bzr serve`` is more clear about the risk of supplying --allow-writes.
+  (Robert Collins, #84659)
+
+* ``bzr serve --quiet`` really is quiet now.  (Gordon Tyler, #252834)
+
+* Lots of bugfixes for the test suite on Windows. We should once again
+  have a test suite with no failures on Windows. (John Arbash Meinel)
+
 * ``osutils.terminal_width()`` obeys the BZR_COLUMNS envrionment
   variable but returns None if the terminal is not a tty (when output is
   redirected for example). Also fixes its usage under OSes that doesn't
   provide termios.TIOCGWINSZ.  
   (Joke de Buhr, Vincent Ladeuil, #353370, #62539)
-=======
-* After renaming a file, the dirstate could accidentally reference
-  ``source\\path`` rather than ``source/path`` on Windows. This might be a
-  source of some dirstate-related failures. (John Arbash Meinel)
-
-* ``bzr ignore /`` no longer causes an IndexError. (Gorder Tyler, #456036)
-
-* ``bzr mv --quiet`` really is quiet now.  (Gordon Tyler, #271790)
-
-* ``bzr serve`` is more clear about the risk of supplying --allow-writes.
-  (Robert Collins, #84659)
-
-* ``bzr serve --quiet`` really is quiet now.  (Gordon Tyler, #252834)
-
-* Lots of bugfixes for the test suite on Windows. We should once again
-  have a test suite with no failures on Windows. (John Arbash Meinel)
 
 * Terminate ssh subprocesses when no references to them remain, fixing
   subprocess and file descriptor leaks.  (Andrew Bennetts, #426662)
@@ -71,7 +68,6 @@
 * Use our faster ``KnownGraph.heads()`` functionality when computing the
   new rich-root heads. This can cut a conversion time in half (mysql from
   13.5h => 6.2h) (John Arbash Meinel, #487632)
->>>>>>> 4078b026
 
 Improvements
 ************
