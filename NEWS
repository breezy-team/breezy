IN DEVELOPMENT

  IMPROVEMENTS:

    * ``bzr mv`` enhanced to support already moved files.
      In the past the mv command would have failed if the source file doesn't
      exist. In this situation ``bzr mv`` would now detect that the file has
      already moved and update the repository accordingly, if the target file
      does exist.
      A new option ``--after`` has been added so that if two files already
      exist, you could notify Bazaar that you have moved a (versioned) file and
      replaced it with another. Thus in this case ``bzr move --after`` will
      only update the Bazaar identifier.
      (Steffen Eichenberg, Marius Kruger)

    * ``ls`` now works on treeless branches and remote branches.
      (Aaron Bentley)

    * ``bzr help global-options`` describes the global options.
      (Aaron Bentley)

  INTERNALS:

    * Reserved ids (any revision-id ending in a colon) are rejected by
      versionedfiles, repositories, branches, and working trees
      (Aaron Bentley)

    * New Branch hooks facility, with one initial hook 'set_rh' which triggers
      whenever the revision history is set. This allows triggering on e.g.
      push, pull, commit, and so on. Developed for use with the branchrss
      plugin. See bzrlib.branch.BranchHooks for more details. (Robert Collins)

    * New method ``Branch.push()`` which should be used when pushing from a
      branch as it makes performance and policy decisions to match the UI
      level command ``push``. (Robert Collins).

<<<<<<< HEAD
    * New Branch.last_revision_info method, this is being done to allow
      optimization of requests for both the number of revisions and the last
      revision of a branch with smartservers and potentially future branch
      formats. (Wouter van Heyst, Robert Collins)
=======
    * Allow 'import bzrlib.plugins.NAME' to work when the plugin NAME has not
      yet been loaded by load_plugins(). This allows plugins to depend on each
      other for code reuse without requiring users to perform file-renaming
      gymnastics. (Robert Collins)
>>>>>>> f1e319f6

  BUGFIXES:

    * ``bzr annotate`` now uses dotted revnos from the viewpoint of the
      branch, rather than the last changed revision of the file.
      (John Arbash Meinel, #82158)

    * Lock operations no longer hang if they encounter a permission problem.
      (Aaron Bentley)

  TESTING:

    * New ``--first`` option to ``bzr selftest`` to run specified tests
      before the rest of the suite.  (Martin Pool)


bzr 0.14  2007-01-23

  IMPROVEMENTS:

    * ``bzr help global-options`` describes the global options. (Aaron Bentley)

  BUG FIXES:
    
    * Skip documentation generation tests if the tools to do so are not
      available. Fixes running selftest for installled copies of bzr. 
      (John Arbash Meinel, #80330)

    * Fix the code that discovers whether bzr is being run from it's
      working tree to handle the case when it isn't but the directory
      it is in is below a repository. (James Westby, #77306)


bzr 0.14rc1  2007-01-16

  IMPROVEMENTS:

    * New connection: ``bzr+http://`` which supports tunnelling the smart
      protocol over an HTTP connection. If writing is enabled on the bzr
      server, then you can write over the http connection.
      (Andrew Bennetts, John Arbash Meinel)

    * Aliases now support quotation marks, so they can contain whitespace
      (Marius Kruger)

    * PyCurlTransport now use a single curl object. By specifying explicitly
      the 'Range' header, we avoid the need to use two different curl objects
      (and two connections to the same server). (Vincent Ladeuil)

    * ``bzr commit`` does not prompt for a message until it is very likely to
      succeed.  (Aaron Bentley)

    * ``bzr conflicts`` now takes --text to list pathnames of text conflicts
      (Aaron Bentley)

    * Fix ``iter_lines_added_or_present_in_versions`` to use a set instead
      of a list while checking if a revision id was requested. Takes 10s
      off of the ``fileids_affected_by_revision_ids`` time, which is 10s
      of the ``bzr branch`` time. Also improve ``fileids_...`` time by
      filtering lines with a regex rather than multiple ``str.find()``
      calls. (saves another 300ms) (John Arbash Meinel)

    * Policy can be set for each configuration key. This allows keys to be
      inherited properly across configuration entries. For example, this
      should enable you to do::
        
        [/home/user/project]
        push_location = sftp://host/srv/project/
        push_location:policy = appendpath

      And then a branch like ``/home/user/project/mybranch`` should get an
      automatic push location of ``sftp://host/srv/project/mybranch``.
      (James Henstridge)

    * Added ``bzr status --short`` to make status report svn style flags
      for each file.  For example::

        $ bzr status --short
        A  foo
        A  bar
        D  baz
        ?  wooley

    * 'bzr selftest --clean-output' allows easily clean temporary tests 
      directories without running tests. (Alexander Belchenko)

    * ``bzr help hidden-commands`` lists all hidden commands. (Aaron Bentley)

    * ``bzr merge`` now has an option ``--pull`` to fall back to pull if
      local is fully merged into remote. (Jan Hudec)

    * ``bzr help formats`` describes available directory formats. (Aaron Bentley)

  INTERNALS:

    * A few tweaks directly to ``fileids_affected_by_revision_ids`` to
      help speed up processing, as well allowing to extract unannotated
      lines. Between the two ``fileids_affected_by_revision_ids`` is
      improved by approx 10%. (John Arbash Meinel)

    * Change Revision serialization to only write out millisecond
      resolution. Rather than expecting floating point serialization to
      preserve more resolution than we need. (Henri Weichers, Martin Pool)

    * Test suite ends cleanly on Windows.  (Vincent Ladeuil)

    * When 'encoding_type' attribute of class Command is equal to 'exact', 
      force sys.stdout to be a binary stream on Windows, and therefore
      keep exact line-endings (without LF -> CRLF conversion).
      (Alexander Belchenko)

    * Single-letter short options are no longer globally declared.  (Martin
      Pool)

    * Before using detected user/terminal encoding bzr should check
      that Python has corresponding codec. (Alexander Belchenko)

    * Formats for end-user selection are provided via a FormatRegistry (Aaron Bentley)

  BUG FIXES:

    * ``bzr missing --verbose`` was showing adds/removals in the wrong
      direction. (John Arbash Meinel)

    * ``bzr annotate`` now defaults to showing dotted revnos for merged
      revisions. It cuts them off at a depth of 12 characters, but you can
      supply ``--long`` to see the full number. You can also use
      ``--show-ids`` to display the original revision ids, rather than
      revision numbers and committer names. (John Arbash Meinel, #75637)

    * bzr now supports Win32 UNC path (e.g. \\HOST\path). 
      (Alexander Belchenko, #57869)

    * Win32-specific: output of cat, bundle and diff commands don't mangle
      line-endings (Alexander Belchenko, #55276)

    * Replace broken fnmatch based ignore pattern matching with custom pattern
      matcher.
      (Kent Gibson, Jan Hudec #57637)

    * pycurl and urllib can detect short reads at different places. Update
      the test suite to test more cases. Also detect http error code 416
      which was raised for that specific bug. Also enhance the urllib
      robustness by detecting invalid ranges (and pycurl's one by detecting
      short reads during the initial GET). (Vincent Ladeuil, #73948)

    * The urllib connection sharing interacts badly with urllib2
      proxy setting (the connections didn't go thru the proxy
      anymore). Defining a proper ProxyHandler solves the
      problem.  (Vincent Ladeuil, #74759)

    * Use urlutils to generate relative URLs, not osutils 
      (Aaron Bentley, #76229)

    * ``bzr status`` in a readonly directory should work without giving
      lots of errors. (John Arbash Meinel, #76299)

    * Mention the revisionspec topic for the revision option help.
      (Wouter van Heyst, #31663)

    * Allow plugins import from zip archives.
      (Alexander Belchenko, #68124)


bzr 0.13  2006-12-05
    
  No changes from 0.13rc1
    
bzr 0.13rc1  2006-11-27

  IMPROVEMENTS:

    * New command ``bzr remove-tree`` allows the removal of the working
      tree from a branch.
      (Daniel Silverstone)

    * urllib uses shared keep-alive connections, so http 
      operations are substantially faster.
      (Vincent Ladeuil, #53654)

    * ``bzr export`` allows an optional branch parameter, to export a bzr
      tree from some other url. For example:
      ``bzr export bzr.tar.gz http://bazaar-vcs.org/bzr/bzr.dev``
      (Daniel Silverstone)

    * Added ``bzr help topics`` to the bzr help system. This gives a
      location for general information, outside of a specific command.
      This includes updates for ``bzr help revisionspec`` the first topic
      included. (Goffredo Baroncelli, John Arbash Meinel, #42714)

    * WSGI-compatible HTTP smart server.  See ``doc/http_smart_server.txt``.
      (Andrew Bennetts)

    * Knit files will now cache full texts only when the size of the
      deltas is as large as the size of the fulltext. (Or after 200
      deltas, whichever comes first). This has the most benefit on large
      files with small changes, such as the inventory for a large project.
      (eg For a project with 2500 files, and 7500 revisions, it changes
      the size of inventory.knit from 11MB to 5.4MB) (John Arbash Meinel)

  INTERNALS:

    * New -D option given before the command line turns on debugging output
      for particular areas.  -Derror shows tracebacks on all errors.
      (Martin Pool)

    * Clean up ``bzr selftest --benchmark bundle`` to correct an import,
      and remove benchmarks that take longer than 10min to run.
      (John Arbash Meinel)

    * Use ``time.time()`` instead of ``time.clock()`` to decide on
      progress throttling. Because ``time.clock()`` is actually CPU time,
      so over a high-latency connection, too many updates get throttled.
      (John Arbash Meinel)

    * ``MemoryTransport.list_dir()`` would strip the first character for
      files or directories in root directory. (John Arbash Meinel)
  
    * New ``ChrootTransportDecorator``, accessible via the ``chroot+`` url
      prefix.  It disallows any access to locations above a set URL.  (Andrew
      Bennetts)

  BUG FIXES:

    * Now _KnitIndex properly decode revision ids when loading index data.
      And optimize the knit index parsing code.  (Dmitry Vasiliev, John
      Arbash Meinel)

    * ``bzrlib/bzrdir.py`` was directly referencing ``bzrlib.workingtree``,
      without importing it. This prevented ``bzr upgrade`` from working
      unless a plugin already imported ``bzrlib.workingtree``
      (John Arbash Meinel, #70716)

    * Suppress the traceback on invalid URLs (Vincent Ladeuil, #70803).

    * Give nicer error message when an http server returns a 403
      error code. (Vincent Ladeuil, #57644).

    * When a multi-range http GET request fails, try a single
      range one. If it fails too, forget about ranges. Remember that until 
      the death of the transport and propagates that to the clones.
      (Vincent Ladeuil, #62276, #62029).

    * Handles user/passwords supplied in url from command
      line (for the urllib implementation). Don't request already
      known passwords (Vincent Ladeuil, #42383, #44647, #48527)

    * _KnitIndex.add_versions() dictionary compresses revision ids as they
      are added. This fixes bug where fetching remote revisions records
      them as full references rather than integers. (John Arbash Meinel,
      #64789)

    * ``bzr ignore`` strips trailing slashes in patterns.
      Also ``bzr ignore`` rejects absolute paths. (Kent Gibson, #4559)

    * ``bzr ignore`` takes multiple arguments. (Cheuksan Edward Wang, #29488)

    * mv correctly handles paths that traverse symlinks. 
      (Aaron Bentley, #66964)

    * Give nicer looking error messages when failing to connect over ssh.
      (John Arbash Meinel, #49172)

    * Pushing to a remote branch does not currently update the remote working
      tree. After a remote push, ``bzr status`` and ``bzr diff`` on the remote
      machine now show that the working tree is out of date.
      (Cheuksan Edward Wang #48136)

    * Use patiencediff instead of difflib for determining deltas to insert
      into knits. This avoids the O(N^3) behavior of difflib. Patience
      diff should be O(N^2). (Cheuksan Edward Wang, #65714)

    * Running ``bzr log`` on nonexistent file gives an error instead of the
      entire log history. (Cheuksan Edward Wang #50793)

    * ``bzr cat`` can look up contents of removed or renamed files. If the
      pathname is ambiguous, i.e. the files in the old and new trees have
      different id's, the default is the file in the new tree. The user can
      use "--name-from-revision" to select the file in the old tree.
      (Cheuksan Edward Wang, #30190)

  TESTING:

    * TestingHTTPRequestHandler really handles the Range header
      (previously it was ignoring it and returning the whole file,).

bzr 0.12  2006-10-30

  INTERNALS:

    * Clean up ``bzr selftest --benchmark bundle`` to correct an import,
      and remove benchmarks that take longer than 10min to run.
      (John Arbash Meinel)
  
bzr 0.12rc1  2006-10-23

  IMPROVEMENTS:

    * ``bzr log`` now shows dotted-decimal revision numbers for all revisions,
      rather than just showing a decimal revision number for revisions on the
      mainline. These revision numbers are not yet accepted as input into bzr
      commands such as log, diff etc. (Robert Collins)

    * revisions can now be specified using dotted-decimal revision numbers.
      For instance, ``bzr diff -r 1.2.1..1.2.3. (Robert Collins)

    * ``bzr help commands`` output is now shorter (Aaron Bentley)

    * ``bzr`` now uses lazy importing to reduce the startup time. This has
      a moderate effect on lots of actions, especially ones that have
      little to do. For example ``bzr rocks`` time is down to 116ms from
      283ms. (John Arbash Meinel)

    * New Registry class to provide name-to-object registry-like support,
      for example for schemes where plugins can register new classes to
      do certain tasks (e.g. log formatters). Also provides lazy registration
      to allow modules to be loaded on request. (John Arbash Meinel, Adeodato
      Simó)

  API INCOMPATABILITY:
  
    * LogFormatter subclasses show now expect the 'revno' parameter to 
      show() to be a string rather than an int. (Robert Collins)

  INTERNALS:

    * ``TestCase.run_bzr``, ``run_bzr_captured``, and ``run_bzr_subprocess``
      can take a ``working_dir='foo'`` parameter, which will change directory 
      for the command. (John Arbash Meinel)

    * ``bzrlib.lazy_regex.lazy_compile`` can be used to create a proxy
      around a regex, which defers compilation until first use. 
      (John Arbash Meinel)

    * ``TestCase.run_bzr_subprocess`` defaults to supplying the
      ``--no-plugins`` parameter to ensure test reproducability, and avoid
      problems with system-wide installed plugins. (John Arbash Meinel)

    * Unique tree root ids are now supported. Newly created trees still
      use the common root id for compatibility with bzr versions before 0.12.
      (Aaron Bentley)

    * ``WorkingTree.set_root_id(None)`` is now deprecated. Please
      pass in inventory.ROOT_ID if you want the default root id value.
      (Robert Collins, John Arbash Meinel)

    * New method ``WorkingTree.flush()`` which will write the current memory
      inventory out to disk. At the same time, read_working_inventory will
      no longer trash the current tree inventory if it has been modified within
      the current lock, and the tree will now ``flush()`` automatically on
      ``unlock()``. ``WorkingTree.set_root_id()`` has been updated to take
      advantage of this functionality. (Robert Collins, John Arbash Meinel)

    * ``bzrlib.tsort.merge_sorted`` now accepts ``generate_revnos``. This
      parameter will cause it to add another column to its output, which
      contains the dotted-decimal revno for each revision, as a tuple.
      (Robert Collins)

    * ``LogFormatter.show_merge`` is deprecated in favour of
      ``LogFormatter.show_merge_revno``. (Robert Collins)

  BUG FIXES:

    * Avoid circular imports by creating a deprecated function for
      ``bzrlib.tree.RevisionTree``. Callers should have been using
      ``bzrlib.revisontree.RevisionTree`` anyway. (John Arbash Meinel,
      #63360, #66349)

    * Don't use ``socket.MSG_WAITALL`` as it doesn't exist on all
      platforms. (Martin Pool, #66356)

    * Don't require ``Content-Type`` in range responses. Assume they are a
      single range if ``Content-Type`` does not exist.
      (John Arbash Meinel, #62473)

    * bzr branch/pull no longer complain about progress bar cleanup when
      interrupted during fetch.  (Aaron Bentley, #54000)

    * ``WorkingTree.set_parent_trees()`` uses the trees to directly write
      the basis inventory, rather than going through the repository. This
      allows us to have 1 inventory read, and 2 inventory writes when
      committing a new tree. (John Arbash Meinel)

    * When reverting, files that are not locally modified that do not exist
      in the target are deleted, not just unversioned (Aaron Bentley)

    * When trying to acquire a lock, don't fail immediately. Instead, try
      a few times (up to 1 hour) before timing out. Also, report why the
      lock is unavailable (John Arbash Meinel, #43521, #49556)

    * Leave HttpTransportBase daughter classes decides how they
      implement cloning. (Vincent Ladeuil, #61606)

    * diff3 does not indicate conflicts on clean merge. (Aaron Bentley)

    * If a commit fails, the commit message is stored in a file at the root of
      the tree for later commit. (Cheuksan Edward Wang, Stefan Metzmacher,
      #32054)

  TESTING:

    * New test base class TestCaseWithMemoryTransport offers memory-only
      testing facilities: its not suitable for tests that need to mutate disk
      state, but most tests should not need that and should be converted to
      TestCaseWithMemoryTransport. (Robert Collins)

    * ``TestCase.make_branch_and_memory_tree`` now takes a format
      option to set the BzrDir, Repository and Branch formats of the
      created objects. (Robert Collins, John Arbash Meinel)

bzr 0.11  2006-10-02

    * Smart server transport test failures on windows fixed. (Lukáš Lalinský).

bzr 0.11rc2  2006-09-27

  BUG FIXES:

    * Test suite hangs on windows fixed. (Andrew Bennets, Alexander Belchenko).
    
    * Commit performance regression fixed. (Aaron Bentley, Robert Collins, John
      Arbash Meinel).

bzr 0.11rc1  2006-09-25

  IMPROVEMENTS:

    * Knit files now wait to create their contents until the first data is
      added. The old code used to create an empty .knit and a .kndx with just
      the header. However, this caused a lot of extra round trips over sftp.
      This can change the time for ``bzr push`` to create a new remote branch
      from 160s down to 100s. This also affects ``bzr commit`` performance when
      adding new files, ``bzr commit`` on a new kernel-like tree drops from 50s
      down to 40s (John Arbash Meinel, #44692)

    * When an entire subtree has been deleted, commit will now report that
      just the top of the subtree has been deleted, rather than reporting
      all the individual items. (Robert Collins)

    * Commit performs one less XML parse. (Robert Collins)

    * ``bzr checkout`` now operates on readonly branches as well
      as readwrite branches. This fixes bug #39542. (Robert Collins)

    * ``bzr bind`` no longer synchronises history with the master branch.
      Binding should be followed by an update or push to synchronise the 
      two branches. This is closely related to the fix for bug #39542.
      (Robert Collins)

    * ``bzrlib.lazy_import.lazy_import`` function to create on-demand 
      objects.  This allows all imports to stay at the global scope, but
      modules will not actually be imported if they are not used.
      (John Arbash Meinel)

    * Support bzr:// and bzr+ssh:// urls to work with the new RPC-based
      transport which will be used with the upcoming high-performance smart
      server. The new command ``bzr serve`` will invoke bzr in server mode,
      which processes these requests. (Andrew Bennetts, Robert Collins, Martin
      Pool)

    * New command ``bzr version-info`` which can be used to get a summary
      of the current state of the tree. This is especially useful as part
      of a build commands. See ``doc/version_info.txt`` for more information 
      (John Arbash Meinel)

  BUG FIXES:

    * 'bzr inventory [FILE...]' allows restricting the file list to a
      specific set of files. (John Arbash Meinel, #3631)

    * Don't abort when annotating empty files (John Arbash Meinel, #56814)

    * Add ``Stanza.to_unicode()`` which can be passed to another Stanza
      when nesting stanzas. Also, add ``read_stanza_unicode`` to handle when
      reading a nested Stanza. (John Arbash Meinel)

    * Transform._set_mode() needs to stat the right file. 
      (John Arbash Meinel, #56549)

    * Raise WeaveFormatError rather than StopIteration when trying to read
      an empty Weave file. (John Arbash Meinel, #46871)

    * Don't access e.code for generic URLErrors, only HTTPErrors have .code.
      (Vincent Ladeuil, #59835)

    * Handle boundary="" lines properly to allow access through a Squid proxy.
      (John Arbash Meinel, #57723)

    * revert now removes newly-added directories (Aaron Bentley, #54172)

    * ``bzr upgrade sftp://`` shouldn't fail to upgrade v6 branches if there 
      isn't a working tree. (David Allouche, #40679)

    * Give nicer error messages when a user supplies an invalid --revision
      parameter. (John Arbash Meinel, #55420)

    * Handle when LANG is not recognized by python. Emit a warning, but
      just revert to using 'ascii'. (John Arbash Meinel, #35392)

    * Don't use preexec_fn on win32, as it is not supported by subprocess.
      (John Arbash Meinel)

    * Skip specific tests when the dependencies aren't met. This includes
      some ``setup.py`` tests when ``python-dev`` is not available, and
      some tests that depend on paramiko. (John Arbash Meinel, Mattheiu Moy)

    * Fallback to Paramiko properly, if no ``ssh`` executable exists on
      the system. (Andrew Bennetts, John Arbash Meinel)

    * ``Branch.bind(other_branch)`` no longer takes a write lock on the
      other branch, and will not push or pull between the two branches.
      API users will need to perform a push or pull or update operation if they
      require branch synchronisation to take place. (Robert Collins, #47344)

    * When creating a tarball or zipfile export, export unicode names as utf-8
      paths. This may not work perfectly on all platforms, but has the best
      chance of working in the common case. (John Arbash Meinel, #56816)

    * When committing, only files that exist in working tree or basis tree
      may be specified (Aaron Bentley, #50793)

  PORTABILITY:

    * Fixes to run on Python 2.5 (Brian M. Carlson, Martin Pool, Marien Zwart)

  INTERNALS:

    * TestCaseInTempDir now creates a separate directory for HOME, rather
      than having HOME set to the same location as the working directory.
      (John Arbash Meinel)

    * run_bzr_subprocess() can take an optional 'env_changes={}' parameter,
      which will update os.environ inside the spawned child. It also can
      take a 'universal_newlines=True', which helps when checking the output
      of the command. (John Arbash Meinel)

    * Refactor SFTP vendors to allow easier re-use when ssh is used. 
      (Andrew Bennetts)

    * Transport.list_dir() and Transport.iter_files_recursive() should always
      return urlescaped paths. This is now tested (there were bugs in a few
      of the transports) (Andrew Bennetts, David Allouche, John Arbash Meinel)

    * New utility function symbol_versioning.deprecation_string. Returns the
      formatted string for a callable, deprecation format pair. (Robert Collins)

    * New TestCase helper applyDeprecated. This allows you to call a callable
      which is deprecated without it spewing to the screen, just by supplying
      the deprecation format string issued for it. (Robert Collins)

    * Transport.append and Transport.put have been deprecated in favor of
      .append_bytes, .append_file, .put_bytes, and .put_file. This removes the
      ambiguity in what type of object the functions take.
      Transport.non_atomic_put_{bytes,file} has also been added. Which works
      similarly to Transport.append() except for SFTP, it doesn't have a round
      trip when opening the file. Also, it provides functionality for creating
      a parent directory when trying to create a file, rather than raise
      NoSuchFile and forcing the caller to repeat their request.
      (John Arbash Meinel)

    * WorkingTree has a new api ``unversion`` which allow the unversioning of
      entries by their file id. (Robert Collins)

    * WorkingTree.pending_merges is deprecated.  Please use the get_parent_ids
      (introduced in 0.10) method instead. (Robert Collins)

    * WorkingTree has a new lock_tree_write method which locks the branch for
      read rather than write. This is appropriate for actions which only need
      the branch data for reference rather than mutation. A new decorator
      needs_tree_write_lock is provided in the workingtree module. Like the
      needs_read_lock and needs_write_lock decorators this allows static 
      declaration of the locking requirements of a function to ensure that
      a lock is taken out for casual scripts. (Robert Collins, #54107)

    * All WorkingTree methods which write to the tree, but not to the branch
      have been converted to use ``needs_tree_write_lock`` rather than 
      ``needs_write_lock``. Also converted is the revert, conflicts and tree
      transform modules. This provides a modest performance improvement on 
      metadir style trees, due to the reduce lock-acquisition, and a more
      significant performance improvement on lightweight checkouts from 
      remote branches, where trivial operations used to pay a significant 
      penalty. It also provides the basis for allowing readonly checkouts.
      (Robert Collins)

    * Special case importing the standard library 'copy' module. This shaves
      off 40ms of startup time, while retaining compatibility. See:
      ``bzrlib/inspect_for_copy.py`` for more details. (John Arbash Meinel)

    * WorkingTree has a new parent class MutableTree which represents the 
      specialisations of Tree which are able to be altered. (Robert Collins)

    * New methods mkdir and put_file_bytes_non_atomic on MutableTree that
      mutate the tree and its contents. (Robert Collins)

    * Transport behaviour at the root of the URL is now defined and tested.
      (Andrew Bennetts, Robert Collins)

  TESTING:

    * New test helper classs MemoryTree. This is typically accessed via
      ``self.make_branch_and_memory_tree()`` in test cases. (Robert Collins)
      
    * Add start_bzr_subprocess and stop_bzr_subprocess to allow test code to
      continue running concurrently with a subprocess of bzr. (Andrew Bennetts,
      Robert Collins)

    * Add a new method ``Transport.get_smart_client()``. This is provided to
      allow upgrades to a richer interface than the VFS one provided by
      Transport. (Andrew Bennetts, Martin Pool)

bzr 0.10  2006-08-29
  
  IMPROVEMENTS:
    * 'merge' now takes --uncommitted, to apply uncommitted changes from a
      tree.  (Aaron Bentley)
  
    * 'bzr add --file-ids-from' can be used to specify another path to use
      for creating file ids, rather than generating all new ones. Internally,
      the 'action' passed to smart_add_tree() can return file_ids that
      will be used, rather than having bzrlib generate new ones.
      (John Arbash Meinel, #55781)

    * ``bzr selftest --benchmark`` now allows a ``--cache-dir`` parameter.
      This will cache some of the intermediate trees, and decrease the
      setup time for benchmark tests. (John Arbash Meinel)

    * Inverse forms are provided for all boolean options.  For example,
      --strict has --no-strict, --no-recurse has --recurse (Aaron Bentley)

    * Serialize out Inventories directly, rather than using ElementTree.
      Writing out a kernel sized inventory drops from 2s down to ~350ms.
      (Robert Collins, John Arbash Meinel)

  BUG FIXES:

    * Help diffutils 2.8.4 get along with binary tests (Marien Zwart: #57614)

    * Change LockDir so that if the lock directory doesn't exist when
      lock_write() is called, an attempt will be made to create it.
      (John Arbash Meinel, #56974)

    * ``bzr uncommit`` preserves pending merges. (John Arbash Meinel, #57660)

    * Active FTP transport now works as intended. (ghozzy, #56472)

    * Really fix mutter() so that it won't ever raise a UnicodeError.
      It means it is possible for ~/.bzr.log to contain non UTF-8 characters.
      But it is a debugging log, not a real user file.
      (John Arbash Meinel, #56947, #53880)

    * Change Command handle to allow Unicode command and options.
      At present we cannot register Unicode command names, so we will get
      BzrCommandError('unknown command'), or BzrCommandError('unknown option')
      But that is better than a UnicodeError + a traceback.
      (John Arbash Meinel, #57123)

    * Handle TZ=UTC properly when reading/writing revisions.
      (John Arbash Meinel, #55783, #56290)

    * Use GPG_TTY to allow gpg --cl to work with gpg-agent in a pipeline,
      (passing text to sign in on stdin). (John Arbash Meinel, #54468)

    * External diff does the right thing for binaries even in foreign 
      languages. (John Arbash Meinel, #56307)

    * Testament handles more cases when content is unicode. Specific bug was
      in handling of revision properties. (John Arbash Meinel, Holger Krekel,
      #54723)

    * The bzr selftest was failing on installed versions due to a bug in a new
      test helper. (John Arbash Meinel, Robert Collins, #58057)

  INTERNALS:

    * ``bzrlib.cache_utf8`` contains ``encode()`` and ``decode()`` functions
      which can be used to cache the conversion between utf8 and Unicode.
      Especially helpful for some of the knit annotation code, which has to
      convert revision ids to utf8 to annotate lines in storage.
      (John Arbash Meinel)

    * ``setup.py`` now searches the filesystem to find all packages which
      need to be installed. This should help make the life of packagers
      easier. (John Arbash Meinel)

bzr 0.9.0  2006-08-11

  SURPRISES:

   * The hard-coded built-in ignore rules have been removed. There are
     now two rulesets which are enforced. A user global one in 
     ~/.bazaar/ignore which will apply to every tree, and the tree
     specific one '.bzrignore'.
     ~/.bazaar/ignore will be created if it does not exist, but with
     a more conservative list than the old default.
     This fixes bugs with default rules being enforced no matter what. 
     The old list of ignore rules from bzr is available by
     running 'bzr ignore --old-default-rules'.
     (Robert Collins, Martin Pool, John Arbash Meinel)

   * 'branches.conf' has been changed to 'locations.conf', since it can apply
     to more locations than just branch locations.
     (Aaron Bentley)
   
  IMPROVEMENTS:

   * The revision specifier "revno:" is extended to accept the syntax
     revno:N:branch. For example,
     revno:42:http://bazaar-vcs.org/bzr/bzr.dev/ means revision 42 in
     bzr.dev.  (Matthieu Moy)

   * Tests updates to ensure proper URL handling, UNICODE support, and
     proper printing when the user's terminal encoding cannot display 
     the path of a file that has been versioned.
     ``bzr branch`` can take a target URL rather than only a local directory.
     Branch.get_parent()/set_parent() now save a relative path if possible,
     and normalize the parent based on root, allowing access across
     different transports. (John Arbash Meinel, Wouter van Heyst, Martin Pool)
     (Malone #48906, #42699, #40675, #5281, #3980, #36363, #43689,
      #42517, #42514)

   * On Unix, detect terminal width using an ioctl not just $COLUMNS.
     Use terminal width for single-line logs from ``bzr log --line`` and
     pending-merge display.  (Robert Widhopf-Fenk, Gustavo Niemeyer)
     (Malone #3507)

   * On Windows, detect terminal width using GetConsoleScreenBufferInfo.
     (Alexander Belchenko)

   * Speedup improvement for 'date:'-revision search. (Guillaume Pinot).

   * Show the correct number of revisions pushed when pushing a new branch.
     (Robert Collins).

   * 'bzr selftest' now shows a progress bar with the number of tests, and 
     progress made. 'make check' shows tests in -v mode, to be more useful
     for the PQM status window. (Robert Collins).
     When using a progress bar, failed tests are printed out, rather than
     being overwritten by the progress bar until the suite finishes.
     (John Arbash Meinel)

   * 'bzr selftest --benchmark' will run a new benchmarking selftest.
     'bzr selftest --benchmark --lsprof-timed' will use lsprofile to generate
     profile data for the individual profiled calls, allowing for fine
     grained analysis of performance.
     (Robert Collins, Martin Pool).

   * 'bzr commit' shows a progress bar. This is useful for commits over sftp
     where commit can take an appreciable time. (Robert Collins)

   * 'bzr add' is now less verbose in telling you what ignore globs were
     matched by files being ignored. Instead it just tells you how many 
     were ignored (because you might reasonably be expecting none to be
     ignored). 'bzr add -v' is unchanged and will report every ignored
     file. (Robert Collins).

   * ftp now has a test server if medusa is installed. As part of testing,
     ftp support has been improved, including support for supplying a
     non-standard port. (John Arbash Meinel).

   * 'bzr log --line' shows the revision number, and uses only the
     first line of the log message (#5162, Alexander Belchenko;
     Matthieu Moy)

   * 'bzr status' has had the --all option removed. The 'bzr ls' command
     should be used to retrieve all versioned files. (Robert Collins)

   * 'bzr bundle OTHER/BRANCH' will create a bundle which can be sent
     over email, and applied on the other end, while maintaining ancestry.
     This bundle can be applied with either 'bzr merge' or 'bzr pull',
     the same way you would apply another branch.
     (John Arbash Meinel, Aaron Bentley)
  
   * 'bzr whoami' can now be used to set your identity from the command line,
     for a branch or globally.  (Robey Pointer)

   * 'bzr checkout' now aliased to 'bzr co', and 'bzr annotate' to 'bzr ann'.
     (Michael Ellerman)

   * 'bzr revert DIRECTORY' now reverts the contents of the directory as well.
     (Aaron Bentley)

   * 'bzr get sftp://foo' gives a better error when paramiko is not present.
     Also updates things like 'http+pycurl://' if pycurl is not present.
     (John Arbash Meinel) (Malone #47821, #52204)

   * New env variable BZR_PROGRESS_BAR, sets the default progress bar type.
     Can be set to 'none' or 'dummy' to disable the progress bar, 'dots' or 
     'tty' to create the respective type. (John Arbash Meinel, #42197, #51107)

   * Improve the help text for 'bzr diff' to explain what various options do.
     (John Arbash Meinel, #6391)

   * 'bzr uncommit -r 10' now uncommits revisions 11.. rather than uncommitting
     revision 10. This makes -r10 more in line with what other commands do.
     'bzr uncommit' also now saves the pending merges of the revisions that
     were removed. So it is safe to uncommit after a merge, fix something,
     and commit again. (John Arbash Meinel, #32526, #31426)

   * 'bzr init' now also works on remote locations.
     (Wouter van Heyst, #48904)

   * HTTP support has been updated. When using pycurl we now support 
     connection keep-alive, which reduces dns requests and round trips.
     And for both urllib and pycurl we support multi-range requests, 
     which decreases the number of round-trips. Performance results for
     ``bzr branch http://bazaar-vcs.org/bzr/bzr.dev/`` indicate
     http branching is now 2-3x faster, and ``bzr pull`` in an existing 
     branch is as much as 4x faster.
     (Michael Ellerman, Johan Rydberg, John Arbash Meinel, #46768)

   * Performance improvements for sftp. Branching and pulling are now up to
     2x faster. Utilize paramiko.readv() support for async requests if it
     is available (paramiko > 1.6) (John Arbash Meinel)

  BUG FIXES:

    * Fix shadowed definition of TestLocationConfig that caused some 
      tests not to run.  (#32587, Erik Bågfors, Michael Ellerman, 
      Martin Pool)

    * Fix unnecessary requirement of sign-my-commits that it be run from
      a working directory.  (Martin Pool, Robert Collins)

    * 'bzr push location' will only remember the push location if it succeeds
      in connecting to the remote location. (#49742, John Arbash Meinel)

    * 'bzr revert' no longer toggles the executable bit on win32
      (#45010, John Arbash Meinel)

    * Handle broken pipe under win32 correctly. (John Arbash Meinel)
    
    * sftp tests now work correctly on win32 if you have a newer paramiko
      (John Arbash Meinel)

    * Cleanup win32 test suite, and general cleanup of places where
      file handles were being held open. (John Arbash Meinel)

    * When specifying filenames for 'diff -r x..y', the name of the file in the
      working directory can be used, even if its name is different in both x
      and y.

    * File-ids containing single- or double-quotes are handled correctly by
      push.  (#52227, Aaron Bentley)

    * Normalize unicode filenames to ensure cross-platform consistency.
      (John Arbash Meinel, #43689)

    * The argument parser can now handle '-' as an argument. Currently
      no code interprets it specially (it is mostly handled as a file named 
      '-'). But plugins, and future operations can use it.
      (John Arbash meinel, #50984)

    * Bundles can properly read binary files with a plain '\r' in them.
      (John Arbash Meinel, #51927)

    * Tuning iter_entries() to be more efficient (John Arbash Meinel, #5444)

    * Lots of win32 fixes (the test suite passes again).
      (John Arbash Meinel, #50155)

    * Handle openbsd returning None for sys.getfilesystemencoding() (#41183) 

    * Support ftp APPE (append) to allow Knits to be used over ftp (#42592)

    * Removals are only committed if they match the filespec (or if there is
      no filespec).  (#46635, Aaron Bentley)

    * smart-add recurses through all supplied directories 
      (John Arbash Meinel, #52578)

    * Make the bundle reader extra lines before and after the bundle text.
      This allows you to parse an email with the bundle inline.
      (John Arbash Meinel, #49182)

    * Change the file id generator to squash a little bit more. Helps when
      working with long filenames on windows. (Also helps for unicode filenames
      not generating hidden files). (John Arbash Meinel, #43801)

    * Restore terminal mode on C-c while reading sftp password.  (#48923, 
      Nicholas Allen, Martin Pool)

    * Timestamps are rounded to 1ms, and revision entries can be recreated
      exactly. (John Arbash Meinel, Jamie Wilkinson, #40693)

    * Branch.base has changed to a URL, but ~/.bazaar/locations.conf should
      use local paths, since it is user visible (John Arbash Meinel, #53653)

    * ``bzr status foo`` when foo was unversioned used to cause a full delta
      to be generated (John Arbash Meinel, #53638)

    * When reading revision properties, an empty value should be considered
      the empty string, not None (John Arbash Meinel, #47782)

    * ``bzr diff --diff-options`` can now handle binary files being changed.
      Also, the output is consistent when --diff-options is not supplied.
      (John Arbash Meinel, #54651, #52930)

    * Use the right suffixes for loading plugins (John Arbash Meinel, #51810)

    * Fix Branch.get_parent() to handle the case when the parent is not 
      accessible (John Arbash Meinel, #52976)

  INTERNALS:

    * Combine the ignore rules into a single regex rather than looping over
      them to reduce the threshold where  N^2 behaviour occurs in operations
      like status. (Jan Hudec, Robert Collins).

    * Appending to bzrlib.DEFAULT_IGNORE is now deprecated. Instead, use
      one of the add functions in bzrlib.ignores. (John Arbash Meinel)

    * 'bzr push' should only push the ancestry of the current revision, not
      all of the history in the repository. This is especially important for
      shared repositories. (John Arbash Meinel)

    * bzrlib.delta.compare_trees now iterates in alphabetically sorted order,
      rather than randomly walking the inventories. (John Arbash Meinel)

    * Doctests are now run in temporary directories which are cleaned up when
      they finish, rather than using special ScratchDir/ScratchBranch objects.
      (Martin Pool)

    * Split ``check`` into separate methods on the branch and on the repository,
      so that it can be specialized in ways that are useful or efficient for
      different formats.  (Martin Pool, Robert Collins)

    * Deprecate Repository.all_revision_ids; most methods don't really need
      the global revision graph but only that part leading up to a particular
      revision.  (Martin Pool, Robert Collins)

    * Add a BzrDirFormat control_formats list which allows for control formats
      that do not use '.bzr' to store their data - i.e. '.svn', '.hg' etc.
      (Robert Collins, Jelmer Vernooij).

    * bzrlib.diff.external_diff can be redirected to any file-like object.
      Uses subprocess instead of spawnvp.
      (#4047, #48914, James Henstridge, John Arbash Meinel)

    * New command line option '--profile-imports', which will install a custom
      importer to log time to import modules and regex compilation time to 
      sys.stderr (John Arbash Meinel)

    * 'EmptyTree' is now deprecated, please use repository.revision_tree(None)
      instead. (Robert Collins)

    * "RevisionTree" is now in bzrlib/revisiontree.py. (Robert Collins)

bzr 0.8.2  2006-05-17
  
  BUG FIXES:
   
    * setup.py failed to install launchpad plugin.  (Martin Pool)

bzr 0.8.1  2006-05-16

  BUG FIXES:

    * Fix failure to commit a merge in a checkout.  (Martin Pool, 
      Robert Collins, Erik Bågfors, #43959)

    * Nicer messages from 'commit' in the case of renames, and correct
      messages when a merge has occured. (Robert Collins, Martin Pool)

    * Separate functionality from assert statements as they are skipped in
      optimized mode of python. Add the same check to pending merges.
      (#44443, Olaf Conradi)

  CHANGES:

    * Do not show the None revision in output of bzr ancestry. (Olaf Conradi)

    * Add info on standalone branches without a working tree.
      (#44155, Olaf Conradi)

    * Fix bug in knits when raising InvalidRevisionId. (#44284, Olaf Conradi)

  CHANGES:

    * Make editor invocation comply with Debian Policy. First check
      environment variables VISUAL and EDITOR, then try editor from
      alternatives system. If that all fails, fall back to the pre-defined
      list of editors. (#42904, Olaf Conradi)

  NEW FEATURES:

    * New 'register-branch' command registers a public branch into 
      Launchpad.net, where it can be associated with bugs, etc.
      (Martin Pool, Bjorn Tillenius, Robert Collins)

  INTERNALS:

    * New public api in InventoryEntry - 'describe_change(old, new)' which
      provides a human description of the changes between two old and
      new. (Robert Collins, Martin Pool)

  TESTING:

    * Fix test case for bzr info in upgrading a standalone branch to metadir,
      uses bzrlib api now. (Olaf Conradi)

bzr 0.8  2006-05-08

  NOTES WHEN UPGRADING:

    Release 0.8 of bzr introduces a new format for history storage, called
    'knit', as an evolution of to the 'weave' format used in 0.7.  Local 
    and remote operations are faster using knits than weaves.  Several
    operations including 'init', 'init-repo', and 'upgrade' take a 
    --format option that controls this.  Branching from an existing branch
    will keep the same format.

    It is possible to merge, pull and push between branches of different
    formats but this is slower than moving data between homogenous
    branches.  It is therefore recommended (but not required) that you
    upgrade all branches for a project at the same time.  Information on
    formats is shown by 'bzr info'.

    bzr 0.8 now allows creation of 'repositories', which hold the history 
    of files and revisions for several branches.  Previously bzr kept all
    the history for a branch within the .bzr directory at the root of the
    branch, and this is still the default.  To create a repository, use
    the new 'bzr init-repo' command.  Branches exist as directories under
    the repository and contain just a small amount of information
    indicating the current revision of the branch.

    bzr 0.8 also supports 'checkouts', which are similar to in cvs and
    subversion.  Checkouts are associated with a branch (optionally in a
    repository), which contains all the historical information.  The
    result is that a checkout can be deleted without losing any
    already-committed revisions.  A new 'update' command is also available. 

    Repositories and checkouts are not supported with the 0.7 storage
    format.  To use them you must upgrad to either knits, or to the
    'metaweave' format, which uses weaves but changes the .bzr directory
    arrangement.
    

  IMPROVEMENTS:

    * Sftp paths can now be relative, or local, according to the lftp
      convention. Paths now take the form:
      sftp://user:pass@host:port/~/relative/path
      or
      sftp://user:pass@host:port/absolute/path

    * The FTP transport now tries to reconnect after a temporary
      failure. ftp put is made atomic. (Matthieu Moy)

    * The FTP transport now maintains a pool of connections, and
      reuses them to avoid multiple connections to the same host (like
      sftp did). (Daniel Silverstone)

    * The bzr_man.py file has been removed. To create the man page now,
      use ./generate_docs.py man. The new program can also create other files.
      Run "python generate_docs.py --help" for usage information. (Hans
      Ulrich Niedermann & James Blackwell).

    * Man Page now gives full help (James Blackwell). Help also updated to 
      reflect user config now being stored in .bazaar (Hans Ulrich
      Niedermann)

    * It's now possible to set aliases in bazaar.conf (Erik Bågfors)

    * Pull now accepts a --revision argument (Erik Bågfors)

    * 'bzr re-sign' now allows multiple revisions to be supplied on the command
      line. You can now use the following command to sign all of your old commits.
        find .bzr/revision-store// -name my@email-* \
          | sed 's/.*\/\/..\///' \
          | xargs bzr re-sign

    * Upgrade can now upgrade over the network. (Robert Collins)

    * Two new commands 'bzr checkout' and 'bzr update' allow for CVS/SVN-alike
      behaviour.  By default they will cache history in the checkout, but
      with --lightweight almost all data is kept in the master branch.
      (Robert Collins)

    * 'revert' unversions newly-versioned files, instead of deleting them.

    * 'merge' is more robust.  Conflict messages have changed.

    * 'merge' and 'revert' no longer clobber existing files that end in '~' or
      '.moved'.

    * Default log format can be set in configuration and plugins can register
      their own formatters. (Erik Bågfors)

    * New 'reconcile' command will check branch consistency and repair indexes
      that can become out of sync in pre 0.8 formats. (Robert Collins,
      Daniel Silverstone)

    * New 'bzr init --format' and 'bzr upgrade --format' option to control 
      what storage format is created or produced.  (Robert Collins, 
      Martin Pool)

    * Add parent location to 'bzr info', if there is one.  (Olaf Conradi)

    * New developer commands 'weave-list' and 'weave-join'.  (Martin Pool)

    * New 'init-repository' command, plus support for repositories in 'init'
      and 'branch' (Aaron Bentley, Erik Bågfors, Robert Collins)

    * Improve output of 'info' command. Show all relevant locations related to
      working tree, branch and repository. Use kibibytes for binary quantities.
      Fix off-by-one error in missing revisions of working tree.  Make 'info'
      work on branches, repositories and remote locations.  Show locations
      relative to the shared repository, if applicable.  Show locking status
      of locations.  (Olaf Conradi)

    * Diff and merge now safely handle binary files. (Aaron Bentley)

    * 'pull' and 'push' now normalise the revision history, so that any two
      branches with the same tip revision will have the same output from 'log'.
      (Robert Collins)

    * 'merge' accepts --remember option to store parent location, like 'push'
      and 'pull'. (Olaf Conradi)

    * bzr status and diff when files given as arguments do not exist
      in the relevant trees.  (Martin Pool, #3619)

    * Add '.hg' to the default ignore list.  (Martin Pool)

    * 'knit' is now the default disk format. This improves disk performance and
      utilization, increases incremental pull performance, robustness with SFTP
      and allows checkouts over SFTP to perform acceptably. 
      The initial Knit code was contributed by Johan Rydberg based on a
      specification by Martin Pool.
      (Robert Collins, Aaron Bentley, Johan Rydberg, Martin Pool).

    * New tool to generate all-in-one html version of the manual.  (Alexander
      Belchenko)

    * Hitting CTRL-C while doing an SFTP push will no longer cause stale locks
      to be left in the SFTP repository. (Robert Collins, Martin Pool).

    * New option 'diff --prefix' to control how files are named in diff
      output, with shortcuts '-p0' and '-p1' corresponding to the options for 
      GNU patch.  (Alexander Belchenko, Goffredo Baroncelli, Martin Pool)

    * Add --revision option to 'annotate' command.  (Olaf Conradi)

    * If bzr shows an unexpected revision-history after pulling (perhaps due
      to a reweave) it can now be corrected by 'bzr reconcile'.
      (Robert Collins)

  CHANGES:

    * Commit is now verbose by default, and shows changed filenames and the 
      new revision number.  (Robert Collins, Martin Pool)

    * Unify 'mv', 'move', 'rename'.  (#5379, Matthew Fuller)

    * 'bzr -h' shows help.  (#35940, Martin Pool, Ian Bicking)

    * Make 'pull' and 'push' remember location on failure using --remember.
      (Olaf Conradi)

    * For compatibility, make old format for using weaves inside metadir
      available as 'metaweave' format.  Rename format 'metadir' to 'default'.
      Clean up help for option --format in commands 'init', 'init-repo' and
      'upgrade'.  (Olaf Conradi)

  INTERNALS:
  
    * The internal storage of history, and logical branch identity have now
      been split into Branch, and Repository. The common locking and file 
      management routines are now in bzrlib.lockablefiles. 
      (Aaron Bentley, Robert Collins, Martin Pool)

    * Transports can now raise DependencyNotPresent if they need a library
      which is not installed, and then another implementation will be 
      tried.  (Martin Pool)

    * Remove obsolete (and no-op) `decode` parameter to `Transport.get`.  
      (Martin Pool)

    * Using Tree Transform for merge, revert, tree-building

    * WorkingTree.create, Branch.create, WorkingTree.create_standalone,
      Branch.initialize are now deprecated. Please see BzrDir.create_* for
      replacement API's. (Robert Collins)

    * New BzrDir class represents the .bzr control directory and manages
      formatting issues. (Robert Collins)

    * New repository.InterRepository class encapsulates Repository to 
      Repository actions and allows for clean selection of optimised code
      paths. (Robert Collins)

    * bzrlib.fetch.fetch and bzrlib.fetch.greedy_fetch are now deprecated,
      please use 'branch.fetch' or 'repository.fetch' depending on your
      needs. (Robert Collins)

    * deprecated methods now have a 'is_deprecated' flag on them that can
      be checked, if you need to determine whether a given callable is 
      deprecated at runtime. (Robert Collins)

    * Progress bars are now nested - see
      bzrlib.ui.ui_factory.nested_progress_bar. (Robert Collins, Robey Pointer)

    * New API call get_format_description() for each type of format.
      (Olaf Conradi)

    * Changed branch.set_parent() to accept None to remove parent.
      (Olaf Conradi)

    * Deprecated BzrError AmbiguousBase.  (Olaf Conradi)

    * WorkingTree.branch is now a read only property.  (Robert Collins)

    * bzrlib.ui.text.TextUIFactory now accepts a bar_type parameter which
      can be None or a factory that will create a progress bar. This is
      useful for testing or for overriding the bzrlib.progress heuristic.
      (Robert Collins)

    * New API method get_physical_lock_status() to query locks present on a
      transport.  (Olaf Conradi)

    * Repository.reconcile now takes a thorough keyword parameter to allow
      requesting an indepth reconciliation, rather than just a data-loss 
      check. (Robert Collins)

    * bzrlib.ui.ui_factory protocol now supports 'get_boolean' to prompt
      the user for yes/no style input. (Robert Collins)

  TESTING:

    * SFTP tests now shortcut the SSH negotiation, reducing test overhead
      for testing SFTP protocol support. (Robey Pointer)

    * Branch formats are now tested once per implementation (see bzrlib.
      tests.branch_implementations. This is analagous to the transport
      interface tests, and has been followed up with working tree,
      repository and BzrDir tests. (Robert Collins)

    * New test base class TestCaseWithTransport provides a transport aware
      test environment, useful for testing any transport-interface using
      code. The test suite option --transport controls the transport used
      by this class (when its not being used as part of implementation
      contract testing). (Robert Collins)

    * Close logging handler on disabling the test log. This will remove the
      handler from the internal list inside python's logging module,
      preventing shutdown from closing it twice.  (Olaf Conradi)

    * Move test case for uncommit to blackbox tests.  (Olaf Conradi)

    * run_bzr and run_bzr_captured now accept a 'stdin="foo"' parameter which
      will provide String("foo") to the command as its stdin.

bzr 0.7 2006-01-09

  CHANGES:

    * .bzrignore is excluded from exports, on the grounds that it's a bzr 
      internal-use file and may not be wanted.  (Jamie Wilkinson)

    * The "bzr directories" command were removed in favor of the new
      --kind option to the "bzr inventory" command.  To list all 
      versioned directories, now use "bzr inventory --kind directory".  
      (Johan Rydberg)

    * Under Windows configuration directory is now %APPDATA%\bazaar\2.0
      by default. (John Arbash Meinel)

    * The parent of Bzr configuration directory can be set by BZR_HOME
      environment variable. Now the path for it is searched in BZR_HOME, then
      in HOME. Under Windows the order is: BZR_HOME, APPDATA (usually
      points to C:\Documents and Settings\User Name\Application Data), HOME.
      (John Arbash Meinel)

    * Plugins with the same name in different directories in the bzr plugin
      path are no longer loaded: only the first successfully loaded one is
      used. (Robert Collins)

    * Use systems' external ssh command to open connections if possible.  
      This gives better integration with user settings such as ProxyCommand.
      (James Henstridge)

    * Permissions on files underneath .bzr/ are inherited from the .bzr 
      directory. So for a shared repository, simply doing 'chmod -R g+w .bzr/'
      will mean that future file will be created with group write permissions.

    * configure.in and config.guess are no longer in the builtin default 
      ignore list.

    * '.sw[nop]' pattern ignored, to ignore vim swap files for nameless
      files.  (John Arbash Meinel, Martin Pool)

  IMPROVEMENTS:

    * "bzr INIT dir" now initializes the specified directory, and creates 
      it if it does not exist.  (John Arbash Meinel)

    * New remerge command (Aaron Bentley)

    * Better zsh completion script.  (Steve Borho)

    * 'bzr diff' now returns 1 when there are changes in the working 
      tree. (Robert Collins)

    * 'bzr push' now exists and can push changes to a remote location. 
      This uses the transport infrastructure, and can store the remote
      location in the ~/.bazaar/branches.conf configuration file.
      (Robert Collins)

    * Test directories are only kept if the test fails and the user requests
      that they be kept.

    * Tweaks to short log printing

    * Added branch nicks, new nick command, printing them in log output. 
      (Aaron Bentley)

    * If $BZR_PDB is set, pop into the debugger when an uncaught exception 
      occurs.  (Martin Pool)

    * Accept 'bzr resolved' (an alias for 'bzr resolve'), as this is
      the same as Subversion.  (Martin Pool)

    * New ftp transport support (on ftplib), for ftp:// and aftp:// 
      URLs.  (Daniel Silverstone)

    * Commit editor temporary files now start with 'bzr_log.', to allow 
      text editors to match the file name and set up appropriate modes or 
      settings.  (Magnus Therning)

    * Improved performance when integrating changes from a remote weave.  
      (Goffredo Baroncelli)

    * Sftp will attempt to cache the connection, so it is more likely that
      a connection will be reused, rather than requiring multiple password
      requests.

    * bzr revno now takes an optional argument indicating the branch whose
      revno should be printed.  (Michael Ellerman)

    * bzr cat defaults to printing the last version of the file.  
      (#3632, Matthieu Moy)

    * New global option 'bzr --lsprof COMMAND' runs bzr under the lsprof 
      profiler.  (Denys Duchier)

    * Faster commits by reading only the headers of affected weave files. 
      (Denys Duchier)

    * 'bzr add' now takes a --dry-run parameter which shows you what would be
      added, but doesn't actually add anything. (Michael Ellerman)

    * 'bzr add' now lists how many files were ignored per glob.  add --verbose
      lists the specific files.  (Aaron Bentley)

    * 'bzr missing' now supports displaying changes in diverged trees and can
      be limited to show what either end of the comparison is missing.
      (Aaron Bently, with a little prompting from Daniel Silverstone)

  BUG FIXES:

    * SFTP can walk up to the root path without index errors. (Robert Collins)

    * Fix bugs in running bzr with 'python -O'.  (Martin Pool)

    * Error when run with -OO

    * Fix bug in reporting http errors that don't have an http error code.
      (Martin Pool)

    * Handle more cases of pipe errors in display commands

    * Change status to 3 for all errors

    * Files that are added and unlinked before committing are completely
      ignored by diff and status

    * Stores with some compressed texts and some uncompressed texts are now
      able to be used. (John A Meinel)

    * Fix for bzr pull failing sometimes under windows

    * Fix for sftp transport under windows when using interactive auth

    * Show files which are both renamed and modified as such in 'bzr 
      status' output.  (#4503, Daniel Silverstone)

    * Make annotate cope better with revisions committed without a valid 
      email address.  (Marien Zwart)

    * Fix representation of tab characters in commit messages.  (Harald 
      Meland)

    * List of plugin directories in BZR_PLUGIN_PATH environment variable is
      now parsed properly under Windows. (Alexander Belchenko)

    * Show number of revisions pushed/pulled/merged. (Robey Pointer)

    * Keep a cached copy of the basis inventory to speed up operations 
      that need to refer to it.  (Johan Rydberg, Martin Pool)

    * Fix bugs in bzr status display of non-ascii characters.  (Martin 
      Pool)

    * Remove Makefile.in from default ignore list.  (#6413, Tollef Fog 
      Heen, Martin Pool)

    * Fix failure in 'bzr added'.  (Nathan McCallum, Martin Pool)

  TESTING:

    * Fix selftest asking for passwords when there are no SFTP keys.  
      (Robey Pointer, Jelmer Vernooij) 

    * Fix selftest run with 'python -O'.  (Martin Pool)

    * Fix HTTP tests under Windows. (John Arbash Meinel)

    * Make tests work even if HOME is not set (Aaron Bentley)

    * Updated build_tree to use fixed line-endings for tests which read 
      the file cotents and compare. Make some tests use this to pass under
      Windows. (John Arbash Meinel)

    * Skip stat and symlink tests under Windows. (Alexander Belchenko)

    * Delay in selftest/testhashcash is now issued under win32 and Cygwin.
      (John Arbash Meinel)

    * Use terminal width to align verbose test output.  (Martin Pool)

    * Blackbox tests are maintained within the bzrlib.tests.blackbox directory.
      If adding a new test script please add that to
      bzrlib.tests.blackbox.__init__. (Robert Collins)

    * Much better error message if one of the test suites can't be 
      imported.  (Martin Pool)

    * Make check now runs the test suite twice - once with the default locale,
      and once with all locales forced to C, to expose bugs. This is not 
      trivially done within python, so for now its only triggered by running
      Make check. Integrators and packagers who wish to check for full 
      platform support should run 'make check' to test the source.
      (Robert Collins)

    * Tests can now run TestSkipped if they can't execute for any reason.
      (Martin Pool) (NB: TestSkipped should only be raised for correctable
      reasons - see the wiki spec ImprovingBzrTestSuite).

    * Test sftp with relative, absolute-in-homedir and absolute-not-in-homedir
      paths for the transport tests. Introduce blackbox remote sftp tests that
      test the same permutations. (Robert Collins, Robey Pointer)

    * Transport implementation tests are now independent of the local file
      system, which allows tests for esoteric transports, and for features
      not available in the local file system. They also repeat for variations
      on the URL scheme that can introduce issues in the transport code,
      see bzrlib.transport.TransportTestProviderAdapter() for this.
      (Robert Collins).

    * TestCase.build_tree uses the transport interface to build trees, pass
      in a transport parameter to give it an existing connection.
      (Robert Collins).

  INTERNALS:

    * WorkingTree.pull has been split across Branch and WorkingTree,
      to allow Branch only pulls. (Robert Collins)

    * commands.display_command now returns the result of the decorated 
      function. (Robert Collins)

    * LocationConfig now has a set_user_option(key, value) call to save
      a setting in its matching location section (a new one is created
      if needed). (Robert Collins)

    * Branch has two new methods, get_push_location and set_push_location
      to respectively, get and set the push location. (Robert Collins)

    * commands.register_command now takes an optional flag to signal that
      the registrant is planning to decorate an existing command. When 
      given multiple plugins registering a command is not an error, and
      the original command class (whether built in or a plugin based one) is
      returned to the caller. There is a new error 'MustUseDecorated' for
      signalling when a wrapping command should switch to the original
      version. (Robert Collins)

    * Some option parsing errors will raise 'BzrOptionError', allowing 
      granular detection for decorating commands. (Robert Collins).

    * Branch.read_working_inventory has moved to
      WorkingTree.read_working_inventory. This necessitated changes to
      Branch.get_root_id, and a move of Branch.set_inventory to WorkingTree
      as well. To make it clear that a WorkingTree cannot always be obtained
      Branch.working_tree() will raise 'errors.NoWorkingTree' if one cannot
      be obtained. (Robert Collins)

    * All pending merges operations from Branch are now on WorkingTree.
      (Robert Collins)

    * The follow operations from Branch have moved to WorkingTree:
      add()
      commit()
      move()
      rename_one()
      unknowns()
      (Robert Collins)

    * bzrlib.add.smart_add_branch is now smart_add_tree. (Robert Collins)

    * New "rio" serialization format, similar to rfc-822. (Martin Pool)

    * Rename selftests to `bzrlib.tests.test_foo`.  (John A Meinel, Martin 
      Pool)

    * bzrlib.plugin.all_plugins has been changed from an attribute to a 
      query method. (Robert Collins)
 
    * New options to read only the table-of-contents of a weave.  
      (Denys Duchier)

    * Raise NoSuchFile when someone tries to add a non-existant file.
      (Michael Ellerman)

    * Simplify handling of DivergedBranches in cmd_pull().
      (Michael Ellerman)
		   
   
    * Branch.controlfile* logic has moved to lockablefiles.LockableFiles, which
      is exposed as Branch().control_files. Also this has been altered with the
      controlfile pre/suffix replaced by simple method names like 'get' and
      'put'. (Aaron Bentley, Robert Collins).

    * Deprecated functions and methods can now be marked as such using the 
      bzrlib.symbol_versioning module. Marked method have their docstring
      updated and will issue a DeprecationWarning using the warnings module
      when they are used. (Robert Collins)

    * bzrlib.osutils.safe_unicode now exists to provide parameter coercion
      for functions that need unicode strings. (Robert Collins)

bzr 0.6 2005-10-28

  IMPROVEMENTS:
  
    * pull now takes --verbose to show you what revisions are added or removed
      (John A Meinel)

    * merge now takes a --show-base option to include the base text in
      conflicts.
      (Aaron Bentley)

    * The config files are now read using ConfigObj, so '=' should be used as
      a separator, not ':'.
      (Aaron Bentley)

    * New 'bzr commit --strict' option refuses to commit if there are 
      any unknown files in the tree.  To commit, make sure all files are 
      either ignored, added, or deleted.  (Michael Ellerman)

    * The config directory is now ~/.bazaar, and there is a single file 
      ~/.bazaar/bazaar.conf storing email, editor and other preferences.
      (Robert Collins)

    * 'bzr add' no longer takes a --verbose option, and a --quiet option
      has been added that suppresses all output.

    * Improved zsh completion support in contrib/zsh, from Clint
      Adams.

    * Builtin 'bzr annotate' command, by Martin Pool with improvements from 
      Goffredo Baroncelli.
    
    * 'bzr check' now accepts -v for verbose reporting, and checks for
      ghosts in the branch. (Robert Collins)

    * New command 're-sign' which will regenerate the gpg signature for 
      a revision. (Robert Collins)

    * If you set check_signatures=require for a path in 
      ~/.bazaar/branches.conf then bzr will invoke your
      gpg_signing_command (defaults to gpg) and record a digital signature
      of your commit. (Robert Collins)

    * New sftp transport, based on Paramiko.  (Robey Pointer)

    * 'bzr pull' now accepts '--clobber' which will discard local changes
      and make this branch identical to the source branch. (Robert Collins)

    * Just give a quieter warning if a plugin can't be loaded, and 
      put the details in .bzr.log.  (Martin Pool)

    * 'bzr branch' will now set the branch-name to the last component of the
      output directory, if one was supplied.

    * If the option 'post_commit' is set to one (or more) python function
      names (must be in the bzrlib namespace), then they will be invoked
      after the commit has completed, with the branch and revision_id as
      parameters. (Robert Collins)

    * Merge now has a retcode of 1 when conflicts occur. (Robert Collins)

    * --merge-type weave is now supported for file contents.  Tree-shape
      changes are still three-way based.  (Martin Pool, Aaron Bentley)

    * 'bzr check' allows the first revision on revision-history to have
      parents - something that is expected for cheap checkouts, and occurs
      when conversions from baz do not have all history.  (Robert Collins).

   * 'bzr merge' can now graft unrelated trees together, if your specify
     0 as a base. (Aaron Bentley)

   * 'bzr commit branch' and 'bzr commit branch/file1 branch/file2' now work
     (Aaron Bentley)

    * Add '.sconsign*' to default ignore list.  (Alexander Belchenko)

   * 'bzr merge --reprocess' minimizes conflicts

  TESTING:

    * The 'bzr selftest --pattern' option for has been removed, now 
      test specifiers on the command line can be simple strings, or 
      regexps, or both. (Robert Collins)

    * Passing -v to selftest will now show the time each test took to 
      complete, which will aid in analysing performance regressions and
      related questions. (Robert Collins)

    * 'bzr selftest' runs all tests, even if one fails, unless '--one'
      is given. (Martin Pool)

    * There is a new method for TestCaseInTempDir, assertFileEqual, which
      will check that a given content is equal to the content of the named
      file. (Robert Collins)

    * Fix test suite's habit of leaving many temporary log files in $TMPDIR.
      (Martin Pool)

  INTERNALS:

    * New 'testament' command and concept for making gpg-signatures 
      of revisions that are not tied to a particular internal
      representation.  (Martin Pool).

    * Per-revision properties ('revprops') as key-value associated 
      strings on each revision created when the revision is committed.
      Intended mainly for the use of external tools.  (Martin Pool).

    * Config options have moved from bzrlib.osutils to bzrlib.config.
      (Robert Collins)

    * Improved command line option definitions allowing explanations
      for individual options, among other things.  Contributed by 
      Magnus Therning.

    * Config options have moved from bzrlib.osutils to bzrlib.config.
      Configuration is now done via the config.Config interface:
      Depending on whether you have a Branch, a Location or no information
      available, construct a ``*Config``, and use its ``signature_checking``,
      ``username`` and ``user_email`` methods. (Robert Collins)

    * Plugins are now loaded under bzrlib.plugins, not bzrlib.plugin, and
      they are made available for other plugins to use. You should not 
      import other plugins during the __init__ of your plugin though, as 
      no ordering is guaranteed, and the plugins directory is not on the
      python path. (Robert Collins)

    * Branch.relpath has been moved to WorkingTree.relpath. WorkingTree no
      no longer takes an inventory, rather it takes an option branch
      parameter, and if None is given will open the branch at basedir 
      implicitly. (Robert Collins)

    * Cleaner exception structure and error reporting.  Suggested by 
      Scott James Remnant.  (Martin Pool)

    * Branch.remove has been moved to WorkingTree, which has also gained
      lock_read, lock_write and unlock methods for convenience. (Robert
      Collins)

    * Two decorators, needs_read_lock and needs_write_lock have been added
      to the branch module. Use these to cause a function to run in a
      read or write lock respectively. (Robert Collins)

    * Branch.open_containing now returns a tuple (Branch, relative-path),
      which allows direct access to the common case of 'get me this file
      from its branch'. (Robert Collins)

    * Transports can register using register_lazy_transport, and they 
      will be loaded when first used.  (Martin Pool)

    * 'pull' has been factored out of the command as WorkingTree.pull().
      A new option to WorkingTree.pull has been added, clobber, which will
      ignore diverged history and pull anyway.
      (Robert Collins)

    * config.Config has a 'get_user_option' call that accepts an option name.
      This will be looked up in branches.conf and bazaar.conf as normal.
      It is intended that this be used by plugins to support options - 
      options of built in programs should have specific methods on the config.
      (Robert Collins)

    * merge.merge_inner now has tempdir as an optional parameter. (Robert
      Collins)

    * Tree.kind is not recorded at the top level of the hierarchy, as it was
      missing on EmptyTree, leading to a bug with merge on EmptyTrees.
      (Robert Collins)

    * WorkingTree.__del__ has been removed, it was non deterministic and not 
      doing what it was intended to. See WorkingTree.__init__ for a comment
      about future directions. (Robert Collins/Martin Pool)

    * bzrlib.transport.http has been modified so that only 404 urllib errors
      are returned as NoSuchFile. Other exceptions will propogate as normal.
      This allows debuging of actual errors. (Robert Collins)

    * bzrlib.transport.Transport now accepts *ONLY* url escaped relative paths
      to apis like 'put', 'get' and 'has'. This is to provide consistent
      behaviour - it operates on url's only. (Robert Collins)

    * Transports can register using register_lazy_transport, and they 
      will be loaded when first used.  (Martin Pool)

    * 'merge_flex' no longer calls conflict_handler.finalize(), instead that
      is called by merge_inner. This is so that the conflict count can be 
      retrieved (and potentially manipulated) before returning to the caller
      of merge_inner. Likewise 'merge' now returns the conflict count to the
      caller. (Robert Collins)

    * 'revision.revision_graph can handle having only partial history for
      a revision - that is no revisions in the graph with no parents.
      (Robert Collins).

    * New builtins.branch_files uses the standard file_list rules to produce
      a branch and a list of paths, relative to that branch (Aaron Bentley)

    * New TestCase.addCleanup facility.

    * New bzrlib.version_info tuple (similar to sys.version_info), which can
      be used by programs importing bzrlib.

  BUG FIXES:

    * Better handling of branches in directories with non-ascii names. 
      (Joel Rosdahl, Panagiotis Papadakos)

    * Upgrades of trees with no commits will not fail due to accessing
      [-1] in the revision-history. (Andres Salomon)


bzr 0.1.1 2005-10-12

  BUG FIXES:

    * Fix problem in pulling over http from machines that do not 
      allow directories to be listed.

    * Avoid harmless warning about invalid hash cache after 
      upgrading branch format.

  PERFORMANCE: 
  
    * Avoid some unnecessary http operations in branch and pull.


bzr 0.1 2005-10-11

  NOTES:

    * 'bzr branch' over http initially gives a very high estimate
      of completion time but it should fall as the first few 
      revisions are pulled in.  branch is still slow on 
      high-latency connections.

  BUG FIXES:
  
    * bzr-man.py has been updated to work again. Contributed by
      Rob Weir.

    * Locking is now done with fcntl.lockf which works with NFS
      file systems. Contributed by Harald Meland.

    * When a merge encounters a file that has been deleted on
      one side and modified on the other, the old contents are
      written out to foo.BASE and foo.SIDE, where SIDE is this
      or OTHER. Contributed by Aaron Bentley.

    * Export was choosing incorrect file paths for the content of
      the tarball, this has been fixed by Aaron Bentley.

    * Commit will no longer commit without a log message, an 
      error is returned instead. Contributed by Jelmer Vernooij.

    * If you commit a specific file in a sub directory, any of its
      parent directories that are added but not listed will be 
      automatically included. Suggested by Michael Ellerman.

    * bzr commit and upgrade did not correctly record new revisions
      for files with only a change to their executable status.
      bzr will correct this when it encounters it. Fixed by
      Robert Collins

    * HTTP tests now force off the use of http_proxy for the duration.
      Contributed by Gustavo Niemeyer.

    * Fix problems in merging weave-based branches that have 
      different partial views of history.

    * Symlink support: working with symlinks when not in the root of a 
      bzr tree was broken, patch from Scott James Remnant.

  IMPROVEMENTS:

    * 'branch' now accepts a --basis parameter which will take advantage
      of local history when making a new branch. This allows faster 
      branching of remote branches. Contributed by Aaron Bentley.

    * New tree format based on weave files, called version 5.
      Existing branches can be upgraded to this format using 
      'bzr upgrade'.

    * Symlinks are now versionable. Initial patch by 
      Erik Toubro Nielsen, updated to head by Robert Collins.

    * Executable bits are tracked on files. Patch from Gustavo
      Niemeyer.

    * 'bzr status' now shows unknown files inside a selected directory.
      Patch from Heikki Paajanen.

    * Merge conflicts are recorded in .bzr. Two new commands 'conflicts'
      and 'resolve' have needed added, which list and remove those 
      merge conflicts respectively. A conflicted tree cannot be committed
      in. Contributed by Aaron Bentley.

    * 'rm' is now an alias for 'remove'.

    * Stores now split out their content in a single byte prefixed hash,
      dropping the density of files per directory by 256. Contributed by
      Gustavo Niemeyer.

    * 'bzr diff -r branch:URL' will now perform a diff between two branches.
      Contributed by Robert Collins.

    * 'bzr log' with the default formatter will show merged revisions,
      indented to the right. Initial implementation contributed by Gustavo
      Niemeyer, made incremental by Robert Collins.


  INTERNALS:

    * Test case failures have the exception printed after the log 
      for your viewing pleasure.

    * InventoryEntry is now an abstract base class, use one of the
      concrete InventoryDirectory etc classes instead.

    * Branch raises an UnsupportedFormatError when it detects a 
      bzr branch it cannot understand. This allows for precise
      handling of such circumstances.


  TESTING:

    * Removed testsweet module so that tests can be run after 
      bzr installed by 'bzr selftest'.

    * 'bzr selftest' command-line arguments can now be partial ids
      of tests to run, e.g. 'bzr selftest test_weave'

      
bzr 0.0.9 2005-09-23

  BUG FIXES:

    * Fixed "branch -r" option.

    * Fix remote access to branches containing non-compressed history.
      (Robert Collins).

    * Better reliability of http server tests.  (John Arbash-Meinel)

    * Merge graph maximum distance calculation fix.  (Aaron Bentley)
   
    * Various minor bug in windows support have been fixed, largely in the
      test suite. Contributed by Alexander Belchenko.

  IMPROVEMENTS:

    * Status now accepts a -r argument to give status between chosen
      revisions. Contributed by Heikki Paajanen.

    * Revision arguments no longer use +/-/= to control ranges, instead
      there is a 'before' namespace, which limits the successive namespace.
      For example '$ bzr log -r date:yesterday..before:date:today' will
      select everything from yesterday and before today. Contributed by
      Robey Pointer

    * There is now a bzr.bat file created by distutils when building on 
      Windows. Contributed by Alexander Belchenko.

  INTERNALS:

    * Removed uuid() as it was unused.

    * Improved 'fetch' code for pulling revisions from one branch into
      another (used by pull, merged, etc.)


bzr 0.0.8 2005-09-20

  IMPROVEMENTS:

    * Adding a file whose parent directory is not versioned will
      implicitly add the parent, and so on up to the root. This means
      you should never need to explictly add a directory, they'll just
      get added when you add a file in the directory.  Contributed by
      Michael Ellerman.

    * Ignore .DS_Store (contains Mac metadata) by default.  Patch from
      Nir Soffer.

    * If you set BZR_EDITOR in the environment, it is checked in
      preference to EDITOR and the config file for the interactive commit
      editing program. Related to this is a bugfix where a missing program
      set in EDITOR would cause editing to fail, now the fallback program
      for the operating system is still tried.

    * Files that are not directories/symlinks/regular files will no longer
      cause bzr to fail, it will just ignore them by default. You cannot add
      them to the tree though - they are not versionable.


  INTERNALS:

    * Refactor xml packing/unpacking.

  BUG FIXES: 

    * Fixed 'bzr mv' by Ollie Rutherfurd.

    * Fixed strange error when trying to access a nonexistent http
      branch.

    * Make sure that the hashcache gets written out if it can't be
      read.


  PORTABILITY:

    * Various Windows fixes from Ollie Rutherfurd.

    * Quieten warnings about locking; patch from Matt Lavin.


bzr-0.0.7 2005-09-02

  NEW FEATURES:

    * ``bzr shell-complete`` command contributed by Clint Adams to
      help with intelligent shell completion.

    * New expert command ``bzr find-merge-base`` for debugging merges.


  ENHANCEMENTS:

    * Much better merge support.

    * merge3 conflicts are now reported with markers like '<<<<<<<'
      (seven characters) which is the same as CVS and pleases things
      like emacs smerge.


  BUG FIXES:

    * ``bzr upgrade`` no longer fails when trying to fix trees that
      mention revisions that are not present.

    * Fixed bugs in listing plugins from ``bzr plugins``.

    * Fix case of $EDITOR containing options for the editor.

    * Fix log -r refusing to show the last revision.
      (Patch from Goffredo Baroncelli.)


  CHANGES:

    * ``bzr log --show-ids`` shows the revision ids of all parents.

    * Externally provided commands on your $BZRPATH no longer need
      to recognize --bzr-usage to work properly, and can just handle
      --help themselves.


  LIBRARY:

    * Changed trace messages to go through the standard logging
      framework, so that they can more easily be redirected by
      libraries.



bzr-0.0.6 2005-08-18

  NEW FEATURES:

    * Python plugins, automatically loaded from the directories on
      BZR_PLUGIN_PATH or ~/.bzr.conf/plugins by default.

    * New 'bzr mkdir' command.

    * Commit mesage is fetched from an editor if not given on the
      command line; patch from Torsten Marek.

    * ``bzr log -m FOO`` displays commits whose message matches regexp 
      FOO.
      
    * ``bzr add`` with no arguments adds everything under the current directory.

    * ``bzr mv`` does move or rename depending on its arguments, like
      the Unix command.

    * ``bzr missing`` command shows a summary of the differences
      between two trees.  (Merged from John Arbash-Meinel.)

    * An email address for commits to a particular tree can be
      specified by putting it into .bzr/email within a branch.  (Based
      on a patch from Heikki Paajanen.)


  ENHANCEMENTS:

    * Faster working tree operations.


  CHANGES:

    * 3rd-party modules shipped with bzr are copied within the bzrlib
      python package, so that they can be installed by the setup
      script without clashing with anything already existing on the
      system.  (Contributed by Gustavo Niemeyer.)

    * Moved plugins directory to bzrlib/, so that there's a standard
      plugin directory which is not only installed with bzr itself but
      is also available when using bzr from the development tree.
      BZR_PLUGIN_PATH and DEFAULT_PLUGIN_PATH are then added to the
      standard plugins directory.

    * When exporting to a tarball with ``bzr export --format tgz``, put 
      everything under a top directory rather than dumping it into the
      current directory.   This can be overridden with the ``--root`` 
      option.  Patch from William Dodé and John Meinel.

    * New ``bzr upgrade`` command to upgrade the format of a branch,
      replacing ``bzr check --update``.

    * Files within store directories are no longer marked readonly on
      disk.

    * Changed ``bzr log`` output to a more compact form suggested by
      John A Meinel.  Old format is available with the ``--long`` or
      ``-l`` option, patched by William Dodé.

    * By default the commit command refuses to record a revision with
      no changes unless the ``--unchanged`` option is given.

    * The ``--no-plugins``, ``--profile`` and ``--builtin`` command
      line options must come before the command name because they 
      affect what commands are available; all other options must come 
      after the command name because their interpretation depends on
      it.

    * ``branch`` and ``clone`` added as aliases for ``branch``.

    * Default log format is back to the long format; the compact one
      is available with ``--short``.
      
      
  BUG FIXES:
  
    * Fix bugs in committing only selected files or within a subdirectory.


bzr-0.0.5  2005-06-15
  
  CHANGES:

    * ``bzr`` with no command now shows help rather than giving an
      error.  Suggested by Michael Ellerman.

    * ``bzr status`` output format changed, because svn-style output
      doesn't really match the model of bzr.  Now files are grouped by
      status and can be shown with their IDs.  ``bzr status --all``
      shows all versioned files and unknown files but not ignored files.

    * ``bzr log`` runs from most-recent to least-recent, the reverse
      of the previous order.  The previous behaviour can be obtained
      with the ``--forward`` option.
        
    * ``bzr inventory`` by default shows only filenames, and also ids
      if ``--show-ids`` is given, in which case the id is the second
      field.


  ENHANCEMENTS:

    * New 'bzr whoami --email' option shows only the email component
      of the user identification, from Jo Vermeulen.

    * New ``bzr ignore PATTERN`` command.

    * Nicer error message for broken pipe, interrupt and similar
      conditions that don't indicate an internal error.

    * Add ``.*.sw[nop] .git .*.tmp *,v`` to default ignore patterns.

    * Per-branch locks keyed on ``.bzr/branch-lock``, available in
      either read or write mode.

    * New option ``bzr log --show-ids`` shows revision and file ids.

    * New usage ``bzr log FILENAME`` shows only revisions that
      affected that file.

    * Changed format for describing changes in ``bzr log -v``.

    * New option ``bzr commit --file`` to take a message from a file,
      suggested by LarstiQ.

    * New syntax ``bzr status [FILE...]`` contributed by Bartosz
      Oler.  File may be in a branch other than the working directory.

    * ``bzr log`` and ``bzr root`` can be given an http URL instead of
      a filename.

    * Commands can now be defined by external programs or scripts
      in a directory on $BZRPATH.

    * New "stat cache" avoids reading the contents of files if they 
      haven't changed since the previous time.

    * If the Python interpreter is too old, try to find a better one
      or give an error.  Based on a patch from Fredrik Lundh.

    * New optional parameter ``bzr info [BRANCH]``.

    * New form ``bzr commit SELECTED`` to commit only selected files.

    * New form ``bzr log -r FROM:TO`` shows changes in selected
      range; contributed by John A Meinel.

    * New option ``bzr diff --diff-options 'OPTS'`` allows passing
      options through to an external GNU diff.

    * New option ``bzr add --no-recurse`` to add a directory but not
      their contents.

    * ``bzr --version`` now shows more information if bzr is being run
      from a branch.

  
  BUG FIXES:

    * Fixed diff format so that added and removed files will be
      handled properly by patch.  Fix from Lalo Martins.

    * Various fixes for files whose names contain spaces or other
      metacharacters.


  TESTING:

    * Converted black-box test suites from Bourne shell into Python;
      now run using ``./testbzr``.  Various structural improvements to
      the tests.

    * testbzr by default runs the version of bzr found in the same
      directory as the tests, or the one given as the first parameter.

    * testbzr also runs the internal tests, so the only command
      required to check is just ``./testbzr``.

    * testbzr requires python2.4, but can be used to test bzr running
      under a different version.

    * Tests added for many other changes in this release.


  INTERNAL:

    * Included ElementTree library upgraded to 1.2.6 by Fredrik Lundh.

    * Refactor command functions into Command objects based on HCT by
      Scott James Remnant.

    * Better help messages for many commands.

    * Expose bzrlib.open_tracefile() to start the tracefile; until
      this is called trace messages are just discarded.

    * New internal function find_touching_revisions() and hidden
      command touching-revisions trace the changes to a given file.

    * Simpler and faster compare_inventories() function.

    * bzrlib.open_tracefile() takes a tracefilename parameter.

    * New AtomicFile class.

    * New developer commands ``added``, ``modified``.


  PORTABILITY:

    * Cope on Windows on python2.3 by using the weaker random seed.
      2.4 is now only recommended.


bzr-0.0.4  2005-04-22

  ENHANCEMENTS:

    * 'bzr diff' optionally takes a list of files to diff.  Still a bit
      basic.  Patch from QuantumG.

    * More default ignore patterns.

    * New 'bzr log --verbose' shows a list of files changed in the
      changeset.  Patch from Sebastian Cote.

    * Roll over ~/.bzr.log if it gets too large.

    * Command abbreviations 'ci', 'st', 'stat', '?' based on a patch
      by Jason Diamon.

    * New 'bzr help commands' based on a patch from Denys Duchier.


  CHANGES:

    * User email is determined by looking at $BZREMAIL or ~/.bzr.email
      or $EMAIL.  All are decoded by the locale preferred encoding.
      If none of these are present user@hostname is used.  The host's
      fully-qualified name is not used because that tends to fail when
      there are DNS problems.

    * New 'bzr whoami' command instead of username user-email.


  BUG FIXES: 

    * Make commit safe for hardlinked bzr trees.

    * Some Unicode/locale fixes.

    * Partial workaround for difflib.unified_diff not handling
      trailing newlines properly.


  INTERNAL:

    * Allow docstrings for help to be in PEP0257 format.  Patch from
      Matt Brubeck.

    * More tests in test.sh.

    * Write profile data to a temporary file not into working
      directory and delete it when done.

    * Smaller .bzr.log with process ids.


  PORTABILITY:

    * Fix opening of ~/.bzr.log on Windows.  Patch from Andrew
      Bennetts.

    * Some improvements in handling paths on Windows, based on a patch
      from QuantumG.


bzr-0.0.3  2005-04-06

  ENHANCEMENTS:

    * New "directories" internal command lists versioned directories
      in the tree.

    * Can now say "bzr commit --help".

    * New "rename" command to rename one file to a different name
      and/or directory.

    * New "move" command to move one or more files into a different
      directory.

    * New "renames" command lists files renamed since base revision.

    * New cat command contributed by janmar.

  CHANGES:

    * .bzr.log is placed in $HOME (not pwd) and is always written in
      UTF-8.  (Probably not a completely good long-term solution, but
      will do for now.)

  PORTABILITY:

    * Workaround for difflib bug in Python 2.3 that causes an
      exception when comparing empty files.  Reported by Erik Toubro
      Nielsen.

  INTERNAL:

    * Refactored inventory storage to insert a root entry at the top.

  TESTING:

    * Start of shell-based black-box testing in test.sh.


bzr-0.0.2.1

  PORTABILITY:

    * Win32 fixes from Steve Brown.


bzr-0.0.2  "black cube"  2005-03-31

  ENHANCEMENTS:

    * Default ignore list extended (see bzrlib/__init__.py).

    * Patterns in .bzrignore are now added to the default ignore list,
      rather than replacing it.

    * Ignore list isn't reread for every file.

    * More help topics.

    * Reinstate the 'bzr check' command to check invariants of the
      branch.

    * New 'ignored' command lists which files are ignored and why;
      'deleted' lists files deleted in the current working tree.

    * Performance improvements.

    * New global --profile option.
    
    * Ignore patterns like './config.h' now correctly match files in
      the root directory only.


bzr-0.0.1  2005-03-26

  ENHANCEMENTS:

    * More information from info command.

    * Can now say "bzr help COMMAND" for more detailed help.

    * Less file flushing and faster performance when writing logs and
      committing to stores.

    * More useful verbose output from some commands.

  BUG FIXES:

    * Fix inverted display of 'R' and 'M' during 'commit -v'.

  PORTABILITY:

    * Include a subset of ElementTree-1.2.20040618 to make
      installation easier.

    * Fix time.localtime call to work with Python 2.3 (the minimum
      supported).


bzr-0.0.0.69  2005-03-22

  ENHANCEMENTS:

    * First public release.

    * Storage of local versions: init, add, remove, rm, info, log,
      diff, status, etc.<|MERGE_RESOLUTION|>--- conflicted
+++ resolved
@@ -34,17 +34,15 @@
       branch as it makes performance and policy decisions to match the UI
       level command ``push``. (Robert Collins).
 
-<<<<<<< HEAD
     * New Branch.last_revision_info method, this is being done to allow
       optimization of requests for both the number of revisions and the last
       revision of a branch with smartservers and potentially future branch
       formats. (Wouter van Heyst, Robert Collins)
-=======
+
     * Allow 'import bzrlib.plugins.NAME' to work when the plugin NAME has not
       yet been loaded by load_plugins(). This allows plugins to depend on each
       other for code reuse without requiring users to perform file-renaming
       gymnastics. (Robert Collins)
->>>>>>> f1e319f6
 
   BUGFIXES:
 
