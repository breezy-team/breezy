--------------------
Bazaar Release Notes
--------------------

.. contents::

<<<<<<< HEAD
IN DEVELOPMENT
--------------

  CHANGES:

    * ``bzr export`` can now export a subdirectory of a project.
      (Robert Collins)

    * ``bzr rm`` will now scan for files that are missing and remove just
      them automatically, much as ``bzr add`` scans for new files that
      are not ignored and adds them automatically. (Robert Collins)

  IMPROVEMENTS:

    * ``bzr init`` and ``bzr init-repo`` will now print out the same as
      ``bzr info`` if it completed successfully.
      (Marius Kruger)

    * ``bzr uncommit`` logs the old tip revision id, and displays how to
      restore the branch to that tip using ``bzr pull``.  This allows you
      to recover if you realize you uncommitted the wrong thing.
      (John Arbash Meinel)

  BUG FIXES:

    * ``bzr rm`` is now aliased to ``bzr del`` for the convenience of svn
      users. (Robert Collins, #205416)

    * Running ``bzr st PATH_TO_TREE`` will no longer suppress merge
      status. Status is also about 7% faster on mozilla sized trees
      when the path to the root of the tree has been given. Users of
      the internal ``show_tree_status`` function should be aware that
      the show_pending flag is now authoritative for showing pending
      merges, as it was originally. (Robert Collins, #225204)

    * ``WorkingTree4`` trees will now correctly report missing-and-new
      paths in the output of ``iter_changes``. (Robert Collins)

  API CHANGES:

    * Exporters now take 4 parameters. (Robert Collins)

    * ``Tree.iter_changes`` will now return False for the content change
      field when a file is missing in the basis tree and not present in
      the target tree. Previously it returned True unconditionally.
      (Robert Collins)

  TESTING:

    * ``addCleanup`` now takes ``*arguments`` and ``**keyword_arguments``
      which are then passed to the cleanup callable as it is run. In
      addition, addCleanup no longer requires that the callables passed to
      it be unique. (Jonathan Lange)

  INTERNALS:

    * ``bzrlib.diff.DiffTree.show_diff`` now skips changes where the kind
      is unknown in both source and target.
      (Robert Collins, Aaron Bentley)

=======
bzr 1.6rc5 2008-08-19
---------------------

  BUG FIXES: 

    * Disable automatic detection of stacking based on a containing
      directory of the target. It interacted badly with push, and needs a
      bit more work to get the edges polished before it should happen
      automatically. (John Arbash Meinel, #259275)
  
>>>>>>> 454abc91

bzr 1.6rc4 2008-08-18
---------------------

  BUG FIXES: 

    * Fix a regression in knit => pack fetching.  We had a logic
      inversion, causing the fetch to insert fulltexts in random order,
      rather than preserving deltas.  (John Arbash Meinel, #256757)


bzr 1.6rc3 2008-08-14
---------------------

  CHANGES:

    * Disable reading ``.bzrrules`` as a per-branch rule preferences
      file. The feature was not quite ready for a full release.
      (Robert Collins)

  IMPROVEMENTS:

    * Update the windows installer to bundle TortoiseBzr and ``qbzr``
      into the standalone installer. This will be the first official
      windows release that installs Tortoise by default.
      (Mark Hammond)

  BUG FIXES: 

    * Fix a regression in ``bzr+http`` support. There was a missing
      function (``_read_line``) that needed to be carried over from
      ``bzr+ssh`` support. (Andrew Bennetts)

    * ``GraphIndex`` objects will internally read an entire index if more
      than 1/20th of their keyspace is requested in a single operation.
      This largely mitigates a performance regression in ``bzr log FILE``
      and completely corrects the performance regression in ``bzr log``.
      The regression was caused by removing an accomodation which had been
      supporting the index format in use. A newer index format is in
      development which is substantially faster. (Robert Collins)


bzr 1.6rc2 2008-08-13
---------------------

This release candidate has a few minor bug fixes, and some regression
fixes for Windows.

  BUG FIXES:

    * ``bzr upgrade`` on remote branches accessed via bzr:// and
      bzr+ssh:// now works.  (Andrew Bennetts)

    * Change the ``get_format_description()`` strings for
      ``RepositoryFormatKnitPack5`` et al to be single line messages.
      (Aaron Bentley)

    * Fix for a regression on Win32 where we would try to call
      ``os.listdir()`` on a file and not catch the exception properly.
      (Windows raises a different exception.) This would manifest in
      places like ``bzr rm file`` or ``bzr switch``.
      (Mark Hammond, John Arbash Meinel)

    * ``Inventory.copy()`` was failing to set the revision property for
      the root entry. (Jelmer Vernooij)

    * sftp transport: added missing ``FileExists`` case to
      ``_translate_io_exception`` (Christophe Troestler, #123475)

    * The help for ``bzr ignored`` now suggests ``bzr ls --ignored`` for
      scripting use. (Robert Collins, #3834)

    * The default ``annotate`` logic will now always assign the
      last-modified value of a line to one of the revisions that modified
      it, rather than a merge revision. This would happen when both sides
      claimed to have modified the line resulting in the same text. The
      choice is arbitrary but stable, so merges in different directions
      will get the same results.  (John Arbash Meinel, #232188)


bzr 1.6rc1 2008-08-06
---------------------

This release candidate for bzr 1.6 solidifies the new branch stacking
feature.  Bazaar now recommends that users upgrade all knit repositories,
because later formats are much faster.  However, we plan to continue read/write and
upgrade support for knit repostories for the forseeable future.  Several
other bugs and performance issues were fixed.

  CHANGES:

    * Knit format repositories are deprecated and bzr will now emit
      warnings whenever it encounters one.  Use ``bzr upgrade`` to upgrade
      knit repositories to pack format.  (Andrew Bennetts)

  IMPROVEMENTS:

    * ``bzr check`` can now be told which elements at a location it should
      check.  (Daniel Watkins)

    * Commit now supports ``--exclude`` (or ``-x``) to exclude some files
      from the commit. (Robert Collins, #3117)

    * Fetching data between repositories that have the same model but no 
      optimised fetcher will not reserialise all the revisions, increasing
      performance. (Robert Collins, John Arbash Meinel)

    * Give a more specific error when target branch is not reachable.
      (James Westby)

    * Implemented a custom ``walkdirs_utf8`` implementation for win32.
      This uses a pyrex extension to get direct access to the
      ``FindFirstFileW`` style apis, rather than using ``listdir`` +
      ``lstat``. Shows a very strong improvement in commands like
      ``status`` and ``diff`` which have to iterate the working tree.
      Anywhere from 2x-6x faster depending on the size of the tree (bigger
      trees, bigger benefit.) (John Arbash Meinel)

    * New registry for log properties handles  and the method in 
      LongLogFormatter to display the custom properties returned by the 
      registered handlers. (Guillermo Gonzalez, #162469)

  BUG FIXES:

    * Add more tests that stacking does not create deltas spanning
      physical repository boundaries.
      (Martin Pool, #252428)

    * Better message about incompatible repositories.
      (Martin Pool, #206258)

    * ``bzr branch --stacked`` ensures the destination branch format can
      support stacking, even if the origin does not.
      (Martin Pool)

    * ``bzr export`` no longer exports ``.bzrrules``.
      (Ian Clatworthy)

    * ``bzr serve --directory=/`` now correctly allows the whole
      filesystem to be accessed on Windows, not just the root of the drive
      that Python is running from.
      (Adrian Wilkins, #240910)

    * Deleting directories by hand before running ``bzr rm`` will not
      cause subsequent errors in ``bzr st`` and ``bzr commit``.
      (Robert Collins, #150438)

    * Fix a test case that was failing if encoding wasn't UTF-8.
      (John Arbash Meinel, #247585)

    * Fix "no buffer space available" error when branching with the new
      smart server protocol to or from Windows.
      (Andrew Bennetts, #246180)

    * Fixed problem in branching from smart server.
      (#249256, Michael Hudson, Martin Pool) 

    * Handle a file turning in to a directory in TreeTransform.
      (James Westby, #248448)

  API CHANGES:

    * ``MutableTree.commit`` has an extra optional keywork parameter
      ``exclude`` that will be unconditionally supplied by the command
      line UI - plugins that add tree formats may need an update.
      (Robert Collins)

    * The API minimum version for plugin compatibility has been raised to
      1.6 - there are significant changes throughout the code base.
      (Robert Collins)

    * The generic fetch code now uses three attributes on Repository objects
      to control fetch. The streams requested are controlled via :
      ``_fetch_order`` and ``_fetch_uses_deltas``. Setting these
      appropriately allows different repository implementations to recieve
      data in their optimial form. If the ``_fetch_reconcile`` is set then
      a reconcile operation is triggered at the end of the fetch.
      (Robert Collins)

    * The ``put_on_disk`` and ``get_tar_item`` methods in
      ``InventoryEntry`` were deprecated. (Ian Clatworthy)

    * ``Repository.is_shared`` doesn't take a read lock. It didn't
      need one in the first place (nobody cached the value, and
      ``RemoteRepository`` wasn't taking one either). This saves a round
      trip when probing Pack repositories, as they read the ``pack-names``
      file when locked. And during probe, locking the repo isn't very
      useful. (John Arbash Meinel)

  INTERNALS:

    * ``bzrlib.branchbuilder.BranchBuilder`` is now much more capable of
      putting together a real history without having to create a full
      WorkingTree. It is recommended that tests that are not directly
      testing the WorkingTree use BranchBuilder instead.  See
      ``BranchBuilder.build_snapshot`` or
      ``TestCaseWithMemoryTree.make_branch_builder``.  (John Arbash Meinel)

    * ``bzrlib.builtins.internal_tree_files`` broken into two giving a new
      helper ``safe_relpath_files`` - used by the new ``exclude``
      parameter to commit. (Robert Collins)

    * Make it easier to introduce new WorkingTree formats.
      (Ian Clatworthy)

    * The code for exporting trees was refactored not to use the
      deprecated ``InventoryEntry`` methods. (Ian Clatworthy)

    * RuleSearchers return () instead of [] now when there are no matches.
      (Ian Clatworthy)


bzr 1.6beta3 2008-07-17
-----------------------

This release adds a new 'stacked branches' feature allowing branches to
share storage without being in the same repository or on the same machine.
(See the user guide for more details.)  It also adds a new hook, improved
weaves, aliases for related locations, faster bzr+ssh push, and several
bug fixes.

  FEATURES:

    * New ``pre_change_branch_tip`` hook that is called before the
      branch tip is moved, while the branch is write-locked.  See the User
      Reference for signature details.  (Andrew Bennetts)

    * Rule-based preferences can now be defined for selected files in
      selected branches, allowing commands and plugins to provide
      custom behaviour for files matching defined patterns.
      See ``Rule-based preferences`` (part of ``Configuring Bazaar``)
      in the User Guide and ``bzr help rules`` for more information.
      (Ian Clatworthy)

    * Sites may suggest a branch to stack new branches on.  (Aaron Bentley)

    * Stacked branches are now supported. See ``bzr help branch`` and 
      ``bzr help push``.  Branches must be in the ``development1`` format
      to stack, though the stacked-on branch can be of any format. 
      (Robert Collins)

  IMPROVEMENTS:

    * ``bzr export --format=tgz --root=NAME -`` to export a gzipped tarball 
      to stdout; also ``tar`` and ``tbz2``.
      (Martin Pool)

    * ``bzr (re)merge --weave`` will now use a standard Weave algorithm,
      rather than the annotation-based merge it was using. It does so by
      building up a Weave of the important texts, without needing to build
      the full ancestry. (John Arbash Meinel, #238895)

    * ``bzr send`` documents and better supports ``emacsclient`` (proper
      escaping of mail headers and handling of the MUA Mew).
      (Christophe Troestler)

    * Remembered locations can be specified by aliases, e.g. :parent, :public,
      :submit.  (Aaron Bentley)

    * The smart protocol now has improved support for setting branches'
      revision info directly.  This makes operations like push
      faster.  The new request method name is
      ``Branch.set_last_revision_ex``.  (Andrew Bennetts)

  BUG FIXES:

    * Bazaar is now able to be a client to the web server of IIS 6 and 7.
      The broken implementations of RFC822 in Python and RFC2046 in IIS
      combined with boundary-line checking in Bazaar previously made this
      impossible. (NB, IIS 5 does not suffer from this problem).
      (Adrian Wilkins, #247585)

    * ``bzr log --long`` with a ghost in your mainline now handles that
      ghost properly. (John Arbash Meinel, #243536)

    * ``check`` handles the split-up .bzr layout correctly, so no longer
      requires a branch to be present.
      (Daniel Watkins, #64783)

    * Clearer message about how to set the PYTHONPATH if bzrlib can't be
      loaded. 
      (Martin Pool, #205230)

    * Errors about missing libraries are now shown without a traceback,
      and with a suggestion to install the library.  The full traceback is 
      still in ``.bzr.log`` and can be shown with ``-Derror``.
      (Martin Pool, #240161)

    * Fetch from a stacked branch copies all required data.
      (Aaron Bentley, #248506)

    * Handle urls such as ftp://user@host.com@www.host.com where the user
      name contains an @.
      (Neil Martinsen-Burrell, #228058)

    * ``needs_read_lock`` and ``needs_write_lock`` now suppress an error during
      ``unlock`` if there was an error in the original function. This helps
      most when there is a failure with a smart server action, since often the
      connection closes and we cannot unlock.
      (Andrew Bennetts, John Arbash Meinel, #125784)

    * Obsolete hidden command ``bzr fetch`` removed.
      (Martin Pool, #172870)

    * Raise the correct exception when doing ``-rbefore:0`` or ``-c0``.
      (John Arbash Meinel, #239933)

    * You can now compare file revisions in Windows diff programs from 
      Cygwin Bazaar.
      (Matt McClure, #209281)

    * revision_history now tolerates mainline ghosts for Branch format 6.
      (Aaron Bentley, #235055)

    * Set locale from environment for third party libs.
      (Martin von Gagern, #128496)

  DOCUMENTATION:

    * Added *Using stacked branches* to the User Guide.
      (Ian Clatworthy)

    * Updated developer documentation.
      (Martin Pool)

  TESTING:

   * ``-Dmemory`` will cause /proc/PID/status to be catted before bzr
     exits, allowing low-key analysis of peak memory use. (Robert Collins)

   * ``TestCaseWithTransport.make_branch_and_tree`` tries harder to return
     a tree with a ``branch`` attribute of the right format.  This was
     preventing some ``RemoteBranch`` tests from actually running with
     ``RemoteBranch`` instances.  (Andrew Bennetts)

  API CHANGES:

    * Removed ``Repository.text_store``, ``control_store``, etc.  Instead,
      there are new attributes ``texts, inventories, revisions,
      signatures``, each of which is a ``VersionedFiles``.  See the
      Repository docstring for more details.
      (Robert Collins)

    * ``Branch.pull`` now accepts an ``_override_hook_target`` optional
      parameter.  If you have a subclass of ``Branch`` that overrides
      ``pull`` then you should add this parameter.  (Andrew Bennetts)

    * ``bzrlib.check.check()`` has been deprecated in favour of the more
      aptly-named ``bzrlib.check.check_branch()``.
      (Daniel Watkins)

    * ``Tree.print_file`` and ``Repository.print_file`` are deprecated.
      These methods are bad APIs because they write directly to sys.stdout.
      bzrlib does not use them internally, and there are no direct tests
      for them. (Alexander Belchenko)

  INTERNALS:

    * ``cat`` command no longer uses ``Tree.print_file()`` internally.
      (Alexander Belchenko)

    * New class method ``BzrDir.open_containing_tree_branch_or_repository``
      which eases the discovery of the tree, the branch and the repository
      containing a given location.
      (Daniel Watkins)

    * New ``versionedfile.KeyMapper`` interface to abstract out the access to
      underlying .knit/.kndx etc files in repositories with partitioned
      storage. (Robert Collins)

    * Obsolete developer-use command ``weave-join`` has been removed.
      (Robert Collins)

    * ``RemoteToOtherFetcher`` and ``get_data_stream_for_search`` removed,
      to support new ``VersionedFiles`` layering.
      (Robert Collins)


bzr 1.6beta2 2008-06-10
-----------------------

This release contains further progress towards our 1.6 goals of shallow
repositories, and contains a fix for some user-affecting bugs in the
repository layer.  Building working trees during checkout and branch is
now faster.

  BUG FIXES:

    * Avoid KnitCorrupt error extracting inventories from some repositories.
      (The data is not corrupt; an internal check is detecting a problem
      reading from the repository.)
      (Martin Pool, Andrew Bennetts, Robert Collins, #234748)

    * ``bzr status`` was breaking if you merged the same revision twice.
      (John Arbash Meinel, #235407)

    * Fix infinite loop consuming 100% CPU when a connection is lost while
      reading a response body via the smart protocol v1 or v2.
      (Andrew Bennetts)
      
    * Inserting a bundle which changes the contents of a file with no trailing
      end of line, causing a knit snapshot in a 'knits' repository will no longer
      cause KnitCorrupt. (Robert Collins)

    * ``RemoteBranch.pull`` needs to return the ``self._real_branch``'s
      pull result. It was instead just returning None, which breaks ``bzr
      pull``. (John Arbash Meinel, #238149)

    * Sanitize branch nick before using it as an attachment filename in
      ``bzr send``. (Lukáš Lalinský, #210218)

    * Squash ``inv_entry.symlink_target`` to a plain string when
      generating DirState details. This prevents from getting a
      ``UnicodeError`` when you have symlinks and non-ascii filenames.
      (John Arbash Meinel, #135320)

  IMPROVEMENTS:

    * Added the 'alias' command to set/unset and display aliases. (Tim Penhey)

    * ``added``, ``modified``, and ``unknowns`` behaviour made consistent (all three
      now quote paths where required). Added ``--null`` option to ``added`` and 
      ``modified`` (for null-separated unknowns, use ``ls --unknown --null``)
      (Adrian Wilkins)

    * Faster branching (1.09x) and lightweight checkouts (1.06x) on large trees.
      (Ian Clatworthy, Aaron Bentley)

  DOCUMENTATION:

    * Added *Bazaar Zen* section to the User Guide. (Ian Clatworthy)

  TESTING:

    * Fix the test HTTPServer to be isolated from chdir calls made while it is
      running, allowing it to be used in blackbox tests. (Robert Collins)

  API CHANGES:

    * ``WorkingTree.set_parent_(ids/trees)`` will now filter out revisions
      which are in the ancestry of other revisions. So if you merge the same
      tree twice, or merge an ancestor of an existing merge, it will only
      record the newest. (If you merge a descendent, it will replace its
      ancestor). (John Arbash Meinel, #235407)

    * ``RepositoryPolicy.__init__`` now requires stack_on and stack_on_pwd,
      through the derived classes do not.  (Aaron Bentley)

  INTERNALS:

    * ``bzrlib.bzrdir.BzrDir.sprout`` now accepts ``stacked`` to control
      creating stacked branches. (Robert Collins)

    * Knit record serialisation is now stricter on what it will accept, to
      guard against potential internal bugs, or broken input. (Robert Collins)


bzr 1.6beta1 2008-06-02
-----------------------


Commands that work on the revision history such as push, pull, missing,
uncommit and log are now substantially faster.  This release adds a
translation of some of the user documentation into Spanish.  (Contributions of
other translations would be very welcome.)  Bazaar 1.6beta1 adds a new network
protocol which is used by default and which allows for more efficient transfers
and future extensions.


  NOTES WHEN UPGRADING:

    * There is a new version of the network protocol used for bzr://, bzr+ssh://
      and bzr+http:// connections.  This will allow more efficient requests and
      responses, and more graceful fallback when a server is too old to
      recognise a request from a more recent client.  Bazaar 1.6 will
      interoperate with 0.16 and later versions, but servers should be upgraded
      when possible.  Bazaar 1.6 no longer interoperates with 0.15 and earlier via
      these protocols.  Use alternatives like SFTP or upgrade those servers.
      (Andrew Bennetts, #83935)

  CHANGES:

    * Deprecation warnings will not be suppressed when running ``bzr selftest``
      so that developers can see if their code is using deprecated functions.
      (John Arbash Meinel)

  FEATURES:

    * Adding ``-Derror`` will now display a traceback when a plugin fails to
      load. (James Westby)

  IMPROVEMENTS:

    * ``bzr branch/push/pull -r XXX`` now have a helper function for finding
      the revno of the new revision (``Graph.find_distance_to_null``). This
      should make something like ``bzr branch -r -100`` in a shared, no-trees
      repository much snappier. (John Arbash Meinel)

    * ``bzr log --short -r X..Y`` no longer needs to access the full revision
      history. This makes it noticeably faster when logging the last few
      revisions. (John Arbash Meinel)

    * ``bzr ls`` now accepts ``-V`` as an alias for ``--versioned``. 
      (Jerad Cramp, #165086)

    * ``bzr missing`` uses the new ``Graph.find_unique_ancestors`` and
      ``Graph.find_differences`` to determine missing revisions without having
      to search the whole ancestry. (John Arbash Meinel, #174625)

    * ``bzr uncommit`` now uses partial history access, rather than always
      extracting the full revision history for a branch. This makes it
      resolve the appropriate revisions much faster (in testing it drops
      uncommit from 1.5s => 0.4s). It also means ``bzr log --short`` is one
      step closer to not using full revision history.
      (John Arbash Meinel, #172649)

  BUGFIXES:

    * ``bzr merge --lca`` should handle when two revisions have no common
      ancestor other than NULL_REVISION. (John Arbash Meinel, #235715)

    * ``bzr status`` was breaking if you merged the same revision twice.
      (John Arbash Meinel, #235407)

    * ``bzr push`` with both ``--overwrite`` and ``-r NNN`` options no longer
      fails.  (Andrew Bennetts, #234229)
      
    * Correctly track the base URL of a smart medium when using bzr+http://
      URLs, which was causing spurious "No repository present" errors with
      branches in shared repositories accessed over bzr+http.
      (Andrew Bennetts, #230550)

    * Define ``_remote_is_at_least_1_2`` on ``SmartClientMedium`` so that all
      implementations have the attribute.  Fixes 'PyCurlTransport' object has no
      attribute '_remote_is_at_least_1_2' attribute errors.
      (Andrew Bennetts, #220806)

    * Failure to delete an obsolete pack file should just give a warning
      message, not a fatal error.  It may for example fail if the file is still
      in use by another process.
      (Martin Pool)
      
    * Fix MemoryError during large fetches over HTTP by limiting the amount of
      data we try to read per ``recv`` call.  The problem was observed with
      Windows and a proxy, but might affect other environments as well.
      (Eric Holmberg, #215426)

    * Handle old merge directives correctly in Merger.from_mergeable.  Stricter
      get_parent_map requirements exposed a latent bug here.  (Aaron Bentley)

    * Issue a warning and ignore passwords declared in authentication.conf when
      used for an ssh scheme (sftp or bzr+ssh).
      (Vincent Ladeuil, #203186)

    * Make both http implementations raise appropriate exceptions on 403
      Forbidden when POSTing smart requests.
      (Vincent Ladeuil, #230223)

    * Properly *title* header names in http requests instead of capitalizing
      them.
      (Vincent Ladeuil, #229076)

    * The "Unable to obtain lock" error message now also suggests using
      ``bzr break-lock`` to fix it.  (Martin Albisetti, #139202)

    * Treat an encoding of '' as ascii; this can happen when bzr is run
      under vim on Mac OS X.
      (Neil Martinsen-Burrell)

    * ``VersionedFile.make_mpdiffs()`` was raising an exception that wasn't in
      scope. (Daniel Fischer #235687)

  DOCUMENTATION:

    * Added directory structure and started translation of docs in spanish.
      (Martin Albisetti, Lucio Albenga)

    * Incorporate feedback from Jelmer Vernooij and Neil Martinsen-Burrell
      on the plugin and integration chapters of the User Guide.
      (Ian Clatworthy)

    * More Bazaar developer documentation about packaging and release process,
      and about use of Python reprs.
      (Martin Pool, Martin Albisetti)

    * Updated Tortise strategy document. (Mark Hammond)

  TESTING:

    * ``bzrlib.tests.adapt_tests`` was broken and unused - it has been fixed.
      (Robert Collins)

    * Fix the test HTTPServer to be isolated from chdir calls made while it is
      running, allowing it to be used in blackbox tests. (Robert Collins)

    * New helper function for splitting test suites
      ``split_suite_by_condition``. (Robert Collins)

  INTERNALS:

    * ``Branch.missing_revisions`` has been deprecated. Similar functionality
      can be obtained using ``bzrlib.missing.find_unmerged``. The api was
      fairly broken, and the function was unused, so we are getting rid of it.
      (John Arbash Meinel)

  API CHANGES:

    * ``Branch.abspath`` is deprecated; use the Tree or Transport 
      instead.  (Martin Pool)

    * ``Branch.update_revisions`` now takes an optional ``Graph``
      object. This can be used by ``update_revisions`` when it is
      checking ancestry, and allows callers to prefer request to go to a
      local branch.  (John Arbash Meinel)

    * Branch, Repository, Tree and BzrDir should expose a Transport as an
      attribute if they have one, rather than having it indirectly accessible
      as ``.control_files._transport``.  This doesn't add a requirement
      to support a Transport in cases where it was not needed before;
      it just simplifies the way it is reached.  (Martin Pool)

    * ``bzr missing --mine-only`` will return status code 0 if you have no
      new revisions, but the remote does. Similarly for ``--theirs-only``.
      The new code only checks one side, so it doesn't know if the other
      side has changes. This seems more accurate with the request anyway.
      It also changes the output to print '[This|Other] branch is up to
      date.' rather than displaying nothing.  (John Arbash Meinel)

    * ``LockableFiles.put_utf8``, ``put_bytes`` and ``controlfilename``
      are now deprecated in favor of using Transport operations.
      (Martin Pool)

    * Many methods on ``VersionedFile``, ``Repository`` and in
      ``bzrlib.revision``  deprecated before bzrlib 1.5 have been removed.
      (Robert Collins)

    * ``RevisionSpec.wants_revision_history`` can be set to False for a given
      ``RevisionSpec``. This will disable the existing behavior of passing in
      the full revision history to ``self._match_on``. Useful for specs that
      don't actually need access to the full history. (John Arbash Meinel)

    * The constructors of ``SmartClientMedium`` and its subclasses now require a
      ``base`` parameter.  ``SmartClientMedium`` implementations now also need
      to provide a ``remote_path_from_transport`` method.  (Andrew Bennetts)
      
    * The default permissions for creating new files and directories 
      should now be obtained from ``BzrDir._get_file_mode()`` and 
      ``_get_dir_mode()``, rather than from LockableFiles.  The ``_set_file_mode``
      and ``_set_dir_mode`` variables on LockableFiles which were advertised
      as a way for plugins to control this are no longer consulted.
      (Martin Pool)

    * ``VersionedFile.join`` is deprecated. This method required local
      instances of both versioned file objects and was thus hostile to being
      used for streaming from a smart server. The new get_record_stream and
      insert_record_stream are meant to efficiently replace this method.
      (Robert Collins)

    * ``WorkingTree.set_parent_(ids/trees)`` will now filter out revisions
      which are in the ancestry of other revisions. So if you merge the same
      tree twice, or merge an ancestor of an existing merge, it will only
      record the newest. (If you merge a descendent, it will replace its
      ancestor). (John Arbash Meinel, #235407)

    * ``WorkingTreeFormat2.stub_initialize_remote`` is now private.
      (Martin Pool) 


bzr 1.5 2008-05-16
------------------

This release of Bazaar includes several updates to the documentation, and fixes
to prepare for making rich root support the default format. Many bugs have been
squashed, including fixes to log, bzr+ssh inter-operation with older servers.

  CHANGES:

    * Suppress deprecation warnings when bzrlib is a 'final' release. This way
      users of packaged software won't be bothered with DeprecationWarnings,
      but developers and testers will still see them. (John Arbash Meinel)

  DOCUMENTATION:

    * Incorporate feedback from Jelmer Vernooij and Neil Martinsen-Burrell
      on the plugin and integration chapters of the User Guide.
      (Ian Clatworthy)


bzr 1.5rc1 2008-05-09
---------------------

  NOTES WHEN UPGRADING:

  CHANGES:

    * Broader support of GNU Emacs mail clients. Set
      ``mail_client=emacsclient`` in your bazaar.conf and ``send`` will pop the
      bundle in a mail buffer according to the value of ``mail-user-agent``
      variable. (Xavier Maillard)

  FEATURES:

  IMPROVEMENTS:

    * Diff now handles revision specs like "branch:" and "submit:" more
      efficiently.  (Aaron Bentley, #202928)

    * More friendly error given when attempt to start the smart server
      on an address already in use. (Andrea Corbellini, #200575)

    * Pull completes much faster when there is nothing to pull.
      (Aaron Bentley)

  BUGFIXES:

    * Authentication.conf can define sections without password.
      (Vincent Ladeuil, #199440)

    * Avoid muttering every time a child update does not cause a progress bar
      update. (John Arbash Meinel, #213771)

    * ``Branch.reconcile()`` is now implemented. This allows ``bzr reconcile``
      to fix when a Branch has a non-canonical mainline history. ``bzr check``
      also detects this condition. (John Arbash Meinel, #177855)

    * ``bzr log -r ..X bzr://`` was failing, because it was getting a request
      for ``revision_id=None`` which was not a string.
      (John Arbash Meinel, #211661)

    * ``bzr commit`` now works with Microsoft's FTP service.
      (Andreas Deininger)

    * Catch definitions outside sections in authentication.conf.
      (Vincent Ladeuil, #217650)

    * Conversion from non-rich-root to rich-root(-pack) updates inventory
      sha1s, even when bundles are used.  (Aaron Bentley, #181391)

    * Conversion from non-rich-root to rich-root(-pack) works correctly even
      though search keys are not topologically sorted.  (Aaron Bentley)

    * Conversion from non-rich-root to rich-root(-pack) works even when a
      parent revision has a different root id.  (Aaron Bentley, #177874)

    * Disable strace testing until strace is fixed (see bug #103133) and emit a
      warning when selftest ends to remind us of leaking tests.
      (Vincent Ladeuil, #226769)

    * Fetching all revisions from a repository does not cause pack collisions.
      (Robert Collins, Aaron Bentley, #212908)

    * Fix error about "attempt to add line-delta in non-delta knit".
      (Andrew Bennetts, #217701)

    * Pushing a branch in "dirstate" format (Branch5) over bzr+ssh would break
      if the remote server was < version 1.2. This was due to a bug in the
      RemoteRepository.get_parent_map() fallback code.
      (John Arbash Meinel, #214894)

    * Remove leftover code in ``bzr_branch`` that inappropriately creates 
      a ``branch-name`` file in the branch control directory.
      (Martin Pool)

    * Set SO_REUSEADDR on server sockets of ``bzr serve`` to avoid problems
      rebinding the socket when starting the server a second time.
      (John Arbash Meinel, Martin Pool, #164288)

    * Severe performance degradation in fetching from knit repositories to
      knits and packs due to parsing the entire revisions.kndx on every graph
      walk iteration fixed by using the Repository.get_graph API.  There was
      another regression in knit => knit fetching which re-read the index for
      every revision each side had in common.
      (Robert Collins, John Arbash Meinel)

    * When logging the changes to a particular file, there was a bug if there
      were ghosts in the revision ancestry. (John Arbash Meinel, #209948)

    * xs4all's ftp server returns a temporary error when trying to list an
      empty directory, rather than returning an empty list. Adding a
      workaround so that we don't get spurious failures.
      (John Arbash Meinel, #215522)

  DOCUMENTATION:

    * Expanded the User Guide to include new chapters on popular plugins and
      integrating Bazaar into your environment. The *Best practices* chapter
      was renamed to *Miscellaneous topics* as suggested by community
      feedback as well. (Ian Clatworthy)

    * Document outlining strategies for TortoiseBzr. (Mark Hammond)

    * Improved the documentation on hooks. (Ian Clatworthy)

    * Update authentication docs regarding ssh agents.
      (Vincent Ladeuil, #183705)

  TESTING:

    * Add ``thread_name_suffix`` parameter to SmartTCPServer_for_testing, to
      make it easy to identify which test spawned a thread with an unhandled
      exception. (Andrew Bennetts)

    * New ``--debugflag``/``-E`` option to ``bzr selftest`` for setting
      options for debugging tests, these are complementary to the the -D
      options.  The ``-Dselftest_debug`` global option has been replaced by the
      ``-E=allow_debug`` option for selftest. (Andrew Bennetts)

    * Parameterised test ids are preserved correctly to aid diagnosis of test
      failures. (Robert Collins, Andrew Bennetts)

    * selftest now accepts --starting-with <id> to load only the tests whose id
      starts with the one specified. This greatly speeds up running the test
      suite on a limited set of tests and can be used to run the tests for a
      single module, a single class or even a single test.  (Vincent Ladeuil)

    * The test suite modules have been modified to define load_tests() instead
      of test_suite(). That speeds up selective loading (via --load-list)
      significantly and provides many examples on how to migrate (grep for
      load_tests).  (Vincent Ladeuil)

  INTERNALS:

    * ``Hooks.install_hook`` is now deprecated in favour of
      ``Hooks.install_named_hook`` which adds a required ``name`` parameter, to
      avoid having to call ``Hooks.name_hook``. (Daniel Watkins)

    * Implement xml8 serializer.  (Aaron Bentley)

    * New form ``@deprecated_method(deprecated_in(1, 5, 0))`` for making 
      deprecation wrappers.  (Martin Pool)

    * ``Repository.revision_parents`` is now deprecated in favour of 
      ``Repository.get_parent_map([revid])[revid]``. (Jelmer Vernooij)

    * The Python ``assert`` statement is no longer used in Bazaar source, and 
      a test checks this.  (Martin Pool)

  API CHANGES:

    * ``bzrlib.status.show_pending_merges`` requires the repository to be
      locked by the caller. Callers should have been doing it anyway, but it
      will now raise an exception if they do not. (John Arbash Meinel)

    * Repository.get_data_stream, Repository.get_data_stream_for_search(),
      Repository.get_deltas_for_revsions(), Repository.revision_trees(),
      Repository.item_keys_introduced_by() no longer take read locks.
      (Aaron Bentley)

    * ``LockableFiles.get_utf8`` and ``.get`` are deprecated, as a start
      towards removing LockableFiles and ``.control_files`` entirely.
      (Martin Pool)

    * Methods deprecated prior to 1.1 have been removed.
      (Martin Pool)


bzr 1.4 2008-04-28
------------------

This release of Bazaar includes handy improvements to the speed of log and
status, new options for several commands, improved documentation, and better
hooks, including initial code for server-side hooks.  A number of bugs have
been fixed, particularly in interoperability between different formats or
different releases of Bazaar over there network.  There's been substantial
internal work in both the repository and network code to enable new features
and faster performance.

  BUG FIXES:

    * Pushing a branch in "dirstate" format (Branch5) over bzr+ssh would break
      if the remote server was < version 1.2.  This was due to a bug in the
      RemoteRepository.get_parent_map() fallback code.
      (John Arbash Meinel, Andrew Bennetts, #214894)


bzr 1.4rc2 2008-04-21
---------------------

  BUG FIXES:

    * ``bzr log -r ..X bzr://`` was failing, because it was getting a request
      for ``revision_id=None`` which was not a string.
      (John Arbash Meinel, #211661)

    * Fixed a bug in handling ghost revisions when logging changes in a 
      particular file.  (John Arbash Meinel, #209948)

    * Fix error about "attempt to add line-delta in non-delta knit".
      (Andrew Bennetts, #205156)

    * Fixed performance degradation in fetching from knit repositories to
      knits and packs due to parsing the entire revisions.kndx on every graph
      walk iteration fixed by using the Repository.get_graph API.  There was
      another regression in knit => knit fetching which re-read the index for
      every revision each side had in common.
      (Robert Collins, John Arbash Meinel)


bzr 1.4rc1 2008-04-11
---------------------

  CHANGES:

   * bzr main script cannot be imported (Benjamin Peterson)

   * On Linux bzr additionally looks for plugins in arch-independent site
     directory. (Toshio Kuratomi)

   * The ``set_rh`` branch hook is now deprecated. Please migrate
     any plugins using this hook to use an alternative, e.g.
     ``post_change_branch_tip``. (Ian Clatworthy)

   * When a plugin cannot be loaded as the file path is not a valid
     python module name bzr will now strip a ``bzr_`` prefix from the
     front of the suggested name, as many plugins (e.g. bzr-svn)
     want to be installed without this prefix. It is a common mistake
     to have a folder named "bzr-svn" for that plugin, especially
     as this is what bzr branch lp:bzr-svn will give you. (James Westby,
     Andrew Cowie)

   * UniqueIntegerBugTracker now appends bug-ids instead of joining
     them to the base URL. Plugins that register bug trackers may
     need a trailing / added to the base URL if one is not already there.
     (James Wesby, Andrew Cowie)

  FEATURES:

    * Added start_commit hook for mutable trees. (Jelmer Vernooij, #186422)

    * ``status`` now accepts ``--no-pending`` to show the status without
      listing pending merges, which speeds up the command a lot on large
      histories.  (James Westby, #202830)

    * New ``post_change_branch_tip`` hook that is called after the
      branch tip is moved but while the branch is still write-locked.
      See the User Reference for signature details.
      (Ian Clatworthy, James Henstridge)

    * Reconfigure can convert a branch to be standalone or to use a shared
      repository.  (Aaron Bentley)

  IMPROVEMENTS:

    * The smart protocol now has support for setting branches' revision info
      directly.  This should make operations like push slightly faster, and is a
      step towards server-side hooks.  The new request method name is
      ``Branch.set_last_revision_info``.  (Andrew Bennetts)

    * ``bzr commit --fixes`` now recognises "gnome" as a tag by default.
      (James Westby, Andrew Cowie)

    * ``bzr switch`` will attempt to find branches to switch to relative to the
      current branch. E.g. ``bzr switch branchname`` will look for
      ``current_branch/../branchname``. (Robert Collins, Jelmer Vernooij,
      Wouter van Heyst)

    * Diff is now more specific about execute-bit changes it describes
      (Chad Miller)

    * Fetching data over HTTP is a bit faster when urllib is used.  This is done
      by forcing it to recv 64k at a time when reading lines in HTTP headers,
      rather than just 1 byte at a time.  (Andrew Bennetts)

    * Log --short and --line are much faster when -r is not specified.
      (Aaron Bentley)

    * Merge is faster.  We no longer check a file's existence unnecessarily
      when merging the execute bit.  (Aaron Bentley)

    * ``bzr status`` on an explicit list of files no longer shows pending
      merges, making it much faster on large trees. (John Arbash Meinel)

    * The launchpad directory service now warns the user if they have not set
      their launchpad login and are trying to resolve a URL using it, just
      in case they want to do a write operation with it.  (James Westby)

    * The smart protocol client is slightly faster, because it now only queries
      the server for the protocol version once per connection.  Also, the HTTP
      transport will now automatically probe for and use a smart server if
      one is present.  You can use the new ``nosmart+`` transport decorator
      to get the old behaviour.  (Andrew Bennetts)

    * The ``version`` command takes a ``--short`` option to print just the
      version number, for easier use in scripts.  (Martin Pool)

    * Various operations with revision specs and commands that calculate
      revnos and revision ids are faster.  (John A. Meinel, Aaron Bentley)

  BUGFIXES:

    * Add ``root_client_path`` parameter to SmartWSGIApp and
      SmartServerRequest.  This makes it possible to publish filesystem
      locations that don't exactly match URL paths. SmartServerRequest
      subclasses should use the new ``translate_client_path`` and
      ``transport_from_client_path`` methods when dealing with paths received
      from a client to take this into account.  (Andrew Bennetts, #124089)

    * ``bzr mv a b`` can be now used also to rename previously renamed
      directories, not only files. (Lukáš Lalinský, #107967)

    * ``bzr uncommit --local`` can now remove revisions from the local
      branch to be symmetric with ``bzr commit --local``.
      (John Arbash Meinel, #93412)

    * Don't ask for a password if there is no real terminal.
      (Alexander Belchenko, #69851)

    * Fix a bug causing a ValueError crash in ``parse_line_delta_iter`` when
      fetching revisions from a knit to pack repository or vice versa using
      bzr:// (including over http or ssh).
      (#208418, Andrew Bennetts, Martin Pool, Robert Collins)

    * Fixed ``_get_line`` in ``bzrlib.smart.medium``, which was buggy.  Also
      fixed ``_get_bytes`` in the same module to use the push back buffer.
      These bugs had no known impact in normal use, but were problematic for
      developers working on the code, and were likely to cause real bugs sooner
      or later.  (Andrew Bennetts)

    * Implement handling of basename parameter for DefaultMail.  (James Westby)

    * Incompatibility with Paramiko versions newer than 1.7.2 was fixed.
      (Andrew Bennetts, #213425)

    * Launchpad locations (lp: URLs) can be pulled.  (Aaron Bentley, #181945)

    * Merges that add files to deleted root directories complete.  They
      do create conflicts.  (Aaron Bentley, #210092)

    * vsftp's return ``550 RNFR command failed.`` supported.
      (Marcus Trautwig, #129786)

  DOCUMENTATION:

    * Improved documentation on send/merge relationship. (Peter Schuller)

    * Minor fixes to the User Guide. (Matthew Fuller)

    * Reduced the evangelism in the User Guide. (Ian Clatworthy)

    * Added Integrating with Bazaar document for developers (Martin Albisetti)

  API BREAKS:

    * Attempting to pull data from a ghost aware repository (e.g. knits) into a
      non-ghost aware repository such as weaves will now fail if there are
      ghosts.  (Robert Collins)

    * ``KnitVersionedFile`` no longer accepts an ``access_mode`` parameter, and
      now requires the ``index`` and ``access_method`` parameters to be
      supplied. A compatible shim has been kept in the new function
      ``knit.make_file_knit``. (Robert Collins)

    * Log formatters must now provide log_revision instead of show and
      show_merge_revno methods. The latter had been deprecated since the 0.17
      release. (James Westby)

    * ``LoopbackSFTP`` is now called ``SocketAsChannelAdapter``.
      (Andrew Bennetts)

    * ``osutils.backup_file`` is removed. (Alexander Belchenko)

    * ``Repository.get_revision_graph`` is deprecated, with no replacement
      method. The method was size(history) and not desirable. (Robert Collins)

    * ``revision.revision_graph`` is deprecated, with no replacement function.
      The function was size(history) and not desirable. (Robert Collins)

    * ``Transport.get_shared_medium`` is deprecated.  Use
      ``Transport.get_smart_medium`` instead.  (Andrew Bennetts)

    * ``VersionedFile`` factories now accept a get_scope parameter rather
      than using a call to ``transaction_finished``, allowing the removal of
      the fixed list of versioned files per repository. (Robert Collins)

    * ``VersionedFile.annotate_iter`` is deprecated. While in principle this
      allowed lower memory use, all users of annotations wanted full file 
      annotations, and there is no storage format suitable for incremental
      line-by-line annotation. (Robert Collins)

    * ``VersionedFile.clone_text`` is deprecated. This performance optimisation
      is no longer used - reading the content of a file that is undergoing a
      file level merge to identical state on two branches is rare enough, and
      not expensive enough to special case. (Robert Collins)

    * ``VersionedFile.clear_cache`` and ``enable_cache`` are deprecated.
      These methods added significant complexity to the ``VersionedFile``
      implementation, but were only used for optimising fetches from knits - 
      which can be done from outside the knit layer, or via a caching
      decorator. As knits are not the default format, the complexity is no
      longer worth paying. (Robert Collins)

    * ``VersionedFile.create_empty`` is removed. This method presupposed a
      sensible mapping to a transport for individual files, but pack backed
      versioned files have no such mapping. (Robert Collins)

    * ``VersionedFile.get_graph`` is deprecated, with no replacement method.
      The method was size(history) and not desirable. (Robert Collins)

    * ``VersionedFile.get_graph_with_ghosts`` is deprecated, with no
      replacement method.  The method was size(history) and not desirable.
      (Robert Collins)

    * ``VersionedFile.get_parents`` is deprecated, please use
      ``VersionedFile.get_parent_map``. (Robert Collins)

    * ``VersionedFile.get_sha1`` is deprecated, please use
      ``VersionedFile.get_sha1s``. (Robert Collins)

    * ``VersionedFile.has_ghost`` is now deprecated, as it is both expensive
      and unused outside of a single test. (Robert Collins)

    * ``VersionedFile.iter_parents`` is now deprecated in favour of
      ``get_parent_map`` which can be used to instantiate a Graph on a
      VersionedFile. (Robert Collins)

    * ``VersionedFileStore`` no longer uses the transaction parameter given
      to most methods; amongst other things this means that the
      get_weave_or_empty method no longer guarantees errors on a missing weave
      in a readonly transaction, and no longer caches versioned file instances
      which reduces memory pressure (but requires more careful management by
      callers to preserve performance). (Robert Collins)

  TESTING:

    * New -Dselftest_debug flag disables clearing of the debug flags during
      tests.  This is useful if you want to use e.g. -Dhpss to help debug a
      failing test.  Be aware that using this feature is likely to cause
      spurious test failures if used with the full suite. (Andrew Bennetts)

    * selftest --load-list now uses a new more agressive test loader that will
      avoid loading unneeded modules and building their tests. Plugins can use
      this new loader by defining a load_tests function instead of a test_suite
      function. (a forthcoming patch will provide many examples on how to
      implement this).
      (Vincent Ladeuil)

    * selftest --load-list now does some sanity checks regarding duplicate test
      IDs and tests present in the list but not found in the actual test suite.
      (Vincent Ladeuil)

    * Slightly more concise format for the selftest progress bar, so there's
      more space to show the test name.  (Martin Pool) ::

        [2500/10884, 1fail, 3miss in 1m29s] test_revisionnamespaces.TestRev

    * The test suite takes much less memory to run, and is a bit faster.  This
      is done by clearing most attributes of TestCases after running them, if
      they succeeded.  (Andrew Bennetts)

  INTERNALS:

    * Added ``_build_client_protocol`` to ``_SmartClient``.  (Andrew Bennetts)

    * Added basic infrastructure for automatic plugin suggestion.
      (Martin Albisetti)

    * If a ``LockableFiles`` object is not explicitly unlocked (for example
      because of a missing ``try/finally`` block, it will give a warning but
      not automatically unlock itself.  (Previously they did.)  This
      sometimes caused knock-on errors if for example the network connection
      had already failed, and should not be relied upon by code. 
      (Martin Pool, #109520)

    * ``make dist`` target to build a release tarball, and also 
      ``check-dist-tarball`` and ``dist-upload-escudero``.  (Martin Pool)

    * The ``read_response_tuple`` method of ``SmartClientRequestProtocol*``
      classes will now raise ``UnknownSmartMethod`` when appropriate, so that
      callers don't need to try distinguish unknown request errors from other
      errors.  (Andrew Bennetts)

    * ``set_make_working_trees`` is now implemented provided on all repository
      implementations (Aaron Bentley)

    * ``VersionedFile`` now has a new method ``get_parent_map`` which, like
      ``Graph.get_parent_map`` returns a dict of key:parents. (Robert Collins)


bzr 1.3.1 2008-04-09
--------------------

  No changes from 1.3.1rc1.


bzr 1.3rc1 2008-04-04
---------------------

  BUG FIXES:

    * Fix a bug causing a ValueError crash in ``parse_line_delta_iter`` when
      fetching revisions from a knit to pack repository or vice versa using
      bzr:// (including over http or ssh).  
      (#208418, Andrew Bennetts, Martin Pool, Robert Collins)


bzr 1.3 2008-03-20
------------------

Bazaar has become part of the GNU project <http://www.gnu.org>

Many operations that act on history, including ``log`` and ``annotate`` are now
substantially faster.  Several bugs have been fixed and several new options and
features have been added.

  TESTING:

    * Avoid spurious failure of ``TestVersion.test_version`` matching
      directory names.
      (#202778, Martin Pool)


bzr 1.3rc1 2008-03-16
---------------------

  NOTES WHEN UPGRADING:

    * The backup directory created by ``upgrade`` is now called
      ``backup.bzr``, not ``.bzr.backup``. (Martin Albisetti)

  CHANGES:

    * A new repository format 'development' has been added. This format will
      represent the latest 'in-progress' format that the bzr developers are
      interested in getting early-adopter testing and feedback on.
      ``doc/developers/development-repo.txt`` has detailed information.
      (Robert Collins)

    * BZR_LOG environment variable controls location of .bzr.log trace file. 
      User can suppress writing messages to .bzr.log by using '/dev/null'
      filename (on Linux) or 'NUL' (on Windows). If BZR_LOG variable 
      is not defined but BZR_HOME is defined then default location
      for .bzr.log trace file is ``$BZR_HOME/.bzr.log``.
      (Alexander Belchenko)

    * ``launchpad`` builtin plugin now shipped as separate part in standalone
      bzr.exe, installed to ``C:\Program Files\Bazaar\plugins`` directory, 
      and standalone installer allows user to skip installation of this plugin.
      (Alexander Belchenko)

    * Restore auto-detection of plink.exe on Windows. (Dmitry Vasiliev)

    * Version number is now shown as "1.2" or "1.2pr2", without zeroed or
      missing final fields.  (Martin Pool)

  FEATURES:

    * ``branch`` and ``checkout`` can hard-link working tree files, which is
      faster and saves space.  (Aaron Bentley)

    * ``bzr send`` will now also look at the ``child_submit_to`` setting in
      the submit branch to determine the email address to send to. 
      (Jelmer Vernooij)

  IMPROVEMENTS:

    * BzrBranch._lefthand_history is faster on pack repos.  (Aaron Bentley)

    * Branch6.generate_revision_history is faster.  (Aaron Bentley)

    * Directory services can now be registered, allowing special URLs to be
      dereferenced into real URLs.  This is a generalization and cleanup of
      the lp: transport lookup.  (Aaron Bentley)

    * Merge directives that are automatically attached to emails have nicer
      filenames, based on branch-nick + revno. (Aaron Bentley)

    * ``push`` has a ``--revision`` option, to specify what revision to push up
      to.  (Daniel Watkins)

    * Significantly reducing execution time and network traffic for trivial 
      case of running ``bzr missing`` command for two identical branches.
      (Alexander Belchenko)

    * Speed up operations that look at the revision graph (such as 'bzr log').
      ``KnitPackRepositor.get_revision_graph`` uses ``Graph.iter_ancestry`` to
      extract the revision history. This allows filtering ghosts while
      stepping instead of needing to peek ahead. (John Arbash Meinel)

    * The ``hooks`` command lists installed hooks, to assist in debugging.
      (Daniel Watkins)

    * Updates to how ``annotate`` work. Should see a measurable improvement in
      performance and memory consumption for file with a lot of merges.
      Also, correctly handle when a line is introduced by both parents (it
      should be attributed to the first merge which notices this, and not
      to all subsequent merges.) (John Arbash Meinel)

  BUGFIXES:

    * Autopacking no longer holds the full set of inventory lines in
      memory while copying. For large repositories, this can amount to
      hundreds of MB of ram consumption.
      (Ian Clatworthy, John Arbash Meinel)

    * Cherrypicking when using ``--format=merge3`` now explictly excludes
      BASE lines. (John Arbash Meinel, #151731)

    * Disable plink's interactive prompt for password.
      (#107593, Dmitry Vasiliev)

    * Encode command line arguments from unicode to user_encoding before
      invoking external mail client in `bzr send` command.
      (#139318, Alexander Belchenko)

    * Fixed problem connecting to ``bzr+https://`` servers.
      (#198793, John Ferlito)

    * Improved error reporting in the Launchpad plugin. (Daniel Watkins,
      #196618)

    * Include quick-start-summary.svg file to python-based installer(s)
      for Windows. (#192924, Alexander Belchenko)

    * lca merge now respects specified files. (Aaron Bentley)

    * Make version-info --custom imply --all. (#195560, James Westby)

    * ``merge --preview`` now works for merges that add or modify
      symlinks (James Henstridge)

    * Redirecting the output from ``bzr merge`` (when the remembered
      location is used) now works. (John Arbash Meinel)

    * setup.py script explicitly checks for Python version.
      (Jari Aalto, Alexander Belchenko, #200569)

    * UnknownFormatErrors no longer refer to branches regardless of kind of
      unknown format. (Daniel Watkins, #173980)

    * Upgrade bundled ConfigObj to version 4.5.2, which properly quotes #
      signs, among other small improvements. (Matt Nordhoff, #86838)

    * Use correct indices when emitting LCA conflicts.  This fixes IndexError
      errors.  (Aaron Bentley, #196780)

  DOCUMENTATION:

    * Explained how to use ``version-info --custom`` in the User Guide.
      (Neil Martinsen-Burrell)

  API BREAKS:

    * Support for loading plugins from zip files and
      ``bzrlib.plugin.load_from_zip()`` function are deprecated.
      (Alexander Belchenko)

  TESTING:
    
    * Added missing blackbox tests for ``modified`` (Adrian Wilkins)

    * The branch interface tests were invalid for branches using rich-root
      repositories because the empty string is not a valid file-id.
      (Robert Collins)

  INTERNALS:

    * ``Graph.iter_ancestry`` returns the ancestry of revision ids. Similar to
      ``Repository.get_revision_graph()`` except it includes ghosts and you can
      stop part-way through. (John Arbash Meinel)

    * New module ``tools/package_mf.py`` provide custom module finder for
      python packages (improves standard python library's modulefinder.py)
      used by ``setup.py`` script while building standalone bzr.exe.
      (Alexander Belchenko)

    * New remote method ``RemoteBzrDir.find_repositoryV2`` adding support for
      detecting external lookup support on remote repositories. This method is
      now attempted first when lookup up repositories, leading to an extra 
      round trip on older bzr smart servers. (Robert Collins)
 
    * Repository formats have a new supported-feature attribute
      ``supports_external_lookups`` used to indicate repositories which support
      falling back to other repositories when they have partial data.
      (Robert Collins)

    * ``Repository.get_revision_graph_with_ghosts`` and
      ``bzrlib.revision.(common_ancestor,MultipleRevisionSources,common_graph)``
      have been deprecated.  (John Arbash Meinel)

    * ``Tree.iter_changes`` is now a public API, replacing the work-in-progress
      ``Tree._iter_changes``. The api is now considered stable and ready for
      external users.  (Aaron Bentley)

    * The bzrdir format registry now accepts an ``alias`` keyword to
      register_metadir, used to indicate that a format name is an alias for
      some other format and thus should not be reported when describing the
      format. (Robert Collins)


bzr 1.2 2008-02-15
------------------

  BUG FIXES:

    * Fix failing test in Launchpad plugin. (Martin Pool)


bzr 1.2rc1 2008-02-13
---------------------

  NOTES WHEN UPGRADING:
  
    * Fetching via the smart protocol may need to reconnect once during a fetch
      if the remote server is running Bazaar 1.1 or earlier, because the client
      attempts to use more efficient requests that confuse older servers.  You
      may be required to re-enter a password or passphrase when this happens.
      This won't happen if the server is upgraded to Bazaar 1.2.
      (Andrew Bennetts)

  CHANGES:

    * Fetching via bzr+ssh will no longer fill ghosts by default (this is
      consistent with pack-0.92 fetching over SFTP). (Robert Collins)

    * Formatting of ``bzr plugins`` output is changed to be more human-
      friendly. Full path of plugins locations will be shown only with
      ``--verbose`` command-line option. (Alexander Belchenko)

    * ``merge`` now prefers to use the submit branch, but will fall back to
      parent branch.  For many users, this has no effect.  But some users who
      pull and merge on the same branch will notice a change.  This change
      makes it easier to work on a branch on two different machines, pulling
      between the machines, while merging from the upstream.
      ``merge --remember`` can now be used to set the submit_branch.
      (Aaron Bentley)

  FEATURES:

    * ``merge --preview`` produces a diff of the changes merge would make,
      but does not actually perform the merge.  (Aaron Bentley)

    * New smart method ``Repository.get_parent_map`` for getting revision
      parent data. This returns additional parent information topologically
      adjacent to the requested data to reduce round trip latency impacts.
      (Robert Collins)

    * New smart method, ``Repository.stream_revisions_chunked``, for fetching
      revision data that streams revision data via a chunked encoding.  This
      avoids buffering large amounts of revision data on the server and on the
      client, and sends less data to the server to request the revisions.
      (Andrew Bennetts, Robert Collins, #178353)

    * The launchpad plugin now handles lp urls of the form
      ``lp://staging/``, ``lp://demo/``, ``lp://dev/`` to use the appropriate
      launchpad instance to do the resolution of the branch identities.
      This is primarily of use to Launchpad developers, but can also
      be used by other users who want to try out Launchpad as
      a branch location without messing up their public Launchpad
      account.  Branches that are pushed to the staging environment
      have an expected lifetime of one day. (Tim Penhey)

  IMPROVEMENTS:

    * Creating a new branch no longer tries to read the entire revision-history
      unnecessarily over smart server operations. (Robert Collins)

    * Fetching between different repository formats with compatible models now
      takes advantage of the smart method to stream revisions.  (Andrew Bennetts)

    * The ``--coverage`` option is now global, rather specific to ``bzr
      selftest``.  (Andrew Bennetts)

    * The ``register-branch`` command will now use the public url of the branch
      containing the current directory, if one has been set and no explicit
      branch is provided.  (Robert Collins)

    * Tweak the ``reannotate`` code path to optimize the 2-parent case.
      Speeds up ``bzr annotate`` with a pack repository by approx 3:2.
      (John Arbash Meinel)

  BUGFIXES:

    * Calculate remote path relative to the shared medium in _SmartClient.  This
      is related to the problem in bug #124089.  (Andrew Bennetts)

    * Cleanly handle connection errors in smart protocol version two, the same
      way as they are handled by version one.  (Andrew Bennetts)

    * Clearer error when ``version-info --custom`` is used without
      ``--template`` (Lukáš Lalinský)

    * Don't raise UnavailableFeature during test setup when medusa is not
      available or tearDown is never called leading to nasty side effects.
      (#137823, Vincent Ladeuil)

    * If a plugin's test suite cannot be loaded, for example because of a syntax
      error in the tests, then ``selftest`` fails, rather than just printing 
      a warning.  (Martin Pool, #189771)
      
    * List possible values for BZR_SSH environment variable in env-variables
      help topic. (Alexander Belchenko, #181842)

    * New methods ``push_log_file`` and ``pop_log_file`` to intercept messages:
      popping the log redirection now precisely restores the previous state,
      which makes it easier to use bzr log output from other programs.
      TestCaseInTempDir no longer depends on a log redirection being established
      by the test framework, which lets bzr tests cleanly run from a normal
      unittest runner.
      (#124153, #124849, Martin Pool, Jonathan Lange)

    * ``pull --quiet`` is now more quiet, in particular a message is no longer
      printed when the remembered pull location is used. (James Westby,
      #185907)

    * ``reconfigure`` can safely be interrupted while fetching.
      (Aaron Bentley, #179316)

    * ``reconfigure`` preserves tags when converting to and from lightweight
      checkouts.  (Aaron Bentley, #182040)

    * Stop polluting /tmp when running selftest.
      (Vincent Ladeuil, #123623)

    * Switch from NFKC => NFC for normalization checks. NFC allows a few
      more characters which should be considered valid.
      (John Arbash Meinel, #185458)

    * The launchpad plugin now uses the ``edge`` xmlrpc server to avoid
      interacting badly with a bug on the launchpad side. (Robert Collins)

    * Unknown hostnames when connecting to a ``bzr://`` URL no longer cause
      tracebacks.  (Andrew Bennetts, #182849)

  API BREAKS:

    * Classes implementing Merge types like Merge3Merger must now accept (and
      honour) a do_merge flag in their constructor.  (Aaron Bentley)

    * ``Repository.add_inventory`` and ``add_revision`` now require the caller
      to previously take a write lock (and start a write group.)
      (Martin Pool)

  TESTING:

    * selftest now accepts --load-list <file> to load a test id list. This
      speeds up running the test suite on a limited set of tests.
      (Vincent Ladeuil)

  INTERNALS:

    * Add a new method ``get_result`` to graph search objects. The resulting
      ``SearchResult`` can be used to recreate the search later, which will
      be useful in reducing network traffic. (Robert Collins)

    * Use convenience function to check whether two repository handles 
      are referring to the same repository in ``Repository.get_graph``. 
      (Jelmer Vernooij, #187162)

    * Fetching now passes the find_ghosts flag through to the 
      ``InterRepository.missing_revision_ids`` call consistently for all
      repository types. This will enable faster missing revision discovery with
      bzr+ssh. (Robert Collins)

    * Fix error handling in Repository.insert_data_stream. (Lukas Lalinsky)

    * ``InterRepository.missing_revision_ids`` is now deprecated in favour of
      ``InterRepository.search_missing_revision_ids`` which returns a 
      ``bzrlib.graph.SearchResult`` suitable for making requests from the smart
      server. (Robert Collins)

    * New error ``NoPublicBranch`` for commands that need a public branch to
      operate. (Robert Collins)
 
    * New method ``iter_inventories`` on Repository for access to many
      inventories. This is primarily used by the ``revision_trees`` method, as
      direct access to inventories is discouraged. (Robert Collins)
 
    * New method ``next_with_ghosts`` on the Graph breadth-first-search objects
      which will split out ghosts and present parents into two separate sets,
      useful for code which needs to be aware of ghosts (e.g. fetching data
      cares about ghosts during revision selection). (Robert Collins)

    * Record a timestamp against each mutter to the trace file, relative to the
      first import of bzrlib.  (Andrew Bennetts)

    * ``Repository.get_data_stream`` is now deprecated in favour of
      ``Repository.get_data_stream_for_search`` which allows less network
      traffic when requesting data streams over a smart server. (Robert Collins)

    * ``RemoteBzrDir._get_tree_branch`` no longer triggers ``_ensure_real``,
      removing one round trip on many network operations. (Robert Collins)

    * RemoteTransport's ``recommended_page_size`` method now returns 64k, like
      SFTPTransport and HttpTransportBase.  (Andrew Bennetts)

    * Repository has a new method ``has_revisions`` which signals the presence
      of many revisions by returning a set of the revisions listed which are
      present. This can be done by index queries without reading data for parent
      revision names etc. (Robert Collins)


bzr 1.1 2008-01-15
------------------

(no changes from 1.1rc1)

bzr 1.1rc1 2008-01-05
---------------------

  CHANGES:
   
   * Dotted revision numbers have been revised. Instead of growing longer with
     nested branches the branch number just increases. (eg instead of 1.1.1.1.1
     we now report 1.2.1.) This helps scale long lived branches which have many
     feature branches merged between them. (John Arbash Meinel)

   * The syntax ``bzr diff branch1 branch2`` is no longer supported.
     Use ``bzr diff branch1 --new branch2`` instead. This change has
     been made to remove the ambiguity where ``branch2`` is in fact a
     specific file to diff within ``branch1``.

  FEATURES:

   * New option to use custom template-based formats in  ``bzr version-info``.
     (Lukáš Lalinský)

   * diff '--using' allows an external diff tool to be used for files.
     (Aaron Bentley)

   * New "lca" merge-type for fast everyday merging that also supports
     criss-cross merges.  (Aaron Bentley)

  IMPROVEMENTS:

   * ``annotate`` now doesn't require a working tree. (Lukáš Lalinský,
     #90049)

   * ``branch`` and ``checkout`` can now use files from a working tree to
     to speed up the process.  For checkout, this requires the new
     --files-from flag.  (Aaron Bentley)

   * ``bzr diff`` now sorts files in alphabetical order.  (Aaron Bentley)

   * ``bzr diff`` now works on branches without working trees. Tree-less
     branches can also be compared to each other and to working trees using
     the new diff options ``--old`` and ``--new``. Diffing between branches,
     with or without trees, now supports specific file filtering as well.
     (Ian Clatworthy, #6700)

   * ``bzr pack`` now orders revision texts in topological order, with newest
     at the start of the file, promoting linear reads for ``bzr log`` and the
     like. This partially fixes #154129. (Robert Collins)

   * Merge directives now fetch prerequisites from the target branch if
     needed.  (Aaron Bentley)

   * pycurl now handles digest authentication.
     (Vincent Ladeuil)

   * ``reconfigure`` can now convert from repositories.  (Aaron Bentley)

   * ``-l`` is now a short form for ``--limit`` in ``log``.  (Matt Nordhoff)

   * ``merge`` now warns when merge directives cause cherrypicks.
     (Aaron Bentley)

   * ``split`` now supported, to enable splitting large trees into smaller
     pieces.  (Aaron Bentley)

  BUGFIXES:

   * Avoid AttributeError when unlocking a pack repository when an error occurs.
     (Martin Pool, #180208)

   * Better handle short reads when processing multiple range requests.
     (Vincent Ladeuil, #179368)

   * build_tree acceleration uses the correct path when a file has been moved.
     (Aaron Bentley)

   * ``commit`` now succeeds when a checkout and its master branch share a
     repository.  (Aaron Bentley, #177592)

   * Fixed error reporting of unsupported timezone format in
     ``log --timezone``. (Lukáš Lalinský, #178722)

   * Fixed Unicode encoding error in ``ignored`` when the output is
     redirected to a pipe. (Lukáš Lalinský)

   * Fix traceback when sending large response bodies over the smart protocol
     on Windows. (Andrew Bennetts, #115781)

   * Fix ``urlutils.relative_url`` for the case of two ``file:///`` URLs
     pointed to different logical drives on Windows.
     (Alexander Belchenko, #90847)

   * HTTP test servers are now compatible with the http protocol version 1.1.
     (Vincent Ladeuil, #175524)

   * _KnitParentsProvider.get_parent_map now handles requests for ghosts
     correctly, instead of erroring or attributing incorrect parents to ghosts.
     (Aaron Bentley)

   * ``merge --weave --uncommitted`` now works.  (Aaron Bentley)

   * pycurl authentication handling was broken and incomplete. Fix handling of
     user:pass embedded in the urls.
     (Vincent Ladeuil, #177643)

   * Files inside non-directories are now handled like other conflict types.
     (Aaron Bentley, #177390)

   * ``reconfigure`` is able to convert trees into lightweight checkouts.
     (Aaron Bentley)

   * Reduce lockdir timeout to 0 when running ``bzr serve``.  (Andrew Bennetts,
     #148087)

   * Test that the old ``version_info_format`` functions still work, even
     though they are deprecated. (John Arbash Meinel, ShenMaq, #177872)

   * Transform failures no longer cause ImmortalLimbo errors (Aaron Bentley,
     #137681)

   * ``uncommit`` works even when the commit messages of revisions to be
     removed use characters not supported in the terminal encoding.
     (Aaron Bentley)

   * When dumb http servers return whole files instead of the requested ranges,
     read the remaining bytes by chunks to avoid overflowing network buffers.
     (Vincent Ladeuil, #175886)

  DOCUMENTATION:

   * Minor tweaks made to the bug tracker integration documentation.
     (Ian Clatworthy)

   * Reference material has now be moved out of the User Guide and added
     to the User Reference. The User Reference has gained 4 sections as
     a result: Authenication Settings, Configuration Settings, Conflicts
     and Hooks. All help topics are now dumped into text format in the
     doc/en/user-reference directory for those who like browsing that
     information in their editor. (Ian Clatworthy)

   * *Using Bazaar with Launchpad* tutorial added. (Ian Clatworthy)

  INTERNALS:

    * find_* methods available for BzrDirs, Branches and WorkingTrees.
      (Aaron Bentley)

    * Help topics can now be loaded from files. 
      (Ian Clatworthy, Alexander Belchenko)

    * get_parent_map now always provides tuples as its output.  (Aaron Bentley)

    * Parent Providers should now implement ``get_parent_map`` returning a
      dictionary instead of ``get_parents`` returning a list.
      ``Graph.get_parents`` is now deprecated. (John Arbash Meinel,
      Robert Collins)

    * Patience Diff now supports arbitrary python objects, as long as they
      support ``hash()``. (John Arbash Meinel)

    * Reduce selftest overhead to establish test names by memoization.
      (Vincent Ladeuil)

  API BREAKS:

  TESTING:

   * Modules can now customise their tests by defining a ``load_tests``
     attribute. ``pydoc bzrlib.tests.TestUtil.TestLoader.loadTestsFromModule``
     for the documentation on this attribute. (Robert Collins)

   * New helper function ``bzrlib.tests.condition_id_re`` which helps
     filter tests based on a regular expression search on the tests id.
     (Robert Collins)
    
   * New helper function ``bzrlib.tests.condition_isinstance`` which helps
     filter tests based on class. (Robert Collins)
    
   * New helper function ``bzrlib.tests.exclude_suite_by_condition`` which
     generalises the ``exclude_suite_by_re`` function. (Robert Collins)

   * New helper function ``bzrlib.tests.filter_suite_by_condition`` which
     generalises the ``filter_suite_by_re`` function. (Robert Collins)

   * New helper method ``bzrlib.tests.exclude_tests_by_re`` which gives a new
     TestSuite that does not contain tests from the input that matched a
     regular expression. (Robert Collins)

   * New helper method ``bzrlib.tests.randomize_suite`` which returns a
     randomized copy of the input suite. (Robert Collins)

   * New helper method ``bzrlib.tests.split_suite_by_re`` which splits a test
     suite into two according to a regular expression. (Robert Collins)

   * Parametrize all http tests for the transport implementations, the http
     protocol versions (1.0 and 1.1) and the authentication schemes.
     (Vincent Ladeuil) 

   * The ``exclude_pattern`` and ``random_order`` parameters to the function
     ``bzrlib.tests.filter_suite_by_re`` have been deprecated. (Robert Collins)

   * The method ``bzrlib.tests.sort_suite_by_re`` has been deprecated. It is 
     replaced by the new helper methods added in this release. (Robert Collins)


bzr 1.0 2007-12-14
------------------

  DOCUMENTATION:

   * More improvements and fixes to the User Guide.  (Ian Clatworthy)

   * Add information on cherrypicking/rebasing to the User Guide.
     (Ian Clatworthy)

   * Improve bug tracker integration documentation. (Ian Clatworthy)

   * Minor edits to ``Bazaar in five minutes`` from David Roberts and
     to the rebasing section of the User Guide from Aaron Bentley.
     (Ian Clatworthy)


bzr 1.0rc3 2007-12-11
---------------------

  CHANGES:
   
   * If a traceback occurs, users are now asked to report the bug 
     through Launchpad (https://bugs.launchpad.net/bzr/), rather than 
     by mail to the mailing list.
     (Martin Pool)

  BUGFIXES:

   * Fix Makefile rules for doc generation. (Ian Clatworthy, #175207)

   * Give more feedback during long http downloads by making readv deliver data
     as it arrives for urllib, and issue more requests for pycurl. High latency
     networks are better handled by urllib, the pycurl implementation give more
     feedback but also incur more latency.
     (Vincent Ladeuil, #173010)

   * Implement _make_parents_provider on RemoteRepository, allowing generating
     bundles against branches on a smart server.  (Andrew Bennetts, #147836)

  DOCUMENTATION:

   * Improved user guide.  (Ian Clatworthy)

   * The single-page quick reference guide is now available as a PDF.
     (Ian Clatworthy)

  INTERNALS:

    * readv urllib http implementation is now a real iterator above the
      underlying socket and deliver data as soon as it arrives. 'get' still
      wraps its output in a StringIO.
      (Vincent Ladeuil)


bzr 1.0rc2 2007-12-07
---------------------

  IMPROVEMENTS:

   * Added a --coverage option to selftest. (Andrew Bennetts)

   * Annotate merge (merge-type=weave) now supports cherrypicking.
     (Aaron Bentley)

   * ``bzr commit`` now doesn't print the revision number twice. (Matt
     Nordhoff, #172612)

   * New configuration option ``bugtracker_<tracker_abbrevation>_url`` to
     define locations of bug trackers that are not directly supported by
     bzr or a plugin. The URL will be treated as a template and ``{id}``
     placeholders will be replaced by specific bug IDs.  (Lukáš Lalinský)

   * Support logging single merge revisions with short and line log formatters.
     (Kent Gibson)

   * User Guide enhanced with suggested readability improvements from
     Matt Revell and corrections from John Arbash Meinel. (Ian Clatworthy)

   * Quick Start Guide renamed to Quick Start Card, moved down in
     the catalog, provided in pdf and png format and updated to refer
     to ``send`` instead of ``bundle``. (Ian Clatworthy, #165080)

   * ``switch`` can now be used on heavyweight checkouts as well as
     lightweight ones. After switching a heavyweight checkout, the
     local branch is a mirror/cache of the new bound branch and
     uncommitted changes in the working tree are merged. As a safety
     check, if there are local commits in a checkout which have not
     been committed to the previously bound branch, then ``switch``
     fails unless the ``--force`` option is given. This option is
     now also required if the branch a lightweight checkout is pointing
     to has been moved. (Ian Clatworthy)

  INTERNALS:

    * New -Dhttp debug option reports http connections, requests and responses.
      (Vincent Ladeuil)

    * New -Dmerge debug option, which emits merge plans for merge-type=weave.

  BUGFIXES:

   * Better error message when running ``bzr cat`` on a non-existant branch.
     (Lukáš Lalinský, #133782)

   * Catch OSError 17 (file exists) in final phase of tree transform and show
     filename to user.
     (Alexander Belchenko, #111758)

   * Catch ShortReadvErrors while using pycurl. Also make readv more robust by
     allowing multiple GET requests to be issued if too many ranges are
     required.
     (Vincent Ladeuil, #172701)

   * Check for missing basis texts when fetching from packs to packs.
     (John Arbash Meinel, #165290)

   * Fall back to showing e-mail in ``log --short/--line`` if the 
     committer/author has only e-mail. (Lukáš Lalinský, #157026)

  API BREAKS:

   * Deprecate not passing a ``location`` argument to commit reporters'
     ``started`` methods. (Matt Nordhoff)


bzr 1.0rc1 2007-11-30
---------------------

  NOTES WHEN UPGRADING:

   * The default repository format is now ``pack-0.92``.  This 
     default is used when creating new repositories with ``init`` and 
     ``init-repo``, and when branching over bzr+ssh or bzr+hpss. 
     (See https://bugs.launchpad.net/bugs/164626)

     This format can be read and written by Bazaar 0.92 and later, and 
     data can be transferred to and from older formats.

     To upgrade, please reconcile your repository (``bzr reconcile``), and then
     upgrade (``bzr upgrade``). 
     
     ``pack-0.92`` offers substantially better scaling and performance than the
     previous knits format. Some operations are slower where the code already
     had bad scaling characteristics under knits, the pack format makes such
     operations more visible as part of being more scalable overall. We will
     correct such operations over the coming releases and encourage the filing
     of bugs on any operation which you observe to be slower in a packs
     repository. One particular case that we do not intend to fix is pulling
     data from a pack repository into a knit repository over a high latency
     link;  downgrading such data requires reinsertion of the file texts, and
     this is a classic space/time tradeoff. The current implementation is
     conservative on memory usage because we need to support converting data
     from any tree without problems.  
     (Robert Collins, Martin Pool, #164476)

  CHANGES:

   * Disable detection of plink.exe as possible ssh vendor. Plink vendor
     still available if user selects it explicitly with BZR_SSH environment
     variable. (Alexander Belchenko, workaround for bug #107593)

   * The pack format is now accessible as "pack-0.92", or "pack-0.92-subtree" 
     to enable the subtree functions (for example, for bzr-svn).  
     See http://doc.bazaar-vcs.org/latest/developer/packrepo.html
     (Martin Pool)

  FEATURES:

   * New ``authentication.conf`` file holding the password or other credentials
     for remote servers. This can be used for ssh, sftp, smtp and other 
     supported transports.
     (Vincent Ladeuil)

   * New rich-root and rich-root-pack formats, recording the same data about
     tree roots that's recorded for all other directories.
     (Aaron Bentley, #164639)

   * ``pack-0.92`` repositories can now be reconciled.
     (Robert Collins, #154173)

   * ``switch`` command added for changing the branch a lightweight checkout
     is associated with and updating the tree to reflect the latest content
     accordingly. This command was previously part of the BzrTools plug-in.
     (Ian Clatworthy, Aaron Bentley, David Allouche)

   * ``reconfigure`` command can now convert branches, trees, or checkouts to
     lightweight checkouts.  (Aaron Bentley)

  PERFORMANCE:

   * Commit updates the state of the working tree via a delta rather than
     supplying entirely new basis trees. For commit of a single specified file
     this reduces the wall clock time for commit by roughly a 30%.
     (Robert Collins, Martin Pool)

   * Commit with many automatically found deleted paths no longer performs
     linear scanning for the children of those paths during inventory
     iteration. This should fix commit performance blowing out when many such
     paths occur during commit. (Robert Collins, #156491)

   * Fetch with pack repositories will no longer read the entire history graph.
     (Robert Collins, #88319)

   * Revert takes out an appropriate lock when reverting to a basis tree, and
     does not read the basis inventory twice. (Robert Collins)

   * Diff does not require an inventory to be generated on dirstate trees.
     (Aaron Bentley, #149254)

   * New annotate merge (--merge-type=weave) implementation is fast on
     versionedfiles withough cached annotations, e.g. pack-0.92.
     (Aaron Bentley)

  IMPROVEMENTS:

   * ``bzr merge`` now warns when it encounters a criss-cross merge.
     (Aaron Bentley)

   * ``bzr send`` now doesn't require the target e-mail address to be
     specified on the command line if an interactive e-mail client is used.
     (Lukáš Lalinský)

   * ``bzr tags`` now prints the revision number for each tag, instead of
     the revision id, unless --show-ids is passed. In addition, tags can be
     sorted chronologically instead of lexicographically with --sort=time.
     (Adeodato Simó, #120231)

   * Windows standalone version of bzr is able to load system-wide plugins from
     "plugins" subdirectory in installation directory. In addition standalone
     installer write to the registry (HKLM\SOFTWARE\Bazaar) useful info 
     about paths and bzr version. (Alexander Belchenko, #129298)

  DOCUMENTATION:

  BUG FIXES:

   * A progress bar has been added for knitpack -> knitpack fetching.
     (Robert Collins, #157789, #159147)

   * Branching from a branch via smart server now preserves the repository
     format. (Andrew Bennetts,  #164626)
     
   * ``commit`` is now able to invoke an external editor in a non-ascii
     directory. (Daniel Watkins, #84043)

   * Catch connection errors for ftp.
     (Vincent Ladeuil, #164567)

   * ``check`` no longer reports spurious unreferenced text versions.
     (Robert Collins, John A Meinel, #162931, #165071)

   * Conflicts are now resolved recursively by ``revert``.
     (Aaron Bentley, #102739)

   * Detect invalid transport reuse attempts by catching invalid URLs.
     (Vincent Ladeuil, #161819)

   * Deleting a file without removing it shows a correct diff, not a traceback.
     (Aaron Bentley)

   * Do no use timeout in HttpServer anymore.
     (Vincent Ladeuil, #158972).

   * Don't catch the exceptions related to the http pipeline status before
     retrying an http request or some programming errors may be masked.
     (Vincent Ladeuil, #160012)

   * Fix ``bzr rm`` to not delete modified and ignored files.
     (Lukáš Lalinský, #172598)

   * Fix exception when revisionspec contains merge revisons but log
     formatter doesn't support merge revisions. (Kent Gibson, #148908)

   * Fix exception when ScopeReplacer is assigned to before any members have
     been retrieved.  (Aaron Bentley)

   * Fix multiple connections during checkout --lightweight.
     (Vincent Ladeuil, #159150)

   * Fix possible error in insert_data_stream when copying between 
     pack repositories over bzr+ssh or bzr+http.  
     KnitVersionedFile.get_data_stream now makes sure that requested
     compression parents are sent before any delta hunks that depend 
     on them.
     (Martin Pool, #164637)

   * Fix typo in limiting offsets coalescing for http, leading to
     whole files being downloaded instead of parts.
     (Vincent Ladeuil, #165061)

   * FTP server errors don't error in the error handling code.
     (Robert Collins, #161240)

   * Give a clearer message when a pull fails because the source needs
     to be reconciled.
     (Martin Pool, #164443)

   * It is clearer when a plugin cannot be loaded because of its name, and a
     suggestion for an acceptable name is given. (Daniel Watkins, #103023)

   * Leave port as None in transport objects if user doesn't
     specify a port in urls.
     (vincent Ladeuil, #150860)

   * Make sure Repository.fetch(self) is properly a no-op for all
     Repository implementations. (John Arbash Meinel, #158333)

   * Mark .bzr directories as "hidden" on Windows.
     (Alexander Belchenko, #71147)

   * ``merge --uncommitted`` can now operate on a single file.
     (Aaron Bentley, Lukáš Lalinský, #136890)

   * Obsolete packs are now cleaned up by pack and autopack operations.
     (Robert Collins, #153789)

   * Operations pulling data from a smart server where the underlying
     repositories are not both annotated/both unannotated will now work.
     (Robert Collins, #165304).

   * Reconcile now shows progress bars. (Robert Collins, #159351)

   * ``RemoteBranch`` was not initializing ``self._revision_id_to_revno_map``
     properly. (John Arbash Meinel, #162486)

   * Removing an already-removed file reports the file does not exist. (Daniel
     Watkins, #152811)

   * Rename on Windows is able to change filename case.
     (Alexander Belchenko, #77740)

   * Return error instead of a traceback for ``bzr log -r0``.
     (Kent Gibson, #133751)

   * Return error instead of a traceback when bzr is unable to create
     symlink on some platforms (e.g. on Windows).
     (Alexander Belchenko, workaround for #81689)

   * Revert doesn't crash when restoring a single file from a deleted
     directory. (Aaron Bentley)

   * Stderr output via logging mechanism now goes through encoded wrapper
     and no more uses utf-8, but terminal encoding instead. So all unicode
     strings now should be readable in non-utf-8 terminal.
     (Alexander Belchenko, #54173)

   * The error message when ``move --after`` should be used makes how to do so
     clearer. (Daniel Watkins, #85237)

   * Unicode-safe output from ``bzr info``. The output will be encoded
     using the terminal encoding and unrepresentable characters will be
     replaced by '?'. (Lukáš Lalinský, #151844)

   * Working trees are no longer created when pushing into a local no-trees
     repo. (Daniel Watkins, #50582)

   * Upgrade util/configobj to version 4.4.0.
     (Vincent Ladeuil, #151208).

   * Wrap medusa ftp test server as an FTPServer feature.
     (Vincent Ladeuil, #157752)

  API BREAKS:

   * ``osutils.backup_file`` is deprecated. Actually it's not used in bzrlib
     during very long time. (Alexander Belchenko)

   * The return value of
     ``VersionedFile.iter_lines_added_or_present_in_versions`` has been
     changed. Previously it was an iterator of lines, now it is an iterator of
     (line, version_id) tuples. This change has been made to aid reconcile and
     fetch operations. (Robert Collins)

   * ``bzrlib.repository.get_versioned_file_checker`` is now private.
     (Robert Collins)

   * The Repository format registry default has been removed; it was previously
     obsoleted by the bzrdir format default, which implies a default repository
     format.
     (Martin Pool)

  INTERNALS:

   * Added ``ContainerSerialiser`` and ``ContainerPushParser`` to
     ``bzrlib.pack``.  These classes provide more convenient APIs for generating
     and parsing containers from streams rather than from files.  (Andrew
     Bennetts)

   * New module ``lru_cache`` providing a cache for use by tasks that need
     semi-random access to large amounts of data. (John A Meinel)

   * InventoryEntry.diff is now deprecated.  Please use diff.DiffTree instead.

  TESTING:


bzr 0.92 2007-11-05
-------------------

  CHANGES:

  * New uninstaller on Win32.  (Alexander Belchenko)


bzr 0.92rc1 2007-10-29
----------------------

  NOTES WHEN UPGRADING:

  CHANGES:
  
   * ``bzr`` now returns exit code 4 if an internal error occurred, and 
     3 if a normal error occurred.  (Martin Pool)

   * ``pull``, ``merge`` and ``push`` will no longer silently correct some
     repository index errors that occured as a result of the Weave disk format.
     Instead the ``reconcile`` command needs to be run to correct those
     problems if they exist (and it has been able to fix most such problems
     since bzr 0.8). Some new problems have been identified during this release
     and you should run ``bzr check`` once on every repository to see if you
     need to reconcile. If you cannot ``pull`` or ``merge`` from a remote
     repository due to mismatched parent errors - a symptom of index errors -
     you should simply take a full copy of that remote repository to a clean
     directory outside any local repositories, then run reconcile on it, and
     finally pull from it locally. (And naturally email the repositories owner
     to ask them to upgrade and run reconcile).
     (Robert Collins)

  FEATURES:

   * New ``knitpack-experimental`` repository format. This is interoperable with
     the ``dirstate-tags`` format but uses a smarter storage design that greatly
     speeds up many operations, both local and remote. This new format can be
     used as an option to the ``init``, ``init-repository`` and ``upgrade``
     commands. See http://doc.bazaar-vcs.org/0.92/developers/knitpack.html
     for further details. (Robert Collins)

   * For users of bzr-svn (and those testing the prototype subtree support) that
     wish to try packs, a new ``knitpack-subtree-experimental`` format has also
     been added. This is interoperable with the ``dirstate-subtrees`` format.
     (Robert Collins)

   * New ``reconfigure`` command. (Aaron Bentley)

   * New ``revert --forget-merges`` command, which removes the record of a pending 
     merge without affecting the working tree contents.  (Martin Pool)

   * New ``bzr_remote_path`` configuration variable allows finer control of
     remote bzr locations than BZR_REMOTE_PATH environment variable.
     (Aaron Bentley)

   * New ``launchpad-login`` command to tell Bazaar your Launchpad
     user ID.  This can then be used by other functions of the
     Launchpad plugin. (James Henstridge)

  PERFORMANCE:

   * Commit in quiet mode is now slightly faster as the information to
     output is no longer calculated. (Ian Clatworthy)

   * Commit no longer checks for new text keys during insertion when the
     revision id was deterministically unique. (Robert Collins)

   * Committing a change which is not a merge and does not change the number of
     files in the tree is faster by utilising the data about whether files are
     changed to determine if the tree is unchanged rather than recalculating
     it at the end of the commit process. (Robert Collins)

   * Inventory serialisation no longer double-sha's the content.
     (Robert Collins)

   * Knit text reconstruction now avoids making copies of the lines list for
     interim texts when building a single text. The new ``apply_delta`` method
     on ``KnitContent`` aids this by allowing modification of the revision id
     such objects represent. (Robert Collins)

   * Pack indices are now partially parsed for specific key lookup using a
     bisection approach. (Robert Collins)

   * Partial commits are now approximately 40% faster by walking over the
     unselected current tree more efficiently. (Robert Collins)

   * XML inventory serialisation takes 20% less time while being stricter about
     the contents. (Robert Collins)

   * Graph ``heads()`` queries have been fixed to no longer access all history
     unnecessarily. (Robert Collins)

  IMPROVEMENTS:

   * ``bzr+https://`` smart server across https now supported. 
     (John Ferlito, Martin Pool, #128456)

   * Mutt is now a supported mail client; set ``mail_client=mutt`` in your
     bazaar.conf and ``send`` will use mutt. (Keir Mierle)

   * New option ``-c``/``--change`` for ``merge`` command for cherrypicking 
     changes from one revision. (Alexander Belchenko, #141368)

   * Show encodings, locale and list of plugins in the traceback message.
     (Martin Pool, #63894)

   * Experimental directory formats can now be marked with
     ``experimental = True`` during registration. (Ian Clatworthy)

  DOCUMENTATION:

   * New *Bazaar in Five Minutes* guide.  (Matthew Revell)

   * The hooks reference documentation is now converted to html as expected.
     (Ian Clatworthy)

  BUG FIXES:

   * Connection error reporting for the smart server has been fixed to
     display a user friendly message instead of a traceback.
     (Ian Clatworthy, #115601)

   * Make sure to use ``O_BINARY`` when opening files to check their
     sha1sum. (Alexander Belchenko, John Arbash Meinel, #153493)

   * Fix a problem with Win32 handling of the executable bit.
     (John Arbash Meinel, #149113)

   * ``bzr+ssh://`` and ``sftp://`` URLs that do not specify ports explicitly
     no longer assume that means port 22.  This allows people using OpenSSH to
     override the default port in their ``~/.ssh/config`` if they wish.  This
     fixes a bug introduced in bzr 0.91.  (Andrew Bennetts, #146715)

   * Commands reporting exceptions can now be profiled and still have their
     data correctly dumped to a file. For example, a ``bzr commit`` with
     no changes still reports the operation as pointless but doing so no
     longer throws away the profiling data if this command is run with
     ``--lsprof-file callgrind.out.ci`` say. (Ian Clatworthy)

   * Fallback to ftp when paramiko is not installed and sftp can't be used for
     ``tests/commands`` so that the test suite is still usable without
     paramiko.
     (Vincent Ladeuil, #59150)

   * Fix commit ordering in corner case. (Aaron Bentley, #94975)

   * Fix long standing bug in partial commit when there are renames 
     left in tree. (Robert Collins, #140419)

   * Fix selftest semi-random noise during http related tests.
     (Vincent Ladeuil, #140614)

   * Fix typo in ftp.py making the reconnection fail on temporary errors.
     (Vincent Ladeuil, #154259)

   * Fix failing test by comparing real paths to cover the case where the TMPDIR
     contains a symbolic link.
     (Vincent Ladeuil, #141382).

   * Fix log against smart server branches that don't support tags.
     (James Westby, #140615)

   * Fix pycurl http implementation by defining error codes from
     pycurl instead of relying on an old curl definition.
     (Vincent Ladeuil, #147530)

   * Fix 'unprintable error' message when displaying BzrCheckError and 
     some other exceptions on Python 2.5.
     (Martin Pool, #144633)

   * Fix ``Inventory.copy()`` and add test for it. (Jelmer Vernooij)

   * Handles default value for ListOption in cmd_commit.
     (Vincent Ladeuil, #140432)

   * HttpServer and FtpServer need to be closed properly or a listening socket
     will remain opened.
     (Vincent Ladeuil, #140055)

   * Monitor the .bzr directory created in the top level test
     directory to detect leaking tests.
     (Vincent Ladeuil, #147986)

   * The basename, not the full path, is now used when checking whether
     the profiling dump file begins with ``callgrind.out`` or not. This
     fixes a bug reported by Aaron Bentley on IRC. (Ian Clatworthy)

   * Trivial fix for invoking command ``reconfigure`` without arguments.
     (Rob Weir, #141629)

   * ``WorkingTree.rename_one`` will now raise an error if normalisation of the
     new path causes bzr to be unable to access the file. (Robert Collins)

   * Correctly detect a NoSuchFile when using a filezilla server. (Gary van der
     Merwe)

  API BREAKS:

   * ``bzrlib.index.GraphIndex`` now requires a size parameter to the
     constructor, for enabling bisection searches. (Robert Collins)

   * ``CommitBuilder.record_entry_contents`` now requires the root entry of a
     tree be supplied to it, previously failing to do so would trigger a
     deprecation warning. (Robert Collins)

   * ``KnitVersionedFile.add*`` will no longer cache added records even when
     enable_cache() has been called - the caching feature is now exclusively for
     reading existing data. (Robert Collins)

   * ``ReadOnlyLockError`` is deprecated; ``LockFailed`` is usually more 
     appropriate.  (Martin Pool)

   * Removed ``bzrlib.transport.TransportLogger`` - please see the new
     ``trace+`` transport instead. (Robert Collins)

   * Removed previously deprecated varargs interface to ``TestCase.run_bzr`` and
     deprecated methods ``TestCase.capture`` and ``TestCase.run_bzr_captured``.
     (Martin Pool)

   * Removed previous deprecated ``basis_knit`` parameter to the
     ``KnitVersionedFile`` constructor. (Robert Collins)

   * Special purpose method ``TestCase.run_bzr_decode`` is moved to the test_non_ascii 
     class that needs it.
     (Martin Pool)

   * The class ``bzrlib.repofmt.knitrepo.KnitRepository3`` has been folded into
     ``KnitRepository`` by parameters to the constructor. (Robert Collins)

   * The ``VersionedFile`` interface now allows content checks to be bypassed
     by supplying check_content=False.  This saves nearly 30% of the minimum
     cost to store a version of a file. (Robert Collins)

   * Tree's with bad state such as files with no length or sha will no longer
     be silently accepted by the repository XML serialiser. To serialise
     inventories without such data, pass working=True to write_inventory.
     (Robert Collins)

   * ``VersionedFile.fix_parents`` has been removed as a harmful API.
     ``VersionedFile.join`` will no longer accept different parents on either
     side of a join - it will either ignore them, or error, depending on the
     implementation. See notes when upgrading for more information.
     (Robert Collins)

  INTERNALS:

   * ``bzrlib.transport.Transport.put_file`` now returns the number of bytes
     put by the method call, to allow avoiding stat-after-write or
     housekeeping in callers. (Robert Collins)

   * ``bzrlib.xml_serializer.Serializer`` is now responsible for checking that
     mandatory attributes are present on serialisation and deserialisation.
     This fixes some holes in API usage and allows better separation between
     physical storage and object serialisation. (Robert Collins)

   * New class ``bzrlib.errors.InternalBzrError`` which is just a convenient
     shorthand for deriving from BzrError and setting internal_error = True.
     (Robert Collins)

   * New method ``bzrlib.mutabletree.update_to_one_parent_via_delta`` for
     moving the state of a parent tree to a new version via a delta rather than
     a complete replacement tree. (Robert Collins)

   * New method ``bzrlib.osutils.minimum_path_selection`` useful for removing
     duplication from user input, when a user mentions both a path and an item
     contained within that path. (Robert Collins)

   * New method ``bzrlib.repository.Repository.is_write_locked`` useful for
     determining if a repository is write locked. (Robert Collins)

   * New method on ``bzrlib.tree.Tree`` ``path_content_summary`` provides a
     tuple containing the key information about a path for commit processing
     to complete. (Robert Collins)

   * New method on xml serialisers, write_inventory_to_lines, which matches the
     API used by knits for adding content. (Robert Collins)

   * New module ``bzrlib.bisect_multi`` with generic multiple-bisection-at-once
     logic, currently only available for byte-based lookup
     (``bisect_multi_bytes``). (Robert Collins)

   * New helper ``bzrlib.tuned_gzip.bytes_to_gzip`` which takes a byte string
     and returns a gzipped version of the same. This is used to avoid a bunch
     of api friction during adding of knit hunks. (Robert Collins)

   * New parameter on ``bzrlib.transport.Transport.readv``
     ``adjust_for_latency`` which changes readv from returning strictly the
     requested data to inserted return larger ranges and in forward read order
     to reduce the effect of network latency. (Robert Collins)

   * New parameter yield_parents on ``Inventory.iter_entries_by_dir`` which
     causes the parents of a selected id to be returned recursively, so all the
     paths from the root down to each element of selected_file_ids are
     returned. (Robert Collins)

   * Knit joining has been enhanced to support plain to annotated conversion
     and annotated to plain conversion. (Ian Clatworthy)

   * The CommitBuilder method ``record_entry_contents`` now returns summary
     information about the effect of the commit on the repository. This tuple
     contains an inventory delta item if the entry changed from the basis, and a
     boolean indicating whether a new file graph node was recorded.
     (Robert Collins)

   * The python path used in the Makefile can now be overridden.
     (Andrew Bennetts, Ian Clatworthy)

  TESTING:

   * New transport implementation ``trace+`` which is useful for testing,
     logging activity taken to its _activity attribute. (Robert Collins)

   * When running bzr commands within the test suite, internal exceptions are
     not caught and reported in the usual way, but rather allowed to propagate
     up and be visible to the test suite.  A new API ``run_bzr_catch_user_errors``
     makes this behavior available to other users.
     (Martin Pool)

   * New method ``TestCase.call_catch_warnings`` for testing methods that 
     raises a Python warning.  (Martin Pool)


bzr 0.91 2007-09-26
-------------------

  BUG FIXES:

   * Print a warning instead of aborting the ``python setup.py install``
     process if building of a C extension is not possible.
     (Lukáš Lalinský, Alexander Belchenko)

   * Fix commit ordering in corner case (Aaron Bentley, #94975)

   * Fix ''bzr info bzr://host/'' and other operations on ''bzr://' URLs with
     an implicit port.  We were incorrectly raising PathNotChild due to
     inconsistent treatment of the ''_port'' attribute on the Transport object.
     (Andrew Bennetts, #133965)

   * Make RemoteRepository.sprout cope gracefully with servers that don't
     support the ``Repository.tarball`` request.
     (Andrew Bennetts)


bzr 0.91rc2 2007-09-11
----------------------

   * Replaced incorrect tarball for previous release; a debug statement was left 
     in bzrlib/remote.py.


bzr 0.91rc1 2007-09-11
----------------------

  CHANGES:

   * The default branch and repository format has changed to 
     ``dirstate-tags``, so tag commands are active by default.
     This format is compatible with Bazaar 0.15 and later.
     This incidentally fixes bug #126141.
     (Martin Pool)

   * ``--quiet`` or ``-q`` is no longer a global option. If present, it
     must now appear after the command name. Scripts doing things like
     ``bzr -q missing`` need to be rewritten as ``bzr missing -q``.
     (Ian Clatworthy)

  FEATURES:

   * New option ``--author`` in ``bzr commit`` to specify the author of the
     change, if it's different from the committer. ``bzr log`` and
     ``bzr annotate`` display the author instead of the committer.
     (Lukáš Lalinský)

   * In addition to global options and command specific options, a set of
     standard options are now supported. Standard options are legal for
     all commands. The initial set of standard options are:
     
     * ``--help`` or ``-h`` - display help message
     * ``--verbose`` or ``-v`` - display additional information
     * ``--quiet``  or ``-q`` - only output warnings and errors.

     Unlike global options, standard options can be used in aliases and
     may have command-specific help. (Ian Clatworthy)

   * Verbosity level processing has now been unified. If ``--verbose``
     or ``-v`` is specified on the command line multiple times, the
     verbosity level is made positive the first time then increased.
     If ``--quiet`` or ``-q`` is specified on the command line
     multiple times, the verbosity level is made negative the first
     time then decreased. To get the default verbosity level of zero,
     either specify none of the above , ``--no-verbose`` or ``--no-quiet``.
     Note that most commands currently ignore the magnitude of the
     verbosity level but do respect *quiet vs normal vs verbose* when
     generating output. (Ian Clatworthy)

   * ``Branch.hooks`` now supports ``pre_commit`` hook. The hook's signature
     is documented in BranchHooks constructor. (Nam T. Nguyen, #102747)

   * New ``Repository.stream_knit_data_for_revisions`` request added to the
     network protocol for greatly reduced roundtrips when retrieving a set of
     revisions. (Andrew Bennetts)

  BUG FIXES:

   * ``bzr plugins`` now lists the version number for each plugin in square
     brackets after the path. (Robert Collins, #125421)

   * Pushing, pulling and branching branches with subtree references was not
     copying the subtree weave, preventing the file graph from being accessed
     and causing errors in commits in clones. (Robert Collins)

   * Suppress warning "integer argument expected, got float" from Paramiko,
     which sometimes caused false test failures.  (Martin Pool)

   * Fix bug in bundle 4 that could cause attempts to write data to wrong
     versionedfile.  (Aaron Bentley)

   * Diffs generated using "diff -p" no longer break the patch parser.
     (Aaron Bentley)

   * get_transport treats an empty possible_transports list the same as a non-
     empty one.  (Aaron Bentley)

   * patch verification for merge directives is reactivated, and works with
     CRLF and CR files.  (Aaron Bentley)

   * Accept ..\ as a path in revision specifiers. This fixes for example
     "-r branch:..\other-branch" on Windows.  (Lukáš Lalinský) 

   * ``BZR_PLUGIN_PATH`` may now contain trailing slashes.
     (Blake Winton, #129299)

   * man page no longer lists hidden options (#131667, Aaron Bentley)

   * ``uncommit --help`` now explains the -r option adequately.  (Daniel
     Watkins, #106726)

   * Error messages are now better formatted with parameters (such as
     filenames) quoted when necessary. This avoids confusion when directory
     names ending in a '.' at the end of messages were confused with a
     full stop that may or not have been there. (Daniel Watkins, #129791)

   * Fix ``status FILE -r X..Y``. (Lukáš Lalinský)

   * If a particular command is an alias, ``help`` will show the alias
     instead of claiming there is no help for said alias. (Daniel Watkins,
     #133548)

   * TreeTransform-based operations, like pull, merge, revert, and branch,
     now roll back if they encounter an error.  (Aaron Bentley, #67699)

   * ``bzr commit`` now exits cleanly if a character unsupported by the
     current encoding is used in the commit message.  (Daniel Watkins,
     #116143)

   * bzr send uses default values for ranges when only half of an elipsis
     is specified ("-r..5" or "-r5..").  (#61685, Aaron Bentley)

   * Avoid trouble when Windows ssh calls itself 'plink' but no plink
     binary is present.  (Martin Albisetti, #107155)

   * ``bzr remove`` should remove clean subtrees.  Now it will remove (without
     needing ``--force``) subtrees that contain no files with text changes or
     modified files.  With ``--force`` it removes the subtree regardless of
     text changes or unknown files. Directories with renames in or out (but
     not changed otherwise) will now be removed without needing ``--force``.
     Unknown ignored files will be deleted without needing ``--force``.
     (Marius Kruger, #111665)

   * When two plugins conflict, the source of both the losing and now the
     winning definition is shown.  (Konstantin Mikhaylov, #5454)

   * When committing to a branch, the location being committed to is
     displayed.  (Daniel Watkins, #52479)

   * ``bzr --version`` takes care about encoding of stdout, especially
     when output is redirected. (Alexander Belchenko, #131100)

   * Prompt for an ftp password if none is provided.
     (Vincent Ladeuil, #137044)

   * Reuse bound branch associated transport to avoid multiple
     connections.
     (Vincent Ladeuil, #128076, #131396)

   * Overwrite conflicting tags by ``push`` and ``pull`` if the
     ``--overwrite`` option is specified.  (Lukáš Lalinský, #93947)

   * In checkouts, tags are copied into the master branch when created,
     changed or deleted, and are copied into the checkout when it is 
     updated.  (Martin Pool, #93856, #93860)

   * Print a warning instead of aborting the ``python setup.py install``
     process if building of a C extension is not possible.
     (Lukáš Lalinský, Alexander Belchenko)

  IMPROVEMENTS:

   * Add the option "--show-diff" to the commit command in order to display
     the diff during the commit log creation. (Goffredo Baroncelli)

   * ``pull`` and ``merge`` are much faster at installing bundle format 4.
     (Aaron Bentley)

   * ``pull -v`` no longer includes deltas, making it much faster.
     (Aaron Bentley)

   * ``send`` now sends the directive as an attachment by default.
     (Aaron Bentley, Lukáš Lalinský, Alexander Belchenko)

   * Documentation updates (Martin Albisetti)

   * Help on debug flags is now included in ``help global-options``.
     (Daniel Watkins, #124853)

   * Parameters passed on the command line are checked to ensure they are
     supported by the encoding in use. (Daniel Watkins)

   * The compression used within the bzr repository has changed from zlib
     level 9 to the zlib default level. This improves commit performance with
     only a small increase in space used (and in some cases a reduction in
     space). (Robert Collins)

   * Initial commit no longer SHAs files twice and now reuses the path
     rather than looking it up again, making it faster.
     (Ian Clatworthy)

   * New option ``-c``/``--change`` for ``diff`` and ``status`` to show
     changes in one revision.  (Lukáš Lalinský)

   * If versioned files match a given ignore pattern, a warning is now
     given. (Daniel Watkins, #48623)

   * ``bzr status`` now has -S as a short name for --short and -V as a
     short name for --versioned. These have been added to assist users
     migrating from Subversion: ``bzr status -SV`` is now like
     ``svn status -q``.  (Daniel Watkins, #115990)

   * Added C implementation of  ``PatienceSequenceMatcher``, which is about
     10x faster than the Python version. This speeds up commands that
     need file diffing, such as ``bzr commit`` or ``bzr diff``.
     (Lukáš Lalinský)

   * HACKING has been extended with a large section on core developer tasks.
     (Ian Clatworthy)

   * Add ``branches`` and ``standalone-trees`` as online help topics and
     include them as Concepts within the User Reference.
     (Paul Moore, Ian Clatworthy)

    * ``check`` can detect versionedfile parent references that are
      inconsistent with revision and inventory info, and ``reconcile`` can fix
      them.  These faulty references were generated by 0.8-era releases,
      so repositories which were manipulated by old bzrs should be
      checked, and possibly reconciled ASAP.  (Aaron Bentley, Andrew Bennetts)

  API BREAKS:

   * ``Branch.append_revision`` is removed altogether; please use 
     ``Branch.set_last_revision_info`` instead.  (Martin Pool)

   * CommitBuilder now advertises itself as requiring the root entry to be
     supplied. This only affects foreign repository implementations which reuse
     CommitBuilder directly and have changed record_entry_contents to require
     that the root not be supplied. This should be precisely zero plugins
     affected. (Robert Collins)

   * The ``add_lines`` methods on ``VersionedFile`` implementations has changed
     its return value to include the sha1 and length of the inserted text. This
     allows the avoidance of double-sha1 calculations during commit.
     (Robert Collins)

   * ``Transport.should_cache`` has been removed.  It was not called in the
     previous release.  (Martin Pool)

  TESTING:

   * Tests may now raise TestNotApplicable to indicate they shouldn't be 
     run in a particular scenario.  (Martin Pool)

   * New function multiply_tests_from_modules to give a simpler interface
     to test parameterization.  (Martin Pool, Robert Collins)

   * ``Transport.should_cache`` has been removed.  It was not called in the
     previous release.  (Martin Pool)

   * NULL_REVISION is returned to indicate the null revision, not None.
     (Aaron Bentley)

   * Use UTF-8 encoded StringIO for log tests to avoid failures on
     non-ASCII committer names.  (Lukáš Lalinský)

  INTERNALS:

   * ``bzrlib.plugin.all_plugins`` has been deprecated in favour of
     ``bzrlib.plugin.plugins()`` which returns PlugIn objects that provide
     useful functionality for determining the path of a plugin, its tests, and
     its version information. (Robert Collins)

   * Add the option user_encoding to the function 'show_diff_trees()'
     in order to move the user encoding at the UI level. (Goffredo Baroncelli)

   * Add the function make_commit_message_template_encoded() and the function
     edit_commit_message_encoded() which handle encoded strings.
     This is done in order to mix the commit messages (which is a unicode
     string), and the diff which is a raw string. (Goffredo Baroncelli)

   * CommitBuilder now defaults to using add_lines_with_ghosts, reducing
     overhead on non-weave repositories which don't require all parents to be
     present. (Robert Collins)

   * Deprecated method ``find_previous_heads`` on
     ``bzrlib.inventory.InventoryEntry``. This has been superseded by the use
     of ``parent_candidates`` and a separate heads check via the repository
     API. (Robert Collins)

   * New trace function ``mutter_callsite`` will print out a subset of the
     stack to the log, which can be useful for gathering debug details.
     (Robert Collins)

   * ``bzrlib.pack.ContainerWriter`` now tracks how many records have been
     added via a public attribute records_written. (Robert Collins)

   * New method ``bzrlib.transport.Transport.get_recommended_page_size``.
     This provides a hint to users of transports as to the reasonable
     minimum data to read. In principle this can take latency and
     bandwidth into account on a per-connection basis, but for now it
     just has hard coded values based on the url. (e.g. http:// has a large
     page size, file:// has a small one.) (Robert Collins)

   * New method on ``bzrlib.transport.Transport`` ``open_write_stream`` allows
     incremental addition of data to a file without requiring that all the
     data be buffered in memory. (Robert Collins)

   * New methods on ``bzrlib.knit.KnitVersionedFile``:
     ``get_data_stream(versions)``, ``insert_data_stream(stream)`` and
     ``get_format_signature()``.  These provide some infrastructure for
     efficiently streaming the knit data for a set of versions over the smart
     protocol.

   * Knits with no annotation cache still produce correct annotations.
     (Aaron Bentley)

   * Three new methods have been added to ``bzrlib.trace``:
     ``set_verbosity_level``, ``get_verbosity_level`` and ``is_verbose``.
     ``set_verbosity_level`` expects a numeric value: negative for quiet,
     zero for normal, positive for verbose. The size of the number can be
     used to determine just how quiet or verbose the application should be.
     The existing ``be_quiet`` and ``is_quiet`` routines have been
     integrated into this new scheme. (Ian Clatworthy)

   * Options can now be delcared with a ``custom_callback`` parameter. If
     set, this routine is called after the option is processed. This feature
     is now used by the standard options ``verbose`` and ``quiet`` so that
     setting one implicitly resets the other. (Ian Clatworthy)

   * Rather than declaring a new option from scratch in order to provide
     custom help, a centrally registered option can be decorated using the
     new ``bzrlib.Option.custom_help`` routine. In particular, this routine
     is useful when declaring better help for the ``verbose`` and ``quiet``
     standard options as the base definition of these is now more complex
     than before thanks to their use of a custom callback. (Ian Clatworthy)
      
    * Tree._iter_changes(specific_file=[]) now iterates through no files,
      instead of iterating through all files.  None is used to iterate through
      all files.  (Aaron Bentley)

    * WorkingTree.revert() now accepts None to revert all files.  The use of
      [] to revert all files is deprecated.  (Aaron Bentley)


bzr 0.90 2007-08-28
-------------------

  IMPROVEMENTS:

    * Documentation is now organized into multiple directories with a level
      added for different languages or locales. Added the Mini Tutorial
      and Quick Start Summary (en) documents from the Wiki, improving the
      content and readability of the former. Formatted NEWS as Release Notes
      complete with a Table of Conents, one heading per release. Moved the
      Developer Guide into the main document catalog and provided a link
      from the developer document catalog back to the main one.
      (Ian Clatworthy, Sabin Iacob, Alexander Belchenko)


  API CHANGES:

    * The static convenience method ``BzrDir.create_repository``
      is deprecated.  Callers should instead create a ``BzrDir`` instance
      and call ``create_repository`` on that.  (Martin Pool)


bzr 0.90rc1 2007-08-14
----------------------

  BUGFIXES:

    * ``bzr init`` should connect to the remote location one time only.  We
      have been connecting several times because we forget to pass around the
      Transport object. This modifies ``BzrDir.create_branch_convenience``,
      so that we can give it the Transport we already have.
      (John Arbash Meinel, Vincent Ladeuil, #111702)

    * Get rid of sftp connection cache (get rid of the FTP one too).
      (Vincent Ladeuil, #43731)

    * bzr branch {local|remote} remote don't try to create a working tree
      anymore.
      (Vincent Ladeuil, #112173)

    * All identified multiple connections for a single bzr command have been
      fixed. See bzrlib/tests/commands directory.
      (Vincent Ladeuil)

    * ``bzr rm`` now does not insist on ``--force`` to delete files that
      have been renamed but not otherwise modified.  (Marius Kruger,
      #111664)

    * ``bzr selftest --bench`` no longer emits deprecation warnings
      (Lukáš Lalinský)

    * ``bzr status`` now honours FILE parameters for conflict lists
      (Aaron Bentley, #127606)

    * ``bzr checkout`` now honours -r when reconstituting a working tree.
      It also honours -r 0.  (Aaron Bentley, #127708)

    * ``bzr add *`` no more fails on Windows if working tree contains
      non-ascii file names. (Kuno Meyer, #127361)

    * allow ``easy_install bzr`` runs without fatal errors. 
      (Alexander Belchenko, #125521)

    * Graph._filter_candidate_lca does not raise KeyError if a candidate
      is eliminated just before it would normally be examined.  (Aaron Bentley)

    * SMTP connection failures produce a nice message, not a traceback.
      (Aaron Bentley)

  IMPROVEMENTS:

    * Don't show "dots" progress indicators when run non-interactively, such
      as from cron.  (Martin Pool)

    * ``info`` now formats locations more nicely and lists "submit" and
      "public" branches (Aaron Bentley)

    * New ``pack`` command that will trigger database compression within
      the repository (Robert Collins)

    * Implement ``_KnitIndex._load_data`` in a pyrex extension. The pyrex
      version is approximately 2-3x faster at parsing a ``.kndx`` file.
      Which yields a measurable improvement for commands which have to
      read from the repository, such as a 1s => 0.75s improvement in
      ``bzr diff`` when there are changes to be shown.  (John Arbash Meinel)

    * Merge is now faster.  Depending on the scenario, it can be more than 2x
      faster. (Aaron Bentley)

    * Give a clearer warning, and allow ``python setup.py install`` to
      succeed even if pyrex is not available.
      (John Arbash Meinel)

    * ``DirState._read_dirblocks`` now has an optional Pyrex
      implementation. This improves the speed of any command that has to
      read the entire DirState. (``diff``, ``status``, etc, improve by
      about 10%).
      ``bisect_dirblocks`` has also been improved, which helps all
      ``_get_entry`` type calls (whenever we are searching for a
      particular entry in the in-memory DirState).
      (John Arbash Meinel)

    * ``bzr pull`` and ``bzr push`` no longer do a complete walk of the 
      branch revision history for ui display unless -v is supplied.
      (Robert Collins)

    * ``bzr log -rA..B`` output shifted to the left margin if the log only 
      contains merge revisions. (Kent Gibson) 

    * The ``plugins`` command is now public with improved help.
      (Ian Clatworthy)

    * New bundle and merge directive formats are faster to generate, and

    * Annotate merge now works when there are local changes. (Aaron Bentley)

    * Commit now only shows the progress in terms of directories instead of
      entries. (Ian Clatworthy)

    * Fix ``KnitRepository.get_revision_graph`` to not request the graph 2
      times. This makes ``get_revision_graph`` 2x faster. (John Arbash
      Meinel)

    * Fix ``VersionedFile.get_graph()`` to avoid using
      ``set.difference_update(other)``, which has bad scaling when
      ``other`` is large. This improves ``VF.get_graph([version_id])`` for
      a 12.5k graph from 2.9s down to 200ms. (John Arbash Meinel)

    * The ``--lsprof-file`` option now generates output for KCacheGrind if
      the file starts with ``callgrind.out``. This matches the default file
      filtering done by KCacheGrind's Open Dialog. (Ian Clatworthy)

    * Fix ``bzr update`` to avoid an unnecessary
      ``branch.get_master_branch`` call, which avoids 1 extra connection
      to the remote server. (Partial fix for #128076, John Arbash Meinel)

    * Log errors from the smart server in the trace file, to make debugging 
      test failures (and live failures!) easier.  (Andrew Bennetts)

    * The HTML version of the man page has been superceded by a more
      comprehensive manual called the Bazaar User Reference. This manual
      is completed generated from the online help topics. As part of this
      change, limited reStructuredText is now explicitly supported in help
      topics and command help with 'unnatural' markup being removed prior
      to display by the online help or inclusion in the man page.
      (Ian Clatworthy)

    * HTML documentation now use files extension ``*.html``
      (Alexander Belchenko)

    * The cache of ignore definitions is now cleared in WorkingTree.unlock()
      so that changes to .bzrignore aren't missed. (#129694, Daniel Watkins)

    * ``bzr selftest --strict`` fails if there are any missing features or
      expected test failures. (Daniel Watkins, #111914)

    * Link to registration survey added to README. (Ian Clatworthy)

    * Windows standalone installer show link to registration survey
      when installation finished. (Alexander Belchenko)

  LIBRARY API BREAKS:

    * Deprecated dictionary ``bzrlib.option.SHORT_OPTIONS`` removed.
      Options are now required to provide a help string and it must
      comply with the style guide by being one or more sentences with an
      initial capital and final period. (Martin Pool)

    * KnitIndex.get_parents now returns tuples. (Robert Collins)

    * Ancient unused ``Repository.text_store`` attribute has been removed.
      (Robert Collins)

    * The ``bzrlib.pack`` interface has changed to use tuples of bytestrings
      rather than just bytestrings, making it easier to represent multiple
      element names. As this interface was not used by any internal facilities
      since it was introduced in 0.18 no API compatibility is being preserved.
      The serialised form of these packs is identical with 0.18 when a single
      element tuple is in use. (Robert Collins)

  INTERNALS:

    * merge now uses ``iter_changes`` to calculate changes, which makes room for
      future performance increases.  It is also more consistent with other
      operations that perform comparisons, and reduces reliance on
      Tree.inventory.  (Aaron Bentley)

    * Refactoring of transport classes connected to a remote server.
      ConnectedTransport is a new class that serves as a basis for all
      transports needing to connect to a remote server.  transport.split_url
      have been deprecated, use the static method on the object instead. URL
      tests have been refactored too.
      (Vincent Ladeuil)

    * Better connection sharing for ConnectedTransport objects.
      transport.get_transport() now accepts a 'possible_transports' parameter.
      If a newly requested transport can share a connection with one of the
      list, it will.
      (Vincent Ladeuil)

    * Most functions now accept ``bzrlib.revision.NULL_REVISION`` to indicate
      the null revision, and consider using ``None`` for this purpose
      deprecated.  (Aaron Bentley)

    * New ``index`` module with abstract index functionality. This will be
      used during the planned changes in the repository layer. Currently the
      index layer provides a graph aware immutable index, a builder for the
      same index type to allow creating them, and finally a composer for
      such indices to allow the use of many indices in a single query. The
      index performance is not optimised, however the API is stable to allow
      development on top of the index. (Robert Collins)

    * ``bzrlib.dirstate.cmp_by_dirs`` can be used to compare two paths by
      their directory sections. This is equivalent to comparing
      ``path.split('/')``, only without having to split the paths.
      This has a Pyrex implementation available.
      (John Arbash Meinel)

    * New transport decorator 'unlistable+' which disables the list_dir
      functionality for testing.

    * Deprecated ``change_entry`` in transform.py. (Ian Clatworthy)

    * RevisionTree.get_weave is now deprecated.  Tree.plan_merge is now used
      for performing annotate-merge.  (Aaron Bentley)

    * New EmailMessage class to create email messages. (Adeodato Simó)

    * Unused functions on the private interface KnitIndex have been removed.
      (Robert Collins)

    * New ``knit.KnitGraphIndex`` which provides a ``KnitIndex`` layered on top
      of a ``index.GraphIndex``. (Robert Collins)

    * New ``knit.KnitVersionedFile.iter_parents`` method that allows querying
      the parents of many knit nodes at once, reducing round trips to the 
      underlying index. (Robert Collins)

    * Graph now has an is_ancestor method, various bits use it.
      (Aaron Bentley)

    * The ``-Dhpss`` flag now includes timing information. As well as
      logging when a new connection is opened. (John Arbash Meinel)

    * ``bzrlib.pack.ContainerWriter`` now returns an offset, length tuple to
      callers when inserting data, allowing generation of readv style access
      during pack creation, without needing a separate pass across the output
      pack to gather such details. (Robert Collins)

    * ``bzrlib.pack.make_readv_reader`` allows readv based access to pack
      files that are stored on a transport. (Robert Collins)

    * New ``Repository.has_same_location`` method that reports if two
      repository objects refer to the same repository (although with some risk
      of false negatives).  (Andrew Bennetts)

    * InterTree.compare now passes require_versioned on correctly.
      (Marius Kruger)

    * New methods on Repository - ``start_write_group``,
      ``commit_write_group``, ``abort_write_group`` and ``is_in_write_group`` -
      which provide a clean hook point for transactional Repositories - ones
      where all the data for a fetch or commit needs to be made atomically
      available in one step. This allows the write lock to remain while making
      a series of data insertions.  (e.g. data conversion). (Robert Collins)

    * In ``bzrlib.knit`` the internal interface has been altered to use
      3-tuples (index, pos, length) rather than two-tuples (pos, length) to
      describe where data in a knit is, allowing knits to be split into 
      many files. (Robert Collins)

    * ``bzrlib.knit._KnitData`` split into cache management and physical access
      with two access classes - ``_PackAccess`` and ``_KnitAccess`` defined.
      The former provides access into a .pack file, and the latter provides the
      current production repository form of .knit files. (Robert Collins)

  TESTING:

    * Remove selftest ``--clean-output``, ``--numbered-dirs`` and
      ``--keep-output`` options, which are obsolete now that tests
      are done within directories in $TMPDIR.  (Martin Pool)

    * The SSH_AUTH_SOCK environment variable is now reset to avoid 
      interaction with any running ssh agents.  (Jelmer Vernooij, #125955)

    * run_bzr_subprocess handles parameters the same way as run_bzr:
      either a string or a list of strings should be passed as the first
      parameter.  Varargs-style parameters are deprecated. (Aaron Bentley)


bzr 0.18  2007-07-17
--------------------

  BUGFIXES:

    * Fix 'bzr add' crash under Win32 (Kuno Meyer)


bzr 0.18rc1  2007-07-10
-----------------------

  BUGFIXES:

    * Do not suppress pipe errors, etc. in non-display commands
      (Alexander Belchenko, #87178)

    * Display a useful error message when the user requests to annotate
      a file that is not present in the specified revision.
      (James Westby, #122656)

    * Commands that use status flags now have a reference to 'help
      status-flags'.  (Daniel Watkins, #113436)

    * Work around python-2.4.1 inhability to correctly parse the
      authentication header.
      (Vincent Ladeuil, #121889)

    * Use exact encoding for merge directives. (Adeodato Simó, #120591)

    * Fix tempfile permissions error in smart server tar bundling under
      Windows. (Martin _, #119330)

    * Fix detection of directory entries in the inventory. (James Westby)

    * Fix handling of http code 400: Bad Request When issuing too many ranges.
      (Vincent Ladeuil, #115209)

    * Issue a CONNECT request when connecting to an https server
      via a proxy to enable SSL tunneling.
      (Vincent Ladeuil, #120678)

    * Fix ``bzr log -r`` to support selecting merge revisions, both 
      individually and as part of revision ranges.
      (Kent Gibson, #4663)
 
    * Don't leave cruft behind when failing to acquire a lockdir.
      (Martin Pool, #109169)

    * Don't use the '-f' strace option during tests.
      (Vincent Ladeuil, #102019).

    * Warn when setting ``push_location`` to a value that will be masked by
      locations.conf.  (Aaron Bentley, #122286)

    * Fix commit ordering in corner case (Aaron Bentley, #94975)

    *  Make annotate behave in a non-ASCII world (Adeodato Simó).

  IMPROVEMENTS:

    * The --lsprof-file option now dumps a text rendering of the profiling
      information if the filename ends in ".txt". It will also convert the
      profiling information to a format suitable for KCacheGrind if the
      output filename ends in ".callgrind". Fixes to the lsprofcalltree
      conversion process by Jean Paul Calderone and Itamar were also merged.
      See http://ddaa.net/blog/python/lsprof-calltree. (Ian Clatworthy)

    * ``info`` now defaults to non-verbose mode, displaying only paths and
      abbreviated format info.  ``info -v`` displays all the information
      formerly displayed by ``info``.  (Aaron Bentley, Adeodato Simó)

    * ``bzr missing`` now has better option names ``--this`` and ``--other``.
      (Elliot Murphy)

    * The internal ``weave-list`` command has become ``versionedfile-list``,
      and now lists knits as well as weaves.  (Aaron Bentley)

    * Automatic merge base selection uses a faster algorithm that chooses
      better bases in criss-cross merge situations (Aaron Bentley)

    * Progress reporting in ``commit`` has been improved. The various logical
      stages are now reported on as follows, namely:

      * Collecting changes [Entry x/y] - Stage n/m
      * Saving data locally - Stage n/m
      * Uploading data to master branch - Stage n/m
      * Updating the working tree - Stage n/m
      * Running post commit hooks - Stage n/m
      
      If there is no master branch, the 3rd stage is omitted and the total
      number of stages is adjusted accordingly.

      Each hook that is run after commit is listed with a name (as hooks
      can be slow it is useful feedback).
      (Ian Clatworthy, Robert Collins)

    * Various operations that are now faster due to avoiding unnecessary
      topological sorts. (Aaron Bentley)

    * Make merge directives robust against broken bundles. (Aaron Bentley)

    * The lsprof filename note is emitted via trace.note(), not standard
      output.  (Aaron Bentley)

    * ``bzrlib`` now exports explicit API compatibility information to assist
      library users and plugins. See the ``bzrlib.api`` module for details.
      (Robert Collins)

    * Remove unnecessary lock probes when acquiring a lockdir.
      (Martin Pool)

    * ``bzr --version`` now shows the location of the bzr log file, which
      is especially useful on Windows.  (Martin Pool)

    * -D now supports hooks to get debug tracing of hooks (though its currently
      minimal in nature). (Robert Collins)

    * Long log format reports deltas on merge revisions. 
      (John Arbash Meinel, Kent Gibson)

    * Make initial push over ftp more resilient. (John Arbash Meinel)

    * Print a summary of changes for update just like pull does.
      (Daniel Watkins, #113990)

    * Add a -Dhpss option to trace smart protocol requests and responses.
      (Andrew Bennetts)

  LIBRARY API BREAKS:

    * Testing cleanups - 
      ``bzrlib.repository.RepositoryTestProviderAdapter`` has been moved
      to ``bzrlib.tests.repository_implementations``;
      ``bzrlib.repository.InterRepositoryTestProviderAdapter`` has been moved
      to ``bzrlib.tests.interrepository_implementations``;
      ``bzrlib.transport.TransportTestProviderAdapter`` has moved to 
      ``bzrlib.tests.test_transport_implementations``.
      ``bzrlib.branch.BranchTestProviderAdapter`` has moved to
      ``bzrlib.tests.branch_implementations``.
      ``bzrlib.bzrdir.BzrDirTestProviderAdapter`` has moved to 
      ``bzrlib.tests.bzrdir_implementations``.
      ``bzrlib.versionedfile.InterVersionedFileTestProviderAdapter`` has moved
      to ``bzrlib.tests.interversionedfile_implementations``.
      ``bzrlib.store.revision.RevisionStoreTestProviderAdapter`` has moved to
      ``bzrlib.tests.revisionstore_implementations``.
      ``bzrlib.workingtree.WorkingTreeTestProviderAdapter`` has moved to
      ``bzrlib.tests.workingtree_implementations``.
      These changes are an API break in the testing infrastructure only.
      (Robert Collins)

    * Relocate TestCaseWithRepository to be more central. (Robert Collins)

    * ``bzrlib.add.smart_add_tree`` will no longer perform glob expansion on
      win32. Callers of the function should do this and use the new
      ``MutableTree.smart_add`` method instead. (Robert Collins)

    * ``bzrlib.add.glob_expand_for_win32`` is now
      ``bzrlib.win32utils.glob_expand``.  (Robert Collins)

    * ``bzrlib.add.FastPath`` is now private and moved to 
      ``bzrlib.mutabletree._FastPath``. (Robert Collins, Martin Pool)

    * ``LockDir.wait`` removed.  (Martin Pool)

    * The ``SmartServer`` hooks API has changed for the ``server_started`` and
      ``server_stopped`` hooks. The first parameter is now an iterable of
      backing URLs rather than a single URL. This is to reflect that many
      URLs may map to the external URL of the server. E.g. the server interally
      may have a chrooted URL but also the local file:// URL will be at the 
      same location. (Robert Collins)

  INTERNALS:

    * New SMTPConnection class to unify email handling.  (Adeodato Simó)

    * Fix documentation of BzrError. (Adeodato Simó)

    * Make BzrBadParameter an internal error. (Adeodato Simó)

    * Remove use of 'assert False' to raise an exception unconditionally.
      (Martin Pool)

    * Give a cleaner error when failing to decode knit index entry.
      (Martin Pool)

    * TreeConfig would mistakenly search the top level when asked for options
      from a section. It now respects the section argument and only
      searches the specified section. (James Westby)

    * Improve ``make api-docs`` output. (John Arbash Meinel)

    * Use os.lstat rather than os.stat for osutils.make_readonly and
      osutils.make_writeable. This makes the difftools plugin more
      robust when dangling symlinks are found. (Elliot Murphy)

    * New ``-Dlock`` option to log (to ~/.bzr.log) information on when 
      lockdirs are taken or released.  (Martin Pool)

    * ``bzrlib`` Hooks are now nameable using ``Hooks.name_hook``. This 
      allows a nicer UI when hooks are running as the current hook can
      be displayed. (Robert Collins)

    * ``Transport.get`` has had its interface made more clear for ease of use.
      Retrieval of a directory must now fail with either 'PathError' at open
      time, or raise 'ReadError' on a read. (Robert Collins)

    * New method ``_maybe_expand_globs`` on the ``Command`` class for 
      dealing with unexpanded glob lists - e.g. on the win32 platform. This
      was moved from ``bzrlib.add._prepare_file_list``. (Robert Collins)

    * ``bzrlib.add.smart_add`` and ``bzrlib.add.smart_add_tree`` are now
      deprecated in favour of ``MutableTree.smart_add``. (Robert Collins,
      Martin Pool)

    * New method ``external_url`` on Transport for obtaining the url to
      hand to external processes. (Robert Collins)

    * Teach windows installers to build pyrex/C extensions.
      (Alexander Belchenko)

  TESTING:

    * Removed the ``--keep-output`` option from selftest and clean up test
      directories as they're used.  This reduces the IO load from 
      running the test suite and cuts the time by about half.
      (Andrew Bennetts, Martin Pool)

    * Add scenarios as a public attribute on the TestAdapter classes to allow
      modification of the generated scenarios before adaption and easier
      testing. (Robert Collins)

    * New testing support class ``TestScenarioApplier`` which multiplies
      out a single teste by a list of supplied scenarios. (RobertCollins)

    * Setting ``repository_to_test_repository`` on a repository_implementations
      test will cause it to be called during repository creation, allowing the
      testing of repository classes which are not based around the Format
      concept. For example a repository adapter can be tested in this manner,
      by altering the repository scenarios to include a scenario that sets this
      attribute during the test parameterisation in
      ``bzrlib.tests.repository.repository_implementations``. (Robert Collins)

    * Clean up many of the APIs for blackbox testing of Bazaar.  The standard 
      interface is now self.run_bzr.  The command to run can be passed as
      either a list of parameters, a string containing the command line, or
      (deprecated) varargs parameters.  (Martin Pool)

    * The base TestCase now isolates tests from -D parameters by clearing
      ``debug.debug_flags`` and restores it afterwards. (Robert Collins)

    * Add a relpath parameter to get_transport methods in test framework to
      avoid useless cloning.
      (Vincent Ladeuil, #110448)


bzr 0.17  2007-06-18
--------------------

  BUGFIXES:

    * Fix crash of commit due to wrong lookup of filesystem encoding.
      (Colin Watson, #120647)

    * Revert logging just to stderr in commit as broke unicode filenames.
      (Aaron Bentley, Ian Clatworthy, #120930)


bzr 0.17rc1  2007-06-12
-----------------------

  NOTES WHEN UPGRADING:

    * The kind() and is_executable() APIs on the WorkingTree interface no
      longer implicitly (read) locks and unlocks the tree. This *might*
      impact some plug-ins and tools using this part of the API. If you find
      an issue that may be caused by this change, please let us know,
      particularly the plug-in/tool maintainer. If encountered, the API
      fix is to surround kind() and is_executable() calls with lock_read()
      and unlock() like so::

        work_tree.lock_read()
        try:
            kind = work_tree.kind(...)
        finally:
            work_tree.unlock()

  INTERNALS:
    * Rework of LogFormatter API to provide beginning/end of log hooks and to
      encapsulate the details of the revision to be logged in a LogRevision
      object.
      In long log formats, merge revision ids are only shown when --show-ids
      is specified, and are labelled "revision-id:", as per mainline
      revisions, instead of "merged:". (Kent Gibson)

    * New ``BranchBuilder`` API which allows the construction of particular
      histories quickly. Useful for testing and potentially other applications
      too. (Robert Collins)

  IMPROVEMENTS:
  
    * There are two new help topics, working-trees and repositories that
      attempt to explain these concepts. (James Westby, John Arbash Meinel,
      Aaron Bentley)

    * Added ``bzr log --limit`` to report a limited number of revisions.
      (Kent Gibson, #3659)

    * Revert does not try to preserve file contents that were originally
      produced by reverting to a historical revision.  (Aaron Bentley)

    * ``bzr log --short`` now includes ``[merge]`` for revisions which
      have more than one parent. This is a small improvement to help
      understanding what changes have occurred
      (John Arbash Meinel, #83887)

    * TreeTransform avoids many renames when contructing large trees,
      improving speed.  3.25x speedups have been observed for construction of
      kernel-sized-trees, and checkouts are 1.28x faster.  (Aaron Bentley)

    * Commit on large trees is now faster. In my environment, a commit of
      a small change to the Mozilla tree (55k files) has dropped from
      66 seconds to 32 seconds. For a small tree of 600 files, commit of a
      small change is 33% faster. (Ian Clatworthy)

    * New --create-prefix option to bzr init, like for push.  (Daniel Watkins,
      #56322)

  BUGFIXES:

    * ``bzr push`` should only connect to the remote location one time.
      We have been connecting 3 times because we forget to pass around
      the Transport object. This adds ``BzrDir.clone_on_transport()``, so
      that we can pass in the Transport that we already have.
      (John Arbash Meinel, #75721)

    * ``DirState.set_state_from_inventory()`` needs to properly order
      based on split paths, not just string paths.
      (John Arbash Meinel, #115947)

    * Let TestUIFactoy encode the password prompt with its own stdout.
      (Vincent Ladeuil, #110204)

    * pycurl should take use the range header that takes the range hint
      into account.
      (Vincent Ladeuil, #112719)

    * WorkingTree4.get_file_sha1 no longer raises an exception when invoked
      on a missing file.  (Aaron Bentley, #118186)

    * WorkingTree.remove works correctly with tree references, and when pwd is
      not the tree root. (Aaron Bentley)

    * Merge no longer fails when a file is renamed in one tree and deleted
      in the other. (Aaron Bentley, #110279)

    * ``revision-info`` now accepts dotted revnos, doesn't require a tree,
      and defaults to the last revision (Matthew Fuller, #90048)

    * Tests no longer fail when BZR_REMOTE_PATH is set in the environment.
      (Daniel Watkins, #111958)

    * ``bzr branch -r revid:foo`` can be used to branch any revision in
      your repository. (Previously Branch6 only supported revisions in your
      mainline). (John Arbash Meinel, #115343)

bzr 0.16  2007-05-07
--------------------
  
  BUGFIXES:

    * Handle when you have 2 directories with similar names, but one has a
      hyphen. (``'abc'`` versus ``'abc-2'``). The WT4._iter_changes
      iterator was using direct comparison and ``'abc/a'`` sorts after
      ``'abc-2'``, but ``('abc', 'a')`` sorts before ``('abc-2',)``.
      (John Arbash Meinel, #111227)

    * Handle when someone renames a file on disk without telling bzr.
      Previously we would report the first file as missing, but not show
      the new unknown file. (John Arbash Meinel, #111288)

    * Avoid error when running hooks after pulling into or pushing from
      a branch bound to a smartserver branch.  (Martin Pool, #111968)

  IMPROVEMENTS:

    * Move developer documentation to doc/developers/. This reduces clutter in
      the root of the source tree and allows HACKING to be split into multiple
      files. (Robert Collins, Alexander Belchenko)

    * Clean up the ``WorkingTree4._iter_changes()`` internal loops as well as
      ``DirState.update_entry()``. This optimizes the core logic for ``bzr
      diff`` and ``bzr status`` significantly improving the speed of
      both. (John Arbash Meinel)

bzr 0.16rc2  2007-04-30
-----------------------

  BUGFIXES:

    * Handle the case when you delete a file, and then rename another file
      on top of it. Also handle the case of ``bzr rm --keep foo``. ``bzr
      status`` should show the removed file and an unknown file in its
      place. (John Arbash Meinel, #109993)

    * Bundles properly read and write revision properties that have an
      empty value. And when the value is not ASCII.
      (John Arbash Meinel, #109613)

    * Fix the bzr commit message to be in text mode.
      (Alexander Belchenko, #110901)

    * Also handle when you rename a file and create a file where it used
      to be. (John Arbash Meinel, #110256)

    * ``WorkingTree4._iter_changes`` should not descend into unversioned
      directories. (John Arbash Meinel, #110399)

bzr 0.16rc1  2007-04-26
-----------------------

  NOTES WHEN UPGRADING:

    * ``bzr remove`` and ``bzr rm`` will now remove the working file, if
      it could be recovered again.
      This has been done for consistency with svn and the unix rm command.
      The old ``remove`` behaviour has been retained in the new option
      ``bzr remove --keep``, which will just stop versioning the file,
      but not delete it.
      ``bzr remove --force`` have been added which will always delete the
      files.
      ``bzr remove`` is also more verbose.
      (Marius Kruger, #82602)

  IMPROVEMENTS:

    * Merge directives can now be supplied as input to `merge` and `pull`,
      like bundles can.  (Aaron Bentley)

    * Sending the SIGQUIT signal to bzr, which can be done on Unix by
      pressing Control-Backslash, drops bzr into a debugger.  Type ``'c'``
      to continue.  This can be disabled by setting the environment variable
      ``BZR_SIGQUIT_PDB=0``.  (Martin Pool)

    * selftest now supports --list-only to list tests instead of running
      them. (Ian Clatworthy)

    * selftest now supports --exclude PATTERN (or -x PATTERN) to exclude
      tests with names that match that regular expression.
      (Ian Clatworthy, #102679)

    * selftest now supports --randomize SEED to run tests in a random order.
      SEED is typically the value 'now' meaning 'use the current time'.
      (Ian Clatworthy, #102686)

    * New option ``--fixes`` to commit, which stores bug fixing annotations as
      revision properties. Built-in support for Launchpad, Debian, Trac and
      Bugzilla bug trackers. (Jonathan Lange, James Henstridge, Robert Collins)

    * New API, ``bzrlib.bugtracker.tracker_registry``, for adding support for
      other bug trackers to ``fixes``. (Jonathan Lange, James Henstridge,
      Robert Collins)

    * ``selftest`` has new short options ``-f`` and ``-1``.  (Martin
      Pool)

    * ``bzrlib.tsort.MergeSorter`` optimizations. Change the inner loop
      into using local variables instead of going through ``self._var``.
      Improves the time to ``merge_sort`` a 10k revision graph by
      approximately 40% (~700->400ms).  (John Arbash Meinel)

    * ``make docs`` now creates a man page at ``man1/bzr.1`` fixing bug 107388.
      (Robert Collins)

    * ``bzr help`` now provides cross references to other help topics using
      the _see_also facility on command classes. Likewise the bzr_man
      documentation, and the bzr.1 man page also include this information.
      (Robert Collins)

    * Tags are now included in logs, that use the long log formatter. 
      (Erik Bågfors, Alexander Belchenko)

    * ``bzr help`` provides a clearer message when a help topic cannot be
      found. (Robert Collins, #107656)

    * ``bzr help`` now accepts optional prefixes for command help. The help
      for all commands can now be found at ``bzr help commands/COMMANDNAME``
      as well as ``bzr help COMMANDNAME`` (which only works for commands 
      where the name is not the same as a more general help topic). 
      (Robert Collins)

    * ``bzr help PLUGINNAME`` will now return the module docstring from the
      plugin PLUGINNAME. (Robert Collins, #50408)

    * New help topic ``urlspec`` which lists the availables transports.
      (Goffredo Baroncelli)

    * doc/server.txt updated to document the default bzr:// port
      and also update the blurb about the hpss' current status.
      (Robert Collins, #107125).

    * ``bzr serve`` now listens on interface 0.0.0.0 by default, making it
      serve out to the local LAN (and anyone in the world that can reach the
      machine running ``bzr serve``. (Robert Collins, #98918)

    * A new smart server protocol version has been added.  It prefixes requests
      and responses with an explicit version identifier so that future protocol
      revisions can be dealt with gracefully.  (Andrew Bennetts, Robert Collins)

    * The bzr protocol version 2 indicates success or failure in every response
      without depending on particular commands encoding that consistently,
      allowing future client refactorings to be much more robust about error
      handling. (Robert Collins, Martin Pool, Andrew Bennetts)

    * The smart protocol over HTTP client has been changed to always post to the
      same ``.bzr/smart`` URL under the original location when it can.  This allows
      HTTP servers to only have to pass URLs ending in .bzr/smart to the smart
      server handler, and not arbitrary ``.bzr/*/smart`` URLs.  (Andrew Bennetts)

    * digest authentication is now supported for proxies and HTTP by the urllib
      based http implementation. Tested against Apache 2.0.55 and Squid
      2.6.5. Basic and digest authentication are handled coherently for HTTP
      and proxy: if the user is provided in the url (bzr command line for HTTP,
      proxy environment variables for proxies), the password is prompted for
      (only once). If the password is provided, it is taken into account. Once
      the first authentication is successful, all further authentication
      roundtrips are avoided by preventively setting the right authentication
      header(s).
      (Vincent Ladeuil).

  INTERNALS:

    * bzrlib API compatability with 0.8 has been dropped, cleaning up some
      code paths. (Robert Collins)

    * Change the format of chroot urls so that they can be safely manipulated
      by generic url utilities without causing the resulting urls to have
      escaped the chroot. A side effect of this is that creating a chroot
      requires an explicit action using a ChrootServer.
      (Robert Collins, Andrew Bennetts)

    * Deprecate ``Branch.get_root_id()`` because branches don't have root ids,
      rather than fixing bug #96847.  (Aaron Bentley)

    * ``WorkingTree.apply_inventory_delta`` provides a better alternative to
      ``WorkingTree._write_inventory``.  (Aaron Bentley)

    * Convenience method ``TestCase.expectFailure`` ensures that known failures
      do not silently pass.  (Aaron Bentley)

    * ``Transport.local_abspath`` now raises ``NotLocalUrl`` rather than 
      ``TransportNotPossible``. (Martin Pool, Ian Clatworthy)

    * New SmartServer hooks facility. There are two initial hooks documented
      in ``bzrlib.transport.smart.SmartServerHooks``. The two initial hooks allow
      plugins to execute code upon server startup and shutdown.
      (Robert Collins).

    * SmartServer in standalone mode will now close its listening socket
      when it stops, rather than waiting for garbage collection. This primarily
      fixes test suite hangs when a test tries to connect to a shutdown server.
      It may also help improve behaviour when dealing with a server running
      on a specific port (rather than dynamically assigned ports).
      (Robert Collins)

    * Move most SmartServer code into a new package, bzrlib/smart.
      bzrlib/transport/remote.py contains just the Transport classes that used
      to be in bzrlib/transport/smart.py.  (Andrew Bennetts)

    * urllib http implementation avoid roundtrips associated with
      401 (and 407) errors once the authentication succeeds.
      (Vincent Ladeuil).

    * urlib http now supports querying the user for a proxy password if
      needed. Realm is shown in the prompt for both HTTP and proxy
      authentication when the user is required to type a password. 
      (Vincent Ladeuil).

    * Renamed SmartTransport (and subclasses like SmartTCPTransport) to
      RemoteTransport (and subclasses to RemoteTCPTransport, etc).  This is more
      consistent with its new home in ``bzrlib/transport/remote.py``, and because
      it's not really a "smart" transport, just one that does file operations
      via remote procedure calls.  (Andrew Bennetts)
 
    * The ``lock_write`` method of ``LockableFiles``, ``Repository`` and
      ``Branch`` now accept a ``token`` keyword argument, so that separate
      instances of those objects can share a lock if it has the right token.
      (Andrew Bennetts, Robert Collins)

    * New method ``get_branch_reference`` on ``BzrDir`` allows the detection of
      branch references - which the smart server component needs.

    * The Repository API ``make_working_trees`` is now permitted to return
      False when ``set_make_working_trees`` is not implemented - previously
      an unimplemented ``set_make_working_trees`` implied the result True
      from ``make_working_trees``. This has been changed to accomodate the
      smart server, where it does not make sense (at this point) to ever
      make working trees by default. (Robert Collins)

    * Command objects can now declare related help topics by having _see_also
      set to a list of related topic. (Robert Collins)

    * ``bzrlib.help`` now delegates to the Command class for Command specific
      help. (Robert Collins)

    * New class ``TransportListRegistry``, derived from the Registry class, which 
      simplifies tracking the available Transports. (Goffredo Baroncelli)

    * New function ``Branch.get_revision_id_to_revno_map`` which will
      return a dictionary mapping revision ids to dotted revnos. Since
      dotted revnos are defined in the context of the branch tip, it makes
      sense to generate them from a ``Branch`` object.
      (John Arbash Meinel)

    * Fix the 'Unprintable error' message display to use the repr of the 
      exception that prevented printing the error because the str value
      for it is often not useful in debugging (e.g. KeyError('foo') has a
      str() of 'foo' but a repr of 'KeyError('foo')' which is much more
      useful. (Robert Collins)

    * ``urlutils.normalize_url`` now unescapes unreserved characters, such as "~".
      (Andrew Bennetts)

  BUGFIXES:

    * Don't fail bundle selftest if email has 'two' embedded.  
      (Ian Clatworthy, #98510)

    * Remove ``--verbose`` from ``bzr bundle``. It didn't work anyway.
      (Robert Widhopf-Fenk, #98591)

    * Remove ``--basis`` from the checkout/branch commands - it didn't work
      properly and is no longer beneficial.
      (Robert Collins, #53675, #43486)

    * Don't produce encoding error when adding duplicate files.
      (Aaron Bentley)

    * Fix ``bzr log <file>`` so it only logs the revisions that changed
      the file, and does it faster.
      (Kent Gibson, John Arbash Meinel, #51980, #69477)
 
    * Fix ``InterDirstateTre._iter_changes`` to handle when we come across
      an empty versioned directory, which now has files in it.
      (John Arbash Meinel, #104257)

    * Teach ``common_ancestor`` to shortcut when the tip of one branch is
      inside the ancestry of the other. Saves a lot of graph processing
      (with an ancestry of 16k revisions, ``bzr merge ../already-merged``
      changes from 2m10s to 13s).  (John Arbash Meinel, #103757)

    * Fix ``show_diff_trees`` to handle the case when a file is modified,
      and the containing directory is renamed. (The file path is different
      in this versus base, but it isn't marked as a rename).
      (John Arbash Meinel, #103870)

    * FTP now works even when the FTP server does not support atomic rename.
      (Aaron Bentley, #89436)

    * Correct handling in bundles and merge directives of timezones with
      that are not an integer number of hours offset from UTC.  Always 
      represent the epoch time in UTC to avoid problems with formatting 
      earlier times on win32.  (Martin Pool, Alexander Belchenko, John
      Arbash Meinel)

    * Typo in the help for ``register-branch`` fixed. (Robert Collins, #96770)

    * "dirstate" and "dirstate-tags" formats now produce branches compatible
      with old versions of bzr. (Aaron Bentley, #107168))

    * Handle moving a directory when children have been added, removed,
      and renamed. (John Arbash Meinel, #105479)

    * Don't preventively use basic authentication for proxy before receiving a
      407 error. Otherwise people willing to use other authentication schemes
      may expose their password in the clear (or nearly). This add one
      roundtrip in case basic authentication should be used, but plug the
      security hole.
      (Vincent Ladeuil)

    * Handle http and proxy digest authentication.
      (Vincent Ladeuil, #94034).

  TESTING:

    * Added ``bzrlib.strace.strace`` which will strace a single callable and
      return a StraceResult object which contains just the syscalls involved
      in running it. (Robert Collins)

    * New test method ``reduceLockdirTimeout`` to drop the default (ui-centric)
      default time down to one suitable for tests. (Andrew Bennetts)

    * Add new ``vfs_transport_factory`` attribute on tests which provides the 
      common vfs backing for both the readonly and readwrite transports.
      This allows the RemoteObject tests to back onto local disk or memory,
      and use the existing ``transport_server`` attribute all tests know about
      to be the smart server transport. This in turn allows tests to 
      differentiate between 'transport to access the branch', and 
      'transport which is a VFS' - which matters in Remote* tests.
      (Robert Collins, Andrew Bennetts)

    * The ``make_branch_and_tree`` method for tests will now create a 
      lightweight checkout for the tree if the ``vfs_transport_factory`` is not
      a LocalURLServer. (Robert Collins, Andrew Bennetts)

    * Branch implementation tests have been audited to ensure that all urls 
      passed to Branch APIs use proper urls, except when local-disk paths
      are intended. This is so that tests correctly access the test transport
      which is often not equivalent to local disk in Remote* tests. As part
      of this many tests were adjusted to remove dependencies on local disk
      access.
      (Robert Collins, Andrew Bennetts)

    * Mark bzrlib.tests and bzrlib.tests.TestUtil as providing assertFOO helper
      functions by adding a ``__unittest`` global attribute. (Robert Collins,
      Andrew Bennetts, Martin Pool, Jonathan Lange)

    * Refactored proxy and authentication handling to simplify the
      implementation of new auth schemes for both http and proxy. 
      (Vincent Ladeuil)

bzr 0.15 2007-04-01
-------------------

  BUGFIXES:

    * Handle incompatible repositories as a user issue when fetching.
      (Aaron Bentley)

    * Don't give a recommendation to upgrade when branching or 
      checking out a branch that contains an old-format working tree.
      (Martin Pool)

bzr 0.15rc3  2007-03-26
-----------------------

  CHANGES:
 
    * A warning is now displayed when opening working trees in older 
      formats, to encourage people to upgrade to WorkingTreeFormat4.
      (Martin Pool)

  IMPROVEMENTS:

    * HTTP redirections are now taken into account when a branch (or a
      bundle) is accessed for the first time. A message is issued at each
      redirection to inform the user. In the past, http redirections were
      silently followed for each request which significantly degraded the
      performances. The http redirections are not followed anymore by
      default, instead a RedirectRequested exception is raised. For bzrlib
      users needing to follow http redirections anyway,
      ``bzrlib.transport.do_catching_redirections`` provide an easy transition
      path.  (vila)

  INTERNALS:

    * Added ``ReadLock.temporary_write_lock()`` to allow upgrading an OS read
      lock to an OS write lock. Linux can do this without unlocking, Win32
      needs to unlock in between. (John Arbash Meinel)
 
    * New parameter ``recommend_upgrade`` to ``BzrDir.open_workingtree``
      to silence (when false) warnings about opening old formats.
      (Martin Pool)

    * Fix minor performance regression with bzr-0.15 on pre-dirstate
      trees. (We were reading the working inventory too many times).
      (John Arbash Meinel)

    * Remove ``Branch.get_transaction()`` in favour of a simple cache of
      ``revision_history``.  Branch subclasses should override
      ``_gen_revision_history`` rather than ``revision_history`` to make use of
      this cache, and call ``_clear_revision_history_cache`` and
      ``_cache_revision_history`` at appropriate times. (Andrew Bennetts)

  BUGFIXES:

    * Take ``smtp_server`` from user config into account.
      (vila, #92195)

    * Restore Unicode filename handling for versioned and unversioned files.
      (John Arbash Meinel, #92608)

    * Don't fail during ``bzr commit`` if a file is marked removed, and
      the containing directory is auto-removed.  (John Arbash Meinel, #93681)

    * ``bzr status FILENAME`` failed on Windows because of an uncommon
      errno. (``ERROR_DIRECTORY == 267 != ENOTDIR``).
      (Wouter van Heyst, John Arbash Meinel, #90819)

    * ``bzr checkout source`` should create a local branch in the same
      format as source. (John Arbash Meinel, #93854)

    * ``bzr commit`` with a kind change was failing to update the
      last-changed-revision for directories.  The
      InventoryDirectory._unchanged only looked at the ``parent_id`` and name,
      ignoring the fact that the kind could have changed, too.
      (John Arbash Meinel, #90111)

    * ``bzr mv dir/subdir other`` was incorrectly updating files inside
      the directory. So that there was a chance it would break commit,
      etc. (John Arbash Meinel, #94037)
 
    * Correctly handles mutiple permanent http redirections.
      (vila, #88780)

bzr 0.15rc2  2007-03-14
-----------------------

  NOTES WHEN UPGRADING:
        
    * Release 0.15rc2 of bzr changes the ``bzr init-repo`` command to
      default to ``--trees`` instead of ``--no-trees``.
      Existing shared repositories are not affected.

  IMPROVEMENTS:

    * New ``merge-directive`` command to generate machine- and human-readable
      merge requests.  (Aaron Bentley)

    * New ``submit:`` revision specifier makes it easy to diff against the
      common ancestor with the submit location (Aaron Bentley)

    * Added support for Putty's SSH implementation. (Dmitry Vasiliev)

    * Added ``bzr status --versioned`` to report only versioned files, 
      not unknowns. (Kent Gibson)

    * Merge now autodetects the correct line-ending style for its conflict
      markers.  (Aaron Bentley)

  INTERNALS:

    * Refactored SSH vendor registration into SSHVendorManager class.
      (Dmitry Vasiliev)

  BUGFIXES:

    * New ``--numbered-dirs`` option to ``bzr selftest`` to use
      numbered dirs for TestCaseInTempDir. This is default behavior
      on Windows. Anyone can force named dirs on Windows
      with ``--no-numbered-dirs``. (Alexander Belchenko)

    * Fix ``RevisionSpec_revid`` to handle the Unicode strings passed in
      from the command line. (Marien Zwart, #90501)

    * Fix ``TreeTransform._iter_changes`` when both the source and
      destination are missing. (Aaron Bentley, #88842)

    * Fix commit of merges with symlinks in dirstate trees.
      (Marien Zwart)
    
    * Switch the ``bzr init-repo`` default from --no-trees to --trees. 
      (Wouter van Heyst, #53483)


bzr 0.15rc1  2007-03-07
-----------------------

  SURPRISES:

    * The default disk format has changed. Please run 'bzr upgrade' in your
      working trees to upgrade. This new default is compatible for network
      operations, but not for local operations. That is, if you have two
      versions of bzr installed locally, after upgrading you can only use the
      bzr 0.15 version. This new default does not enable tags or nested-trees
      as they are incompatible with bzr versions before 0.15 over the network.

    * For users of bzrlib: Two major changes have been made to the working tree
      api in bzrlib. The first is that many methods and attributes, including
      the inventory attribute, are no longer valid for use until one of
      ``lock_read``/``lock_write``/``lock_tree_write`` has been called,
      and become invalid again after unlock is called. This has been done
      to improve performance and correctness as part of the dirstate
      development.
      (Robert Collins, John A Meinel, Martin Pool, and others).

    * For users of bzrlib: The attribute 'tree.inventory' should be considered
      readonly. Previously it was possible to directly alter this attribute, or
      its contents, and have the tree notice this. This has been made
      unsupported - it may work in some tree formats, but in the newer dirstate
      format such actions will have no effect and will be ignored, or even
      cause assertions. All operations possible can still be carried out by a
      combination of the tree API, and the bzrlib.transform API. (Robert
      Collins, John A Meinel, Martin Pool, and others).

  IMPROVEMENTS:

    * Support for OS Windows 98. Also .bzr.log on any windows system
      saved in My Documents folder. (Alexander Belchenko)

    * ``bzr mv`` enhanced to support already moved files.
      In the past the mv command would have failed if the source file doesn't
      exist. In this situation ``bzr mv`` would now detect that the file has
      already moved and update the repository accordingly, if the target file
      does exist.
      A new option ``--after`` has been added so that if two files already
      exist, you could notify Bazaar that you have moved a (versioned) file
      and replaced it with another. Thus in this case ``bzr move --after``
      will only update the Bazaar identifier.
      (Steffen Eichenberg, Marius Kruger)

    * ``ls`` now works on treeless branches and remote branches.
      (Aaron Bentley)

    * ``bzr help global-options`` describes the global options.
      (Aaron Bentley)

    * ``bzr pull --overwrite`` will now correctly overwrite checkouts.
      (Robert Collins)

    * Files are now allowed to change kind (e.g. from file to symlink).
      Supported by ``commit``, ``revert`` and ``status``
      (Aaron Bentley)

    * ``inventory`` and ``unknowns`` hidden in favour of ``ls``
      (Aaron Bentley)

    * ``bzr help checkouts`` descibes what checkouts are and some possible
      uses of them. (James Westby, Aaron Bentley)

    * A new ``-d`` option to push, pull and merge overrides the default 
      directory.  (Martin Pool)

    * Branch format 6: smaller, and potentially faster than format 5.  Supports
      ``append_history_only`` mode, where the log view and revnos do not change,
      except by being added to.  Stores policy settings in
      ".bzr/branch/branch.conf".

    * ``append_only`` branches:  Format 6 branches may be configured so that log
      view and revnos are always consistent.  Either create the branch using
      "bzr init --append-revisions-only" or edit the config file as descriped
      in docs/configuration.txt.

    * rebind: Format 6 branches retain the last-used bind location, so if you
      "bzr unbind", you can "bzr bind" to bind to the previously-selected
      bind location.

    * Builtin tags support, created and deleted by the ``tag`` command and
      stored in the branch.  Tags can be accessed with the revisionspec
      ``-rtag:``, and listed with ``bzr tags``.  Tags are not versioned 
      at present. Tags require a network incompatible upgrade. To perform this
      upgrade, run ``bzr upgrade --dirstate-tags`` in your branch and
      repositories. (Martin Pool)

    * The ``bzr://`` transport now has a well-known port number, 4155,
      which it will use by default.  (Andrew Bennetts, Martin Pool)

    * Bazaar now looks for user-installed plugins before looking for site-wide
      plugins. (Jonathan Lange)

    * ``bzr resolve`` now detects and marks resolved text conflicts.
      (Aaron Bentley)

  INTERNALS:

    * Internally revision ids and file ids are now passed around as utf-8
      bytestrings, rather than treating them as Unicode strings. This has
      performance benefits for Knits, since we no longer need to decode the
      revision id for each line of content, nor for each entry in the index.
      This will also help with the future dirstate format.
      (John Arbash Meinel)

    * Reserved ids (any revision-id ending in a colon) are rejected by
      versionedfiles, repositories, branches, and working trees
      (Aaron Bentley)

    * Minor performance improvement by not creating a ProgressBar for
      every KnitIndex we create. (about 90ms for a bzr.dev tree)
      (John Arbash Meinel)

    * New easier to use Branch hooks facility. There are five initial hooks,
      all documented in bzrlib.branch.BranchHooks.__init__ - ``'set_rh'``,
      ``'post_push'``, ``'post_pull'``, ``'post_commit'``,
      ``'post_uncommit'``. These hooks fire after the matching operation
      on a branch has taken place, and were originally added for the
      branchrss plugin. (Robert Collins)

    * New method ``Branch.push()`` which should be used when pushing from a
      branch as it makes performance and policy decisions to match the UI
      level command ``push``. (Robert Collins).

    * Add a new method ``Tree.revision_tree`` which allows access to cached
      trees for arbitrary revisions. This allows the in development dirstate
      tree format to provide access to the callers to cached copies of 
      inventory data which are cheaper to access than inventories from the
      repository.
      (Robert Collins, Martin Pool)

    * New ``Branch.last_revision_info`` method, this is being done to allow
      optimization of requests for both the number of revisions and the last
      revision of a branch with smartservers and potentially future branch
      formats. (Wouter van Heyst, Robert Collins)

    * Allow ``'import bzrlib.plugins.NAME'`` to work when the plugin NAME has not
      yet been loaded by ``load_plugins()``. This allows plugins to depend on each
      other for code reuse without requiring users to perform file-renaming
      gymnastics. (Robert Collins)

    * New Repository method ``'gather_stats'`` for statistic data collection.
      This is expected to grow to cover a number of related uses mainly
      related to bzr info. (Robert Collins)

    * Log formatters are now managed with a registry.
      ``log.register_formatter`` continues to work, but callers accessing
      the FORMATTERS dictionary directly will not.

    * Allow a start message to be passed to the ``edit_commit_message``
      function.  This will be placed in the message offered to the user
      for editing above the separator. It allows a template commit message
      to be used more easily. (James Westby)

    * ``GPGStrategy.sign()`` will now raise ``BzrBadParameterUnicode`` if
      you pass a Unicode string rather than an 8-bit string. Callers need
      to be updated to encode first. (John Arbash Meinel)

    * Branch.push, pull, merge now return Result objects with information
      about what happened, rather than a scattering of various methods.  These
      are also passed to the post hooks.  (Martin Pool)

    * File formats and architecture is in place for managing a forest of trees
      in bzr, and splitting up existing trees into smaller subtrees, and
      finally joining trees to make a larger tree. This is the first iteration
      of this support, and the user-facing aspects still require substantial
      work.  If you wish to experiment with it, use ``bzr upgrade
      --dirstate-with-subtree`` in your working trees and repositories.
      You can use the hidden commands ``split`` and ``join`` and to create
      and manipulate nested trees, but please consider using the nested-trees
      branch, which contains substantial UI improvements, instead.
      http://code.aaronbentley.com/bzr/bzrrepo/nested-trees/
      (Aaron Bentley, Martin Pool, Robert Collins).

  BUGFIXES:

    * ``bzr annotate`` now uses dotted revnos from the viewpoint of the
      branch, rather than the last changed revision of the file.
      (John Arbash Meinel, #82158)

    * Lock operations no longer hang if they encounter a permission problem.
      (Aaron Bentley)

    * ``bzr push`` can resume a push that was canceled before it finished.
      Also, it can push even if the target directory exists if you supply
      the ``--use-existing-dir`` flag.
      (John Arbash Meinel, #30576, #45504)

    * Fix http proxy authentication when user and an optional
      password appears in the ``*_proxy`` vars. (Vincent Ladeuil,
      #83954).

    * ``bzr log branch/file`` works for local treeless branches
      (Aaron Bentley, #84247)

    * Fix problem with UNC paths on Windows 98. (Alexander Belchenko, #84728)

    * Searching location of CA bundle for PyCurl in env variable
      (``CURL_CA_BUNDLE``), and on win32 along the PATH.
      (Alexander Belchenko, #82086)

    * ``bzr init`` works with unicode argument LOCATION.
      (Alexander Belchenko, #85599)

    * Raise ``DependencyNotPresent`` if pycurl do not support https. 
      (Vincent Ladeuil, #85305)

    * Invalid proxy env variables should not cause a traceback.
      (Vincent Ladeuil, #87765)

    * Ignore patterns normalised to use '/' path separator.
      (Kent Gibson, #86451)

    * bzr rocks. It sure does! Fix case. (Vincent Ladeuil, #78026)

    * Fix bzrtools shelve command for removed lines beginning with "--"
      (Johan Dahlberg, #75577)

  TESTING:

    * New ``--first`` option to ``bzr selftest`` to run specified tests
      before the rest of the suite.  (Martin Pool)


bzr 0.14  2007-01-23
--------------------

  IMPROVEMENTS:

    * ``bzr help global-options`` describes the global options. (Aaron Bentley)

  BUG FIXES:
    
    * Skip documentation generation tests if the tools to do so are not
      available. Fixes running selftest for installled copies of bzr. 
      (John Arbash Meinel, #80330)

    * Fix the code that discovers whether bzr is being run from it's
      working tree to handle the case when it isn't but the directory
      it is in is below a repository. (James Westby, #77306)


bzr 0.14rc1  2007-01-16
-----------------------

  IMPROVEMENTS:

    * New connection: ``bzr+http://`` which supports tunnelling the smart
      protocol over an HTTP connection. If writing is enabled on the bzr
      server, then you can write over the http connection.
      (Andrew Bennetts, John Arbash Meinel)

    * Aliases now support quotation marks, so they can contain whitespace
      (Marius Kruger)

    * PyCurlTransport now use a single curl object. By specifying explicitly
      the 'Range' header, we avoid the need to use two different curl objects
      (and two connections to the same server). (Vincent Ladeuil)

    * ``bzr commit`` does not prompt for a message until it is very likely to
      succeed.  (Aaron Bentley)

    * ``bzr conflicts`` now takes --text to list pathnames of text conflicts
      (Aaron Bentley)

    * Fix ``iter_lines_added_or_present_in_versions`` to use a set instead
      of a list while checking if a revision id was requested. Takes 10s
      off of the ``fileids_affected_by_revision_ids`` time, which is 10s
      of the ``bzr branch`` time. Also improve ``fileids_...`` time by
      filtering lines with a regex rather than multiple ``str.find()``
      calls. (saves another 300ms) (John Arbash Meinel)

    * Policy can be set for each configuration key. This allows keys to be
      inherited properly across configuration entries. For example, this
      should enable you to do::
        
        [/home/user/project]
        push_location = sftp://host/srv/project/
        push_location:policy = appendpath

      And then a branch like ``/home/user/project/mybranch`` should get an
      automatic push location of ``sftp://host/srv/project/mybranch``.
      (James Henstridge)

    * Added ``bzr status --short`` to make status report svn style flags
      for each file.  For example::

        $ bzr status --short
        A  foo
        A  bar
        D  baz
        ?  wooley

    * 'bzr selftest --clean-output' allows easily clean temporary tests 
      directories without running tests. (Alexander Belchenko)

    * ``bzr help hidden-commands`` lists all hidden commands. (Aaron Bentley)

    * ``bzr merge`` now has an option ``--pull`` to fall back to pull if
      local is fully merged into remote. (Jan Hudec)

    * ``bzr help formats`` describes available directory formats. (Aaron Bentley)

  INTERNALS:

    * A few tweaks directly to ``fileids_affected_by_revision_ids`` to
      help speed up processing, as well allowing to extract unannotated
      lines. Between the two ``fileids_affected_by_revision_ids`` is
      improved by approx 10%. (John Arbash Meinel)

    * Change Revision serialization to only write out millisecond
      resolution. Rather than expecting floating point serialization to
      preserve more resolution than we need. (Henri Weichers, Martin Pool)

    * Test suite ends cleanly on Windows.  (Vincent Ladeuil)

    * When ``encoding_type`` attribute of class Command is equal to 'exact', 
      force sys.stdout to be a binary stream on Windows, and therefore
      keep exact line-endings (without LF -> CRLF conversion).
      (Alexander Belchenko)

    * Single-letter short options are no longer globally declared.  (Martin
      Pool)

    * Before using detected user/terminal encoding bzr should check
      that Python has corresponding codec. (Alexander Belchenko)

    * Formats for end-user selection are provided via a FormatRegistry (Aaron Bentley)

  BUG FIXES:

    * ``bzr missing --verbose`` was showing adds/removals in the wrong
      direction. (John Arbash Meinel)

    * ``bzr annotate`` now defaults to showing dotted revnos for merged
      revisions. It cuts them off at a depth of 12 characters, but you can
      supply ``--long`` to see the full number. You can also use
      ``--show-ids`` to display the original revision ids, rather than
      revision numbers and committer names. (John Arbash Meinel, #75637)

    * bzr now supports Win32 UNC path (e.g. ``\HOST\path``. 
      (Alexander Belchenko, #57869)

    * Win32-specific: output of cat, bundle and diff commands don't mangle
      line-endings (Alexander Belchenko, #55276)

    * Replace broken fnmatch based ignore pattern matching with custom pattern
      matcher.
      (Kent Gibson, Jan Hudec #57637)

    * pycurl and urllib can detect short reads at different places. Update
      the test suite to test more cases. Also detect http error code 416
      which was raised for that specific bug. Also enhance the urllib
      robustness by detecting invalid ranges (and pycurl's one by detecting
      short reads during the initial GET). (Vincent Ladeuil, #73948)

    * The urllib connection sharing interacts badly with urllib2
      proxy setting (the connections didn't go thru the proxy
      anymore). Defining a proper ProxyHandler solves the
      problem.  (Vincent Ladeuil, #74759)

    * Use urlutils to generate relative URLs, not osutils 
      (Aaron Bentley, #76229)

    * ``bzr status`` in a readonly directory should work without giving
      lots of errors. (John Arbash Meinel, #76299)

    * Mention the revisionspec topic for the revision option help.
      (Wouter van Heyst, #31663)

    * Allow plugins import from zip archives.
      (Alexander Belchenko, #68124)


bzr 0.13  2006-12-05
--------------------
    
  No changes from 0.13rc1
    
bzr 0.13rc1  2006-11-27
-----------------------

  IMPROVEMENTS:

    * New command ``bzr remove-tree`` allows the removal of the working
      tree from a branch.
      (Daniel Silverstone)

    * urllib uses shared keep-alive connections, so http 
      operations are substantially faster.
      (Vincent Ladeuil, #53654)

    * ``bzr export`` allows an optional branch parameter, to export a bzr
      tree from some other url. For example:
      ``bzr export bzr.tar.gz http://bazaar-vcs.org/bzr/bzr.dev``
      (Daniel Silverstone)

    * Added ``bzr help topics`` to the bzr help system. This gives a
      location for general information, outside of a specific command.
      This includes updates for ``bzr help revisionspec`` the first topic
      included. (Goffredo Baroncelli, John Arbash Meinel, #42714)

    * WSGI-compatible HTTP smart server.  See ``doc/http_smart_server.txt``.
      (Andrew Bennetts)

    * Knit files will now cache full texts only when the size of the
      deltas is as large as the size of the fulltext. (Or after 200
      deltas, whichever comes first). This has the most benefit on large
      files with small changes, such as the inventory for a large project.
      (eg For a project with 2500 files, and 7500 revisions, it changes
      the size of inventory.knit from 11MB to 5.4MB) (John Arbash Meinel)

  INTERNALS:

    * New -D option given before the command line turns on debugging output
      for particular areas.  -Derror shows tracebacks on all errors.
      (Martin Pool)

    * Clean up ``bzr selftest --benchmark bundle`` to correct an import,
      and remove benchmarks that take longer than 10min to run.
      (John Arbash Meinel)

    * Use ``time.time()`` instead of ``time.clock()`` to decide on
      progress throttling. Because ``time.clock()`` is actually CPU time,
      so over a high-latency connection, too many updates get throttled.
      (John Arbash Meinel)

    * ``MemoryTransport.list_dir()`` would strip the first character for
      files or directories in root directory. (John Arbash Meinel)

    * New method ``get_branch_reference`` on 'BzrDir' allows the detection of 
      branch references - which the smart server component needs.
  
    * New ``ChrootTransportDecorator``, accessible via the ``chroot+`` url
      prefix.  It disallows any access to locations above a set URL.  (Andrew
      Bennetts)

  BUG FIXES:

    * Now ``_KnitIndex`` properly decode revision ids when loading index data.
      And optimize the knit index parsing code. 
      (Dmitry Vasiliev, John Arbash Meinel)

    * ``bzrlib/bzrdir.py`` was directly referencing ``bzrlib.workingtree``,
      without importing it. This prevented ``bzr upgrade`` from working
      unless a plugin already imported ``bzrlib.workingtree``
      (John Arbash Meinel, #70716)

    * Suppress the traceback on invalid URLs (Vincent Ladeuil, #70803).

    * Give nicer error message when an http server returns a 403
      error code. (Vincent Ladeuil, #57644).

    * When a multi-range http GET request fails, try a single
      range one. If it fails too, forget about ranges. Remember that until 
      the death of the transport and propagates that to the clones.
      (Vincent Ladeuil, #62276, #62029).

    * Handles user/passwords supplied in url from command
      line (for the urllib implementation). Don't request already
      known passwords (Vincent Ladeuil, #42383, #44647, #48527)

    * ``_KnitIndex.add_versions()`` dictionary compresses revision ids as they
      are added. This fixes bug where fetching remote revisions records
      them as full references rather than integers.
      (John Arbash Meinel, #64789)

    * ``bzr ignore`` strips trailing slashes in patterns.
      Also ``bzr ignore`` rejects absolute paths. (Kent Gibson, #4559)

    * ``bzr ignore`` takes multiple arguments. (Cheuksan Edward Wang, #29488)

    * mv correctly handles paths that traverse symlinks. 
      (Aaron Bentley, #66964)

    * Give nicer looking error messages when failing to connect over ssh.
      (John Arbash Meinel, #49172)

    * Pushing to a remote branch does not currently update the remote working
      tree. After a remote push, ``bzr status`` and ``bzr diff`` on the remote
      machine now show that the working tree is out of date.
      (Cheuksan Edward Wang #48136)

    * Use patiencediff instead of difflib for determining deltas to insert
      into knits. This avoids the O(N^3) behavior of difflib. Patience
      diff should be O(N^2). (Cheuksan Edward Wang, #65714)

    * Running ``bzr log`` on nonexistent file gives an error instead of the
      entire log history. (Cheuksan Edward Wang #50793)

    * ``bzr cat`` can look up contents of removed or renamed files. If the
      pathname is ambiguous, i.e. the files in the old and new trees have
      different id's, the default is the file in the new tree. The user can
      use "--name-from-revision" to select the file in the old tree.
      (Cheuksan Edward Wang, #30190)

  TESTING:

    * TestingHTTPRequestHandler really handles the Range header
      (previously it was ignoring it and returning the whole file,).

bzr 0.12  2006-10-30
--------------------

  INTERNALS:

    * Clean up ``bzr selftest --benchmark bundle`` to correct an import,
      and remove benchmarks that take longer than 10min to run.
      (John Arbash Meinel)
  
bzr 0.12rc1  2006-10-23
-----------------------

  IMPROVEMENTS:

    * ``bzr log`` now shows dotted-decimal revision numbers for all revisions,
      rather than just showing a decimal revision number for revisions on the
      mainline. These revision numbers are not yet accepted as input into bzr
      commands such as log, diff etc. (Robert Collins)

    * revisions can now be specified using dotted-decimal revision numbers.
      For instance, ``bzr diff -r 1.2.1..1.2.3``. (Robert Collins)

    * ``bzr help commands`` output is now shorter (Aaron Bentley)

    * ``bzr`` now uses lazy importing to reduce the startup time. This has
      a moderate effect on lots of actions, especially ones that have
      little to do. For example ``bzr rocks`` time is down to 116ms from
      283ms. (John Arbash Meinel)

    * New Registry class to provide name-to-object registry-like support,
      for example for schemes where plugins can register new classes to
      do certain tasks (e.g. log formatters). Also provides lazy registration
      to allow modules to be loaded on request.
      (John Arbash Meinel, Adeodato Simó)

  API INCOMPATABILITY:
  
    * LogFormatter subclasses show now expect the 'revno' parameter to 
      show() to be a string rather than an int. (Robert Collins)

  INTERNALS:

    * ``TestCase.run_bzr``, ``run_bzr_captured``, and ``run_bzr_subprocess``
      can take a ``working_dir='foo'`` parameter, which will change directory 
      for the command. (John Arbash Meinel)

    * ``bzrlib.lazy_regex.lazy_compile`` can be used to create a proxy
      around a regex, which defers compilation until first use. 
      (John Arbash Meinel)

    * ``TestCase.run_bzr_subprocess`` defaults to supplying the
      ``--no-plugins`` parameter to ensure test reproducability, and avoid
      problems with system-wide installed plugins. (John Arbash Meinel)

    * Unique tree root ids are now supported. Newly created trees still
      use the common root id for compatibility with bzr versions before 0.12.
      (Aaron Bentley)

    * ``WorkingTree.set_root_id(None)`` is now deprecated. Please
      pass in ``inventory.ROOT_ID`` if you want the default root id value.
      (Robert Collins, John Arbash Meinel)

    * New method ``WorkingTree.flush()`` which will write the current memory
      inventory out to disk. At the same time, ``read_working_inventory`` will
      no longer trash the current tree inventory if it has been modified within
      the current lock, and the tree will now ``flush()`` automatically on
      ``unlock()``. ``WorkingTree.set_root_id()`` has been updated to take
      advantage of this functionality. (Robert Collins, John Arbash Meinel)

    * ``bzrlib.tsort.merge_sorted`` now accepts ``generate_revnos``. This
      parameter will cause it to add another column to its output, which
      contains the dotted-decimal revno for each revision, as a tuple.
      (Robert Collins)

    * ``LogFormatter.show_merge`` is deprecated in favour of
      ``LogFormatter.show_merge_revno``. (Robert Collins)

  BUG FIXES:

    * Avoid circular imports by creating a deprecated function for
      ``bzrlib.tree.RevisionTree``. Callers should have been using
      ``bzrlib.revisontree.RevisionTree`` anyway. (John Arbash Meinel,
      #63360, #66349)

    * Don't use ``socket.MSG_WAITALL`` as it doesn't exist on all
      platforms. (Martin Pool, #66356)

    * Don't require ``Content-Type`` in range responses. Assume they are a
      single range if ``Content-Type`` does not exist.
      (John Arbash Meinel, #62473)

    * bzr branch/pull no longer complain about progress bar cleanup when
      interrupted during fetch.  (Aaron Bentley, #54000)

    * ``WorkingTree.set_parent_trees()`` uses the trees to directly write
      the basis inventory, rather than going through the repository. This
      allows us to have 1 inventory read, and 2 inventory writes when
      committing a new tree. (John Arbash Meinel)

    * When reverting, files that are not locally modified that do not exist
      in the target are deleted, not just unversioned (Aaron Bentley)

    * When trying to acquire a lock, don't fail immediately. Instead, try
      a few times (up to 1 hour) before timing out. Also, report why the
      lock is unavailable (John Arbash Meinel, #43521, #49556)

    * Leave HttpTransportBase daughter classes decides how they
      implement cloning. (Vincent Ladeuil, #61606)

    * diff3 does not indicate conflicts on clean merge. (Aaron Bentley)

    * If a commit fails, the commit message is stored in a file at the root of
      the tree for later commit. (Cheuksan Edward Wang, Stefan Metzmacher,
      #32054)

  TESTING:

    * New test base class TestCaseWithMemoryTransport offers memory-only
      testing facilities: its not suitable for tests that need to mutate disk
      state, but most tests should not need that and should be converted to
      TestCaseWithMemoryTransport. (Robert Collins)

    * ``TestCase.make_branch_and_memory_tree`` now takes a format
      option to set the BzrDir, Repository and Branch formats of the
      created objects. (Robert Collins, John Arbash Meinel)

bzr 0.11  2006-10-02
--------------------

    * Smart server transport test failures on windows fixed. (Lukáš Lalinský).

bzr 0.11rc2  2006-09-27
-----------------------

  BUG FIXES:

    * Test suite hangs on windows fixed. (Andrew Bennets, Alexander Belchenko).
    
    * Commit performance regression fixed. (Aaron Bentley, Robert Collins, John
      Arbash Meinel).

bzr 0.11rc1  2006-09-25
-----------------------

  IMPROVEMENTS:

    * Knit files now wait to create their contents until the first data is
      added. The old code used to create an empty .knit and a .kndx with just
      the header. However, this caused a lot of extra round trips over sftp.
      This can change the time for ``bzr push`` to create a new remote branch
      from 160s down to 100s. This also affects ``bzr commit`` performance when
      adding new files, ``bzr commit`` on a new kernel-like tree drops from 50s
      down to 40s (John Arbash Meinel, #44692)

    * When an entire subtree has been deleted, commit will now report that
      just the top of the subtree has been deleted, rather than reporting
      all the individual items. (Robert Collins)

    * Commit performs one less XML parse. (Robert Collins)

    * ``bzr checkout`` now operates on readonly branches as well
      as readwrite branches. This fixes bug #39542. (Robert Collins)

    * ``bzr bind`` no longer synchronises history with the master branch.
      Binding should be followed by an update or push to synchronise the 
      two branches. This is closely related to the fix for bug #39542.
      (Robert Collins)

    * ``bzrlib.lazy_import.lazy_import`` function to create on-demand 
      objects.  This allows all imports to stay at the global scope, but
      modules will not actually be imported if they are not used.
      (John Arbash Meinel)

    * Support ``bzr://`` and ``bzr+ssh://`` urls to work with the new RPC-based
      transport which will be used with the upcoming high-performance smart
      server. The new command ``bzr serve`` will invoke bzr in server mode,
      which processes these requests. (Andrew Bennetts, Robert Collins, Martin
      Pool)

    * New command ``bzr version-info`` which can be used to get a summary
      of the current state of the tree. This is especially useful as part
      of a build commands. See ``doc/version_info.txt`` for more information 
      (John Arbash Meinel)

  BUG FIXES:

    * ``'bzr inventory [FILE...]'`` allows restricting the file list to a
      specific set of files. (John Arbash Meinel, #3631)

    * Don't abort when annotating empty files (John Arbash Meinel, #56814)

    * Add ``Stanza.to_unicode()`` which can be passed to another Stanza
      when nesting stanzas. Also, add ``read_stanza_unicode`` to handle when
      reading a nested Stanza. (John Arbash Meinel)

    * Transform._set_mode() needs to stat the right file. 
      (John Arbash Meinel, #56549)

    * Raise WeaveFormatError rather than StopIteration when trying to read
      an empty Weave file. (John Arbash Meinel, #46871)

    * Don't access e.code for generic URLErrors, only HTTPErrors have .code.
      (Vincent Ladeuil, #59835)

    * Handle boundary="" lines properly to allow access through a Squid proxy.
      (John Arbash Meinel, #57723)

    * revert now removes newly-added directories (Aaron Bentley, #54172)

    * ``bzr upgrade sftp://`` shouldn't fail to upgrade v6 branches if there 
      isn't a working tree. (David Allouche, #40679)

    * Give nicer error messages when a user supplies an invalid --revision
      parameter. (John Arbash Meinel, #55420)

    * Handle when LANG is not recognized by python. Emit a warning, but
      just revert to using 'ascii'. (John Arbash Meinel, #35392)

    * Don't use ``preexec_fn`` on win32, as it is not supported by subprocess.
      (John Arbash Meinel)

    * Skip specific tests when the dependencies aren't met. This includes
      some ``setup.py`` tests when ``python-dev`` is not available, and
      some tests that depend on paramiko. (John Arbash Meinel, Mattheiu Moy)

    * Fallback to Paramiko properly, if no ``ssh`` executable exists on
      the system. (Andrew Bennetts, John Arbash Meinel)

    * ``Branch.bind(other_branch)`` no longer takes a write lock on the
      other branch, and will not push or pull between the two branches.
      API users will need to perform a push or pull or update operation if they
      require branch synchronisation to take place. (Robert Collins, #47344)

    * When creating a tarball or zipfile export, export unicode names as utf-8
      paths. This may not work perfectly on all platforms, but has the best
      chance of working in the common case. (John Arbash Meinel, #56816)

    * When committing, only files that exist in working tree or basis tree
      may be specified (Aaron Bentley, #50793)

  PORTABILITY:

    * Fixes to run on Python 2.5 (Brian M. Carlson, Martin Pool, Marien Zwart)

  INTERNALS:

    * TestCaseInTempDir now creates a separate directory for HOME, rather
      than having HOME set to the same location as the working directory.
      (John Arbash Meinel)

    * ``run_bzr_subprocess()`` can take an optional ``env_changes={}`` parameter,
      which will update os.environ inside the spawned child. It also can
      take a ``universal_newlines=True``, which helps when checking the output
      of the command. (John Arbash Meinel)

    * Refactor SFTP vendors to allow easier re-use when ssh is used. 
      (Andrew Bennetts)

    * ``Transport.list_dir()`` and ``Transport.iter_files_recursive()`` should always
      return urlescaped paths. This is now tested (there were bugs in a few
      of the transports) (Andrew Bennetts, David Allouche, John Arbash Meinel)

    * New utility function ``symbol_versioning.deprecation_string``. Returns the
      formatted string for a callable, deprecation format pair. (Robert Collins)

    * New TestCase helper applyDeprecated. This allows you to call a callable
      which is deprecated without it spewing to the screen, just by supplying
      the deprecation format string issued for it. (Robert Collins)

    * Transport.append and Transport.put have been deprecated in favor of
      ``.append_bytes``, ``.append_file``, ``.put_bytes``, and
      ``.put_file``. This removes the ambiguity in what type of object the
      functions take.  ``Transport.non_atomic_put_{bytes,file}`` has also
      been added. Which works similarly to ``Transport.append()`` except for
      SFTP, it doesn't have a round trip when opening the file. Also, it
      provides functionality for creating a parent directory when trying
      to create a file, rather than raise NoSuchFile and forcing the
      caller to repeat their request.
      (John Arbash Meinel)

    * WorkingTree has a new api ``unversion`` which allow the unversioning of
      entries by their file id. (Robert Collins)

    * ``WorkingTree.pending_merges`` is deprecated.  Please use the
      ``get_parent_ids`` (introduced in 0.10) method instead. (Robert Collins)

    * WorkingTree has a new ``lock_tree_write`` method which locks the branch for
      read rather than write. This is appropriate for actions which only need
      the branch data for reference rather than mutation. A new decorator
      ``needs_tree_write_lock`` is provided in the workingtree module. Like the
      ``needs_read_lock`` and ``needs_write_lock`` decorators this allows static 
      declaration of the locking requirements of a function to ensure that
      a lock is taken out for casual scripts. (Robert Collins, #54107)

    * All WorkingTree methods which write to the tree, but not to the branch
      have been converted to use ``needs_tree_write_lock`` rather than 
      ``needs_write_lock``. Also converted is the revert, conflicts and tree
      transform modules. This provides a modest performance improvement on 
      metadir style trees, due to the reduce lock-acquisition, and a more
      significant performance improvement on lightweight checkouts from 
      remote branches, where trivial operations used to pay a significant 
      penalty. It also provides the basis for allowing readonly checkouts.
      (Robert Collins)

    * Special case importing the standard library 'copy' module. This shaves
      off 40ms of startup time, while retaining compatibility. See:
      ``bzrlib/inspect_for_copy.py`` for more details. (John Arbash Meinel)

    * WorkingTree has a new parent class MutableTree which represents the 
      specialisations of Tree which are able to be altered. (Robert Collins)

    * New methods mkdir and ``put_file_bytes_non_atomic`` on MutableTree that
      mutate the tree and its contents. (Robert Collins)

    * Transport behaviour at the root of the URL is now defined and tested.
      (Andrew Bennetts, Robert Collins)

  TESTING:

    * New test helper classs MemoryTree. This is typically accessed via
      ``self.make_branch_and_memory_tree()`` in test cases. (Robert Collins)
      
    * Add ``start_bzr_subprocess`` and ``stop_bzr_subprocess`` to allow test
      code to continue running concurrently with a subprocess of bzr.
      (Andrew Bennetts, Robert Collins)

    * Add a new method ``Transport.get_smart_client()``. This is provided to
      allow upgrades to a richer interface than the VFS one provided by
      Transport. (Andrew Bennetts, Martin Pool)

bzr 0.10  2006-08-29
--------------------
  
  IMPROVEMENTS:
    * 'merge' now takes --uncommitted, to apply uncommitted changes from a
      tree.  (Aaron Bentley)
  
    * 'bzr add --file-ids-from' can be used to specify another path to use
      for creating file ids, rather than generating all new ones. Internally,
      the 'action' passed to ``smart_add_tree()`` can return ``file_ids`` that
      will be used, rather than having bzrlib generate new ones.
      (John Arbash Meinel, #55781)

    * ``bzr selftest --benchmark`` now allows a ``--cache-dir`` parameter.
      This will cache some of the intermediate trees, and decrease the
      setup time for benchmark tests. (John Arbash Meinel)

    * Inverse forms are provided for all boolean options.  For example,
      --strict has --no-strict, --no-recurse has --recurse (Aaron Bentley)

    * Serialize out Inventories directly, rather than using ElementTree.
      Writing out a kernel sized inventory drops from 2s down to ~350ms.
      (Robert Collins, John Arbash Meinel)

  BUG FIXES:

    * Help diffutils 2.8.4 get along with binary tests (Marien Zwart: #57614)

    * Change LockDir so that if the lock directory doesn't exist when
      ``lock_write()`` is called, an attempt will be made to create it.
      (John Arbash Meinel, #56974)

    * ``bzr uncommit`` preserves pending merges. (John Arbash Meinel, #57660)

    * Active FTP transport now works as intended. (ghozzy, #56472)

    * Really fix mutter() so that it won't ever raise a UnicodeError.
      It means it is possible for ~/.bzr.log to contain non UTF-8 characters.
      But it is a debugging log, not a real user file.
      (John Arbash Meinel, #56947, #53880)

    * Change Command handle to allow Unicode command and options.
      At present we cannot register Unicode command names, so we will get
      BzrCommandError('unknown command'), or BzrCommandError('unknown option')
      But that is better than a UnicodeError + a traceback.
      (John Arbash Meinel, #57123)

    * Handle TZ=UTC properly when reading/writing revisions.
      (John Arbash Meinel, #55783, #56290)

    * Use ``GPG_TTY`` to allow gpg --cl to work with gpg-agent in a pipeline,
      (passing text to sign in on stdin). (John Arbash Meinel, #54468)

    * External diff does the right thing for binaries even in foreign 
      languages. (John Arbash Meinel, #56307)

    * Testament handles more cases when content is unicode. Specific bug was
      in handling of revision properties.
      (John Arbash Meinel, Holger Krekel, #54723)

    * The bzr selftest was failing on installed versions due to a bug in a new
      test helper. (John Arbash Meinel, Robert Collins, #58057)

  INTERNALS:

    * ``bzrlib.cache_utf8`` contains ``encode()`` and ``decode()`` functions
      which can be used to cache the conversion between utf8 and Unicode.
      Especially helpful for some of the knit annotation code, which has to
      convert revision ids to utf8 to annotate lines in storage.
      (John Arbash Meinel)

    * ``setup.py`` now searches the filesystem to find all packages which
      need to be installed. This should help make the life of packagers
      easier. (John Arbash Meinel)

bzr 0.9.0  2006-08-11
---------------------

  SURPRISES:

   * The hard-coded built-in ignore rules have been removed. There are
     now two rulesets which are enforced. A user global one in 
     ``~/.bazaar/ignore`` which will apply to every tree, and the tree
     specific one '.bzrignore'.
     ``~/.bazaar/ignore`` will be created if it does not exist, but with
     a more conservative list than the old default.
     This fixes bugs with default rules being enforced no matter what. 
     The old list of ignore rules from bzr is available by
     running 'bzr ignore --old-default-rules'.
     (Robert Collins, Martin Pool, John Arbash Meinel)

   * 'branches.conf' has been changed to 'locations.conf', since it can apply
     to more locations than just branch locations.
     (Aaron Bentley)
   
  IMPROVEMENTS:

   * The revision specifier "revno:" is extended to accept the syntax
     revno:N:branch. For example,
     revno:42:http://bazaar-vcs.org/bzr/bzr.dev/ means revision 42 in
     bzr.dev.  (Matthieu Moy)

   * Tests updates to ensure proper URL handling, UNICODE support, and
     proper printing when the user's terminal encoding cannot display 
     the path of a file that has been versioned.
     ``bzr branch`` can take a target URL rather than only a local directory.
     ``Branch.get_parent()/set_parent()`` now save a relative path if possible,
     and normalize the parent based on root, allowing access across
     different transports. (John Arbash Meinel, Wouter van Heyst, Martin Pool)
     (Malone #48906, #42699, #40675, #5281, #3980, #36363, #43689,
     #42517, #42514)

   * On Unix, detect terminal width using an ioctl not just $COLUMNS.
     Use terminal width for single-line logs from ``bzr log --line`` and
     pending-merge display.  (Robert Widhopf-Fenk, Gustavo Niemeyer)
     (Malone #3507)

   * On Windows, detect terminal width using GetConsoleScreenBufferInfo.
     (Alexander Belchenko)

   * Speedup improvement for 'date:'-revision search. (Guillaume Pinot).

   * Show the correct number of revisions pushed when pushing a new branch.
     (Robert Collins).

   * 'bzr selftest' now shows a progress bar with the number of tests, and 
     progress made. 'make check' shows tests in -v mode, to be more useful
     for the PQM status window. (Robert Collins).
     When using a progress bar, failed tests are printed out, rather than
     being overwritten by the progress bar until the suite finishes.
     (John Arbash Meinel)

   * 'bzr selftest --benchmark' will run a new benchmarking selftest.
     'bzr selftest --benchmark --lsprof-timed' will use lsprofile to generate
     profile data for the individual profiled calls, allowing for fine
     grained analysis of performance.
     (Robert Collins, Martin Pool).

   * 'bzr commit' shows a progress bar. This is useful for commits over sftp
     where commit can take an appreciable time. (Robert Collins)

   * 'bzr add' is now less verbose in telling you what ignore globs were
     matched by files being ignored. Instead it just tells you how many 
     were ignored (because you might reasonably be expecting none to be
     ignored). 'bzr add -v' is unchanged and will report every ignored
     file. (Robert Collins).

   * ftp now has a test server if medusa is installed. As part of testing,
     ftp support has been improved, including support for supplying a
     non-standard port. (John Arbash Meinel).

   * 'bzr log --line' shows the revision number, and uses only the
     first line of the log message (#5162, Alexander Belchenko;
     Matthieu Moy)

   * 'bzr status' has had the --all option removed. The 'bzr ls' command
     should be used to retrieve all versioned files. (Robert Collins)

   * 'bzr bundle OTHER/BRANCH' will create a bundle which can be sent
     over email, and applied on the other end, while maintaining ancestry.
     This bundle can be applied with either 'bzr merge' or 'bzr pull',
     the same way you would apply another branch.
     (John Arbash Meinel, Aaron Bentley)
  
   * 'bzr whoami' can now be used to set your identity from the command line,
     for a branch or globally.  (Robey Pointer)

   * 'bzr checkout' now aliased to 'bzr co', and 'bzr annotate' to 'bzr ann'.
     (Michael Ellerman)

   * 'bzr revert DIRECTORY' now reverts the contents of the directory as well.
     (Aaron Bentley)

   * 'bzr get sftp://foo' gives a better error when paramiko is not present.
     Also updates things like 'http+pycurl://' if pycurl is not present.
     (John Arbash Meinel) (Malone #47821, #52204)

   * New env variable ``BZR_PROGRESS_BAR``, sets the default progress bar type.
     Can be set to 'none' or 'dummy' to disable the progress bar, 'dots' or 
     'tty' to create the respective type. (John Arbash Meinel, #42197, #51107)

   * Improve the help text for 'bzr diff' to explain what various options do.
     (John Arbash Meinel, #6391)

   * 'bzr uncommit -r 10' now uncommits revisions 11.. rather than uncommitting
     revision 10. This makes -r10 more in line with what other commands do.
     'bzr uncommit' also now saves the pending merges of the revisions that
     were removed. So it is safe to uncommit after a merge, fix something,
     and commit again. (John Arbash Meinel, #32526, #31426)

   * 'bzr init' now also works on remote locations.
     (Wouter van Heyst, #48904)

   * HTTP support has been updated. When using pycurl we now support 
     connection keep-alive, which reduces dns requests and round trips.
     And for both urllib and pycurl we support multi-range requests, 
     which decreases the number of round-trips. Performance results for
     ``bzr branch http://bazaar-vcs.org/bzr/bzr.dev/`` indicate
     http branching is now 2-3x faster, and ``bzr pull`` in an existing 
     branch is as much as 4x faster.
     (Michael Ellerman, Johan Rydberg, John Arbash Meinel, #46768)

   * Performance improvements for sftp. Branching and pulling are now up to
     2x faster. Utilize paramiko.readv() support for async requests if it
     is available (paramiko > 1.6) (John Arbash Meinel)

  BUG FIXES:

    * Fix shadowed definition of TestLocationConfig that caused some 
      tests not to run.
      (Erik Bågfors, Michael Ellerman, Martin Pool, #32587)

    * Fix unnecessary requirement of sign-my-commits that it be run from
      a working directory.  (Martin Pool, Robert Collins)

    * 'bzr push location' will only remember the push location if it succeeds
      in connecting to the remote location. (John Arbash Meinel, #49742)

    * 'bzr revert' no longer toggles the executable bit on win32
      (John Arbash Meinel, #45010)

    * Handle broken pipe under win32 correctly. (John Arbash Meinel)
    
    * sftp tests now work correctly on win32 if you have a newer paramiko
      (John Arbash Meinel)

    * Cleanup win32 test suite, and general cleanup of places where
      file handles were being held open. (John Arbash Meinel)

    * When specifying filenames for 'diff -r x..y', the name of the file in the
      working directory can be used, even if its name is different in both x
      and y.

    * File-ids containing single- or double-quotes are handled correctly by
      push. (Aaron Bentley, #52227)

    * Normalize unicode filenames to ensure cross-platform consistency.
      (John Arbash Meinel, #43689)

    * The argument parser can now handle '-' as an argument. Currently
      no code interprets it specially (it is mostly handled as a file named 
      '-'). But plugins, and future operations can use it.
      (John Arbash meinel, #50984)

    * Bundles can properly read binary files with a plain '\r' in them.
      (John Arbash Meinel, #51927)

    * Tuning ``iter_entries()`` to be more efficient (John Arbash Meinel, #5444)

    * Lots of win32 fixes (the test suite passes again).
      (John Arbash Meinel, #50155)

    * Handle openbsd returning None for sys.getfilesystemencoding() (#41183) 

    * Support ftp APPE (append) to allow Knits to be used over ftp (#42592)

    * Removals are only committed if they match the filespec (or if there is
      no filespec).  (#46635, Aaron Bentley)

    * smart-add recurses through all supplied directories 
      (John Arbash Meinel, #52578)

    * Make the bundle reader extra lines before and after the bundle text.
      This allows you to parse an email with the bundle inline.
      (John Arbash Meinel, #49182)

    * Change the file id generator to squash a little bit more. Helps when
      working with long filenames on windows. (Also helps for unicode filenames
      not generating hidden files). (John Arbash Meinel, #43801)

    * Restore terminal mode on C-c while reading sftp password.  (#48923, 
      Nicholas Allen, Martin Pool)

    * Timestamps are rounded to 1ms, and revision entries can be recreated
      exactly. (John Arbash Meinel, Jamie Wilkinson, #40693)

    * Branch.base has changed to a URL, but ~/.bazaar/locations.conf should
      use local paths, since it is user visible (John Arbash Meinel, #53653)

    * ``bzr status foo`` when foo was unversioned used to cause a full delta
      to be generated (John Arbash Meinel, #53638)

    * When reading revision properties, an empty value should be considered
      the empty string, not None (John Arbash Meinel, #47782)

    * ``bzr diff --diff-options`` can now handle binary files being changed.
      Also, the output is consistent when --diff-options is not supplied.
      (John Arbash Meinel, #54651, #52930)

    * Use the right suffixes for loading plugins (John Arbash Meinel, #51810)

    * Fix ``Branch.get_parent()`` to handle the case when the parent is not 
      accessible (John Arbash Meinel, #52976)

  INTERNALS:

    * Combine the ignore rules into a single regex rather than looping over
      them to reduce the threshold where  N^2 behaviour occurs in operations
      like status. (Jan Hudec, Robert Collins).

    * Appending to ``bzrlib.DEFAULT_IGNORE`` is now deprecated. Instead, use
      one of the add functions in bzrlib.ignores. (John Arbash Meinel)

    * 'bzr push' should only push the ancestry of the current revision, not
      all of the history in the repository. This is especially important for
      shared repositories. (John Arbash Meinel)

    * ``bzrlib.delta.compare_trees`` now iterates in alphabetically sorted order,
      rather than randomly walking the inventories. (John Arbash Meinel)

    * Doctests are now run in temporary directories which are cleaned up when
      they finish, rather than using special ScratchDir/ScratchBranch objects.
      (Martin Pool)

    * Split ``check`` into separate methods on the branch and on the repository,
      so that it can be specialized in ways that are useful or efficient for
      different formats.  (Martin Pool, Robert Collins)

    * Deprecate ``Repository.all_revision_ids``; most methods don't really need
      the global revision graph but only that part leading up to a particular
      revision.  (Martin Pool, Robert Collins)

    * Add a BzrDirFormat ``control_formats`` list which allows for control formats
      that do not use '.bzr' to store their data - i.e. '.svn', '.hg' etc.
      (Robert Collins, Jelmer Vernooij).

    * ``bzrlib.diff.external_diff`` can be redirected to any file-like object.
      Uses subprocess instead of spawnvp.
      (James Henstridge, John Arbash Meinel, #4047, #48914)

    * New command line option '--profile-imports', which will install a custom
      importer to log time to import modules and regex compilation time to 
      sys.stderr (John Arbash Meinel)

    * 'EmptyTree' is now deprecated, please use ``repository.revision_tree(None)``
      instead. (Robert Collins)

    * "RevisionTree" is now in bzrlib/revisiontree.py. (Robert Collins)

bzr 0.8.2  2006-05-17
---------------------
  
  BUG FIXES:
   
    * setup.py failed to install launchpad plugin.  (Martin Pool)

bzr 0.8.1  2006-05-16
---------------------

  BUG FIXES:

    * Fix failure to commit a merge in a checkout.  (Martin Pool, 
      Robert Collins, Erik Bågfors, #43959)

    * Nicer messages from 'commit' in the case of renames, and correct
      messages when a merge has occured. (Robert Collins, Martin Pool)

    * Separate functionality from assert statements as they are skipped in
      optimized mode of python. Add the same check to pending merges.
      (Olaf Conradi, #44443)

  CHANGES:

    * Do not show the None revision in output of bzr ancestry. (Olaf Conradi)

    * Add info on standalone branches without a working tree.
      (Olaf Conradi, #44155)

    * Fix bug in knits when raising InvalidRevisionId. (Olaf Conradi, #44284)

  CHANGES:

    * Make editor invocation comply with Debian Policy. First check
      environment variables VISUAL and EDITOR, then try editor from
      alternatives system. If that all fails, fall back to the pre-defined
      list of editors. (Olaf Conradi, #42904)

  NEW FEATURES:

    * New 'register-branch' command registers a public branch into 
      Launchpad.net, where it can be associated with bugs, etc.
      (Martin Pool, Bjorn Tillenius, Robert Collins)

  INTERNALS:

    * New public api in InventoryEntry - ``describe_change(old, new)`` which
      provides a human description of the changes between two old and
      new. (Robert Collins, Martin Pool)

  TESTING:

    * Fix test case for bzr info in upgrading a standalone branch to metadir,
      uses bzrlib api now. (Olaf Conradi)

bzr 0.8  2006-05-08
-------------------

  NOTES WHEN UPGRADING:

    Release 0.8 of bzr introduces a new format for history storage, called
    'knit', as an evolution of to the 'weave' format used in 0.7.  Local 
    and remote operations are faster using knits than weaves.  Several
    operations including 'init', 'init-repo', and 'upgrade' take a 
    --format option that controls this.  Branching from an existing branch
    will keep the same format.

    It is possible to merge, pull and push between branches of different
    formats but this is slower than moving data between homogenous
    branches.  It is therefore recommended (but not required) that you
    upgrade all branches for a project at the same time.  Information on
    formats is shown by 'bzr info'.

    bzr 0.8 now allows creation of 'repositories', which hold the history 
    of files and revisions for several branches.  Previously bzr kept all
    the history for a branch within the .bzr directory at the root of the
    branch, and this is still the default.  To create a repository, use
    the new 'bzr init-repo' command.  Branches exist as directories under
    the repository and contain just a small amount of information
    indicating the current revision of the branch.

    bzr 0.8 also supports 'checkouts', which are similar to in cvs and
    subversion.  Checkouts are associated with a branch (optionally in a
    repository), which contains all the historical information.  The
    result is that a checkout can be deleted without losing any
    already-committed revisions.  A new 'update' command is also available. 

    Repositories and checkouts are not supported with the 0.7 storage
    format.  To use them you must upgrad to either knits, or to the
    'metaweave' format, which uses weaves but changes the .bzr directory
    arrangement.
    

  IMPROVEMENTS:

    * Sftp paths can now be relative, or local, according to the lftp
      convention. Paths now take the form::

          sftp://user:pass@host:port/~/relative/path
          or
          sftp://user:pass@host:port/absolute/path

    * The FTP transport now tries to reconnect after a temporary
      failure. ftp put is made atomic. (Matthieu Moy)

    * The FTP transport now maintains a pool of connections, and
      reuses them to avoid multiple connections to the same host (like
      sftp did). (Daniel Silverstone)

    * The ``bzr_man.py`` file has been removed. To create the man page now,
      use ``./generate_docs.py man``. The new program can also create other files.
      Run ``python generate_docs.py --help`` for usage information.
      (Hans Ulrich Niedermann & James Blackwell).

    * Man Page now gives full help (James Blackwell).
      Help also updated to reflect user config now being stored in .bazaar
      (Hans Ulrich Niedermann)

    * It's now possible to set aliases in bazaar.conf (Erik Bågfors)

    * Pull now accepts a --revision argument (Erik Bågfors)

    * ``bzr re-sign`` now allows multiple revisions to be supplied on the command
      line. You can now use the following command to sign all of your old
      commits::

        find .bzr/revision-store// -name my@email-* \
          | sed 's/.*\/\/..\///' \
          | xargs bzr re-sign

    * Upgrade can now upgrade over the network. (Robert Collins)

    * Two new commands 'bzr checkout' and 'bzr update' allow for CVS/SVN-alike
      behaviour.  By default they will cache history in the checkout, but
      with --lightweight almost all data is kept in the master branch.
      (Robert Collins)

    * 'revert' unversions newly-versioned files, instead of deleting them.

    * 'merge' is more robust.  Conflict messages have changed.

    * 'merge' and 'revert' no longer clobber existing files that end in '~' or
      '.moved'.

    * Default log format can be set in configuration and plugins can register
      their own formatters. (Erik Bågfors)

    * New 'reconcile' command will check branch consistency and repair indexes
      that can become out of sync in pre 0.8 formats. (Robert Collins,
      Daniel Silverstone)

    * New 'bzr init --format' and 'bzr upgrade --format' option to control 
      what storage format is created or produced.  (Robert Collins, 
      Martin Pool)

    * Add parent location to 'bzr info', if there is one.  (Olaf Conradi)

    * New developer commands 'weave-list' and 'weave-join'.  (Martin Pool)

    * New 'init-repository' command, plus support for repositories in 'init'
      and 'branch' (Aaron Bentley, Erik Bågfors, Robert Collins)

    * Improve output of 'info' command. Show all relevant locations related to
      working tree, branch and repository. Use kibibytes for binary quantities.
      Fix off-by-one error in missing revisions of working tree.  Make 'info'
      work on branches, repositories and remote locations.  Show locations
      relative to the shared repository, if applicable.  Show locking status
      of locations.  (Olaf Conradi)

    * Diff and merge now safely handle binary files. (Aaron Bentley)

    * 'pull' and 'push' now normalise the revision history, so that any two
      branches with the same tip revision will have the same output from 'log'.
      (Robert Collins)

    * 'merge' accepts --remember option to store parent location, like 'push'
      and 'pull'. (Olaf Conradi)

    * bzr status and diff when files given as arguments do not exist
      in the relevant trees.  (Martin Pool, #3619)

    * Add '.hg' to the default ignore list.  (Martin Pool)

    * 'knit' is now the default disk format. This improves disk performance and
      utilization, increases incremental pull performance, robustness with SFTP
      and allows checkouts over SFTP to perform acceptably. 
      The initial Knit code was contributed by Johan Rydberg based on a
      specification by Martin Pool.
      (Robert Collins, Aaron Bentley, Johan Rydberg, Martin Pool).

    * New tool to generate all-in-one html version of the manual.  (Alexander
      Belchenko)

    * Hitting CTRL-C while doing an SFTP push will no longer cause stale locks
      to be left in the SFTP repository. (Robert Collins, Martin Pool).

    * New option 'diff --prefix' to control how files are named in diff
      output, with shortcuts '-p0' and '-p1' corresponding to the options for 
      GNU patch.  (Alexander Belchenko, Goffredo Baroncelli, Martin Pool)

    * Add --revision option to 'annotate' command.  (Olaf Conradi)

    * If bzr shows an unexpected revision-history after pulling (perhaps due
      to a reweave) it can now be corrected by 'bzr reconcile'.
      (Robert Collins)

  CHANGES:

    * Commit is now verbose by default, and shows changed filenames and the 
      new revision number.  (Robert Collins, Martin Pool)

    * Unify 'mv', 'move', 'rename'.  (Matthew Fuller, #5379)

    * 'bzr -h' shows help.  (Martin Pool, Ian Bicking, #35940)

    * Make 'pull' and 'push' remember location on failure using --remember.
      (Olaf Conradi)

    * For compatibility, make old format for using weaves inside metadir
      available as 'metaweave' format.  Rename format 'metadir' to 'default'.
      Clean up help for option --format in commands 'init', 'init-repo' and
      'upgrade'.  (Olaf Conradi)

  INTERNALS:
  
    * The internal storage of history, and logical branch identity have now
      been split into Branch, and Repository. The common locking and file 
      management routines are now in bzrlib.lockablefiles. 
      (Aaron Bentley, Robert Collins, Martin Pool)

    * Transports can now raise DependencyNotPresent if they need a library
      which is not installed, and then another implementation will be 
      tried.  (Martin Pool)

    * Remove obsolete (and no-op) `decode` parameter to `Transport.get`.  
      (Martin Pool)

    * Using Tree Transform for merge, revert, tree-building

    * WorkingTree.create, Branch.create, ``WorkingTree.create_standalone``,
      Branch.initialize are now deprecated. Please see ``BzrDir.create_*`` for
      replacement API's. (Robert Collins)

    * New BzrDir class represents the .bzr control directory and manages
      formatting issues. (Robert Collins)

    * New repository.InterRepository class encapsulates Repository to 
      Repository actions and allows for clean selection of optimised code
      paths. (Robert Collins)

    * ``bzrlib.fetch.fetch`` and ``bzrlib.fetch.greedy_fetch`` are now
      deprecated, please use ``branch.fetch`` or ``repository.fetch``
      depending on your needs. (Robert Collins)

    * deprecated methods now have a ``is_deprecated`` flag on them that can
      be checked, if you need to determine whether a given callable is 
      deprecated at runtime. (Robert Collins)

    * Progress bars are now nested - see
      ``bzrlib.ui.ui_factory.nested_progress_bar``.
      (Robert Collins, Robey Pointer)

    * New API call ``get_format_description()`` for each type of format.
      (Olaf Conradi)

    * Changed ``branch.set_parent()`` to accept None to remove parent.
      (Olaf Conradi)

    * Deprecated BzrError AmbiguousBase.  (Olaf Conradi)

    * WorkingTree.branch is now a read only property.  (Robert Collins)

    * bzrlib.ui.text.TextUIFactory now accepts a ``bar_type`` parameter which
      can be None or a factory that will create a progress bar. This is
      useful for testing or for overriding the bzrlib.progress heuristic.
      (Robert Collins)

    * New API method ``get_physical_lock_status()`` to query locks present on a
      transport.  (Olaf Conradi)

    * Repository.reconcile now takes a thorough keyword parameter to allow
      requesting an indepth reconciliation, rather than just a data-loss 
      check. (Robert Collins)

    * ``bzrlib.ui.ui_factory protocol`` now supports ``get_boolean`` to prompt
      the user for yes/no style input. (Robert Collins)

  TESTING:

    * SFTP tests now shortcut the SSH negotiation, reducing test overhead
      for testing SFTP protocol support. (Robey Pointer)

    * Branch formats are now tested once per implementation (see ``bzrlib.
      tests.branch_implementations``. This is analagous to the transport
      interface tests, and has been followed up with working tree,
      repository and BzrDir tests. (Robert Collins)

    * New test base class TestCaseWithTransport provides a transport aware
      test environment, useful for testing any transport-interface using
      code. The test suite option --transport controls the transport used
      by this class (when its not being used as part of implementation
      contract testing). (Robert Collins)

    * Close logging handler on disabling the test log. This will remove the
      handler from the internal list inside python's logging module,
      preventing shutdown from closing it twice.  (Olaf Conradi)

    * Move test case for uncommit to blackbox tests.  (Olaf Conradi)

    * ``run_bzr`` and ``run_bzr_captured`` now accept a 'stdin="foo"'
      parameter which will provide String("foo") to the command as its stdin.

bzr 0.7 2006-01-09
------------------

  CHANGES:

    * .bzrignore is excluded from exports, on the grounds that it's a bzr 
      internal-use file and may not be wanted.  (Jamie Wilkinson)

    * The "bzr directories" command were removed in favor of the new
      --kind option to the "bzr inventory" command.  To list all 
      versioned directories, now use "bzr inventory --kind directory".  
      (Johan Rydberg)

    * Under Windows configuration directory is now ``%APPDATA%\bazaar\2.0``
      by default. (John Arbash Meinel)

    * The parent of Bzr configuration directory can be set by ``BZR_HOME``
      environment variable. Now the path for it is searched in ``BZR_HOME``,
      then in HOME. Under Windows the order is: ``BZR_HOME``, ``APPDATA``
      (usually points to ``C:\Documents and Settings\User Name\Application Data``),
      ``HOME``. (John Arbash Meinel)

    * Plugins with the same name in different directories in the bzr plugin
      path are no longer loaded: only the first successfully loaded one is
      used. (Robert Collins)

    * Use systems' external ssh command to open connections if possible.  
      This gives better integration with user settings such as ProxyCommand.
      (James Henstridge)

    * Permissions on files underneath .bzr/ are inherited from the .bzr 
      directory. So for a shared repository, simply doing 'chmod -R g+w .bzr/'
      will mean that future file will be created with group write permissions.

    * configure.in and config.guess are no longer in the builtin default 
      ignore list.

    * '.sw[nop]' pattern ignored, to ignore vim swap files for nameless
      files.  (John Arbash Meinel, Martin Pool)

  IMPROVEMENTS:

    * "bzr INIT dir" now initializes the specified directory, and creates 
      it if it does not exist.  (John Arbash Meinel)

    * New remerge command (Aaron Bentley)

    * Better zsh completion script.  (Steve Borho)

    * 'bzr diff' now returns 1 when there are changes in the working 
      tree. (Robert Collins)

    * 'bzr push' now exists and can push changes to a remote location. 
      This uses the transport infrastructure, and can store the remote
      location in the ~/.bazaar/branches.conf configuration file.
      (Robert Collins)

    * Test directories are only kept if the test fails and the user requests
      that they be kept.

    * Tweaks to short log printing

    * Added branch nicks, new nick command, printing them in log output. 
      (Aaron Bentley)

    * If ``$BZR_PDB`` is set, pop into the debugger when an uncaught exception 
      occurs.  (Martin Pool)

    * Accept 'bzr resolved' (an alias for 'bzr resolve'), as this is
      the same as Subversion.  (Martin Pool)

    * New ftp transport support (on ftplib), for ftp:// and aftp:// 
      URLs.  (Daniel Silverstone)

    * Commit editor temporary files now start with ``bzr_log.``, to allow 
      text editors to match the file name and set up appropriate modes or 
      settings.  (Magnus Therning)

    * Improved performance when integrating changes from a remote weave.  
      (Goffredo Baroncelli)

    * Sftp will attempt to cache the connection, so it is more likely that
      a connection will be reused, rather than requiring multiple password
      requests.

    * bzr revno now takes an optional argument indicating the branch whose
      revno should be printed.  (Michael Ellerman)

    * bzr cat defaults to printing the last version of the file.  
      (Matthieu Moy, #3632)

    * New global option 'bzr --lsprof COMMAND' runs bzr under the lsprof 
      profiler.  (Denys Duchier)

    * Faster commits by reading only the headers of affected weave files. 
      (Denys Duchier)

    * 'bzr add' now takes a --dry-run parameter which shows you what would be
      added, but doesn't actually add anything. (Michael Ellerman)

    * 'bzr add' now lists how many files were ignored per glob.  add --verbose
      lists the specific files.  (Aaron Bentley)

    * 'bzr missing' now supports displaying changes in diverged trees and can
      be limited to show what either end of the comparison is missing.
      (Aaron Bently, with a little prompting from Daniel Silverstone)

  BUG FIXES:

    * SFTP can walk up to the root path without index errors. (Robert Collins)

    * Fix bugs in running bzr with 'python -O'.  (Martin Pool)

    * Error when run with -OO

    * Fix bug in reporting http errors that don't have an http error code.
      (Martin Pool)

    * Handle more cases of pipe errors in display commands

    * Change status to 3 for all errors

    * Files that are added and unlinked before committing are completely
      ignored by diff and status

    * Stores with some compressed texts and some uncompressed texts are now
      able to be used. (John A Meinel)

    * Fix for bzr pull failing sometimes under windows

    * Fix for sftp transport under windows when using interactive auth

    * Show files which are both renamed and modified as such in 'bzr 
      status' output.  (Daniel Silverstone, #4503)

    * Make annotate cope better with revisions committed without a valid 
      email address.  (Marien Zwart)

    * Fix representation of tab characters in commit messages.
      (Harald Meland)

    * List of plugin directories in ``BZR_PLUGIN_PATH`` environment variable is
      now parsed properly under Windows. (Alexander Belchenko)

    * Show number of revisions pushed/pulled/merged. (Robey Pointer)

    * Keep a cached copy of the basis inventory to speed up operations 
      that need to refer to it.  (Johan Rydberg, Martin Pool)

    * Fix bugs in bzr status display of non-ascii characters.
      (Martin Pool)

    * Remove Makefile.in from default ignore list.
      (Tollef Fog Heen, Martin Pool, #6413)

    * Fix failure in 'bzr added'.  (Nathan McCallum, Martin Pool)

  TESTING:

    * Fix selftest asking for passwords when there are no SFTP keys.  
      (Robey Pointer, Jelmer Vernooij) 

    * Fix selftest run with 'python -O'.  (Martin Pool)

    * Fix HTTP tests under Windows. (John Arbash Meinel)

    * Make tests work even if HOME is not set (Aaron Bentley)

    * Updated ``build_tree`` to use fixed line-endings for tests which read 
      the file cotents and compare. Make some tests use this to pass under
      Windows. (John Arbash Meinel)

    * Skip stat and symlink tests under Windows. (Alexander Belchenko)

    * Delay in selftest/testhashcash is now issued under win32 and Cygwin.
      (John Arbash Meinel)

    * Use terminal width to align verbose test output.  (Martin Pool)

    * Blackbox tests are maintained within the bzrlib.tests.blackbox directory.
      If adding a new test script please add that to
      ``bzrlib.tests.blackbox.__init__``. (Robert Collins)

    * Much better error message if one of the test suites can't be 
      imported.  (Martin Pool)

    * Make check now runs the test suite twice - once with the default locale,
      and once with all locales forced to C, to expose bugs. This is not 
      trivially done within python, so for now its only triggered by running
      Make check. Integrators and packagers who wish to check for full 
      platform support should run 'make check' to test the source.
      (Robert Collins)

    * Tests can now run TestSkipped if they can't execute for any reason.
      (Martin Pool) (NB: TestSkipped should only be raised for correctable
      reasons - see the wiki spec ImprovingBzrTestSuite).

    * Test sftp with relative, absolute-in-homedir and absolute-not-in-homedir
      paths for the transport tests. Introduce blackbox remote sftp tests that
      test the same permutations. (Robert Collins, Robey Pointer)

    * Transport implementation tests are now independent of the local file
      system, which allows tests for esoteric transports, and for features
      not available in the local file system. They also repeat for variations
      on the URL scheme that can introduce issues in the transport code,
      see bzrlib.transport.TransportTestProviderAdapter() for this.
      (Robert Collins).

    * ``TestCase.build_tree`` uses the transport interface to build trees,
      pass in a transport parameter to give it an existing connection.
      (Robert Collins).

  INTERNALS:

    * WorkingTree.pull has been split across Branch and WorkingTree,
      to allow Branch only pulls. (Robert Collins)

    * ``commands.display_command`` now returns the result of the decorated 
      function. (Robert Collins)

    * LocationConfig now has a ``set_user_option(key, value)`` call to save
      a setting in its matching location section (a new one is created
      if needed). (Robert Collins)

    * Branch has two new methods, ``get_push_location`` and
      ``set_push_location`` to respectively, get and set the push location.
      (Robert Collins)

    * ``commands.register_command`` now takes an optional flag to signal that
      the registrant is planning to decorate an existing command. When 
      given multiple plugins registering a command is not an error, and
      the original command class (whether built in or a plugin based one) is
      returned to the caller. There is a new error 'MustUseDecorated' for
      signalling when a wrapping command should switch to the original
      version. (Robert Collins)

    * Some option parsing errors will raise 'BzrOptionError', allowing 
      granular detection for decorating commands. (Robert Collins).

    * ``Branch.read_working_inventory`` has moved to
      ``WorkingTree.read_working_inventory``. This necessitated changes to
      ``Branch.get_root_id``, and a move of ``Branch.set_inventory`` to
      WorkingTree as well. To make it clear that a WorkingTree cannot always
      be obtained ``Branch.working_tree()`` will raise
      ``errors.NoWorkingTree`` if one cannot be obtained. (Robert Collins)

    * All pending merges operations from Branch are now on WorkingTree.
      (Robert Collins)

    * The follow operations from Branch have moved to WorkingTree::

          add()
          commit()
          move()
          rename_one()
          unknowns()

      (Robert Collins)

    * ``bzrlib.add.smart_add_branch`` is now ``smart_add_tree``. (Robert Collins)

    * New "rio" serialization format, similar to rfc-822. (Martin Pool)

    * Rename selftests to ``bzrlib.tests.test_foo``.  (John A Meinel, Martin 
      Pool)

    * ``bzrlib.plugin.all_plugins`` has been changed from an attribute to a 
      query method. (Robert Collins)
 
    * New options to read only the table-of-contents of a weave.  
      (Denys Duchier)

    * Raise NoSuchFile when someone tries to add a non-existant file.
      (Michael Ellerman)

    * Simplify handling of DivergedBranches in ``cmd_pull()``.
      (Michael Ellerman)
   
    * Branch.controlfile* logic has moved to lockablefiles.LockableFiles, which
      is exposed as ``Branch().control_files``. Also this has been altered with the
      controlfile pre/suffix replaced by simple method names like 'get' and
      'put'. (Aaron Bentley, Robert Collins).

    * Deprecated functions and methods can now be marked as such using the 
      ``bzrlib.symbol_versioning`` module. Marked method have their docstring
      updated and will issue a DeprecationWarning using the warnings module
      when they are used. (Robert Collins)

    * ``bzrlib.osutils.safe_unicode`` now exists to provide parameter coercion
      for functions that need unicode strings. (Robert Collins)

bzr 0.6 2005-10-28
------------------

  IMPROVEMENTS:
  
    * pull now takes --verbose to show you what revisions are added or removed
      (John A Meinel)

    * merge now takes a --show-base option to include the base text in
      conflicts.
      (Aaron Bentley)

    * The config files are now read using ConfigObj, so '=' should be used as
      a separator, not ':'.
      (Aaron Bentley)

    * New 'bzr commit --strict' option refuses to commit if there are 
      any unknown files in the tree.  To commit, make sure all files are 
      either ignored, added, or deleted.  (Michael Ellerman)

    * The config directory is now ~/.bazaar, and there is a single file 
      ~/.bazaar/bazaar.conf storing email, editor and other preferences.
      (Robert Collins)

    * 'bzr add' no longer takes a --verbose option, and a --quiet option
      has been added that suppresses all output.

    * Improved zsh completion support in contrib/zsh, from Clint
      Adams.

    * Builtin 'bzr annotate' command, by Martin Pool with improvements from 
      Goffredo Baroncelli.
    
    * 'bzr check' now accepts -v for verbose reporting, and checks for
      ghosts in the branch. (Robert Collins)

    * New command 're-sign' which will regenerate the gpg signature for 
      a revision. (Robert Collins)

    * If you set ``check_signatures=require`` for a path in 
      ``~/.bazaar/branches.conf`` then bzr will invoke your
      ``gpg_signing_command`` (defaults to gpg) and record a digital signature
      of your commit. (Robert Collins)

    * New sftp transport, based on Paramiko.  (Robey Pointer)

    * 'bzr pull' now accepts '--clobber' which will discard local changes
      and make this branch identical to the source branch. (Robert Collins)

    * Just give a quieter warning if a plugin can't be loaded, and 
      put the details in .bzr.log.  (Martin Pool)

    * 'bzr branch' will now set the branch-name to the last component of the
      output directory, if one was supplied.

    * If the option ``post_commit`` is set to one (or more) python function
      names (must be in the bzrlib namespace), then they will be invoked
      after the commit has completed, with the branch and ``revision_id`` as
      parameters. (Robert Collins)

    * Merge now has a retcode of 1 when conflicts occur. (Robert Collins)

    * --merge-type weave is now supported for file contents.  Tree-shape
      changes are still three-way based.  (Martin Pool, Aaron Bentley)

    * 'bzr check' allows the first revision on revision-history to have
      parents - something that is expected for cheap checkouts, and occurs
      when conversions from baz do not have all history.  (Robert Collins).

   * 'bzr merge' can now graft unrelated trees together, if your specify
     0 as a base. (Aaron Bentley)

   * 'bzr commit branch' and 'bzr commit branch/file1 branch/file2' now work
     (Aaron Bentley)

    * Add '.sconsign*' to default ignore list.  (Alexander Belchenko)

   * 'bzr merge --reprocess' minimizes conflicts

  TESTING:

    * The 'bzr selftest --pattern' option for has been removed, now 
      test specifiers on the command line can be simple strings, or 
      regexps, or both. (Robert Collins)

    * Passing -v to selftest will now show the time each test took to 
      complete, which will aid in analysing performance regressions and
      related questions. (Robert Collins)

    * 'bzr selftest' runs all tests, even if one fails, unless '--one'
      is given. (Martin Pool)

    * There is a new method for TestCaseInTempDir, assertFileEqual, which
      will check that a given content is equal to the content of the named
      file. (Robert Collins)

    * Fix test suite's habit of leaving many temporary log files in $TMPDIR.
      (Martin Pool)

  INTERNALS:

    * New 'testament' command and concept for making gpg-signatures 
      of revisions that are not tied to a particular internal
      representation.  (Martin Pool).

    * Per-revision properties ('revprops') as key-value associated 
      strings on each revision created when the revision is committed.
      Intended mainly for the use of external tools.  (Martin Pool).

    * Config options have moved from bzrlib.osutils to bzrlib.config.
      (Robert Collins)

    * Improved command line option definitions allowing explanations
      for individual options, among other things.  Contributed by 
      Magnus Therning.

    * Config options have moved from bzrlib.osutils to bzrlib.config.
      Configuration is now done via the config.Config interface:
      Depending on whether you have a Branch, a Location or no information
      available, construct a ``*Config``, and use its ``signature_checking``,
      ``username`` and ``user_email`` methods. (Robert Collins)

    * Plugins are now loaded under bzrlib.plugins, not bzrlib.plugin, and
      they are made available for other plugins to use. You should not 
      import other plugins during the ``__init__`` of your plugin though, as 
      no ordering is guaranteed, and the plugins directory is not on the
      python path. (Robert Collins)

    * Branch.relpath has been moved to WorkingTree.relpath. WorkingTree no
      no longer takes an inventory, rather it takes an option branch
      parameter, and if None is given will open the branch at basedir 
      implicitly. (Robert Collins)

    * Cleaner exception structure and error reporting.  Suggested by 
      Scott James Remnant.  (Martin Pool)

    * Branch.remove has been moved to WorkingTree, which has also gained
      ``lock_read``, ``lock_write`` and ``unlock`` methods for convenience.
      (Robert Collins)

    * Two decorators, ``needs_read_lock`` and ``needs_write_lock`` have been
      added to the branch module. Use these to cause a function to run in a
      read or write lock respectively. (Robert Collins)

    * ``Branch.open_containing`` now returns a tuple (Branch, relative-path),
      which allows direct access to the common case of 'get me this file
      from its branch'. (Robert Collins)

    * Transports can register using ``register_lazy_transport``, and they 
      will be loaded when first used.  (Martin Pool)

    * 'pull' has been factored out of the command as ``WorkingTree.pull()``.
      A new option to WorkingTree.pull has been added, clobber, which will
      ignore diverged history and pull anyway.
      (Robert Collins)

    * config.Config has a ``get_user_option`` call that accepts an option name.
      This will be looked up in branches.conf and bazaar.conf as normal.
      It is intended that this be used by plugins to support options - 
      options of built in programs should have specific methods on the config.
      (Robert Collins)

    * ``merge.merge_inner`` now has tempdir as an optional parameter.
      (Robert Collins)

    * Tree.kind is not recorded at the top level of the hierarchy, as it was
      missing on EmptyTree, leading to a bug with merge on EmptyTrees.
      (Robert Collins)

    * ``WorkingTree.__del__`` has been removed, it was non deterministic and not 
      doing what it was intended to. See ``WorkingTree.__init__`` for a comment
      about future directions. (Robert Collins/Martin Pool)

    * bzrlib.transport.http has been modified so that only 404 urllib errors
      are returned as NoSuchFile. Other exceptions will propogate as normal.
      This allows debuging of actual errors. (Robert Collins)

    * bzrlib.transport.Transport now accepts *ONLY* url escaped relative paths
      to apis like 'put', 'get' and 'has'. This is to provide consistent
      behaviour - it operates on url's only. (Robert Collins)

    * Transports can register using ``register_lazy_transport``, and they 
      will be loaded when first used.  (Martin Pool)

    * ``merge_flex`` no longer calls ``conflict_handler.finalize()``, instead that
      is called by ``merge_inner``. This is so that the conflict count can be 
      retrieved (and potentially manipulated) before returning to the caller
      of ``merge_inner``. Likewise 'merge' now returns the conflict count to the
      caller. (Robert Collins)

    * ``revision.revision_graph`` can handle having only partial history for
      a revision - that is no revisions in the graph with no parents.
      (Robert Collins).

    * New ``builtins.branch_files`` uses the standard ``file_list`` rules to
      produce a branch and a list of paths, relative to that branch
      (Aaron Bentley)

    * New TestCase.addCleanup facility.

    * New ``bzrlib.version_info`` tuple (similar to ``sys.version_info``),
      which can be used by programs importing bzrlib.

  BUG FIXES:

    * Better handling of branches in directories with non-ascii names. 
      (Joel Rosdahl, Panagiotis Papadakos)

    * Upgrades of trees with no commits will not fail due to accessing
      [-1] in the revision-history. (Andres Salomon)


bzr 0.1.1 2005-10-12
--------------------

  BUG FIXES:

    * Fix problem in pulling over http from machines that do not 
      allow directories to be listed.

    * Avoid harmless warning about invalid hash cache after 
      upgrading branch format.

  PERFORMANCE: 
  
    * Avoid some unnecessary http operations in branch and pull.


bzr 0.1 2005-10-11
------------------

  NOTES:

    * 'bzr branch' over http initially gives a very high estimate
      of completion time but it should fall as the first few 
      revisions are pulled in.  branch is still slow on 
      high-latency connections.

  BUG FIXES:
  
    * bzr-man.py has been updated to work again. Contributed by
      Rob Weir.

    * Locking is now done with fcntl.lockf which works with NFS
      file systems. Contributed by Harald Meland.

    * When a merge encounters a file that has been deleted on
      one side and modified on the other, the old contents are
      written out to foo.BASE and foo.SIDE, where SIDE is this
      or OTHER. Contributed by Aaron Bentley.

    * Export was choosing incorrect file paths for the content of
      the tarball, this has been fixed by Aaron Bentley.

    * Commit will no longer commit without a log message, an 
      error is returned instead. Contributed by Jelmer Vernooij.

    * If you commit a specific file in a sub directory, any of its
      parent directories that are added but not listed will be 
      automatically included. Suggested by Michael Ellerman.

    * bzr commit and upgrade did not correctly record new revisions
      for files with only a change to their executable status.
      bzr will correct this when it encounters it. Fixed by
      Robert Collins

    * HTTP tests now force off the use of ``http_proxy`` for the duration.
      Contributed by Gustavo Niemeyer.

    * Fix problems in merging weave-based branches that have 
      different partial views of history.

    * Symlink support: working with symlinks when not in the root of a 
      bzr tree was broken, patch from Scott James Remnant.

  IMPROVEMENTS:

    * 'branch' now accepts a --basis parameter which will take advantage
      of local history when making a new branch. This allows faster 
      branching of remote branches. Contributed by Aaron Bentley.

    * New tree format based on weave files, called version 5.
      Existing branches can be upgraded to this format using 
      'bzr upgrade'.

    * Symlinks are now versionable. Initial patch by 
      Erik Toubro Nielsen, updated to head by Robert Collins.

    * Executable bits are tracked on files. Patch from Gustavo
      Niemeyer.

    * 'bzr status' now shows unknown files inside a selected directory.
      Patch from Heikki Paajanen.

    * Merge conflicts are recorded in .bzr. Two new commands 'conflicts'
      and 'resolve' have needed added, which list and remove those 
      merge conflicts respectively. A conflicted tree cannot be committed
      in. Contributed by Aaron Bentley.

    * 'rm' is now an alias for 'remove'.

    * Stores now split out their content in a single byte prefixed hash,
      dropping the density of files per directory by 256. Contributed by
      Gustavo Niemeyer.

    * 'bzr diff -r branch:URL' will now perform a diff between two branches.
      Contributed by Robert Collins.

    * 'bzr log' with the default formatter will show merged revisions,
      indented to the right. Initial implementation contributed by Gustavo
      Niemeyer, made incremental by Robert Collins.


  INTERNALS:

    * Test case failures have the exception printed after the log 
      for your viewing pleasure.

    * InventoryEntry is now an abstract base class, use one of the
      concrete InventoryDirectory etc classes instead.

    * Branch raises an UnsupportedFormatError when it detects a 
      bzr branch it cannot understand. This allows for precise
      handling of such circumstances.

    * Remove RevisionReference class; ``Revision.parent_ids`` is now simply a
      list of their ids and ``parent_sha1s`` is a list of their corresponding
      sha1s (for old branches only at the moment.)

    * New method-object style interface for Commit() and Fetch().

    * Renamed ``Branch.last_patch()`` to ``Branch.last_revision()``, since
      we call them revisions not patches.

    * Move ``copy_branch`` to ``bzrlib.clone.copy_branch``.  The destination
      directory is created if it doesn't exist.

    * Inventories now identify the files which were present by 
      giving the revision *of that file*.

    * Inventory and Revision XML contains a version identifier.  
      This must be consistent with the overall branch version
      but allows for more flexibility in future upgrades.

  TESTING:

    * Removed testsweet module so that tests can be run after 
      bzr installed by 'bzr selftest'.

    * 'bzr selftest' command-line arguments can now be partial ids
      of tests to run, e.g. ``bzr selftest test_weave``

      
bzr 0.0.9 2005-09-23
--------------------

  BUG FIXES:

    * Fixed "branch -r" option.

    * Fix remote access to branches containing non-compressed history.
      (Robert Collins).

    * Better reliability of http server tests.  (John Arbash-Meinel)

    * Merge graph maximum distance calculation fix.  (Aaron Bentley)
   
    * Various minor bug in windows support have been fixed, largely in the
      test suite. Contributed by Alexander Belchenko.

  IMPROVEMENTS:

    * Status now accepts a -r argument to give status between chosen
      revisions. Contributed by Heikki Paajanen.

    * Revision arguments no longer use +/-/= to control ranges, instead
      there is a 'before' namespace, which limits the successive namespace.
      For example '$ bzr log -r date:yesterday..before:date:today' will
      select everything from yesterday and before today. Contributed by
      Robey Pointer

    * There is now a bzr.bat file created by distutils when building on 
      Windows. Contributed by Alexander Belchenko.

  INTERNALS:

    * Removed uuid() as it was unused.

    * Improved 'fetch' code for pulling revisions from one branch into
      another (used by pull, merged, etc.)


bzr 0.0.8 2005-09-20
--------------------

  IMPROVEMENTS:

    * Adding a file whose parent directory is not versioned will
      implicitly add the parent, and so on up to the root. This means
      you should never need to explictly add a directory, they'll just
      get added when you add a file in the directory.  Contributed by
      Michael Ellerman.

    * Ignore ``.DS_Store`` (contains Mac metadata) by default.
      (Nir Soffer)

    * If you set ``BZR_EDITOR`` in the environment, it is checked in
      preference to EDITOR and the config file for the interactive commit
      editing program. Related to this is a bugfix where a missing program
      set in EDITOR would cause editing to fail, now the fallback program
      for the operating system is still tried.

    * Files that are not directories/symlinks/regular files will no longer
      cause bzr to fail, it will just ignore them by default. You cannot add
      them to the tree though - they are not versionable.


  INTERNALS:

    * Refactor xml packing/unpacking.

  BUG FIXES: 

    * Fixed 'bzr mv' by Ollie Rutherfurd.

    * Fixed strange error when trying to access a nonexistent http
      branch.

    * Make sure that the hashcache gets written out if it can't be
      read.


  PORTABILITY:

    * Various Windows fixes from Ollie Rutherfurd.

    * Quieten warnings about locking; patch from Matt Lavin.


bzr-0.0.7 2005-09-02
--------------------

  NEW FEATURES:

    * ``bzr shell-complete`` command contributed by Clint Adams to
      help with intelligent shell completion.

    * New expert command ``bzr find-merge-base`` for debugging merges.


  ENHANCEMENTS:

    * Much better merge support.

    * merge3 conflicts are now reported with markers like '<<<<<<<'
      (seven characters) which is the same as CVS and pleases things
      like emacs smerge.


  BUG FIXES:

    * ``bzr upgrade`` no longer fails when trying to fix trees that
      mention revisions that are not present.

    * Fixed bugs in listing plugins from ``bzr plugins``.

    * Fix case of $EDITOR containing options for the editor.

    * Fix log -r refusing to show the last revision.
      (Patch from Goffredo Baroncelli.)


  CHANGES:

    * ``bzr log --show-ids`` shows the revision ids of all parents.

    * Externally provided commands on your $BZRPATH no longer need
      to recognize --bzr-usage to work properly, and can just handle
      --help themselves.


  LIBRARY:

    * Changed trace messages to go through the standard logging
      framework, so that they can more easily be redirected by
      libraries.



bzr-0.0.6 2005-08-18
--------------------

  NEW FEATURES:

    * Python plugins, automatically loaded from the directories on
      ``BZR_PLUGIN_PATH`` or ``~/.bzr.conf/plugins`` by default.

    * New 'bzr mkdir' command.

    * Commit mesage is fetched from an editor if not given on the
      command line; patch from Torsten Marek.

    * ``bzr log -m FOO`` displays commits whose message matches regexp 
      FOO.
      
    * ``bzr add`` with no arguments adds everything under the current directory.

    * ``bzr mv`` does move or rename depending on its arguments, like
      the Unix command.

    * ``bzr missing`` command shows a summary of the differences
      between two trees.  (Merged from John Arbash-Meinel.)

    * An email address for commits to a particular tree can be
      specified by putting it into .bzr/email within a branch.  (Based
      on a patch from Heikki Paajanen.)


  ENHANCEMENTS:

    * Faster working tree operations.


  CHANGES:

    * 3rd-party modules shipped with bzr are copied within the bzrlib
      python package, so that they can be installed by the setup
      script without clashing with anything already existing on the
      system.  (Contributed by Gustavo Niemeyer.)

    * Moved plugins directory to bzrlib/, so that there's a standard
      plugin directory which is not only installed with bzr itself but
      is also available when using bzr from the development tree.
      ``BZR_PLUGIN_PATH`` and ``DEFAULT_PLUGIN_PATH`` are then added to the
      standard plugins directory.

    * When exporting to a tarball with ``bzr export --format tgz``, put 
      everything under a top directory rather than dumping it into the
      current directory.   This can be overridden with the ``--root`` 
      option.  Patch from William Dodé and John Meinel.

    * New ``bzr upgrade`` command to upgrade the format of a branch,
      replacing ``bzr check --update``.

    * Files within store directories are no longer marked readonly on
      disk.

    * Changed ``bzr log`` output to a more compact form suggested by
      John A Meinel.  Old format is available with the ``--long`` or
      ``-l`` option, patched by William Dodé.

    * By default the commit command refuses to record a revision with
      no changes unless the ``--unchanged`` option is given.

    * The ``--no-plugins``, ``--profile`` and ``--builtin`` command
      line options must come before the command name because they 
      affect what commands are available; all other options must come 
      after the command name because their interpretation depends on
      it.

    * ``branch`` and ``clone`` added as aliases for ``branch``.

    * Default log format is back to the long format; the compact one
      is available with ``--short``.
      
      
  BUG FIXES:
  
    * Fix bugs in committing only selected files or within a subdirectory.


bzr-0.0.5  2005-06-15
---------------------
  
  CHANGES:

    * ``bzr`` with no command now shows help rather than giving an
      error.  Suggested by Michael Ellerman.

    * ``bzr status`` output format changed, because svn-style output
      doesn't really match the model of bzr.  Now files are grouped by
      status and can be shown with their IDs.  ``bzr status --all``
      shows all versioned files and unknown files but not ignored files.

    * ``bzr log`` runs from most-recent to least-recent, the reverse
      of the previous order.  The previous behaviour can be obtained
      with the ``--forward`` option.
        
    * ``bzr inventory`` by default shows only filenames, and also ids
      if ``--show-ids`` is given, in which case the id is the second
      field.


  ENHANCEMENTS:

    * New 'bzr whoami --email' option shows only the email component
      of the user identification, from Jo Vermeulen.

    * New ``bzr ignore PATTERN`` command.

    * Nicer error message for broken pipe, interrupt and similar
      conditions that don't indicate an internal error.

    * Add ``.*.sw[nop] .git .*.tmp *,v`` to default ignore patterns.

    * Per-branch locks keyed on ``.bzr/branch-lock``, available in
      either read or write mode.

    * New option ``bzr log --show-ids`` shows revision and file ids.

    * New usage ``bzr log FILENAME`` shows only revisions that
      affected that file.

    * Changed format for describing changes in ``bzr log -v``.

    * New option ``bzr commit --file`` to take a message from a file,
      suggested by LarstiQ.

    * New syntax ``bzr status [FILE...]`` contributed by Bartosz
      Oler.  File may be in a branch other than the working directory.

    * ``bzr log`` and ``bzr root`` can be given an http URL instead of
      a filename.

    * Commands can now be defined by external programs or scripts
      in a directory on $BZRPATH.

    * New "stat cache" avoids reading the contents of files if they 
      haven't changed since the previous time.

    * If the Python interpreter is too old, try to find a better one
      or give an error.  Based on a patch from Fredrik Lundh.

    * New optional parameter ``bzr info [BRANCH]``.

    * New form ``bzr commit SELECTED`` to commit only selected files.

    * New form ``bzr log -r FROM:TO`` shows changes in selected
      range; contributed by John A Meinel.

    * New option ``bzr diff --diff-options 'OPTS'`` allows passing
      options through to an external GNU diff.

    * New option ``bzr add --no-recurse`` to add a directory but not
      their contents.

    * ``bzr --version`` now shows more information if bzr is being run
      from a branch.

  
  BUG FIXES:

    * Fixed diff format so that added and removed files will be
      handled properly by patch.  Fix from Lalo Martins.

    * Various fixes for files whose names contain spaces or other
      metacharacters.


  TESTING:

    * Converted black-box test suites from Bourne shell into Python;
      now run using ``./testbzr``.  Various structural improvements to
      the tests.

    * testbzr by default runs the version of bzr found in the same
      directory as the tests, or the one given as the first parameter.

    * testbzr also runs the internal tests, so the only command
      required to check is just ``./testbzr``.

    * testbzr requires python2.4, but can be used to test bzr running
      under a different version.

    * Tests added for many other changes in this release.


  INTERNAL:

    * Included ElementTree library upgraded to 1.2.6 by Fredrik Lundh.

    * Refactor command functions into Command objects based on HCT by
      Scott James Remnant.

    * Better help messages for many commands.

    * Expose ``bzrlib.open_tracefile()`` to start the tracefile; until
      this is called trace messages are just discarded.

    * New internal function ``find_touching_revisions()`` and hidden
      command touching-revisions trace the changes to a given file.

    * Simpler and faster ``compare_inventories()`` function.

    * ``bzrlib.open_tracefile()`` takes a tracefilename parameter.

    * New AtomicFile class.

    * New developer commands ``added``, ``modified``.


  PORTABILITY:

    * Cope on Windows on python2.3 by using the weaker random seed.
      2.4 is now only recommended.


bzr-0.0.4  2005-04-22
---------------------

  ENHANCEMENTS:

    * 'bzr diff' optionally takes a list of files to diff.  Still a bit
      basic.  Patch from QuantumG.

    * More default ignore patterns.

    * New 'bzr log --verbose' shows a list of files changed in the
      changeset.  Patch from Sebastian Cote.

    * Roll over ~/.bzr.log if it gets too large.

    * Command abbreviations 'ci', 'st', 'stat', '?' based on a patch
      by Jason Diamon.

    * New 'bzr help commands' based on a patch from Denys Duchier.


  CHANGES:

    * User email is determined by looking at $BZREMAIL or ~/.bzr.email
      or $EMAIL.  All are decoded by the locale preferred encoding.
      If none of these are present user@hostname is used.  The host's
      fully-qualified name is not used because that tends to fail when
      there are DNS problems.

    * New 'bzr whoami' command instead of username user-email.


  BUG FIXES: 

    * Make commit safe for hardlinked bzr trees.

    * Some Unicode/locale fixes.

    * Partial workaround for ``difflib.unified_diff`` not handling
      trailing newlines properly.


  INTERNAL:

    * Allow docstrings for help to be in PEP0257 format.  Patch from
      Matt Brubeck.

    * More tests in test.sh.

    * Write profile data to a temporary file not into working
      directory and delete it when done.

    * Smaller .bzr.log with process ids.


  PORTABILITY:

    * Fix opening of ~/.bzr.log on Windows.  Patch from Andrew
      Bennetts.

    * Some improvements in handling paths on Windows, based on a patch
      from QuantumG.


bzr-0.0.3  2005-04-06
---------------------

  ENHANCEMENTS:

    * New "directories" internal command lists versioned directories
      in the tree.

    * Can now say "bzr commit --help".

    * New "rename" command to rename one file to a different name
      and/or directory.

    * New "move" command to move one or more files into a different
      directory.

    * New "renames" command lists files renamed since base revision.

    * New cat command contributed by janmar.

  CHANGES:

    * .bzr.log is placed in $HOME (not pwd) and is always written in
      UTF-8.  (Probably not a completely good long-term solution, but
      will do for now.)

  PORTABILITY:

    * Workaround for difflib bug in Python 2.3 that causes an
      exception when comparing empty files.  Reported by Erik Toubro
      Nielsen.

  INTERNAL:

    * Refactored inventory storage to insert a root entry at the top.

  TESTING:

    * Start of shell-based black-box testing in test.sh.


bzr-0.0.2.1
-----------

  PORTABILITY:

    * Win32 fixes from Steve Brown.


bzr-0.0.2  "black cube"  2005-03-31
-----------------------------------

  ENHANCEMENTS:

    * Default ignore list extended (see bzrlib/__init__.py).

    * Patterns in .bzrignore are now added to the default ignore list,
      rather than replacing it.

    * Ignore list isn't reread for every file.

    * More help topics.

    * Reinstate the 'bzr check' command to check invariants of the
      branch.

    * New 'ignored' command lists which files are ignored and why;
      'deleted' lists files deleted in the current working tree.

    * Performance improvements.

    * New global --profile option.
    
    * Ignore patterns like './config.h' now correctly match files in
      the root directory only.


bzr-0.0.1  2005-03-26
---------------------

  ENHANCEMENTS:

    * More information from info command.

    * Can now say "bzr help COMMAND" for more detailed help.

    * Less file flushing and faster performance when writing logs and
      committing to stores.

    * More useful verbose output from some commands.

  BUG FIXES:

    * Fix inverted display of 'R' and 'M' during 'commit -v'.

  PORTABILITY:

    * Include a subset of ElementTree-1.2.20040618 to make
      installation easier.

    * Fix time.localtime call to work with Python 2.3 (the minimum
      supported).


bzr-0.0.0.69  2005-03-22
------------------------

  ENHANCEMENTS:

    * First public release.

    * Storage of local versions: init, add, remove, rm, info, log,
      diff, status, etc.

..
   vim: tw=74 ft=rst ff=unix<|MERGE_RESOLUTION|>--- conflicted
+++ resolved
@@ -4,7 +4,6 @@
 
 .. contents::
 
-<<<<<<< HEAD
 IN DEVELOPMENT
 --------------
 
@@ -65,7 +64,7 @@
       is unknown in both source and target.
       (Robert Collins, Aaron Bentley)
 
-=======
+
 bzr 1.6rc5 2008-08-19
 ---------------------
 
@@ -75,8 +74,8 @@
       directory of the target. It interacted badly with push, and needs a
       bit more work to get the edges polished before it should happen
       automatically. (John Arbash Meinel, #259275)
+      (This change was reverted when merged to bzr.dev)
   
->>>>>>> 454abc91
 
 bzr 1.6rc4 2008-08-18
 ---------------------
