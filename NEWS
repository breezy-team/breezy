--- conflicted
+++ resolved
@@ -4,7 +4,6 @@
 
 .. contents::
 
-<<<<<<< HEAD
 IN DEVELOPMENT
 --------------
 
@@ -42,7 +41,8 @@
     * ``bzrlib.diff.DiffTree.show_diff`` now skips changes where the kind
       is unknown in both source and target.
       (Robert Collins, Aaron Bentley)
-=======
+
+
 bzr 1.6rc3 2008-08-14
 ---------------------
 
@@ -64,7 +64,6 @@
     * Fix a regression in ``bzr+http`` support. There was a missing
       function (``_read_line``) that needed to be carried over from
       ``bzr+ssh`` support. (Andrew Bennetts)
->>>>>>> 07c3e1c2
 
     * ``GraphIndex`` objects will internally read an entire index if more
       than 1/20th of their keyspace is requested in a single operation.
