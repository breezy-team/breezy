IN DEVELOPMENT

  IMPROVEMENTS:

  BUG FIXES:
    * revert now removes newly-added directories (Aaron Bentley, #54172)

    * ``bzr upgrade sftp://`` shouldn't fail to upgrade v6 branches if there 
      isn't a working tree. (David Allouche, #40679)

    * Give nicer error messages when a user supplies an invalid --revision
      parameter. (John Arbash Meinel, #55420)

    * Handle when LANG is not recognized by python. Emit a warning, but
      just revert to using 'ascii'. (John Arbash Meinel, #35392)

  INTERNALS:

    * run_bzr_subprocess() can take an optional 'env_changes={}' parameter,
      which will update os.environ inside the spawned child.
      (John Arbash Meinel)

    * Refactor SFTP vendors to allow easier re-use when ssh is used. 
      (Andrew Bennetts)

    * Transport.list_dir() and Transport.iter_files_recursive() should always
      return urlescaped paths. This is now tested (there were bugs in a few
      of the transports) (Andrew Bennetts, David Allouche, John Arbash Meinel)

bzr 0.10.0RC1  2006-08-28
  
  IMPROVEMENTS:
    * 'merge' now takes --uncommitted, to apply uncommitted changes from a
      tree.  (Aaron Bentley)
  
    * 'bzr add --file-ids-from' can be used to specify another path to use
      for creating file ids, rather than generating all new ones. Internally,
      the 'action' passed to smart_add_tree() can return file_ids that
      will be used, rather than having bzrlib generate new ones.
      (John Arbash Meinel, #55781)

    * ``bzr selftest --benchmark`` now allows a ``--cache-dir`` parameter.
      This will cache some of the intermediate trees, and decrease the
      setup time for benchmark tests. (John Arbash Meinel)

    * Inverse forms are provided for all boolean options.  For example,
      --strict has --no-strict, --no-recurse has --recurse (Aaron Bentley)

    * Serialize out Inventories directly, rather than using ElementTree.
      Writing out a kernel sized inventory drops from 2s down to ~350ms.
      (Robert Collins, John Arbash Meinel)

  BUG FIXES:

    * Help diffutils 2.8.4 get along with binary tests (Marien Zwart: #57614)

    * Change LockDir so that if the lock directory doesn't exist when
      lock_write() is called, an attempt will be made to create it.
      (John Arbash Meinel, #56974)

    * ``bzr uncommit`` preserves pending merges. (John Arbash Meinel, #57660)

    * Active FTP transport now works as intended. (ghozzy, #56472)

    * Really fix mutter() so that it won't ever raise a UnicodeError.
      It means it is possible for ~/.bzr.log to contain non UTF-8 characters.
      But it is a debugging log, not a real user file.
      (John Arbash Meinel, #56947, #53880)

    * Change Command handle to allow Unicode command and options.
      At present we cannot register Unicode command names, so we will get
      BzrCommandError('unknown command'), or BzrCommandError('unknown option')
      But that is better than a UnicodeError + a traceback.
      (John Arbash Meinel, #57123)

    * Handle TZ=UTC properly when reading/writing revisions.
      (John Arbash Meinel, #55783, #56290)

    * Use GPG_TTY to allow gpg --cl to work with gpg-agent in a pipeline,
      (passing text to sign in on stdin). (John Arbash Meinel, #54468)

    * External diff does the right thing for binaries even in foreign 
      languages. (John Arbash Meinel, #56307)

    * Testament handles more cases when content is unicode. Specific bug was
      in handling of revision properties. (John Arbash Meinel, Holger Krekel,
      #54723)

  INTERNALS:

<<<<<<< HEAD
  PORTABILITY:

  * Fixes to run on Python 2.5 (Brian M. Carlson, Martin Pool)
=======
    * ``bzrlib.cache_utf8`` contains ``encode()`` and ``decode()`` functions
      which can be used to cache the conversion between utf8 and Unicode.
      Especially helpful for some of the knit annotation code, which has to
      convert revision ids to utf8 to annotate lines in storage.
      (John Arbash Meinel)

    * ``setup.py`` now searches the filesystem to find all packages which
      need to be installed. This should help make the life of packagers
      easier. (John Arbash Meinel)
>>>>>>> 74c2c43b

bzr 0.9.0  2006-08-11

  SURPRISES:

   * The hard-coded built-in ignore rules have been removed. There are
     now two rulesets which are enforced. A user global one in 
     ~/.bazaar/ignore which will apply to every tree, and the tree
     specific one '.bzrignore'.
     ~/.bazaar/ignore will be created if it does not exist, but with
     a more conservative list than the old default.
     This fixes bugs with default rules being enforced no matter what. 
     The old list of ignore rules from bzr is available by
     running 'bzr ignore --old-default-rules'.
     (Robert Collins, Martin Pool, John Arbash Meinel)

   * 'branches.conf' has been changed to 'locations.conf', since it can apply
     to more locations than just branch locations.
     (Aaron Bentley)
   
  IMPROVEMENTS:

   * The revision specifier "revno:" is extended to accept the syntax
     revno:N:branch. For example,
     revno:42:http://bazaar-vcs.org/bzr/bzr.dev/ means revision 42 in
     bzr.dev.  (Matthieu Moy)

   * Tests updates to ensure proper URL handling, UNICODE support, and
     proper printing when the user's terminal encoding cannot display 
     the path of a file that has been versioned.
     ``bzr branch`` can take a target URL rather than only a local directory.
     Branch.get_parent()/set_parent() now save a relative path if possible,
     and normalize the parent based on root, allowing access across
     different transports. (John Arbash Meinel, Wouter van Heyst, Martin Pool)
     (Malone #48906, #42699, #40675, #5281, #3980, #36363, #43689,
      #42517, #42514)

   * On Unix, detect terminal width using an ioctl not just $COLUMNS.
     Use terminal width for single-line logs from ``bzr log --line`` and
     pending-merge display.  (Robert Widhopf-Fenk, Gustavo Niemeyer)
     (Malone #3507)

   * On Windows, detect terminal width using GetConsoleScreenBufferInfo.
     (Alexander Belchenko)

   * Speedup improvement for 'date:'-revision search. (Guillaume Pinot).

   * Show the correct number of revisions pushed when pushing a new branch.
     (Robert Collins).

   * 'bzr selftest' now shows a progress bar with the number of tests, and 
     progress made. 'make check' shows tests in -v mode, to be more useful
     for the PQM status window. (Robert Collins).
     When using a progress bar, failed tests are printed out, rather than
     being overwritten by the progress bar until the suite finishes.
     (John Arbash Meinel)

   * 'bzr selftest --benchmark' will run a new benchmarking selftest.
     'bzr selftest --benchmark --lsprof-timed' will use lsprofile to generate
     profile data for the individual profiled calls, allowing for fine
     grained analysis of performance.
     (Robert Collins, Martin Pool).

   * 'bzr commit' shows a progress bar. This is useful for commits over sftp
     where commit can take an appreciable time. (Robert Collins)

   * 'bzr add' is now less verbose in telling you what ignore globs were
     matched by files being ignored. Instead it just tells you how many 
     were ignored (because you might reasonably be expecting none to be
     ignored). 'bzr add -v' is unchanged and will report every ignored
     file. (Robert Collins).

   * ftp now has a test server if medusa is installed. As part of testing,
     ftp support has been improved, including support for supplying a
     non-standard port. (John Arbash Meinel).

   * 'bzr log --line' shows the revision number, and uses only the
     first line of the log message (#5162, Alexander Belchenko;
     Matthieu Moy)

   * 'bzr status' has had the --all option removed. The 'bzr ls' command
     should be used to retrieve all versioned files. (Robert Collins)

   * 'bzr bundle OTHER/BRANCH' will create a bundle which can be sent
     over email, and applied on the other end, while maintaining ancestry.
     This bundle can be applied with either 'bzr merge' or 'bzr pull',
     the same way you would apply another branch.
     (John Arbash Meinel, Aaron Bentley)
  
   * 'bzr whoami' can now be used to set your identity from the command line,
     for a branch or globally.  (Robey Pointer)

   * 'bzr checkout' now aliased to 'bzr co', and 'bzr annotate' to 'bzr ann'.
     (Michael Ellerman)

   * 'bzr revert DIRECTORY' now reverts the contents of the directory as well.
     (Aaron Bentley)

   * 'bzr get sftp://foo' gives a better error when paramiko is not present.
     Also updates things like 'http+pycurl://' if pycurl is not present.
     (John Arbash Meinel) (Malone #47821, #52204)

   * New env variable BZR_PROGRESS_BAR, sets the default progress bar type.
     Can be set to 'none' or 'dummy' to disable the progress bar, 'dots' or 
     'tty' to create the respective type. (John Arbash Meinel, #42197, #51107)

   * Improve the help text for 'bzr diff' to explain what various options do.
     (John Arbash Meinel, #6391)

   * 'bzr uncommit -r 10' now uncommits revisions 11.. rather than uncommitting
     revision 10. This makes -r10 more in line with what other commands do.
     'bzr uncommit' also now saves the pending merges of the revisions that
     were removed. So it is safe to uncommit after a merge, fix something,
     and commit again. (John Arbash Meinel, #32526, #31426)

   * 'bzr init' now also works on remote locations.
     (Wouter van Heyst, #48904)

   * HTTP support has been updated. When using pycurl we now support 
     connection keep-alive, which reduces dns requests and round trips.
     And for both urllib and pycurl we support multi-range requests, 
     which decreases the number of round-trips. Performance results for
     ``bzr branch http://bazaar-vcs.org/bzr/bzr.dev/`` indicate
     http branching is now 2-3x faster, and ``bzr pull`` in an existing 
     branch is as much as 4x faster.
     (Michael Ellerman, Johan Rydberg, John Arbash Meinel, #46768)

   * Performance improvements for sftp. Branching and pulling are now up to
     2x faster. Utilize paramiko.readv() support for async requests if it
     is available (paramiko > 1.6) (John Arbash Meinel)

  BUG FIXES:

    * Fix shadowed definition of TestLocationConfig that caused some 
      tests not to run.  (#32587, Erik Bågfors, Michael Ellerman, 
      Martin Pool)

    * Fix unnecessary requirement of sign-my-commits that it be run from
      a working directory.  (Martin Pool, Robert Collins)

    * 'bzr push location' will only remember the push location if it succeeds
      in connecting to the remote location. (#49742, John Arbash Meinel)

    * 'bzr revert' no longer toggles the executable bit on win32
      (#45010, John Arbash Meinel)

    * Handle broken pipe under win32 correctly. (John Arbash Meinel)
    
    * sftp tests now work correctly on win32 if you have a newer paramiko
      (John Arbash Meinel)

    * Cleanup win32 test suite, and general cleanup of places where
      file handles were being held open. (John Arbash Meinel)

    * When specifying filenames for 'diff -r x..y', the name of the file in the
      working directory can be used, even if its name is different in both x
      and y.

    * File-ids containing single- or double-quotes are handled correctly by
      push.  (#52227, Aaron Bentley)

    * Normalize unicode filenames to ensure cross-platform consistency.
      (John Arbash Meinel, #43689)

    * The argument parser can now handle '-' as an argument. Currently
      no code interprets it specially (it is mostly handled as a file named 
      '-'). But plugins, and future operations can use it.
      (John Arbash meinel, #50984)

    * Bundles can properly read binary files with a plain '\r' in them.
      (John Arbash Meinel, #51927)

    * Tuning iter_entries() to be more efficient (John Arbash Meinel, #5444)

    * Lots of win32 fixes (the test suite passes again).
      (John Arbash Meinel, #50155)

    * Handle openbsd returning None for sys.getfilesystemencoding() (#41183) 

    * Support ftp APPE (append) to allow Knits to be used over ftp (#42592)

    * Removals are only committed if they match the filespec (or if there is
      no filespec).  (#46635, Aaron Bentley)

    * smart-add recurses through all supplied directories 
      (John Arbash Meinel, #52578)

    * Make the bundle reader extra lines before and after the bundle text.
      This allows you to parse an email with the bundle inline.
      (John Arbash Meinel, #49182)

    * Change the file id generator to squash a little bit more. Helps when
      working with long filenames on windows. (Also helps for unicode filenames
      not generating hidden files). (John Arbash Meinel, #43801)

    * Restore terminal mode on C-c while reading sftp password.  (#48923, 
      Nicholas Allen, Martin Pool)

    * Timestamps are rounded to 1ms, and revision entries can be recreated
      exactly. (John Arbash Meinel, Jamie Wilkinson, #40693)

    * Branch.base has changed to a URL, but ~/.bazaar/locations.conf should
      use local paths, since it is user visible (John Arbash Meinel, #53653)

    * ``bzr status foo`` when foo was unversioned used to cause a full delta
      to be generated (John Arbash Meinel, #53638)

    * When reading revision properties, an empty value should be considered
      the empty string, not None (John Arbash Meinel, #47782)

    * ``bzr diff --diff-options`` can now handle binary files being changed.
      Also, the output is consistent when --diff-options is not supplied.
      (John Arbash Meinel, #54651, #52930)

    * Use the right suffixes for loading plugins (John Arbash Meinel, #51810)

    * Fix Branch.get_parent() to handle the case when the parent is not 
      accessible (John Arbash Meinel, #52976)

  INTERNALS:

    * Combine the ignore rules into a single regex rather than looping over
      them to reduce the threshold where  N^2 behaviour occurs in operations
      like status. (Jan Hudec, Robert Collins).

    * Appending to bzrlib.DEFAULT_IGNORE is now deprecated. Instead, use
      one of the add functions in bzrlib.ignores. (John Arbash Meinel)

    * 'bzr push' should only push the ancestry of the current revision, not
      all of the history in the repository. This is especially important for
      shared repositories. (John Arbash Meinel)

    * bzrlib.delta.compare_trees now iterates in alphabetically sorted order,
      rather than randomly walking the inventories. (John Arbash Meinel)

    * Doctests are now run in temporary directories which are cleaned up when
      they finish, rather than using special ScratchDir/ScratchBranch objects.
      (Martin Pool)

    * Split ``check`` into separate methods on the branch and on the repository,
      so that it can be specialized in ways that are useful or efficient for
      different formats.  (Martin Pool, Robert Collins)

    * Deprecate Repository.all_revision_ids; most methods don't really need
      the global revision graph but only that part leading up to a particular
      revision.  (Martin Pool, Robert Collins)

    * Add a BzrDirFormat control_formats list which allows for control formats
      that do not use '.bzr' to store their data - i.e. '.svn', '.hg' etc.
      (Robert Collins, Jelmer Vernooij).

    * bzrlib.diff.external_diff can be redirected to any file-like object.
      Uses subprocess instead of spawnvp.
      (#4047, #48914, James Henstridge, John Arbash Meinel)

    * New command line option '--profile-imports', which will install a custom
      importer to log time to import modules and regex compilation time to 
      sys.stderr (John Arbash Meinel)

    * 'EmptyTree' is now deprecated, please use repository.revision_tree(None)
      instead. (Robert Collins)

    * "RevisionTree" is now in bzrlib/revisiontree.py. (Robert Collins)

bzr 0.8.2  2006-05-17
  
  BUG FIXES:
   
    * setup.py failed to install launchpad plugin.  (Martin Pool)

bzr 0.8.1  2006-05-16

  BUG FIXES:

    * Fix failure to commit a merge in a checkout.  (Martin Pool, 
      Robert Collins, Erik Bågfors, #43959)

    * Nicer messages from 'commit' in the case of renames, and correct
      messages when a merge has occured. (Robert Collins, Martin Pool)

    * Separate functionality from assert statements as they are skipped in
      optimized mode of python. Add the same check to pending merges.
      (#44443, Olaf Conradi)

  CHANGES:

    * Do not show the None revision in output of bzr ancestry. (Olaf Conradi)

    * Add info on standalone branches without a working tree.
      (#44155, Olaf Conradi)

    * Fix bug in knits when raising InvalidRevisionId. (#44284, Olaf Conradi)

  CHANGES:

    * Make editor invocation comply with Debian Policy. First check
      environment variables VISUAL and EDITOR, then try editor from
      alternatives system. If that all fails, fall back to the pre-defined
      list of editors. (#42904, Olaf Conradi)

  NEW FEATURES:

    * New 'register-branch' command registers a public branch into 
      Launchpad.net, where it can be associated with bugs, etc.
      (Martin Pool, Bjorn Tillenius, Robert Collins)

  INTERNALS:

    * New public api in InventoryEntry - 'describe_change(old, new)' which
      provides a human description of the changes between two old and
      new. (Robert Collins, Martin Pool)

  TESTING:

    * Fix test case for bzr info in upgrading a standalone branch to metadir,
      uses bzrlib api now. (Olaf Conradi)

bzr 0.8  2006-05-08

  NOTES WHEN UPGRADING:

    Release 0.8 of bzr introduces a new format for history storage, called
    'knit', as an evolution of to the 'weave' format used in 0.7.  Local 
    and remote operations are faster using knits than weaves.  Several
    operations including 'init', 'init-repo', and 'upgrade' take a 
    --format option that controls this.  Branching from an existing branch
    will keep the same format.

    It is possible to merge, pull and push between branches of different
    formats but this is slower than moving data between homogenous
    branches.  It is therefore recommended (but not required) that you
    upgrade all branches for a project at the same time.  Information on
    formats is shown by 'bzr info'.

    bzr 0.8 now allows creation of 'repositories', which hold the history 
    of files and revisions for several branches.  Previously bzr kept all
    the history for a branch within the .bzr directory at the root of the
    branch, and this is still the default.  To create a repository, use
    the new 'bzr init-repo' command.  Branches exist as directories under
    the repository and contain just a small amount of information
    indicating the current revision of the branch.

    bzr 0.8 also supports 'checkouts', which are similar to in cvs and
    subversion.  Checkouts are associated with a branch (optionally in a
    repository), which contains all the historical information.  The
    result is that a checkout can be deleted without losing any
    already-committed revisions.  A new 'update' command is also available. 

    Repositories and checkouts are not supported with the 0.7 storage
    format.  To use them you must upgrad to either knits, or to the
    'metaweave' format, which uses weaves but changes the .bzr directory
    arrangement.
    

  IMPROVEMENTS:

    * Sftp paths can now be relative, or local, according to the lftp
      convention. Paths now take the form:
      sftp://user:pass@host:port/~/relative/path
      or
      sftp://user:pass@host:port/absolute/path

    * The FTP transport now tries to reconnect after a temporary
      failure. ftp put is made atomic. (Matthieu Moy)

    * The FTP transport now maintains a pool of connections, and
      reuses them to avoid multiple connections to the same host (like
      sftp did). (Daniel Silverstone)

    * The bzr_man.py file has been removed. To create the man page now,
      use ./generate_docs.py man. The new program can also create other files.
      Run "python generate_docs.py --help" for usage information. (Hans
      Ulrich Niedermann & James Blackwell).

    * Man Page now gives full help (James Blackwell). Help also updated to 
      reflect user config now being stored in .bazaar (Hans Ulrich
      Niedermann)

    * It's now possible to set aliases in bazaar.conf (Erik Bågfors)

    * Pull now accepts a --revision argument (Erik Bågfors)

    * 'bzr re-sign' now allows multiple revisions to be supplied on the command
      line. You can now use the following command to sign all of your old commits.
        find .bzr/revision-store// -name my@email-* \
          | sed 's/.*\/\/..\///' \
          | xargs bzr re-sign

    * Upgrade can now upgrade over the network. (Robert Collins)

    * Two new commands 'bzr checkout' and 'bzr update' allow for CVS/SVN-alike
      behaviour.  By default they will cache history in the checkout, but
      with --lightweight almost all data is kept in the master branch.
      (Robert Collins)

    * 'revert' unversions newly-versioned files, instead of deleting them.

    * 'merge' is more robust.  Conflict messages have changed.

    * 'merge' and 'revert' no longer clobber existing files that end in '~' or
      '.moved'.

    * Default log format can be set in configuration and plugins can register
      their own formatters. (Erik Bågfors)

    * New 'reconcile' command will check branch consistency and repair indexes
      that can become out of sync in pre 0.8 formats. (Robert Collins,
      Daniel Silverstone)

    * New 'bzr init --format' and 'bzr upgrade --format' option to control 
      what storage format is created or produced.  (Robert Collins, 
      Martin Pool)

    * Add parent location to 'bzr info', if there is one.  (Olaf Conradi)

    * New developer commands 'weave-list' and 'weave-join'.  (Martin Pool)

    * New 'init-repository' command, plus support for repositories in 'init'
      and 'branch' (Aaron Bentley, Erik Bågfors, Robert Collins)

    * Improve output of 'info' command. Show all relevant locations related to
      working tree, branch and repository. Use kibibytes for binary quantities.
      Fix off-by-one error in missing revisions of working tree.  Make 'info'
      work on branches, repositories and remote locations.  Show locations
      relative to the shared repository, if applicable.  Show locking status
      of locations.  (Olaf Conradi)

    * Diff and merge now safely handle binary files. (Aaron Bentley)

    * 'pull' and 'push' now normalise the revision history, so that any two
      branches with the same tip revision will have the same output from 'log'.
      (Robert Collins)

    * 'merge' accepts --remember option to store parent location, like 'push'
      and 'pull'. (Olaf Conradi)

    * bzr status and diff when files given as arguments do not exist
      in the relevant trees.  (Martin Pool, #3619)

    * Add '.hg' to the default ignore list.  (Martin Pool)

    * 'knit' is now the default disk format. This improves disk performance and
      utilization, increases incremental pull performance, robustness with SFTP
      and allows checkouts over SFTP to perform acceptably. 
      The initial Knit code was contributed by Johan Rydberg based on a
      specification by Martin Pool.
      (Robert Collins, Aaron Bentley, Johan Rydberg, Martin Pool).

    * New tool to generate all-in-one html version of the manual.  (Alexander
      Belchenko)

    * Hitting CTRL-C while doing an SFTP push will no longer cause stale locks
      to be left in the SFTP repository. (Robert Collins, Martin Pool).

    * New option 'diff --prefix' to control how files are named in diff
      output, with shortcuts '-p0' and '-p1' corresponding to the options for 
      GNU patch.  (Alexander Belchenko, Goffredo Baroncelli, Martin Pool)

    * Add --revision option to 'annotate' command.  (Olaf Conradi)

    * If bzr shows an unexpected revision-history after pulling (perhaps due
      to a reweave) it can now be corrected by 'bzr reconcile'.
      (Robert Collins)

  CHANGES:

    * Commit is now verbose by default, and shows changed filenames and the 
      new revision number.  (Robert Collins, Martin Pool)

    * Unify 'mv', 'move', 'rename'.  (#5379, Matthew Fuller)

    * 'bzr -h' shows help.  (#35940, Martin Pool, Ian Bicking)

    * Make 'pull' and 'push' remember location on failure using --remember.
      (Olaf Conradi)

    * For compatibility, make old format for using weaves inside metadir
      available as 'metaweave' format.  Rename format 'metadir' to 'default'.
      Clean up help for option --format in commands 'init', 'init-repo' and
      'upgrade'.  (Olaf Conradi)

  INTERNALS:
  
    * The internal storage of history, and logical branch identity have now
      been split into Branch, and Repository. The common locking and file 
      management routines are now in bzrlib.lockablefiles. 
      (Aaron Bentley, Robert Collins, Martin Pool)

    * Transports can now raise DependencyNotPresent if they need a library
      which is not installed, and then another implementation will be 
      tried.  (Martin Pool)

    * Remove obsolete (and no-op) `decode` parameter to `Transport.get`.  
      (Martin Pool)

    * Using Tree Transform for merge, revert, tree-building

    * WorkingTree.create, Branch.create, WorkingTree.create_standalone,
      Branch.initialize are now deprecated. Please see BzrDir.create_* for
      replacement API's. (Robert Collins)

    * New BzrDir class represents the .bzr control directory and manages
      formatting issues. (Robert Collins)

    * New repository.InterRepository class encapsulates Repository to 
      Repository actions and allows for clean selection of optimised code
      paths. (Robert Collins)

    * bzrlib.fetch.fetch and bzrlib.fetch.greedy_fetch are now deprecated,
      please use 'branch.fetch' or 'repository.fetch' depending on your
      needs. (Robert Collins)

    * deprecated methods now have a 'is_deprecated' flag on them that can
      be checked, if you need to determine whether a given callable is 
      deprecated at runtime. (Robert Collins)

    * Progress bars are now nested - see
      bzrlib.ui.ui_factory.nested_progress_bar. (Robert Collins, Robey Pointer)

    * New API call get_format_description() for each type of format.
      (Olaf Conradi)

    * Changed branch.set_parent() to accept None to remove parent.
      (Olaf Conradi)

    * Deprecated BzrError AmbiguousBase.  (Olaf Conradi)

    * WorkingTree.branch is now a read only property.  (Robert Collins)

    * bzrlib.ui.text.TextUIFactory now accepts a bar_type parameter which
      can be None or a factory that will create a progress bar. This is
      useful for testing or for overriding the bzrlib.progress heuristic.
      (Robert Collins)

    * New API method get_physical_lock_status() to query locks present on a
      transport.  (Olaf Conradi)

    * Repository.reconcile now takes a thorough keyword parameter to allow
      requesting an indepth reconciliation, rather than just a data-loss 
      check. (Robert Collins)

    * bzrlib.ui.ui_factory protocol now supports 'get_boolean' to prompt
      the user for yes/no style input. (Robert Collins)

  TESTING:

    * SFTP tests now shortcut the SSH negotiation, reducing test overhead
      for testing SFTP protocol support. (Robey Pointer)

    * Branch formats are now tested once per implementation (see bzrlib.
      tests.branch_implementations. This is analagous to the transport
      interface tests, and has been followed up with working tree,
      repository and BzrDir tests. (Robert Collins)

    * New test base class TestCaseWithTransport provides a transport aware
      test environment, useful for testing any transport-interface using
      code. The test suite option --transport controls the transport used
      by this class (when its not being used as part of implementation
      contract testing). (Robert Collins)

    * Close logging handler on disabling the test log. This will remove the
      handler from the internal list inside python's logging module,
      preventing shutdown from closing it twice.  (Olaf Conradi)

    * Move test case for uncommit to blackbox tests.  (Olaf Conradi)

    * run_bzr and run_bzr_captured now accept a 'stdin="foo"' parameter which
      will provide String("foo") to the command as its stdin.

bzr 0.7 2006-01-09

  CHANGES:

    * .bzrignore is excluded from exports, on the grounds that it's a bzr 
      internal-use file and may not be wanted.  (Jamie Wilkinson)

    * The "bzr directories" command were removed in favor of the new
      --kind option to the "bzr inventory" command.  To list all 
      versioned directories, now use "bzr inventory --kind directory".  
      (Johan Rydberg)

    * Under Windows configuration directory is now %APPDATA%\bazaar\2.0
      by default. (John Arbash Meinel)

    * The parent of Bzr configuration directory can be set by BZR_HOME
      environment variable. Now the path for it is searched in BZR_HOME, then
      in HOME. Under Windows the order is: BZR_HOME, APPDATA (usually
      points to C:\Documents and Settings\User Name\Application Data), HOME.
      (John Arbash Meinel)

    * Plugins with the same name in different directories in the bzr plugin
      path are no longer loaded: only the first successfully loaded one is
      used. (Robert Collins)

    * Use systems' external ssh command to open connections if possible.  
      This gives better integration with user settings such as ProxyCommand.
      (James Henstridge)

    * Permissions on files underneath .bzr/ are inherited from the .bzr 
      directory. So for a shared repository, simply doing 'chmod -R g+w .bzr/'
      will mean that future file will be created with group write permissions.

    * configure.in and config.guess are no longer in the builtin default 
      ignore list.

    * '.sw[nop]' pattern ignored, to ignore vim swap files for nameless
      files.  (John Arbash Meinel, Martin Pool)

  IMPROVEMENTS:

    * "bzr INIT dir" now initializes the specified directory, and creates 
      it if it does not exist.  (John Arbash Meinel)

    * New remerge command (Aaron Bentley)

    * Better zsh completion script.  (Steve Borho)

    * 'bzr diff' now returns 1 when there are changes in the working 
      tree. (Robert Collins)

    * 'bzr push' now exists and can push changes to a remote location. 
      This uses the transport infrastructure, and can store the remote
      location in the ~/.bazaar/branches.conf configuration file.
      (Robert Collins)

    * Test directories are only kept if the test fails and the user requests
      that they be kept.

    * Tweaks to short log printing

    * Added branch nicks, new nick command, printing them in log output. 
      (Aaron Bentley)

    * If $BZR_PDB is set, pop into the debugger when an uncaught exception 
      occurs.  (Martin Pool)

    * Accept 'bzr resolved' (an alias for 'bzr resolve'), as this is
      the same as Subversion.  (Martin Pool)

    * New ftp transport support (on ftplib), for ftp:// and aftp:// 
      URLs.  (Daniel Silverstone)

    * Commit editor temporary files now start with 'bzr_log.', to allow 
      text editors to match the file name and set up appropriate modes or 
      settings.  (Magnus Therning)

    * Improved performance when integrating changes from a remote weave.  
      (Goffredo Baroncelli)

    * Sftp will attempt to cache the connection, so it is more likely that
      a connection will be reused, rather than requiring multiple password
      requests.

    * bzr revno now takes an optional argument indicating the branch whose
      revno should be printed.  (Michael Ellerman)

    * bzr cat defaults to printing the last version of the file.  
      (#3632, Matthieu Moy)

    * New global option 'bzr --lsprof COMMAND' runs bzr under the lsprof 
      profiler.  (Denys Duchier)

    * Faster commits by reading only the headers of affected weave files. 
      (Denys Duchier)

    * 'bzr add' now takes a --dry-run parameter which shows you what would be
      added, but doesn't actually add anything. (Michael Ellerman)

    * 'bzr add' now lists how many files were ignored per glob.  add --verbose
      lists the specific files.  (Aaron Bentley)

    * 'bzr missing' now supports displaying changes in diverged trees and can
      be limited to show what either end of the comparison is missing.
      (Aaron Bently, with a little prompting from Daniel Silverstone)

  BUG FIXES:

    * SFTP can walk up to the root path without index errors. (Robert Collins)

    * Fix bugs in running bzr with 'python -O'.  (Martin Pool)

    * Error when run with -OO

    * Fix bug in reporting http errors that don't have an http error code.
      (Martin Pool)

    * Handle more cases of pipe errors in display commands

    * Change status to 3 for all errors

    * Files that are added and unlinked before committing are completely
      ignored by diff and status

    * Stores with some compressed texts and some uncompressed texts are now
      able to be used. (John A Meinel)

    * Fix for bzr pull failing sometimes under windows

    * Fix for sftp transport under windows when using interactive auth

    * Show files which are both renamed and modified as such in 'bzr 
      status' output.  (#4503, Daniel Silverstone)

    * Make annotate cope better with revisions committed without a valid 
      email address.  (Marien Zwart)

    * Fix representation of tab characters in commit messages.  (Harald 
      Meland)

    * List of plugin directories in BZR_PLUGIN_PATH environment variable is
      now parsed properly under Windows. (Alexander Belchenko)

    * Show number of revisions pushed/pulled/merged. (Robey Pointer)

    * Keep a cached copy of the basis inventory to speed up operations 
      that need to refer to it.  (Johan Rydberg, Martin Pool)

    * Fix bugs in bzr status display of non-ascii characters.  (Martin 
      Pool)

    * Remove Makefile.in from default ignore list.  (#6413, Tollef Fog 
      Heen, Martin Pool)

    * Fix failure in 'bzr added'.  (Nathan McCallum, Martin Pool)

  TESTING:

    * Fix selftest asking for passwords when there are no SFTP keys.  
      (Robey Pointer, Jelmer Vernooij) 

    * Fix selftest run with 'python -O'.  (Martin Pool)

    * Fix HTTP tests under Windows. (John Arbash Meinel)

    * Make tests work even if HOME is not set (Aaron Bentley)

    * Updated build_tree to use fixed line-endings for tests which read 
      the file cotents and compare. Make some tests use this to pass under
      Windows. (John Arbash Meinel)

    * Skip stat and symlink tests under Windows. (Alexander Belchenko)

    * Delay in selftest/testhashcash is now issued under win32 and Cygwin.
      (John Arbash Meinel)

    * Use terminal width to align verbose test output.  (Martin Pool)

    * Blackbox tests are maintained within the bzrlib.tests.blackbox directory.
      If adding a new test script please add that to
      bzrlib.tests.blackbox.__init__. (Robert Collins)

    * Much better error message if one of the test suites can't be 
      imported.  (Martin Pool)

    * Make check now runs the test suite twice - once with the default locale,
      and once with all locales forced to C, to expose bugs. This is not 
      trivially done within python, so for now its only triggered by running
      Make check. Integrators and packagers who wish to check for full 
      platform support should run 'make check' to test the source.
      (Robert Collins)

    * Tests can now run TestSkipped if they can't execute for any reason.
      (Martin Pool) (NB: TestSkipped should only be raised for correctable
      reasons - see the wiki spec ImprovingBzrTestSuite).

    * Test sftp with relative, absolute-in-homedir and absolute-not-in-homedir
      paths for the transport tests. Introduce blackbox remote sftp tests that
      test the same permutations. (Robert Collins, Robey Pointer)

    * Transport implementation tests are now independent of the local file
      system, which allows tests for esoteric transports, and for features
      not available in the local file system. They also repeat for variations
      on the URL scheme that can introduce issues in the transport code,
      see bzrlib.transport.TransportTestProviderAdapter() for this.
      (Robert Collins).

    * TestCase.build_tree uses the transport interface to build trees, pass
      in a transport parameter to give it an existing connection.
      (Robert Collins).

  INTERNALS:

    * WorkingTree.pull has been split across Branch and WorkingTree,
      to allow Branch only pulls. (Robert Collins)

    * commands.display_command now returns the result of the decorated 
      function. (Robert Collins)

    * LocationConfig now has a set_user_option(key, value) call to save
      a setting in its matching location section (a new one is created
      if needed). (Robert Collins)

    * Branch has two new methods, get_push_location and set_push_location
      to respectively, get and set the push location. (Robert Collins)

    * commands.register_command now takes an optional flag to signal that
      the registrant is planning to decorate an existing command. When 
      given multiple plugins registering a command is not an error, and
      the original command class (whether built in or a plugin based one) is
      returned to the caller. There is a new error 'MustUseDecorated' for
      signalling when a wrapping command should switch to the original
      version. (Robert Collins)

    * Some option parsing errors will raise 'BzrOptionError', allowing 
      granular detection for decorating commands. (Robert Collins).

    * Branch.read_working_inventory has moved to
      WorkingTree.read_working_inventory. This necessitated changes to
      Branch.get_root_id, and a move of Branch.set_inventory to WorkingTree
      as well. To make it clear that a WorkingTree cannot always be obtained
      Branch.working_tree() will raise 'errors.NoWorkingTree' if one cannot
      be obtained. (Robert Collins)

    * All pending merges operations from Branch are now on WorkingTree.
      (Robert Collins)

    * The follow operations from Branch have moved to WorkingTree:
      add()
      commit()
      move()
      rename_one()
      unknowns()
      (Robert Collins)

    * bzrlib.add.smart_add_branch is now smart_add_tree. (Robert Collins)

    * New "rio" serialization format, similar to rfc-822. (Martin Pool)

    * Rename selftests to `bzrlib.tests.test_foo`.  (John A Meinel, Martin 
      Pool)

    * bzrlib.plugin.all_plugins has been changed from an attribute to a 
      query method. (Robert Collins)
 
    * New options to read only the table-of-contents of a weave.  
      (Denys Duchier)

    * Raise NoSuchFile when someone tries to add a non-existant file.
      (Michael Ellerman)

    * Simplify handling of DivergedBranches in cmd_pull().
      (Michael Ellerman)
		   
   
    * Branch.controlfile* logic has moved to lockablefiles.LockableFiles, which
      is exposed as Branch().control_files. Also this has been altered with the
      controlfile pre/suffix replaced by simple method names like 'get' and
      'put'. (Aaron Bentley, Robert Collins).

    * Deprecated functions and methods can now be marked as such using the 
      bzrlib.symbol_versioning module. Marked method have their docstring
      updated and will issue a DeprecationWarning using the warnings module
      when they are used. (Robert Collins)

    * bzrlib.osutils.safe_unicode now exists to provide parameter coercion
      for functions that need unicode strings. (Robert Collins)

bzr 0.6 2005-10-28

  IMPROVEMENTS:
  
    * pull now takes --verbose to show you what revisions are added or removed
      (John A Meinel)

    * merge now takes a --show-base option to include the base text in
      conflicts.
      (Aaron Bentley)

    * The config files are now read using ConfigObj, so '=' should be used as
      a separator, not ':'.
      (Aaron Bentley)

    * New 'bzr commit --strict' option refuses to commit if there are 
      any unknown files in the tree.  To commit, make sure all files are 
      either ignored, added, or deleted.  (Michael Ellerman)

    * The config directory is now ~/.bazaar, and there is a single file 
      ~/.bazaar/bazaar.conf storing email, editor and other preferences.
      (Robert Collins)

    * 'bzr add' no longer takes a --verbose option, and a --quiet option
      has been added that suppresses all output.

    * Improved zsh completion support in contrib/zsh, from Clint
      Adams.

    * Builtin 'bzr annotate' command, by Martin Pool with improvements from 
      Goffredo Baroncelli.
    
    * 'bzr check' now accepts -v for verbose reporting, and checks for
      ghosts in the branch. (Robert Collins)

    * New command 're-sign' which will regenerate the gpg signature for 
      a revision. (Robert Collins)

    * If you set check_signatures=require for a path in 
      ~/.bazaar/branches.conf then bzr will invoke your
      gpg_signing_command (defaults to gpg) and record a digital signature
      of your commit. (Robert Collins)

    * New sftp transport, based on Paramiko.  (Robey Pointer)

    * 'bzr pull' now accepts '--clobber' which will discard local changes
      and make this branch identical to the source branch. (Robert Collins)

    * Just give a quieter warning if a plugin can't be loaded, and 
      put the details in .bzr.log.  (Martin Pool)

    * 'bzr branch' will now set the branch-name to the last component of the
      output directory, if one was supplied.

    * If the option 'post_commit' is set to one (or more) python function
      names (must be in the bzrlib namespace), then they will be invoked
      after the commit has completed, with the branch and revision_id as
      parameters. (Robert Collins)

    * Merge now has a retcode of 1 when conflicts occur. (Robert Collins)

    * --merge-type weave is now supported for file contents.  Tree-shape
      changes are still three-way based.  (Martin Pool, Aaron Bentley)

    * 'bzr check' allows the first revision on revision-history to have
      parents - something that is expected for cheap checkouts, and occurs
      when conversions from baz do not have all history.  (Robert Collins).

   * 'bzr merge' can now graft unrelated trees together, if your specify
     0 as a base. (Aaron Bentley)

   * 'bzr commit branch' and 'bzr commit branch/file1 branch/file2' now work
     (Aaron Bentley)

    * Add '.sconsign*' to default ignore list.  (Alexander Belchenko)

   * 'bzr merge --reprocess' minimizes conflicts

  TESTING:

    * The 'bzr selftest --pattern' option for has been removed, now 
      test specifiers on the command line can be simple strings, or 
      regexps, or both. (Robert Collins)

    * Passing -v to selftest will now show the time each test took to 
      complete, which will aid in analysing performance regressions and
      related questions. (Robert Collins)

    * 'bzr selftest' runs all tests, even if one fails, unless '--one'
      is given. (Martin Pool)

    * There is a new method for TestCaseInTempDir, assertFileEqual, which
      will check that a given content is equal to the content of the named
      file. (Robert Collins)

    * Fix test suite's habit of leaving many temporary log files in $TMPDIR.
      (Martin Pool)

  INTERNALS:

    * New 'testament' command and concept for making gpg-signatures 
      of revisions that are not tied to a particular internal
      representation.  (Martin Pool).

    * Per-revision properties ('revprops') as key-value associated 
      strings on each revision created when the revision is committed.
      Intended mainly for the use of external tools.  (Martin Pool).

    * Config options have moved from bzrlib.osutils to bzrlib.config.
      (Robert Collins)

    * Improved command line option definitions allowing explanations
      for individual options, among other things.  Contributed by 
      Magnus Therning.

    * Config options have moved from bzrlib.osutils to bzrlib.config.
      Configuration is now done via the config.Config interface:
      Depending on whether you have a Branch, a Location or no information
      available, construct a *Config, and use its signature_checking,
      username and user_email methods. (Robert Collins)

    * Plugins are now loaded under bzrlib.plugins, not bzrlib.plugin, and
      they are made available for other plugins to use. You should not 
      import other plugins during the __init__ of your plugin though, as 
      no ordering is guaranteed, and the plugins directory is not on the
      python path. (Robert Collins)

    * Branch.relpath has been moved to WorkingTree.relpath. WorkingTree no
      no longer takes an inventory, rather it takes an option branch
      parameter, and if None is given will open the branch at basedir 
      implicitly. (Robert Collins)

    * Cleaner exception structure and error reporting.  Suggested by 
      Scott James Remnant.  (Martin Pool)

    * Branch.remove has been moved to WorkingTree, which has also gained
      lock_read, lock_write and unlock methods for convenience. (Robert
      Collins)

    * Two decorators, needs_read_lock and needs_write_lock have been added
      to the branch module. Use these to cause a function to run in a
      read or write lock respectively. (Robert Collins)

    * Branch.open_containing now returns a tuple (Branch, relative-path),
      which allows direct access to the common case of 'get me this file
      from its branch'. (Robert Collins)

    * Transports can register using register_lazy_transport, and they 
      will be loaded when first used.  (Martin Pool)

    * 'pull' has been factored out of the command as WorkingTree.pull().
      A new option to WorkingTree.pull has been added, clobber, which will
      ignore diverged history and pull anyway.
      (Robert Collins)

    * config.Config has a 'get_user_option' call that accepts an option name.
      This will be looked up in branches.conf and bazaar.conf as normal.
      It is intended that this be used by plugins to support options - 
      options of built in programs should have specific methods on the config.
      (Robert Collins)

    * merge.merge_inner now has tempdir as an optional parameter. (Robert
      Collins)

    * Tree.kind is not recorded at the top level of the hierarchy, as it was
      missing on EmptyTree, leading to a bug with merge on EmptyTrees.
      (Robert Collins)

    * WorkingTree.__del__ has been removed, it was non deterministic and not 
      doing what it was intended to. See WorkingTree.__init__ for a comment
      about future directions. (Robert Collins/Martin Pool)

    * bzrlib.transport.http has been modified so that only 404 urllib errors
      are returned as NoSuchFile. Other exceptions will propogate as normal.
      This allows debuging of actual errors. (Robert Collins)

    * bzrlib.transport.Transport now accepts *ONLY* url escaped relative paths
      to apis like 'put', 'get' and 'has'. This is to provide consistent
      behaviour - it operates on url's only. (Robert Collins)

    * Transports can register using register_lazy_transport, and they 
      will be loaded when first used.  (Martin Pool)

    * 'merge_flex' no longer calls conflict_handler.finalize(), instead that
      is called by merge_inner. This is so that the conflict count can be 
      retrieved (and potentially manipulated) before returning to the caller
      of merge_inner. Likewise 'merge' now returns the conflict count to the
      caller. (Robert Collins)

    * 'revision.revision_graph can handle having only partial history for
      a revision - that is no revisions in the graph with no parents.
      (Robert Collins).

    * New builtins.branch_files uses the standard file_list rules to produce
      a branch and a list of paths, relative to that branch (Aaron Bentley)

    * New TestCase.addCleanup facility.

    * New bzrlib.version_info tuple (similar to sys.version_info), which can
      be used by programs importing bzrlib.

  BUG FIXES:

    * Better handling of branches in directories with non-ascii names. 
      (Joel Rosdahl, Panagiotis Papadakos)

    * Upgrades of trees with no commits will not fail due to accessing
      [-1] in the revision-history. (Andres Salomon)


bzr 0.1.1 2005-10-12

  BUG FIXES:

    * Fix problem in pulling over http from machines that do not 
      allow directories to be listed.

    * Avoid harmless warning about invalid hash cache after 
      upgrading branch format.

  PERFORMANCE: 
  
    * Avoid some unnecessary http operations in branch and pull.


bzr 0.1 2005-10-11

  NOTES:

    * 'bzr branch' over http initially gives a very high estimate
      of completion time but it should fall as the first few 
      revisions are pulled in.  branch is still slow on 
      high-latency connections.

  BUG FIXES:
  
    * bzr-man.py has been updated to work again. Contributed by
      Rob Weir.

    * Locking is now done with fcntl.lockf which works with NFS
      file systems. Contributed by Harald Meland.

    * When a merge encounters a file that has been deleted on
      one side and modified on the other, the old contents are
      written out to foo.BASE and foo.SIDE, where SIDE is this
      or OTHER. Contributed by Aaron Bentley.

    * Export was choosing incorrect file paths for the content of
      the tarball, this has been fixed by Aaron Bentley.

    * Commit will no longer commit without a log message, an 
      error is returned instead. Contributed by Jelmer Vernooij.

    * If you commit a specific file in a sub directory, any of its
      parent directories that are added but not listed will be 
      automatically included. Suggested by Michael Ellerman.

    * bzr commit and upgrade did not correctly record new revisions
      for files with only a change to their executable status.
      bzr will correct this when it encounters it. Fixed by
      Robert Collins

    * HTTP tests now force off the use of http_proxy for the duration.
      Contributed by Gustavo Niemeyer.

    * Fix problems in merging weave-based branches that have 
      different partial views of history.

    * Symlink support: working with symlinks when not in the root of a 
      bzr tree was broken, patch from Scott James Remnant.

  IMPROVEMENTS:

    * 'branch' now accepts a --basis parameter which will take advantage
      of local history when making a new branch. This allows faster 
      branching of remote branches. Contributed by Aaron Bentley.

    * New tree format based on weave files, called version 5.
      Existing branches can be upgraded to this format using 
      'bzr upgrade'.

    * Symlinks are now versionable. Initial patch by 
      Erik Toubro Nielsen, updated to head by Robert Collins.

    * Executable bits are tracked on files. Patch from Gustavo
      Niemeyer.

    * 'bzr status' now shows unknown files inside a selected directory.
      Patch from Heikki Paajanen.

    * Merge conflicts are recorded in .bzr. Two new commands 'conflicts'
      and 'resolve' have needed added, which list and remove those 
      merge conflicts respectively. A conflicted tree cannot be committed
      in. Contributed by Aaron Bentley.

    * 'rm' is now an alias for 'remove'.

    * Stores now split out their content in a single byte prefixed hash,
      dropping the density of files per directory by 256. Contributed by
      Gustavo Niemeyer.

    * 'bzr diff -r branch:URL' will now perform a diff between two branches.
      Contributed by Robert Collins.

    * 'bzr log' with the default formatter will show merged revisions,
      indented to the right. Initial implementation contributed by Gustavo
      Niemeyer, made incremental by Robert Collins.


  INTERNALS:

    * Test case failures have the exception printed after the log 
      for your viewing pleasure.

    * InventoryEntry is now an abstract base class, use one of the
      concrete InventoryDirectory etc classes instead.

    * Branch raises an UnsupportedFormatError when it detects a 
      bzr branch it cannot understand. This allows for precise
      handling of such circumstances.


  TESTING:

    * Removed testsweet module so that tests can be run after 
      bzr installed by 'bzr selftest'.

    * 'bzr selftest' command-line arguments can now be partial ids
      of tests to run, e.g. 'bzr selftest test_weave'

      
bzr 0.0.9 2005-09-23

  BUG FIXES:

    * Fixed "branch -r" option.

    * Fix remote access to branches containing non-compressed history.
      (Robert Collins).

    * Better reliability of http server tests.  (John Arbash-Meinel)

    * Merge graph maximum distance calculation fix.  (Aaron Bentley)
   
    * Various minor bug in windows support have been fixed, largely in the
      test suite. Contributed by Alexander Belchenko.

  IMPROVEMENTS:

    * Status now accepts a -r argument to give status between chosen
      revisions. Contributed by Heikki Paajanen.

    * Revision arguments no longer use +/-/= to control ranges, instead
      there is a 'before' namespace, which limits the successive namespace.
      For example '$ bzr log -r date:yesterday..before:date:today' will
      select everything from yesterday and before today. Contributed by
      Robey Pointer

    * There is now a bzr.bat file created by distutils when building on 
      Windows. Contributed by Alexander Belchenko.

  INTERNALS:

    * Removed uuid() as it was unused.

    * Improved 'fetch' code for pulling revisions from one branch into
      another (used by pull, merged, etc.)


bzr 0.0.8 2005-09-20

  IMPROVEMENTS:

    * Adding a file whose parent directory is not versioned will
      implicitly add the parent, and so on up to the root. This means
      you should never need to explictly add a directory, they'll just
      get added when you add a file in the directory.  Contributed by
      Michael Ellerman.

    * Ignore .DS_Store (contains Mac metadata) by default.  Patch from
      Nir Soffer.

    * If you set BZR_EDITOR in the environment, it is checked in
      preference to EDITOR and the config file for the interactive commit
      editing program. Related to this is a bugfix where a missing program
      set in EDITOR would cause editing to fail, now the fallback program
      for the operating system is still tried.

    * Files that are not directories/symlinks/regular files will no longer
      cause bzr to fail, it will just ignore them by default. You cannot add
      them to the tree though - they are not versionable.


  INTERNALS:

    * Refactor xml packing/unpacking.

  BUG FIXES: 

    * Fixed 'bzr mv' by Ollie Rutherfurd.

    * Fixed strange error when trying to access a nonexistent http
      branch.

    * Make sure that the hashcache gets written out if it can't be
      read.


  PORTABILITY:

    * Various Windows fixes from Ollie Rutherfurd.

    * Quieten warnings about locking; patch from Matt Lavin.


bzr-0.0.7 2005-09-02

  NEW FEATURES:

    * ``bzr shell-complete`` command contributed by Clint Adams to
      help with intelligent shell completion.

    * New expert command ``bzr find-merge-base`` for debugging merges.


  ENHANCEMENTS:

    * Much better merge support.

    * merge3 conflicts are now reported with markers like '<<<<<<<'
      (seven characters) which is the same as CVS and pleases things
      like emacs smerge.


  BUG FIXES:

    * ``bzr upgrade`` no longer fails when trying to fix trees that
      mention revisions that are not present.

    * Fixed bugs in listing plugins from ``bzr plugins``.

    * Fix case of $EDITOR containing options for the editor.

    * Fix log -r refusing to show the last revision.
      (Patch from Goffredo Baroncelli.)


  CHANGES:

    * ``bzr log --show-ids`` shows the revision ids of all parents.

    * Externally provided commands on your $BZRPATH no longer need
      to recognize --bzr-usage to work properly, and can just handle
      --help themselves.


  LIBRARY:

    * Changed trace messages to go through the standard logging
      framework, so that they can more easily be redirected by
      libraries.



bzr-0.0.6 2005-08-18

  NEW FEATURES:

    * Python plugins, automatically loaded from the directories on
      BZR_PLUGIN_PATH or ~/.bzr.conf/plugins by default.

    * New 'bzr mkdir' command.

    * Commit mesage is fetched from an editor if not given on the
      command line; patch from Torsten Marek.

    * ``bzr log -m FOO`` displays commits whose message matches regexp 
      FOO.
      
    * ``bzr add`` with no arguments adds everything under the current directory.

    * ``bzr mv`` does move or rename depending on its arguments, like
      the Unix command.

    * ``bzr missing`` command shows a summary of the differences
      between two trees.  (Merged from John Arbash-Meinel.)

    * An email address for commits to a particular tree can be
      specified by putting it into .bzr/email within a branch.  (Based
      on a patch from Heikki Paajanen.)


  ENHANCEMENTS:

    * Faster working tree operations.


  CHANGES:

    * 3rd-party modules shipped with bzr are copied within the bzrlib
      python package, so that they can be installed by the setup
      script without clashing with anything already existing on the
      system.  (Contributed by Gustavo Niemeyer.)

    * Moved plugins directory to bzrlib/, so that there's a standard
      plugin directory which is not only installed with bzr itself but
      is also available when using bzr from the development tree.
      BZR_PLUGIN_PATH and DEFAULT_PLUGIN_PATH are then added to the
      standard plugins directory.

    * When exporting to a tarball with ``bzr export --format tgz``, put 
      everything under a top directory rather than dumping it into the
      current directory.   This can be overridden with the ``--root`` 
      option.  Patch from William Dodé and John Meinel.

    * New ``bzr upgrade`` command to upgrade the format of a branch,
      replacing ``bzr check --update``.

    * Files within store directories are no longer marked readonly on
      disk.

    * Changed ``bzr log`` output to a more compact form suggested by
      John A Meinel.  Old format is available with the ``--long`` or
      ``-l`` option, patched by William Dodé.

    * By default the commit command refuses to record a revision with
      no changes unless the ``--unchanged`` option is given.

    * The ``--no-plugins``, ``--profile`` and ``--builtin`` command
      line options must come before the command name because they 
      affect what commands are available; all other options must come 
      after the command name because their interpretation depends on
      it.

    * ``branch`` and ``clone`` added as aliases for ``branch``.

    * Default log format is back to the long format; the compact one
      is available with ``--short``.
      
      
  BUG FIXES:
  
    * Fix bugs in committing only selected files or within a subdirectory.


bzr-0.0.5  2005-06-15
  
  CHANGES:

    * ``bzr`` with no command now shows help rather than giving an
      error.  Suggested by Michael Ellerman.

    * ``bzr status`` output format changed, because svn-style output
      doesn't really match the model of bzr.  Now files are grouped by
      status and can be shown with their IDs.  ``bzr status --all``
      shows all versioned files and unknown files but not ignored files.

    * ``bzr log`` runs from most-recent to least-recent, the reverse
      of the previous order.  The previous behaviour can be obtained
      with the ``--forward`` option.
        
    * ``bzr inventory`` by default shows only filenames, and also ids
      if ``--show-ids`` is given, in which case the id is the second
      field.


  ENHANCEMENTS:

    * New 'bzr whoami --email' option shows only the email component
      of the user identification, from Jo Vermeulen.

    * New ``bzr ignore PATTERN`` command.

    * Nicer error message for broken pipe, interrupt and similar
      conditions that don't indicate an internal error.

    * Add ``.*.sw[nop] .git .*.tmp *,v`` to default ignore patterns.

    * Per-branch locks keyed on ``.bzr/branch-lock``, available in
      either read or write mode.

    * New option ``bzr log --show-ids`` shows revision and file ids.

    * New usage ``bzr log FILENAME`` shows only revisions that
      affected that file.

    * Changed format for describing changes in ``bzr log -v``.

    * New option ``bzr commit --file`` to take a message from a file,
      suggested by LarstiQ.

    * New syntax ``bzr status [FILE...]`` contributed by Bartosz
      Oler.  File may be in a branch other than the working directory.

    * ``bzr log`` and ``bzr root`` can be given an http URL instead of
      a filename.

    * Commands can now be defined by external programs or scripts
      in a directory on $BZRPATH.

    * New "stat cache" avoids reading the contents of files if they 
      haven't changed since the previous time.

    * If the Python interpreter is too old, try to find a better one
      or give an error.  Based on a patch from Fredrik Lundh.

    * New optional parameter ``bzr info [BRANCH]``.

    * New form ``bzr commit SELECTED`` to commit only selected files.

    * New form ``bzr log -r FROM:TO`` shows changes in selected
      range; contributed by John A Meinel.

    * New option ``bzr diff --diff-options 'OPTS'`` allows passing
      options through to an external GNU diff.

    * New option ``bzr add --no-recurse`` to add a directory but not
      their contents.

    * ``bzr --version`` now shows more information if bzr is being run
      from a branch.

  
  BUG FIXES:

    * Fixed diff format so that added and removed files will be
      handled properly by patch.  Fix from Lalo Martins.

    * Various fixes for files whose names contain spaces or other
      metacharacters.


  TESTING:

    * Converted black-box test suites from Bourne shell into Python;
      now run using ``./testbzr``.  Various structural improvements to
      the tests.

    * testbzr by default runs the version of bzr found in the same
      directory as the tests, or the one given as the first parameter.

    * testbzr also runs the internal tests, so the only command
      required to check is just ``./testbzr``.

    * testbzr requires python2.4, but can be used to test bzr running
      under a different version.

    * Tests added for many other changes in this release.


  INTERNAL:

    * Included ElementTree library upgraded to 1.2.6 by Fredrik Lundh.

    * Refactor command functions into Command objects based on HCT by
      Scott James Remnant.

    * Better help messages for many commands.

    * Expose bzrlib.open_tracefile() to start the tracefile; until
      this is called trace messages are just discarded.

    * New internal function find_touching_revisions() and hidden
      command touching-revisions trace the changes to a given file.

    * Simpler and faster compare_inventories() function.

    * bzrlib.open_tracefile() takes a tracefilename parameter.

    * New AtomicFile class.

    * New developer commands ``added``, ``modified``.


  PORTABILITY:

    * Cope on Windows on python2.3 by using the weaker random seed.
      2.4 is now only recommended.


bzr-0.0.4  2005-04-22

  ENHANCEMENTS:

    * 'bzr diff' optionally takes a list of files to diff.  Still a bit
      basic.  Patch from QuantumG.

    * More default ignore patterns.

    * New 'bzr log --verbose' shows a list of files changed in the
      changeset.  Patch from Sebastian Cote.

    * Roll over ~/.bzr.log if it gets too large.

    * Command abbreviations 'ci', 'st', 'stat', '?' based on a patch
      by Jason Diamon.

    * New 'bzr help commands' based on a patch from Denys Duchier.


  CHANGES:

    * User email is determined by looking at $BZREMAIL or ~/.bzr.email
      or $EMAIL.  All are decoded by the locale preferred encoding.
      If none of these are present user@hostname is used.  The host's
      fully-qualified name is not used because that tends to fail when
      there are DNS problems.

    * New 'bzr whoami' command instead of username user-email.


  BUG FIXES: 

    * Make commit safe for hardlinked bzr trees.

    * Some Unicode/locale fixes.

    * Partial workaround for difflib.unified_diff not handling
      trailing newlines properly.


  INTERNAL:

    * Allow docstrings for help to be in PEP0257 format.  Patch from
      Matt Brubeck.

    * More tests in test.sh.

    * Write profile data to a temporary file not into working
      directory and delete it when done.

    * Smaller .bzr.log with process ids.


  PORTABILITY:

    * Fix opening of ~/.bzr.log on Windows.  Patch from Andrew
      Bennetts.

    * Some improvements in handling paths on Windows, based on a patch
      from QuantumG.


bzr-0.0.3  2005-04-06

  ENHANCEMENTS:

    * New "directories" internal command lists versioned directories
      in the tree.

    * Can now say "bzr commit --help".

    * New "rename" command to rename one file to a different name
      and/or directory.

    * New "move" command to move one or more files into a different
      directory.

    * New "renames" command lists files renamed since base revision.

    * New cat command contributed by janmar.

  CHANGES:

    * .bzr.log is placed in $HOME (not pwd) and is always written in
      UTF-8.  (Probably not a completely good long-term solution, but
      will do for now.)

  PORTABILITY:

    * Workaround for difflib bug in Python 2.3 that causes an
      exception when comparing empty files.  Reported by Erik Toubro
      Nielsen.

  INTERNAL:

    * Refactored inventory storage to insert a root entry at the top.

  TESTING:

    * Start of shell-based black-box testing in test.sh.


bzr-0.0.2.1

  PORTABILITY:

    * Win32 fixes from Steve Brown.


bzr-0.0.2  "black cube"  2005-03-31

  ENHANCEMENTS:

    * Default ignore list extended (see bzrlib/__init__.py).

    * Patterns in .bzrignore are now added to the default ignore list,
      rather than replacing it.

    * Ignore list isn't reread for every file.

    * More help topics.

    * Reinstate the 'bzr check' command to check invariants of the
      branch.

    * New 'ignored' command lists which files are ignored and why;
      'deleted' lists files deleted in the current working tree.

    * Performance improvements.

    * New global --profile option.
    
    * Ignore patterns like './config.h' now correctly match files in
      the root directory only.


bzr-0.0.1  2005-03-26

  ENHANCEMENTS:

    * More information from info command.

    * Can now say "bzr help COMMAND" for more detailed help.

    * Less file flushing and faster performance when writing logs and
      committing to stores.

    * More useful verbose output from some commands.

  BUG FIXES:

    * Fix inverted display of 'R' and 'M' during 'commit -v'.

  PORTABILITY:

    * Include a subset of ElementTree-1.2.20040618 to make
      installation easier.

    * Fix time.localtime call to work with Python 2.3 (the minimum
      supported).


bzr-0.0.0.69  2005-03-22

  ENHANCEMENTS:

    * First public release.

    * Storage of local versions: init, add, remove, rm, info, log,
      diff, status, etc.<|MERGE_RESOLUTION|>--- conflicted
+++ resolved
@@ -13,6 +13,10 @@
 
     * Handle when LANG is not recognized by python. Emit a warning, but
       just revert to using 'ascii'. (John Arbash Meinel, #35392)
+
+  PORTABILITY:
+
+    * Fixes to run on Python 2.5 (Brian M. Carlson, Martin Pool)
 
   INTERNALS:
 
@@ -88,11 +92,6 @@
 
   INTERNALS:
 
-<<<<<<< HEAD
-  PORTABILITY:
-
-  * Fixes to run on Python 2.5 (Brian M. Carlson, Martin Pool)
-=======
     * ``bzrlib.cache_utf8`` contains ``encode()`` and ``decode()`` functions
       which can be used to cache the conversion between utf8 and Unicode.
       Especially helpful for some of the knit annotation code, which has to
@@ -102,7 +101,6 @@
     * ``setup.py`` now searches the filesystem to find all packages which
       need to be installed. This should help make the life of packagers
       easier. (John Arbash Meinel)
->>>>>>> 74c2c43b
 
 bzr 0.9.0  2006-08-11
 
