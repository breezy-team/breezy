--- conflicted
+++ resolved
@@ -234,17 +234,14 @@
 
   INTERNALS:
 
-<<<<<<< HEAD
     * ``make dist`` target to build a release tarball, and also 
       ``check-dist-tarball`` and ``dist-upload-escudero``.  (Martin Pool)
 
-=======
     * The ``read_response_tuple`` method of ``SmartClientRequestProtocol*``
       classes will now raise ``UnknownSmartMethod`` when appropriate, so that
       callers don't need to try distinguish unknown request errors from other
       errors.  (Andrew Bennetts)
       
->>>>>>> b17438ee
     * ``VersionedFile`` now has a new method ``get_parent_map`` which, like
       ``Graph.get_parent_map`` returns a dict of key:parents. (Robert Collins)
 
