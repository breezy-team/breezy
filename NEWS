--------------------
Bazaar Release Notes
--------------------

.. contents::


IN DEVELOPMENT
--------------

  CHANGES:
  
    * Formats using Knit-based repository formats are now explicitly
      marked as deprecated. (Ian Clatworthy)

    * ``LRUCache(after_cleanup_size)`` was renamed to
      ``after_cleanup_count`` and the old name deprecated. The new name is
      used for clarity, and to avoid confusion with
      ``LRUSizeCache(after_cleanup_size)``. (John Arbash Meinel)

  NEW FEATURES:

    * ``shelve --list`` can now be used to list shelved changes.
      (Aaron Bentley)

    * Add support for `bzr tags -r 1..2`, that is we now support showing
      tags applicable for a specified revision range. (Marius Kruger)

  IMPROVEMENTS:

    * Add trailing slash to directories in all output of ``bzr ls``, except
      ``bzr ls --null``. (Gordon P. Hemsley, #306424)

    * ``bzr revision-info`` now supports a -d option to specify an
      alternative branch. (Michael Hudson)

  BUG FIXES:
  
    * Fix a problem with CIFS client/server lag on windows colliding with
      an invariant-per-process algorithm for generating AtomicFile names
      (Adrian Wilkins, #304023)

    * Allow BzrDir implementation to implement backing up of 
      control directory. (#139691)

    * Don't call iteritems on transport_list_registry, because it may
      change during iteration.  (Martin Pool, #277048)

    * Don't make a broken branch when pushing an unstackable-format branch
      that's in a stackable shared repository to a location with default
      stack-on location.  (Andrew Bennetts, #291046)

    * Fix compilation error in ``_dirstate_helpers_c`` on SunOS/Solaris.
      (Jari Aalto)

    * Fix SystemError in ``_patiencediff_c`` module by calling
      PyErr_NoMemory() before returning NULL in PatienceSequenceMatcher_new.
      (Andrew Bennetts, #303206)

    * Give proper error message for diff with non-existent dotted revno.
      (Marius Kruger, #301969)

    * Handle EACCES (permission denied) errors when launching a message
      editor, and emit warnings when a configured editor cannot be
      started. (Andrew Bennetts)

    * Preserve transport decorators while following redirections.
      (Vincent Ladeuil, #245964, #270863)

    * Provides a finer and more robust filter for accepted redirections.
      (Vincent Ladeuil, #303959, #265070)

    * ``shelve`` paths are now interpreted relative to the current working
      tree.  (Aaron Bentley)

    * ``Transport.readv()`` defaults to not reading more than 100MB in a
      single array. Further ``RemoteTransport.readv`` sets this to 5MB to
      work better with how it splits its requests.
      (John Arbash Meinel, #303538)

    * Pack repositories are now able to reload the pack listing and retry
      the current operation if another action causes the data to be
      repacked.  (John Arbash Meinel, #153786)

    * ``pull -v`` now respects the log_format configuration variable.
      (Aaron Bentley)

    * Use the short status format when the short format is used for log.
      (Vincent Ladeuil, #87179)

  DOCUMENTATION:

    * Improved the formats help topic to explain why multiple formats
      exist and to provide guidelines in selecting one. Introduced
      two new supporting help topics: current-formats and other-formats.
      (Ian Clatworthy)

  API CHANGES:

    * ``node_distances`` and ``select_farthest`` can no longer be imported
      from ``bzrlib.graph``.  They can still be imported from
      ``bzrlib.deprecated_graph``, which has been the preferred way to
      import them since before 1.0.  (Andrew Bennetts)
      
    * The logic in commit now delegates inventory basis calculations to
      the ``CommitBuilder`` object; this requires that the commit builder
      in use has been updated to support the new ``recording_deletes`` and
      ``record_delete`` methods. (Robert Collins)

  TESTING:

<<<<<<< HEAD
    * ``bzr selftest`` now fails if new trailing white space is added to
      the bazaar sources. It only checks changes not committed yet. This
      means that PQM will now reject changes that introduce new trailing
      whitespace. (Marius Kruger)

  INTERNALS:

    * Added an ``InventoryEntry`` cache when deserializing inventories.
      Can cut the time to iterate over multiple RevisionsTrees in half.
      (John Arbash Meinel)

    * Added ``bzrlib.fifo_cache.FIFOCache`` which is designed to have
      minimal overhead versus using a plain dict for cache hits, at the
      cost of not preserving the 'active' set as well as an ``LRUCache``.
      (John Arbash Meinel)
=======
    * Introduced new experimental formats called ``1.12-preview`` and
      ``1.12-preview-rich-root`` to enable testing of related pending
      features, namely content filtering and filtered views.
      (Ian Clatworthy)

  INTERNALS:

    * ``DirStateWorkingTree`` and ``DirStateWorkingTreeFormat`` added
      as base classes of ``WorkingTree4`` and ``WorkingTreeFormat4``
      respectively. (Ian Clatworthy)
>>>>>>> 1ff92209

    * ``KnitVersionedFiles.get_record_stream()`` will now chose a
      more optimal ordering when the keys are requested 'unordered'.
      Previously the order was fully random, now the records should be
      returned from each pack in turn, in forward I/O order.
      (John Arbash Meinel)

    * New method ``bzrlib.repository.Repository.add_inventory_by_delta``
      allows adding an inventory via an inventory delta, which can be
      more efficient for some repository types. (Robert Collins)

    * Repository ``CommitBuilder`` objects can now accumulate an inventory
      delta. To enable this functionality call ``builder.recording_deletes``
      and additionally call ``builder.record_delete`` when a delete
      against the basis occurs. (Robert Collins)

    * The default http handler has been changed from pycurl to urllib.
      The default is still pycurl for https connections. (The only
      advantage of pycurl is that it checks ssl certificates.)
      (John Arbash Meinel)

    * ``VersionedFiles.get_record_stream()`` can now return objects with a
      storage_kind of ``chunked``. This is a collection (list/tuple) of
      strings. You can use ``osutils.chunks_to_lines()`` to turn them into
      guaranteed 'lines' or you can use ``''.join(chunks)`` to turn it
      into a fulltext. This allows for some very good memory savings when
      asking for many texts that share ancestry, as the individual chunks
      can be shared between versions of the file. (John Arbash Meinel)



bzr 1.10 2008-12-05
-------------------

Bazaar 1.10 has several performance improvements for copying revisions
(especially for small updates to large projects).  There has also been a
significant amount of effort in polishing stacked branches.  The commands
``shelve`` and ``unshelve`` have become core commands, with an improved
implementation.

The only changes versus bzr-1.10rc1 are bugfixes for stacked branches.

  BUG FIXES:

    * Don't set a pack write cache size from RepoFetcher, because the
      cache is not coherent with reads and causes ShortReadvErrors.
      This reverses the change that fixed #294479.
      (Martin Pool, #303856)

    * Properly handle when a revision can be inserted as a delta versus
      when it needs to be expanded to a fulltext for stacked branches.
      There was a bug involving merge revisions. As a method to help
      prevent future difficulties, also make stacked fetches sort
      topologically. (John Arbash Meinel, #304841)


bzr 1.10rc1 2008-11-28
----------------------

This release of Bazaar focuses on performance improvements when pushing
and pulling revisions, both locally and to remote networks.  The popular
``shelve`` and ``unshelve`` commands, used to interactively revert and
restore work in progress, have been merged from bzrtools into the bzr
core.  There are also bug fixes for portability, and for stacked branches.

  NEW FEATURES:

    * New ``commit_message_template`` hook that is called by the commit
      code to generate a template commit message. (Jelmer Vernooij)

    * New `shelve` and `unshelve` commands allow undoing and redoing changes.
      (Aaron Bentley)

  IMPROVEMENTS:

    * ``(Remote)Branch.copy_content_into`` no longer generates the full revision
      history just to set the last revision info.
      (Andrew Bennetts, John Arbash Meinel)

    * Fetches between formats with different serializers (such as
      pack-0.92-subtree and 1.9-rich-root) are faster now.  This is due to
      operating on batches of 100 revisions at time rather than
      one-by-one.  (Andrew Bennetts, John Arbash Meinel)

    * Search index files corresponding to pack files we've already used
      before searching others, because they are more likely to have the
      keys we're looking for.  This reduces the number of iix and tix
      files accessed when pushing 1 new revision, for instance.
      (John Arbash Meinel)

    * Signatures to transfer are calculated more efficiently in
      ``item_keys_introduced_by``.  (Andrew Bennetts, John Arbash Meinel)

    * The generic fetch code can once again copy revisions and signatures
      without extracting them completely to fulltexts and then serializing
      them back down into byte strings. This is a significant performance
      improvement when fetching from a stacked branch.
      (John Arbash Meinel, #300289)

    * When making a large readv() request over ``bzr+ssh``, break up the
      request into more manageable chunks. Because the RPC is not yet able
      to stream, this helps keep us from buffering too much information at
      once. (John Arbash Meinel)

  BUG FIXES:

    * Better message when the user needs to set their Launchpad ID.
      (Martin Pool, #289148)

    * ``bzr commit --local`` doesn't access the master branch anymore.
      This fixes a regression introduced in 1.9.  (Marius Kruger, #299313)

    * Don't call the system ``chdir()`` with an empty path. Sun OS seems
      to give an error in that case.  Also, don't count on ``getcwd()``
      being able to allocate a new buffer, which is a gnu extension.
      (John Arbash Meinel, Martin Pool, Harry Hirsch, #297831)

    * Don't crash when requesting log --forward <file> for a revision range
      starting with a dotted revno.
      (Vincent Ladeuil, #300055)

    * Don't create text deltas spanning stacked repositories; this could
      cause "Revision X not present in Y" when later accessing them.
      (Martin Pool, #288751)

    * Pack repositories are now able to reload the pack listing and retry
      the current operation if another action causes the data to be
      repacked.  (John Arbash Meinel, #153786)

    * PermissionDenied errors from smart servers no longer cause
      "PermissionDenied: "None"" on the client.
      (Andrew Bennetts, #299254)

    * Pushing to a stacked pack repository now batches writes, the same
      way writes are batched to ordinary pack repository.  This makes
      pushing to a stacked branch over the network much faster.
      (Andrew Bennetts, #294479)

    * TooManyConcurrentRequests no longer occur when a fetch fails and
      tries to abort a write group.  This allows the root cause (e.g. a
      network interruption) to be reported.  (Andrew Bennetts, #297014)

    * RemoteRepository.get_parent_map now uses fallback repositories.
      (Aaron Bentley, #297991?, #293679?)

  API CHANGES:

    * ``CommitBuilder`` now validates the strings it will be committing,
      to ensure that they do not have characters that will not be properly
      round-tripped. For now, it just checks for characters that are
      invalid in the XML form. (John Arbash Meinel, #295161)

    * Constructor parameters for NewPack (internal to pack repositories)
      have changed incompatibly.

    * ``Repository.abort_write_group`` now accepts an optional
      ``suppress_errors`` flag.  Repository implementations that override
      ``abort_write_group`` will need to be updated to accept the new
      argument.  Subclasses that only override ``_abort_write_group``
      don't need to change.

    * Transport implementations must provide copy_tree_to_transport.  A default
      implementation is provided for Transport subclasses.

  TESTING:

    * ``bzr selftest`` now fails if no doctests are found in a module
      that's expected to have them.  (Martin Pool)

    * Doctests now only report the first failure.  (Martin Pool)


bzr 1.9 2008-11-07
------------------

This release of Bazaar adds a new repository format, ``1.9``, with smaller
and more efficient index files.  This format can be specified when
creating a new repository, or used to losslessly upgrade an existing
repository.  bzr 1.9 also speeds most operations over the smart server
protocol, makes annotate faster, and uses less memory when making
checkouts or pulling large amounts of data.

  BUG FIXES:

   * Fix "invalid property value 'branch-nick' for None" regression with
     branches bound to svn branches.  (Martin Pool, #293440)

   * Fix SSL/https on Python2.6.  (Vincent Ladeuil, #293054)

   * ``SFTPTransport.readv()`` had a bug when requests were out-of-order.
     This only triggers some-of-the-time on Knit format repositories.
     (John Arbash Meinel, #293746)


bzr 1.9rc1 2008-10-31
---------------------

  NEW FEATURES:

    * New Branch hook ``transform_fallback_location`` allows a function to
      be called when looking up the stacked source. (Michael Hudson)

    * New repository formats ``1.9`` and ``1.9-rich-root``. These have all
      the functionality of ``1.6``, but use the new btree indexes.
      These indexes are both smaller and faster for access to historical
      information.  (John Arbash Meinel)

  IMPROVEMENTS:

    * ``BTreeIndex`` code now is able to prefetch extra pages to help tune
      the tradeoff between bandwidth and latency. Should be tuned
      appropriately to not impact commands which need minimal information,
      but provide a significant boost to ones that need more context. Only
      has a direct impact on the ``--development2`` format which uses
      btree's for the indexes. (John Arbash Meinel)

    * ``bzr dump-btree`` is a hidden command introduced to allow dumping
      the contents of a compressed btree file.  (John Arbash Meinel)

    * ``bzr pack`` now tells the index builders to optimize for size. For
      btree index repositories, this can save 25% of the index size
      (mostly in the text indexes). (John Arbash Meinel)

    * ``bzr push`` to an existing branch or repository on a smart server
      is faster, due to Bazaar making more use of the ``get_parent_map``
      RPC when querying the remote branch's revision graph.
      (Andrew Bennetts)

    * default username for bzr+ssh and sftp can be configured in
      authentication.conf. (Aaron Bentley)

    * launchpad-login now provides a default username for bzr+ssh and sftp
      URLs, allowing username-free URLs to work for everyone. (Aaron Bentley)

    * ``lp:`` lookups no longer include usernames, making them shareable and
      shorter. (Aaron Bentley)

    * New ``PackRepository.autopack`` smart server RPC, which does
      autopacking entirely on the server.  This is much faster than
      autopacking via plain file methods, which downloads a large amount
      of pack data and then re-uploads the same pack data into a single
      file.  This fixes a major (although infrequent) cause of lengthy
      delays when using a smart server.  For example, pushing the 10th
      revision to a repository with 9 packs now takes 44 RPCs rather than
      179, and much less bandwidth too.  This requires Bazaar 1.9 on both
      the client and the server, otherwise the client will fallback to the
      slower method.  (Andrew Bennetts)

  BUG FIXES:

    * A failure to load a plugin due to an IncompatibleAPI exception is
      now correctly reported. (Robert Collins, #279451)

    * API versioning support now has a multiple-version checking api
      ``require_any_api``. (Robert Collins, #279447)

    * ``bzr branch --stacked`` from a smart server to a standalone branch
      works again.  This fixes a regression in 1.7 and 1.8.
      (Andrew Bennetts, #270397)

    * ``bzr co`` uses less memory. It used to unpack the entire WT into
      memory before writing it to disk. This was a little bit faster, but
      consumed lots of memory. (John Arbash Meinel, #269456)

    * ``bzr missing --quiet`` no longer prints messages about whether
      there are missing revisions.  The exit code indicates whether there
      were or not.  (Martin Pool, #284748)

    * Fixes to the ``annotate`` code. The fast-path which re-used the
      stored deltas was accidentally disabled all the time, instead of
      only when a branch was stacked. Second, the code would accidentally
      re-use a delta even if it wasn't against the left-parent, this
      could only happen if ``bzr reconcile`` decided that the parent
      ordering was incorrect in the file graph.  (John Arbash Meinel)

    * "Permission denied" errors that occur when pushing a new branch to a
      smart server no longer cause tracebacks.  (Andrew Bennetts, #278673)

    * Some compatibility fixes for building the extensions with MSVC and
      for python2.4. (John Arbash Meinel, #277484)

    * The index logic is now able to reload the list of pack files if and
      index ends up disappearing. We still don't reload if the pack data
      itself goes missing after checking the index. This bug appears as a
      transient failure (file not found) when another process is writing
      to the repository.  (John Arbash Meinel, #153786)

    * ``bzr switch`` and ``bzr bind`` will now update the branch nickname if
      it was previously set. All checkouts will now refer to the bound branch
      for a nickname if one was not explicitly set.
      (Marius Kruger, #230903)

  DOCUMENTATION:

    * Improved hook documentation. (Michael Ernst)

  API CHANGES:

    * commands.plugins_cmds is now a CommandRegistry, not a dict.

  INTERNALS:

     * New AuthenticationConfig.set_credentials method allows easy programmatic
       configuration of authetication credentials.


bzr 1.8 2008-10-16
------------------

Bazaar 1.8 includes several fixes that improve working tree performance,
display of revision logs, and merges.  The bzr testsuite now passes on OS
X and Python 2.6, and almost completely passes on Windows.  The
smartserver code has gained several bug fixes and performance
improvements, and can now run server-side hooks within an http server.

  BUG FIXES:

   * Fix "Must end write group" error when another error occurs during
     ``bzr push``.  (Andrew Bennetts, #230902)

  PORTABILITY:

   * Some Pyrex versions require the WIN32 macro defined to compile on
     that platform.  (Alexander Belchenko, Martin Pool, #277481)


bzr 1.8rc1 2008-10-07
---------------------

  CHANGES:

    * ``bzr log file`` has been changed. It now uses a different method
      for determining which revisions to show as merging the changes to
      the file. It now only shows revisions which merged the change
      towards your mainline. This simplifies the output, makes it faster,
      and reduces memory consumption.  (John Arbash Meinel)

    * ``bzr merge`` now defaults to having ``--reprocess`` set, whenever
      ``--show-base`` is not supplied.  (John Arbash Meinel)

    * ``bzr+http//`` will now optionally load plugins and write logs on the
      server. (Marius Kruger)

    * ``bzrlib._dirstate_helpers_c.pyx`` does not compile correctly with
      Pyrex 0.9.4.1 (it generates C code which causes segfaults). We
      explicitly blacklist that version of the compiler for that
      extension. Packaged versions will include .c files created with
      pyrex >= 0.9.6 so it doesn't effect releases, only users running
      from the source tree. (John Arbash Meinel, #276868)

  FEATURES:

    * bzr is now compatible with python-2.6. python-2.6 is not yet officially
      supported (nor released, tests were conducted with the dev version of
      python-2.6rc2), but all known problems have been fixed.  Feedback
      welcome.
      (Vincent Ladeuil, #269535)

  IMPROVEMENTS:

    * ``bzr annotate`` will now include uncommitted changes from the local
      working tree by default. Such uncommitted changes are given the
      revision number they would get if a commit was done, followed with a
      ? to indicate that its not actually known. (Robert Collins, #3439)

    * ``bzr branch`` now accepts a ``--standalone`` option, which creates a
      standalone branch regardless of the presence of shared repositories.
      (Daniel Watkins)

    * ``bzr push`` is faster in the case there are no new revisions to
      push.  It is also faster if there are no tags in the local branch.
      (Andrew Bennetts)

    * File changes during a commit will update the tree stat cache.
      (Robert Collins)

    * Location aliases can now accept a trailing path.  (Micheal Hudson)

    * New hooks ``Lock.hooks`` when LockDirs are acquired and released.
      (Robert Collins, MartinPool)

    * Switching in heavyweight checkouts uses the master branch's context, not
      the checkout's context.  (Adrian Wilkins)

    * ``status`` on large trees is now faster, due to optimisations in the
      walkdirs code. Of particular note, the walkdirs code now performs
      a temporary ``chdir()`` while reading a single directory; if your
      platform has non thread-local current working directories (and is
      not windows which has its own implementation), this may introduce a
      race condition during concurrent uses of bzrlib. The bzrlib CLI
      will not encounter this as it is single threaded for working tree
      operations. (Robert Collins)

    * The C extensions now build on python 2.4 (Robert Collins, #271939)

    * The ``-Dhpss`` debug flag now reports the number of smart server
      calls per medium to stderr.  This is in addition to the existing
      detailed logging to the .bzr.log trace file.  (Andrew Bennetts)

  BUG FIXES:

    * Avoid random failures arising from misinterpreted ``errno`` values
      in ``_readdir_pyx.read_dir``.
      (Martin Pool, #279381)

    * Branching from a shared repository on a smart server into a new
      repository now preserves the repository format.
      (Andrew Bennetts, #269214)

    * ``bzr log`` now accepts a ``--change`` option.
      (Vincent Ladeuil, #248427)

    * ``bzr missing`` now accepts an ``--include-merges`` option.
      (Vincent Ladeuil, #233817)

    * Don't try to filter (internally) '.bzr' from the files to be deleted if
      it's not there.
      (Vincent Ladeuil, #272648)

    * Fix '_in_buffer' AttributeError when using the -Dhpss debug flag.
      (Andrew Bennetts)

    * Fix TooManyConcurrentRequests errors caused by a connection failure
      when doing ``bzr pull`` or ``bzr merge`` from a ``bzr+ssh`` URL.
      (Andrew Bennetts, #246233)

    * Fixed ``bzr st -r branch:PATH_TO_BRANCH`` where the other branch
      is in a different repository than the current one.
      (Lukáš Lalinský, #144421)

    * Make the first line of the manpage preamble a comment again.
      (David Futcher, #242106)

    * Remove use of optional parameter in GSSAPI FTP support, since
      it breaks newer versions of Python-Kerberos. (Jelmer Vernooij)

    * The autopacking logic will now always create a single new pack from
      all of the content which it deems is worth moving. This avoids the
      'repack a single pack' bug and should result in better packing
      overall.  (John Arbash Meinel, #242510, #172644)

    * Trivial documentation fix.
      (John Arbash Meinel, #270471)

    * ``bzr switch`` and ``bzr bind`` will now update the branch nickname if
      it was previously set. All checkouts will now refer to the bound branch
      for a nickname if one was not explicitly set.
      (Marius Kruger, #230903)

  DOCUMENTATION:

    * Explain revision/range identifiers. (Daniel Clemente)

  API CHANGES:

    * ``CommitBuilder.record_entry_contents`` returns one more element in
      its result tuple - an optional file system hash for the hash cache
      to use. (Robert Collins)

    * ``dirstate.DirState.update_entry`` will now only calculate the sha1
      of a file if it is likely to be needed in determining the output
      of iter_changes. (Robert Collins)

    * The PackRepository, RepositoryPackCollection, NewPack classes have a
      slightly changed interface to support different index types; as a
      result other users of these classes need to supply the index types
      they want. (Robert Collins)

  TESTING:

    * ``bzrlib.tests.repository_implementations`` has been renamed to
      ``bzrlib.tests.per_repository`` so that we have a common structure
      (and it is shorter). (John Arbash Meinel, #239343)

    * ``LocalTransport.abspath()`` now returns a drive letter if the
      transport has one, fixing numerous tests on Windows.
      (Mark Hammond)

    * PreviewTree is now tested via intertree_implementations.
      (Aaron Bentley)

    * The full test suite is passing again on OSX.
      (Guillermo Gonzalez, Vincent Ladeuil)

    * The full test suite passes when run with ``-Eallow_debug``.
      (Andrew Bennetts)

  INTERNALS:

    * A new hook, ``Branch.open``, has been added, which is called when
      branch objects are opened. (Robert Collins)

    * ``bzrlib.osutils._walkdirs_utf8`` has been refactored into common
      tree walking, and modular directory listing code to aid future
      performance optimisations and refactoring. (Robert Collins)

    * ``bzrlib.trace.debug_memory`` can be used to get a quick memory dump
      in the middle of processing. It only reports memory if
      ``/proc/PID/status`` is available. (John Arbash Meinel)

    * New method ``RevisionSpec.as_tree`` for representing the revision
      specifier as a revision tree object. (Lukáš Lalinský)

    * New race-free method on MutableTree ``get_file_with_stat`` for use
      when generating stat cache results. (Robert Collins)

    * New win32utils.get_local_appdata_location() provides access to a local
      directory for storing data.  (Mark Hammond)

    * To be compatible with python-2.6 a few new rules should be
      observed. 'message' attribute can't be used anymore in exception
      classes, 'sha' and 'md5' modules have been deprecated (use
      osutils.[md5|sha]), object__init__ and object.__new__ don't accept
      parameters anymore.
      (Vincent Ladeuil)


bzr 1.7.1 2008-10-01
--------------------

  No changes from 1.7.1rc1.


bzr 1.7.1rc1 2008-09-24
-----------------------

This release just includes an update to how the merge algorithm handles
file paths when we encounter complex history.

  FEATURES:

    * If we encounter a criss-cross in history, use information from
      direct Least Common Ancestors to resolve inventory shape (locations
      of files, adds, deletes, etc). This is similar in concept to using
      ``--lca`` for merging file texts, only applied to paths.
      (John Arbash Meinel)


bzr 1.7 2008-09-23
------------------

This release includes many bug fixes and a few performance and feature
improvements.  ``bzr rm`` will now scan for missing files and remove them,
like how ``bzr add`` scans for unknown files and adds them. A bit more
polish has been applied to the stacking code. The b-tree indexing code has
been brought in, with an eye on using it in a future repository format.
There are only minor installer changes since bzr-1.7rc2.

  FEATURES

    * Some small updates to the win32 installer. Include localization
      files found in plugins, and include the builtin distutils as part of
      packaging qbzr. (Mark Hammond)


bzr 1.7rc2 2008-09-17
---------------------

A few bug fixes from 1.7rc1. The biggest change is a new
``RemoteBranch.get_stacked_on_url`` rpc. This allows clients that are
trying to access a Stacked branch over the smart protocol, to properly
connect to the stacked-on location.

  BUG FIXES:

    * Branching from a shared repository on a smart server into a new
      repository now preserves the repository format.
      (Andrew Bennetts, #269214)

   * Branching from a stacked branch via ``bzr+ssh`` can properly connect
     to the stacked-on branch.  (Martin Pool, #261315)

    * ``bzr init`` no longer re-opens the BzrDir multiple times.
      (Vincent Ladeuil)

    * Fix '_in_buffer' AttributeError when using the -Dhpss debug flag.
      (Andrew Bennetts)


bzr 1.7rc1 2008-09-09
---------------------

This release candidate for bzr 1.7 has several bug fixes and a few
performance and feature improvements.  ``bzr rm`` will now scan for
missing files and remove them, like how ``bzr add`` scans for unknown
files and adds them. A bit more polish has been applied to the stacking
code. The b-tree indexing code has been brought in, with an eye on using
it in a future repository format.


  CHANGES:

    * ``bzr export`` can now export a subdirectory of a project.
      (Robert Collins)

    * ``bzr remove-tree`` will now refuse to remove a tree with uncommitted
      changes, unless the ``--force`` option is specified.
      (Lukáš Lalinský, #74101)

    * ``bzr rm`` will now scan for files that are missing and remove just
      them automatically, much as ``bzr add`` scans for new files that
      are not ignored and adds them automatically. (Robert Collins)

  FEATURES

    * Support for GSSAPI authentication when using FTP as documented in
      RFC2228. (Jelmer Vernooij, #49623)

    * Add support for IPv6 in the smart server. (Jelmer Vernooij, #165014)

  IMPROVEMENTS:

    * A url like ``log+file:///tmp`` will log all access to that Transport
      to ``.bzr.log``, which may help in debugging or profiling.
      (Martin Pool)

    * ``bzr branch`` and ``bzr push`` use the default stacking policy if the
      branch format supports it. (Aaron Bentley)

    * ``bzr init`` and ``bzr init-repo`` will now print out the same as
      ``bzr info`` if it completed successfully.
      (Marius Kruger)

    * ``bzr uncommit`` logs the old tip revision id, and displays how to
      restore the branch to that tip using ``bzr pull``.  This allows you
      to recover if you realize you uncommitted the wrong thing.
      (John Arbash Meinel)

    * Fix problems in accessing stacked repositories over ``bzr://``.
      (Martin Pool, #261315)

    * ``SFTPTransport.readv()`` was accidentally using ``list += string``,
      which 'works', but adds each character separately to the list,
      rather than using ``list.append(string)``. Fixing this makes the
      SFTP transport a little bit faster (~20%) and use a bit less memory.
      (John Arbash Meinel)

    * When reading index files, if we happen to read the whole file in a
      single request treat it as a ``_buffer_all`` request. This happens
      most often on small indexes over remote transports, where we default
      to reading 64kB. It saves a round trip for each small index during
      fetch operations. Also, if we have read more than 50% of an index
      file, trigger a ``_buffer_all`` on the next request. This works
      around some inefficiencies because reads don't fall neatly on page
      boundaries, so we would ignore those bytes, but request them again
      later. This could trigger a total read size of more than the whole
      file. (John Arbash Meinel)

  BUG FIXES:

    * ``bzr rm`` is now aliased to ``bzr del`` for the convenience of svn
      users. (Robert Collins, #205416)

    * Catch the infamous "select/poll returned error" which occurs when
      pycurl try to send a body request to an HTTP/1.0 server which has
      already refused to handle the request. (Vincent Ladeuil, #225020)

    * Fix ``ObjectNotLocked`` errors when using various commands
      (including ``bzr cat`` and ``bzr annotate``) in combination with a
      smart server URL.  (Andrew Bennetts, #237067)

    * ``FTPTransport.stat()`` would return ``0000`` as the permission bits
      for the containing ``.bzr/`` directory (it does not implement
      permissions). This would cause us to set all subdirectories to
      ``0700`` and files to ``0600`` rather than leaving them unmodified.
      Now we ignore ``0000`` as the permissions and assume they are
      invalid. (John Arbash Meinel, #259855)

    * Merging from a previously joined branch will no longer cause
      a traceback. (Jelmer Vernooij, #203376)

    * Pack operations on windows network shares will work even with large
      files. (Robert Collins, #255656)

    * Running ``bzr st PATH_TO_TREE`` will no longer suppress merge
      status. Status is also about 7% faster on mozilla sized trees
      when the path to the root of the tree has been given. Users of
      the internal ``show_tree_status`` function should be aware that
      the show_pending flag is now authoritative for showing pending
      merges, as it was originally. (Robert Collins, #225204)

    * Set valid default _param_name for Option so that ListOption can embed
      '-' in names. (Vincent Ladeuil, #263249)

    * Show proper error rather than traceback when an unknown revision
      id is specified to ``bzr cat-revision``. (Jelmer Vernooij, #175569)

    * Trailing text in the dirstate file could cause the C dirstate parser
      to try to allocate an invalid amount of memory. We now properly
      check and test for parsing a dirstate with invalid trailing data.
      (John Arbash Meinel, #186014)

    * Unexpected error responses from a smart server no longer cause the
      client to traceback.  (Andrew Bennetts, #263527)

    * Use a Windows api function to get a Unicode host name, rather than
      assuming the host name is ascii.
      (Mark Hammond, John Arbash Meinel, #256550)

    * ``WorkingTree4`` trees will now correctly report missing-and-new
      paths in the output of ``iter_changes``. (Robert Collins)

  DOCUMENTATION:

    * Updated developer documentation.  (Martin Pool)

  API CHANGES:

    * Exporters now take 4 parameters. (Robert Collins)

    * ``Tree.iter_changes`` will now return False for the content change
      field when a file is missing in the basis tree and not present in
      the target tree. Previously it returned True unconditionally.
      (Robert Collins)

    * The deprecated ``Branch.abspath`` and unimplemented
      ``Branch.rename_one`` and ``Branch.move`` were removed. (Jelmer Vernooij)

    * BzrDir.clone_on_transport implementations must now accept a stacked_on
      parameter.  (Aaron Bentley)

    * BzrDir.cloning_metadir implementations must now take a require_stacking
      parameter.  (Aaron Bentley)

  TESTING:

    * ``addCleanup`` now takes ``*arguments`` and ``**keyword_arguments``
      which are then passed to the cleanup callable as it is run. In
      addition, addCleanup no longer requires that the callables passed to
      it be unique. (Jonathan Lange)

    * Fix some tests that fail on Windows because files are deleted while
      still in use.
      (Mark Hammond)

    * ``selftest``'s ``--starting-with`` option can now use predefined
      prefixes so that one can say ``bzr selftest -s bp.loom`` instead of
      ``bzr selftest -s bzrlib.plugins.loom``. (Vincent Ladeuil)

    * ``selftest``'s ``--starting-with`` option now accepts multiple values.
      (Vincent Ladeuil)

  INTERNALS:

    * A new plugin interface, ``bzrlib.log.log_adapters``, has been added.
      This allows dynamic log output filtering by plugins.
      (Robert Collins)

    * ``bzrlib.btree_index`` is now available, providing a b-tree index
      layer. The design is memory conservative (limited memory cache),
      faster to seek (approx 100 nodes per page, gives 100-way fan out),
      and stores compressed pages allowing more keys per page.
      (Robert Collins, John Arbash Meinel)

    * ``bzrlib.diff.DiffTree.show_diff`` now skips changes where the kind
      is unknown in both source and target.
      (Robert Collins, Aaron Bentley)

    * ``GraphIndexBuilder.add_node`` and ``BTreeBuilder`` have been
      streamlined a bit. This should make creating large indexes faster.
      (In benchmarking, it now takes less time to create a BTree index than
      it takes to read the GraphIndex one.) (John Arbash Meinel)

    * Mail clients for `bzr send` are now listed in a registry.  This
      allows plugins to add new clients by registering them with
      ``bzrlib.mail_client.mail_client_registry``.  All of the built-in
      clients now use this mechanism.  (Neil Martinsen-Burrell)


bzr 1.6.1 2008-09-05
--------------------

A couple regressions were found in the 1.6 release. There was a
performance issue when using ``bzr+ssh`` to branch large repositories,
and some problems with stacking and ``rich-root`` capable repositories.


bzr 1.6.1rc2 2008-09-03
-----------------------

  BUG FIXES:

    * Copying between ``rich-root`` and ``rich-root-pack`` (and vice
      versa) was accidentally using the inter-model fetcher, instead of
      recognizing that both were 'rich root' formats.
      (John Arbash Meinel, #264321)


bzr 1.6.1rc1 2008-08-29
-----------------------

This release fixes a few regressions found in the 1.6 client. Fetching
changes was using an O(N^2) buffering algorithm, so for large projects it
would cause memory thrashing. There is also a specific problem with the
``--1.6-rich-root`` format, which prevented stacking on top of
``--rich-root-pack`` repositories, and could allow users to accidentally
fetch experimental data (``-subtree``) without representing it properly.
The ``--1.6-rich-root`` format has been deprecated and users are
recommended to upgrade to ``--1.6.1-rich-root`` immediately.  Also we
re-introduced a workaround for users who have repositories with incorrect
nodes (not possible if you only used official releases).
I should also clarify that none of this is data loss level issues, but
still sufficient enough to warrant an updated release.

  BUG FIXES:

    * ``RemoteTransport.readv()`` was being inefficient about how it
      buffered the readv data and processed it. It would keep appending to
      the same string (causing many copies) and then pop bytes out of the
      start of the string (causing more copies).
      With this patch "bzr+ssh://local" can improve dramatically,
      especially for projects with large files.
      (John Arbash Meinel)

    * Revision texts were always meant to be stored as fulltexts. There
      was a bug in a bzr.dev version that would accidentally create deltas
      when copying from a Pack repo to a Knit repo. This has been fixed,
      but to support those repositories, we know always request full texts
      for Revision texts. (John Arbash Meinel, #261339)

    * The previous ``--1.6-rich-root`` format used an incorrect xml
      serializer, which would accidentally support fetching from a
      repository that supported subtrees, even though the local one would
      not. We deprecated that format, and introduced a new one that uses
      the correct serializer ``--1.6.1-rich-root``.
      (John Arbash Meinel, #262333)


bzr 1.6 2008-08-25
------------------

Finally, the long awaited bzr 1.6 has been released. This release includes
new features like Stacked Branches, improved weave merge, and an updated
server protocol (now on v3) which will allow for better cross version
compatibility. With this release we have deprecated Knit format
repositories, and recommend that users upgrade them, we will continue to
support reading and writing them for the forseeable future, but we will
not be tuning them for performance as pack repositories have proven to be
better at scaling. This will also be the first release to bundle
TortoiseBzr in the standalone Windows installer.


bzr 1.6rc5 2008-08-19
---------------------

  BUG FIXES:

    * Disable automatic detection of stacking based on a containing
      directory of the target. It interacted badly with push, and needs a
      bit more work to get the edges polished before it should happen
      automatically. (John Arbash Meinel, #259275)
      (This change was reverted when merged to bzr.dev)


bzr 1.6rc4 2008-08-18
---------------------

  BUG FIXES:

    * Fix a regression in knit => pack fetching.  We had a logic
      inversion, causing the fetch to insert fulltexts in random order,
      rather than preserving deltas.  (John Arbash Meinel, #256757)


bzr 1.6rc3 2008-08-14
---------------------

  CHANGES:

    * Disable reading ``.bzrrules`` as a per-branch rule preferences
      file. The feature was not quite ready for a full release.
      (Robert Collins)

  IMPROVEMENTS:

    * Update the windows installer to bundle TortoiseBzr and ``qbzr``
      into the standalone installer. This will be the first official
      windows release that installs Tortoise by default.
      (Mark Hammond)

  BUG FIXES:

    * Fix a regression in ``bzr+http`` support. There was a missing
      function (``_read_line``) that needed to be carried over from
      ``bzr+ssh`` support. (Andrew Bennetts)

    * ``GraphIndex`` objects will internally read an entire index if more
      than 1/20th of their keyspace is requested in a single operation.
      This largely mitigates a performance regression in ``bzr log FILE``
      and completely corrects the performance regression in ``bzr log``.
      The regression was caused by removing an accomodation which had been
      supporting the index format in use. A newer index format is in
      development which is substantially faster. (Robert Collins)


bzr 1.6rc2 2008-08-13
---------------------

This release candidate has a few minor bug fixes, and some regression
fixes for Windows.

  BUG FIXES:

    * ``bzr upgrade`` on remote branches accessed via bzr:// and
      bzr+ssh:// now works.  (Andrew Bennetts)

    * Change the ``get_format_description()`` strings for
      ``RepositoryFormatKnitPack5`` et al to be single line messages.
      (Aaron Bentley)

    * Fix for a regression on Win32 where we would try to call
      ``os.listdir()`` on a file and not catch the exception properly.
      (Windows raises a different exception.) This would manifest in
      places like ``bzr rm file`` or ``bzr switch``.
      (Mark Hammond, John Arbash Meinel)

    * ``Inventory.copy()`` was failing to set the revision property for
      the root entry. (Jelmer Vernooij)

    * sftp transport: added missing ``FileExists`` case to
      ``_translate_io_exception`` (Christophe Troestler, #123475)

    * The help for ``bzr ignored`` now suggests ``bzr ls --ignored`` for
      scripting use. (Robert Collins, #3834)

    * The default ``annotate`` logic will now always assign the
      last-modified value of a line to one of the revisions that modified
      it, rather than a merge revision. This would happen when both sides
      claimed to have modified the line resulting in the same text. The
      choice is arbitrary but stable, so merges in different directions
      will get the same results.  (John Arbash Meinel, #232188)


bzr 1.6rc1 2008-08-06
---------------------

This release candidate for bzr 1.6 solidifies the new branch stacking
feature.  Bazaar now recommends that users upgrade all knit repositories,
because later formats are much faster.  However, we plan to continue read/write and
upgrade support for knit repostories for the forseeable future.  Several
other bugs and performance issues were fixed.

  CHANGES:

    * Knit format repositories are deprecated and bzr will now emit
      warnings whenever it encounters one.  Use ``bzr upgrade`` to upgrade
      knit repositories to pack format.  (Andrew Bennetts)

  IMPROVEMENTS:

    * ``bzr check`` can now be told which elements at a location it should
      check.  (Daniel Watkins)

    * Commit now supports ``--exclude`` (or ``-x``) to exclude some files
      from the commit. (Robert Collins, #3117)

    * Fetching data between repositories that have the same model but no
      optimised fetcher will not reserialise all the revisions, increasing
      performance. (Robert Collins, John Arbash Meinel)

    * Give a more specific error when target branch is not reachable.
      (James Westby)

    * Implemented a custom ``walkdirs_utf8`` implementation for win32.
      This uses a pyrex extension to get direct access to the
      ``FindFirstFileW`` style apis, rather than using ``listdir`` +
      ``lstat``. Shows a very strong improvement in commands like
      ``status`` and ``diff`` which have to iterate the working tree.
      Anywhere from 2x-6x faster depending on the size of the tree (bigger
      trees, bigger benefit.) (John Arbash Meinel)

    * New registry for log properties handles  and the method in
      LongLogFormatter to display the custom properties returned by the
      registered handlers. (Guillermo Gonzalez, #162469)

  BUG FIXES:

    * Add more tests that stacking does not create deltas spanning
      physical repository boundaries.
      (Martin Pool, #252428)

    * Better message about incompatible repositories.
      (Martin Pool, #206258)

    * ``bzr branch --stacked`` ensures the destination branch format can
      support stacking, even if the origin does not.
      (Martin Pool)

    * ``bzr export`` no longer exports ``.bzrrules``.
      (Ian Clatworthy)

    * ``bzr serve --directory=/`` now correctly allows the whole
      filesystem to be accessed on Windows, not just the root of the drive
      that Python is running from.
      (Adrian Wilkins, #240910)

    * Deleting directories by hand before running ``bzr rm`` will not
      cause subsequent errors in ``bzr st`` and ``bzr commit``.
      (Robert Collins, #150438)

    * Fix a test case that was failing if encoding wasn't UTF-8.
      (John Arbash Meinel, #247585)

    * Fix "no buffer space available" error when branching with the new
      smart server protocol to or from Windows.
      (Andrew Bennetts, #246180)

    * Fixed problem in branching from smart server.
      (#249256, Michael Hudson, Martin Pool)

    * Handle a file turning in to a directory in TreeTransform.
      (James Westby, #248448)

  API CHANGES:

    * ``MutableTree.commit`` has an extra optional keywork parameter
      ``exclude`` that will be unconditionally supplied by the command
      line UI - plugins that add tree formats may need an update.
      (Robert Collins)

    * The API minimum version for plugin compatibility has been raised to
      1.6 - there are significant changes throughout the code base.
      (Robert Collins)

    * The generic fetch code now uses three attributes on Repository objects
      to control fetch. The streams requested are controlled via :
      ``_fetch_order`` and ``_fetch_uses_deltas``. Setting these
      appropriately allows different repository implementations to recieve
      data in their optimial form. If the ``_fetch_reconcile`` is set then
      a reconcile operation is triggered at the end of the fetch.
      (Robert Collins)

    * The ``put_on_disk`` and ``get_tar_item`` methods in
      ``InventoryEntry`` were deprecated. (Ian Clatworthy)

    * ``Repository.is_shared`` doesn't take a read lock. It didn't
      need one in the first place (nobody cached the value, and
      ``RemoteRepository`` wasn't taking one either). This saves a round
      trip when probing Pack repositories, as they read the ``pack-names``
      file when locked. And during probe, locking the repo isn't very
      useful. (John Arbash Meinel)

  INTERNALS:

    * ``bzrlib.branchbuilder.BranchBuilder`` is now much more capable of
      putting together a real history without having to create a full
      WorkingTree. It is recommended that tests that are not directly
      testing the WorkingTree use BranchBuilder instead.  See
      ``BranchBuilder.build_snapshot`` or
      ``TestCaseWithMemoryTree.make_branch_builder``.  (John Arbash Meinel)

    * ``bzrlib.builtins.internal_tree_files`` broken into two giving a new
      helper ``safe_relpath_files`` - used by the new ``exclude``
      parameter to commit. (Robert Collins)

    * Make it easier to introduce new WorkingTree formats.
      (Ian Clatworthy)

    * The code for exporting trees was refactored not to use the
      deprecated ``InventoryEntry`` methods. (Ian Clatworthy)

    * RuleSearchers return () instead of [] now when there are no matches.
      (Ian Clatworthy)


bzr 1.6beta3 2008-07-17
-----------------------

This release adds a new 'stacked branches' feature allowing branches to
share storage without being in the same repository or on the same machine.
(See the user guide for more details.)  It also adds a new hook, improved
weaves, aliases for related locations, faster bzr+ssh push, and several
bug fixes.

  FEATURES:

    * New ``pre_change_branch_tip`` hook that is called before the
      branch tip is moved, while the branch is write-locked.  See the User
      Reference for signature details.  (Andrew Bennetts)

    * Rule-based preferences can now be defined for selected files in
      selected branches, allowing commands and plugins to provide
      custom behaviour for files matching defined patterns.
      See ``Rule-based preferences`` (part of ``Configuring Bazaar``)
      in the User Guide and ``bzr help rules`` for more information.
      (Ian Clatworthy)

    * Sites may suggest a branch to stack new branches on.  (Aaron Bentley)

    * Stacked branches are now supported. See ``bzr help branch`` and
      ``bzr help push``.  Branches must be in the ``development1`` format
      to stack, though the stacked-on branch can be of any format.
      (Robert Collins)

  IMPROVEMENTS:

    * ``bzr export --format=tgz --root=NAME -`` to export a gzipped tarball
      to stdout; also ``tar`` and ``tbz2``.
      (Martin Pool)

    * ``bzr (re)merge --weave`` will now use a standard Weave algorithm,
      rather than the annotation-based merge it was using. It does so by
      building up a Weave of the important texts, without needing to build
      the full ancestry. (John Arbash Meinel, #238895)

    * ``bzr send`` documents and better supports ``emacsclient`` (proper
      escaping of mail headers and handling of the MUA Mew).
      (Christophe Troestler)

    * Remembered locations can be specified by aliases, e.g. :parent, :public,
      :submit.  (Aaron Bentley)

    * The smart protocol now has improved support for setting branches'
      revision info directly.  This makes operations like push
      faster.  The new request method name is
      ``Branch.set_last_revision_ex``.  (Andrew Bennetts)

  BUG FIXES:

    * Bazaar is now able to be a client to the web server of IIS 6 and 7.
      The broken implementations of RFC822 in Python and RFC2046 in IIS
      combined with boundary-line checking in Bazaar previously made this
      impossible. (NB, IIS 5 does not suffer from this problem).
      (Adrian Wilkins, #247585)

    * ``bzr log --long`` with a ghost in your mainline now handles that
      ghost properly. (John Arbash Meinel, #243536)

    * ``check`` handles the split-up .bzr layout correctly, so no longer
      requires a branch to be present.
      (Daniel Watkins, #64783)

    * Clearer message about how to set the PYTHONPATH if bzrlib can't be
      loaded.
      (Martin Pool, #205230)

    * Errors about missing libraries are now shown without a traceback,
      and with a suggestion to install the library.  The full traceback is
      still in ``.bzr.log`` and can be shown with ``-Derror``.
      (Martin Pool, #240161)

    * Fetch from a stacked branch copies all required data.
      (Aaron Bentley, #248506)

    * Handle urls such as ftp://user@host.com@www.host.com where the user
      name contains an @.
      (Neil Martinsen-Burrell, #228058)

    * ``needs_read_lock`` and ``needs_write_lock`` now suppress an error during
      ``unlock`` if there was an error in the original function. This helps
      most when there is a failure with a smart server action, since often the
      connection closes and we cannot unlock.
      (Andrew Bennetts, John Arbash Meinel, #125784)

    * Obsolete hidden command ``bzr fetch`` removed.
      (Martin Pool, #172870)

    * Raise the correct exception when doing ``-rbefore:0`` or ``-c0``.
      (John Arbash Meinel, #239933)

    * You can now compare file revisions in Windows diff programs from
      Cygwin Bazaar.
      (Matt McClure, #209281)

    * revision_history now tolerates mainline ghosts for Branch format 6.
      (Aaron Bentley, #235055)

    * Set locale from environment for third party libs.
      (Martin von Gagern, #128496)

  DOCUMENTATION:

    * Added *Using stacked branches* to the User Guide.
      (Ian Clatworthy)

    * Updated developer documentation.
      (Martin Pool)

  TESTING:

   * ``-Dmemory`` will cause /proc/PID/status to be catted before bzr
     exits, allowing low-key analysis of peak memory use. (Robert Collins)

   * ``TestCaseWithTransport.make_branch_and_tree`` tries harder to return
     a tree with a ``branch`` attribute of the right format.  This was
     preventing some ``RemoteBranch`` tests from actually running with
     ``RemoteBranch`` instances.  (Andrew Bennetts)

  API CHANGES:

    * Removed ``Repository.text_store``, ``control_store``, etc.  Instead,
      there are new attributes ``texts, inventories, revisions,
      signatures``, each of which is a ``VersionedFiles``.  See the
      Repository docstring for more details.
      (Robert Collins)

    * ``Branch.pull`` now accepts an ``_override_hook_target`` optional
      parameter.  If you have a subclass of ``Branch`` that overrides
      ``pull`` then you should add this parameter.  (Andrew Bennetts)

    * ``bzrlib.check.check()`` has been deprecated in favour of the more
      aptly-named ``bzrlib.check.check_branch()``.
      (Daniel Watkins)

    * ``Tree.print_file`` and ``Repository.print_file`` are deprecated.
      These methods are bad APIs because they write directly to sys.stdout.
      bzrlib does not use them internally, and there are no direct tests
      for them. (Alexander Belchenko)

  INTERNALS:

    * ``cat`` command no longer uses ``Tree.print_file()`` internally.
      (Alexander Belchenko)

    * New class method ``BzrDir.open_containing_tree_branch_or_repository``
      which eases the discovery of the tree, the branch and the repository
      containing a given location.
      (Daniel Watkins)

    * New ``versionedfile.KeyMapper`` interface to abstract out the access to
      underlying .knit/.kndx etc files in repositories with partitioned
      storage. (Robert Collins)

    * Obsolete developer-use command ``weave-join`` has been removed.
      (Robert Collins)

    * ``RemoteToOtherFetcher`` and ``get_data_stream_for_search`` removed,
      to support new ``VersionedFiles`` layering.
      (Robert Collins)


bzr 1.6beta2 2008-06-10
-----------------------

This release contains further progress towards our 1.6 goals of shallow
repositories, and contains a fix for some user-affecting bugs in the
repository layer.  Building working trees during checkout and branch is
now faster.

  BUG FIXES:

    * Avoid KnitCorrupt error extracting inventories from some repositories.
      (The data is not corrupt; an internal check is detecting a problem
      reading from the repository.)
      (Martin Pool, Andrew Bennetts, Robert Collins, #234748)

    * ``bzr status`` was breaking if you merged the same revision twice.
      (John Arbash Meinel, #235407)

    * Fix infinite loop consuming 100% CPU when a connection is lost while
      reading a response body via the smart protocol v1 or v2.
      (Andrew Bennetts)

    * Inserting a bundle which changes the contents of a file with no trailing
      end of line, causing a knit snapshot in a 'knits' repository will no longer
      cause KnitCorrupt. (Robert Collins)

    * ``RemoteBranch.pull`` needs to return the ``self._real_branch``'s
      pull result. It was instead just returning None, which breaks ``bzr
      pull``. (John Arbash Meinel, #238149)

    * Sanitize branch nick before using it as an attachment filename in
      ``bzr send``. (Lukáš Lalinský, #210218)

    * Squash ``inv_entry.symlink_target`` to a plain string when
      generating DirState details. This prevents from getting a
      ``UnicodeError`` when you have symlinks and non-ascii filenames.
      (John Arbash Meinel, #135320)

  IMPROVEMENTS:

    * Added the 'alias' command to set/unset and display aliases. (Tim Penhey)

    * ``added``, ``modified``, and ``unknowns`` behaviour made consistent (all three
      now quote paths where required). Added ``--null`` option to ``added`` and
      ``modified`` (for null-separated unknowns, use ``ls --unknown --null``)
      (Adrian Wilkins)

    * Faster branching (1.09x) and lightweight checkouts (1.06x) on large trees.
      (Ian Clatworthy, Aaron Bentley)

  DOCUMENTATION:

    * Added *Bazaar Zen* section to the User Guide. (Ian Clatworthy)

  TESTING:

    * Fix the test HTTPServer to be isolated from chdir calls made while it is
      running, allowing it to be used in blackbox tests. (Robert Collins)

  API CHANGES:

    * ``WorkingTree.set_parent_(ids/trees)`` will now filter out revisions
      which are in the ancestry of other revisions. So if you merge the same
      tree twice, or merge an ancestor of an existing merge, it will only
      record the newest. (If you merge a descendent, it will replace its
      ancestor). (John Arbash Meinel, #235407)

    * ``RepositoryPolicy.__init__`` now requires stack_on and stack_on_pwd,
      through the derived classes do not.  (Aaron Bentley)

  INTERNALS:

    * ``bzrlib.bzrdir.BzrDir.sprout`` now accepts ``stacked`` to control
      creating stacked branches. (Robert Collins)

    * Knit record serialisation is now stricter on what it will accept, to
      guard against potential internal bugs, or broken input. (Robert Collins)


bzr 1.6beta1 2008-06-02
-----------------------


Commands that work on the revision history such as push, pull, missing,
uncommit and log are now substantially faster.  This release adds a
translation of some of the user documentation into Spanish.  (Contributions of
other translations would be very welcome.)  Bazaar 1.6beta1 adds a new network
protocol which is used by default and which allows for more efficient transfers
and future extensions.


  NOTES WHEN UPGRADING:

    * There is a new version of the network protocol used for bzr://, bzr+ssh://
      and bzr+http:// connections.  This will allow more efficient requests and
      responses, and more graceful fallback when a server is too old to
      recognise a request from a more recent client.  Bazaar 1.6 will
      interoperate with 0.16 and later versions, but servers should be upgraded
      when possible.  Bazaar 1.6 no longer interoperates with 0.15 and earlier via
      these protocols.  Use alternatives like SFTP or upgrade those servers.
      (Andrew Bennetts, #83935)

  CHANGES:

    * Deprecation warnings will not be suppressed when running ``bzr selftest``
      so that developers can see if their code is using deprecated functions.
      (John Arbash Meinel)

  FEATURES:

    * Adding ``-Derror`` will now display a traceback when a plugin fails to
      load. (James Westby)

  IMPROVEMENTS:

    * ``bzr branch/push/pull -r XXX`` now have a helper function for finding
      the revno of the new revision (``Graph.find_distance_to_null``). This
      should make something like ``bzr branch -r -100`` in a shared, no-trees
      repository much snappier. (John Arbash Meinel)

    * ``bzr log --short -r X..Y`` no longer needs to access the full revision
      history. This makes it noticeably faster when logging the last few
      revisions. (John Arbash Meinel)

    * ``bzr ls`` now accepts ``-V`` as an alias for ``--versioned``.
      (Jerad Cramp, #165086)

    * ``bzr missing`` uses the new ``Graph.find_unique_ancestors`` and
      ``Graph.find_differences`` to determine missing revisions without having
      to search the whole ancestry. (John Arbash Meinel, #174625)

    * ``bzr uncommit`` now uses partial history access, rather than always
      extracting the full revision history for a branch. This makes it
      resolve the appropriate revisions much faster (in testing it drops
      uncommit from 1.5s => 0.4s). It also means ``bzr log --short`` is one
      step closer to not using full revision history.
      (John Arbash Meinel, #172649)

  BUGFIXES:

    * ``bzr merge --lca`` should handle when two revisions have no common
      ancestor other than NULL_REVISION. (John Arbash Meinel, #235715)

    * ``bzr status`` was breaking if you merged the same revision twice.
      (John Arbash Meinel, #235407)

    * ``bzr push`` with both ``--overwrite`` and ``-r NNN`` options no longer
      fails.  (Andrew Bennetts, #234229)

    * Correctly track the base URL of a smart medium when using bzr+http://
      URLs, which was causing spurious "No repository present" errors with
      branches in shared repositories accessed over bzr+http.
      (Andrew Bennetts, #230550)

    * Define ``_remote_is_at_least_1_2`` on ``SmartClientMedium`` so that all
      implementations have the attribute.  Fixes 'PyCurlTransport' object has no
      attribute '_remote_is_at_least_1_2' attribute errors.
      (Andrew Bennetts, #220806)

    * Failure to delete an obsolete pack file should just give a warning
      message, not a fatal error.  It may for example fail if the file is still
      in use by another process.
      (Martin Pool)

    * Fix MemoryError during large fetches over HTTP by limiting the amount of
      data we try to read per ``recv`` call.  The problem was observed with
      Windows and a proxy, but might affect other environments as well.
      (Eric Holmberg, #215426)

    * Handle old merge directives correctly in Merger.from_mergeable.  Stricter
      get_parent_map requirements exposed a latent bug here.  (Aaron Bentley)

    * Issue a warning and ignore passwords declared in authentication.conf when
      used for an ssh scheme (sftp or bzr+ssh).
      (Vincent Ladeuil, #203186)

    * Make both http implementations raise appropriate exceptions on 403
      Forbidden when POSTing smart requests.
      (Vincent Ladeuil, #230223)

    * Properly *title* header names in http requests instead of capitalizing
      them.
      (Vincent Ladeuil, #229076)

    * The "Unable to obtain lock" error message now also suggests using
      ``bzr break-lock`` to fix it.  (Martin Albisetti, #139202)

    * Treat an encoding of '' as ascii; this can happen when bzr is run
      under vim on Mac OS X.
      (Neil Martinsen-Burrell)

    * ``VersionedFile.make_mpdiffs()`` was raising an exception that wasn't in
      scope. (Daniel Fischer #235687)

  DOCUMENTATION:

    * Added directory structure and started translation of docs in spanish.
      (Martin Albisetti, Lucio Albenga)

    * Incorporate feedback from Jelmer Vernooij and Neil Martinsen-Burrell
      on the plugin and integration chapters of the User Guide.
      (Ian Clatworthy)

    * More Bazaar developer documentation about packaging and release process,
      and about use of Python reprs.
      (Martin Pool, Martin Albisetti)

    * Updated Tortise strategy document. (Mark Hammond)

  TESTING:

    * ``bzrlib.tests.adapt_tests`` was broken and unused - it has been fixed.
      (Robert Collins)

    * Fix the test HTTPServer to be isolated from chdir calls made while it is
      running, allowing it to be used in blackbox tests. (Robert Collins)

    * New helper function for splitting test suites
      ``split_suite_by_condition``. (Robert Collins)

  INTERNALS:

    * ``Branch.missing_revisions`` has been deprecated. Similar functionality
      can be obtained using ``bzrlib.missing.find_unmerged``. The api was
      fairly broken, and the function was unused, so we are getting rid of it.
      (John Arbash Meinel)

  API CHANGES:

    * ``Branch.abspath`` is deprecated; use the Tree or Transport
      instead.  (Martin Pool)

    * ``Branch.update_revisions`` now takes an optional ``Graph``
      object. This can be used by ``update_revisions`` when it is
      checking ancestry, and allows callers to prefer request to go to a
      local branch.  (John Arbash Meinel)

    * Branch, Repository, Tree and BzrDir should expose a Transport as an
      attribute if they have one, rather than having it indirectly accessible
      as ``.control_files._transport``.  This doesn't add a requirement
      to support a Transport in cases where it was not needed before;
      it just simplifies the way it is reached.  (Martin Pool)

    * ``bzr missing --mine-only`` will return status code 0 if you have no
      new revisions, but the remote does. Similarly for ``--theirs-only``.
      The new code only checks one side, so it doesn't know if the other
      side has changes. This seems more accurate with the request anyway.
      It also changes the output to print '[This|Other] branch is up to
      date.' rather than displaying nothing.  (John Arbash Meinel)

    * ``LockableFiles.put_utf8``, ``put_bytes`` and ``controlfilename``
      are now deprecated in favor of using Transport operations.
      (Martin Pool)

    * Many methods on ``VersionedFile``, ``Repository`` and in
      ``bzrlib.revision``  deprecated before bzrlib 1.5 have been removed.
      (Robert Collins)

    * ``RevisionSpec.wants_revision_history`` can be set to False for a given
      ``RevisionSpec``. This will disable the existing behavior of passing in
      the full revision history to ``self._match_on``. Useful for specs that
      don't actually need access to the full history. (John Arbash Meinel)

    * The constructors of ``SmartClientMedium`` and its subclasses now require a
      ``base`` parameter.  ``SmartClientMedium`` implementations now also need
      to provide a ``remote_path_from_transport`` method.  (Andrew Bennetts)

    * The default permissions for creating new files and directories
      should now be obtained from ``BzrDir._get_file_mode()`` and
      ``_get_dir_mode()``, rather than from LockableFiles.  The ``_set_file_mode``
      and ``_set_dir_mode`` variables on LockableFiles which were advertised
      as a way for plugins to control this are no longer consulted.
      (Martin Pool)

    * ``VersionedFile.join`` is deprecated. This method required local
      instances of both versioned file objects and was thus hostile to being
      used for streaming from a smart server. The new get_record_stream and
      insert_record_stream are meant to efficiently replace this method.
      (Robert Collins)

    * ``WorkingTree.set_parent_(ids/trees)`` will now filter out revisions
      which are in the ancestry of other revisions. So if you merge the same
      tree twice, or merge an ancestor of an existing merge, it will only
      record the newest. (If you merge a descendent, it will replace its
      ancestor). (John Arbash Meinel, #235407)

    * ``WorkingTreeFormat2.stub_initialize_remote`` is now private.
      (Martin Pool)


bzr 1.5 2008-05-16
------------------

This release of Bazaar includes several updates to the documentation, and fixes
to prepare for making rich root support the default format. Many bugs have been
squashed, including fixes to log, bzr+ssh inter-operation with older servers.

  CHANGES:

    * Suppress deprecation warnings when bzrlib is a 'final' release. This way
      users of packaged software won't be bothered with DeprecationWarnings,
      but developers and testers will still see them. (John Arbash Meinel)

  DOCUMENTATION:

    * Incorporate feedback from Jelmer Vernooij and Neil Martinsen-Burrell
      on the plugin and integration chapters of the User Guide.
      (Ian Clatworthy)


bzr 1.5rc1 2008-05-09
---------------------

  NOTES WHEN UPGRADING:

  CHANGES:

    * Broader support of GNU Emacs mail clients. Set
      ``mail_client=emacsclient`` in your bazaar.conf and ``send`` will pop the
      bundle in a mail buffer according to the value of ``mail-user-agent``
      variable. (Xavier Maillard)

  FEATURES:

  IMPROVEMENTS:

    * Diff now handles revision specs like "branch:" and "submit:" more
      efficiently.  (Aaron Bentley, #202928)

    * More friendly error given when attempt to start the smart server
      on an address already in use. (Andrea Corbellini, #200575)

    * Pull completes much faster when there is nothing to pull.
      (Aaron Bentley)

  BUGFIXES:

    * Authentication.conf can define sections without password.
      (Vincent Ladeuil, #199440)

    * Avoid muttering every time a child update does not cause a progress bar
      update. (John Arbash Meinel, #213771)

    * ``Branch.reconcile()`` is now implemented. This allows ``bzr reconcile``
      to fix when a Branch has a non-canonical mainline history. ``bzr check``
      also detects this condition. (John Arbash Meinel, #177855)

    * ``bzr log -r ..X bzr://`` was failing, because it was getting a request
      for ``revision_id=None`` which was not a string.
      (John Arbash Meinel, #211661)

    * ``bzr commit`` now works with Microsoft's FTP service.
      (Andreas Deininger)

    * Catch definitions outside sections in authentication.conf.
      (Vincent Ladeuil, #217650)

    * Conversion from non-rich-root to rich-root(-pack) updates inventory
      sha1s, even when bundles are used.  (Aaron Bentley, #181391)

    * Conversion from non-rich-root to rich-root(-pack) works correctly even
      though search keys are not topologically sorted.  (Aaron Bentley)

    * Conversion from non-rich-root to rich-root(-pack) works even when a
      parent revision has a different root id.  (Aaron Bentley, #177874)

    * Disable strace testing until strace is fixed (see bug #103133) and emit a
      warning when selftest ends to remind us of leaking tests.
      (Vincent Ladeuil, #226769)

    * Fetching all revisions from a repository does not cause pack collisions.
      (Robert Collins, Aaron Bentley, #212908)

    * Fix error about "attempt to add line-delta in non-delta knit".
      (Andrew Bennetts, #217701)

    * Pushing a branch in "dirstate" format (Branch5) over bzr+ssh would break
      if the remote server was < version 1.2. This was due to a bug in the
      RemoteRepository.get_parent_map() fallback code.
      (John Arbash Meinel, #214894)

    * Remove leftover code in ``bzr_branch`` that inappropriately creates
      a ``branch-name`` file in the branch control directory.
      (Martin Pool)

    * Set SO_REUSEADDR on server sockets of ``bzr serve`` to avoid problems
      rebinding the socket when starting the server a second time.
      (John Arbash Meinel, Martin Pool, #164288)

    * Severe performance degradation in fetching from knit repositories to
      knits and packs due to parsing the entire revisions.kndx on every graph
      walk iteration fixed by using the Repository.get_graph API.  There was
      another regression in knit => knit fetching which re-read the index for
      every revision each side had in common.
      (Robert Collins, John Arbash Meinel)

    * When logging the changes to a particular file, there was a bug if there
      were ghosts in the revision ancestry. (John Arbash Meinel, #209948)

    * xs4all's ftp server returns a temporary error when trying to list an
      empty directory, rather than returning an empty list. Adding a
      workaround so that we don't get spurious failures.
      (John Arbash Meinel, #215522)

  DOCUMENTATION:

    * Expanded the User Guide to include new chapters on popular plugins and
      integrating Bazaar into your environment. The *Best practices* chapter
      was renamed to *Miscellaneous topics* as suggested by community
      feedback as well. (Ian Clatworthy)

    * Document outlining strategies for TortoiseBzr. (Mark Hammond)

    * Improved the documentation on hooks. (Ian Clatworthy)

    * Update authentication docs regarding ssh agents.
      (Vincent Ladeuil, #183705)

  TESTING:

    * Add ``thread_name_suffix`` parameter to SmartTCPServer_for_testing, to
      make it easy to identify which test spawned a thread with an unhandled
      exception. (Andrew Bennetts)

    * New ``--debugflag``/``-E`` option to ``bzr selftest`` for setting
      options for debugging tests, these are complementary to the the -D
      options.  The ``-Dselftest_debug`` global option has been replaced by the
      ``-E=allow_debug`` option for selftest. (Andrew Bennetts)

    * Parameterised test ids are preserved correctly to aid diagnosis of test
      failures. (Robert Collins, Andrew Bennetts)

    * selftest now accepts --starting-with <id> to load only the tests whose id
      starts with the one specified. This greatly speeds up running the test
      suite on a limited set of tests and can be used to run the tests for a
      single module, a single class or even a single test.  (Vincent Ladeuil)

    * The test suite modules have been modified to define load_tests() instead
      of test_suite(). That speeds up selective loading (via --load-list)
      significantly and provides many examples on how to migrate (grep for
      load_tests).  (Vincent Ladeuil)

  INTERNALS:

    * ``Hooks.install_hook`` is now deprecated in favour of
      ``Hooks.install_named_hook`` which adds a required ``name`` parameter, to
      avoid having to call ``Hooks.name_hook``. (Daniel Watkins)

    * Implement xml8 serializer.  (Aaron Bentley)

    * New form ``@deprecated_method(deprecated_in(1, 5, 0))`` for making
      deprecation wrappers.  (Martin Pool)

    * ``Repository.revision_parents`` is now deprecated in favour of
      ``Repository.get_parent_map([revid])[revid]``. (Jelmer Vernooij)

    * The Python ``assert`` statement is no longer used in Bazaar source, and
      a test checks this.  (Martin Pool)

  API CHANGES:

    * ``bzrlib.status.show_pending_merges`` requires the repository to be
      locked by the caller. Callers should have been doing it anyway, but it
      will now raise an exception if they do not. (John Arbash Meinel)

    * Repository.get_data_stream, Repository.get_data_stream_for_search(),
      Repository.get_deltas_for_revsions(), Repository.revision_trees(),
      Repository.item_keys_introduced_by() no longer take read locks.
      (Aaron Bentley)

    * ``LockableFiles.get_utf8`` and ``.get`` are deprecated, as a start
      towards removing LockableFiles and ``.control_files`` entirely.
      (Martin Pool)

    * Methods deprecated prior to 1.1 have been removed.
      (Martin Pool)


bzr 1.4 2008-04-28
------------------

This release of Bazaar includes handy improvements to the speed of log and
status, new options for several commands, improved documentation, and better
hooks, including initial code for server-side hooks.  A number of bugs have
been fixed, particularly in interoperability between different formats or
different releases of Bazaar over there network.  There's been substantial
internal work in both the repository and network code to enable new features
and faster performance.

  BUG FIXES:

    * Pushing a branch in "dirstate" format (Branch5) over bzr+ssh would break
      if the remote server was < version 1.2.  This was due to a bug in the
      RemoteRepository.get_parent_map() fallback code.
      (John Arbash Meinel, Andrew Bennetts, #214894)


bzr 1.4rc2 2008-04-21
---------------------

  BUG FIXES:

    * ``bzr log -r ..X bzr://`` was failing, because it was getting a request
      for ``revision_id=None`` which was not a string.
      (John Arbash Meinel, #211661)

    * Fixed a bug in handling ghost revisions when logging changes in a
      particular file.  (John Arbash Meinel, #209948)

    * Fix error about "attempt to add line-delta in non-delta knit".
      (Andrew Bennetts, #205156)

    * Fixed performance degradation in fetching from knit repositories to
      knits and packs due to parsing the entire revisions.kndx on every graph
      walk iteration fixed by using the Repository.get_graph API.  There was
      another regression in knit => knit fetching which re-read the index for
      every revision each side had in common.
      (Robert Collins, John Arbash Meinel)


bzr 1.4rc1 2008-04-11
---------------------

  CHANGES:

   * bzr main script cannot be imported (Benjamin Peterson)

   * On Linux bzr additionally looks for plugins in arch-independent site
     directory. (Toshio Kuratomi)

   * The ``set_rh`` branch hook is now deprecated. Please migrate
     any plugins using this hook to use an alternative, e.g.
     ``post_change_branch_tip``. (Ian Clatworthy)

   * When a plugin cannot be loaded as the file path is not a valid
     python module name bzr will now strip a ``bzr_`` prefix from the
     front of the suggested name, as many plugins (e.g. bzr-svn)
     want to be installed without this prefix. It is a common mistake
     to have a folder named "bzr-svn" for that plugin, especially
     as this is what bzr branch lp:bzr-svn will give you. (James Westby,
     Andrew Cowie)

   * UniqueIntegerBugTracker now appends bug-ids instead of joining
     them to the base URL. Plugins that register bug trackers may
     need a trailing / added to the base URL if one is not already there.
     (James Wesby, Andrew Cowie)

  FEATURES:

    * Added start_commit hook for mutable trees. (Jelmer Vernooij, #186422)

    * ``status`` now accepts ``--no-pending`` to show the status without
      listing pending merges, which speeds up the command a lot on large
      histories.  (James Westby, #202830)

    * New ``post_change_branch_tip`` hook that is called after the
      branch tip is moved but while the branch is still write-locked.
      See the User Reference for signature details.
      (Ian Clatworthy, James Henstridge)

    * Reconfigure can convert a branch to be standalone or to use a shared
      repository.  (Aaron Bentley)

  IMPROVEMENTS:

    * The smart protocol now has support for setting branches' revision info
      directly.  This should make operations like push slightly faster, and is a
      step towards server-side hooks.  The new request method name is
      ``Branch.set_last_revision_info``.  (Andrew Bennetts)

    * ``bzr commit --fixes`` now recognises "gnome" as a tag by default.
      (James Westby, Andrew Cowie)

    * ``bzr switch`` will attempt to find branches to switch to relative to the
      current branch. E.g. ``bzr switch branchname`` will look for
      ``current_branch/../branchname``. (Robert Collins, Jelmer Vernooij,
      Wouter van Heyst)

    * Diff is now more specific about execute-bit changes it describes
      (Chad Miller)

    * Fetching data over HTTP is a bit faster when urllib is used.  This is done
      by forcing it to recv 64k at a time when reading lines in HTTP headers,
      rather than just 1 byte at a time.  (Andrew Bennetts)

    * Log --short and --line are much faster when -r is not specified.
      (Aaron Bentley)

    * Merge is faster.  We no longer check a file's existence unnecessarily
      when merging the execute bit.  (Aaron Bentley)

    * ``bzr status`` on an explicit list of files no longer shows pending
      merges, making it much faster on large trees. (John Arbash Meinel)

    * The launchpad directory service now warns the user if they have not set
      their launchpad login and are trying to resolve a URL using it, just
      in case they want to do a write operation with it.  (James Westby)

    * The smart protocol client is slightly faster, because it now only queries
      the server for the protocol version once per connection.  Also, the HTTP
      transport will now automatically probe for and use a smart server if
      one is present.  You can use the new ``nosmart+`` transport decorator
      to get the old behaviour.  (Andrew Bennetts)

    * The ``version`` command takes a ``--short`` option to print just the
      version number, for easier use in scripts.  (Martin Pool)

    * Various operations with revision specs and commands that calculate
      revnos and revision ids are faster.  (John A. Meinel, Aaron Bentley)

  BUGFIXES:

    * Add ``root_client_path`` parameter to SmartWSGIApp and
      SmartServerRequest.  This makes it possible to publish filesystem
      locations that don't exactly match URL paths. SmartServerRequest
      subclasses should use the new ``translate_client_path`` and
      ``transport_from_client_path`` methods when dealing with paths received
      from a client to take this into account.  (Andrew Bennetts, #124089)

    * ``bzr mv a b`` can be now used also to rename previously renamed
      directories, not only files. (Lukáš Lalinský, #107967)

    * ``bzr uncommit --local`` can now remove revisions from the local
      branch to be symmetric with ``bzr commit --local``.
      (John Arbash Meinel, #93412)

    * Don't ask for a password if there is no real terminal.
      (Alexander Belchenko, #69851)

    * Fix a bug causing a ValueError crash in ``parse_line_delta_iter`` when
      fetching revisions from a knit to pack repository or vice versa using
      bzr:// (including over http or ssh).
      (#208418, Andrew Bennetts, Martin Pool, Robert Collins)

    * Fixed ``_get_line`` in ``bzrlib.smart.medium``, which was buggy.  Also
      fixed ``_get_bytes`` in the same module to use the push back buffer.
      These bugs had no known impact in normal use, but were problematic for
      developers working on the code, and were likely to cause real bugs sooner
      or later.  (Andrew Bennetts)

    * Implement handling of basename parameter for DefaultMail.  (James Westby)

    * Incompatibility with Paramiko versions newer than 1.7.2 was fixed.
      (Andrew Bennetts, #213425)

    * Launchpad locations (lp: URLs) can be pulled.  (Aaron Bentley, #181945)

    * Merges that add files to deleted root directories complete.  They
      do create conflicts.  (Aaron Bentley, #210092)

    * vsftp's return ``550 RNFR command failed.`` supported.
      (Marcus Trautwig, #129786)

  DOCUMENTATION:

    * Improved documentation on send/merge relationship. (Peter Schuller)

    * Minor fixes to the User Guide. (Matthew Fuller)

    * Reduced the evangelism in the User Guide. (Ian Clatworthy)

    * Added Integrating with Bazaar document for developers (Martin Albisetti)

  API BREAKS:

    * Attempting to pull data from a ghost aware repository (e.g. knits) into a
      non-ghost aware repository such as weaves will now fail if there are
      ghosts.  (Robert Collins)

    * ``KnitVersionedFile`` no longer accepts an ``access_mode`` parameter, and
      now requires the ``index`` and ``access_method`` parameters to be
      supplied. A compatible shim has been kept in the new function
      ``knit.make_file_knit``. (Robert Collins)

    * Log formatters must now provide log_revision instead of show and
      show_merge_revno methods. The latter had been deprecated since the 0.17
      release. (James Westby)

    * ``LoopbackSFTP`` is now called ``SocketAsChannelAdapter``.
      (Andrew Bennetts)

    * ``osutils.backup_file`` is removed. (Alexander Belchenko)

    * ``Repository.get_revision_graph`` is deprecated, with no replacement
      method. The method was size(history) and not desirable. (Robert Collins)

    * ``revision.revision_graph`` is deprecated, with no replacement function.
      The function was size(history) and not desirable. (Robert Collins)

    * ``Transport.get_shared_medium`` is deprecated.  Use
      ``Transport.get_smart_medium`` instead.  (Andrew Bennetts)

    * ``VersionedFile`` factories now accept a get_scope parameter rather
      than using a call to ``transaction_finished``, allowing the removal of
      the fixed list of versioned files per repository. (Robert Collins)

    * ``VersionedFile.annotate_iter`` is deprecated. While in principle this
      allowed lower memory use, all users of annotations wanted full file
      annotations, and there is no storage format suitable for incremental
      line-by-line annotation. (Robert Collins)

    * ``VersionedFile.clone_text`` is deprecated. This performance optimisation
      is no longer used - reading the content of a file that is undergoing a
      file level merge to identical state on two branches is rare enough, and
      not expensive enough to special case. (Robert Collins)

    * ``VersionedFile.clear_cache`` and ``enable_cache`` are deprecated.
      These methods added significant complexity to the ``VersionedFile``
      implementation, but were only used for optimising fetches from knits -
      which can be done from outside the knit layer, or via a caching
      decorator. As knits are not the default format, the complexity is no
      longer worth paying. (Robert Collins)

    * ``VersionedFile.create_empty`` is removed. This method presupposed a
      sensible mapping to a transport for individual files, but pack backed
      versioned files have no such mapping. (Robert Collins)

    * ``VersionedFile.get_graph`` is deprecated, with no replacement method.
      The method was size(history) and not desirable. (Robert Collins)

    * ``VersionedFile.get_graph_with_ghosts`` is deprecated, with no
      replacement method.  The method was size(history) and not desirable.
      (Robert Collins)

    * ``VersionedFile.get_parents`` is deprecated, please use
      ``VersionedFile.get_parent_map``. (Robert Collins)

    * ``VersionedFile.get_sha1`` is deprecated, please use
      ``VersionedFile.get_sha1s``. (Robert Collins)

    * ``VersionedFile.has_ghost`` is now deprecated, as it is both expensive
      and unused outside of a single test. (Robert Collins)

    * ``VersionedFile.iter_parents`` is now deprecated in favour of
      ``get_parent_map`` which can be used to instantiate a Graph on a
      VersionedFile. (Robert Collins)

    * ``VersionedFileStore`` no longer uses the transaction parameter given
      to most methods; amongst other things this means that the
      get_weave_or_empty method no longer guarantees errors on a missing weave
      in a readonly transaction, and no longer caches versioned file instances
      which reduces memory pressure (but requires more careful management by
      callers to preserve performance). (Robert Collins)

  TESTING:

    * New -Dselftest_debug flag disables clearing of the debug flags during
      tests.  This is useful if you want to use e.g. -Dhpss to help debug a
      failing test.  Be aware that using this feature is likely to cause
      spurious test failures if used with the full suite. (Andrew Bennetts)

    * selftest --load-list now uses a new more agressive test loader that will
      avoid loading unneeded modules and building their tests. Plugins can use
      this new loader by defining a load_tests function instead of a test_suite
      function. (a forthcoming patch will provide many examples on how to
      implement this).
      (Vincent Ladeuil)

    * selftest --load-list now does some sanity checks regarding duplicate test
      IDs and tests present in the list but not found in the actual test suite.
      (Vincent Ladeuil)

    * Slightly more concise format for the selftest progress bar, so there's
      more space to show the test name.  (Martin Pool) ::

        [2500/10884, 1fail, 3miss in 1m29s] test_revisionnamespaces.TestRev

    * The test suite takes much less memory to run, and is a bit faster.  This
      is done by clearing most attributes of TestCases after running them, if
      they succeeded.  (Andrew Bennetts)

  INTERNALS:

    * Added ``_build_client_protocol`` to ``_SmartClient``.  (Andrew Bennetts)

    * Added basic infrastructure for automatic plugin suggestion.
      (Martin Albisetti)

    * If a ``LockableFiles`` object is not explicitly unlocked (for example
      because of a missing ``try/finally`` block, it will give a warning but
      not automatically unlock itself.  (Previously they did.)  This
      sometimes caused knock-on errors if for example the network connection
      had already failed, and should not be relied upon by code.
      (Martin Pool, #109520)

    * ``make dist`` target to build a release tarball, and also
      ``check-dist-tarball`` and ``dist-upload-escudero``.  (Martin Pool)

    * The ``read_response_tuple`` method of ``SmartClientRequestProtocol*``
      classes will now raise ``UnknownSmartMethod`` when appropriate, so that
      callers don't need to try distinguish unknown request errors from other
      errors.  (Andrew Bennetts)

    * ``set_make_working_trees`` is now implemented provided on all repository
      implementations (Aaron Bentley)

    * ``VersionedFile`` now has a new method ``get_parent_map`` which, like
      ``Graph.get_parent_map`` returns a dict of key:parents. (Robert Collins)


bzr 1.3.1 2008-04-09
--------------------

  No changes from 1.3.1rc1.


bzr 1.3rc1 2008-04-04
---------------------

  BUG FIXES:

    * Fix a bug causing a ValueError crash in ``parse_line_delta_iter`` when
      fetching revisions from a knit to pack repository or vice versa using
      bzr:// (including over http or ssh).
      (#208418, Andrew Bennetts, Martin Pool, Robert Collins)


bzr 1.3 2008-03-20
------------------

Bazaar has become part of the GNU project <http://www.gnu.org>

Many operations that act on history, including ``log`` and ``annotate`` are now
substantially faster.  Several bugs have been fixed and several new options and
features have been added.

  TESTING:

    * Avoid spurious failure of ``TestVersion.test_version`` matching
      directory names.
      (#202778, Martin Pool)


bzr 1.3rc1 2008-03-16
---------------------

  NOTES WHEN UPGRADING:

    * The backup directory created by ``upgrade`` is now called
      ``backup.bzr``, not ``.bzr.backup``. (Martin Albisetti)

  CHANGES:

    * A new repository format 'development' has been added. This format will
      represent the latest 'in-progress' format that the bzr developers are
      interested in getting early-adopter testing and feedback on.
      ``doc/developers/development-repo.txt`` has detailed information.
      (Robert Collins)

    * BZR_LOG environment variable controls location of .bzr.log trace file.
      User can suppress writing messages to .bzr.log by using '/dev/null'
      filename (on Linux) or 'NUL' (on Windows). If BZR_LOG variable
      is not defined but BZR_HOME is defined then default location
      for .bzr.log trace file is ``$BZR_HOME/.bzr.log``.
      (Alexander Belchenko, #106117)

    * ``launchpad`` builtin plugin now shipped as separate part in standalone
      bzr.exe, installed to ``C:\Program Files\Bazaar\plugins`` directory,
      and standalone installer allows user to skip installation of this plugin.
      (Alexander Belchenko)

    * Restore auto-detection of plink.exe on Windows. (Dmitry Vasiliev)

    * Version number is now shown as "1.2" or "1.2pr2", without zeroed or
      missing final fields.  (Martin Pool)

  FEATURES:

    * ``branch`` and ``checkout`` can hard-link working tree files, which is
      faster and saves space.  (Aaron Bentley)

    * ``bzr send`` will now also look at the ``child_submit_to`` setting in
      the submit branch to determine the email address to send to.
      (Jelmer Vernooij)

  IMPROVEMENTS:

    * BzrBranch._lefthand_history is faster on pack repos.  (Aaron Bentley)

    * Branch6.generate_revision_history is faster.  (Aaron Bentley)

    * Directory services can now be registered, allowing special URLs to be
      dereferenced into real URLs.  This is a generalization and cleanup of
      the lp: transport lookup.  (Aaron Bentley)

    * Merge directives that are automatically attached to emails have nicer
      filenames, based on branch-nick + revno. (Aaron Bentley)

    * ``push`` has a ``--revision`` option, to specify what revision to push up
      to.  (Daniel Watkins)

    * Significantly reducing execution time and network traffic for trivial
      case of running ``bzr missing`` command for two identical branches.
      (Alexander Belchenko)

    * Speed up operations that look at the revision graph (such as 'bzr log').
      ``KnitPackRepositor.get_revision_graph`` uses ``Graph.iter_ancestry`` to
      extract the revision history. This allows filtering ghosts while
      stepping instead of needing to peek ahead. (John Arbash Meinel)

    * The ``hooks`` command lists installed hooks, to assist in debugging.
      (Daniel Watkins)

    * Updates to how ``annotate`` work. Should see a measurable improvement in
      performance and memory consumption for file with a lot of merges.
      Also, correctly handle when a line is introduced by both parents (it
      should be attributed to the first merge which notices this, and not
      to all subsequent merges.) (John Arbash Meinel)

  BUGFIXES:

    * Autopacking no longer holds the full set of inventory lines in
      memory while copying. For large repositories, this can amount to
      hundreds of MB of ram consumption.
      (Ian Clatworthy, John Arbash Meinel)

    * Cherrypicking when using ``--format=merge3`` now explictly excludes
      BASE lines. (John Arbash Meinel, #151731)

    * Disable plink's interactive prompt for password.
      (#107593, Dmitry Vasiliev)

    * Encode command line arguments from unicode to user_encoding before
      invoking external mail client in `bzr send` command.
      (#139318, Alexander Belchenko)

    * Fixed problem connecting to ``bzr+https://`` servers.
      (#198793, John Ferlito)

    * Improved error reporting in the Launchpad plugin. (Daniel Watkins,
      #196618)

    * Include quick-start-summary.svg file to python-based installer(s)
      for Windows. (#192924, Alexander Belchenko)

    * lca merge now respects specified files. (Aaron Bentley)

    * Make version-info --custom imply --all. (#195560, James Westby)

    * ``merge --preview`` now works for merges that add or modify
      symlinks (James Henstridge)

    * Redirecting the output from ``bzr merge`` (when the remembered
      location is used) now works. (John Arbash Meinel)

    * setup.py script explicitly checks for Python version.
      (Jari Aalto, Alexander Belchenko, #200569)

    * UnknownFormatErrors no longer refer to branches regardless of kind of
      unknown format. (Daniel Watkins, #173980)

    * Upgrade bundled ConfigObj to version 4.5.2, which properly quotes #
      signs, among other small improvements. (Matt Nordhoff, #86838)

    * Use correct indices when emitting LCA conflicts.  This fixes IndexError
      errors.  (Aaron Bentley, #196780)

  DOCUMENTATION:

    * Explained how to use ``version-info --custom`` in the User Guide.
      (Neil Martinsen-Burrell)

  API BREAKS:

    * Support for loading plugins from zip files and
      ``bzrlib.plugin.load_from_zip()`` function are deprecated.
      (Alexander Belchenko)

  TESTING:

    * Added missing blackbox tests for ``modified`` (Adrian Wilkins)

    * The branch interface tests were invalid for branches using rich-root
      repositories because the empty string is not a valid file-id.
      (Robert Collins)

  INTERNALS:

    * ``Graph.iter_ancestry`` returns the ancestry of revision ids. Similar to
      ``Repository.get_revision_graph()`` except it includes ghosts and you can
      stop part-way through. (John Arbash Meinel)

    * New module ``tools/package_mf.py`` provide custom module finder for
      python packages (improves standard python library's modulefinder.py)
      used by ``setup.py`` script while building standalone bzr.exe.
      (Alexander Belchenko)

    * New remote method ``RemoteBzrDir.find_repositoryV2`` adding support for
      detecting external lookup support on remote repositories. This method is
      now attempted first when lookup up repositories, leading to an extra
      round trip on older bzr smart servers. (Robert Collins)

    * Repository formats have a new supported-feature attribute
      ``supports_external_lookups`` used to indicate repositories which support
      falling back to other repositories when they have partial data.
      (Robert Collins)

    * ``Repository.get_revision_graph_with_ghosts`` and
      ``bzrlib.revision.(common_ancestor,MultipleRevisionSources,common_graph)``
      have been deprecated.  (John Arbash Meinel)

    * ``Tree.iter_changes`` is now a public API, replacing the work-in-progress
      ``Tree._iter_changes``. The api is now considered stable and ready for
      external users.  (Aaron Bentley)

    * The bzrdir format registry now accepts an ``alias`` keyword to
      register_metadir, used to indicate that a format name is an alias for
      some other format and thus should not be reported when describing the
      format. (Robert Collins)


bzr 1.2 2008-02-15
------------------

  BUG FIXES:

    * Fix failing test in Launchpad plugin. (Martin Pool)


bzr 1.2rc1 2008-02-13
---------------------

  NOTES WHEN UPGRADING:

    * Fetching via the smart protocol may need to reconnect once during a fetch
      if the remote server is running Bazaar 1.1 or earlier, because the client
      attempts to use more efficient requests that confuse older servers.  You
      may be required to re-enter a password or passphrase when this happens.
      This won't happen if the server is upgraded to Bazaar 1.2.
      (Andrew Bennetts)

  CHANGES:

    * Fetching via bzr+ssh will no longer fill ghosts by default (this is
      consistent with pack-0.92 fetching over SFTP). (Robert Collins)

    * Formatting of ``bzr plugins`` output is changed to be more human-
      friendly. Full path of plugins locations will be shown only with
      ``--verbose`` command-line option. (Alexander Belchenko)

    * ``merge`` now prefers to use the submit branch, but will fall back to
      parent branch.  For many users, this has no effect.  But some users who
      pull and merge on the same branch will notice a change.  This change
      makes it easier to work on a branch on two different machines, pulling
      between the machines, while merging from the upstream.
      ``merge --remember`` can now be used to set the submit_branch.
      (Aaron Bentley)

  FEATURES:

    * ``merge --preview`` produces a diff of the changes merge would make,
      but does not actually perform the merge.  (Aaron Bentley)

    * New smart method ``Repository.get_parent_map`` for getting revision
      parent data. This returns additional parent information topologically
      adjacent to the requested data to reduce round trip latency impacts.
      (Robert Collins)

    * New smart method, ``Repository.stream_revisions_chunked``, for fetching
      revision data that streams revision data via a chunked encoding.  This
      avoids buffering large amounts of revision data on the server and on the
      client, and sends less data to the server to request the revisions.
      (Andrew Bennetts, Robert Collins, #178353)

    * The launchpad plugin now handles lp urls of the form
      ``lp://staging/``, ``lp://demo/``, ``lp://dev/`` to use the appropriate
      launchpad instance to do the resolution of the branch identities.
      This is primarily of use to Launchpad developers, but can also
      be used by other users who want to try out Launchpad as
      a branch location without messing up their public Launchpad
      account.  Branches that are pushed to the staging environment
      have an expected lifetime of one day. (Tim Penhey)

  IMPROVEMENTS:

    * Creating a new branch no longer tries to read the entire revision-history
      unnecessarily over smart server operations. (Robert Collins)

    * Fetching between different repository formats with compatible models now
      takes advantage of the smart method to stream revisions.  (Andrew Bennetts)

    * The ``--coverage`` option is now global, rather specific to ``bzr
      selftest``.  (Andrew Bennetts)

    * The ``register-branch`` command will now use the public url of the branch
      containing the current directory, if one has been set and no explicit
      branch is provided.  (Robert Collins)

    * Tweak the ``reannotate`` code path to optimize the 2-parent case.
      Speeds up ``bzr annotate`` with a pack repository by approx 3:2.
      (John Arbash Meinel)

  BUGFIXES:

    * Calculate remote path relative to the shared medium in _SmartClient.  This
      is related to the problem in bug #124089.  (Andrew Bennetts)

    * Cleanly handle connection errors in smart protocol version two, the same
      way as they are handled by version one.  (Andrew Bennetts)

    * Clearer error when ``version-info --custom`` is used without
      ``--template`` (Lukáš Lalinský)

    * Don't raise UnavailableFeature during test setup when medusa is not
      available or tearDown is never called leading to nasty side effects.
      (#137823, Vincent Ladeuil)

    * If a plugin's test suite cannot be loaded, for example because of a syntax
      error in the tests, then ``selftest`` fails, rather than just printing
      a warning.  (Martin Pool, #189771)

    * List possible values for BZR_SSH environment variable in env-variables
      help topic. (Alexander Belchenko, #181842)

    * New methods ``push_log_file`` and ``pop_log_file`` to intercept messages:
      popping the log redirection now precisely restores the previous state,
      which makes it easier to use bzr log output from other programs.
      TestCaseInTempDir no longer depends on a log redirection being established
      by the test framework, which lets bzr tests cleanly run from a normal
      unittest runner.
      (#124153, #124849, Martin Pool, Jonathan Lange)

    * ``pull --quiet`` is now more quiet, in particular a message is no longer
      printed when the remembered pull location is used. (James Westby,
      #185907)

    * ``reconfigure`` can safely be interrupted while fetching.
      (Aaron Bentley, #179316)

    * ``reconfigure`` preserves tags when converting to and from lightweight
      checkouts.  (Aaron Bentley, #182040)

    * Stop polluting /tmp when running selftest.
      (Vincent Ladeuil, #123623)

    * Switch from NFKC => NFC for normalization checks. NFC allows a few
      more characters which should be considered valid.
      (John Arbash Meinel, #185458)

    * The launchpad plugin now uses the ``edge`` xmlrpc server to avoid
      interacting badly with a bug on the launchpad side. (Robert Collins)

    * Unknown hostnames when connecting to a ``bzr://`` URL no longer cause
      tracebacks.  (Andrew Bennetts, #182849)

  API BREAKS:

    * Classes implementing Merge types like Merge3Merger must now accept (and
      honour) a do_merge flag in their constructor.  (Aaron Bentley)

    * ``Repository.add_inventory`` and ``add_revision`` now require the caller
      to previously take a write lock (and start a write group.)
      (Martin Pool)

  TESTING:

    * selftest now accepts --load-list <file> to load a test id list. This
      speeds up running the test suite on a limited set of tests.
      (Vincent Ladeuil)

  INTERNALS:

    * Add a new method ``get_result`` to graph search objects. The resulting
      ``SearchResult`` can be used to recreate the search later, which will
      be useful in reducing network traffic. (Robert Collins)

    * Use convenience function to check whether two repository handles
      are referring to the same repository in ``Repository.get_graph``.
      (Jelmer Vernooij, #187162)

    * Fetching now passes the find_ghosts flag through to the
      ``InterRepository.missing_revision_ids`` call consistently for all
      repository types. This will enable faster missing revision discovery with
      bzr+ssh. (Robert Collins)

    * Fix error handling in Repository.insert_data_stream. (Lukas Lalinsky)

    * ``InterRepository.missing_revision_ids`` is now deprecated in favour of
      ``InterRepository.search_missing_revision_ids`` which returns a
      ``bzrlib.graph.SearchResult`` suitable for making requests from the smart
      server. (Robert Collins)

    * New error ``NoPublicBranch`` for commands that need a public branch to
      operate. (Robert Collins)

    * New method ``iter_inventories`` on Repository for access to many
      inventories. This is primarily used by the ``revision_trees`` method, as
      direct access to inventories is discouraged. (Robert Collins)

    * New method ``next_with_ghosts`` on the Graph breadth-first-search objects
      which will split out ghosts and present parents into two separate sets,
      useful for code which needs to be aware of ghosts (e.g. fetching data
      cares about ghosts during revision selection). (Robert Collins)

    * Record a timestamp against each mutter to the trace file, relative to the
      first import of bzrlib.  (Andrew Bennetts)

    * ``Repository.get_data_stream`` is now deprecated in favour of
      ``Repository.get_data_stream_for_search`` which allows less network
      traffic when requesting data streams over a smart server. (Robert Collins)

    * ``RemoteBzrDir._get_tree_branch`` no longer triggers ``_ensure_real``,
      removing one round trip on many network operations. (Robert Collins)

    * RemoteTransport's ``recommended_page_size`` method now returns 64k, like
      SFTPTransport and HttpTransportBase.  (Andrew Bennetts)

    * Repository has a new method ``has_revisions`` which signals the presence
      of many revisions by returning a set of the revisions listed which are
      present. This can be done by index queries without reading data for parent
      revision names etc. (Robert Collins)


bzr 1.1 2008-01-15
------------------

(no changes from 1.1rc1)

bzr 1.1rc1 2008-01-05
---------------------

  CHANGES:

   * Dotted revision numbers have been revised. Instead of growing longer with
     nested branches the branch number just increases. (eg instead of 1.1.1.1.1
     we now report 1.2.1.) This helps scale long lived branches which have many
     feature branches merged between them. (John Arbash Meinel)

   * The syntax ``bzr diff branch1 branch2`` is no longer supported.
     Use ``bzr diff branch1 --new branch2`` instead. This change has
     been made to remove the ambiguity where ``branch2`` is in fact a
     specific file to diff within ``branch1``.

  FEATURES:

   * New option to use custom template-based formats in  ``bzr version-info``.
     (Lukáš Lalinský)

   * diff '--using' allows an external diff tool to be used for files.
     (Aaron Bentley)

   * New "lca" merge-type for fast everyday merging that also supports
     criss-cross merges.  (Aaron Bentley)

  IMPROVEMENTS:

   * ``annotate`` now doesn't require a working tree. (Lukáš Lalinský,
     #90049)

   * ``branch`` and ``checkout`` can now use files from a working tree to
     to speed up the process.  For checkout, this requires the new
     --files-from flag.  (Aaron Bentley)

   * ``bzr diff`` now sorts files in alphabetical order.  (Aaron Bentley)

   * ``bzr diff`` now works on branches without working trees. Tree-less
     branches can also be compared to each other and to working trees using
     the new diff options ``--old`` and ``--new``. Diffing between branches,
     with or without trees, now supports specific file filtering as well.
     (Ian Clatworthy, #6700)

   * ``bzr pack`` now orders revision texts in topological order, with newest
     at the start of the file, promoting linear reads for ``bzr log`` and the
     like. This partially fixes #154129. (Robert Collins)

   * Merge directives now fetch prerequisites from the target branch if
     needed.  (Aaron Bentley)

   * pycurl now handles digest authentication.
     (Vincent Ladeuil)

   * ``reconfigure`` can now convert from repositories.  (Aaron Bentley)

   * ``-l`` is now a short form for ``--limit`` in ``log``.  (Matt Nordhoff)

   * ``merge`` now warns when merge directives cause cherrypicks.
     (Aaron Bentley)

   * ``split`` now supported, to enable splitting large trees into smaller
     pieces.  (Aaron Bentley)

  BUGFIXES:

   * Avoid AttributeError when unlocking a pack repository when an error occurs.
     (Martin Pool, #180208)

   * Better handle short reads when processing multiple range requests.
     (Vincent Ladeuil, #179368)

   * build_tree acceleration uses the correct path when a file has been moved.
     (Aaron Bentley)

   * ``commit`` now succeeds when a checkout and its master branch share a
     repository.  (Aaron Bentley, #177592)

   * Fixed error reporting of unsupported timezone format in
     ``log --timezone``. (Lukáš Lalinský, #178722)

   * Fixed Unicode encoding error in ``ignored`` when the output is
     redirected to a pipe. (Lukáš Lalinský)

   * Fix traceback when sending large response bodies over the smart protocol
     on Windows. (Andrew Bennetts, #115781)

   * Fix ``urlutils.relative_url`` for the case of two ``file:///`` URLs
     pointed to different logical drives on Windows.
     (Alexander Belchenko, #90847)

   * HTTP test servers are now compatible with the http protocol version 1.1.
     (Vincent Ladeuil, #175524)

   * _KnitParentsProvider.get_parent_map now handles requests for ghosts
     correctly, instead of erroring or attributing incorrect parents to ghosts.
     (Aaron Bentley)

   * ``merge --weave --uncommitted`` now works.  (Aaron Bentley)

   * pycurl authentication handling was broken and incomplete. Fix handling of
     user:pass embedded in the urls.
     (Vincent Ladeuil, #177643)

   * Files inside non-directories are now handled like other conflict types.
     (Aaron Bentley, #177390)

   * ``reconfigure`` is able to convert trees into lightweight checkouts.
     (Aaron Bentley)

   * Reduce lockdir timeout to 0 when running ``bzr serve``.  (Andrew Bennetts,
     #148087)

   * Test that the old ``version_info_format`` functions still work, even
     though they are deprecated. (John Arbash Meinel, ShenMaq, #177872)

   * Transform failures no longer cause ImmortalLimbo errors (Aaron Bentley,
     #137681)

   * ``uncommit`` works even when the commit messages of revisions to be
     removed use characters not supported in the terminal encoding.
     (Aaron Bentley)

   * When dumb http servers return whole files instead of the requested ranges,
     read the remaining bytes by chunks to avoid overflowing network buffers.
     (Vincent Ladeuil, #175886)

  DOCUMENTATION:

   * Minor tweaks made to the bug tracker integration documentation.
     (Ian Clatworthy)

   * Reference material has now be moved out of the User Guide and added
     to the User Reference. The User Reference has gained 4 sections as
     a result: Authenication Settings, Configuration Settings, Conflicts
     and Hooks. All help topics are now dumped into text format in the
     doc/en/user-reference directory for those who like browsing that
     information in their editor. (Ian Clatworthy)

   * *Using Bazaar with Launchpad* tutorial added. (Ian Clatworthy)

  INTERNALS:

    * find_* methods available for BzrDirs, Branches and WorkingTrees.
      (Aaron Bentley)

    * Help topics can now be loaded from files.
      (Ian Clatworthy, Alexander Belchenko)

    * get_parent_map now always provides tuples as its output.  (Aaron Bentley)

    * Parent Providers should now implement ``get_parent_map`` returning a
      dictionary instead of ``get_parents`` returning a list.
      ``Graph.get_parents`` is now deprecated. (John Arbash Meinel,
      Robert Collins)

    * Patience Diff now supports arbitrary python objects, as long as they
      support ``hash()``. (John Arbash Meinel)

    * Reduce selftest overhead to establish test names by memoization.
      (Vincent Ladeuil)

  API BREAKS:

  TESTING:

   * Modules can now customise their tests by defining a ``load_tests``
     attribute. ``pydoc bzrlib.tests.TestUtil.TestLoader.loadTestsFromModule``
     for the documentation on this attribute. (Robert Collins)

   * New helper function ``bzrlib.tests.condition_id_re`` which helps
     filter tests based on a regular expression search on the tests id.
     (Robert Collins)

   * New helper function ``bzrlib.tests.condition_isinstance`` which helps
     filter tests based on class. (Robert Collins)

   * New helper function ``bzrlib.tests.exclude_suite_by_condition`` which
     generalises the ``exclude_suite_by_re`` function. (Robert Collins)

   * New helper function ``bzrlib.tests.filter_suite_by_condition`` which
     generalises the ``filter_suite_by_re`` function. (Robert Collins)

   * New helper method ``bzrlib.tests.exclude_tests_by_re`` which gives a new
     TestSuite that does not contain tests from the input that matched a
     regular expression. (Robert Collins)

   * New helper method ``bzrlib.tests.randomize_suite`` which returns a
     randomized copy of the input suite. (Robert Collins)

   * New helper method ``bzrlib.tests.split_suite_by_re`` which splits a test
     suite into two according to a regular expression. (Robert Collins)

   * Parametrize all http tests for the transport implementations, the http
     protocol versions (1.0 and 1.1) and the authentication schemes.
     (Vincent Ladeuil)

   * The ``exclude_pattern`` and ``random_order`` parameters to the function
     ``bzrlib.tests.filter_suite_by_re`` have been deprecated. (Robert Collins)

   * The method ``bzrlib.tests.sort_suite_by_re`` has been deprecated. It is
     replaced by the new helper methods added in this release. (Robert Collins)


bzr 1.0 2007-12-14
------------------

  DOCUMENTATION:

   * More improvements and fixes to the User Guide.  (Ian Clatworthy)

   * Add information on cherrypicking/rebasing to the User Guide.
     (Ian Clatworthy)

   * Improve bug tracker integration documentation. (Ian Clatworthy)

   * Minor edits to ``Bazaar in five minutes`` from David Roberts and
     to the rebasing section of the User Guide from Aaron Bentley.
     (Ian Clatworthy)


bzr 1.0rc3 2007-12-11
---------------------

  CHANGES:

   * If a traceback occurs, users are now asked to report the bug
     through Launchpad (https://bugs.launchpad.net/bzr/), rather than
     by mail to the mailing list.
     (Martin Pool)

  BUGFIXES:

   * Fix Makefile rules for doc generation. (Ian Clatworthy, #175207)

   * Give more feedback during long http downloads by making readv deliver data
     as it arrives for urllib, and issue more requests for pycurl. High latency
     networks are better handled by urllib, the pycurl implementation give more
     feedback but also incur more latency.
     (Vincent Ladeuil, #173010)

   * Implement _make_parents_provider on RemoteRepository, allowing generating
     bundles against branches on a smart server.  (Andrew Bennetts, #147836)

  DOCUMENTATION:

   * Improved user guide.  (Ian Clatworthy)

   * The single-page quick reference guide is now available as a PDF.
     (Ian Clatworthy)

  INTERNALS:

    * readv urllib http implementation is now a real iterator above the
      underlying socket and deliver data as soon as it arrives. 'get' still
      wraps its output in a StringIO.
      (Vincent Ladeuil)


bzr 1.0rc2 2007-12-07
---------------------

  IMPROVEMENTS:

   * Added a --coverage option to selftest. (Andrew Bennetts)

   * Annotate merge (merge-type=weave) now supports cherrypicking.
     (Aaron Bentley)

   * ``bzr commit`` now doesn't print the revision number twice. (Matt
     Nordhoff, #172612)

   * New configuration option ``bugtracker_<tracker_abbrevation>_url`` to
     define locations of bug trackers that are not directly supported by
     bzr or a plugin. The URL will be treated as a template and ``{id}``
     placeholders will be replaced by specific bug IDs.  (Lukáš Lalinský)

   * Support logging single merge revisions with short and line log formatters.
     (Kent Gibson)

   * User Guide enhanced with suggested readability improvements from
     Matt Revell and corrections from John Arbash Meinel. (Ian Clatworthy)

   * Quick Start Guide renamed to Quick Start Card, moved down in
     the catalog, provided in pdf and png format and updated to refer
     to ``send`` instead of ``bundle``. (Ian Clatworthy, #165080)

   * ``switch`` can now be used on heavyweight checkouts as well as
     lightweight ones. After switching a heavyweight checkout, the
     local branch is a mirror/cache of the new bound branch and
     uncommitted changes in the working tree are merged. As a safety
     check, if there are local commits in a checkout which have not
     been committed to the previously bound branch, then ``switch``
     fails unless the ``--force`` option is given. This option is
     now also required if the branch a lightweight checkout is pointing
     to has been moved. (Ian Clatworthy)

  INTERNALS:

    * New -Dhttp debug option reports http connections, requests and responses.
      (Vincent Ladeuil)

    * New -Dmerge debug option, which emits merge plans for merge-type=weave.

  BUGFIXES:

   * Better error message when running ``bzr cat`` on a non-existant branch.
     (Lukáš Lalinský, #133782)

   * Catch OSError 17 (file exists) in final phase of tree transform and show
     filename to user.
     (Alexander Belchenko, #111758)

   * Catch ShortReadvErrors while using pycurl. Also make readv more robust by
     allowing multiple GET requests to be issued if too many ranges are
     required.
     (Vincent Ladeuil, #172701)

   * Check for missing basis texts when fetching from packs to packs.
     (John Arbash Meinel, #165290)

   * Fall back to showing e-mail in ``log --short/--line`` if the
     committer/author has only e-mail. (Lukáš Lalinský, #157026)

  API BREAKS:

   * Deprecate not passing a ``location`` argument to commit reporters'
     ``started`` methods. (Matt Nordhoff)


bzr 1.0rc1 2007-11-30
---------------------

  NOTES WHEN UPGRADING:

   * The default repository format is now ``pack-0.92``.  This
     default is used when creating new repositories with ``init`` and
     ``init-repo``, and when branching over bzr+ssh or bzr+hpss.
     (See https://bugs.launchpad.net/bugs/164626)

     This format can be read and written by Bazaar 0.92 and later, and
     data can be transferred to and from older formats.

     To upgrade, please reconcile your repository (``bzr reconcile``), and then
     upgrade (``bzr upgrade``).

     ``pack-0.92`` offers substantially better scaling and performance than the
     previous knits format. Some operations are slower where the code already
     had bad scaling characteristics under knits, the pack format makes such
     operations more visible as part of being more scalable overall. We will
     correct such operations over the coming releases and encourage the filing
     of bugs on any operation which you observe to be slower in a packs
     repository. One particular case that we do not intend to fix is pulling
     data from a pack repository into a knit repository over a high latency
     link;  downgrading such data requires reinsertion of the file texts, and
     this is a classic space/time tradeoff. The current implementation is
     conservative on memory usage because we need to support converting data
     from any tree without problems.
     (Robert Collins, Martin Pool, #164476)

  CHANGES:

   * Disable detection of plink.exe as possible ssh vendor. Plink vendor
     still available if user selects it explicitly with BZR_SSH environment
     variable. (Alexander Belchenko, workaround for bug #107593)

   * The pack format is now accessible as "pack-0.92", or "pack-0.92-subtree"
     to enable the subtree functions (for example, for bzr-svn).
     See http://doc.bazaar-vcs.org/latest/developer/packrepo.html
     (Martin Pool)

  FEATURES:

   * New ``authentication.conf`` file holding the password or other credentials
     for remote servers. This can be used for ssh, sftp, smtp and other
     supported transports.
     (Vincent Ladeuil)

   * New rich-root and rich-root-pack formats, recording the same data about
     tree roots that's recorded for all other directories.
     (Aaron Bentley, #164639)

   * ``pack-0.92`` repositories can now be reconciled.
     (Robert Collins, #154173)

   * ``switch`` command added for changing the branch a lightweight checkout
     is associated with and updating the tree to reflect the latest content
     accordingly. This command was previously part of the BzrTools plug-in.
     (Ian Clatworthy, Aaron Bentley, David Allouche)

   * ``reconfigure`` command can now convert branches, trees, or checkouts to
     lightweight checkouts.  (Aaron Bentley)

  PERFORMANCE:

   * Commit updates the state of the working tree via a delta rather than
     supplying entirely new basis trees. For commit of a single specified file
     this reduces the wall clock time for commit by roughly a 30%.
     (Robert Collins, Martin Pool)

   * Commit with many automatically found deleted paths no longer performs
     linear scanning for the children of those paths during inventory
     iteration. This should fix commit performance blowing out when many such
     paths occur during commit. (Robert Collins, #156491)

   * Fetch with pack repositories will no longer read the entire history graph.
     (Robert Collins, #88319)

   * Revert takes out an appropriate lock when reverting to a basis tree, and
     does not read the basis inventory twice. (Robert Collins)

   * Diff does not require an inventory to be generated on dirstate trees.
     (Aaron Bentley, #149254)

   * New annotate merge (--merge-type=weave) implementation is fast on
     versionedfiles withough cached annotations, e.g. pack-0.92.
     (Aaron Bentley)

  IMPROVEMENTS:

   * ``bzr merge`` now warns when it encounters a criss-cross merge.
     (Aaron Bentley)

   * ``bzr send`` now doesn't require the target e-mail address to be
     specified on the command line if an interactive e-mail client is used.
     (Lukáš Lalinský)

   * ``bzr tags`` now prints the revision number for each tag, instead of
     the revision id, unless --show-ids is passed. In addition, tags can be
     sorted chronologically instead of lexicographically with --sort=time.
     (Adeodato Simó, #120231)

   * Windows standalone version of bzr is able to load system-wide plugins from
     "plugins" subdirectory in installation directory. In addition standalone
     installer write to the registry (HKLM\SOFTWARE\Bazaar) useful info
     about paths and bzr version. (Alexander Belchenko, #129298)

  DOCUMENTATION:

  BUG FIXES:

   * A progress bar has been added for knitpack -> knitpack fetching.
     (Robert Collins, #157789, #159147)

   * Branching from a branch via smart server now preserves the repository
     format. (Andrew Bennetts,  #164626)

   * ``commit`` is now able to invoke an external editor in a non-ascii
     directory. (Daniel Watkins, #84043)

   * Catch connection errors for ftp.
     (Vincent Ladeuil, #164567)

   * ``check`` no longer reports spurious unreferenced text versions.
     (Robert Collins, John A Meinel, #162931, #165071)

   * Conflicts are now resolved recursively by ``revert``.
     (Aaron Bentley, #102739)

   * Detect invalid transport reuse attempts by catching invalid URLs.
     (Vincent Ladeuil, #161819)

   * Deleting a file without removing it shows a correct diff, not a traceback.
     (Aaron Bentley)

   * Do no use timeout in HttpServer anymore.
     (Vincent Ladeuil, #158972).

   * Don't catch the exceptions related to the http pipeline status before
     retrying an http request or some programming errors may be masked.
     (Vincent Ladeuil, #160012)

   * Fix ``bzr rm`` to not delete modified and ignored files.
     (Lukáš Lalinský, #172598)

   * Fix exception when revisionspec contains merge revisons but log
     formatter doesn't support merge revisions. (Kent Gibson, #148908)

   * Fix exception when ScopeReplacer is assigned to before any members have
     been retrieved.  (Aaron Bentley)

   * Fix multiple connections during checkout --lightweight.
     (Vincent Ladeuil, #159150)

   * Fix possible error in insert_data_stream when copying between
     pack repositories over bzr+ssh or bzr+http.
     KnitVersionedFile.get_data_stream now makes sure that requested
     compression parents are sent before any delta hunks that depend
     on them.
     (Martin Pool, #164637)

   * Fix typo in limiting offsets coalescing for http, leading to
     whole files being downloaded instead of parts.
     (Vincent Ladeuil, #165061)

   * FTP server errors don't error in the error handling code.
     (Robert Collins, #161240)

   * Give a clearer message when a pull fails because the source needs
     to be reconciled.
     (Martin Pool, #164443)

   * It is clearer when a plugin cannot be loaded because of its name, and a
     suggestion for an acceptable name is given. (Daniel Watkins, #103023)

   * Leave port as None in transport objects if user doesn't
     specify a port in urls.
     (vincent Ladeuil, #150860)

   * Make sure Repository.fetch(self) is properly a no-op for all
     Repository implementations. (John Arbash Meinel, #158333)

   * Mark .bzr directories as "hidden" on Windows.
     (Alexander Belchenko, #71147)

   * ``merge --uncommitted`` can now operate on a single file.
     (Aaron Bentley, Lukáš Lalinský, #136890)

   * Obsolete packs are now cleaned up by pack and autopack operations.
     (Robert Collins, #153789)

   * Operations pulling data from a smart server where the underlying
     repositories are not both annotated/both unannotated will now work.
     (Robert Collins, #165304).

   * Reconcile now shows progress bars. (Robert Collins, #159351)

   * ``RemoteBranch`` was not initializing ``self._revision_id_to_revno_map``
     properly. (John Arbash Meinel, #162486)

   * Removing an already-removed file reports the file does not exist. (Daniel
     Watkins, #152811)

   * Rename on Windows is able to change filename case.
     (Alexander Belchenko, #77740)

   * Return error instead of a traceback for ``bzr log -r0``.
     (Kent Gibson, #133751)

   * Return error instead of a traceback when bzr is unable to create
     symlink on some platforms (e.g. on Windows).
     (Alexander Belchenko, workaround for #81689)

   * Revert doesn't crash when restoring a single file from a deleted
     directory. (Aaron Bentley)

   * Stderr output via logging mechanism now goes through encoded wrapper
     and no more uses utf-8, but terminal encoding instead. So all unicode
     strings now should be readable in non-utf-8 terminal.
     (Alexander Belchenko, #54173)

   * The error message when ``move --after`` should be used makes how to do so
     clearer. (Daniel Watkins, #85237)

   * Unicode-safe output from ``bzr info``. The output will be encoded
     using the terminal encoding and unrepresentable characters will be
     replaced by '?'. (Lukáš Lalinský, #151844)

   * Working trees are no longer created when pushing into a local no-trees
     repo. (Daniel Watkins, #50582)

   * Upgrade util/configobj to version 4.4.0.
     (Vincent Ladeuil, #151208).

   * Wrap medusa ftp test server as an FTPServer feature.
     (Vincent Ladeuil, #157752)

  API BREAKS:

   * ``osutils.backup_file`` is deprecated. Actually it's not used in bzrlib
     during very long time. (Alexander Belchenko)

   * The return value of
     ``VersionedFile.iter_lines_added_or_present_in_versions`` has been
     changed. Previously it was an iterator of lines, now it is an iterator of
     (line, version_id) tuples. This change has been made to aid reconcile and
     fetch operations. (Robert Collins)

   * ``bzrlib.repository.get_versioned_file_checker`` is now private.
     (Robert Collins)

   * The Repository format registry default has been removed; it was previously
     obsoleted by the bzrdir format default, which implies a default repository
     format.
     (Martin Pool)

  INTERNALS:

   * Added ``ContainerSerialiser`` and ``ContainerPushParser`` to
     ``bzrlib.pack``.  These classes provide more convenient APIs for generating
     and parsing containers from streams rather than from files.  (Andrew
     Bennetts)

   * New module ``lru_cache`` providing a cache for use by tasks that need
     semi-random access to large amounts of data. (John A Meinel)

   * InventoryEntry.diff is now deprecated.  Please use diff.DiffTree instead.

  TESTING:


bzr 0.92 2007-11-05
-------------------

  CHANGES:

  * New uninstaller on Win32.  (Alexander Belchenko)


bzr 0.92rc1 2007-10-29
----------------------

  NOTES WHEN UPGRADING:

  CHANGES:

   * ``bzr`` now returns exit code 4 if an internal error occurred, and
     3 if a normal error occurred.  (Martin Pool)

   * ``pull``, ``merge`` and ``push`` will no longer silently correct some
     repository index errors that occured as a result of the Weave disk format.
     Instead the ``reconcile`` command needs to be run to correct those
     problems if they exist (and it has been able to fix most such problems
     since bzr 0.8). Some new problems have been identified during this release
     and you should run ``bzr check`` once on every repository to see if you
     need to reconcile. If you cannot ``pull`` or ``merge`` from a remote
     repository due to mismatched parent errors - a symptom of index errors -
     you should simply take a full copy of that remote repository to a clean
     directory outside any local repositories, then run reconcile on it, and
     finally pull from it locally. (And naturally email the repositories owner
     to ask them to upgrade and run reconcile).
     (Robert Collins)

  FEATURES:

   * New ``knitpack-experimental`` repository format. This is interoperable with
     the ``dirstate-tags`` format but uses a smarter storage design that greatly
     speeds up many operations, both local and remote. This new format can be
     used as an option to the ``init``, ``init-repository`` and ``upgrade``
     commands. See http://doc.bazaar-vcs.org/0.92/developers/knitpack.html
     for further details. (Robert Collins)

   * For users of bzr-svn (and those testing the prototype subtree support) that
     wish to try packs, a new ``knitpack-subtree-experimental`` format has also
     been added. This is interoperable with the ``dirstate-subtrees`` format.
     (Robert Collins)

   * New ``reconfigure`` command. (Aaron Bentley)

   * New ``revert --forget-merges`` command, which removes the record of a pending
     merge without affecting the working tree contents.  (Martin Pool)

   * New ``bzr_remote_path`` configuration variable allows finer control of
     remote bzr locations than BZR_REMOTE_PATH environment variable.
     (Aaron Bentley)

   * New ``launchpad-login`` command to tell Bazaar your Launchpad
     user ID.  This can then be used by other functions of the
     Launchpad plugin. (James Henstridge)

  PERFORMANCE:

   * Commit in quiet mode is now slightly faster as the information to
     output is no longer calculated. (Ian Clatworthy)

   * Commit no longer checks for new text keys during insertion when the
     revision id was deterministically unique. (Robert Collins)

   * Committing a change which is not a merge and does not change the number of
     files in the tree is faster by utilising the data about whether files are
     changed to determine if the tree is unchanged rather than recalculating
     it at the end of the commit process. (Robert Collins)

   * Inventory serialisation no longer double-sha's the content.
     (Robert Collins)

   * Knit text reconstruction now avoids making copies of the lines list for
     interim texts when building a single text. The new ``apply_delta`` method
     on ``KnitContent`` aids this by allowing modification of the revision id
     such objects represent. (Robert Collins)

   * Pack indices are now partially parsed for specific key lookup using a
     bisection approach. (Robert Collins)

   * Partial commits are now approximately 40% faster by walking over the
     unselected current tree more efficiently. (Robert Collins)

   * XML inventory serialisation takes 20% less time while being stricter about
     the contents. (Robert Collins)

   * Graph ``heads()`` queries have been fixed to no longer access all history
     unnecessarily. (Robert Collins)

  IMPROVEMENTS:

   * ``bzr+https://`` smart server across https now supported.
     (John Ferlito, Martin Pool, #128456)

   * Mutt is now a supported mail client; set ``mail_client=mutt`` in your
     bazaar.conf and ``send`` will use mutt. (Keir Mierle)

   * New option ``-c``/``--change`` for ``merge`` command for cherrypicking
     changes from one revision. (Alexander Belchenko, #141368)

   * Show encodings, locale and list of plugins in the traceback message.
     (Martin Pool, #63894)

   * Experimental directory formats can now be marked with
     ``experimental = True`` during registration. (Ian Clatworthy)

  DOCUMENTATION:

   * New *Bazaar in Five Minutes* guide.  (Matthew Revell)

   * The hooks reference documentation is now converted to html as expected.
     (Ian Clatworthy)

  BUG FIXES:

   * Connection error reporting for the smart server has been fixed to
     display a user friendly message instead of a traceback.
     (Ian Clatworthy, #115601)

   * Make sure to use ``O_BINARY`` when opening files to check their
     sha1sum. (Alexander Belchenko, John Arbash Meinel, #153493)

   * Fix a problem with Win32 handling of the executable bit.
     (John Arbash Meinel, #149113)

   * ``bzr+ssh://`` and ``sftp://`` URLs that do not specify ports explicitly
     no longer assume that means port 22.  This allows people using OpenSSH to
     override the default port in their ``~/.ssh/config`` if they wish.  This
     fixes a bug introduced in bzr 0.91.  (Andrew Bennetts, #146715)

   * Commands reporting exceptions can now be profiled and still have their
     data correctly dumped to a file. For example, a ``bzr commit`` with
     no changes still reports the operation as pointless but doing so no
     longer throws away the profiling data if this command is run with
     ``--lsprof-file callgrind.out.ci`` say. (Ian Clatworthy)

   * Fallback to ftp when paramiko is not installed and sftp can't be used for
     ``tests/commands`` so that the test suite is still usable without
     paramiko.
     (Vincent Ladeuil, #59150)

   * Fix commit ordering in corner case. (Aaron Bentley, #94975)

   * Fix long standing bug in partial commit when there are renames
     left in tree. (Robert Collins, #140419)

   * Fix selftest semi-random noise during http related tests.
     (Vincent Ladeuil, #140614)

   * Fix typo in ftp.py making the reconnection fail on temporary errors.
     (Vincent Ladeuil, #154259)

   * Fix failing test by comparing real paths to cover the case where the TMPDIR
     contains a symbolic link.
     (Vincent Ladeuil, #141382).

   * Fix log against smart server branches that don't support tags.
     (James Westby, #140615)

   * Fix pycurl http implementation by defining error codes from
     pycurl instead of relying on an old curl definition.
     (Vincent Ladeuil, #147530)

   * Fix 'unprintable error' message when displaying BzrCheckError and
     some other exceptions on Python 2.5.
     (Martin Pool, #144633)

   * Fix ``Inventory.copy()`` and add test for it. (Jelmer Vernooij)

   * Handles default value for ListOption in cmd_commit.
     (Vincent Ladeuil, #140432)

   * HttpServer and FtpServer need to be closed properly or a listening socket
     will remain opened.
     (Vincent Ladeuil, #140055)

   * Monitor the .bzr directory created in the top level test
     directory to detect leaking tests.
     (Vincent Ladeuil, #147986)

   * The basename, not the full path, is now used when checking whether
     the profiling dump file begins with ``callgrind.out`` or not. This
     fixes a bug reported by Aaron Bentley on IRC. (Ian Clatworthy)

   * Trivial fix for invoking command ``reconfigure`` without arguments.
     (Rob Weir, #141629)

   * ``WorkingTree.rename_one`` will now raise an error if normalisation of the
     new path causes bzr to be unable to access the file. (Robert Collins)

   * Correctly detect a NoSuchFile when using a filezilla server. (Gary van der
     Merwe)

  API BREAKS:

   * ``bzrlib.index.GraphIndex`` now requires a size parameter to the
     constructor, for enabling bisection searches. (Robert Collins)

   * ``CommitBuilder.record_entry_contents`` now requires the root entry of a
     tree be supplied to it, previously failing to do so would trigger a
     deprecation warning. (Robert Collins)

   * ``KnitVersionedFile.add*`` will no longer cache added records even when
     enable_cache() has been called - the caching feature is now exclusively for
     reading existing data. (Robert Collins)

   * ``ReadOnlyLockError`` is deprecated; ``LockFailed`` is usually more
     appropriate.  (Martin Pool)

   * Removed ``bzrlib.transport.TransportLogger`` - please see the new
     ``trace+`` transport instead. (Robert Collins)

   * Removed previously deprecated varargs interface to ``TestCase.run_bzr`` and
     deprecated methods ``TestCase.capture`` and ``TestCase.run_bzr_captured``.
     (Martin Pool)

   * Removed previous deprecated ``basis_knit`` parameter to the
     ``KnitVersionedFile`` constructor. (Robert Collins)

   * Special purpose method ``TestCase.run_bzr_decode`` is moved to the test_non_ascii
     class that needs it.
     (Martin Pool)

   * The class ``bzrlib.repofmt.knitrepo.KnitRepository3`` has been folded into
     ``KnitRepository`` by parameters to the constructor. (Robert Collins)

   * The ``VersionedFile`` interface now allows content checks to be bypassed
     by supplying check_content=False.  This saves nearly 30% of the minimum
     cost to store a version of a file. (Robert Collins)

   * Tree's with bad state such as files with no length or sha will no longer
     be silently accepted by the repository XML serialiser. To serialise
     inventories without such data, pass working=True to write_inventory.
     (Robert Collins)

   * ``VersionedFile.fix_parents`` has been removed as a harmful API.
     ``VersionedFile.join`` will no longer accept different parents on either
     side of a join - it will either ignore them, or error, depending on the
     implementation. See notes when upgrading for more information.
     (Robert Collins)

  INTERNALS:

   * ``bzrlib.transport.Transport.put_file`` now returns the number of bytes
     put by the method call, to allow avoiding stat-after-write or
     housekeeping in callers. (Robert Collins)

   * ``bzrlib.xml_serializer.Serializer`` is now responsible for checking that
     mandatory attributes are present on serialisation and deserialisation.
     This fixes some holes in API usage and allows better separation between
     physical storage and object serialisation. (Robert Collins)

   * New class ``bzrlib.errors.InternalBzrError`` which is just a convenient
     shorthand for deriving from BzrError and setting internal_error = True.
     (Robert Collins)

   * New method ``bzrlib.mutabletree.update_to_one_parent_via_delta`` for
     moving the state of a parent tree to a new version via a delta rather than
     a complete replacement tree. (Robert Collins)

   * New method ``bzrlib.osutils.minimum_path_selection`` useful for removing
     duplication from user input, when a user mentions both a path and an item
     contained within that path. (Robert Collins)

   * New method ``bzrlib.repository.Repository.is_write_locked`` useful for
     determining if a repository is write locked. (Robert Collins)

   * New method on ``bzrlib.tree.Tree`` ``path_content_summary`` provides a
     tuple containing the key information about a path for commit processing
     to complete. (Robert Collins)

   * New method on xml serialisers, write_inventory_to_lines, which matches the
     API used by knits for adding content. (Robert Collins)

   * New module ``bzrlib.bisect_multi`` with generic multiple-bisection-at-once
     logic, currently only available for byte-based lookup
     (``bisect_multi_bytes``). (Robert Collins)

   * New helper ``bzrlib.tuned_gzip.bytes_to_gzip`` which takes a byte string
     and returns a gzipped version of the same. This is used to avoid a bunch
     of api friction during adding of knit hunks. (Robert Collins)

   * New parameter on ``bzrlib.transport.Transport.readv``
     ``adjust_for_latency`` which changes readv from returning strictly the
     requested data to inserted return larger ranges and in forward read order
     to reduce the effect of network latency. (Robert Collins)

   * New parameter yield_parents on ``Inventory.iter_entries_by_dir`` which
     causes the parents of a selected id to be returned recursively, so all the
     paths from the root down to each element of selected_file_ids are
     returned. (Robert Collins)

   * Knit joining has been enhanced to support plain to annotated conversion
     and annotated to plain conversion. (Ian Clatworthy)

   * The CommitBuilder method ``record_entry_contents`` now returns summary
     information about the effect of the commit on the repository. This tuple
     contains an inventory delta item if the entry changed from the basis, and a
     boolean indicating whether a new file graph node was recorded.
     (Robert Collins)

   * The python path used in the Makefile can now be overridden.
     (Andrew Bennetts, Ian Clatworthy)

  TESTING:

   * New transport implementation ``trace+`` which is useful for testing,
     logging activity taken to its _activity attribute. (Robert Collins)

   * When running bzr commands within the test suite, internal exceptions are
     not caught and reported in the usual way, but rather allowed to propagate
     up and be visible to the test suite.  A new API ``run_bzr_catch_user_errors``
     makes this behavior available to other users.
     (Martin Pool)

   * New method ``TestCase.call_catch_warnings`` for testing methods that
     raises a Python warning.  (Martin Pool)


bzr 0.91 2007-09-26
-------------------

  BUG FIXES:

   * Print a warning instead of aborting the ``python setup.py install``
     process if building of a C extension is not possible.
     (Lukáš Lalinský, Alexander Belchenko)

   * Fix commit ordering in corner case (Aaron Bentley, #94975)

   * Fix ''bzr info bzr://host/'' and other operations on ''bzr://' URLs with
     an implicit port.  We were incorrectly raising PathNotChild due to
     inconsistent treatment of the ''_port'' attribute on the Transport object.
     (Andrew Bennetts, #133965)

   * Make RemoteRepository.sprout cope gracefully with servers that don't
     support the ``Repository.tarball`` request.
     (Andrew Bennetts)


bzr 0.91rc2 2007-09-11
----------------------

   * Replaced incorrect tarball for previous release; a debug statement was left
     in bzrlib/remote.py.


bzr 0.91rc1 2007-09-11
----------------------

  CHANGES:

   * The default branch and repository format has changed to
     ``dirstate-tags``, so tag commands are active by default.
     This format is compatible with Bazaar 0.15 and later.
     This incidentally fixes bug #126141.
     (Martin Pool)

   * ``--quiet`` or ``-q`` is no longer a global option. If present, it
     must now appear after the command name. Scripts doing things like
     ``bzr -q missing`` need to be rewritten as ``bzr missing -q``.
     (Ian Clatworthy)

  FEATURES:

   * New option ``--author`` in ``bzr commit`` to specify the author of the
     change, if it's different from the committer. ``bzr log`` and
     ``bzr annotate`` display the author instead of the committer.
     (Lukáš Lalinský)

   * In addition to global options and command specific options, a set of
     standard options are now supported. Standard options are legal for
     all commands. The initial set of standard options are:

     * ``--help`` or ``-h`` - display help message
     * ``--verbose`` or ``-v`` - display additional information
     * ``--quiet``  or ``-q`` - only output warnings and errors.

     Unlike global options, standard options can be used in aliases and
     may have command-specific help. (Ian Clatworthy)

   * Verbosity level processing has now been unified. If ``--verbose``
     or ``-v`` is specified on the command line multiple times, the
     verbosity level is made positive the first time then increased.
     If ``--quiet`` or ``-q`` is specified on the command line
     multiple times, the verbosity level is made negative the first
     time then decreased. To get the default verbosity level of zero,
     either specify none of the above , ``--no-verbose`` or ``--no-quiet``.
     Note that most commands currently ignore the magnitude of the
     verbosity level but do respect *quiet vs normal vs verbose* when
     generating output. (Ian Clatworthy)

   * ``Branch.hooks`` now supports ``pre_commit`` hook. The hook's signature
     is documented in BranchHooks constructor. (Nam T. Nguyen, #102747)

   * New ``Repository.stream_knit_data_for_revisions`` request added to the
     network protocol for greatly reduced roundtrips when retrieving a set of
     revisions. (Andrew Bennetts)

  BUG FIXES:

   * ``bzr plugins`` now lists the version number for each plugin in square
     brackets after the path. (Robert Collins, #125421)

   * Pushing, pulling and branching branches with subtree references was not
     copying the subtree weave, preventing the file graph from being accessed
     and causing errors in commits in clones. (Robert Collins)

   * Suppress warning "integer argument expected, got float" from Paramiko,
     which sometimes caused false test failures.  (Martin Pool)

   * Fix bug in bundle 4 that could cause attempts to write data to wrong
     versionedfile.  (Aaron Bentley)

   * Diffs generated using "diff -p" no longer break the patch parser.
     (Aaron Bentley)

   * get_transport treats an empty possible_transports list the same as a non-
     empty one.  (Aaron Bentley)

   * patch verification for merge directives is reactivated, and works with
     CRLF and CR files.  (Aaron Bentley)

   * Accept ..\ as a path in revision specifiers. This fixes for example
     "-r branch:..\other-branch" on Windows.  (Lukáš Lalinský)

   * ``BZR_PLUGIN_PATH`` may now contain trailing slashes.
     (Blake Winton, #129299)

   * man page no longer lists hidden options (#131667, Aaron Bentley)

   * ``uncommit --help`` now explains the -r option adequately.  (Daniel
     Watkins, #106726)

   * Error messages are now better formatted with parameters (such as
     filenames) quoted when necessary. This avoids confusion when directory
     names ending in a '.' at the end of messages were confused with a
     full stop that may or not have been there. (Daniel Watkins, #129791)

   * Fix ``status FILE -r X..Y``. (Lukáš Lalinský)

   * If a particular command is an alias, ``help`` will show the alias
     instead of claiming there is no help for said alias. (Daniel Watkins,
     #133548)

   * TreeTransform-based operations, like pull, merge, revert, and branch,
     now roll back if they encounter an error.  (Aaron Bentley, #67699)

   * ``bzr commit`` now exits cleanly if a character unsupported by the
     current encoding is used in the commit message.  (Daniel Watkins,
     #116143)

   * bzr send uses default values for ranges when only half of an elipsis
     is specified ("-r..5" or "-r5..").  (#61685, Aaron Bentley)

   * Avoid trouble when Windows ssh calls itself 'plink' but no plink
     binary is present.  (Martin Albisetti, #107155)

   * ``bzr remove`` should remove clean subtrees.  Now it will remove (without
     needing ``--force``) subtrees that contain no files with text changes or
     modified files.  With ``--force`` it removes the subtree regardless of
     text changes or unknown files. Directories with renames in or out (but
     not changed otherwise) will now be removed without needing ``--force``.
     Unknown ignored files will be deleted without needing ``--force``.
     (Marius Kruger, #111665)

   * When two plugins conflict, the source of both the losing and now the
     winning definition is shown.  (Konstantin Mikhaylov, #5454)

   * When committing to a branch, the location being committed to is
     displayed.  (Daniel Watkins, #52479)

   * ``bzr --version`` takes care about encoding of stdout, especially
     when output is redirected. (Alexander Belchenko, #131100)

   * Prompt for an ftp password if none is provided.
     (Vincent Ladeuil, #137044)

   * Reuse bound branch associated transport to avoid multiple
     connections.
     (Vincent Ladeuil, #128076, #131396)

   * Overwrite conflicting tags by ``push`` and ``pull`` if the
     ``--overwrite`` option is specified.  (Lukáš Lalinský, #93947)

   * In checkouts, tags are copied into the master branch when created,
     changed or deleted, and are copied into the checkout when it is
     updated.  (Martin Pool, #93856, #93860)

   * Print a warning instead of aborting the ``python setup.py install``
     process if building of a C extension is not possible.
     (Lukáš Lalinský, Alexander Belchenko)

  IMPROVEMENTS:

   * Add the option "--show-diff" to the commit command in order to display
     the diff during the commit log creation. (Goffredo Baroncelli)

   * ``pull`` and ``merge`` are much faster at installing bundle format 4.
     (Aaron Bentley)

   * ``pull -v`` no longer includes deltas, making it much faster.
     (Aaron Bentley)

   * ``send`` now sends the directive as an attachment by default.
     (Aaron Bentley, Lukáš Lalinský, Alexander Belchenko)

   * Documentation updates (Martin Albisetti)

   * Help on debug flags is now included in ``help global-options``.
     (Daniel Watkins, #124853)

   * Parameters passed on the command line are checked to ensure they are
     supported by the encoding in use. (Daniel Watkins)

   * The compression used within the bzr repository has changed from zlib
     level 9 to the zlib default level. This improves commit performance with
     only a small increase in space used (and in some cases a reduction in
     space). (Robert Collins)

   * Initial commit no longer SHAs files twice and now reuses the path
     rather than looking it up again, making it faster.
     (Ian Clatworthy)

   * New option ``-c``/``--change`` for ``diff`` and ``status`` to show
     changes in one revision.  (Lukáš Lalinský)

   * If versioned files match a given ignore pattern, a warning is now
     given. (Daniel Watkins, #48623)

   * ``bzr status`` now has -S as a short name for --short and -V as a
     short name for --versioned. These have been added to assist users
     migrating from Subversion: ``bzr status -SV`` is now like
     ``svn status -q``.  (Daniel Watkins, #115990)

   * Added C implementation of  ``PatienceSequenceMatcher``, which is about
     10x faster than the Python version. This speeds up commands that
     need file diffing, such as ``bzr commit`` or ``bzr diff``.
     (Lukáš Lalinský)

   * HACKING has been extended with a large section on core developer tasks.
     (Ian Clatworthy)

   * Add ``branches`` and ``standalone-trees`` as online help topics and
     include them as Concepts within the User Reference.
     (Paul Moore, Ian Clatworthy)

    * ``check`` can detect versionedfile parent references that are
      inconsistent with revision and inventory info, and ``reconcile`` can fix
      them.  These faulty references were generated by 0.8-era releases,
      so repositories which were manipulated by old bzrs should be
      checked, and possibly reconciled ASAP.  (Aaron Bentley, Andrew Bennetts)

  API BREAKS:

   * ``Branch.append_revision`` is removed altogether; please use
     ``Branch.set_last_revision_info`` instead.  (Martin Pool)

   * CommitBuilder now advertises itself as requiring the root entry to be
     supplied. This only affects foreign repository implementations which reuse
     CommitBuilder directly and have changed record_entry_contents to require
     that the root not be supplied. This should be precisely zero plugins
     affected. (Robert Collins)

   * The ``add_lines`` methods on ``VersionedFile`` implementations has changed
     its return value to include the sha1 and length of the inserted text. This
     allows the avoidance of double-sha1 calculations during commit.
     (Robert Collins)

   * ``Transport.should_cache`` has been removed.  It was not called in the
     previous release.  (Martin Pool)

  TESTING:

   * Tests may now raise TestNotApplicable to indicate they shouldn't be
     run in a particular scenario.  (Martin Pool)

   * New function multiply_tests_from_modules to give a simpler interface
     to test parameterization.  (Martin Pool, Robert Collins)

   * ``Transport.should_cache`` has been removed.  It was not called in the
     previous release.  (Martin Pool)

   * NULL_REVISION is returned to indicate the null revision, not None.
     (Aaron Bentley)

   * Use UTF-8 encoded StringIO for log tests to avoid failures on
     non-ASCII committer names.  (Lukáš Lalinský)

  INTERNALS:

   * ``bzrlib.plugin.all_plugins`` has been deprecated in favour of
     ``bzrlib.plugin.plugins()`` which returns PlugIn objects that provide
     useful functionality for determining the path of a plugin, its tests, and
     its version information. (Robert Collins)

   * Add the option user_encoding to the function 'show_diff_trees()'
     in order to move the user encoding at the UI level. (Goffredo Baroncelli)

   * Add the function make_commit_message_template_encoded() and the function
     edit_commit_message_encoded() which handle encoded strings.
     This is done in order to mix the commit messages (which is a unicode
     string), and the diff which is a raw string. (Goffredo Baroncelli)

   * CommitBuilder now defaults to using add_lines_with_ghosts, reducing
     overhead on non-weave repositories which don't require all parents to be
     present. (Robert Collins)

   * Deprecated method ``find_previous_heads`` on
     ``bzrlib.inventory.InventoryEntry``. This has been superseded by the use
     of ``parent_candidates`` and a separate heads check via the repository
     API. (Robert Collins)

   * New trace function ``mutter_callsite`` will print out a subset of the
     stack to the log, which can be useful for gathering debug details.
     (Robert Collins)

   * ``bzrlib.pack.ContainerWriter`` now tracks how many records have been
     added via a public attribute records_written. (Robert Collins)

   * New method ``bzrlib.transport.Transport.get_recommended_page_size``.
     This provides a hint to users of transports as to the reasonable
     minimum data to read. In principle this can take latency and
     bandwidth into account on a per-connection basis, but for now it
     just has hard coded values based on the url. (e.g. http:// has a large
     page size, file:// has a small one.) (Robert Collins)

   * New method on ``bzrlib.transport.Transport`` ``open_write_stream`` allows
     incremental addition of data to a file without requiring that all the
     data be buffered in memory. (Robert Collins)

   * New methods on ``bzrlib.knit.KnitVersionedFile``:
     ``get_data_stream(versions)``, ``insert_data_stream(stream)`` and
     ``get_format_signature()``.  These provide some infrastructure for
     efficiently streaming the knit data for a set of versions over the smart
     protocol.

   * Knits with no annotation cache still produce correct annotations.
     (Aaron Bentley)

   * Three new methods have been added to ``bzrlib.trace``:
     ``set_verbosity_level``, ``get_verbosity_level`` and ``is_verbose``.
     ``set_verbosity_level`` expects a numeric value: negative for quiet,
     zero for normal, positive for verbose. The size of the number can be
     used to determine just how quiet or verbose the application should be.
     The existing ``be_quiet`` and ``is_quiet`` routines have been
     integrated into this new scheme. (Ian Clatworthy)

   * Options can now be delcared with a ``custom_callback`` parameter. If
     set, this routine is called after the option is processed. This feature
     is now used by the standard options ``verbose`` and ``quiet`` so that
     setting one implicitly resets the other. (Ian Clatworthy)

   * Rather than declaring a new option from scratch in order to provide
     custom help, a centrally registered option can be decorated using the
     new ``bzrlib.Option.custom_help`` routine. In particular, this routine
     is useful when declaring better help for the ``verbose`` and ``quiet``
     standard options as the base definition of these is now more complex
     than before thanks to their use of a custom callback. (Ian Clatworthy)

    * Tree._iter_changes(specific_file=[]) now iterates through no files,
      instead of iterating through all files.  None is used to iterate through
      all files.  (Aaron Bentley)

    * WorkingTree.revert() now accepts None to revert all files.  The use of
      [] to revert all files is deprecated.  (Aaron Bentley)


bzr 0.90 2007-08-28
-------------------

  IMPROVEMENTS:

    * Documentation is now organized into multiple directories with a level
      added for different languages or locales. Added the Mini Tutorial
      and Quick Start Summary (en) documents from the Wiki, improving the
      content and readability of the former. Formatted NEWS as Release Notes
      complete with a Table of Conents, one heading per release. Moved the
      Developer Guide into the main document catalog and provided a link
      from the developer document catalog back to the main one.
      (Ian Clatworthy, Sabin Iacob, Alexander Belchenko)


  API CHANGES:

    * The static convenience method ``BzrDir.create_repository``
      is deprecated.  Callers should instead create a ``BzrDir`` instance
      and call ``create_repository`` on that.  (Martin Pool)


bzr 0.90rc1 2007-08-14
----------------------

  BUGFIXES:

    * ``bzr init`` should connect to the remote location one time only.  We
      have been connecting several times because we forget to pass around the
      Transport object. This modifies ``BzrDir.create_branch_convenience``,
      so that we can give it the Transport we already have.
      (John Arbash Meinel, Vincent Ladeuil, #111702)

    * Get rid of sftp connection cache (get rid of the FTP one too).
      (Vincent Ladeuil, #43731)

    * bzr branch {local|remote} remote don't try to create a working tree
      anymore.
      (Vincent Ladeuil, #112173)

    * All identified multiple connections for a single bzr command have been
      fixed. See bzrlib/tests/commands directory.
      (Vincent Ladeuil)

    * ``bzr rm`` now does not insist on ``--force`` to delete files that
      have been renamed but not otherwise modified.  (Marius Kruger,
      #111664)

    * ``bzr selftest --bench`` no longer emits deprecation warnings
      (Lukáš Lalinský)

    * ``bzr status`` now honours FILE parameters for conflict lists
      (Aaron Bentley, #127606)

    * ``bzr checkout`` now honours -r when reconstituting a working tree.
      It also honours -r 0.  (Aaron Bentley, #127708)

    * ``bzr add *`` no more fails on Windows if working tree contains
      non-ascii file names. (Kuno Meyer, #127361)

    * allow ``easy_install bzr`` runs without fatal errors.
      (Alexander Belchenko, #125521)

    * Graph._filter_candidate_lca does not raise KeyError if a candidate
      is eliminated just before it would normally be examined.  (Aaron Bentley)

    * SMTP connection failures produce a nice message, not a traceback.
      (Aaron Bentley)

  IMPROVEMENTS:

    * Don't show "dots" progress indicators when run non-interactively, such
      as from cron.  (Martin Pool)

    * ``info`` now formats locations more nicely and lists "submit" and
      "public" branches (Aaron Bentley)

    * New ``pack`` command that will trigger database compression within
      the repository (Robert Collins)

    * Implement ``_KnitIndex._load_data`` in a pyrex extension. The pyrex
      version is approximately 2-3x faster at parsing a ``.kndx`` file.
      Which yields a measurable improvement for commands which have to
      read from the repository, such as a 1s => 0.75s improvement in
      ``bzr diff`` when there are changes to be shown.  (John Arbash Meinel)

    * Merge is now faster.  Depending on the scenario, it can be more than 2x
      faster. (Aaron Bentley)

    * Give a clearer warning, and allow ``python setup.py install`` to
      succeed even if pyrex is not available.
      (John Arbash Meinel)

    * ``DirState._read_dirblocks`` now has an optional Pyrex
      implementation. This improves the speed of any command that has to
      read the entire DirState. (``diff``, ``status``, etc, improve by
      about 10%).
      ``bisect_dirblocks`` has also been improved, which helps all
      ``_get_entry`` type calls (whenever we are searching for a
      particular entry in the in-memory DirState).
      (John Arbash Meinel)

    * ``bzr pull`` and ``bzr push`` no longer do a complete walk of the
      branch revision history for ui display unless -v is supplied.
      (Robert Collins)

    * ``bzr log -rA..B`` output shifted to the left margin if the log only
      contains merge revisions. (Kent Gibson)

    * The ``plugins`` command is now public with improved help.
      (Ian Clatworthy)

    * New bundle and merge directive formats are faster to generate, and

    * Annotate merge now works when there are local changes. (Aaron Bentley)

    * Commit now only shows the progress in terms of directories instead of
      entries. (Ian Clatworthy)

    * Fix ``KnitRepository.get_revision_graph`` to not request the graph 2
      times. This makes ``get_revision_graph`` 2x faster. (John Arbash
      Meinel)

    * Fix ``VersionedFile.get_graph()`` to avoid using
      ``set.difference_update(other)``, which has bad scaling when
      ``other`` is large. This improves ``VF.get_graph([version_id])`` for
      a 12.5k graph from 2.9s down to 200ms. (John Arbash Meinel)

    * The ``--lsprof-file`` option now generates output for KCacheGrind if
      the file starts with ``callgrind.out``. This matches the default file
      filtering done by KCacheGrind's Open Dialog. (Ian Clatworthy)

    * Fix ``bzr update`` to avoid an unnecessary
      ``branch.get_master_branch`` call, which avoids 1 extra connection
      to the remote server. (Partial fix for #128076, John Arbash Meinel)

    * Log errors from the smart server in the trace file, to make debugging
      test failures (and live failures!) easier.  (Andrew Bennetts)

    * The HTML version of the man page has been superceded by a more
      comprehensive manual called the Bazaar User Reference. This manual
      is completed generated from the online help topics. As part of this
      change, limited reStructuredText is now explicitly supported in help
      topics and command help with 'unnatural' markup being removed prior
      to display by the online help or inclusion in the man page.
      (Ian Clatworthy)

    * HTML documentation now use files extension ``*.html``
      (Alexander Belchenko)

    * The cache of ignore definitions is now cleared in WorkingTree.unlock()
      so that changes to .bzrignore aren't missed. (#129694, Daniel Watkins)

    * ``bzr selftest --strict`` fails if there are any missing features or
      expected test failures. (Daniel Watkins, #111914)

    * Link to registration survey added to README. (Ian Clatworthy)

    * Windows standalone installer show link to registration survey
      when installation finished. (Alexander Belchenko)

  LIBRARY API BREAKS:

    * Deprecated dictionary ``bzrlib.option.SHORT_OPTIONS`` removed.
      Options are now required to provide a help string and it must
      comply with the style guide by being one or more sentences with an
      initial capital and final period. (Martin Pool)

    * KnitIndex.get_parents now returns tuples. (Robert Collins)

    * Ancient unused ``Repository.text_store`` attribute has been removed.
      (Robert Collins)

    * The ``bzrlib.pack`` interface has changed to use tuples of bytestrings
      rather than just bytestrings, making it easier to represent multiple
      element names. As this interface was not used by any internal facilities
      since it was introduced in 0.18 no API compatibility is being preserved.
      The serialised form of these packs is identical with 0.18 when a single
      element tuple is in use. (Robert Collins)

  INTERNALS:

    * merge now uses ``iter_changes`` to calculate changes, which makes room for
      future performance increases.  It is also more consistent with other
      operations that perform comparisons, and reduces reliance on
      Tree.inventory.  (Aaron Bentley)

    * Refactoring of transport classes connected to a remote server.
      ConnectedTransport is a new class that serves as a basis for all
      transports needing to connect to a remote server.  transport.split_url
      have been deprecated, use the static method on the object instead. URL
      tests have been refactored too.
      (Vincent Ladeuil)

    * Better connection sharing for ConnectedTransport objects.
      transport.get_transport() now accepts a 'possible_transports' parameter.
      If a newly requested transport can share a connection with one of the
      list, it will.
      (Vincent Ladeuil)

    * Most functions now accept ``bzrlib.revision.NULL_REVISION`` to indicate
      the null revision, and consider using ``None`` for this purpose
      deprecated.  (Aaron Bentley)

    * New ``index`` module with abstract index functionality. This will be
      used during the planned changes in the repository layer. Currently the
      index layer provides a graph aware immutable index, a builder for the
      same index type to allow creating them, and finally a composer for
      such indices to allow the use of many indices in a single query. The
      index performance is not optimised, however the API is stable to allow
      development on top of the index. (Robert Collins)

    * ``bzrlib.dirstate.cmp_by_dirs`` can be used to compare two paths by
      their directory sections. This is equivalent to comparing
      ``path.split('/')``, only without having to split the paths.
      This has a Pyrex implementation available.
      (John Arbash Meinel)

    * New transport decorator 'unlistable+' which disables the list_dir
      functionality for testing.

    * Deprecated ``change_entry`` in transform.py. (Ian Clatworthy)

    * RevisionTree.get_weave is now deprecated.  Tree.plan_merge is now used
      for performing annotate-merge.  (Aaron Bentley)

    * New EmailMessage class to create email messages. (Adeodato Simó)

    * Unused functions on the private interface KnitIndex have been removed.
      (Robert Collins)

    * New ``knit.KnitGraphIndex`` which provides a ``KnitIndex`` layered on top
      of a ``index.GraphIndex``. (Robert Collins)

    * New ``knit.KnitVersionedFile.iter_parents`` method that allows querying
      the parents of many knit nodes at once, reducing round trips to the
      underlying index. (Robert Collins)

    * Graph now has an is_ancestor method, various bits use it.
      (Aaron Bentley)

    * The ``-Dhpss`` flag now includes timing information. As well as
      logging when a new connection is opened. (John Arbash Meinel)

    * ``bzrlib.pack.ContainerWriter`` now returns an offset, length tuple to
      callers when inserting data, allowing generation of readv style access
      during pack creation, without needing a separate pass across the output
      pack to gather such details. (Robert Collins)

    * ``bzrlib.pack.make_readv_reader`` allows readv based access to pack
      files that are stored on a transport. (Robert Collins)

    * New ``Repository.has_same_location`` method that reports if two
      repository objects refer to the same repository (although with some risk
      of false negatives).  (Andrew Bennetts)

    * InterTree.compare now passes require_versioned on correctly.
      (Marius Kruger)

    * New methods on Repository - ``start_write_group``,
      ``commit_write_group``, ``abort_write_group`` and ``is_in_write_group`` -
      which provide a clean hook point for transactional Repositories - ones
      where all the data for a fetch or commit needs to be made atomically
      available in one step. This allows the write lock to remain while making
      a series of data insertions.  (e.g. data conversion). (Robert Collins)

    * In ``bzrlib.knit`` the internal interface has been altered to use
      3-tuples (index, pos, length) rather than two-tuples (pos, length) to
      describe where data in a knit is, allowing knits to be split into
      many files. (Robert Collins)

    * ``bzrlib.knit._KnitData`` split into cache management and physical access
      with two access classes - ``_PackAccess`` and ``_KnitAccess`` defined.
      The former provides access into a .pack file, and the latter provides the
      current production repository form of .knit files. (Robert Collins)

  TESTING:

    * Remove selftest ``--clean-output``, ``--numbered-dirs`` and
      ``--keep-output`` options, which are obsolete now that tests
      are done within directories in $TMPDIR.  (Martin Pool)

    * The SSH_AUTH_SOCK environment variable is now reset to avoid
      interaction with any running ssh agents.  (Jelmer Vernooij, #125955)

    * run_bzr_subprocess handles parameters the same way as run_bzr:
      either a string or a list of strings should be passed as the first
      parameter.  Varargs-style parameters are deprecated. (Aaron Bentley)


bzr 0.18  2007-07-17
--------------------

  BUGFIXES:

    * Fix 'bzr add' crash under Win32 (Kuno Meyer)


bzr 0.18rc1  2007-07-10
-----------------------

  BUGFIXES:

    * Do not suppress pipe errors, etc. in non-display commands
      (Alexander Belchenko, #87178)

    * Display a useful error message when the user requests to annotate
      a file that is not present in the specified revision.
      (James Westby, #122656)

    * Commands that use status flags now have a reference to 'help
      status-flags'.  (Daniel Watkins, #113436)

    * Work around python-2.4.1 inhability to correctly parse the
      authentication header.
      (Vincent Ladeuil, #121889)

    * Use exact encoding for merge directives. (Adeodato Simó, #120591)

    * Fix tempfile permissions error in smart server tar bundling under
      Windows. (Martin _, #119330)

    * Fix detection of directory entries in the inventory. (James Westby)

    * Fix handling of http code 400: Bad Request When issuing too many ranges.
      (Vincent Ladeuil, #115209)

    * Issue a CONNECT request when connecting to an https server
      via a proxy to enable SSL tunneling.
      (Vincent Ladeuil, #120678)

    * Fix ``bzr log -r`` to support selecting merge revisions, both
      individually and as part of revision ranges.
      (Kent Gibson, #4663)

    * Don't leave cruft behind when failing to acquire a lockdir.
      (Martin Pool, #109169)

    * Don't use the '-f' strace option during tests.
      (Vincent Ladeuil, #102019).

    * Warn when setting ``push_location`` to a value that will be masked by
      locations.conf.  (Aaron Bentley, #122286)

    * Fix commit ordering in corner case (Aaron Bentley, #94975)

    *  Make annotate behave in a non-ASCII world (Adeodato Simó).

  IMPROVEMENTS:

    * The --lsprof-file option now dumps a text rendering of the profiling
      information if the filename ends in ".txt". It will also convert the
      profiling information to a format suitable for KCacheGrind if the
      output filename ends in ".callgrind". Fixes to the lsprofcalltree
      conversion process by Jean Paul Calderone and Itamar were also merged.
      See http://ddaa.net/blog/python/lsprof-calltree. (Ian Clatworthy)

    * ``info`` now defaults to non-verbose mode, displaying only paths and
      abbreviated format info.  ``info -v`` displays all the information
      formerly displayed by ``info``.  (Aaron Bentley, Adeodato Simó)

    * ``bzr missing`` now has better option names ``--this`` and ``--other``.
      (Elliot Murphy)

    * The internal ``weave-list`` command has become ``versionedfile-list``,
      and now lists knits as well as weaves.  (Aaron Bentley)

    * Automatic merge base selection uses a faster algorithm that chooses
      better bases in criss-cross merge situations (Aaron Bentley)

    * Progress reporting in ``commit`` has been improved. The various logical
      stages are now reported on as follows, namely:

      * Collecting changes [Entry x/y] - Stage n/m
      * Saving data locally - Stage n/m
      * Uploading data to master branch - Stage n/m
      * Updating the working tree - Stage n/m
      * Running post commit hooks - Stage n/m

      If there is no master branch, the 3rd stage is omitted and the total
      number of stages is adjusted accordingly.

      Each hook that is run after commit is listed with a name (as hooks
      can be slow it is useful feedback).
      (Ian Clatworthy, Robert Collins)

    * Various operations that are now faster due to avoiding unnecessary
      topological sorts. (Aaron Bentley)

    * Make merge directives robust against broken bundles. (Aaron Bentley)

    * The lsprof filename note is emitted via trace.note(), not standard
      output.  (Aaron Bentley)

    * ``bzrlib`` now exports explicit API compatibility information to assist
      library users and plugins. See the ``bzrlib.api`` module for details.
      (Robert Collins)

    * Remove unnecessary lock probes when acquiring a lockdir.
      (Martin Pool)

    * ``bzr --version`` now shows the location of the bzr log file, which
      is especially useful on Windows.  (Martin Pool)

    * -D now supports hooks to get debug tracing of hooks (though its currently
      minimal in nature). (Robert Collins)

    * Long log format reports deltas on merge revisions.
      (John Arbash Meinel, Kent Gibson)

    * Make initial push over ftp more resilient. (John Arbash Meinel)

    * Print a summary of changes for update just like pull does.
      (Daniel Watkins, #113990)

    * Add a -Dhpss option to trace smart protocol requests and responses.
      (Andrew Bennetts)

  LIBRARY API BREAKS:

    * Testing cleanups -
      ``bzrlib.repository.RepositoryTestProviderAdapter`` has been moved
      to ``bzrlib.tests.repository_implementations``;
      ``bzrlib.repository.InterRepositoryTestProviderAdapter`` has been moved
      to ``bzrlib.tests.interrepository_implementations``;
      ``bzrlib.transport.TransportTestProviderAdapter`` has moved to
      ``bzrlib.tests.test_transport_implementations``.
      ``bzrlib.branch.BranchTestProviderAdapter`` has moved to
      ``bzrlib.tests.branch_implementations``.
      ``bzrlib.bzrdir.BzrDirTestProviderAdapter`` has moved to
      ``bzrlib.tests.bzrdir_implementations``.
      ``bzrlib.versionedfile.InterVersionedFileTestProviderAdapter`` has moved
      to ``bzrlib.tests.interversionedfile_implementations``.
      ``bzrlib.store.revision.RevisionStoreTestProviderAdapter`` has moved to
      ``bzrlib.tests.revisionstore_implementations``.
      ``bzrlib.workingtree.WorkingTreeTestProviderAdapter`` has moved to
      ``bzrlib.tests.workingtree_implementations``.
      These changes are an API break in the testing infrastructure only.
      (Robert Collins)

    * Relocate TestCaseWithRepository to be more central. (Robert Collins)

    * ``bzrlib.add.smart_add_tree`` will no longer perform glob expansion on
      win32. Callers of the function should do this and use the new
      ``MutableTree.smart_add`` method instead. (Robert Collins)

    * ``bzrlib.add.glob_expand_for_win32`` is now
      ``bzrlib.win32utils.glob_expand``.  (Robert Collins)

    * ``bzrlib.add.FastPath`` is now private and moved to
      ``bzrlib.mutabletree._FastPath``. (Robert Collins, Martin Pool)

    * ``LockDir.wait`` removed.  (Martin Pool)

    * The ``SmartServer`` hooks API has changed for the ``server_started`` and
      ``server_stopped`` hooks. The first parameter is now an iterable of
      backing URLs rather than a single URL. This is to reflect that many
      URLs may map to the external URL of the server. E.g. the server interally
      may have a chrooted URL but also the local file:// URL will be at the
      same location. (Robert Collins)

  INTERNALS:

    * New SMTPConnection class to unify email handling.  (Adeodato Simó)

    * Fix documentation of BzrError. (Adeodato Simó)

    * Make BzrBadParameter an internal error. (Adeodato Simó)

    * Remove use of 'assert False' to raise an exception unconditionally.
      (Martin Pool)

    * Give a cleaner error when failing to decode knit index entry.
      (Martin Pool)

    * TreeConfig would mistakenly search the top level when asked for options
      from a section. It now respects the section argument and only
      searches the specified section. (James Westby)

    * Improve ``make api-docs`` output. (John Arbash Meinel)

    * Use os.lstat rather than os.stat for osutils.make_readonly and
      osutils.make_writeable. This makes the difftools plugin more
      robust when dangling symlinks are found. (Elliot Murphy)

    * New ``-Dlock`` option to log (to ~/.bzr.log) information on when
      lockdirs are taken or released.  (Martin Pool)

    * ``bzrlib`` Hooks are now nameable using ``Hooks.name_hook``. This
      allows a nicer UI when hooks are running as the current hook can
      be displayed. (Robert Collins)

    * ``Transport.get`` has had its interface made more clear for ease of use.
      Retrieval of a directory must now fail with either 'PathError' at open
      time, or raise 'ReadError' on a read. (Robert Collins)

    * New method ``_maybe_expand_globs`` on the ``Command`` class for
      dealing with unexpanded glob lists - e.g. on the win32 platform. This
      was moved from ``bzrlib.add._prepare_file_list``. (Robert Collins)

    * ``bzrlib.add.smart_add`` and ``bzrlib.add.smart_add_tree`` are now
      deprecated in favour of ``MutableTree.smart_add``. (Robert Collins,
      Martin Pool)

    * New method ``external_url`` on Transport for obtaining the url to
      hand to external processes. (Robert Collins)

    * Teach windows installers to build pyrex/C extensions.
      (Alexander Belchenko)

  TESTING:

    * Removed the ``--keep-output`` option from selftest and clean up test
      directories as they're used.  This reduces the IO load from
      running the test suite and cuts the time by about half.
      (Andrew Bennetts, Martin Pool)

    * Add scenarios as a public attribute on the TestAdapter classes to allow
      modification of the generated scenarios before adaption and easier
      testing. (Robert Collins)

    * New testing support class ``TestScenarioApplier`` which multiplies
      out a single teste by a list of supplied scenarios. (RobertCollins)

    * Setting ``repository_to_test_repository`` on a repository_implementations
      test will cause it to be called during repository creation, allowing the
      testing of repository classes which are not based around the Format
      concept. For example a repository adapter can be tested in this manner,
      by altering the repository scenarios to include a scenario that sets this
      attribute during the test parameterisation in
      ``bzrlib.tests.repository.repository_implementations``. (Robert Collins)

    * Clean up many of the APIs for blackbox testing of Bazaar.  The standard
      interface is now self.run_bzr.  The command to run can be passed as
      either a list of parameters, a string containing the command line, or
      (deprecated) varargs parameters.  (Martin Pool)

    * The base TestCase now isolates tests from -D parameters by clearing
      ``debug.debug_flags`` and restores it afterwards. (Robert Collins)

    * Add a relpath parameter to get_transport methods in test framework to
      avoid useless cloning.
      (Vincent Ladeuil, #110448)


bzr 0.17  2007-06-18
--------------------

  BUGFIXES:

    * Fix crash of commit due to wrong lookup of filesystem encoding.
      (Colin Watson, #120647)

    * Revert logging just to stderr in commit as broke unicode filenames.
      (Aaron Bentley, Ian Clatworthy, #120930)


bzr 0.17rc1  2007-06-12
-----------------------

  NOTES WHEN UPGRADING:

    * The kind() and is_executable() APIs on the WorkingTree interface no
      longer implicitly (read) locks and unlocks the tree. This *might*
      impact some plug-ins and tools using this part of the API. If you find
      an issue that may be caused by this change, please let us know,
      particularly the plug-in/tool maintainer. If encountered, the API
      fix is to surround kind() and is_executable() calls with lock_read()
      and unlock() like so::

        work_tree.lock_read()
        try:
            kind = work_tree.kind(...)
        finally:
            work_tree.unlock()

  INTERNALS:
    * Rework of LogFormatter API to provide beginning/end of log hooks and to
      encapsulate the details of the revision to be logged in a LogRevision
      object.
      In long log formats, merge revision ids are only shown when --show-ids
      is specified, and are labelled "revision-id:", as per mainline
      revisions, instead of "merged:". (Kent Gibson)

    * New ``BranchBuilder`` API which allows the construction of particular
      histories quickly. Useful for testing and potentially other applications
      too. (Robert Collins)

  IMPROVEMENTS:

    * There are two new help topics, working-trees and repositories that
      attempt to explain these concepts. (James Westby, John Arbash Meinel,
      Aaron Bentley)

    * Added ``bzr log --limit`` to report a limited number of revisions.
      (Kent Gibson, #3659)

    * Revert does not try to preserve file contents that were originally
      produced by reverting to a historical revision.  (Aaron Bentley)

    * ``bzr log --short`` now includes ``[merge]`` for revisions which
      have more than one parent. This is a small improvement to help
      understanding what changes have occurred
      (John Arbash Meinel, #83887)

    * TreeTransform avoids many renames when contructing large trees,
      improving speed.  3.25x speedups have been observed for construction of
      kernel-sized-trees, and checkouts are 1.28x faster.  (Aaron Bentley)

    * Commit on large trees is now faster. In my environment, a commit of
      a small change to the Mozilla tree (55k files) has dropped from
      66 seconds to 32 seconds. For a small tree of 600 files, commit of a
      small change is 33% faster. (Ian Clatworthy)

    * New --create-prefix option to bzr init, like for push.  (Daniel Watkins,
      #56322)

  BUGFIXES:

    * ``bzr push`` should only connect to the remote location one time.
      We have been connecting 3 times because we forget to pass around
      the Transport object. This adds ``BzrDir.clone_on_transport()``, so
      that we can pass in the Transport that we already have.
      (John Arbash Meinel, #75721)

    * ``DirState.set_state_from_inventory()`` needs to properly order
      based on split paths, not just string paths.
      (John Arbash Meinel, #115947)

    * Let TestUIFactoy encode the password prompt with its own stdout.
      (Vincent Ladeuil, #110204)

    * pycurl should take use the range header that takes the range hint
      into account.
      (Vincent Ladeuil, #112719)

    * WorkingTree4.get_file_sha1 no longer raises an exception when invoked
      on a missing file.  (Aaron Bentley, #118186)

    * WorkingTree.remove works correctly with tree references, and when pwd is
      not the tree root. (Aaron Bentley)

    * Merge no longer fails when a file is renamed in one tree and deleted
      in the other. (Aaron Bentley, #110279)

    * ``revision-info`` now accepts dotted revnos, doesn't require a tree,
      and defaults to the last revision (Matthew Fuller, #90048)

    * Tests no longer fail when BZR_REMOTE_PATH is set in the environment.
      (Daniel Watkins, #111958)

    * ``bzr branch -r revid:foo`` can be used to branch any revision in
      your repository. (Previously Branch6 only supported revisions in your
      mainline). (John Arbash Meinel, #115343)

bzr 0.16  2007-05-07
--------------------

  BUGFIXES:

    * Handle when you have 2 directories with similar names, but one has a
      hyphen. (``'abc'`` versus ``'abc-2'``). The WT4._iter_changes
      iterator was using direct comparison and ``'abc/a'`` sorts after
      ``'abc-2'``, but ``('abc', 'a')`` sorts before ``('abc-2',)``.
      (John Arbash Meinel, #111227)

    * Handle when someone renames a file on disk without telling bzr.
      Previously we would report the first file as missing, but not show
      the new unknown file. (John Arbash Meinel, #111288)

    * Avoid error when running hooks after pulling into or pushing from
      a branch bound to a smartserver branch.  (Martin Pool, #111968)

  IMPROVEMENTS:

    * Move developer documentation to doc/developers/. This reduces clutter in
      the root of the source tree and allows HACKING to be split into multiple
      files. (Robert Collins, Alexander Belchenko)

    * Clean up the ``WorkingTree4._iter_changes()`` internal loops as well as
      ``DirState.update_entry()``. This optimizes the core logic for ``bzr
      diff`` and ``bzr status`` significantly improving the speed of
      both. (John Arbash Meinel)

bzr 0.16rc2  2007-04-30
-----------------------

  BUGFIXES:

    * Handle the case when you delete a file, and then rename another file
      on top of it. Also handle the case of ``bzr rm --keep foo``. ``bzr
      status`` should show the removed file and an unknown file in its
      place. (John Arbash Meinel, #109993)

    * Bundles properly read and write revision properties that have an
      empty value. And when the value is not ASCII.
      (John Arbash Meinel, #109613)

    * Fix the bzr commit message to be in text mode.
      (Alexander Belchenko, #110901)

    * Also handle when you rename a file and create a file where it used
      to be. (John Arbash Meinel, #110256)

    * ``WorkingTree4._iter_changes`` should not descend into unversioned
      directories. (John Arbash Meinel, #110399)

bzr 0.16rc1  2007-04-26
-----------------------

  NOTES WHEN UPGRADING:

    * ``bzr remove`` and ``bzr rm`` will now remove the working file, if
      it could be recovered again.
      This has been done for consistency with svn and the unix rm command.
      The old ``remove`` behaviour has been retained in the new option
      ``bzr remove --keep``, which will just stop versioning the file,
      but not delete it.
      ``bzr remove --force`` have been added which will always delete the
      files.
      ``bzr remove`` is also more verbose.
      (Marius Kruger, #82602)

  IMPROVEMENTS:

    * Merge directives can now be supplied as input to `merge` and `pull`,
      like bundles can.  (Aaron Bentley)

    * Sending the SIGQUIT signal to bzr, which can be done on Unix by
      pressing Control-Backslash, drops bzr into a debugger.  Type ``'c'``
      to continue.  This can be disabled by setting the environment variable
      ``BZR_SIGQUIT_PDB=0``.  (Martin Pool)

    * selftest now supports --list-only to list tests instead of running
      them. (Ian Clatworthy)

    * selftest now supports --exclude PATTERN (or -x PATTERN) to exclude
      tests with names that match that regular expression.
      (Ian Clatworthy, #102679)

    * selftest now supports --randomize SEED to run tests in a random order.
      SEED is typically the value 'now' meaning 'use the current time'.
      (Ian Clatworthy, #102686)

    * New option ``--fixes`` to commit, which stores bug fixing annotations as
      revision properties. Built-in support for Launchpad, Debian, Trac and
      Bugzilla bug trackers. (Jonathan Lange, James Henstridge, Robert Collins)

    * New API, ``bzrlib.bugtracker.tracker_registry``, for adding support for
      other bug trackers to ``fixes``. (Jonathan Lange, James Henstridge,
      Robert Collins)

    * ``selftest`` has new short options ``-f`` and ``-1``.  (Martin
      Pool)

    * ``bzrlib.tsort.MergeSorter`` optimizations. Change the inner loop
      into using local variables instead of going through ``self._var``.
      Improves the time to ``merge_sort`` a 10k revision graph by
      approximately 40% (~700->400ms).  (John Arbash Meinel)

    * ``make docs`` now creates a man page at ``man1/bzr.1`` fixing bug 107388.
      (Robert Collins)

    * ``bzr help`` now provides cross references to other help topics using
      the _see_also facility on command classes. Likewise the bzr_man
      documentation, and the bzr.1 man page also include this information.
      (Robert Collins)

    * Tags are now included in logs, that use the long log formatter.
      (Erik Bågfors, Alexander Belchenko)

    * ``bzr help`` provides a clearer message when a help topic cannot be
      found. (Robert Collins, #107656)

    * ``bzr help`` now accepts optional prefixes for command help. The help
      for all commands can now be found at ``bzr help commands/COMMANDNAME``
      as well as ``bzr help COMMANDNAME`` (which only works for commands
      where the name is not the same as a more general help topic).
      (Robert Collins)

    * ``bzr help PLUGINNAME`` will now return the module docstring from the
      plugin PLUGINNAME. (Robert Collins, #50408)

    * New help topic ``urlspec`` which lists the availables transports.
      (Goffredo Baroncelli)

    * doc/server.txt updated to document the default bzr:// port
      and also update the blurb about the hpss' current status.
      (Robert Collins, #107125).

    * ``bzr serve`` now listens on interface 0.0.0.0 by default, making it
      serve out to the local LAN (and anyone in the world that can reach the
      machine running ``bzr serve``. (Robert Collins, #98918)

    * A new smart server protocol version has been added.  It prefixes requests
      and responses with an explicit version identifier so that future protocol
      revisions can be dealt with gracefully.  (Andrew Bennetts, Robert Collins)

    * The bzr protocol version 2 indicates success or failure in every response
      without depending on particular commands encoding that consistently,
      allowing future client refactorings to be much more robust about error
      handling. (Robert Collins, Martin Pool, Andrew Bennetts)

    * The smart protocol over HTTP client has been changed to always post to the
      same ``.bzr/smart`` URL under the original location when it can.  This allows
      HTTP servers to only have to pass URLs ending in .bzr/smart to the smart
      server handler, and not arbitrary ``.bzr/*/smart`` URLs.  (Andrew Bennetts)

    * digest authentication is now supported for proxies and HTTP by the urllib
      based http implementation. Tested against Apache 2.0.55 and Squid
      2.6.5. Basic and digest authentication are handled coherently for HTTP
      and proxy: if the user is provided in the url (bzr command line for HTTP,
      proxy environment variables for proxies), the password is prompted for
      (only once). If the password is provided, it is taken into account. Once
      the first authentication is successful, all further authentication
      roundtrips are avoided by preventively setting the right authentication
      header(s).
      (Vincent Ladeuil).

  INTERNALS:

    * bzrlib API compatability with 0.8 has been dropped, cleaning up some
      code paths. (Robert Collins)

    * Change the format of chroot urls so that they can be safely manipulated
      by generic url utilities without causing the resulting urls to have
      escaped the chroot. A side effect of this is that creating a chroot
      requires an explicit action using a ChrootServer.
      (Robert Collins, Andrew Bennetts)

    * Deprecate ``Branch.get_root_id()`` because branches don't have root ids,
      rather than fixing bug #96847.  (Aaron Bentley)

    * ``WorkingTree.apply_inventory_delta`` provides a better alternative to
      ``WorkingTree._write_inventory``.  (Aaron Bentley)

    * Convenience method ``TestCase.expectFailure`` ensures that known failures
      do not silently pass.  (Aaron Bentley)

    * ``Transport.local_abspath`` now raises ``NotLocalUrl`` rather than
      ``TransportNotPossible``. (Martin Pool, Ian Clatworthy)

    * New SmartServer hooks facility. There are two initial hooks documented
      in ``bzrlib.transport.smart.SmartServerHooks``. The two initial hooks allow
      plugins to execute code upon server startup and shutdown.
      (Robert Collins).

    * SmartServer in standalone mode will now close its listening socket
      when it stops, rather than waiting for garbage collection. This primarily
      fixes test suite hangs when a test tries to connect to a shutdown server.
      It may also help improve behaviour when dealing with a server running
      on a specific port (rather than dynamically assigned ports).
      (Robert Collins)

    * Move most SmartServer code into a new package, bzrlib/smart.
      bzrlib/transport/remote.py contains just the Transport classes that used
      to be in bzrlib/transport/smart.py.  (Andrew Bennetts)

    * urllib http implementation avoid roundtrips associated with
      401 (and 407) errors once the authentication succeeds.
      (Vincent Ladeuil).

    * urlib http now supports querying the user for a proxy password if
      needed. Realm is shown in the prompt for both HTTP and proxy
      authentication when the user is required to type a password.
      (Vincent Ladeuil).

    * Renamed SmartTransport (and subclasses like SmartTCPTransport) to
      RemoteTransport (and subclasses to RemoteTCPTransport, etc).  This is more
      consistent with its new home in ``bzrlib/transport/remote.py``, and because
      it's not really a "smart" transport, just one that does file operations
      via remote procedure calls.  (Andrew Bennetts)

    * The ``lock_write`` method of ``LockableFiles``, ``Repository`` and
      ``Branch`` now accept a ``token`` keyword argument, so that separate
      instances of those objects can share a lock if it has the right token.
      (Andrew Bennetts, Robert Collins)

    * New method ``get_branch_reference`` on ``BzrDir`` allows the detection of
      branch references - which the smart server component needs.

    * The Repository API ``make_working_trees`` is now permitted to return
      False when ``set_make_working_trees`` is not implemented - previously
      an unimplemented ``set_make_working_trees`` implied the result True
      from ``make_working_trees``. This has been changed to accomodate the
      smart server, where it does not make sense (at this point) to ever
      make working trees by default. (Robert Collins)

    * Command objects can now declare related help topics by having _see_also
      set to a list of related topic. (Robert Collins)

    * ``bzrlib.help`` now delegates to the Command class for Command specific
      help. (Robert Collins)

    * New class ``TransportListRegistry``, derived from the Registry class, which
      simplifies tracking the available Transports. (Goffredo Baroncelli)

    * New function ``Branch.get_revision_id_to_revno_map`` which will
      return a dictionary mapping revision ids to dotted revnos. Since
      dotted revnos are defined in the context of the branch tip, it makes
      sense to generate them from a ``Branch`` object.
      (John Arbash Meinel)

    * Fix the 'Unprintable error' message display to use the repr of the
      exception that prevented printing the error because the str value
      for it is often not useful in debugging (e.g. KeyError('foo') has a
      str() of 'foo' but a repr of 'KeyError('foo')' which is much more
      useful. (Robert Collins)

    * ``urlutils.normalize_url`` now unescapes unreserved characters, such as "~".
      (Andrew Bennetts)

  BUGFIXES:

    * Don't fail bundle selftest if email has 'two' embedded.
      (Ian Clatworthy, #98510)

    * Remove ``--verbose`` from ``bzr bundle``. It didn't work anyway.
      (Robert Widhopf-Fenk, #98591)

    * Remove ``--basis`` from the checkout/branch commands - it didn't work
      properly and is no longer beneficial.
      (Robert Collins, #53675, #43486)

    * Don't produce encoding error when adding duplicate files.
      (Aaron Bentley)

    * Fix ``bzr log <file>`` so it only logs the revisions that changed
      the file, and does it faster.
      (Kent Gibson, John Arbash Meinel, #51980, #69477)

    * Fix ``InterDirstateTre._iter_changes`` to handle when we come across
      an empty versioned directory, which now has files in it.
      (John Arbash Meinel, #104257)

    * Teach ``common_ancestor`` to shortcut when the tip of one branch is
      inside the ancestry of the other. Saves a lot of graph processing
      (with an ancestry of 16k revisions, ``bzr merge ../already-merged``
      changes from 2m10s to 13s).  (John Arbash Meinel, #103757)

    * Fix ``show_diff_trees`` to handle the case when a file is modified,
      and the containing directory is renamed. (The file path is different
      in this versus base, but it isn't marked as a rename).
      (John Arbash Meinel, #103870)

    * FTP now works even when the FTP server does not support atomic rename.
      (Aaron Bentley, #89436)

    * Correct handling in bundles and merge directives of timezones with
      that are not an integer number of hours offset from UTC.  Always
      represent the epoch time in UTC to avoid problems with formatting
      earlier times on win32.  (Martin Pool, Alexander Belchenko, John
      Arbash Meinel)

    * Typo in the help for ``register-branch`` fixed. (Robert Collins, #96770)

    * "dirstate" and "dirstate-tags" formats now produce branches compatible
      with old versions of bzr. (Aaron Bentley, #107168))

    * Handle moving a directory when children have been added, removed,
      and renamed. (John Arbash Meinel, #105479)

    * Don't preventively use basic authentication for proxy before receiving a
      407 error. Otherwise people willing to use other authentication schemes
      may expose their password in the clear (or nearly). This add one
      roundtrip in case basic authentication should be used, but plug the
      security hole.
      (Vincent Ladeuil)

    * Handle http and proxy digest authentication.
      (Vincent Ladeuil, #94034).

  TESTING:

    * Added ``bzrlib.strace.strace`` which will strace a single callable and
      return a StraceResult object which contains just the syscalls involved
      in running it. (Robert Collins)

    * New test method ``reduceLockdirTimeout`` to drop the default (ui-centric)
      default time down to one suitable for tests. (Andrew Bennetts)

    * Add new ``vfs_transport_factory`` attribute on tests which provides the
      common vfs backing for both the readonly and readwrite transports.
      This allows the RemoteObject tests to back onto local disk or memory,
      and use the existing ``transport_server`` attribute all tests know about
      to be the smart server transport. This in turn allows tests to
      differentiate between 'transport to access the branch', and
      'transport which is a VFS' - which matters in Remote* tests.
      (Robert Collins, Andrew Bennetts)

    * The ``make_branch_and_tree`` method for tests will now create a
      lightweight checkout for the tree if the ``vfs_transport_factory`` is not
      a LocalURLServer. (Robert Collins, Andrew Bennetts)

    * Branch implementation tests have been audited to ensure that all urls
      passed to Branch APIs use proper urls, except when local-disk paths
      are intended. This is so that tests correctly access the test transport
      which is often not equivalent to local disk in Remote* tests. As part
      of this many tests were adjusted to remove dependencies on local disk
      access.
      (Robert Collins, Andrew Bennetts)

    * Mark bzrlib.tests and bzrlib.tests.TestUtil as providing assertFOO helper
      functions by adding a ``__unittest`` global attribute. (Robert Collins,
      Andrew Bennetts, Martin Pool, Jonathan Lange)

    * Refactored proxy and authentication handling to simplify the
      implementation of new auth schemes for both http and proxy.
      (Vincent Ladeuil)

bzr 0.15 2007-04-01
-------------------

  BUGFIXES:

    * Handle incompatible repositories as a user issue when fetching.
      (Aaron Bentley)

    * Don't give a recommendation to upgrade when branching or
      checking out a branch that contains an old-format working tree.
      (Martin Pool)

bzr 0.15rc3  2007-03-26
-----------------------

  CHANGES:

    * A warning is now displayed when opening working trees in older
      formats, to encourage people to upgrade to WorkingTreeFormat4.
      (Martin Pool)

  IMPROVEMENTS:

    * HTTP redirections are now taken into account when a branch (or a
      bundle) is accessed for the first time. A message is issued at each
      redirection to inform the user. In the past, http redirections were
      silently followed for each request which significantly degraded the
      performances. The http redirections are not followed anymore by
      default, instead a RedirectRequested exception is raised. For bzrlib
      users needing to follow http redirections anyway,
      ``bzrlib.transport.do_catching_redirections`` provide an easy transition
      path.  (vila)

  INTERNALS:

    * Added ``ReadLock.temporary_write_lock()`` to allow upgrading an OS read
      lock to an OS write lock. Linux can do this without unlocking, Win32
      needs to unlock in between. (John Arbash Meinel)

    * New parameter ``recommend_upgrade`` to ``BzrDir.open_workingtree``
      to silence (when false) warnings about opening old formats.
      (Martin Pool)

    * Fix minor performance regression with bzr-0.15 on pre-dirstate
      trees. (We were reading the working inventory too many times).
      (John Arbash Meinel)

    * Remove ``Branch.get_transaction()`` in favour of a simple cache of
      ``revision_history``.  Branch subclasses should override
      ``_gen_revision_history`` rather than ``revision_history`` to make use of
      this cache, and call ``_clear_revision_history_cache`` and
      ``_cache_revision_history`` at appropriate times. (Andrew Bennetts)

  BUGFIXES:

    * Take ``smtp_server`` from user config into account.
      (vila, #92195)

    * Restore Unicode filename handling for versioned and unversioned files.
      (John Arbash Meinel, #92608)

    * Don't fail during ``bzr commit`` if a file is marked removed, and
      the containing directory is auto-removed.  (John Arbash Meinel, #93681)

    * ``bzr status FILENAME`` failed on Windows because of an uncommon
      errno. (``ERROR_DIRECTORY == 267 != ENOTDIR``).
      (Wouter van Heyst, John Arbash Meinel, #90819)

    * ``bzr checkout source`` should create a local branch in the same
      format as source. (John Arbash Meinel, #93854)

    * ``bzr commit`` with a kind change was failing to update the
      last-changed-revision for directories.  The
      InventoryDirectory._unchanged only looked at the ``parent_id`` and name,
      ignoring the fact that the kind could have changed, too.
      (John Arbash Meinel, #90111)

    * ``bzr mv dir/subdir other`` was incorrectly updating files inside
      the directory. So that there was a chance it would break commit,
      etc. (John Arbash Meinel, #94037)

    * Correctly handles mutiple permanent http redirections.
      (vila, #88780)

bzr 0.15rc2  2007-03-14
-----------------------

  NOTES WHEN UPGRADING:

    * Release 0.15rc2 of bzr changes the ``bzr init-repo`` command to
      default to ``--trees`` instead of ``--no-trees``.
      Existing shared repositories are not affected.

  IMPROVEMENTS:

    * New ``merge-directive`` command to generate machine- and human-readable
      merge requests.  (Aaron Bentley)

    * New ``submit:`` revision specifier makes it easy to diff against the
      common ancestor with the submit location (Aaron Bentley)

    * Added support for Putty's SSH implementation. (Dmitry Vasiliev)

    * Added ``bzr status --versioned`` to report only versioned files,
      not unknowns. (Kent Gibson)

    * Merge now autodetects the correct line-ending style for its conflict
      markers.  (Aaron Bentley)

  INTERNALS:

    * Refactored SSH vendor registration into SSHVendorManager class.
      (Dmitry Vasiliev)

  BUGFIXES:

    * New ``--numbered-dirs`` option to ``bzr selftest`` to use
      numbered dirs for TestCaseInTempDir. This is default behavior
      on Windows. Anyone can force named dirs on Windows
      with ``--no-numbered-dirs``. (Alexander Belchenko)

    * Fix ``RevisionSpec_revid`` to handle the Unicode strings passed in
      from the command line. (Marien Zwart, #90501)

    * Fix ``TreeTransform._iter_changes`` when both the source and
      destination are missing. (Aaron Bentley, #88842)

    * Fix commit of merges with symlinks in dirstate trees.
      (Marien Zwart)

    * Switch the ``bzr init-repo`` default from --no-trees to --trees.
      (Wouter van Heyst, #53483)


bzr 0.15rc1  2007-03-07
-----------------------

  SURPRISES:

    * The default disk format has changed. Please run 'bzr upgrade' in your
      working trees to upgrade. This new default is compatible for network
      operations, but not for local operations. That is, if you have two
      versions of bzr installed locally, after upgrading you can only use the
      bzr 0.15 version. This new default does not enable tags or nested-trees
      as they are incompatible with bzr versions before 0.15 over the network.

    * For users of bzrlib: Two major changes have been made to the working tree
      api in bzrlib. The first is that many methods and attributes, including
      the inventory attribute, are no longer valid for use until one of
      ``lock_read``/``lock_write``/``lock_tree_write`` has been called,
      and become invalid again after unlock is called. This has been done
      to improve performance and correctness as part of the dirstate
      development.
      (Robert Collins, John A Meinel, Martin Pool, and others).

    * For users of bzrlib: The attribute 'tree.inventory' should be considered
      readonly. Previously it was possible to directly alter this attribute, or
      its contents, and have the tree notice this. This has been made
      unsupported - it may work in some tree formats, but in the newer dirstate
      format such actions will have no effect and will be ignored, or even
      cause assertions. All operations possible can still be carried out by a
      combination of the tree API, and the bzrlib.transform API. (Robert
      Collins, John A Meinel, Martin Pool, and others).

  IMPROVEMENTS:

    * Support for OS Windows 98. Also .bzr.log on any windows system
      saved in My Documents folder. (Alexander Belchenko)

    * ``bzr mv`` enhanced to support already moved files.
      In the past the mv command would have failed if the source file doesn't
      exist. In this situation ``bzr mv`` would now detect that the file has
      already moved and update the repository accordingly, if the target file
      does exist.
      A new option ``--after`` has been added so that if two files already
      exist, you could notify Bazaar that you have moved a (versioned) file
      and replaced it with another. Thus in this case ``bzr move --after``
      will only update the Bazaar identifier.
      (Steffen Eichenberg, Marius Kruger)

    * ``ls`` now works on treeless branches and remote branches.
      (Aaron Bentley)

    * ``bzr help global-options`` describes the global options.
      (Aaron Bentley)

    * ``bzr pull --overwrite`` will now correctly overwrite checkouts.
      (Robert Collins)

    * Files are now allowed to change kind (e.g. from file to symlink).
      Supported by ``commit``, ``revert`` and ``status``
      (Aaron Bentley)

    * ``inventory`` and ``unknowns`` hidden in favour of ``ls``
      (Aaron Bentley)

    * ``bzr help checkouts`` descibes what checkouts are and some possible
      uses of them. (James Westby, Aaron Bentley)

    * A new ``-d`` option to push, pull and merge overrides the default
      directory.  (Martin Pool)

    * Branch format 6: smaller, and potentially faster than format 5.  Supports
      ``append_history_only`` mode, where the log view and revnos do not change,
      except by being added to.  Stores policy settings in
      ".bzr/branch/branch.conf".

    * ``append_only`` branches:  Format 6 branches may be configured so that log
      view and revnos are always consistent.  Either create the branch using
      "bzr init --append-revisions-only" or edit the config file as descriped
      in docs/configuration.txt.

    * rebind: Format 6 branches retain the last-used bind location, so if you
      "bzr unbind", you can "bzr bind" to bind to the previously-selected
      bind location.

    * Builtin tags support, created and deleted by the ``tag`` command and
      stored in the branch.  Tags can be accessed with the revisionspec
      ``-rtag:``, and listed with ``bzr tags``.  Tags are not versioned
      at present. Tags require a network incompatible upgrade. To perform this
      upgrade, run ``bzr upgrade --dirstate-tags`` in your branch and
      repositories. (Martin Pool)

    * The ``bzr://`` transport now has a well-known port number, 4155,
      which it will use by default.  (Andrew Bennetts, Martin Pool)

    * Bazaar now looks for user-installed plugins before looking for site-wide
      plugins. (Jonathan Lange)

    * ``bzr resolve`` now detects and marks resolved text conflicts.
      (Aaron Bentley)

  INTERNALS:

    * Internally revision ids and file ids are now passed around as utf-8
      bytestrings, rather than treating them as Unicode strings. This has
      performance benefits for Knits, since we no longer need to decode the
      revision id for each line of content, nor for each entry in the index.
      This will also help with the future dirstate format.
      (John Arbash Meinel)

    * Reserved ids (any revision-id ending in a colon) are rejected by
      versionedfiles, repositories, branches, and working trees
      (Aaron Bentley)

    * Minor performance improvement by not creating a ProgressBar for
      every KnitIndex we create. (about 90ms for a bzr.dev tree)
      (John Arbash Meinel)

    * New easier to use Branch hooks facility. There are five initial hooks,
      all documented in bzrlib.branch.BranchHooks.__init__ - ``'set_rh'``,
      ``'post_push'``, ``'post_pull'``, ``'post_commit'``,
      ``'post_uncommit'``. These hooks fire after the matching operation
      on a branch has taken place, and were originally added for the
      branchrss plugin. (Robert Collins)

    * New method ``Branch.push()`` which should be used when pushing from a
      branch as it makes performance and policy decisions to match the UI
      level command ``push``. (Robert Collins).

    * Add a new method ``Tree.revision_tree`` which allows access to cached
      trees for arbitrary revisions. This allows the in development dirstate
      tree format to provide access to the callers to cached copies of
      inventory data which are cheaper to access than inventories from the
      repository.
      (Robert Collins, Martin Pool)

    * New ``Branch.last_revision_info`` method, this is being done to allow
      optimization of requests for both the number of revisions and the last
      revision of a branch with smartservers and potentially future branch
      formats. (Wouter van Heyst, Robert Collins)

    * Allow ``'import bzrlib.plugins.NAME'`` to work when the plugin NAME has not
      yet been loaded by ``load_plugins()``. This allows plugins to depend on each
      other for code reuse without requiring users to perform file-renaming
      gymnastics. (Robert Collins)

    * New Repository method ``'gather_stats'`` for statistic data collection.
      This is expected to grow to cover a number of related uses mainly
      related to bzr info. (Robert Collins)

    * Log formatters are now managed with a registry.
      ``log.register_formatter`` continues to work, but callers accessing
      the FORMATTERS dictionary directly will not.

    * Allow a start message to be passed to the ``edit_commit_message``
      function.  This will be placed in the message offered to the user
      for editing above the separator. It allows a template commit message
      to be used more easily. (James Westby)

    * ``GPGStrategy.sign()`` will now raise ``BzrBadParameterUnicode`` if
      you pass a Unicode string rather than an 8-bit string. Callers need
      to be updated to encode first. (John Arbash Meinel)

    * Branch.push, pull, merge now return Result objects with information
      about what happened, rather than a scattering of various methods.  These
      are also passed to the post hooks.  (Martin Pool)

    * File formats and architecture is in place for managing a forest of trees
      in bzr, and splitting up existing trees into smaller subtrees, and
      finally joining trees to make a larger tree. This is the first iteration
      of this support, and the user-facing aspects still require substantial
      work.  If you wish to experiment with it, use ``bzr upgrade
      --dirstate-with-subtree`` in your working trees and repositories.
      You can use the hidden commands ``split`` and ``join`` and to create
      and manipulate nested trees, but please consider using the nested-trees
      branch, which contains substantial UI improvements, instead.
      http://code.aaronbentley.com/bzr/bzrrepo/nested-trees/
      (Aaron Bentley, Martin Pool, Robert Collins).

  BUGFIXES:

    * ``bzr annotate`` now uses dotted revnos from the viewpoint of the
      branch, rather than the last changed revision of the file.
      (John Arbash Meinel, #82158)

    * Lock operations no longer hang if they encounter a permission problem.
      (Aaron Bentley)

    * ``bzr push`` can resume a push that was canceled before it finished.
      Also, it can push even if the target directory exists if you supply
      the ``--use-existing-dir`` flag.
      (John Arbash Meinel, #30576, #45504)

    * Fix http proxy authentication when user and an optional
      password appears in the ``*_proxy`` vars. (Vincent Ladeuil,
      #83954).

    * ``bzr log branch/file`` works for local treeless branches
      (Aaron Bentley, #84247)

    * Fix problem with UNC paths on Windows 98. (Alexander Belchenko, #84728)

    * Searching location of CA bundle for PyCurl in env variable
      (``CURL_CA_BUNDLE``), and on win32 along the PATH.
      (Alexander Belchenko, #82086)

    * ``bzr init`` works with unicode argument LOCATION.
      (Alexander Belchenko, #85599)

    * Raise ``DependencyNotPresent`` if pycurl do not support https.
      (Vincent Ladeuil, #85305)

    * Invalid proxy env variables should not cause a traceback.
      (Vincent Ladeuil, #87765)

    * Ignore patterns normalised to use '/' path separator.
      (Kent Gibson, #86451)

    * bzr rocks. It sure does! Fix case. (Vincent Ladeuil, #78026)

    * Fix bzrtools shelve command for removed lines beginning with "--"
      (Johan Dahlberg, #75577)

  TESTING:

    * New ``--first`` option to ``bzr selftest`` to run specified tests
      before the rest of the suite.  (Martin Pool)


bzr 0.14  2007-01-23
--------------------

  IMPROVEMENTS:

    * ``bzr help global-options`` describes the global options. (Aaron Bentley)

  BUG FIXES:

    * Skip documentation generation tests if the tools to do so are not
      available. Fixes running selftest for installled copies of bzr.
      (John Arbash Meinel, #80330)

    * Fix the code that discovers whether bzr is being run from it's
      working tree to handle the case when it isn't but the directory
      it is in is below a repository. (James Westby, #77306)


bzr 0.14rc1  2007-01-16
-----------------------

  IMPROVEMENTS:

    * New connection: ``bzr+http://`` which supports tunnelling the smart
      protocol over an HTTP connection. If writing is enabled on the bzr
      server, then you can write over the http connection.
      (Andrew Bennetts, John Arbash Meinel)

    * Aliases now support quotation marks, so they can contain whitespace
      (Marius Kruger)

    * PyCurlTransport now use a single curl object. By specifying explicitly
      the 'Range' header, we avoid the need to use two different curl objects
      (and two connections to the same server). (Vincent Ladeuil)

    * ``bzr commit`` does not prompt for a message until it is very likely to
      succeed.  (Aaron Bentley)

    * ``bzr conflicts`` now takes --text to list pathnames of text conflicts
      (Aaron Bentley)

    * Fix ``iter_lines_added_or_present_in_versions`` to use a set instead
      of a list while checking if a revision id was requested. Takes 10s
      off of the ``fileids_affected_by_revision_ids`` time, which is 10s
      of the ``bzr branch`` time. Also improve ``fileids_...`` time by
      filtering lines with a regex rather than multiple ``str.find()``
      calls. (saves another 300ms) (John Arbash Meinel)

    * Policy can be set for each configuration key. This allows keys to be
      inherited properly across configuration entries. For example, this
      should enable you to do::

        [/home/user/project]
        push_location = sftp://host/srv/project/
        push_location:policy = appendpath

      And then a branch like ``/home/user/project/mybranch`` should get an
      automatic push location of ``sftp://host/srv/project/mybranch``.
      (James Henstridge)

    * Added ``bzr status --short`` to make status report svn style flags
      for each file.  For example::

        $ bzr status --short
        A  foo
        A  bar
        D  baz
        ?  wooley

    * 'bzr selftest --clean-output' allows easily clean temporary tests
      directories without running tests. (Alexander Belchenko)

    * ``bzr help hidden-commands`` lists all hidden commands. (Aaron Bentley)

    * ``bzr merge`` now has an option ``--pull`` to fall back to pull if
      local is fully merged into remote. (Jan Hudec)

    * ``bzr help formats`` describes available directory formats. (Aaron Bentley)

  INTERNALS:

    * A few tweaks directly to ``fileids_affected_by_revision_ids`` to
      help speed up processing, as well allowing to extract unannotated
      lines. Between the two ``fileids_affected_by_revision_ids`` is
      improved by approx 10%. (John Arbash Meinel)

    * Change Revision serialization to only write out millisecond
      resolution. Rather than expecting floating point serialization to
      preserve more resolution than we need. (Henri Weichers, Martin Pool)

    * Test suite ends cleanly on Windows.  (Vincent Ladeuil)

    * When ``encoding_type`` attribute of class Command is equal to 'exact',
      force sys.stdout to be a binary stream on Windows, and therefore
      keep exact line-endings (without LF -> CRLF conversion).
      (Alexander Belchenko)

    * Single-letter short options are no longer globally declared.  (Martin
      Pool)

    * Before using detected user/terminal encoding bzr should check
      that Python has corresponding codec. (Alexander Belchenko)

    * Formats for end-user selection are provided via a FormatRegistry (Aaron Bentley)

  BUG FIXES:

    * ``bzr missing --verbose`` was showing adds/removals in the wrong
      direction. (John Arbash Meinel)

    * ``bzr annotate`` now defaults to showing dotted revnos for merged
      revisions. It cuts them off at a depth of 12 characters, but you can
      supply ``--long`` to see the full number. You can also use
      ``--show-ids`` to display the original revision ids, rather than
      revision numbers and committer names. (John Arbash Meinel, #75637)

    * bzr now supports Win32 UNC path (e.g. ``\HOST\path``.
      (Alexander Belchenko, #57869)

    * Win32-specific: output of cat, bundle and diff commands don't mangle
      line-endings (Alexander Belchenko, #55276)

    * Replace broken fnmatch based ignore pattern matching with custom pattern
      matcher.
      (Kent Gibson, Jan Hudec #57637)

    * pycurl and urllib can detect short reads at different places. Update
      the test suite to test more cases. Also detect http error code 416
      which was raised for that specific bug. Also enhance the urllib
      robustness by detecting invalid ranges (and pycurl's one by detecting
      short reads during the initial GET). (Vincent Ladeuil, #73948)

    * The urllib connection sharing interacts badly with urllib2
      proxy setting (the connections didn't go thru the proxy
      anymore). Defining a proper ProxyHandler solves the
      problem.  (Vincent Ladeuil, #74759)

    * Use urlutils to generate relative URLs, not osutils
      (Aaron Bentley, #76229)

    * ``bzr status`` in a readonly directory should work without giving
      lots of errors. (John Arbash Meinel, #76299)

    * Mention the revisionspec topic for the revision option help.
      (Wouter van Heyst, #31663)

    * Allow plugins import from zip archives.
      (Alexander Belchenko, #68124)


bzr 0.13  2006-12-05
--------------------

  No changes from 0.13rc1

bzr 0.13rc1  2006-11-27
-----------------------

  IMPROVEMENTS:

    * New command ``bzr remove-tree`` allows the removal of the working
      tree from a branch.
      (Daniel Silverstone)

    * urllib uses shared keep-alive connections, so http
      operations are substantially faster.
      (Vincent Ladeuil, #53654)

    * ``bzr export`` allows an optional branch parameter, to export a bzr
      tree from some other url. For example:
      ``bzr export bzr.tar.gz http://bazaar-vcs.org/bzr/bzr.dev``
      (Daniel Silverstone)

    * Added ``bzr help topics`` to the bzr help system. This gives a
      location for general information, outside of a specific command.
      This includes updates for ``bzr help revisionspec`` the first topic
      included. (Goffredo Baroncelli, John Arbash Meinel, #42714)

    * WSGI-compatible HTTP smart server.  See ``doc/http_smart_server.txt``.
      (Andrew Bennetts)

    * Knit files will now cache full texts only when the size of the
      deltas is as large as the size of the fulltext. (Or after 200
      deltas, whichever comes first). This has the most benefit on large
      files with small changes, such as the inventory for a large project.
      (eg For a project with 2500 files, and 7500 revisions, it changes
      the size of inventory.knit from 11MB to 5.4MB) (John Arbash Meinel)

  INTERNALS:

    * New -D option given before the command line turns on debugging output
      for particular areas.  -Derror shows tracebacks on all errors.
      (Martin Pool)

    * Clean up ``bzr selftest --benchmark bundle`` to correct an import,
      and remove benchmarks that take longer than 10min to run.
      (John Arbash Meinel)

    * Use ``time.time()`` instead of ``time.clock()`` to decide on
      progress throttling. Because ``time.clock()`` is actually CPU time,
      so over a high-latency connection, too many updates get throttled.
      (John Arbash Meinel)

    * ``MemoryTransport.list_dir()`` would strip the first character for
      files or directories in root directory. (John Arbash Meinel)

    * New method ``get_branch_reference`` on 'BzrDir' allows the detection of
      branch references - which the smart server component needs.

    * New ``ChrootTransportDecorator``, accessible via the ``chroot+`` url
      prefix.  It disallows any access to locations above a set URL.  (Andrew
      Bennetts)

  BUG FIXES:

    * Now ``_KnitIndex`` properly decode revision ids when loading index data.
      And optimize the knit index parsing code.
      (Dmitry Vasiliev, John Arbash Meinel)

    * ``bzrlib/bzrdir.py`` was directly referencing ``bzrlib.workingtree``,
      without importing it. This prevented ``bzr upgrade`` from working
      unless a plugin already imported ``bzrlib.workingtree``
      (John Arbash Meinel, #70716)

    * Suppress the traceback on invalid URLs (Vincent Ladeuil, #70803).

    * Give nicer error message when an http server returns a 403
      error code. (Vincent Ladeuil, #57644).

    * When a multi-range http GET request fails, try a single
      range one. If it fails too, forget about ranges. Remember that until
      the death of the transport and propagates that to the clones.
      (Vincent Ladeuil, #62276, #62029).

    * Handles user/passwords supplied in url from command
      line (for the urllib implementation). Don't request already
      known passwords (Vincent Ladeuil, #42383, #44647, #48527)

    * ``_KnitIndex.add_versions()`` dictionary compresses revision ids as they
      are added. This fixes bug where fetching remote revisions records
      them as full references rather than integers.
      (John Arbash Meinel, #64789)

    * ``bzr ignore`` strips trailing slashes in patterns.
      Also ``bzr ignore`` rejects absolute paths. (Kent Gibson, #4559)

    * ``bzr ignore`` takes multiple arguments. (Cheuksan Edward Wang, #29488)

    * mv correctly handles paths that traverse symlinks.
      (Aaron Bentley, #66964)

    * Give nicer looking error messages when failing to connect over ssh.
      (John Arbash Meinel, #49172)

    * Pushing to a remote branch does not currently update the remote working
      tree. After a remote push, ``bzr status`` and ``bzr diff`` on the remote
      machine now show that the working tree is out of date.
      (Cheuksan Edward Wang #48136)

    * Use patiencediff instead of difflib for determining deltas to insert
      into knits. This avoids the O(N^3) behavior of difflib. Patience
      diff should be O(N^2). (Cheuksan Edward Wang, #65714)

    * Running ``bzr log`` on nonexistent file gives an error instead of the
      entire log history. (Cheuksan Edward Wang #50793)

    * ``bzr cat`` can look up contents of removed or renamed files. If the
      pathname is ambiguous, i.e. the files in the old and new trees have
      different id's, the default is the file in the new tree. The user can
      use "--name-from-revision" to select the file in the old tree.
      (Cheuksan Edward Wang, #30190)

  TESTING:

    * TestingHTTPRequestHandler really handles the Range header
      (previously it was ignoring it and returning the whole file,).

bzr 0.12  2006-10-30
--------------------

  INTERNALS:

    * Clean up ``bzr selftest --benchmark bundle`` to correct an import,
      and remove benchmarks that take longer than 10min to run.
      (John Arbash Meinel)

bzr 0.12rc1  2006-10-23
-----------------------

  IMPROVEMENTS:

    * ``bzr log`` now shows dotted-decimal revision numbers for all revisions,
      rather than just showing a decimal revision number for revisions on the
      mainline. These revision numbers are not yet accepted as input into bzr
      commands such as log, diff etc. (Robert Collins)

    * revisions can now be specified using dotted-decimal revision numbers.
      For instance, ``bzr diff -r 1.2.1..1.2.3``. (Robert Collins)

    * ``bzr help commands`` output is now shorter (Aaron Bentley)

    * ``bzr`` now uses lazy importing to reduce the startup time. This has
      a moderate effect on lots of actions, especially ones that have
      little to do. For example ``bzr rocks`` time is down to 116ms from
      283ms. (John Arbash Meinel)

    * New Registry class to provide name-to-object registry-like support,
      for example for schemes where plugins can register new classes to
      do certain tasks (e.g. log formatters). Also provides lazy registration
      to allow modules to be loaded on request.
      (John Arbash Meinel, Adeodato Simó)

  API INCOMPATABILITY:

    * LogFormatter subclasses show now expect the 'revno' parameter to
      show() to be a string rather than an int. (Robert Collins)

  INTERNALS:

    * ``TestCase.run_bzr``, ``run_bzr_captured``, and ``run_bzr_subprocess``
      can take a ``working_dir='foo'`` parameter, which will change directory
      for the command. (John Arbash Meinel)

    * ``bzrlib.lazy_regex.lazy_compile`` can be used to create a proxy
      around a regex, which defers compilation until first use.
      (John Arbash Meinel)

    * ``TestCase.run_bzr_subprocess`` defaults to supplying the
      ``--no-plugins`` parameter to ensure test reproducability, and avoid
      problems with system-wide installed plugins. (John Arbash Meinel)

    * Unique tree root ids are now supported. Newly created trees still
      use the common root id for compatibility with bzr versions before 0.12.
      (Aaron Bentley)

    * ``WorkingTree.set_root_id(None)`` is now deprecated. Please
      pass in ``inventory.ROOT_ID`` if you want the default root id value.
      (Robert Collins, John Arbash Meinel)

    * New method ``WorkingTree.flush()`` which will write the current memory
      inventory out to disk. At the same time, ``read_working_inventory`` will
      no longer trash the current tree inventory if it has been modified within
      the current lock, and the tree will now ``flush()`` automatically on
      ``unlock()``. ``WorkingTree.set_root_id()`` has been updated to take
      advantage of this functionality. (Robert Collins, John Arbash Meinel)

    * ``bzrlib.tsort.merge_sorted`` now accepts ``generate_revnos``. This
      parameter will cause it to add another column to its output, which
      contains the dotted-decimal revno for each revision, as a tuple.
      (Robert Collins)

    * ``LogFormatter.show_merge`` is deprecated in favour of
      ``LogFormatter.show_merge_revno``. (Robert Collins)

  BUG FIXES:

    * Avoid circular imports by creating a deprecated function for
      ``bzrlib.tree.RevisionTree``. Callers should have been using
      ``bzrlib.revisontree.RevisionTree`` anyway. (John Arbash Meinel,
      #63360, #66349)

    * Don't use ``socket.MSG_WAITALL`` as it doesn't exist on all
      platforms. (Martin Pool, #66356)

    * Don't require ``Content-Type`` in range responses. Assume they are a
      single range if ``Content-Type`` does not exist.
      (John Arbash Meinel, #62473)

    * bzr branch/pull no longer complain about progress bar cleanup when
      interrupted during fetch.  (Aaron Bentley, #54000)

    * ``WorkingTree.set_parent_trees()`` uses the trees to directly write
      the basis inventory, rather than going through the repository. This
      allows us to have 1 inventory read, and 2 inventory writes when
      committing a new tree. (John Arbash Meinel)

    * When reverting, files that are not locally modified that do not exist
      in the target are deleted, not just unversioned (Aaron Bentley)

    * When trying to acquire a lock, don't fail immediately. Instead, try
      a few times (up to 1 hour) before timing out. Also, report why the
      lock is unavailable (John Arbash Meinel, #43521, #49556)

    * Leave HttpTransportBase daughter classes decides how they
      implement cloning. (Vincent Ladeuil, #61606)

    * diff3 does not indicate conflicts on clean merge. (Aaron Bentley)

    * If a commit fails, the commit message is stored in a file at the root of
      the tree for later commit. (Cheuksan Edward Wang, Stefan Metzmacher,
      #32054)

  TESTING:

    * New test base class TestCaseWithMemoryTransport offers memory-only
      testing facilities: its not suitable for tests that need to mutate disk
      state, but most tests should not need that and should be converted to
      TestCaseWithMemoryTransport. (Robert Collins)

    * ``TestCase.make_branch_and_memory_tree`` now takes a format
      option to set the BzrDir, Repository and Branch formats of the
      created objects. (Robert Collins, John Arbash Meinel)

bzr 0.11  2006-10-02
--------------------

    * Smart server transport test failures on windows fixed. (Lukáš Lalinský).

bzr 0.11rc2  2006-09-27
-----------------------

  BUG FIXES:

    * Test suite hangs on windows fixed. (Andrew Bennets, Alexander Belchenko).

    * Commit performance regression fixed. (Aaron Bentley, Robert Collins, John
      Arbash Meinel).

bzr 0.11rc1  2006-09-25
-----------------------

  IMPROVEMENTS:

    * Knit files now wait to create their contents until the first data is
      added. The old code used to create an empty .knit and a .kndx with just
      the header. However, this caused a lot of extra round trips over sftp.
      This can change the time for ``bzr push`` to create a new remote branch
      from 160s down to 100s. This also affects ``bzr commit`` performance when
      adding new files, ``bzr commit`` on a new kernel-like tree drops from 50s
      down to 40s (John Arbash Meinel, #44692)

    * When an entire subtree has been deleted, commit will now report that
      just the top of the subtree has been deleted, rather than reporting
      all the individual items. (Robert Collins)

    * Commit performs one less XML parse. (Robert Collins)

    * ``bzr checkout`` now operates on readonly branches as well
      as readwrite branches. This fixes bug #39542. (Robert Collins)

    * ``bzr bind`` no longer synchronises history with the master branch.
      Binding should be followed by an update or push to synchronise the
      two branches. This is closely related to the fix for bug #39542.
      (Robert Collins)

    * ``bzrlib.lazy_import.lazy_import`` function to create on-demand
      objects.  This allows all imports to stay at the global scope, but
      modules will not actually be imported if they are not used.
      (John Arbash Meinel)

    * Support ``bzr://`` and ``bzr+ssh://`` urls to work with the new RPC-based
      transport which will be used with the upcoming high-performance smart
      server. The new command ``bzr serve`` will invoke bzr in server mode,
      which processes these requests. (Andrew Bennetts, Robert Collins, Martin
      Pool)

    * New command ``bzr version-info`` which can be used to get a summary
      of the current state of the tree. This is especially useful as part
      of a build commands. See ``doc/version_info.txt`` for more information
      (John Arbash Meinel)

  BUG FIXES:

    * ``'bzr inventory [FILE...]'`` allows restricting the file list to a
      specific set of files. (John Arbash Meinel, #3631)

    * Don't abort when annotating empty files (John Arbash Meinel, #56814)

    * Add ``Stanza.to_unicode()`` which can be passed to another Stanza
      when nesting stanzas. Also, add ``read_stanza_unicode`` to handle when
      reading a nested Stanza. (John Arbash Meinel)

    * Transform._set_mode() needs to stat the right file.
      (John Arbash Meinel, #56549)

    * Raise WeaveFormatError rather than StopIteration when trying to read
      an empty Weave file. (John Arbash Meinel, #46871)

    * Don't access e.code for generic URLErrors, only HTTPErrors have .code.
      (Vincent Ladeuil, #59835)

    * Handle boundary="" lines properly to allow access through a Squid proxy.
      (John Arbash Meinel, #57723)

    * revert now removes newly-added directories (Aaron Bentley, #54172)

    * ``bzr upgrade sftp://`` shouldn't fail to upgrade v6 branches if there
      isn't a working tree. (David Allouche, #40679)

    * Give nicer error messages when a user supplies an invalid --revision
      parameter. (John Arbash Meinel, #55420)

    * Handle when LANG is not recognized by python. Emit a warning, but
      just revert to using 'ascii'. (John Arbash Meinel, #35392)

    * Don't use ``preexec_fn`` on win32, as it is not supported by subprocess.
      (John Arbash Meinel)

    * Skip specific tests when the dependencies aren't met. This includes
      some ``setup.py`` tests when ``python-dev`` is not available, and
      some tests that depend on paramiko. (John Arbash Meinel, Mattheiu Moy)

    * Fallback to Paramiko properly, if no ``ssh`` executable exists on
      the system. (Andrew Bennetts, John Arbash Meinel)

    * ``Branch.bind(other_branch)`` no longer takes a write lock on the
      other branch, and will not push or pull between the two branches.
      API users will need to perform a push or pull or update operation if they
      require branch synchronisation to take place. (Robert Collins, #47344)

    * When creating a tarball or zipfile export, export unicode names as utf-8
      paths. This may not work perfectly on all platforms, but has the best
      chance of working in the common case. (John Arbash Meinel, #56816)

    * When committing, only files that exist in working tree or basis tree
      may be specified (Aaron Bentley, #50793)

  PORTABILITY:

    * Fixes to run on Python 2.5 (Brian M. Carlson, Martin Pool, Marien Zwart)

  INTERNALS:

    * TestCaseInTempDir now creates a separate directory for HOME, rather
      than having HOME set to the same location as the working directory.
      (John Arbash Meinel)

    * ``run_bzr_subprocess()`` can take an optional ``env_changes={}`` parameter,
      which will update os.environ inside the spawned child. It also can
      take a ``universal_newlines=True``, which helps when checking the output
      of the command. (John Arbash Meinel)

    * Refactor SFTP vendors to allow easier re-use when ssh is used.
      (Andrew Bennetts)

    * ``Transport.list_dir()`` and ``Transport.iter_files_recursive()`` should always
      return urlescaped paths. This is now tested (there were bugs in a few
      of the transports) (Andrew Bennetts, David Allouche, John Arbash Meinel)

    * New utility function ``symbol_versioning.deprecation_string``. Returns the
      formatted string for a callable, deprecation format pair. (Robert Collins)

    * New TestCase helper applyDeprecated. This allows you to call a callable
      which is deprecated without it spewing to the screen, just by supplying
      the deprecation format string issued for it. (Robert Collins)

    * Transport.append and Transport.put have been deprecated in favor of
      ``.append_bytes``, ``.append_file``, ``.put_bytes``, and
      ``.put_file``. This removes the ambiguity in what type of object the
      functions take.  ``Transport.non_atomic_put_{bytes,file}`` has also
      been added. Which works similarly to ``Transport.append()`` except for
      SFTP, it doesn't have a round trip when opening the file. Also, it
      provides functionality for creating a parent directory when trying
      to create a file, rather than raise NoSuchFile and forcing the
      caller to repeat their request.
      (John Arbash Meinel)

    * WorkingTree has a new api ``unversion`` which allow the unversioning of
      entries by their file id. (Robert Collins)

    * ``WorkingTree.pending_merges`` is deprecated.  Please use the
      ``get_parent_ids`` (introduced in 0.10) method instead. (Robert Collins)

    * WorkingTree has a new ``lock_tree_write`` method which locks the branch for
      read rather than write. This is appropriate for actions which only need
      the branch data for reference rather than mutation. A new decorator
      ``needs_tree_write_lock`` is provided in the workingtree module. Like the
      ``needs_read_lock`` and ``needs_write_lock`` decorators this allows static
      declaration of the locking requirements of a function to ensure that
      a lock is taken out for casual scripts. (Robert Collins, #54107)

    * All WorkingTree methods which write to the tree, but not to the branch
      have been converted to use ``needs_tree_write_lock`` rather than
      ``needs_write_lock``. Also converted is the revert, conflicts and tree
      transform modules. This provides a modest performance improvement on
      metadir style trees, due to the reduce lock-acquisition, and a more
      significant performance improvement on lightweight checkouts from
      remote branches, where trivial operations used to pay a significant
      penalty. It also provides the basis for allowing readonly checkouts.
      (Robert Collins)

    * Special case importing the standard library 'copy' module. This shaves
      off 40ms of startup time, while retaining compatibility. See:
      ``bzrlib/inspect_for_copy.py`` for more details. (John Arbash Meinel)

    * WorkingTree has a new parent class MutableTree which represents the
      specialisations of Tree which are able to be altered. (Robert Collins)

    * New methods mkdir and ``put_file_bytes_non_atomic`` on MutableTree that
      mutate the tree and its contents. (Robert Collins)

    * Transport behaviour at the root of the URL is now defined and tested.
      (Andrew Bennetts, Robert Collins)

  TESTING:

    * New test helper classs MemoryTree. This is typically accessed via
      ``self.make_branch_and_memory_tree()`` in test cases. (Robert Collins)

    * Add ``start_bzr_subprocess`` and ``stop_bzr_subprocess`` to allow test
      code to continue running concurrently with a subprocess of bzr.
      (Andrew Bennetts, Robert Collins)

    * Add a new method ``Transport.get_smart_client()``. This is provided to
      allow upgrades to a richer interface than the VFS one provided by
      Transport. (Andrew Bennetts, Martin Pool)

bzr 0.10  2006-08-29
--------------------

  IMPROVEMENTS:
    * 'merge' now takes --uncommitted, to apply uncommitted changes from a
      tree.  (Aaron Bentley)

    * 'bzr add --file-ids-from' can be used to specify another path to use
      for creating file ids, rather than generating all new ones. Internally,
      the 'action' passed to ``smart_add_tree()`` can return ``file_ids`` that
      will be used, rather than having bzrlib generate new ones.
      (John Arbash Meinel, #55781)

    * ``bzr selftest --benchmark`` now allows a ``--cache-dir`` parameter.
      This will cache some of the intermediate trees, and decrease the
      setup time for benchmark tests. (John Arbash Meinel)

    * Inverse forms are provided for all boolean options.  For example,
      --strict has --no-strict, --no-recurse has --recurse (Aaron Bentley)

    * Serialize out Inventories directly, rather than using ElementTree.
      Writing out a kernel sized inventory drops from 2s down to ~350ms.
      (Robert Collins, John Arbash Meinel)

  BUG FIXES:

    * Help diffutils 2.8.4 get along with binary tests (Marien Zwart: #57614)

    * Change LockDir so that if the lock directory doesn't exist when
      ``lock_write()`` is called, an attempt will be made to create it.
      (John Arbash Meinel, #56974)

    * ``bzr uncommit`` preserves pending merges. (John Arbash Meinel, #57660)

    * Active FTP transport now works as intended. (ghozzy, #56472)

    * Really fix mutter() so that it won't ever raise a UnicodeError.
      It means it is possible for ~/.bzr.log to contain non UTF-8 characters.
      But it is a debugging log, not a real user file.
      (John Arbash Meinel, #56947, #53880)

    * Change Command handle to allow Unicode command and options.
      At present we cannot register Unicode command names, so we will get
      BzrCommandError('unknown command'), or BzrCommandError('unknown option')
      But that is better than a UnicodeError + a traceback.
      (John Arbash Meinel, #57123)

    * Handle TZ=UTC properly when reading/writing revisions.
      (John Arbash Meinel, #55783, #56290)

    * Use ``GPG_TTY`` to allow gpg --cl to work with gpg-agent in a pipeline,
      (passing text to sign in on stdin). (John Arbash Meinel, #54468)

    * External diff does the right thing for binaries even in foreign
      languages. (John Arbash Meinel, #56307)

    * Testament handles more cases when content is unicode. Specific bug was
      in handling of revision properties.
      (John Arbash Meinel, Holger Krekel, #54723)

    * The bzr selftest was failing on installed versions due to a bug in a new
      test helper. (John Arbash Meinel, Robert Collins, #58057)

  INTERNALS:

    * ``bzrlib.cache_utf8`` contains ``encode()`` and ``decode()`` functions
      which can be used to cache the conversion between utf8 and Unicode.
      Especially helpful for some of the knit annotation code, which has to
      convert revision ids to utf8 to annotate lines in storage.
      (John Arbash Meinel)

    * ``setup.py`` now searches the filesystem to find all packages which
      need to be installed. This should help make the life of packagers
      easier. (John Arbash Meinel)

bzr 0.9.0  2006-08-11
---------------------

  SURPRISES:

   * The hard-coded built-in ignore rules have been removed. There are
     now two rulesets which are enforced. A user global one in
     ``~/.bazaar/ignore`` which will apply to every tree, and the tree
     specific one '.bzrignore'.
     ``~/.bazaar/ignore`` will be created if it does not exist, but with
     a more conservative list than the old default.
     This fixes bugs with default rules being enforced no matter what.
     The old list of ignore rules from bzr is available by
     running 'bzr ignore --old-default-rules'.
     (Robert Collins, Martin Pool, John Arbash Meinel)

   * 'branches.conf' has been changed to 'locations.conf', since it can apply
     to more locations than just branch locations.
     (Aaron Bentley)

  IMPROVEMENTS:

   * The revision specifier "revno:" is extended to accept the syntax
     revno:N:branch. For example,
     revno:42:http://bazaar-vcs.org/bzr/bzr.dev/ means revision 42 in
     bzr.dev.  (Matthieu Moy)

   * Tests updates to ensure proper URL handling, UNICODE support, and
     proper printing when the user's terminal encoding cannot display
     the path of a file that has been versioned.
     ``bzr branch`` can take a target URL rather than only a local directory.
     ``Branch.get_parent()/set_parent()`` now save a relative path if possible,
     and normalize the parent based on root, allowing access across
     different transports. (John Arbash Meinel, Wouter van Heyst, Martin Pool)
     (Malone #48906, #42699, #40675, #5281, #3980, #36363, #43689,
     #42517, #42514)

   * On Unix, detect terminal width using an ioctl not just $COLUMNS.
     Use terminal width for single-line logs from ``bzr log --line`` and
     pending-merge display.  (Robert Widhopf-Fenk, Gustavo Niemeyer)
     (Malone #3507)

   * On Windows, detect terminal width using GetConsoleScreenBufferInfo.
     (Alexander Belchenko)

   * Speedup improvement for 'date:'-revision search. (Guillaume Pinot).

   * Show the correct number of revisions pushed when pushing a new branch.
     (Robert Collins).

   * 'bzr selftest' now shows a progress bar with the number of tests, and
     progress made. 'make check' shows tests in -v mode, to be more useful
     for the PQM status window. (Robert Collins).
     When using a progress bar, failed tests are printed out, rather than
     being overwritten by the progress bar until the suite finishes.
     (John Arbash Meinel)

   * 'bzr selftest --benchmark' will run a new benchmarking selftest.
     'bzr selftest --benchmark --lsprof-timed' will use lsprofile to generate
     profile data for the individual profiled calls, allowing for fine
     grained analysis of performance.
     (Robert Collins, Martin Pool).

   * 'bzr commit' shows a progress bar. This is useful for commits over sftp
     where commit can take an appreciable time. (Robert Collins)

   * 'bzr add' is now less verbose in telling you what ignore globs were
     matched by files being ignored. Instead it just tells you how many
     were ignored (because you might reasonably be expecting none to be
     ignored). 'bzr add -v' is unchanged and will report every ignored
     file. (Robert Collins).

   * ftp now has a test server if medusa is installed. As part of testing,
     ftp support has been improved, including support for supplying a
     non-standard port. (John Arbash Meinel).

   * 'bzr log --line' shows the revision number, and uses only the
     first line of the log message (#5162, Alexander Belchenko;
     Matthieu Moy)

   * 'bzr status' has had the --all option removed. The 'bzr ls' command
     should be used to retrieve all versioned files. (Robert Collins)

   * 'bzr bundle OTHER/BRANCH' will create a bundle which can be sent
     over email, and applied on the other end, while maintaining ancestry.
     This bundle can be applied with either 'bzr merge' or 'bzr pull',
     the same way you would apply another branch.
     (John Arbash Meinel, Aaron Bentley)

   * 'bzr whoami' can now be used to set your identity from the command line,
     for a branch or globally.  (Robey Pointer)

   * 'bzr checkout' now aliased to 'bzr co', and 'bzr annotate' to 'bzr ann'.
     (Michael Ellerman)

   * 'bzr revert DIRECTORY' now reverts the contents of the directory as well.
     (Aaron Bentley)

   * 'bzr get sftp://foo' gives a better error when paramiko is not present.
     Also updates things like 'http+pycurl://' if pycurl is not present.
     (John Arbash Meinel) (Malone #47821, #52204)

   * New env variable ``BZR_PROGRESS_BAR``, sets the default progress bar type.
     Can be set to 'none' or 'dummy' to disable the progress bar, 'dots' or
     'tty' to create the respective type. (John Arbash Meinel, #42197, #51107)

   * Improve the help text for 'bzr diff' to explain what various options do.
     (John Arbash Meinel, #6391)

   * 'bzr uncommit -r 10' now uncommits revisions 11.. rather than uncommitting
     revision 10. This makes -r10 more in line with what other commands do.
     'bzr uncommit' also now saves the pending merges of the revisions that
     were removed. So it is safe to uncommit after a merge, fix something,
     and commit again. (John Arbash Meinel, #32526, #31426)

   * 'bzr init' now also works on remote locations.
     (Wouter van Heyst, #48904)

   * HTTP support has been updated. When using pycurl we now support
     connection keep-alive, which reduces dns requests and round trips.
     And for both urllib and pycurl we support multi-range requests,
     which decreases the number of round-trips. Performance results for
     ``bzr branch http://bazaar-vcs.org/bzr/bzr.dev/`` indicate
     http branching is now 2-3x faster, and ``bzr pull`` in an existing
     branch is as much as 4x faster.
     (Michael Ellerman, Johan Rydberg, John Arbash Meinel, #46768)

   * Performance improvements for sftp. Branching and pulling are now up to
     2x faster. Utilize paramiko.readv() support for async requests if it
     is available (paramiko > 1.6) (John Arbash Meinel)

  BUG FIXES:

    * Fix shadowed definition of TestLocationConfig that caused some
      tests not to run.
      (Erik Bågfors, Michael Ellerman, Martin Pool, #32587)

    * Fix unnecessary requirement of sign-my-commits that it be run from
      a working directory.  (Martin Pool, Robert Collins)

    * 'bzr push location' will only remember the push location if it succeeds
      in connecting to the remote location. (John Arbash Meinel, #49742)

    * 'bzr revert' no longer toggles the executable bit on win32
      (John Arbash Meinel, #45010)

    * Handle broken pipe under win32 correctly. (John Arbash Meinel)

    * sftp tests now work correctly on win32 if you have a newer paramiko
      (John Arbash Meinel)

    * Cleanup win32 test suite, and general cleanup of places where
      file handles were being held open. (John Arbash Meinel)

    * When specifying filenames for 'diff -r x..y', the name of the file in the
      working directory can be used, even if its name is different in both x
      and y.

    * File-ids containing single- or double-quotes are handled correctly by
      push. (Aaron Bentley, #52227)

    * Normalize unicode filenames to ensure cross-platform consistency.
      (John Arbash Meinel, #43689)

    * The argument parser can now handle '-' as an argument. Currently
      no code interprets it specially (it is mostly handled as a file named
      '-'). But plugins, and future operations can use it.
      (John Arbash meinel, #50984)

    * Bundles can properly read binary files with a plain '\r' in them.
      (John Arbash Meinel, #51927)

    * Tuning ``iter_entries()`` to be more efficient (John Arbash Meinel, #5444)

    * Lots of win32 fixes (the test suite passes again).
      (John Arbash Meinel, #50155)

    * Handle openbsd returning None for sys.getfilesystemencoding() (#41183)

    * Support ftp APPE (append) to allow Knits to be used over ftp (#42592)

    * Removals are only committed if they match the filespec (or if there is
      no filespec).  (#46635, Aaron Bentley)

    * smart-add recurses through all supplied directories
      (John Arbash Meinel, #52578)

    * Make the bundle reader extra lines before and after the bundle text.
      This allows you to parse an email with the bundle inline.
      (John Arbash Meinel, #49182)

    * Change the file id generator to squash a little bit more. Helps when
      working with long filenames on windows. (Also helps for unicode filenames
      not generating hidden files). (John Arbash Meinel, #43801)

    * Restore terminal mode on C-c while reading sftp password.  (#48923,
      Nicholas Allen, Martin Pool)

    * Timestamps are rounded to 1ms, and revision entries can be recreated
      exactly. (John Arbash Meinel, Jamie Wilkinson, #40693)

    * Branch.base has changed to a URL, but ~/.bazaar/locations.conf should
      use local paths, since it is user visible (John Arbash Meinel, #53653)

    * ``bzr status foo`` when foo was unversioned used to cause a full delta
      to be generated (John Arbash Meinel, #53638)

    * When reading revision properties, an empty value should be considered
      the empty string, not None (John Arbash Meinel, #47782)

    * ``bzr diff --diff-options`` can now handle binary files being changed.
      Also, the output is consistent when --diff-options is not supplied.
      (John Arbash Meinel, #54651, #52930)

    * Use the right suffixes for loading plugins (John Arbash Meinel, #51810)

    * Fix ``Branch.get_parent()`` to handle the case when the parent is not
      accessible (John Arbash Meinel, #52976)

  INTERNALS:

    * Combine the ignore rules into a single regex rather than looping over
      them to reduce the threshold where  N^2 behaviour occurs in operations
      like status. (Jan Hudec, Robert Collins).

    * Appending to ``bzrlib.DEFAULT_IGNORE`` is now deprecated. Instead, use
      one of the add functions in bzrlib.ignores. (John Arbash Meinel)

    * 'bzr push' should only push the ancestry of the current revision, not
      all of the history in the repository. This is especially important for
      shared repositories. (John Arbash Meinel)

    * ``bzrlib.delta.compare_trees`` now iterates in alphabetically sorted order,
      rather than randomly walking the inventories. (John Arbash Meinel)

    * Doctests are now run in temporary directories which are cleaned up when
      they finish, rather than using special ScratchDir/ScratchBranch objects.
      (Martin Pool)

    * Split ``check`` into separate methods on the branch and on the repository,
      so that it can be specialized in ways that are useful or efficient for
      different formats.  (Martin Pool, Robert Collins)

    * Deprecate ``Repository.all_revision_ids``; most methods don't really need
      the global revision graph but only that part leading up to a particular
      revision.  (Martin Pool, Robert Collins)

    * Add a BzrDirFormat ``control_formats`` list which allows for control formats
      that do not use '.bzr' to store their data - i.e. '.svn', '.hg' etc.
      (Robert Collins, Jelmer Vernooij).

    * ``bzrlib.diff.external_diff`` can be redirected to any file-like object.
      Uses subprocess instead of spawnvp.
      (James Henstridge, John Arbash Meinel, #4047, #48914)

    * New command line option '--profile-imports', which will install a custom
      importer to log time to import modules and regex compilation time to
      sys.stderr (John Arbash Meinel)

    * 'EmptyTree' is now deprecated, please use ``repository.revision_tree(None)``
      instead. (Robert Collins)

    * "RevisionTree" is now in bzrlib/revisiontree.py. (Robert Collins)

bzr 0.8.2  2006-05-17
---------------------

  BUG FIXES:

    * setup.py failed to install launchpad plugin.  (Martin Pool)

bzr 0.8.1  2006-05-16
---------------------

  BUG FIXES:

    * Fix failure to commit a merge in a checkout.  (Martin Pool,
      Robert Collins, Erik Bågfors, #43959)

    * Nicer messages from 'commit' in the case of renames, and correct
      messages when a merge has occured. (Robert Collins, Martin Pool)

    * Separate functionality from assert statements as they are skipped in
      optimized mode of python. Add the same check to pending merges.
      (Olaf Conradi, #44443)

  CHANGES:

    * Do not show the None revision in output of bzr ancestry. (Olaf Conradi)

    * Add info on standalone branches without a working tree.
      (Olaf Conradi, #44155)

    * Fix bug in knits when raising InvalidRevisionId. (Olaf Conradi, #44284)

  CHANGES:

    * Make editor invocation comply with Debian Policy. First check
      environment variables VISUAL and EDITOR, then try editor from
      alternatives system. If that all fails, fall back to the pre-defined
      list of editors. (Olaf Conradi, #42904)

  NEW FEATURES:

    * New 'register-branch' command registers a public branch into
      Launchpad.net, where it can be associated with bugs, etc.
      (Martin Pool, Bjorn Tillenius, Robert Collins)

  INTERNALS:

    * New public api in InventoryEntry - ``describe_change(old, new)`` which
      provides a human description of the changes between two old and
      new. (Robert Collins, Martin Pool)

  TESTING:

    * Fix test case for bzr info in upgrading a standalone branch to metadir,
      uses bzrlib api now. (Olaf Conradi)

bzr 0.8  2006-05-08
-------------------

  NOTES WHEN UPGRADING:

    Release 0.8 of bzr introduces a new format for history storage, called
    'knit', as an evolution of to the 'weave' format used in 0.7.  Local
    and remote operations are faster using knits than weaves.  Several
    operations including 'init', 'init-repo', and 'upgrade' take a
    --format option that controls this.  Branching from an existing branch
    will keep the same format.

    It is possible to merge, pull and push between branches of different
    formats but this is slower than moving data between homogenous
    branches.  It is therefore recommended (but not required) that you
    upgrade all branches for a project at the same time.  Information on
    formats is shown by 'bzr info'.

    bzr 0.8 now allows creation of 'repositories', which hold the history
    of files and revisions for several branches.  Previously bzr kept all
    the history for a branch within the .bzr directory at the root of the
    branch, and this is still the default.  To create a repository, use
    the new 'bzr init-repo' command.  Branches exist as directories under
    the repository and contain just a small amount of information
    indicating the current revision of the branch.

    bzr 0.8 also supports 'checkouts', which are similar to in cvs and
    subversion.  Checkouts are associated with a branch (optionally in a
    repository), which contains all the historical information.  The
    result is that a checkout can be deleted without losing any
    already-committed revisions.  A new 'update' command is also available.

    Repositories and checkouts are not supported with the 0.7 storage
    format.  To use them you must upgrad to either knits, or to the
    'metaweave' format, which uses weaves but changes the .bzr directory
    arrangement.


  IMPROVEMENTS:

    * Sftp paths can now be relative, or local, according to the lftp
      convention. Paths now take the form::

          sftp://user:pass@host:port/~/relative/path
          or
          sftp://user:pass@host:port/absolute/path

    * The FTP transport now tries to reconnect after a temporary
      failure. ftp put is made atomic. (Matthieu Moy)

    * The FTP transport now maintains a pool of connections, and
      reuses them to avoid multiple connections to the same host (like
      sftp did). (Daniel Silverstone)

    * The ``bzr_man.py`` file has been removed. To create the man page now,
      use ``./generate_docs.py man``. The new program can also create other files.
      Run ``python generate_docs.py --help`` for usage information.
      (Hans Ulrich Niedermann & James Blackwell).

    * Man Page now gives full help (James Blackwell).
      Help also updated to reflect user config now being stored in .bazaar
      (Hans Ulrich Niedermann)

    * It's now possible to set aliases in bazaar.conf (Erik Bågfors)

    * Pull now accepts a --revision argument (Erik Bågfors)

    * ``bzr re-sign`` now allows multiple revisions to be supplied on the command
      line. You can now use the following command to sign all of your old
      commits::

        find .bzr/revision-store// -name my@email-* \
          | sed 's/.*\/\/..\///' \
          | xargs bzr re-sign

    * Upgrade can now upgrade over the network. (Robert Collins)

    * Two new commands 'bzr checkout' and 'bzr update' allow for CVS/SVN-alike
      behaviour.  By default they will cache history in the checkout, but
      with --lightweight almost all data is kept in the master branch.
      (Robert Collins)

    * 'revert' unversions newly-versioned files, instead of deleting them.

    * 'merge' is more robust.  Conflict messages have changed.

    * 'merge' and 'revert' no longer clobber existing files that end in '~' or
      '.moved'.

    * Default log format can be set in configuration and plugins can register
      their own formatters. (Erik Bågfors)

    * New 'reconcile' command will check branch consistency and repair indexes
      that can become out of sync in pre 0.8 formats. (Robert Collins,
      Daniel Silverstone)

    * New 'bzr init --format' and 'bzr upgrade --format' option to control
      what storage format is created or produced.  (Robert Collins,
      Martin Pool)

    * Add parent location to 'bzr info', if there is one.  (Olaf Conradi)

    * New developer commands 'weave-list' and 'weave-join'.  (Martin Pool)

    * New 'init-repository' command, plus support for repositories in 'init'
      and 'branch' (Aaron Bentley, Erik Bågfors, Robert Collins)

    * Improve output of 'info' command. Show all relevant locations related to
      working tree, branch and repository. Use kibibytes for binary quantities.
      Fix off-by-one error in missing revisions of working tree.  Make 'info'
      work on branches, repositories and remote locations.  Show locations
      relative to the shared repository, if applicable.  Show locking status
      of locations.  (Olaf Conradi)

    * Diff and merge now safely handle binary files. (Aaron Bentley)

    * 'pull' and 'push' now normalise the revision history, so that any two
      branches with the same tip revision will have the same output from 'log'.
      (Robert Collins)

    * 'merge' accepts --remember option to store parent location, like 'push'
      and 'pull'. (Olaf Conradi)

    * bzr status and diff when files given as arguments do not exist
      in the relevant trees.  (Martin Pool, #3619)

    * Add '.hg' to the default ignore list.  (Martin Pool)

    * 'knit' is now the default disk format. This improves disk performance and
      utilization, increases incremental pull performance, robustness with SFTP
      and allows checkouts over SFTP to perform acceptably.
      The initial Knit code was contributed by Johan Rydberg based on a
      specification by Martin Pool.
      (Robert Collins, Aaron Bentley, Johan Rydberg, Martin Pool).

    * New tool to generate all-in-one html version of the manual.  (Alexander
      Belchenko)

    * Hitting CTRL-C while doing an SFTP push will no longer cause stale locks
      to be left in the SFTP repository. (Robert Collins, Martin Pool).

    * New option 'diff --prefix' to control how files are named in diff
      output, with shortcuts '-p0' and '-p1' corresponding to the options for
      GNU patch.  (Alexander Belchenko, Goffredo Baroncelli, Martin Pool)

    * Add --revision option to 'annotate' command.  (Olaf Conradi)

    * If bzr shows an unexpected revision-history after pulling (perhaps due
      to a reweave) it can now be corrected by 'bzr reconcile'.
      (Robert Collins)

  CHANGES:

    * Commit is now verbose by default, and shows changed filenames and the
      new revision number.  (Robert Collins, Martin Pool)

    * Unify 'mv', 'move', 'rename'.  (Matthew Fuller, #5379)

    * 'bzr -h' shows help.  (Martin Pool, Ian Bicking, #35940)

    * Make 'pull' and 'push' remember location on failure using --remember.
      (Olaf Conradi)

    * For compatibility, make old format for using weaves inside metadir
      available as 'metaweave' format.  Rename format 'metadir' to 'default'.
      Clean up help for option --format in commands 'init', 'init-repo' and
      'upgrade'.  (Olaf Conradi)

  INTERNALS:

    * The internal storage of history, and logical branch identity have now
      been split into Branch, and Repository. The common locking and file
      management routines are now in bzrlib.lockablefiles.
      (Aaron Bentley, Robert Collins, Martin Pool)

    * Transports can now raise DependencyNotPresent if they need a library
      which is not installed, and then another implementation will be
      tried.  (Martin Pool)

    * Remove obsolete (and no-op) `decode` parameter to `Transport.get`.
      (Martin Pool)

    * Using Tree Transform for merge, revert, tree-building

    * WorkingTree.create, Branch.create, ``WorkingTree.create_standalone``,
      Branch.initialize are now deprecated. Please see ``BzrDir.create_*`` for
      replacement API's. (Robert Collins)

    * New BzrDir class represents the .bzr control directory and manages
      formatting issues. (Robert Collins)

    * New repository.InterRepository class encapsulates Repository to
      Repository actions and allows for clean selection of optimised code
      paths. (Robert Collins)

    * ``bzrlib.fetch.fetch`` and ``bzrlib.fetch.greedy_fetch`` are now
      deprecated, please use ``branch.fetch`` or ``repository.fetch``
      depending on your needs. (Robert Collins)

    * deprecated methods now have a ``is_deprecated`` flag on them that can
      be checked, if you need to determine whether a given callable is
      deprecated at runtime. (Robert Collins)

    * Progress bars are now nested - see
      ``bzrlib.ui.ui_factory.nested_progress_bar``.
      (Robert Collins, Robey Pointer)

    * New API call ``get_format_description()`` for each type of format.
      (Olaf Conradi)

    * Changed ``branch.set_parent()`` to accept None to remove parent.
      (Olaf Conradi)

    * Deprecated BzrError AmbiguousBase.  (Olaf Conradi)

    * WorkingTree.branch is now a read only property.  (Robert Collins)

    * bzrlib.ui.text.TextUIFactory now accepts a ``bar_type`` parameter which
      can be None or a factory that will create a progress bar. This is
      useful for testing or for overriding the bzrlib.progress heuristic.
      (Robert Collins)

    * New API method ``get_physical_lock_status()`` to query locks present on a
      transport.  (Olaf Conradi)

    * Repository.reconcile now takes a thorough keyword parameter to allow
      requesting an indepth reconciliation, rather than just a data-loss
      check. (Robert Collins)

    * ``bzrlib.ui.ui_factory protocol`` now supports ``get_boolean`` to prompt
      the user for yes/no style input. (Robert Collins)

  TESTING:

    * SFTP tests now shortcut the SSH negotiation, reducing test overhead
      for testing SFTP protocol support. (Robey Pointer)

    * Branch formats are now tested once per implementation (see ``bzrlib.
      tests.branch_implementations``. This is analagous to the transport
      interface tests, and has been followed up with working tree,
      repository and BzrDir tests. (Robert Collins)

    * New test base class TestCaseWithTransport provides a transport aware
      test environment, useful for testing any transport-interface using
      code. The test suite option --transport controls the transport used
      by this class (when its not being used as part of implementation
      contract testing). (Robert Collins)

    * Close logging handler on disabling the test log. This will remove the
      handler from the internal list inside python's logging module,
      preventing shutdown from closing it twice.  (Olaf Conradi)

    * Move test case for uncommit to blackbox tests.  (Olaf Conradi)

    * ``run_bzr`` and ``run_bzr_captured`` now accept a 'stdin="foo"'
      parameter which will provide String("foo") to the command as its stdin.

bzr 0.7 2006-01-09
------------------

  CHANGES:

    * .bzrignore is excluded from exports, on the grounds that it's a bzr
      internal-use file and may not be wanted.  (Jamie Wilkinson)

    * The "bzr directories" command were removed in favor of the new
      --kind option to the "bzr inventory" command.  To list all
      versioned directories, now use "bzr inventory --kind directory".
      (Johan Rydberg)

    * Under Windows configuration directory is now ``%APPDATA%\bazaar\2.0``
      by default. (John Arbash Meinel)

    * The parent of Bzr configuration directory can be set by ``BZR_HOME``
      environment variable. Now the path for it is searched in ``BZR_HOME``,
      then in HOME. Under Windows the order is: ``BZR_HOME``, ``APPDATA``
      (usually points to ``C:\Documents and Settings\User Name\Application Data``),
      ``HOME``. (John Arbash Meinel)

    * Plugins with the same name in different directories in the bzr plugin
      path are no longer loaded: only the first successfully loaded one is
      used. (Robert Collins)

    * Use systems' external ssh command to open connections if possible.
      This gives better integration with user settings such as ProxyCommand.
      (James Henstridge)

    * Permissions on files underneath .bzr/ are inherited from the .bzr
      directory. So for a shared repository, simply doing 'chmod -R g+w .bzr/'
      will mean that future file will be created with group write permissions.

    * configure.in and config.guess are no longer in the builtin default
      ignore list.

    * '.sw[nop]' pattern ignored, to ignore vim swap files for nameless
      files.  (John Arbash Meinel, Martin Pool)

  IMPROVEMENTS:

    * "bzr INIT dir" now initializes the specified directory, and creates
      it if it does not exist.  (John Arbash Meinel)

    * New remerge command (Aaron Bentley)

    * Better zsh completion script.  (Steve Borho)

    * 'bzr diff' now returns 1 when there are changes in the working
      tree. (Robert Collins)

    * 'bzr push' now exists and can push changes to a remote location.
      This uses the transport infrastructure, and can store the remote
      location in the ~/.bazaar/branches.conf configuration file.
      (Robert Collins)

    * Test directories are only kept if the test fails and the user requests
      that they be kept.

    * Tweaks to short log printing

    * Added branch nicks, new nick command, printing them in log output.
      (Aaron Bentley)

    * If ``$BZR_PDB`` is set, pop into the debugger when an uncaught exception
      occurs.  (Martin Pool)

    * Accept 'bzr resolved' (an alias for 'bzr resolve'), as this is
      the same as Subversion.  (Martin Pool)

    * New ftp transport support (on ftplib), for ftp:// and aftp://
      URLs.  (Daniel Silverstone)

    * Commit editor temporary files now start with ``bzr_log.``, to allow
      text editors to match the file name and set up appropriate modes or
      settings.  (Magnus Therning)

    * Improved performance when integrating changes from a remote weave.
      (Goffredo Baroncelli)

    * Sftp will attempt to cache the connection, so it is more likely that
      a connection will be reused, rather than requiring multiple password
      requests.

    * bzr revno now takes an optional argument indicating the branch whose
      revno should be printed.  (Michael Ellerman)

    * bzr cat defaults to printing the last version of the file.
      (Matthieu Moy, #3632)

    * New global option 'bzr --lsprof COMMAND' runs bzr under the lsprof
      profiler.  (Denys Duchier)

    * Faster commits by reading only the headers of affected weave files.
      (Denys Duchier)

    * 'bzr add' now takes a --dry-run parameter which shows you what would be
      added, but doesn't actually add anything. (Michael Ellerman)

    * 'bzr add' now lists how many files were ignored per glob.  add --verbose
      lists the specific files.  (Aaron Bentley)

    * 'bzr missing' now supports displaying changes in diverged trees and can
      be limited to show what either end of the comparison is missing.
      (Aaron Bently, with a little prompting from Daniel Silverstone)

  BUG FIXES:

    * SFTP can walk up to the root path without index errors. (Robert Collins)

    * Fix bugs in running bzr with 'python -O'.  (Martin Pool)

    * Error when run with -OO

    * Fix bug in reporting http errors that don't have an http error code.
      (Martin Pool)

    * Handle more cases of pipe errors in display commands

    * Change status to 3 for all errors

    * Files that are added and unlinked before committing are completely
      ignored by diff and status

    * Stores with some compressed texts and some uncompressed texts are now
      able to be used. (John A Meinel)

    * Fix for bzr pull failing sometimes under windows

    * Fix for sftp transport under windows when using interactive auth

    * Show files which are both renamed and modified as such in 'bzr
      status' output.  (Daniel Silverstone, #4503)

    * Make annotate cope better with revisions committed without a valid
      email address.  (Marien Zwart)

    * Fix representation of tab characters in commit messages.
      (Harald Meland)

    * List of plugin directories in ``BZR_PLUGIN_PATH`` environment variable is
      now parsed properly under Windows. (Alexander Belchenko)

    * Show number of revisions pushed/pulled/merged. (Robey Pointer)

    * Keep a cached copy of the basis inventory to speed up operations
      that need to refer to it.  (Johan Rydberg, Martin Pool)

    * Fix bugs in bzr status display of non-ascii characters.
      (Martin Pool)

    * Remove Makefile.in from default ignore list.
      (Tollef Fog Heen, Martin Pool, #6413)

    * Fix failure in 'bzr added'.  (Nathan McCallum, Martin Pool)

  TESTING:

    * Fix selftest asking for passwords when there are no SFTP keys.
      (Robey Pointer, Jelmer Vernooij)

    * Fix selftest run with 'python -O'.  (Martin Pool)

    * Fix HTTP tests under Windows. (John Arbash Meinel)

    * Make tests work even if HOME is not set (Aaron Bentley)

    * Updated ``build_tree`` to use fixed line-endings for tests which read
      the file cotents and compare. Make some tests use this to pass under
      Windows. (John Arbash Meinel)

    * Skip stat and symlink tests under Windows. (Alexander Belchenko)

    * Delay in selftest/testhashcash is now issued under win32 and Cygwin.
      (John Arbash Meinel)

    * Use terminal width to align verbose test output.  (Martin Pool)

    * Blackbox tests are maintained within the bzrlib.tests.blackbox directory.
      If adding a new test script please add that to
      ``bzrlib.tests.blackbox.__init__``. (Robert Collins)

    * Much better error message if one of the test suites can't be
      imported.  (Martin Pool)

    * Make check now runs the test suite twice - once with the default locale,
      and once with all locales forced to C, to expose bugs. This is not
      trivially done within python, so for now its only triggered by running
      Make check. Integrators and packagers who wish to check for full
      platform support should run 'make check' to test the source.
      (Robert Collins)

    * Tests can now run TestSkipped if they can't execute for any reason.
      (Martin Pool) (NB: TestSkipped should only be raised for correctable
      reasons - see the wiki spec ImprovingBzrTestSuite).

    * Test sftp with relative, absolute-in-homedir and absolute-not-in-homedir
      paths for the transport tests. Introduce blackbox remote sftp tests that
      test the same permutations. (Robert Collins, Robey Pointer)

    * Transport implementation tests are now independent of the local file
      system, which allows tests for esoteric transports, and for features
      not available in the local file system. They also repeat for variations
      on the URL scheme that can introduce issues in the transport code,
      see bzrlib.transport.TransportTestProviderAdapter() for this.
      (Robert Collins).

    * ``TestCase.build_tree`` uses the transport interface to build trees,
      pass in a transport parameter to give it an existing connection.
      (Robert Collins).

  INTERNALS:

    * WorkingTree.pull has been split across Branch and WorkingTree,
      to allow Branch only pulls. (Robert Collins)

    * ``commands.display_command`` now returns the result of the decorated
      function. (Robert Collins)

    * LocationConfig now has a ``set_user_option(key, value)`` call to save
      a setting in its matching location section (a new one is created
      if needed). (Robert Collins)

    * Branch has two new methods, ``get_push_location`` and
      ``set_push_location`` to respectively, get and set the push location.
      (Robert Collins)

    * ``commands.register_command`` now takes an optional flag to signal that
      the registrant is planning to decorate an existing command. When
      given multiple plugins registering a command is not an error, and
      the original command class (whether built in or a plugin based one) is
      returned to the caller. There is a new error 'MustUseDecorated' for
      signalling when a wrapping command should switch to the original
      version. (Robert Collins)

    * Some option parsing errors will raise 'BzrOptionError', allowing
      granular detection for decorating commands. (Robert Collins).

    * ``Branch.read_working_inventory`` has moved to
      ``WorkingTree.read_working_inventory``. This necessitated changes to
      ``Branch.get_root_id``, and a move of ``Branch.set_inventory`` to
      WorkingTree as well. To make it clear that a WorkingTree cannot always
      be obtained ``Branch.working_tree()`` will raise
      ``errors.NoWorkingTree`` if one cannot be obtained. (Robert Collins)

    * All pending merges operations from Branch are now on WorkingTree.
      (Robert Collins)

    * The follow operations from Branch have moved to WorkingTree::

          add()
          commit()
          move()
          rename_one()
          unknowns()

      (Robert Collins)

    * ``bzrlib.add.smart_add_branch`` is now ``smart_add_tree``. (Robert Collins)

    * New "rio" serialization format, similar to rfc-822. (Martin Pool)

    * Rename selftests to ``bzrlib.tests.test_foo``.  (John A Meinel, Martin
      Pool)

    * ``bzrlib.plugin.all_plugins`` has been changed from an attribute to a
      query method. (Robert Collins)

    * New options to read only the table-of-contents of a weave.
      (Denys Duchier)

    * Raise NoSuchFile when someone tries to add a non-existant file.
      (Michael Ellerman)

    * Simplify handling of DivergedBranches in ``cmd_pull()``.
      (Michael Ellerman)

    * Branch.controlfile* logic has moved to lockablefiles.LockableFiles, which
      is exposed as ``Branch().control_files``. Also this has been altered with the
      controlfile pre/suffix replaced by simple method names like 'get' and
      'put'. (Aaron Bentley, Robert Collins).

    * Deprecated functions and methods can now be marked as such using the
      ``bzrlib.symbol_versioning`` module. Marked method have their docstring
      updated and will issue a DeprecationWarning using the warnings module
      when they are used. (Robert Collins)

    * ``bzrlib.osutils.safe_unicode`` now exists to provide parameter coercion
      for functions that need unicode strings. (Robert Collins)

bzr 0.6 2005-10-28
------------------

  IMPROVEMENTS:

    * pull now takes --verbose to show you what revisions are added or removed
      (John A Meinel)

    * merge now takes a --show-base option to include the base text in
      conflicts.
      (Aaron Bentley)

    * The config files are now read using ConfigObj, so '=' should be used as
      a separator, not ':'.
      (Aaron Bentley)

    * New 'bzr commit --strict' option refuses to commit if there are
      any unknown files in the tree.  To commit, make sure all files are
      either ignored, added, or deleted.  (Michael Ellerman)

    * The config directory is now ~/.bazaar, and there is a single file
      ~/.bazaar/bazaar.conf storing email, editor and other preferences.
      (Robert Collins)

    * 'bzr add' no longer takes a --verbose option, and a --quiet option
      has been added that suppresses all output.

    * Improved zsh completion support in contrib/zsh, from Clint
      Adams.

    * Builtin 'bzr annotate' command, by Martin Pool with improvements from
      Goffredo Baroncelli.

    * 'bzr check' now accepts -v for verbose reporting, and checks for
      ghosts in the branch. (Robert Collins)

    * New command 're-sign' which will regenerate the gpg signature for
      a revision. (Robert Collins)

    * If you set ``check_signatures=require`` for a path in
      ``~/.bazaar/branches.conf`` then bzr will invoke your
      ``gpg_signing_command`` (defaults to gpg) and record a digital signature
      of your commit. (Robert Collins)

    * New sftp transport, based on Paramiko.  (Robey Pointer)

    * 'bzr pull' now accepts '--clobber' which will discard local changes
      and make this branch identical to the source branch. (Robert Collins)

    * Just give a quieter warning if a plugin can't be loaded, and
      put the details in .bzr.log.  (Martin Pool)

    * 'bzr branch' will now set the branch-name to the last component of the
      output directory, if one was supplied.

    * If the option ``post_commit`` is set to one (or more) python function
      names (must be in the bzrlib namespace), then they will be invoked
      after the commit has completed, with the branch and ``revision_id`` as
      parameters. (Robert Collins)

    * Merge now has a retcode of 1 when conflicts occur. (Robert Collins)

    * --merge-type weave is now supported for file contents.  Tree-shape
      changes are still three-way based.  (Martin Pool, Aaron Bentley)

    * 'bzr check' allows the first revision on revision-history to have
      parents - something that is expected for cheap checkouts, and occurs
      when conversions from baz do not have all history.  (Robert Collins).

   * 'bzr merge' can now graft unrelated trees together, if your specify
     0 as a base. (Aaron Bentley)

   * 'bzr commit branch' and 'bzr commit branch/file1 branch/file2' now work
     (Aaron Bentley)

    * Add '.sconsign*' to default ignore list.  (Alexander Belchenko)

   * 'bzr merge --reprocess' minimizes conflicts

  TESTING:

    * The 'bzr selftest --pattern' option for has been removed, now
      test specifiers on the command line can be simple strings, or
      regexps, or both. (Robert Collins)

    * Passing -v to selftest will now show the time each test took to
      complete, which will aid in analysing performance regressions and
      related questions. (Robert Collins)

    * 'bzr selftest' runs all tests, even if one fails, unless '--one'
      is given. (Martin Pool)

    * There is a new method for TestCaseInTempDir, assertFileEqual, which
      will check that a given content is equal to the content of the named
      file. (Robert Collins)

    * Fix test suite's habit of leaving many temporary log files in $TMPDIR.
      (Martin Pool)

  INTERNALS:

    * New 'testament' command and concept for making gpg-signatures
      of revisions that are not tied to a particular internal
      representation.  (Martin Pool).

    * Per-revision properties ('revprops') as key-value associated
      strings on each revision created when the revision is committed.
      Intended mainly for the use of external tools.  (Martin Pool).

    * Config options have moved from bzrlib.osutils to bzrlib.config.
      (Robert Collins)

    * Improved command line option definitions allowing explanations
      for individual options, among other things.  Contributed by
      Magnus Therning.

    * Config options have moved from bzrlib.osutils to bzrlib.config.
      Configuration is now done via the config.Config interface:
      Depending on whether you have a Branch, a Location or no information
      available, construct a ``*Config``, and use its ``signature_checking``,
      ``username`` and ``user_email`` methods. (Robert Collins)

    * Plugins are now loaded under bzrlib.plugins, not bzrlib.plugin, and
      they are made available for other plugins to use. You should not
      import other plugins during the ``__init__`` of your plugin though, as
      no ordering is guaranteed, and the plugins directory is not on the
      python path. (Robert Collins)

    * Branch.relpath has been moved to WorkingTree.relpath. WorkingTree no
      no longer takes an inventory, rather it takes an option branch
      parameter, and if None is given will open the branch at basedir
      implicitly. (Robert Collins)

    * Cleaner exception structure and error reporting.  Suggested by
      Scott James Remnant.  (Martin Pool)

    * Branch.remove has been moved to WorkingTree, which has also gained
      ``lock_read``, ``lock_write`` and ``unlock`` methods for convenience.
      (Robert Collins)

    * Two decorators, ``needs_read_lock`` and ``needs_write_lock`` have been
      added to the branch module. Use these to cause a function to run in a
      read or write lock respectively. (Robert Collins)

    * ``Branch.open_containing`` now returns a tuple (Branch, relative-path),
      which allows direct access to the common case of 'get me this file
      from its branch'. (Robert Collins)

    * Transports can register using ``register_lazy_transport``, and they
      will be loaded when first used.  (Martin Pool)

    * 'pull' has been factored out of the command as ``WorkingTree.pull()``.
      A new option to WorkingTree.pull has been added, clobber, which will
      ignore diverged history and pull anyway.
      (Robert Collins)

    * config.Config has a ``get_user_option`` call that accepts an option name.
      This will be looked up in branches.conf and bazaar.conf as normal.
      It is intended that this be used by plugins to support options -
      options of built in programs should have specific methods on the config.
      (Robert Collins)

    * ``merge.merge_inner`` now has tempdir as an optional parameter.
      (Robert Collins)

    * Tree.kind is not recorded at the top level of the hierarchy, as it was
      missing on EmptyTree, leading to a bug with merge on EmptyTrees.
      (Robert Collins)

    * ``WorkingTree.__del__`` has been removed, it was non deterministic and not
      doing what it was intended to. See ``WorkingTree.__init__`` for a comment
      about future directions. (Robert Collins/Martin Pool)

    * bzrlib.transport.http has been modified so that only 404 urllib errors
      are returned as NoSuchFile. Other exceptions will propogate as normal.
      This allows debuging of actual errors. (Robert Collins)

    * bzrlib.transport.Transport now accepts *ONLY* url escaped relative paths
      to apis like 'put', 'get' and 'has'. This is to provide consistent
      behaviour - it operates on url's only. (Robert Collins)

    * Transports can register using ``register_lazy_transport``, and they
      will be loaded when first used.  (Martin Pool)

    * ``merge_flex`` no longer calls ``conflict_handler.finalize()``, instead that
      is called by ``merge_inner``. This is so that the conflict count can be
      retrieved (and potentially manipulated) before returning to the caller
      of ``merge_inner``. Likewise 'merge' now returns the conflict count to the
      caller. (Robert Collins)

    * ``revision.revision_graph`` can handle having only partial history for
      a revision - that is no revisions in the graph with no parents.
      (Robert Collins).

    * New ``builtins.branch_files`` uses the standard ``file_list`` rules to
      produce a branch and a list of paths, relative to that branch
      (Aaron Bentley)

    * New TestCase.addCleanup facility.

    * New ``bzrlib.version_info`` tuple (similar to ``sys.version_info``),
      which can be used by programs importing bzrlib.

  BUG FIXES:

    * Better handling of branches in directories with non-ascii names.
      (Joel Rosdahl, Panagiotis Papadakos)

    * Upgrades of trees with no commits will not fail due to accessing
      [-1] in the revision-history. (Andres Salomon)


bzr 0.1.1 2005-10-12
--------------------

  BUG FIXES:

    * Fix problem in pulling over http from machines that do not
      allow directories to be listed.

    * Avoid harmless warning about invalid hash cache after
      upgrading branch format.

  PERFORMANCE:

    * Avoid some unnecessary http operations in branch and pull.


bzr 0.1 2005-10-11
------------------

  NOTES:

    * 'bzr branch' over http initially gives a very high estimate
      of completion time but it should fall as the first few
      revisions are pulled in.  branch is still slow on
      high-latency connections.

  BUG FIXES:

    * bzr-man.py has been updated to work again. Contributed by
      Rob Weir.

    * Locking is now done with fcntl.lockf which works with NFS
      file systems. Contributed by Harald Meland.

    * When a merge encounters a file that has been deleted on
      one side and modified on the other, the old contents are
      written out to foo.BASE and foo.SIDE, where SIDE is this
      or OTHER. Contributed by Aaron Bentley.

    * Export was choosing incorrect file paths for the content of
      the tarball, this has been fixed by Aaron Bentley.

    * Commit will no longer commit without a log message, an
      error is returned instead. Contributed by Jelmer Vernooij.

    * If you commit a specific file in a sub directory, any of its
      parent directories that are added but not listed will be
      automatically included. Suggested by Michael Ellerman.

    * bzr commit and upgrade did not correctly record new revisions
      for files with only a change to their executable status.
      bzr will correct this when it encounters it. Fixed by
      Robert Collins

    * HTTP tests now force off the use of ``http_proxy`` for the duration.
      Contributed by Gustavo Niemeyer.

    * Fix problems in merging weave-based branches that have
      different partial views of history.

    * Symlink support: working with symlinks when not in the root of a
      bzr tree was broken, patch from Scott James Remnant.

  IMPROVEMENTS:

    * 'branch' now accepts a --basis parameter which will take advantage
      of local history when making a new branch. This allows faster
      branching of remote branches. Contributed by Aaron Bentley.

    * New tree format based on weave files, called version 5.
      Existing branches can be upgraded to this format using
      'bzr upgrade'.

    * Symlinks are now versionable. Initial patch by
      Erik Toubro Nielsen, updated to head by Robert Collins.

    * Executable bits are tracked on files. Patch from Gustavo
      Niemeyer.

    * 'bzr status' now shows unknown files inside a selected directory.
      Patch from Heikki Paajanen.

    * Merge conflicts are recorded in .bzr. Two new commands 'conflicts'
      and 'resolve' have needed added, which list and remove those
      merge conflicts respectively. A conflicted tree cannot be committed
      in. Contributed by Aaron Bentley.

    * 'rm' is now an alias for 'remove'.

    * Stores now split out their content in a single byte prefixed hash,
      dropping the density of files per directory by 256. Contributed by
      Gustavo Niemeyer.

    * 'bzr diff -r branch:URL' will now perform a diff between two branches.
      Contributed by Robert Collins.

    * 'bzr log' with the default formatter will show merged revisions,
      indented to the right. Initial implementation contributed by Gustavo
      Niemeyer, made incremental by Robert Collins.


  INTERNALS:

    * Test case failures have the exception printed after the log
      for your viewing pleasure.

    * InventoryEntry is now an abstract base class, use one of the
      concrete InventoryDirectory etc classes instead.

    * Branch raises an UnsupportedFormatError when it detects a
      bzr branch it cannot understand. This allows for precise
      handling of such circumstances.

    * Remove RevisionReference class; ``Revision.parent_ids`` is now simply a
      list of their ids and ``parent_sha1s`` is a list of their corresponding
      sha1s (for old branches only at the moment.)

    * New method-object style interface for Commit() and Fetch().

    * Renamed ``Branch.last_patch()`` to ``Branch.last_revision()``, since
      we call them revisions not patches.

    * Move ``copy_branch`` to ``bzrlib.clone.copy_branch``.  The destination
      directory is created if it doesn't exist.

    * Inventories now identify the files which were present by
      giving the revision *of that file*.

    * Inventory and Revision XML contains a version identifier.
      This must be consistent with the overall branch version
      but allows for more flexibility in future upgrades.

  TESTING:

    * Removed testsweet module so that tests can be run after
      bzr installed by 'bzr selftest'.

    * 'bzr selftest' command-line arguments can now be partial ids
      of tests to run, e.g. ``bzr selftest test_weave``


bzr 0.0.9 2005-09-23
--------------------

  BUG FIXES:

    * Fixed "branch -r" option.

    * Fix remote access to branches containing non-compressed history.
      (Robert Collins).

    * Better reliability of http server tests.  (John Arbash-Meinel)

    * Merge graph maximum distance calculation fix.  (Aaron Bentley)

    * Various minor bug in windows support have been fixed, largely in the
      test suite. Contributed by Alexander Belchenko.

  IMPROVEMENTS:

    * Status now accepts a -r argument to give status between chosen
      revisions. Contributed by Heikki Paajanen.

    * Revision arguments no longer use +/-/= to control ranges, instead
      there is a 'before' namespace, which limits the successive namespace.
      For example '$ bzr log -r date:yesterday..before:date:today' will
      select everything from yesterday and before today. Contributed by
      Robey Pointer

    * There is now a bzr.bat file created by distutils when building on
      Windows. Contributed by Alexander Belchenko.

  INTERNALS:

    * Removed uuid() as it was unused.

    * Improved 'fetch' code for pulling revisions from one branch into
      another (used by pull, merged, etc.)


bzr 0.0.8 2005-09-20
--------------------

  IMPROVEMENTS:

    * Adding a file whose parent directory is not versioned will
      implicitly add the parent, and so on up to the root. This means
      you should never need to explictly add a directory, they'll just
      get added when you add a file in the directory.  Contributed by
      Michael Ellerman.

    * Ignore ``.DS_Store`` (contains Mac metadata) by default.
      (Nir Soffer)

    * If you set ``BZR_EDITOR`` in the environment, it is checked in
      preference to EDITOR and the config file for the interactive commit
      editing program. Related to this is a bugfix where a missing program
      set in EDITOR would cause editing to fail, now the fallback program
      for the operating system is still tried.

    * Files that are not directories/symlinks/regular files will no longer
      cause bzr to fail, it will just ignore them by default. You cannot add
      them to the tree though - they are not versionable.


  INTERNALS:

    * Refactor xml packing/unpacking.

  BUG FIXES:

    * Fixed 'bzr mv' by Ollie Rutherfurd.

    * Fixed strange error when trying to access a nonexistent http
      branch.

    * Make sure that the hashcache gets written out if it can't be
      read.


  PORTABILITY:

    * Various Windows fixes from Ollie Rutherfurd.

    * Quieten warnings about locking; patch from Matt Lavin.


bzr-0.0.7 2005-09-02
--------------------

  NEW FEATURES:

    * ``bzr shell-complete`` command contributed by Clint Adams to
      help with intelligent shell completion.

    * New expert command ``bzr find-merge-base`` for debugging merges.


  ENHANCEMENTS:

    * Much better merge support.

    * merge3 conflicts are now reported with markers like '<<<<<<<'
      (seven characters) which is the same as CVS and pleases things
      like emacs smerge.


  BUG FIXES:

    * ``bzr upgrade`` no longer fails when trying to fix trees that
      mention revisions that are not present.

    * Fixed bugs in listing plugins from ``bzr plugins``.

    * Fix case of $EDITOR containing options for the editor.

    * Fix log -r refusing to show the last revision.
      (Patch from Goffredo Baroncelli.)


  CHANGES:

    * ``bzr log --show-ids`` shows the revision ids of all parents.

    * Externally provided commands on your $BZRPATH no longer need
      to recognize --bzr-usage to work properly, and can just handle
      --help themselves.


  LIBRARY:

    * Changed trace messages to go through the standard logging
      framework, so that they can more easily be redirected by
      libraries.



bzr-0.0.6 2005-08-18
--------------------

  NEW FEATURES:

    * Python plugins, automatically loaded from the directories on
      ``BZR_PLUGIN_PATH`` or ``~/.bzr.conf/plugins`` by default.

    * New 'bzr mkdir' command.

    * Commit mesage is fetched from an editor if not given on the
      command line; patch from Torsten Marek.

    * ``bzr log -m FOO`` displays commits whose message matches regexp
      FOO.

    * ``bzr add`` with no arguments adds everything under the current directory.

    * ``bzr mv`` does move or rename depending on its arguments, like
      the Unix command.

    * ``bzr missing`` command shows a summary of the differences
      between two trees.  (Merged from John Arbash-Meinel.)

    * An email address for commits to a particular tree can be
      specified by putting it into .bzr/email within a branch.  (Based
      on a patch from Heikki Paajanen.)


  ENHANCEMENTS:

    * Faster working tree operations.


  CHANGES:

    * 3rd-party modules shipped with bzr are copied within the bzrlib
      python package, so that they can be installed by the setup
      script without clashing with anything already existing on the
      system.  (Contributed by Gustavo Niemeyer.)

    * Moved plugins directory to bzrlib/, so that there's a standard
      plugin directory which is not only installed with bzr itself but
      is also available when using bzr from the development tree.
      ``BZR_PLUGIN_PATH`` and ``DEFAULT_PLUGIN_PATH`` are then added to the
      standard plugins directory.

    * When exporting to a tarball with ``bzr export --format tgz``, put
      everything under a top directory rather than dumping it into the
      current directory.   This can be overridden with the ``--root``
      option.  Patch from William Dodé and John Meinel.

    * New ``bzr upgrade`` command to upgrade the format of a branch,
      replacing ``bzr check --update``.

    * Files within store directories are no longer marked readonly on
      disk.

    * Changed ``bzr log`` output to a more compact form suggested by
      John A Meinel.  Old format is available with the ``--long`` or
      ``-l`` option, patched by William Dodé.

    * By default the commit command refuses to record a revision with
      no changes unless the ``--unchanged`` option is given.

    * The ``--no-plugins``, ``--profile`` and ``--builtin`` command
      line options must come before the command name because they
      affect what commands are available; all other options must come
      after the command name because their interpretation depends on
      it.

    * ``branch`` and ``clone`` added as aliases for ``branch``.

    * Default log format is back to the long format; the compact one
      is available with ``--short``.


  BUG FIXES:

    * Fix bugs in committing only selected files or within a subdirectory.


bzr-0.0.5  2005-06-15
---------------------

  CHANGES:

    * ``bzr`` with no command now shows help rather than giving an
      error.  Suggested by Michael Ellerman.

    * ``bzr status`` output format changed, because svn-style output
      doesn't really match the model of bzr.  Now files are grouped by
      status and can be shown with their IDs.  ``bzr status --all``
      shows all versioned files and unknown files but not ignored files.

    * ``bzr log`` runs from most-recent to least-recent, the reverse
      of the previous order.  The previous behaviour can be obtained
      with the ``--forward`` option.

    * ``bzr inventory`` by default shows only filenames, and also ids
      if ``--show-ids`` is given, in which case the id is the second
      field.


  ENHANCEMENTS:

    * New 'bzr whoami --email' option shows only the email component
      of the user identification, from Jo Vermeulen.

    * New ``bzr ignore PATTERN`` command.

    * Nicer error message for broken pipe, interrupt and similar
      conditions that don't indicate an internal error.

    * Add ``.*.sw[nop] .git .*.tmp *,v`` to default ignore patterns.

    * Per-branch locks keyed on ``.bzr/branch-lock``, available in
      either read or write mode.

    * New option ``bzr log --show-ids`` shows revision and file ids.

    * New usage ``bzr log FILENAME`` shows only revisions that
      affected that file.

    * Changed format for describing changes in ``bzr log -v``.

    * New option ``bzr commit --file`` to take a message from a file,
      suggested by LarstiQ.

    * New syntax ``bzr status [FILE...]`` contributed by Bartosz
      Oler.  File may be in a branch other than the working directory.

    * ``bzr log`` and ``bzr root`` can be given an http URL instead of
      a filename.

    * Commands can now be defined by external programs or scripts
      in a directory on $BZRPATH.

    * New "stat cache" avoids reading the contents of files if they
      haven't changed since the previous time.

    * If the Python interpreter is too old, try to find a better one
      or give an error.  Based on a patch from Fredrik Lundh.

    * New optional parameter ``bzr info [BRANCH]``.

    * New form ``bzr commit SELECTED`` to commit only selected files.

    * New form ``bzr log -r FROM:TO`` shows changes in selected
      range; contributed by John A Meinel.

    * New option ``bzr diff --diff-options 'OPTS'`` allows passing
      options through to an external GNU diff.

    * New option ``bzr add --no-recurse`` to add a directory but not
      their contents.

    * ``bzr --version`` now shows more information if bzr is being run
      from a branch.


  BUG FIXES:

    * Fixed diff format so that added and removed files will be
      handled properly by patch.  Fix from Lalo Martins.

    * Various fixes for files whose names contain spaces or other
      metacharacters.


  TESTING:

    * Converted black-box test suites from Bourne shell into Python;
      now run using ``./testbzr``.  Various structural improvements to
      the tests.

    * testbzr by default runs the version of bzr found in the same
      directory as the tests, or the one given as the first parameter.

    * testbzr also runs the internal tests, so the only command
      required to check is just ``./testbzr``.

    * testbzr requires python2.4, but can be used to test bzr running
      under a different version.

    * Tests added for many other changes in this release.


  INTERNAL:

    * Included ElementTree library upgraded to 1.2.6 by Fredrik Lundh.

    * Refactor command functions into Command objects based on HCT by
      Scott James Remnant.

    * Better help messages for many commands.

    * Expose ``bzrlib.open_tracefile()`` to start the tracefile; until
      this is called trace messages are just discarded.

    * New internal function ``find_touching_revisions()`` and hidden
      command touching-revisions trace the changes to a given file.

    * Simpler and faster ``compare_inventories()`` function.

    * ``bzrlib.open_tracefile()`` takes a tracefilename parameter.

    * New AtomicFile class.

    * New developer commands ``added``, ``modified``.


  PORTABILITY:

    * Cope on Windows on python2.3 by using the weaker random seed.
      2.4 is now only recommended.


bzr-0.0.4  2005-04-22
---------------------

  ENHANCEMENTS:

    * 'bzr diff' optionally takes a list of files to diff.  Still a bit
      basic.  Patch from QuantumG.

    * More default ignore patterns.

    * New 'bzr log --verbose' shows a list of files changed in the
      changeset.  Patch from Sebastian Cote.

    * Roll over ~/.bzr.log if it gets too large.

    * Command abbreviations 'ci', 'st', 'stat', '?' based on a patch
      by Jason Diamon.

    * New 'bzr help commands' based on a patch from Denys Duchier.


  CHANGES:

    * User email is determined by looking at $BZREMAIL or ~/.bzr.email
      or $EMAIL.  All are decoded by the locale preferred encoding.
      If none of these are present user@hostname is used.  The host's
      fully-qualified name is not used because that tends to fail when
      there are DNS problems.

    * New 'bzr whoami' command instead of username user-email.


  BUG FIXES:

    * Make commit safe for hardlinked bzr trees.

    * Some Unicode/locale fixes.

    * Partial workaround for ``difflib.unified_diff`` not handling
      trailing newlines properly.


  INTERNAL:

    * Allow docstrings for help to be in PEP0257 format.  Patch from
      Matt Brubeck.

    * More tests in test.sh.

    * Write profile data to a temporary file not into working
      directory and delete it when done.

    * Smaller .bzr.log with process ids.


  PORTABILITY:

    * Fix opening of ~/.bzr.log on Windows.  Patch from Andrew
      Bennetts.

    * Some improvements in handling paths on Windows, based on a patch
      from QuantumG.


bzr-0.0.3  2005-04-06
---------------------

  ENHANCEMENTS:

    * New "directories" internal command lists versioned directories
      in the tree.

    * Can now say "bzr commit --help".

    * New "rename" command to rename one file to a different name
      and/or directory.

    * New "move" command to move one or more files into a different
      directory.

    * New "renames" command lists files renamed since base revision.

    * New cat command contributed by janmar.

  CHANGES:

    * .bzr.log is placed in $HOME (not pwd) and is always written in
      UTF-8.  (Probably not a completely good long-term solution, but
      will do for now.)

  PORTABILITY:

    * Workaround for difflib bug in Python 2.3 that causes an
      exception when comparing empty files.  Reported by Erik Toubro
      Nielsen.

  INTERNAL:

    * Refactored inventory storage to insert a root entry at the top.

  TESTING:

    * Start of shell-based black-box testing in test.sh.


bzr-0.0.2.1
-----------

  PORTABILITY:

    * Win32 fixes from Steve Brown.


bzr-0.0.2  "black cube"  2005-03-31
-----------------------------------

  ENHANCEMENTS:

    * Default ignore list extended (see bzrlib/__init__.py).

    * Patterns in .bzrignore are now added to the default ignore list,
      rather than replacing it.

    * Ignore list isn't reread for every file.

    * More help topics.

    * Reinstate the 'bzr check' command to check invariants of the
      branch.

    * New 'ignored' command lists which files are ignored and why;
      'deleted' lists files deleted in the current working tree.

    * Performance improvements.

    * New global --profile option.

    * Ignore patterns like './config.h' now correctly match files in
      the root directory only.


bzr-0.0.1  2005-03-26
---------------------

  ENHANCEMENTS:

    * More information from info command.

    * Can now say "bzr help COMMAND" for more detailed help.

    * Less file flushing and faster performance when writing logs and
      committing to stores.

    * More useful verbose output from some commands.

  BUG FIXES:

    * Fix inverted display of 'R' and 'M' during 'commit -v'.

  PORTABILITY:

    * Include a subset of ElementTree-1.2.20040618 to make
      installation easier.

    * Fix time.localtime call to work with Python 2.3 (the minimum
      supported).


bzr-0.0.0.69  2005-03-22
------------------------

  ENHANCEMENTS:

    * First public release.

    * Storage of local versions: init, add, remove, rm, info, log,
      diff, status, etc.

..
   vim: tw=74 ft=rst ff=unix<|MERGE_RESOLUTION|>--- conflicted
+++ resolved
@@ -109,12 +109,16 @@
 
   TESTING:
 
-<<<<<<< HEAD
     * ``bzr selftest`` now fails if new trailing white space is added to
       the bazaar sources. It only checks changes not committed yet. This
       means that PQM will now reject changes that introduce new trailing
       whitespace. (Marius Kruger)
 
+    * Introduced new experimental formats called ``1.12-preview`` and
+      ``1.12-preview-rich-root`` to enable testing of related pending
+      features, namely content filtering and filtered views.
+      (Ian Clatworthy)
+
   INTERNALS:
 
     * Added an ``InventoryEntry`` cache when deserializing inventories.
@@ -125,18 +129,10 @@
       minimal overhead versus using a plain dict for cache hits, at the
       cost of not preserving the 'active' set as well as an ``LRUCache``.
       (John Arbash Meinel)
-=======
-    * Introduced new experimental formats called ``1.12-preview`` and
-      ``1.12-preview-rich-root`` to enable testing of related pending
-      features, namely content filtering and filtered views.
-      (Ian Clatworthy)
-
-  INTERNALS:
 
     * ``DirStateWorkingTree`` and ``DirStateWorkingTreeFormat`` added
       as base classes of ``WorkingTree4`` and ``WorkingTreeFormat4``
       respectively. (Ian Clatworthy)
->>>>>>> 1ff92209
 
     * ``KnitVersionedFiles.get_record_stream()`` will now chose a
       more optimal ordering when the keys are requested 'unordered'.
