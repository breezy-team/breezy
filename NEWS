--- conflicted
+++ resolved
@@ -4,6 +4,13 @@
 
 .. contents::
 
+IN DEVELOPMENT
+--------------
+
+  IMPROVEMENTS:
+
+    * Progress bars now show the rate of activity for some sftp 
+      operations, and they are drawn different.  (Martin Pool, #172741)
 
 IN DEVELOPMENT
 --------------
@@ -40,16 +47,11 @@
     * ``bzr revision-info`` now supports a -d option to specify an
       alternative branch. (Michael Hudson)
 
-<<<<<<< HEAD
-    * Progress bars now show the rate of activity for some sftp 
-      operations, and they are drawn different.  (Martin Pool, #172741)
-=======
     * Support the Claws mail client directly, rather than via
       xdg-email. This prevents the display of an unnecessary modal
       dialog in Claws, informing the user that a file has been
       attached to the message, and works around bug #291847 in
       xdg-utils which corrupts the destination address.
->>>>>>> c71e1e89
 
   BUG FIXES:
   
