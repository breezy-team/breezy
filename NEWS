--- conflicted
+++ resolved
@@ -49,15 +49,13 @@
 API Changes
 ***********
 
-<<<<<<< HEAD
 * New ``bzrlib.initialize`` is recommended for programs using bzrlib to 
   run when starting up; it sets up several things that previously needed
   to be done separately.
   (Martin Pool, #507710)
-=======
+
 * Remove unused ``CommandFailed`` exception.
   (Martin Pool)
->>>>>>> 62e912a2
 
 Testing
 *******
