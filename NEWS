bzr development version
 

  IMPROVEMENTS:

    * The FTP transport now tries to reconnect after a temporary
      failure. ftp put is made atomic. (Matthieu Moy)

    * The FTP transport now maintains a pool of connections, and
      reuses them to avoid multiple connections to the same host (like
      sftp did). (Daniel Silverstone)

    * The bzr_man.py file has been removed. To create the man page now,
      use ./generate_docs.py man. The new program can also create other files.
      Run "python generate_docs.py --help" for usage information. (Hans
      Ulrich Niedermann & James Blackwell).

    * Man Page now gives full help (James Blackwell). Help also updated to 
      reflect user config now being stored in .bazaar (Hans Ulrich
      Niedermann)

    * pull now accepts a --revision argument (Erik Bågfors)

    * 'bzr re-sign' now allows multiple revisions to be supplied on the command
      line. You can now use the following command to sign all of your old commits.
        find .bzr/revision-store// -name my@email-* \
          | sed 's/.*\/\/..\///' \
          | xargs bzr re-sign

    * Upgrade can now upgrade over the network. (Robert Collins)

    * Two new commands 'bzr checkout' and 'bzr update' allow for CVS/SVN-alike
      behaviour. They use the existing serverless-mode and store no data
      locally. As such they are not suitable for use except in high bandwidth
      low latency environments like LAN's or local disk. (Robert Collins)

    * 'revert' unversions newly-versioned files, instead of deleting them.

    * 'merge' is more robust.  Conflict messages have changed.

    * 'merge' and 'revert' no longer clobber existing files that end in '~' or
      '.moved'.

    * Default log format can be set in configuration and plugins can register
      their own formatters. (Erik Bågfors)

    * pull now accepts a --revision argument (Erik Bågfors)

  INTERNALS:
  
    * The internal storage of history, and logical branch identity have now
      been split into Branch, and Repository. The common locking and file 
      management routines are now in bzrlib.lockablefiles. 
      (Aaron Bentley, Robert Collins, Martin Pool)

<<<<<<< HEAD
    * Using Tree Transform for merge, revert, tree-building
=======
    * WorkingTree.create, Branch.create, WorkingTree.create_standalone,
      Branch.initialize are now deprecated. Please see BzrDir.create_* for
      replacement API's. (Robert Collins)

    * New BzrDir class represents the .bzr control directory and manages
      formatting issues. (Robert Collins)
>>>>>>> f083b865

  TESTING:

    * SFTP tests now shortcut the SSH negotiation, reducing test overhead
      for testing SFTP protocol support. (Robey Pointer)

    * Branch formats are now tested once per implementation (see bzrlib.
      tests.branch_implementations. This is analagous to the transport
      interface tests, and has been followed up with working tree,
      repository and BzrDir tests. (Robert Collins)

    * New test base class TestCaseWithTransport provides a transport aware
      test environment, useful for testing any transport-interface using
      code. The test suite option --transport controls the transport used
      by this class (when its not being used as part of implementation
      contract testing). (Robert Collins)


bzr 0.7rc1 2006-01-09

  CHANGES:

    * .bzrignore is excluded from exports, on the grounds that it's a bzr 
      internal-use file and may not be wanted.  (Jamie Wilkinson)

    * The "bzr directories" command were removed in favor of the new
      --kind option to the "bzr inventory" command.  To list all 
      versioned directories, now use "bzr inventory --kind directory".  
      (Johan Rydberg)

    * Under Windows configuration directory is now %APPDATA%\bazaar\2.0
      by default. (John Arbash Meinel)

    * The parent of Bzr configuration directory can be set by BZR_HOME
      environment variable. Now the path for it is searched in BZR_HOME, then
      in HOME. Under Windows the order is: BZR_HOME, APPDATA (usually
      points to C:\Documents and Settings\User Name\Application Data), HOME.
      (John Arbash Meinel)

    * Plugins with the same name in different directories in the bzr plugin
      path are no longer loaded: only the first successfully loaded one is
      used. (Robert Collins)

    * Use systems' external ssh command to open connections if possible.  
      This gives better integration with user settings such as ProxyCommand.
      (James Henstridge)

    * Sftp paths can now be relative, or local, according to the lftp
      convention. Paths now take the form:
      sftp://user:pass@host:port/~/relative/path
      or
      sftp://user:pass@host:port/absolute/path

    * Permissions on files underneath .bzr/ are inherited from the .bzr 
      directory. So for a shared repository, simply doing 'chmod -R g+w .bzr/'
      will mean that future file will be created with group write permissions.

    * configure.in and config.guess are no longer in the builtin default 
      ignore list.

    * '.sw[nop]' pattern ignored, to ignore vim swap files for nameless
      files.  (John Arbash Meinel, Martin Pool)

  IMPROVEMENTS:

    * "bzr INIT dir" now initializes the specified directory, and creates 
      it if it does not exist.  (John Arbash Meinel)

    * New remerge command (Aaron Bentley)

    * Better zsh completion script.  (Steve Borho)

    * 'bzr diff' now returns 1 when there are changes in the working 
      tree. (Robert Collins)

    * 'bzr push' now exists and can push changes to a remote location. 
      This uses the transport infrastructure, and can store the remote
      location in the ~/.bazaar/branches.conf configuration file.
      (Robert Collins)

    * Test directories are only kept if the test fails and the user requests
      that they be kept.

    * Tweaks to short log printing

    * Added branch nicks, new nick command, printing them in log output. 
      (Aaron Bentley)

    * If $BZR_PDB is set, pop into the debugger when an uncaught exception 
      occurs.  (Martin Pool)

    * Accept 'bzr resolved' (an alias for 'bzr resolve'), as this is
      the same as Subversion.  (Martin Pool)

    * New ftp transport support (on ftplib), for ftp:// and aftp:// 
      URLs.  (Daniel Silverstone)

    * Commit editor temporary files now start with 'bzr_log.', to allow 
      text editors to match the file name and set up appropriate modes or 
      settings.  (Magnus Therning)

    * Improved performance when integrating changes from a remote weave.  
      (Goffredo Baroncelli)

    * Sftp will attempt to cache the connection, so it is more likely that
      a connection will be reused, rather than requiring multiple password
      requests.

    * bzr revno now takes an optional argument indicating the branch whose
      revno should be printed.  (Michael Ellerman)

    * bzr cat defaults to printing the last version of the file.  
      (#3632, Matthieu Moy)

    * New global option 'bzr --lsprof COMMAND' runs bzr under the lsprof 
      profiler.  (Denys Duchier)

    * Faster commits by reading only the headers of affected weave files. 
      (Denys Duchier)

    * 'bzr add' now takes a --dry-run parameter which shows you what would be
      added, but doesn't actually add anything. (Michael Ellerman)

    * 'bzr add' now lists how many files were ignored per glob.  add --verbose
      lists the specific files.  (Aaron Bentley)

    * 'bzr missing' now supports displaying changes in diverged trees and can
      be limited to show what either end of the comparison is missing.
      (Aaron Bently, with a little prompting from Daniel Silverstone)

  BUG FIXES:

    * SFTP can walk up to the root path without index errors. (Robert Collins)

    * Fix bugs in running bzr with 'python -O'.  (Martin Pool)

    * Error when run with -OO

    * Fix bug in reporting http errors that don't have an http error code.
      (Martin Pool)

    * Handle more cases of pipe errors in display commands

    * Change status to 3 for all errors

    * Files that are added and unlinked before committing are completely
      ignored by diff and status

    * Stores with some compressed texts and some uncompressed texts are now
      able to be used. (John A Meinel)

    * Fix for bzr pull failing sometimes under windows

    * Fix for sftp transport under windows when using interactive auth

    * Show files which are both renamed and modified as such in 'bzr 
      status' output.  (#4503, Daniel Silverstone)

    * Make annotate cope better with revisions committed without a valid 
      email address.  (Marien Zwart)

    * Fix representation of tab characters in commit messages.  (Harald 
      Meland)

    * List of plugin directories in BZR_PLUGIN_PATH environment variable is
      now parsed properly under Windows. (Alexander Belchenko)

    * Show number of revisions pushed/pulled/merged. (Robey Pointer)

    * Keep a cached copy of the basis inventory to speed up operations 
      that need to refer to it.  (Johan Rydberg, Martin Pool)

    * Fix bugs in bzr status display of non-ascii characters.  (Martin 
      Pool)

    * Remove Makefile.in from default ignore list.  (#6413, Tollef Fog 
      Heen, Martin Pool)

    * Fix failure in 'bzr added'.  (Nathan McCallum, Martin Pool)

  TESTING:

    * Fix selftest asking for passwords when there are no SFTP keys.  
      (Robey Pointer, Jelmer Vernooij) 

    * Fix selftest run with 'python -O'.  (Martin Pool)

    * Fix HTTP tests under Windows. (John Arbash Meinel)

    * Make tests work even if HOME is not set (Aaron Bentley)

    * Updated build_tree to use fixed line-endings for tests which read 
      the file cotents and compare. Make some tests use this to pass under
      Windows. (John Arbash Meinel)

    * Skip stat and symlink tests under Windows. (Alexander Belchenko)

    * Delay in selftest/testhashcash is now issued under win32 and Cygwin.
      (John Arbash Meinel)

    * Use terminal width to align verbose test output.  (Martin Pool)

    * Blackbox tests are maintained within the bzrlib.tests.blackbox directory.
      If adding a new test script please add that to
      bzrlib.tests.blackbox.__init__. (Robert Collins)

    * Much better error message if one of the test suites can't be 
      imported.  (Martin Pool)

    * Make check now runs the test suite twice - once with the default locale,
      and once with all locales forced to C, to expose bugs. This is not 
      trivially done within python, so for now its only triggered by running
      Make check. Integrators and packagers who wish to check for full 
      platform support should run 'make check' to test the source.
      (Robert Collins)

    * Tests can now run TestSkipped if they can't execute for any reason.
      (Martin Pool) (NB: TestSkipped should only be raised for correctable
      reasons - see the wiki spec ImprovingBzrTestSuite).

    * Test sftp with relative, absolute-in-homedir and absolute-not-in-homedir
      paths for the transport tests. Introduce blackbox remote sftp tests that
      test the same permutations. (Robert Collins, Robey Pointer)

    * Transport implementation tests are now independent of the local file
      system, which allows tests for esoteric transports, and for features
      not available in the local file system. They also repeat for variations
      on the URL scheme that can introduce issues in the transport code,
      see bzrlib.transport.TransportTestProviderAdapter() for this.
      (Robert Collins).

    * TestCase.build_tree uses the transport interface to build trees, pass
      in a transport parameter to give it an existing connection.
      (Robert Collins).

  INTERNALS:

    * WorkingTree.pull has been split across Branch and WorkingTree,
      to allow Branch only pulls. (Robert Collins)

    * commands.display_command now returns the result of the decorated 
      function. (Robert Collins)

    * LocationConfig now has a set_user_option(key, value) call to save
      a setting in its matching location section (a new one is created
      if needed). (Robert Collins)

    * Branch has two new methods, get_push_location and set_push_location
      to respectively, get and set the push location. (Robert Collins)

    * commands.register_command now takes an optional flag to signal that
      the registrant is planning to decorate an existing command. When 
      given multiple plugins registering a command is not an error, and
      the original command class (whether built in or a plugin based one) is
      returned to the caller. There is a new error 'MustUseDecorated' for
      signalling when a wrapping command should switch to the original
      version. (Robert Collins)

    * Some option parsing errors will raise 'BzrOptionError', allowing 
      granular detection for decorating commands. (Robert Collins).

    * Branch.read_working_inventory has moved to
      WorkingTree.read_working_inventory. This necessitated changes to
      Branch.get_root_id, and a move of Branch.set_inventory to WorkingTree
      as well. To make it clear that a WorkingTree cannot always be obtained
      Branch.working_tree() will raise 'errors.NoWorkingTree' if one cannot
      be obtained. (Robert Collins)

    * All pending merges operations from Branch are now on WorkingTree.
      (Robert Collins)

    * The follow operations from Branch have moved to WorkingTree:
      add()
      commit()
      move()
      rename_one()
      unknowns()
      (Robert Collins)

    * bzrlib.add.smart_add_branch is now smart_add_tree. (Robert Collins)

    * New "rio" serialization format, similar to rfc-822. (Martin Pool)

    * Rename selftests to `bzrlib.tests.test_foo`.  (John A Meinel, Martin 
      Pool)

    * bzrlib.plugin.all_plugins has been changed from an attribute to a 
      query method. (Robert Collins)
 
    * New options to read only the table-of-contents of a weave.  
      (Denys Duchier)

    * Raise NoSuchFile when someone tries to add a non-existant file.
      (Michael Ellerman)

    * Simplify handling of DivergedBranches in cmd_pull().
      (Michael Ellerman)
		   
   
    * Branch.controlfile* logic has moved to lockablefiles.LockableFiles, which
      is exposed as Branch().control_files. Also this has been altered with the
      controlfile pre/suffix replaced by simple method names like 'get' and
      'put'. (Aaron Bentley, Robert Collins).

    * Deprecated functions and methods can now be marked as such using the 
      bzrlib.symbol_versioning module. Marked method have their docstring
      updated and will issue a DeprecationWarning using the warnings module
      when they are used. (Robert Collins)

    * bzrlib.osutils.safe_unicode now exists to provide parameter coercion
      for functions that need unicode strings. (Robert Collins)

bzr 0.6 2005-10-28

  IMPROVEMENTS:
  
    * pull now takes --verbose to show you what revisions are added or removed
      (John A Meinel)

    * merge now takes a --show-base option to include the base text in
      conflicts.
      (Aaron Bentley)

    * The config files are now read using ConfigObj, so '=' should be used as
      a separator, not ':'.
      (Aaron Bentley)

    * New 'bzr commit --strict' option refuses to commit if there are 
      any unknown files in the tree.  To commit, make sure all files are 
      either ignored, added, or deleted.  (Michael Ellerman)

    * The config directory is now ~/.bazaar, and there is a single file 
      ~/.bazaar/bazaar.conf storing email, editor and other preferences.
      (Robert Collins)

    * 'bzr add' no longer takes a --verbose option, and a --quiet option
      has been added that suppresses all output.

    * Improved zsh completion support in contrib/zsh, from Clint
      Adams.

    * Builtin 'bzr annotate' command, by Martin Pool with improvements from 
      Goffredo Baroncelli.
    
    * 'bzr check' now accepts -v for verbose reporting, and checks for
      ghosts in the branch. (Robert Collins)

    * New command 're-sign' which will regenerate the gpg signature for 
      a revision. (Robert Collins)

    * If you set check_signatures=require for a path in 
      ~/.bazaar/branches.conf then bzr will invoke your
      gpg_signing_command (defaults to gpg) and record a digital signature
      of your commit. (Robert Collins)

    * New sftp transport, based on Paramiko.  (Robey Pointer)

    * 'bzr pull' now accepts '--clobber' which will discard local changes
      and make this branch identical to the source branch. (Robert Collins)

    * Just give a quieter warning if a plugin can't be loaded, and 
      put the details in .bzr.log.  (Martin Pool)

    * 'bzr branch' will now set the branch-name to the last component of the
      output directory, if one was supplied.

    * If the option 'post_commit' is set to one (or more) python function
      names (must be in the bzrlib namespace), then they will be invoked
      after the commit has completed, with the branch and revision_id as
      parameters. (Robert Collins)

    * Merge now has a retcode of 1 when conflicts occur. (Robert Collins)

    * --merge-type weave is now supported for file contents.  Tree-shape
      changes are still three-way based.  (Martin Pool, Aaron Bentley)

    * 'bzr check' allows the first revision on revision-history to have
      parents - something that is expected for cheap checkouts, and occurs
      when conversions from baz do not have all history.  (Robert Collins).

   * 'bzr merge' can now graft unrelated trees together, if your specify
     0 as a base. (Aaron Bentley)

   * 'bzr commit branch' and 'bzr commit branch/file1 branch/file2' now work
     (Aaron Bentley)

    * Add '.sconsign*' to default ignore list.  (Alexander Belchenko)

   * 'bzr merge --reprocess' minimizes conflicts

  TESTING:

    * The 'bzr selftest --pattern' option for has been removed, now 
      test specifiers on the command line can be simple strings, or 
      regexps, or both. (Robert Collins)

    * Passing -v to selftest will now show the time each test took to 
      complete, which will aid in analysing performance regressions and
      related questions. (Robert Collins)

    * 'bzr selftest' runs all tests, even if one fails, unless '--one'
      is given. (Martin Pool)

    * There is a new method for TestCaseInTempDir, assertFileEqual, which
      will check that a given content is equal to the content of the named
      file. (Robert Collins)

    * Fix test suite's habit of leaving many temporary log files in $TMPDIR.
      (Martin Pool)

  INTERNALS:

    * New 'testament' command and concept for making gpg-signatures 
      of revisions that are not tied to a particular internal
      representation.  (Martin Pool).

    * Per-revision properties ('revprops') as key-value associated 
      strings on each revision created when the revision is committed.
      Intended mainly for the use of external tools.  (Martin Pool).

    * Config options have moved from bzrlib.osutils to bzrlib.config.
      (Robert Collins)

    * Improved command line option definitions allowing explanations
      for individual options, among other things.  Contributed by 
      Magnus Therning.

    * Config options have moved from bzrlib.osutils to bzrlib.config.
      Configuration is now done via the config.Config interface:
      Depending on whether you have a Branch, a Location or no information
      available, construct a *Config, and use its signature_checking,
      username and user_email methods. (Robert Collins)

    * Plugins are now loaded under bzrlib.plugins, not bzrlib.plugin, and
      they are made available for other plugins to use. You should not 
      import other plugins during the __init__ of your plugin though, as 
      no ordering is guaranteed, and the plugins directory is not on the
      python path. (Robert Collins)

    * Branch.relpath has been moved to WorkingTree.relpath. WorkingTree no
      no longer takes an inventory, rather it takes an option branch
      parameter, and if None is given will open the branch at basedir 
      implicitly. (Robert Collins)

    * Cleaner exception structure and error reporting.  Suggested by 
      Scott James Remnant.  (Martin Pool)

    * Branch.remove has been moved to WorkingTree, which has also gained
      lock_read, lock_write and unlock methods for convenience. (Robert
      Collins)

    * Two decorators, needs_read_lock and needs_write_lock have been added
      to the branch module. Use these to cause a function to run in a
      read or write lock respectively. (Robert Collins)

    * Branch.open_containing now returns a tuple (Branch, relative-path),
      which allows direct access to the common case of 'get me this file
      from its branch'. (Robert Collins)

    * Transports can register using register_lazy_transport, and they 
      will be loaded when first used.  (Martin Pool)

    * 'pull' has been factored out of the command as WorkingTree.pull().
      A new option to WorkingTree.pull has been added, clobber, which will
      ignore diverged history and pull anyway.
      (Robert Collins)

    * config.Config has a 'get_user_option' call that accepts an option name.
      This will be looked up in branches.conf and bazaar.conf as normal.
      It is intended that this be used by plugins to support options - 
      options of built in programs should have specific methods on the config.
      (Robert Collins)

    * merge.merge_inner now has tempdir as an optional parameter. (Robert
      Collins)

    * Tree.kind is not recorded at the top level of the hierarchy, as it was
      missing on EmptyTree, leading to a bug with merge on EmptyTrees.
      (Robert Collins)

    * WorkingTree.__del__ has been removed, it was non deterministic and not 
      doing what it was intended to. See WorkingTree.__init__ for a comment
      about future directions. (Robert Collins/Martin Pool)

    * bzrlib.transport.http has been modified so that only 404 urllib errors
      are returned as NoSuchFile. Other exceptions will propogate as normal.
      This allows debuging of actual errors. (Robert Collins)

    * bzrlib.transport.Transport now accepts *ONLY* url escaped relative paths
      to apis like 'put', 'get' and 'has'. This is to provide consistent
      behaviour - it operates on url's only. (Robert Collins)

    * Transports can register using register_lazy_transport, and they 
      will be loaded when first used.  (Martin Pool)

    * 'merge_flex' no longer calls conflict_handler.finalize(), instead that
      is called by merge_inner. This is so that the conflict count can be 
      retrieved (and potentially manipulated) before returning to the caller
      of merge_inner. Likewise 'merge' now returns the conflict count to the
      caller. (Robert Collins)

    * 'revision.revision_graph can handle having only partial history for
      a revision - that is no revisions in the graph with no parents.
      (Robert Collins).

    * New builtins.branch_files uses the standard file_list rules to produce
      a branch and a list of paths, relative to that branch (Aaron Bentley)

    * New TestCase.addCleanup facility.

    * New bzrlib.version_info tuple (similar to sys.version_info), which can
      be used by programs importing bzrlib.

  BUG FIXES:

    * Better handling of branches in directories with non-ascii names. 
      (Joel Rosdahl, Panagiotis Papadakos)

    * Upgrades of trees with no commits will not fail due to accessing
      [-1] in the revision-history. (Andres Salomon)


bzr 0.1.1 2005-10-12

  BUG FIXES:

    * Fix problem in pulling over http from machines that do not 
      allow directories to be listed.

    * Avoid harmless warning about invalid hash cache after 
      upgrading branch format.

  PERFORMANCE: 
  
    * Avoid some unnecessary http operations in branch and pull.


bzr 0.1 2005-10-11

  NOTES:

    * 'bzr branch' over http initially gives a very high estimate
      of completion time but it should fall as the first few 
      revisions are pulled in.  branch is still slow on 
      high-latency connections.

  BUG FIXES:
  
    * bzr-man.py has been updated to work again. Contributed by
      Rob Weir.

    * Locking is now done with fcntl.lockf which works with NFS
      file systems. Contributed by Harald Meland.

    * When a merge encounters a file that has been deleted on
      one side and modified on the other, the old contents are
      written out to foo.BASE and foo.SIDE, where SIDE is this
      or OTHER. Contributed by Aaron Bentley.

    * Export was choosing incorrect file paths for the content of
      the tarball, this has been fixed by Aaron Bentley.

    * Commit will no longer commit without a log message, an 
      error is returned instead. Contributed by Jelmer Vernooij.

    * If you commit a specific file in a sub directory, any of its
      parent directories that are added but not listed will be 
      automatically included. Suggested by Michael Ellerman.

    * bzr commit and upgrade did not correctly record new revisions
      for files with only a change to their executable status.
      bzr will correct this when it encounters it. Fixed by
      Robert Collins

    * HTTP tests now force off the use of http_proxy for the duration.
      Contributed by Gustavo Niemeyer.

    * Fix problems in merging weave-based branches that have 
      different partial views of history.

    * Symlink support: working with symlinks when not in the root of a 
      bzr tree was broken, patch from Scott James Remnant.


  IMPROVEMENTS:

    * 'branch' now accepts a --basis parameter which will take advantage
      of local history when making a new branch. This allows faster 
      branching of remote branches. Contributed by Aaron Bentley.

    * New tree format based on weave files, called version 5.
      Existing branches can be upgraded to this format using 
      'bzr upgrade'.

    * Symlinks are now versionable. Initial patch by 
      Erik Toubro Nielsen, updated to head by Robert Collins.

    * Executable bits are tracked on files. Patch from Gustavo
      Niemeyer.

    * 'bzr status' now shows unknown files inside a selected directory.
      Patch from Heikki Paajanen.

    * Merge conflicts are recorded in .bzr. Two new commands 'conflicts'
      and 'resolve' have needed added, which list and remove those 
      merge conflicts respectively. A conflicted tree cannot be committed
      in. Contributed by Aaron Bentley.

    * 'rm' is now an alias for 'remove'.

    * Stores now split out their content in a single byte prefixed hash,
      dropping the density of files per directory by 256. Contributed by
      Gustavo Niemeyer.

    * 'bzr diff -r branch:URL' will now perform a diff between two branches.
      Contributed by Robert Collins.

    * 'bzr log' with the default formatter will show merged revisions,
      indented to the right. Initial implementation contributed by Gustavo
      Niemeyer, made incremental by Robert Collins.


  INTERNALS:

    * Test case failures have the exception printed after the log 
      for your viewing pleasure.

    * InventoryEntry is now an abstract base class, use one of the
      concrete InventoryDirectory etc classes instead.

    * Branch raises an UnsupportedFormatError when it detects a 
      bzr branch it cannot understand. This allows for precise
      handling of such circumstances.


  TESTING:

    * Removed testsweet module so that tests can be run after 
      bzr installed by 'bzr selftest'.

    * 'bzr selftest' command-line arguments can now be partial ids
      of tests to run, e.g. 'bzr selftest test_weave'

      
bzr 0.0.9 2005-09-23

  BUG FIXES:

    * Fixed "branch -r" option.

    * Fix remote access to branches containing non-compressed history.
      (Robert Collins).

    * Better reliability of http server tests.  (John Arbash-Meinel)

    * Merge graph maximum distance calculation fix.  (Aaron Bentley)
   
    * Various minor bug in windows support have been fixed, largely in the
      test suite. Contributed by Alexander Belchenko.

  IMPROVEMENTS:

    * Status now accepts a -r argument to give status between chosen
      revisions. Contributed by Heikki Paajanen.

    * Revision arguments no longer use +/-/= to control ranges, instead
      there is a 'before' namespace, which limits the successive namespace.
      For example '$ bzr log -r date:yesterday..before:date:today' will
      select everything from yesterday and before today. Contributed by
      Robey Pointer

    * There is now a bzr.bat file created by distutils when building on 
      Windows. Contributed by Alexander Belchenko.

  INTERNALS:

    * Removed uuid() as it was unused.

    * Improved 'fetch' code for pulling revisions from one branch into
      another (used by pull, merged, etc.)


bzr 0.0.8 2005-09-20

  IMPROVEMENTS:

    * Adding a file whose parent directory is not versioned will
      implicitly add the parent, and so on up to the root. This means
      you should never need to explictly add a directory, they'll just
      get added when you add a file in the directory.  Contributed by
      Michael Ellerman.

    * Ignore .DS_Store (contains Mac metadata) by default.  Patch from
      Nir Soffer.

    * If you set BZR_EDITOR in the environment, it is checked in
      preference to EDITOR and the config file for the interactive commit
      editing program. Related to this is a bugfix where a missing program
      set in EDITOR would cause editing to fail, now the fallback program
      for the operating system is still tried.

    * Files that are not directories/symlinks/regular files will no longer
      cause bzr to fail, it will just ignore them by default. You cannot add
      them to the tree though - they are not versionable.


  INTERNALS:

    * Refactor xml packing/unpacking.

  BUG FIXES: 

    * Fixed 'bzr mv' by Ollie Rutherfurd.

    * Fixed strange error when trying to access a nonexistent http
      branch.

    * Make sure that the hashcache gets written out if it can't be
      read.


  PORTABILITY:

    * Various Windows fixes from Ollie Rutherfurd.

    * Quieten warnings about locking; patch from Matt Lavin.


bzr-0.0.7 2005-09-02

  NEW FEATURES:

    * ``bzr shell-complete`` command contributed by Clint Adams to
      help with intelligent shell completion.

    * New expert command ``bzr find-merge-base`` for debugging merges.


  ENHANCEMENTS:

    * Much better merge support.

    * merge3 conflicts are now reported with markers like '<<<<<<<'
      (seven characters) which is the same as CVS and pleases things
      like emacs smerge.


  BUG FIXES:

    * ``bzr upgrade`` no longer fails when trying to fix trees that
      mention revisions that are not present.

    * Fixed bugs in listing plugins from ``bzr plugins``.

    * Fix case of $EDITOR containing options for the editor.

    * Fix log -r refusing to show the last revision.
      (Patch from Goffredo Baroncelli.)


  CHANGES:

    * ``bzr log --show-ids`` shows the revision ids of all parents.

    * Externally provided commands on your $BZRPATH no longer need
      to recognize --bzr-usage to work properly, and can just handle
      --help themselves.


  LIBRARY:

    * Changed trace messages to go through the standard logging
      framework, so that they can more easily be redirected by
      libraries.



bzr-0.0.6 2005-08-18

  NEW FEATURES:

    * Python plugins, automatically loaded from the directories on
      BZR_PLUGIN_PATH or ~/.bzr.conf/plugins by default.

    * New 'bzr mkdir' command.

    * Commit mesage is fetched from an editor if not given on the
      command line; patch from Torsten Marek.

    * ``bzr log -m FOO`` displays commits whose message matches regexp 
      FOO.
      
    * ``bzr add`` with no arguments adds everything under the current directory.

    * ``bzr mv`` does move or rename depending on its arguments, like
      the Unix command.

    * ``bzr missing`` command shows a summary of the differences
      between two trees.  (Merged from John Arbash-Meinel.)

    * An email address for commits to a particular tree can be
      specified by putting it into .bzr/email within a branch.  (Based
      on a patch from Heikki Paajanen.)


  ENHANCEMENTS:

    * Faster working tree operations.


  CHANGES:

    * 3rd-party modules shipped with bzr are copied within the bzrlib
      python package, so that they can be installed by the setup
      script without clashing with anything already existing on the
      system.  (Contributed by Gustavo Niemeyer.)

    * Moved plugins directory to bzrlib/, so that there's a standard
      plugin directory which is not only installed with bzr itself but
      is also available when using bzr from the development tree.
      BZR_PLUGIN_PATH and DEFAULT_PLUGIN_PATH are then added to the
      standard plugins directory.

    * When exporting to a tarball with ``bzr export --format tgz``, put 
      everything under a top directory rather than dumping it into the
      current directory.   This can be overridden with the ``--root`` 
      option.  Patch from William Dodé and John Meinel.

    * New ``bzr upgrade`` command to upgrade the format of a branch,
      replacing ``bzr check --update``.

    * Files within store directories are no longer marked readonly on
      disk.

    * Changed ``bzr log`` output to a more compact form suggested by
      John A Meinel.  Old format is available with the ``--long`` or
      ``-l`` option, patched by William Dodé.

    * By default the commit command refuses to record a revision with
      no changes unless the ``--unchanged`` option is given.

    * The ``--no-plugins``, ``--profile`` and ``--builtin`` command
      line options must come before the command name because they 
      affect what commands are available; all other options must come 
      after the command name because their interpretation depends on
      it.

    * ``branch`` and ``clone`` added as aliases for ``branch``.

    * Default log format is back to the long format; the compact one
      is available with ``--short``.
      
      
  BUG FIXES:
  
    * Fix bugs in committing only selected files or within a subdirectory.


bzr-0.0.5  2005-06-15
  
  CHANGES:

    * ``bzr`` with no command now shows help rather than giving an
      error.  Suggested by Michael Ellerman.

    * ``bzr status`` output format changed, because svn-style output
      doesn't really match the model of bzr.  Now files are grouped by
      status and can be shown with their IDs.  ``bzr status --all``
      shows all versioned files and unknown files but not ignored files.

    * ``bzr log`` runs from most-recent to least-recent, the reverse
      of the previous order.  The previous behaviour can be obtained
      with the ``--forward`` option.
        
    * ``bzr inventory`` by default shows only filenames, and also ids
      if ``--show-ids`` is given, in which case the id is the second
      field.


  ENHANCEMENTS:

    * New 'bzr whoami --email' option shows only the email component
      of the user identification, from Jo Vermeulen.

    * New ``bzr ignore PATTERN`` command.

    * Nicer error message for broken pipe, interrupt and similar
      conditions that don't indicate an internal error.

    * Add ``.*.sw[nop] .git .*.tmp *,v`` to default ignore patterns.

    * Per-branch locks keyed on ``.bzr/branch-lock``, available in
      either read or write mode.

    * New option ``bzr log --show-ids`` shows revision and file ids.

    * New usage ``bzr log FILENAME`` shows only revisions that
      affected that file.

    * Changed format for describing changes in ``bzr log -v``.

    * New option ``bzr commit --file`` to take a message from a file,
      suggested by LarstiQ.

    * New syntax ``bzr status [FILE...]`` contributed by Bartosz
      Oler.  File may be in a branch other than the working directory.

    * ``bzr log`` and ``bzr root`` can be given an http URL instead of
      a filename.

    * Commands can now be defined by external programs or scripts
      in a directory on $BZRPATH.

    * New "stat cache" avoids reading the contents of files if they 
      haven't changed since the previous time.

    * If the Python interpreter is too old, try to find a better one
      or give an error.  Based on a patch from Fredrik Lundh.

    * New optional parameter ``bzr info [BRANCH]``.

    * New form ``bzr commit SELECTED`` to commit only selected files.

    * New form ``bzr log -r FROM:TO`` shows changes in selected
      range; contributed by John A Meinel.

    * New option ``bzr diff --diff-options 'OPTS'`` allows passing
      options through to an external GNU diff.

    * New option ``bzr add --no-recurse`` to add a directory but not
      their contents.

    * ``bzr --version`` now shows more information if bzr is being run
      from a branch.

  
  BUG FIXES:

    * Fixed diff format so that added and removed files will be
      handled properly by patch.  Fix from Lalo Martins.

    * Various fixes for files whose names contain spaces or other
      metacharacters.


  TESTING:

    * Converted black-box test suites from Bourne shell into Python;
      now run using ``./testbzr``.  Various structural improvements to
      the tests.

    * testbzr by default runs the version of bzr found in the same
      directory as the tests, or the one given as the first parameter.

    * testbzr also runs the internal tests, so the only command
      required to check is just ``./testbzr``.

    * testbzr requires python2.4, but can be used to test bzr running
      under a different version.

    * Tests added for many other changes in this release.


  INTERNAL:

    * Included ElementTree library upgraded to 1.2.6 by Fredrik Lundh.

    * Refactor command functions into Command objects based on HCT by
      Scott James Remnant.

    * Better help messages for many commands.

    * Expose bzrlib.open_tracefile() to start the tracefile; until
      this is called trace messages are just discarded.

    * New internal function find_touching_revisions() and hidden
      command touching-revisions trace the changes to a given file.

    * Simpler and faster compare_inventories() function.

    * bzrlib.open_tracefile() takes a tracefilename parameter.

    * New AtomicFile class.

    * New developer commands ``added``, ``modified``.


  PORTABILITY:

    * Cope on Windows on python2.3 by using the weaker random seed.
      2.4 is now only recommended.


bzr-0.0.4  2005-04-22

  ENHANCEMENTS:

    * 'bzr diff' optionally takes a list of files to diff.  Still a bit
      basic.  Patch from QuantumG.

    * More default ignore patterns.

    * New 'bzr log --verbose' shows a list of files changed in the
      changeset.  Patch from Sebastian Cote.

    * Roll over ~/.bzr.log if it gets too large.

    * Command abbreviations 'ci', 'st', 'stat', '?' based on a patch
      by Jason Diamon.

    * New 'bzr help commands' based on a patch from Denys Duchier.


  CHANGES:

    * User email is determined by looking at $BZREMAIL or ~/.bzr.email
      or $EMAIL.  All are decoded by the locale preferred encoding.
      If none of these are present user@hostname is used.  The host's
      fully-qualified name is not used because that tends to fail when
      there are DNS problems.

    * New 'bzr whoami' command instead of username user-email.


  BUG FIXES: 

    * Make commit safe for hardlinked bzr trees.

    * Some Unicode/locale fixes.

    * Partial workaround for difflib.unified_diff not handling
      trailing newlines properly.


  INTERNAL:

    * Allow docstrings for help to be in PEP0257 format.  Patch from
      Matt Brubeck.

    * More tests in test.sh.

    * Write profile data to a temporary file not into working
      directory and delete it when done.

    * Smaller .bzr.log with process ids.


  PORTABILITY:

    * Fix opening of ~/.bzr.log on Windows.  Patch from Andrew
      Bennetts.

    * Some improvements in handling paths on Windows, based on a patch
      from QuantumG.


bzr-0.0.3  2005-04-06

  ENHANCEMENTS:

    * New "directories" internal command lists versioned directories
      in the tree.

    * Can now say "bzr commit --help".

    * New "rename" command to rename one file to a different name
      and/or directory.

    * New "move" command to move one or more files into a different
      directory.

    * New "renames" command lists files renamed since base revision.

    * New cat command contributed by janmar.

  CHANGES:

    * .bzr.log is placed in $HOME (not pwd) and is always written in
      UTF-8.  (Probably not a completely good long-term solution, but
      will do for now.)

  PORTABILITY:

    * Workaround for difflib bug in Python 2.3 that causes an
      exception when comparing empty files.  Reported by Erik Toubro
      Nielsen.

  INTERNAL:

    * Refactored inventory storage to insert a root entry at the top.

  TESTING:

    * Start of shell-based black-box testing in test.sh.


bzr-0.0.2.1

  PORTABILITY:

    * Win32 fixes from Steve Brown.


bzr-0.0.2  "black cube"  2005-03-31

  ENHANCEMENTS:

    * Default ignore list extended (see bzrlib/__init__.py).

    * Patterns in .bzrignore are now added to the default ignore list,
      rather than replacing it.

    * Ignore list isn't reread for every file.

    * More help topics.

    * Reinstate the 'bzr check' command to check invariants of the
      branch.

    * New 'ignored' command lists which files are ignored and why;
      'deleted' lists files deleted in the current working tree.

    * Performance improvements.

    * New global --profile option.
    
    * Ignore patterns like './config.h' now correctly match files in
      the root directory only.


bzr-0.0.1  2005-03-26

  ENHANCEMENTS:

    * More information from info command.

    * Can now say "bzr help COMMAND" for more detailed help.

    * Less file flushing and faster performance when writing logs and
      committing to stores.

    * More useful verbose output from some commands.

  BUG FIXES:

    * Fix inverted display of 'R' and 'M' during 'commit -v'.

  PORTABILITY:

    * Include a subset of ElementTree-1.2.20040618 to make
      installation easier.

    * Fix time.localtime call to work with Python 2.3 (the minimum
      supported).


bzr-0.0.0.69  2005-03-22

  ENHANCEMENTS:

    * First public release.

    * Storage of local versions: init, add, remove, rm, info, log,
      diff, status, etc.<|MERGE_RESOLUTION|>--- conflicted
+++ resolved
@@ -53,16 +53,14 @@
       management routines are now in bzrlib.lockablefiles. 
       (Aaron Bentley, Robert Collins, Martin Pool)
 
-<<<<<<< HEAD
     * Using Tree Transform for merge, revert, tree-building
-=======
+
     * WorkingTree.create, Branch.create, WorkingTree.create_standalone,
       Branch.initialize are now deprecated. Please see BzrDir.create_* for
       replacement API's. (Robert Collins)
 
     * New BzrDir class represents the .bzr control directory and manages
       formatting issues. (Robert Collins)
->>>>>>> f083b865
 
   TESTING:
 
