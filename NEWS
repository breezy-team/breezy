--------------------
Bazaar Release Notes
--------------------

.. contents::

IN DEVELOPMENT
--------------

  USER-VISIBLE CHANGES:

  NEW FEATURES:

    * New Branch hook ``transform_fallback_location`` allows a function to
      be called when looking up the stacked source. (Michael Hudson)

  IMPROVEMENTS:

    * ``bzr dump-btree`` is a hidden command introduced to allow dumping
      the contents of a compressed btree file.  (John Arbash Meinel)

    * ``bzr pack`` now tells the index builders to optimize for size. For
      btree index repositories, this can save 25% of the index size
      (mostly in the text indexes). (John Arbash Meinel)

    * ``bzr push`` to an existing branch or repository on a smart server
      is faster, due to Bazaar making more use of the ``get_parent_map``
      RPC when querying the remote branch's revision graph.
      (Andrew Bennetts)

    * default username for bzr+ssh and sftp can be configured in
      authentication.conf. (Aaron Bentley)

    * launchpad-login now provides a default username for bzr+ssh and sftp
      URLs, allowing username-free URLs to work for everyone. (Aaron Bentley)

    * lp: lookups no longer include usernames, making them shareable and
      shorter. (Aaron Bentley)

  BUG FIXES:

<<<<<<< HEAD
    * ``bzr missing --quiet`` no longer prints messages about whether
      there are missing revisions.  The exit code indicates whether there
      were or not.  (Martin Pool, #284748)
=======
    * A failure to load a plugin due to an IncompatibleAPI exception is
      now correctly reported. (Robert Collins, #279451)

    * API versioning support now has a multiple-version checking api
      ``require_any_api``. (Robert Collins, #279447)

    * ``bzr co`` uses less memory. It used to unpack the entire WT into
      memory before writing it to disk. This was a little bit faster, but
      consumed lots of memory. (John Arbash Meinel, #269456)

    * Fixes to the ``annotate`` code. The fast-path which re-used the
      stored deltas was accidentally disabled all the time, instead of
      only when a branch was stacked. Second, the code would accidentally
      re-use a delta even if it wasn't against the left-parent, this
      could only happen if ``bzr reconcile`` decided that the parent
      ordering was incorrect in the file graph.  (John Arbash Meinel)

    * Some compatibility fixes for building the extensions with MSVC and
      for python2.4. (John Arbash Meinel, #277484)
>>>>>>> fe44ba9e

  DOCUMENTATION:

  API CHANGES:

    * commands.plugins_cmds is now a CommandRegistry, not a dict.

  TESTING:

  INTERNALS:

     * New AuthenticationConfig.set_credentials method allows easy programmatic
       configuration of authetication credentials.

  PORTABILITY:


bzr 1.8 2008-10-16
------------------

Bazaar 1.8 includes several fixes that improve working tree performance,
display of revision logs, and merges.  The bzr testsuite now passes on OS
X and Python 2.6, and almost completely passes on Windows.  The
smartserver code has gained several bug fixes and performance
improvements, and can now run server-side hooks within an http server.

  BUG FIXES:

   * Fix "Must end write group" error when another error occurs during
     ``bzr push``.  (Andrew Bennetts, #230902)

  PORTABILITY:

   * Some Pyrex versions require the WIN32 macro defined to compile on
     that platform.  (Alexander Belchenko, Martin Pool, #277481)


bzr 1.8rc1 2008-10-07
---------------------

  CHANGES:

    * ``bzr log file`` has been changed. It now uses a different method
      for determining which revisions to show as merging the changes to
      the file. It now only shows revisions which merged the change
      towards your mainline. This simplifies the output, makes it faster,
      and reduces memory consumption.  (John Arbash Meinel)

    * ``bzr merge`` now defaults to having ``--reprocess`` set, whenever
      ``--show-base`` is not supplied.  (John Arbash Meinel)

    * ``bzr+http//`` will now optionally load plugins and write logs on the
      server. (Marius Kruger)

    * ``bzrlib._dirstate_helpers_c.pyx`` does not compile correctly with
      Pyrex 0.9.4.1 (it generates C code which causes segfaults). We
      explicitly blacklist that version of the compiler for that
      extension. Packaged versions will include .c files created with
      pyrex >= 0.9.6 so it doesn't effect releases, only users running
      from the source tree. (John Arbash Meinel, #276868)

  FEATURES:

    * bzr is now compatible with python-2.6. python-2.6 is not yet officially
      supported (nor released, tests were conducted with the dev version of
      python-2.6rc2), but all known problems have been fixed.  Feedback
      welcome.
      (Vincent Ladeuil, #269535)

  IMPROVEMENTS:

    * ``bzr annotate`` will now include uncommitted changes from the local
      working tree by default. Such uncommitted changes are given the
      revision number they would get if a commit was done, followed with a
      ? to indicate that its not actually known. (Robert Collins, #3439)

    * ``bzr branch`` now accepts a ``--standalone`` option, which creates a
      standalone branch regardless of the presence of shared repositories.
      (Daniel Watkins)

    * ``bzr push`` is faster in the case there are no new revisions to
      push.  It is also faster if there are no tags in the local branch.
      (Andrew Bennetts)

    * File changes during a commit will update the tree stat cache.
      (Robert Collins)

    * Location aliases can now accept a trailing path.  (Micheal Hudson)

    * New hooks ``Lock.hooks`` when LockDirs are acquired and released. 
      (Robert Collins, MartinPool)

    * Switching in heavyweight checkouts uses the master branch's context, not
      the checkout's context.  (Adrian Wilkins)

    * ``status`` on large trees is now faster, due to optimisations in the
      walkdirs code. Of particular note, the walkdirs code now performs
      a temporary ``chdir()`` while reading a single directory; if your
      platform has non thread-local current working directories (and is
      not windows which has its own implementation), this may introduce a
      race condition during concurrent uses of bzrlib. The bzrlib CLI
      will not encounter this as it is single threaded for working tree
      operations. (Robert Collins)

    * The C extensions now build on python 2.4 (Robert Collins, #271939)

    * The ``-Dhpss`` debug flag now reports the number of smart server
      calls per medium to stderr.  This is in addition to the existing
      detailed logging to the .bzr.log trace file.  (Andrew Bennetts)

  BUG FIXES:

    * Avoid random failures arising from misinterpreted ``errno`` values
      in ``_readdir_pyx.read_dir``.
      (Martin Pool, #279381)

    * Branching from a shared repository on a smart server into a new
      repository now preserves the repository format.
      (Andrew Bennetts, #269214)

    * ``bzr log`` now accepts a ``--change`` option.
      (Vincent Ladeuil, #248427)

    * ``bzr missing`` now accepts an ``--include-merges`` option.
      (Vincent Ladeuil, #233817)

    * Don't try to filter (internally) '.bzr' from the files to be deleted if
      it's not there.
      (Vincent Ladeuil, #272648)

    * Fix '_in_buffer' AttributeError when using the -Dhpss debug flag.
      (Andrew Bennetts)

    * Fix TooManyConcurrentRequests errors caused by a connection failure
      when doing ``bzr pull`` or ``bzr merge`` from a ``bzr+ssh`` URL.
      (Andrew Bennetts, #246233)

    * Fixed ``bzr st -r branch:PATH_TO_BRANCH`` where the other branch
      is in a different repository than the current one.
      (Lukáš Lalinský, #144421)

    * Make the first line of the manpage preamble a comment again.
      (David Futcher, #242106)

    * Remove use of optional parameter in GSSAPI FTP support, since 
      it breaks newer versions of Python-Kerberos. (Jelmer Vernooij)

    * The autopacking logic will now always create a single new pack from
      all of the content which it deems is worth moving. This avoids the
      'repack a single pack' bug and should result in better packing
      overall.  (John Arbash Meinel, #242510, #172644)

    * Trivial documentation fix.
      (John Arbash Meinel, #270471)

  DOCUMENTATION:

    * Explain revision/range identifiers. (Daniel Clemente)

  API CHANGES:

    * ``CommitBuilder.record_entry_contents`` returns one more element in
      its result tuple - an optional file system hash for the hash cache
      to use. (Robert Collins)

    * ``dirstate.DirState.update_entry`` will now only calculate the sha1
      of a file if it is likely to be needed in determining the output
      of iter_changes. (Robert Collins)

    * The PackRepository, RepositoryPackCollection, NewPack classes have a
      slightly changed interface to support different index types; as a
      result other users of these classes need to supply the index types
      they want. (Robert Collins)

  TESTING:

    * ``bzrlib.tests.repository_implementations`` has been renamed to
      ``bzrlib.tests.per_repository`` so that we have a common structure
      (and it is shorter). (John Arbash Meinel, #239343)

    * ``LocalTransport.abspath()`` now returns a drive letter if the
      transport has one, fixing numerous tests on Windows.
      (Mark Hammond)

    * PreviewTree is now tested via intertree_implementations.
      (Aaron Bentley)

    * The full test suite is passing again on OSX.
      (Guillermo Gonzalez, Vincent Ladeuil)

    * The full test suite passes when run with ``-Eallow_debug``.
      (Andrew Bennetts)

  INTERNALS:

    * A new hook, ``Branch.open``, has been added, which is called when
      branch objects are opened. (Robert Collins)

    * ``bzrlib.osutils._walkdirs_utf8`` has been refactored into common
      tree walking, and modular directory listing code to aid future
      performance optimisations and refactoring. (Robert Collins)

    * ``bzrlib.trace.debug_memory`` can be used to get a quick memory dump
      in the middle of processing. It only reports memory if
      ``/proc/PID/status`` is available. (John Arbash Meinel)

    * New method ``RevisionSpec.as_tree`` for representing the revision
      specifier as a revision tree object. (Lukáš Lalinský)

    * New race-free method on MutableTree ``get_file_with_stat`` for use
      when generating stat cache results. (Robert Collins)

    * New win32utils.get_local_appdata_location() provides access to a local
      directory for storing data.  (Mark Hammond)

    * To be compatible with python-2.6 a few new rules should be
      observed. 'message' attribute can't be used anymore in exception
      classes, 'sha' and 'md5' modules have been deprecated (use
      osutils.[md5|sha]), object__init__ and object.__new__ don't accept
      parameters anymore.
      (Vincent Ladeuil)


bzr 1.7.1 2008-10-01
--------------------

  No changes from 1.7.1rc1.


bzr 1.7.1rc1 2008-09-24
-----------------------

This release just includes an update to how the merge algorithm handles
file paths when we encounter complex history.

  FEATURES:

    * If we encounter a criss-cross in history, use information from
      direct Least Common Ancestors to resolve inventory shape (locations
      of files, adds, deletes, etc). This is similar in concept to using
      ``--lca`` for merging file texts, only applied to paths.
      (John Arbash Meinel)


bzr 1.7 2008-09-23
------------------

This release includes many bug fixes and a few performance and feature
improvements.  ``bzr rm`` will now scan for missing files and remove them,
like how ``bzr add`` scans for unknown files and adds them. A bit more
polish has been applied to the stacking code. The b-tree indexing code has
been brought in, with an eye on using it in a future repository format.
There are only minor installer changes since bzr-1.7rc2.

  FEATURES

    * Some small updates to the win32 installer. Include localization
      files found in plugins, and include the builtin distutils as part of
      packaging qbzr. (Mark Hammond)


bzr 1.7rc2 2008-09-17
---------------------

A few bug fixes from 1.7rc1. The biggest change is a new
``RemoteBranch.get_stacked_on_url`` rpc. This allows clients that are
trying to access a Stacked branch over the smart protocol, to properly
connect to the stacked-on location.

  BUG FIXES:

    * Branching from a shared repository on a smart server into a new
      repository now preserves the repository format.
      (Andrew Bennetts, #269214)

   * Branching from a stacked branch via ``bzr+ssh`` can properly connect
     to the stacked-on branch.  (Martin Pool, #261315)

    * ``bzr init`` no longer re-opens the BzrDir multiple times.
      (Vincent Ladeuil)

    * Fix '_in_buffer' AttributeError when using the -Dhpss debug flag.
      (Andrew Bennetts)


bzr 1.7rc1 2008-09-09
---------------------

This release candidate for bzr 1.7 has several bug fixes and a few
performance and feature improvements.  ``bzr rm`` will now scan for
missing files and remove them, like how ``bzr add`` scans for unknown
files and adds them. A bit more polish has been applied to the stacking
code. The b-tree indexing code has been brought in, with an eye on using
it in a future repository format.


  CHANGES:

    * ``bzr export`` can now export a subdirectory of a project.
      (Robert Collins)

    * ``bzr remove-tree`` will now refuse to remove a tree with uncommitted
      changes, unless the ``--force`` option is specified.
      (Lukáš Lalinský, #74101)

    * ``bzr rm`` will now scan for files that are missing and remove just
      them automatically, much as ``bzr add`` scans for new files that
      are not ignored and adds them automatically. (Robert Collins)

  FEATURES

    * Support for GSSAPI authentication when using FTP as documented in 
      RFC2228. (Jelmer Vernooij, #49623)

    * Add support for IPv6 in the smart server. (Jelmer Vernooij, #165014)

  IMPROVEMENTS:

    * A url like ``log+file:///tmp`` will log all access to that Transport 
      to ``.bzr.log``, which may help in debugging or profiling.
      (Martin Pool)

    * ``bzr branch`` and ``bzr push`` use the default stacking policy if the
      branch format supports it. (Aaron Bentley)

    * ``bzr init`` and ``bzr init-repo`` will now print out the same as
      ``bzr info`` if it completed successfully.
      (Marius Kruger)

    * ``bzr uncommit`` logs the old tip revision id, and displays how to
      restore the branch to that tip using ``bzr pull``.  This allows you
      to recover if you realize you uncommitted the wrong thing.
      (John Arbash Meinel)

    * Fix problems in accessing stacked repositories over ``bzr://``.
      (Martin Pool, #261315)

    * ``SFTPTransport.readv()`` was accidentally using ``list += string``,
      which 'works', but adds each character separately to the list,
      rather than using ``list.append(string)``. Fixing this makes the
      SFTP transport a little bit faster (~20%) and use a bit less memory.
      (John Arbash Meinel)

    * When reading index files, if we happen to read the whole file in a
      single request treat it as a ``_buffer_all`` request. This happens
      most often on small indexes over remote transports, where we default
      to reading 64kB. It saves a round trip for each small index during
      fetch operations. Also, if we have read more than 50% of an index
      file, trigger a ``_buffer_all`` on the next request. This works
      around some inefficiencies because reads don't fall neatly on page
      boundaries, so we would ignore those bytes, but request them again
      later. This could trigger a total read size of more than the whole
      file. (John Arbash Meinel)

  BUG FIXES:

    * ``bzr rm`` is now aliased to ``bzr del`` for the convenience of svn
      users. (Robert Collins, #205416)

    * Catch the infamous "select/poll returned error" which occurs when
      pycurl try to send a body request to an HTTP/1.0 server which has
      already refused to handle the request. (Vincent Ladeuil, #225020)

    * Fix ``ObjectNotLocked`` errors when using various commands
      (including ``bzr cat`` and ``bzr annotate``) in combination with a
      smart server URL.  (Andrew Bennetts, #237067)

    * ``FTPTransport.stat()`` would return ``0000`` as the permission bits
      for the containing ``.bzr/`` directory (it does not implement
      permissions). This would cause us to set all subdirectories to
      ``0700`` and files to ``0600`` rather than leaving them unmodified.
      Now we ignore ``0000`` as the permissions and assume they are
      invalid. (John Arbash Meinel, #259855)

    * Merging from a previously joined branch will no longer cause 
      a traceback. (Jelmer Vernooij, #203376)

    * Pack operations on windows network shares will work even with large
      files. (Robert Collins, #255656)

    * Running ``bzr st PATH_TO_TREE`` will no longer suppress merge
      status. Status is also about 7% faster on mozilla sized trees
      when the path to the root of the tree has been given. Users of
      the internal ``show_tree_status`` function should be aware that
      the show_pending flag is now authoritative for showing pending
      merges, as it was originally. (Robert Collins, #225204)

    * Set valid default _param_name for Option so that ListOption can embed
      '-' in names. (Vincent Ladeuil, #263249)

    * Show proper error rather than traceback when an unknown revision 
      id is specified to ``bzr cat-revision``. (Jelmer Vernooij, #175569)

    * Trailing text in the dirstate file could cause the C dirstate parser
      to try to allocate an invalid amount of memory. We now properly
      check and test for parsing a dirstate with invalid trailing data.
      (John Arbash Meinel, #186014)

    * Unexpected error responses from a smart server no longer cause the
      client to traceback.  (Andrew Bennetts, #263527)
      
    * Use a Windows api function to get a Unicode host name, rather than
      assuming the host name is ascii.
      (Mark Hammond, John Arbash Meinel, #256550)

    * ``WorkingTree4`` trees will now correctly report missing-and-new
      paths in the output of ``iter_changes``. (Robert Collins)

  DOCUMENTATION:

    * Updated developer documentation.  (Martin Pool)

  API CHANGES:

    * Exporters now take 4 parameters. (Robert Collins)

    * ``Tree.iter_changes`` will now return False for the content change
      field when a file is missing in the basis tree and not present in
      the target tree. Previously it returned True unconditionally.
      (Robert Collins)

    * The deprecated ``Branch.abspath`` and unimplemented 
      ``Branch.rename_one`` and ``Branch.move`` were removed. (Jelmer Vernooij)

    * BzrDir.clone_on_transport implementations must now accept a stacked_on
      parameter.  (Aaron Bentley)

    * BzrDir.cloning_metadir implementations must now take a require_stacking
      parameter.  (Aaron Bentley)

  TESTING:

    * ``addCleanup`` now takes ``*arguments`` and ``**keyword_arguments``
      which are then passed to the cleanup callable as it is run. In
      addition, addCleanup no longer requires that the callables passed to
      it be unique. (Jonathan Lange)

    * Fix some tests that fail on Windows because files are deleted while 
      still in use. 
      (Mark Hammond)

    * ``selftest``'s ``--starting-with`` option can now use predefined
      prefixes so that one can say ``bzr selftest -s bp.loom`` instead of
      ``bzr selftest -s bzrlib.plugins.loom``. (Vincent Ladeuil)

    * ``selftest``'s ``--starting-with`` option now accepts multiple values.
      (Vincent Ladeuil)

  INTERNALS:

    * A new plugin interface, ``bzrlib.log.log_adapters``, has been added.
      This allows dynamic log output filtering by plugins.
      (Robert Collins)

    * ``bzrlib.btree_index`` is now available, providing a b-tree index
      layer. The design is memory conservative (limited memory cache),
      faster to seek (approx 100 nodes per page, gives 100-way fan out),
      and stores compressed pages allowing more keys per page.
      (Robert Collins, John Arbash Meinel)

    * ``bzrlib.diff.DiffTree.show_diff`` now skips changes where the kind
      is unknown in both source and target.
      (Robert Collins, Aaron Bentley)

    * ``GraphIndexBuilder.add_node`` and ``BTreeBuilder`` have been
      streamlined a bit. This should make creating large indexes faster.
      (In benchmarking, it now takes less time to create a BTree index than
      it takes to read the GraphIndex one.) (John Arbash Meinel)

    * Mail clients for `bzr send` are now listed in a registry.  This
      allows plugins to add new clients by registering them with
      ``bzrlib.mail_client.mail_client_registry``.  All of the built-in
      clients now use this mechanism.  (Neil Martinsen-Burrell)


bzr 1.6.1 2008-09-05
--------------------

A couple regressions were found in the 1.6 release. There was a
performance issue when using ``bzr+ssh`` to branch large repositories,
and some problems with stacking and ``rich-root`` capable repositories.


bzr 1.6.1rc2 2008-09-03
-----------------------

  BUG FIXES:

    * Copying between ``rich-root`` and ``rich-root-pack`` (and vice
      versa) was accidentally using the inter-model fetcher, instead of
      recognizing that both were 'rich root' formats.
      (John Arbash Meinel, #264321)


bzr 1.6.1rc1 2008-08-29
-----------------------

This release fixes a few regressions found in the 1.6 client. Fetching
changes was using an O(N^2) buffering algorithm, so for large projects it
would cause memory thrashing. There is also a specific problem with the
``--1.6-rich-root`` format, which prevented stacking on top of
``--rich-root-pack`` repositories, and could allow users to accidentally
fetch experimental data (``-subtree``) without representing it properly.
The ``--1.6-rich-root`` format has been deprecated and users are
recommended to upgrade to ``--1.6.1-rich-root`` immediately.  Also we
re-introduced a workaround for users who have repositories with incorrect
nodes (not possible if you only used official releases).
I should also clarify that none of this is data loss level issues, but
still sufficient enough to warrant an updated release.

  BUG FIXES:

    * ``RemoteTransport.readv()`` was being inefficient about how it
      buffered the readv data and processed it. It would keep appending to
      the same string (causing many copies) and then pop bytes out of the
      start of the string (causing more copies).
      With this patch "bzr+ssh://local" can improve dramatically,
      especially for projects with large files.
      (John Arbash Meinel)

    * Revision texts were always meant to be stored as fulltexts. There
      was a bug in a bzr.dev version that would accidentally create deltas
      when copying from a Pack repo to a Knit repo. This has been fixed,
      but to support those repositories, we know always request full texts
      for Revision texts. (John Arbash Meinel, #261339)

    * The previous ``--1.6-rich-root`` format used an incorrect xml
      serializer, which would accidentally support fetching from a
      repository that supported subtrees, even though the local one would
      not. We deprecated that format, and introduced a new one that uses
      the correct serializer ``--1.6.1-rich-root``.
      (John Arbash Meinel, #262333)


bzr 1.6 2008-08-25
------------------

Finally, the long awaited bzr 1.6 has been released. This release includes
new features like Stacked Branches, improved weave merge, and an updated
server protocol (now on v3) which will allow for better cross version
compatibility. With this release we have deprecated Knit format
repositories, and recommend that users upgrade them, we will continue to
support reading and writing them for the forseeable future, but we will
not be tuning them for performance as pack repositories have proven to be
better at scaling. This will also be the first release to bundle
TortoiseBzr in the standalone Windows installer.


bzr 1.6rc5 2008-08-19
---------------------

  BUG FIXES: 

    * Disable automatic detection of stacking based on a containing
      directory of the target. It interacted badly with push, and needs a
      bit more work to get the edges polished before it should happen
      automatically. (John Arbash Meinel, #259275)
      (This change was reverted when merged to bzr.dev)
  

bzr 1.6rc4 2008-08-18
---------------------

  BUG FIXES: 

    * Fix a regression in knit => pack fetching.  We had a logic
      inversion, causing the fetch to insert fulltexts in random order,
      rather than preserving deltas.  (John Arbash Meinel, #256757)


bzr 1.6rc3 2008-08-14
---------------------

  CHANGES:

    * Disable reading ``.bzrrules`` as a per-branch rule preferences
      file. The feature was not quite ready for a full release.
      (Robert Collins)

  IMPROVEMENTS:

    * Update the windows installer to bundle TortoiseBzr and ``qbzr``
      into the standalone installer. This will be the first official
      windows release that installs Tortoise by default.
      (Mark Hammond)

  BUG FIXES: 

    * Fix a regression in ``bzr+http`` support. There was a missing
      function (``_read_line``) that needed to be carried over from
      ``bzr+ssh`` support. (Andrew Bennetts)

    * ``GraphIndex`` objects will internally read an entire index if more
      than 1/20th of their keyspace is requested in a single operation.
      This largely mitigates a performance regression in ``bzr log FILE``
      and completely corrects the performance regression in ``bzr log``.
      The regression was caused by removing an accomodation which had been
      supporting the index format in use. A newer index format is in
      development which is substantially faster. (Robert Collins)


bzr 1.6rc2 2008-08-13
---------------------

This release candidate has a few minor bug fixes, and some regression
fixes for Windows.

  BUG FIXES:

    * ``bzr upgrade`` on remote branches accessed via bzr:// and
      bzr+ssh:// now works.  (Andrew Bennetts)

    * Change the ``get_format_description()`` strings for
      ``RepositoryFormatKnitPack5`` et al to be single line messages.
      (Aaron Bentley)

    * Fix for a regression on Win32 where we would try to call
      ``os.listdir()`` on a file and not catch the exception properly.
      (Windows raises a different exception.) This would manifest in
      places like ``bzr rm file`` or ``bzr switch``.
      (Mark Hammond, John Arbash Meinel)

    * ``Inventory.copy()`` was failing to set the revision property for
      the root entry. (Jelmer Vernooij)

    * sftp transport: added missing ``FileExists`` case to
      ``_translate_io_exception`` (Christophe Troestler, #123475)

    * The help for ``bzr ignored`` now suggests ``bzr ls --ignored`` for
      scripting use. (Robert Collins, #3834)

    * The default ``annotate`` logic will now always assign the
      last-modified value of a line to one of the revisions that modified
      it, rather than a merge revision. This would happen when both sides
      claimed to have modified the line resulting in the same text. The
      choice is arbitrary but stable, so merges in different directions
      will get the same results.  (John Arbash Meinel, #232188)


bzr 1.6rc1 2008-08-06
---------------------

This release candidate for bzr 1.6 solidifies the new branch stacking
feature.  Bazaar now recommends that users upgrade all knit repositories,
because later formats are much faster.  However, we plan to continue read/write and
upgrade support for knit repostories for the forseeable future.  Several
other bugs and performance issues were fixed.

  CHANGES:

    * Knit format repositories are deprecated and bzr will now emit
      warnings whenever it encounters one.  Use ``bzr upgrade`` to upgrade
      knit repositories to pack format.  (Andrew Bennetts)

  IMPROVEMENTS:

    * ``bzr check`` can now be told which elements at a location it should
      check.  (Daniel Watkins)

    * Commit now supports ``--exclude`` (or ``-x``) to exclude some files
      from the commit. (Robert Collins, #3117)

    * Fetching data between repositories that have the same model but no 
      optimised fetcher will not reserialise all the revisions, increasing
      performance. (Robert Collins, John Arbash Meinel)

    * Give a more specific error when target branch is not reachable.
      (James Westby)

    * Implemented a custom ``walkdirs_utf8`` implementation for win32.
      This uses a pyrex extension to get direct access to the
      ``FindFirstFileW`` style apis, rather than using ``listdir`` +
      ``lstat``. Shows a very strong improvement in commands like
      ``status`` and ``diff`` which have to iterate the working tree.
      Anywhere from 2x-6x faster depending on the size of the tree (bigger
      trees, bigger benefit.) (John Arbash Meinel)

    * New registry for log properties handles  and the method in 
      LongLogFormatter to display the custom properties returned by the 
      registered handlers. (Guillermo Gonzalez, #162469)

  BUG FIXES:

    * Add more tests that stacking does not create deltas spanning
      physical repository boundaries.
      (Martin Pool, #252428)

    * Better message about incompatible repositories.
      (Martin Pool, #206258)

    * ``bzr branch --stacked`` ensures the destination branch format can
      support stacking, even if the origin does not.
      (Martin Pool)

    * ``bzr export`` no longer exports ``.bzrrules``.
      (Ian Clatworthy)

    * ``bzr serve --directory=/`` now correctly allows the whole
      filesystem to be accessed on Windows, not just the root of the drive
      that Python is running from.
      (Adrian Wilkins, #240910)

    * Deleting directories by hand before running ``bzr rm`` will not
      cause subsequent errors in ``bzr st`` and ``bzr commit``.
      (Robert Collins, #150438)

    * Fix a test case that was failing if encoding wasn't UTF-8.
      (John Arbash Meinel, #247585)

    * Fix "no buffer space available" error when branching with the new
      smart server protocol to or from Windows.
      (Andrew Bennetts, #246180)

    * Fixed problem in branching from smart server.
      (#249256, Michael Hudson, Martin Pool) 

    * Handle a file turning in to a directory in TreeTransform.
      (James Westby, #248448)

  API CHANGES:

    * ``MutableTree.commit`` has an extra optional keywork parameter
      ``exclude`` that will be unconditionally supplied by the command
      line UI - plugins that add tree formats may need an update.
      (Robert Collins)

    * The API minimum version for plugin compatibility has been raised to
      1.6 - there are significant changes throughout the code base.
      (Robert Collins)

    * The generic fetch code now uses three attributes on Repository objects
      to control fetch. The streams requested are controlled via :
      ``_fetch_order`` and ``_fetch_uses_deltas``. Setting these
      appropriately allows different repository implementations to recieve
      data in their optimial form. If the ``_fetch_reconcile`` is set then
      a reconcile operation is triggered at the end of the fetch.
      (Robert Collins)

    * The ``put_on_disk`` and ``get_tar_item`` methods in
      ``InventoryEntry`` were deprecated. (Ian Clatworthy)

    * ``Repository.is_shared`` doesn't take a read lock. It didn't
      need one in the first place (nobody cached the value, and
      ``RemoteRepository`` wasn't taking one either). This saves a round
      trip when probing Pack repositories, as they read the ``pack-names``
      file when locked. And during probe, locking the repo isn't very
      useful. (John Arbash Meinel)

  INTERNALS:

    * ``bzrlib.branchbuilder.BranchBuilder`` is now much more capable of
      putting together a real history without having to create a full
      WorkingTree. It is recommended that tests that are not directly
      testing the WorkingTree use BranchBuilder instead.  See
      ``BranchBuilder.build_snapshot`` or
      ``TestCaseWithMemoryTree.make_branch_builder``.  (John Arbash Meinel)

    * ``bzrlib.builtins.internal_tree_files`` broken into two giving a new
      helper ``safe_relpath_files`` - used by the new ``exclude``
      parameter to commit. (Robert Collins)

    * Make it easier to introduce new WorkingTree formats.
      (Ian Clatworthy)

    * The code for exporting trees was refactored not to use the
      deprecated ``InventoryEntry`` methods. (Ian Clatworthy)

    * RuleSearchers return () instead of [] now when there are no matches.
      (Ian Clatworthy)


bzr 1.6beta3 2008-07-17
-----------------------

This release adds a new 'stacked branches' feature allowing branches to
share storage without being in the same repository or on the same machine.
(See the user guide for more details.)  It also adds a new hook, improved
weaves, aliases for related locations, faster bzr+ssh push, and several
bug fixes.

  FEATURES:

    * New ``pre_change_branch_tip`` hook that is called before the
      branch tip is moved, while the branch is write-locked.  See the User
      Reference for signature details.  (Andrew Bennetts)

    * Rule-based preferences can now be defined for selected files in
      selected branches, allowing commands and plugins to provide
      custom behaviour for files matching defined patterns.
      See ``Rule-based preferences`` (part of ``Configuring Bazaar``)
      in the User Guide and ``bzr help rules`` for more information.
      (Ian Clatworthy)

    * Sites may suggest a branch to stack new branches on.  (Aaron Bentley)

    * Stacked branches are now supported. See ``bzr help branch`` and 
      ``bzr help push``.  Branches must be in the ``development1`` format
      to stack, though the stacked-on branch can be of any format. 
      (Robert Collins)

  IMPROVEMENTS:

    * ``bzr export --format=tgz --root=NAME -`` to export a gzipped tarball 
      to stdout; also ``tar`` and ``tbz2``.
      (Martin Pool)

    * ``bzr (re)merge --weave`` will now use a standard Weave algorithm,
      rather than the annotation-based merge it was using. It does so by
      building up a Weave of the important texts, without needing to build
      the full ancestry. (John Arbash Meinel, #238895)

    * ``bzr send`` documents and better supports ``emacsclient`` (proper
      escaping of mail headers and handling of the MUA Mew).
      (Christophe Troestler)

    * Remembered locations can be specified by aliases, e.g. :parent, :public,
      :submit.  (Aaron Bentley)

    * The smart protocol now has improved support for setting branches'
      revision info directly.  This makes operations like push
      faster.  The new request method name is
      ``Branch.set_last_revision_ex``.  (Andrew Bennetts)

  BUG FIXES:

    * Bazaar is now able to be a client to the web server of IIS 6 and 7.
      The broken implementations of RFC822 in Python and RFC2046 in IIS
      combined with boundary-line checking in Bazaar previously made this
      impossible. (NB, IIS 5 does not suffer from this problem).
      (Adrian Wilkins, #247585)

    * ``bzr log --long`` with a ghost in your mainline now handles that
      ghost properly. (John Arbash Meinel, #243536)

    * ``check`` handles the split-up .bzr layout correctly, so no longer
      requires a branch to be present.
      (Daniel Watkins, #64783)

    * Clearer message about how to set the PYTHONPATH if bzrlib can't be
      loaded. 
      (Martin Pool, #205230)

    * Errors about missing libraries are now shown without a traceback,
      and with a suggestion to install the library.  The full traceback is 
      still in ``.bzr.log`` and can be shown with ``-Derror``.
      (Martin Pool, #240161)

    * Fetch from a stacked branch copies all required data.
      (Aaron Bentley, #248506)

    * Handle urls such as ftp://user@host.com@www.host.com where the user
      name contains an @.
      (Neil Martinsen-Burrell, #228058)

    * ``needs_read_lock`` and ``needs_write_lock`` now suppress an error during
      ``unlock`` if there was an error in the original function. This helps
      most when there is a failure with a smart server action, since often the
      connection closes and we cannot unlock.
      (Andrew Bennetts, John Arbash Meinel, #125784)

    * Obsolete hidden command ``bzr fetch`` removed.
      (Martin Pool, #172870)

    * Raise the correct exception when doing ``-rbefore:0`` or ``-c0``.
      (John Arbash Meinel, #239933)

    * You can now compare file revisions in Windows diff programs from 
      Cygwin Bazaar.
      (Matt McClure, #209281)

    * revision_history now tolerates mainline ghosts for Branch format 6.
      (Aaron Bentley, #235055)

    * Set locale from environment for third party libs.
      (Martin von Gagern, #128496)

  DOCUMENTATION:

    * Added *Using stacked branches* to the User Guide.
      (Ian Clatworthy)

    * Updated developer documentation.
      (Martin Pool)

  TESTING:

   * ``-Dmemory`` will cause /proc/PID/status to be catted before bzr
     exits, allowing low-key analysis of peak memory use. (Robert Collins)

   * ``TestCaseWithTransport.make_branch_and_tree`` tries harder to return
     a tree with a ``branch`` attribute of the right format.  This was
     preventing some ``RemoteBranch`` tests from actually running with
     ``RemoteBranch`` instances.  (Andrew Bennetts)

  API CHANGES:

    * Removed ``Repository.text_store``, ``control_store``, etc.  Instead,
      there are new attributes ``texts, inventories, revisions,
      signatures``, each of which is a ``VersionedFiles``.  See the
      Repository docstring for more details.
      (Robert Collins)

    * ``Branch.pull`` now accepts an ``_override_hook_target`` optional
      parameter.  If you have a subclass of ``Branch`` that overrides
      ``pull`` then you should add this parameter.  (Andrew Bennetts)

    * ``bzrlib.check.check()`` has been deprecated in favour of the more
      aptly-named ``bzrlib.check.check_branch()``.
      (Daniel Watkins)

    * ``Tree.print_file`` and ``Repository.print_file`` are deprecated.
      These methods are bad APIs because they write directly to sys.stdout.
      bzrlib does not use them internally, and there are no direct tests
      for them. (Alexander Belchenko)

  INTERNALS:

    * ``cat`` command no longer uses ``Tree.print_file()`` internally.
      (Alexander Belchenko)

    * New class method ``BzrDir.open_containing_tree_branch_or_repository``
      which eases the discovery of the tree, the branch and the repository
      containing a given location.
      (Daniel Watkins)

    * New ``versionedfile.KeyMapper`` interface to abstract out the access to
      underlying .knit/.kndx etc files in repositories with partitioned
      storage. (Robert Collins)

    * Obsolete developer-use command ``weave-join`` has been removed.
      (Robert Collins)

    * ``RemoteToOtherFetcher`` and ``get_data_stream_for_search`` removed,
      to support new ``VersionedFiles`` layering.
      (Robert Collins)


bzr 1.6beta2 2008-06-10
-----------------------

This release contains further progress towards our 1.6 goals of shallow
repositories, and contains a fix for some user-affecting bugs in the
repository layer.  Building working trees during checkout and branch is
now faster.

  BUG FIXES:

    * Avoid KnitCorrupt error extracting inventories from some repositories.
      (The data is not corrupt; an internal check is detecting a problem
      reading from the repository.)
      (Martin Pool, Andrew Bennetts, Robert Collins, #234748)

    * ``bzr status`` was breaking if you merged the same revision twice.
      (John Arbash Meinel, #235407)

    * Fix infinite loop consuming 100% CPU when a connection is lost while
      reading a response body via the smart protocol v1 or v2.
      (Andrew Bennetts)
      
    * Inserting a bundle which changes the contents of a file with no trailing
      end of line, causing a knit snapshot in a 'knits' repository will no longer
      cause KnitCorrupt. (Robert Collins)

    * ``RemoteBranch.pull`` needs to return the ``self._real_branch``'s
      pull result. It was instead just returning None, which breaks ``bzr
      pull``. (John Arbash Meinel, #238149)

    * Sanitize branch nick before using it as an attachment filename in
      ``bzr send``. (Lukáš Lalinský, #210218)

    * Squash ``inv_entry.symlink_target`` to a plain string when
      generating DirState details. This prevents from getting a
      ``UnicodeError`` when you have symlinks and non-ascii filenames.
      (John Arbash Meinel, #135320)

  IMPROVEMENTS:

    * Added the 'alias' command to set/unset and display aliases. (Tim Penhey)

    * ``added``, ``modified``, and ``unknowns`` behaviour made consistent (all three
      now quote paths where required). Added ``--null`` option to ``added`` and 
      ``modified`` (for null-separated unknowns, use ``ls --unknown --null``)
      (Adrian Wilkins)

    * Faster branching (1.09x) and lightweight checkouts (1.06x) on large trees.
      (Ian Clatworthy, Aaron Bentley)

  DOCUMENTATION:

    * Added *Bazaar Zen* section to the User Guide. (Ian Clatworthy)

  TESTING:

    * Fix the test HTTPServer to be isolated from chdir calls made while it is
      running, allowing it to be used in blackbox tests. (Robert Collins)

  API CHANGES:

    * ``WorkingTree.set_parent_(ids/trees)`` will now filter out revisions
      which are in the ancestry of other revisions. So if you merge the same
      tree twice, or merge an ancestor of an existing merge, it will only
      record the newest. (If you merge a descendent, it will replace its
      ancestor). (John Arbash Meinel, #235407)

    * ``RepositoryPolicy.__init__`` now requires stack_on and stack_on_pwd,
      through the derived classes do not.  (Aaron Bentley)

  INTERNALS:

    * ``bzrlib.bzrdir.BzrDir.sprout`` now accepts ``stacked`` to control
      creating stacked branches. (Robert Collins)

    * Knit record serialisation is now stricter on what it will accept, to
      guard against potential internal bugs, or broken input. (Robert Collins)


bzr 1.6beta1 2008-06-02
-----------------------


Commands that work on the revision history such as push, pull, missing,
uncommit and log are now substantially faster.  This release adds a
translation of some of the user documentation into Spanish.  (Contributions of
other translations would be very welcome.)  Bazaar 1.6beta1 adds a new network
protocol which is used by default and which allows for more efficient transfers
and future extensions.


  NOTES WHEN UPGRADING:

    * There is a new version of the network protocol used for bzr://, bzr+ssh://
      and bzr+http:// connections.  This will allow more efficient requests and
      responses, and more graceful fallback when a server is too old to
      recognise a request from a more recent client.  Bazaar 1.6 will
      interoperate with 0.16 and later versions, but servers should be upgraded
      when possible.  Bazaar 1.6 no longer interoperates with 0.15 and earlier via
      these protocols.  Use alternatives like SFTP or upgrade those servers.
      (Andrew Bennetts, #83935)

  CHANGES:

    * Deprecation warnings will not be suppressed when running ``bzr selftest``
      so that developers can see if their code is using deprecated functions.
      (John Arbash Meinel)

  FEATURES:

    * Adding ``-Derror`` will now display a traceback when a plugin fails to
      load. (James Westby)

  IMPROVEMENTS:

    * ``bzr branch/push/pull -r XXX`` now have a helper function for finding
      the revno of the new revision (``Graph.find_distance_to_null``). This
      should make something like ``bzr branch -r -100`` in a shared, no-trees
      repository much snappier. (John Arbash Meinel)

    * ``bzr log --short -r X..Y`` no longer needs to access the full revision
      history. This makes it noticeably faster when logging the last few
      revisions. (John Arbash Meinel)

    * ``bzr ls`` now accepts ``-V`` as an alias for ``--versioned``. 
      (Jerad Cramp, #165086)

    * ``bzr missing`` uses the new ``Graph.find_unique_ancestors`` and
      ``Graph.find_differences`` to determine missing revisions without having
      to search the whole ancestry. (John Arbash Meinel, #174625)

    * ``bzr uncommit`` now uses partial history access, rather than always
      extracting the full revision history for a branch. This makes it
      resolve the appropriate revisions much faster (in testing it drops
      uncommit from 1.5s => 0.4s). It also means ``bzr log --short`` is one
      step closer to not using full revision history.
      (John Arbash Meinel, #172649)

  BUGFIXES:

    * ``bzr merge --lca`` should handle when two revisions have no common
      ancestor other than NULL_REVISION. (John Arbash Meinel, #235715)

    * ``bzr status`` was breaking if you merged the same revision twice.
      (John Arbash Meinel, #235407)

    * ``bzr push`` with both ``--overwrite`` and ``-r NNN`` options no longer
      fails.  (Andrew Bennetts, #234229)
      
    * Correctly track the base URL of a smart medium when using bzr+http://
      URLs, which was causing spurious "No repository present" errors with
      branches in shared repositories accessed over bzr+http.
      (Andrew Bennetts, #230550)

    * Define ``_remote_is_at_least_1_2`` on ``SmartClientMedium`` so that all
      implementations have the attribute.  Fixes 'PyCurlTransport' object has no
      attribute '_remote_is_at_least_1_2' attribute errors.
      (Andrew Bennetts, #220806)

    * Failure to delete an obsolete pack file should just give a warning
      message, not a fatal error.  It may for example fail if the file is still
      in use by another process.
      (Martin Pool)
      
    * Fix MemoryError during large fetches over HTTP by limiting the amount of
      data we try to read per ``recv`` call.  The problem was observed with
      Windows and a proxy, but might affect other environments as well.
      (Eric Holmberg, #215426)

    * Handle old merge directives correctly in Merger.from_mergeable.  Stricter
      get_parent_map requirements exposed a latent bug here.  (Aaron Bentley)

    * Issue a warning and ignore passwords declared in authentication.conf when
      used for an ssh scheme (sftp or bzr+ssh).
      (Vincent Ladeuil, #203186)

    * Make both http implementations raise appropriate exceptions on 403
      Forbidden when POSTing smart requests.
      (Vincent Ladeuil, #230223)

    * Properly *title* header names in http requests instead of capitalizing
      them.
      (Vincent Ladeuil, #229076)

    * The "Unable to obtain lock" error message now also suggests using
      ``bzr break-lock`` to fix it.  (Martin Albisetti, #139202)

    * Treat an encoding of '' as ascii; this can happen when bzr is run
      under vim on Mac OS X.
      (Neil Martinsen-Burrell)

    * ``VersionedFile.make_mpdiffs()`` was raising an exception that wasn't in
      scope. (Daniel Fischer #235687)

  DOCUMENTATION:

    * Added directory structure and started translation of docs in spanish.
      (Martin Albisetti, Lucio Albenga)

    * Incorporate feedback from Jelmer Vernooij and Neil Martinsen-Burrell
      on the plugin and integration chapters of the User Guide.
      (Ian Clatworthy)

    * More Bazaar developer documentation about packaging and release process,
      and about use of Python reprs.
      (Martin Pool, Martin Albisetti)

    * Updated Tortise strategy document. (Mark Hammond)

  TESTING:

    * ``bzrlib.tests.adapt_tests`` was broken and unused - it has been fixed.
      (Robert Collins)

    * Fix the test HTTPServer to be isolated from chdir calls made while it is
      running, allowing it to be used in blackbox tests. (Robert Collins)

    * New helper function for splitting test suites
      ``split_suite_by_condition``. (Robert Collins)

  INTERNALS:

    * ``Branch.missing_revisions`` has been deprecated. Similar functionality
      can be obtained using ``bzrlib.missing.find_unmerged``. The api was
      fairly broken, and the function was unused, so we are getting rid of it.
      (John Arbash Meinel)

  API CHANGES:

    * ``Branch.abspath`` is deprecated; use the Tree or Transport 
      instead.  (Martin Pool)

    * ``Branch.update_revisions`` now takes an optional ``Graph``
      object. This can be used by ``update_revisions`` when it is
      checking ancestry, and allows callers to prefer request to go to a
      local branch.  (John Arbash Meinel)

    * Branch, Repository, Tree and BzrDir should expose a Transport as an
      attribute if they have one, rather than having it indirectly accessible
      as ``.control_files._transport``.  This doesn't add a requirement
      to support a Transport in cases where it was not needed before;
      it just simplifies the way it is reached.  (Martin Pool)

    * ``bzr missing --mine-only`` will return status code 0 if you have no
      new revisions, but the remote does. Similarly for ``--theirs-only``.
      The new code only checks one side, so it doesn't know if the other
      side has changes. This seems more accurate with the request anyway.
      It also changes the output to print '[This|Other] branch is up to
      date.' rather than displaying nothing.  (John Arbash Meinel)

    * ``LockableFiles.put_utf8``, ``put_bytes`` and ``controlfilename``
      are now deprecated in favor of using Transport operations.
      (Martin Pool)

    * Many methods on ``VersionedFile``, ``Repository`` and in
      ``bzrlib.revision``  deprecated before bzrlib 1.5 have been removed.
      (Robert Collins)

    * ``RevisionSpec.wants_revision_history`` can be set to False for a given
      ``RevisionSpec``. This will disable the existing behavior of passing in
      the full revision history to ``self._match_on``. Useful for specs that
      don't actually need access to the full history. (John Arbash Meinel)

    * The constructors of ``SmartClientMedium`` and its subclasses now require a
      ``base`` parameter.  ``SmartClientMedium`` implementations now also need
      to provide a ``remote_path_from_transport`` method.  (Andrew Bennetts)
      
    * The default permissions for creating new files and directories 
      should now be obtained from ``BzrDir._get_file_mode()`` and 
      ``_get_dir_mode()``, rather than from LockableFiles.  The ``_set_file_mode``
      and ``_set_dir_mode`` variables on LockableFiles which were advertised
      as a way for plugins to control this are no longer consulted.
      (Martin Pool)

    * ``VersionedFile.join`` is deprecated. This method required local
      instances of both versioned file objects and was thus hostile to being
      used for streaming from a smart server. The new get_record_stream and
      insert_record_stream are meant to efficiently replace this method.
      (Robert Collins)

    * ``WorkingTree.set_parent_(ids/trees)`` will now filter out revisions
      which are in the ancestry of other revisions. So if you merge the same
      tree twice, or merge an ancestor of an existing merge, it will only
      record the newest. (If you merge a descendent, it will replace its
      ancestor). (John Arbash Meinel, #235407)

    * ``WorkingTreeFormat2.stub_initialize_remote`` is now private.
      (Martin Pool) 


bzr 1.5 2008-05-16
------------------

This release of Bazaar includes several updates to the documentation, and fixes
to prepare for making rich root support the default format. Many bugs have been
squashed, including fixes to log, bzr+ssh inter-operation with older servers.

  CHANGES:

    * Suppress deprecation warnings when bzrlib is a 'final' release. This way
      users of packaged software won't be bothered with DeprecationWarnings,
      but developers and testers will still see them. (John Arbash Meinel)

  DOCUMENTATION:

    * Incorporate feedback from Jelmer Vernooij and Neil Martinsen-Burrell
      on the plugin and integration chapters of the User Guide.
      (Ian Clatworthy)


bzr 1.5rc1 2008-05-09
---------------------

  NOTES WHEN UPGRADING:

  CHANGES:

    * Broader support of GNU Emacs mail clients. Set
      ``mail_client=emacsclient`` in your bazaar.conf and ``send`` will pop the
      bundle in a mail buffer according to the value of ``mail-user-agent``
      variable. (Xavier Maillard)

  FEATURES:

  IMPROVEMENTS:

    * Diff now handles revision specs like "branch:" and "submit:" more
      efficiently.  (Aaron Bentley, #202928)

    * More friendly error given when attempt to start the smart server
      on an address already in use. (Andrea Corbellini, #200575)

    * Pull completes much faster when there is nothing to pull.
      (Aaron Bentley)

  BUGFIXES:

    * Authentication.conf can define sections without password.
      (Vincent Ladeuil, #199440)

    * Avoid muttering every time a child update does not cause a progress bar
      update. (John Arbash Meinel, #213771)

    * ``Branch.reconcile()`` is now implemented. This allows ``bzr reconcile``
      to fix when a Branch has a non-canonical mainline history. ``bzr check``
      also detects this condition. (John Arbash Meinel, #177855)

    * ``bzr log -r ..X bzr://`` was failing, because it was getting a request
      for ``revision_id=None`` which was not a string.
      (John Arbash Meinel, #211661)

    * ``bzr commit`` now works with Microsoft's FTP service.
      (Andreas Deininger)

    * Catch definitions outside sections in authentication.conf.
      (Vincent Ladeuil, #217650)

    * Conversion from non-rich-root to rich-root(-pack) updates inventory
      sha1s, even when bundles are used.  (Aaron Bentley, #181391)

    * Conversion from non-rich-root to rich-root(-pack) works correctly even
      though search keys are not topologically sorted.  (Aaron Bentley)

    * Conversion from non-rich-root to rich-root(-pack) works even when a
      parent revision has a different root id.  (Aaron Bentley, #177874)

    * Disable strace testing until strace is fixed (see bug #103133) and emit a
      warning when selftest ends to remind us of leaking tests.
      (Vincent Ladeuil, #226769)

    * Fetching all revisions from a repository does not cause pack collisions.
      (Robert Collins, Aaron Bentley, #212908)

    * Fix error about "attempt to add line-delta in non-delta knit".
      (Andrew Bennetts, #217701)

    * Pushing a branch in "dirstate" format (Branch5) over bzr+ssh would break
      if the remote server was < version 1.2. This was due to a bug in the
      RemoteRepository.get_parent_map() fallback code.
      (John Arbash Meinel, #214894)

    * Remove leftover code in ``bzr_branch`` that inappropriately creates 
      a ``branch-name`` file in the branch control directory.
      (Martin Pool)

    * Set SO_REUSEADDR on server sockets of ``bzr serve`` to avoid problems
      rebinding the socket when starting the server a second time.
      (John Arbash Meinel, Martin Pool, #164288)

    * Severe performance degradation in fetching from knit repositories to
      knits and packs due to parsing the entire revisions.kndx on every graph
      walk iteration fixed by using the Repository.get_graph API.  There was
      another regression in knit => knit fetching which re-read the index for
      every revision each side had in common.
      (Robert Collins, John Arbash Meinel)

    * When logging the changes to a particular file, there was a bug if there
      were ghosts in the revision ancestry. (John Arbash Meinel, #209948)

    * xs4all's ftp server returns a temporary error when trying to list an
      empty directory, rather than returning an empty list. Adding a
      workaround so that we don't get spurious failures.
      (John Arbash Meinel, #215522)

  DOCUMENTATION:

    * Expanded the User Guide to include new chapters on popular plugins and
      integrating Bazaar into your environment. The *Best practices* chapter
      was renamed to *Miscellaneous topics* as suggested by community
      feedback as well. (Ian Clatworthy)

    * Document outlining strategies for TortoiseBzr. (Mark Hammond)

    * Improved the documentation on hooks. (Ian Clatworthy)

    * Update authentication docs regarding ssh agents.
      (Vincent Ladeuil, #183705)

  TESTING:

    * Add ``thread_name_suffix`` parameter to SmartTCPServer_for_testing, to
      make it easy to identify which test spawned a thread with an unhandled
      exception. (Andrew Bennetts)

    * New ``--debugflag``/``-E`` option to ``bzr selftest`` for setting
      options for debugging tests, these are complementary to the the -D
      options.  The ``-Dselftest_debug`` global option has been replaced by the
      ``-E=allow_debug`` option for selftest. (Andrew Bennetts)

    * Parameterised test ids are preserved correctly to aid diagnosis of test
      failures. (Robert Collins, Andrew Bennetts)

    * selftest now accepts --starting-with <id> to load only the tests whose id
      starts with the one specified. This greatly speeds up running the test
      suite on a limited set of tests and can be used to run the tests for a
      single module, a single class or even a single test.  (Vincent Ladeuil)

    * The test suite modules have been modified to define load_tests() instead
      of test_suite(). That speeds up selective loading (via --load-list)
      significantly and provides many examples on how to migrate (grep for
      load_tests).  (Vincent Ladeuil)

  INTERNALS:

    * ``Hooks.install_hook`` is now deprecated in favour of
      ``Hooks.install_named_hook`` which adds a required ``name`` parameter, to
      avoid having to call ``Hooks.name_hook``. (Daniel Watkins)

    * Implement xml8 serializer.  (Aaron Bentley)

    * New form ``@deprecated_method(deprecated_in(1, 5, 0))`` for making 
      deprecation wrappers.  (Martin Pool)

    * ``Repository.revision_parents`` is now deprecated in favour of 
      ``Repository.get_parent_map([revid])[revid]``. (Jelmer Vernooij)

    * The Python ``assert`` statement is no longer used in Bazaar source, and 
      a test checks this.  (Martin Pool)

  API CHANGES:

    * ``bzrlib.status.show_pending_merges`` requires the repository to be
      locked by the caller. Callers should have been doing it anyway, but it
      will now raise an exception if they do not. (John Arbash Meinel)

    * Repository.get_data_stream, Repository.get_data_stream_for_search(),
      Repository.get_deltas_for_revsions(), Repository.revision_trees(),
      Repository.item_keys_introduced_by() no longer take read locks.
      (Aaron Bentley)

    * ``LockableFiles.get_utf8`` and ``.get`` are deprecated, as a start
      towards removing LockableFiles and ``.control_files`` entirely.
      (Martin Pool)

    * Methods deprecated prior to 1.1 have been removed.
      (Martin Pool)


bzr 1.4 2008-04-28
------------------

This release of Bazaar includes handy improvements to the speed of log and
status, new options for several commands, improved documentation, and better
hooks, including initial code for server-side hooks.  A number of bugs have
been fixed, particularly in interoperability between different formats or
different releases of Bazaar over there network.  There's been substantial
internal work in both the repository and network code to enable new features
and faster performance.

  BUG FIXES:

    * Pushing a branch in "dirstate" format (Branch5) over bzr+ssh would break
      if the remote server was < version 1.2.  This was due to a bug in the
      RemoteRepository.get_parent_map() fallback code.
      (John Arbash Meinel, Andrew Bennetts, #214894)


bzr 1.4rc2 2008-04-21
---------------------

  BUG FIXES:

    * ``bzr log -r ..X bzr://`` was failing, because it was getting a request
      for ``revision_id=None`` which was not a string.
      (John Arbash Meinel, #211661)

    * Fixed a bug in handling ghost revisions when logging changes in a 
      particular file.  (John Arbash Meinel, #209948)

    * Fix error about "attempt to add line-delta in non-delta knit".
      (Andrew Bennetts, #205156)

    * Fixed performance degradation in fetching from knit repositories to
      knits and packs due to parsing the entire revisions.kndx on every graph
      walk iteration fixed by using the Repository.get_graph API.  There was
      another regression in knit => knit fetching which re-read the index for
      every revision each side had in common.
      (Robert Collins, John Arbash Meinel)


bzr 1.4rc1 2008-04-11
---------------------

  CHANGES:

   * bzr main script cannot be imported (Benjamin Peterson)

   * On Linux bzr additionally looks for plugins in arch-independent site
     directory. (Toshio Kuratomi)

   * The ``set_rh`` branch hook is now deprecated. Please migrate
     any plugins using this hook to use an alternative, e.g.
     ``post_change_branch_tip``. (Ian Clatworthy)

   * When a plugin cannot be loaded as the file path is not a valid
     python module name bzr will now strip a ``bzr_`` prefix from the
     front of the suggested name, as many plugins (e.g. bzr-svn)
     want to be installed without this prefix. It is a common mistake
     to have a folder named "bzr-svn" for that plugin, especially
     as this is what bzr branch lp:bzr-svn will give you. (James Westby,
     Andrew Cowie)

   * UniqueIntegerBugTracker now appends bug-ids instead of joining
     them to the base URL. Plugins that register bug trackers may
     need a trailing / added to the base URL if one is not already there.
     (James Wesby, Andrew Cowie)

  FEATURES:

    * Added start_commit hook for mutable trees. (Jelmer Vernooij, #186422)

    * ``status`` now accepts ``--no-pending`` to show the status without
      listing pending merges, which speeds up the command a lot on large
      histories.  (James Westby, #202830)

    * New ``post_change_branch_tip`` hook that is called after the
      branch tip is moved but while the branch is still write-locked.
      See the User Reference for signature details.
      (Ian Clatworthy, James Henstridge)

    * Reconfigure can convert a branch to be standalone or to use a shared
      repository.  (Aaron Bentley)

  IMPROVEMENTS:

    * The smart protocol now has support for setting branches' revision info
      directly.  This should make operations like push slightly faster, and is a
      step towards server-side hooks.  The new request method name is
      ``Branch.set_last_revision_info``.  (Andrew Bennetts)

    * ``bzr commit --fixes`` now recognises "gnome" as a tag by default.
      (James Westby, Andrew Cowie)

    * ``bzr switch`` will attempt to find branches to switch to relative to the
      current branch. E.g. ``bzr switch branchname`` will look for
      ``current_branch/../branchname``. (Robert Collins, Jelmer Vernooij,
      Wouter van Heyst)

    * Diff is now more specific about execute-bit changes it describes
      (Chad Miller)

    * Fetching data over HTTP is a bit faster when urllib is used.  This is done
      by forcing it to recv 64k at a time when reading lines in HTTP headers,
      rather than just 1 byte at a time.  (Andrew Bennetts)

    * Log --short and --line are much faster when -r is not specified.
      (Aaron Bentley)

    * Merge is faster.  We no longer check a file's existence unnecessarily
      when merging the execute bit.  (Aaron Bentley)

    * ``bzr status`` on an explicit list of files no longer shows pending
      merges, making it much faster on large trees. (John Arbash Meinel)

    * The launchpad directory service now warns the user if they have not set
      their launchpad login and are trying to resolve a URL using it, just
      in case they want to do a write operation with it.  (James Westby)

    * The smart protocol client is slightly faster, because it now only queries
      the server for the protocol version once per connection.  Also, the HTTP
      transport will now automatically probe for and use a smart server if
      one is present.  You can use the new ``nosmart+`` transport decorator
      to get the old behaviour.  (Andrew Bennetts)

    * The ``version`` command takes a ``--short`` option to print just the
      version number, for easier use in scripts.  (Martin Pool)

    * Various operations with revision specs and commands that calculate
      revnos and revision ids are faster.  (John A. Meinel, Aaron Bentley)

  BUGFIXES:

    * Add ``root_client_path`` parameter to SmartWSGIApp and
      SmartServerRequest.  This makes it possible to publish filesystem
      locations that don't exactly match URL paths. SmartServerRequest
      subclasses should use the new ``translate_client_path`` and
      ``transport_from_client_path`` methods when dealing with paths received
      from a client to take this into account.  (Andrew Bennetts, #124089)

    * ``bzr mv a b`` can be now used also to rename previously renamed
      directories, not only files. (Lukáš Lalinský, #107967)

    * ``bzr uncommit --local`` can now remove revisions from the local
      branch to be symmetric with ``bzr commit --local``.
      (John Arbash Meinel, #93412)

    * Don't ask for a password if there is no real terminal.
      (Alexander Belchenko, #69851)

    * Fix a bug causing a ValueError crash in ``parse_line_delta_iter`` when
      fetching revisions from a knit to pack repository or vice versa using
      bzr:// (including over http or ssh).
      (#208418, Andrew Bennetts, Martin Pool, Robert Collins)

    * Fixed ``_get_line`` in ``bzrlib.smart.medium``, which was buggy.  Also
      fixed ``_get_bytes`` in the same module to use the push back buffer.
      These bugs had no known impact in normal use, but were problematic for
      developers working on the code, and were likely to cause real bugs sooner
      or later.  (Andrew Bennetts)

    * Implement handling of basename parameter for DefaultMail.  (James Westby)

    * Incompatibility with Paramiko versions newer than 1.7.2 was fixed.
      (Andrew Bennetts, #213425)

    * Launchpad locations (lp: URLs) can be pulled.  (Aaron Bentley, #181945)

    * Merges that add files to deleted root directories complete.  They
      do create conflicts.  (Aaron Bentley, #210092)

    * vsftp's return ``550 RNFR command failed.`` supported.
      (Marcus Trautwig, #129786)

  DOCUMENTATION:

    * Improved documentation on send/merge relationship. (Peter Schuller)

    * Minor fixes to the User Guide. (Matthew Fuller)

    * Reduced the evangelism in the User Guide. (Ian Clatworthy)

    * Added Integrating with Bazaar document for developers (Martin Albisetti)

  API BREAKS:

    * Attempting to pull data from a ghost aware repository (e.g. knits) into a
      non-ghost aware repository such as weaves will now fail if there are
      ghosts.  (Robert Collins)

    * ``KnitVersionedFile`` no longer accepts an ``access_mode`` parameter, and
      now requires the ``index`` and ``access_method`` parameters to be
      supplied. A compatible shim has been kept in the new function
      ``knit.make_file_knit``. (Robert Collins)

    * Log formatters must now provide log_revision instead of show and
      show_merge_revno methods. The latter had been deprecated since the 0.17
      release. (James Westby)

    * ``LoopbackSFTP`` is now called ``SocketAsChannelAdapter``.
      (Andrew Bennetts)

    * ``osutils.backup_file`` is removed. (Alexander Belchenko)

    * ``Repository.get_revision_graph`` is deprecated, with no replacement
      method. The method was size(history) and not desirable. (Robert Collins)

    * ``revision.revision_graph`` is deprecated, with no replacement function.
      The function was size(history) and not desirable. (Robert Collins)

    * ``Transport.get_shared_medium`` is deprecated.  Use
      ``Transport.get_smart_medium`` instead.  (Andrew Bennetts)

    * ``VersionedFile`` factories now accept a get_scope parameter rather
      than using a call to ``transaction_finished``, allowing the removal of
      the fixed list of versioned files per repository. (Robert Collins)

    * ``VersionedFile.annotate_iter`` is deprecated. While in principle this
      allowed lower memory use, all users of annotations wanted full file 
      annotations, and there is no storage format suitable for incremental
      line-by-line annotation. (Robert Collins)

    * ``VersionedFile.clone_text`` is deprecated. This performance optimisation
      is no longer used - reading the content of a file that is undergoing a
      file level merge to identical state on two branches is rare enough, and
      not expensive enough to special case. (Robert Collins)

    * ``VersionedFile.clear_cache`` and ``enable_cache`` are deprecated.
      These methods added significant complexity to the ``VersionedFile``
      implementation, but were only used for optimising fetches from knits - 
      which can be done from outside the knit layer, or via a caching
      decorator. As knits are not the default format, the complexity is no
      longer worth paying. (Robert Collins)

    * ``VersionedFile.create_empty`` is removed. This method presupposed a
      sensible mapping to a transport for individual files, but pack backed
      versioned files have no such mapping. (Robert Collins)

    * ``VersionedFile.get_graph`` is deprecated, with no replacement method.
      The method was size(history) and not desirable. (Robert Collins)

    * ``VersionedFile.get_graph_with_ghosts`` is deprecated, with no
      replacement method.  The method was size(history) and not desirable.
      (Robert Collins)

    * ``VersionedFile.get_parents`` is deprecated, please use
      ``VersionedFile.get_parent_map``. (Robert Collins)

    * ``VersionedFile.get_sha1`` is deprecated, please use
      ``VersionedFile.get_sha1s``. (Robert Collins)

    * ``VersionedFile.has_ghost`` is now deprecated, as it is both expensive
      and unused outside of a single test. (Robert Collins)

    * ``VersionedFile.iter_parents`` is now deprecated in favour of
      ``get_parent_map`` which can be used to instantiate a Graph on a
      VersionedFile. (Robert Collins)

    * ``VersionedFileStore`` no longer uses the transaction parameter given
      to most methods; amongst other things this means that the
      get_weave_or_empty method no longer guarantees errors on a missing weave
      in a readonly transaction, and no longer caches versioned file instances
      which reduces memory pressure (but requires more careful management by
      callers to preserve performance). (Robert Collins)

  TESTING:

    * New -Dselftest_debug flag disables clearing of the debug flags during
      tests.  This is useful if you want to use e.g. -Dhpss to help debug a
      failing test.  Be aware that using this feature is likely to cause
      spurious test failures if used with the full suite. (Andrew Bennetts)

    * selftest --load-list now uses a new more agressive test loader that will
      avoid loading unneeded modules and building their tests. Plugins can use
      this new loader by defining a load_tests function instead of a test_suite
      function. (a forthcoming patch will provide many examples on how to
      implement this).
      (Vincent Ladeuil)

    * selftest --load-list now does some sanity checks regarding duplicate test
      IDs and tests present in the list but not found in the actual test suite.
      (Vincent Ladeuil)

    * Slightly more concise format for the selftest progress bar, so there's
      more space to show the test name.  (Martin Pool) ::

        [2500/10884, 1fail, 3miss in 1m29s] test_revisionnamespaces.TestRev

    * The test suite takes much less memory to run, and is a bit faster.  This
      is done by clearing most attributes of TestCases after running them, if
      they succeeded.  (Andrew Bennetts)

  INTERNALS:

    * Added ``_build_client_protocol`` to ``_SmartClient``.  (Andrew Bennetts)

    * Added basic infrastructure for automatic plugin suggestion.
      (Martin Albisetti)

    * If a ``LockableFiles`` object is not explicitly unlocked (for example
      because of a missing ``try/finally`` block, it will give a warning but
      not automatically unlock itself.  (Previously they did.)  This
      sometimes caused knock-on errors if for example the network connection
      had already failed, and should not be relied upon by code. 
      (Martin Pool, #109520)

    * ``make dist`` target to build a release tarball, and also 
      ``check-dist-tarball`` and ``dist-upload-escudero``.  (Martin Pool)

    * The ``read_response_tuple`` method of ``SmartClientRequestProtocol*``
      classes will now raise ``UnknownSmartMethod`` when appropriate, so that
      callers don't need to try distinguish unknown request errors from other
      errors.  (Andrew Bennetts)

    * ``set_make_working_trees`` is now implemented provided on all repository
      implementations (Aaron Bentley)

    * ``VersionedFile`` now has a new method ``get_parent_map`` which, like
      ``Graph.get_parent_map`` returns a dict of key:parents. (Robert Collins)


bzr 1.3.1 2008-04-09
--------------------

  No changes from 1.3.1rc1.


bzr 1.3rc1 2008-04-04
---------------------

  BUG FIXES:

    * Fix a bug causing a ValueError crash in ``parse_line_delta_iter`` when
      fetching revisions from a knit to pack repository or vice versa using
      bzr:// (including over http or ssh).  
      (#208418, Andrew Bennetts, Martin Pool, Robert Collins)


bzr 1.3 2008-03-20
------------------

Bazaar has become part of the GNU project <http://www.gnu.org>

Many operations that act on history, including ``log`` and ``annotate`` are now
substantially faster.  Several bugs have been fixed and several new options and
features have been added.

  TESTING:

    * Avoid spurious failure of ``TestVersion.test_version`` matching
      directory names.
      (#202778, Martin Pool)


bzr 1.3rc1 2008-03-16
---------------------

  NOTES WHEN UPGRADING:

    * The backup directory created by ``upgrade`` is now called
      ``backup.bzr``, not ``.bzr.backup``. (Martin Albisetti)

  CHANGES:

    * A new repository format 'development' has been added. This format will
      represent the latest 'in-progress' format that the bzr developers are
      interested in getting early-adopter testing and feedback on.
      ``doc/developers/development-repo.txt`` has detailed information.
      (Robert Collins)

    * BZR_LOG environment variable controls location of .bzr.log trace file. 
      User can suppress writing messages to .bzr.log by using '/dev/null'
      filename (on Linux) or 'NUL' (on Windows). If BZR_LOG variable 
      is not defined but BZR_HOME is defined then default location
      for .bzr.log trace file is ``$BZR_HOME/.bzr.log``.
      (Alexander Belchenko)

    * ``launchpad`` builtin plugin now shipped as separate part in standalone
      bzr.exe, installed to ``C:\Program Files\Bazaar\plugins`` directory, 
      and standalone installer allows user to skip installation of this plugin.
      (Alexander Belchenko)

    * Restore auto-detection of plink.exe on Windows. (Dmitry Vasiliev)

    * Version number is now shown as "1.2" or "1.2pr2", without zeroed or
      missing final fields.  (Martin Pool)

  FEATURES:

    * ``branch`` and ``checkout`` can hard-link working tree files, which is
      faster and saves space.  (Aaron Bentley)

    * ``bzr send`` will now also look at the ``child_submit_to`` setting in
      the submit branch to determine the email address to send to. 
      (Jelmer Vernooij)

  IMPROVEMENTS:

    * BzrBranch._lefthand_history is faster on pack repos.  (Aaron Bentley)

    * Branch6.generate_revision_history is faster.  (Aaron Bentley)

    * Directory services can now be registered, allowing special URLs to be
      dereferenced into real URLs.  This is a generalization and cleanup of
      the lp: transport lookup.  (Aaron Bentley)

    * Merge directives that are automatically attached to emails have nicer
      filenames, based on branch-nick + revno. (Aaron Bentley)

    * ``push`` has a ``--revision`` option, to specify what revision to push up
      to.  (Daniel Watkins)

    * Significantly reducing execution time and network traffic for trivial 
      case of running ``bzr missing`` command for two identical branches.
      (Alexander Belchenko)

    * Speed up operations that look at the revision graph (such as 'bzr log').
      ``KnitPackRepositor.get_revision_graph`` uses ``Graph.iter_ancestry`` to
      extract the revision history. This allows filtering ghosts while
      stepping instead of needing to peek ahead. (John Arbash Meinel)

    * The ``hooks`` command lists installed hooks, to assist in debugging.
      (Daniel Watkins)

    * Updates to how ``annotate`` work. Should see a measurable improvement in
      performance and memory consumption for file with a lot of merges.
      Also, correctly handle when a line is introduced by both parents (it
      should be attributed to the first merge which notices this, and not
      to all subsequent merges.) (John Arbash Meinel)

  BUGFIXES:

    * Autopacking no longer holds the full set of inventory lines in
      memory while copying. For large repositories, this can amount to
      hundreds of MB of ram consumption.
      (Ian Clatworthy, John Arbash Meinel)

    * Cherrypicking when using ``--format=merge3`` now explictly excludes
      BASE lines. (John Arbash Meinel, #151731)

    * Disable plink's interactive prompt for password.
      (#107593, Dmitry Vasiliev)

    * Encode command line arguments from unicode to user_encoding before
      invoking external mail client in `bzr send` command.
      (#139318, Alexander Belchenko)

    * Fixed problem connecting to ``bzr+https://`` servers.
      (#198793, John Ferlito)

    * Improved error reporting in the Launchpad plugin. (Daniel Watkins,
      #196618)

    * Include quick-start-summary.svg file to python-based installer(s)
      for Windows. (#192924, Alexander Belchenko)

    * lca merge now respects specified files. (Aaron Bentley)

    * Make version-info --custom imply --all. (#195560, James Westby)

    * ``merge --preview`` now works for merges that add or modify
      symlinks (James Henstridge)

    * Redirecting the output from ``bzr merge`` (when the remembered
      location is used) now works. (John Arbash Meinel)

    * setup.py script explicitly checks for Python version.
      (Jari Aalto, Alexander Belchenko, #200569)

    * UnknownFormatErrors no longer refer to branches regardless of kind of
      unknown format. (Daniel Watkins, #173980)

    * Upgrade bundled ConfigObj to version 4.5.2, which properly quotes #
      signs, among other small improvements. (Matt Nordhoff, #86838)

    * Use correct indices when emitting LCA conflicts.  This fixes IndexError
      errors.  (Aaron Bentley, #196780)

  DOCUMENTATION:

    * Explained how to use ``version-info --custom`` in the User Guide.
      (Neil Martinsen-Burrell)

  API BREAKS:

    * Support for loading plugins from zip files and
      ``bzrlib.plugin.load_from_zip()`` function are deprecated.
      (Alexander Belchenko)

  TESTING:
    
    * Added missing blackbox tests for ``modified`` (Adrian Wilkins)

    * The branch interface tests were invalid for branches using rich-root
      repositories because the empty string is not a valid file-id.
      (Robert Collins)

  INTERNALS:

    * ``Graph.iter_ancestry`` returns the ancestry of revision ids. Similar to
      ``Repository.get_revision_graph()`` except it includes ghosts and you can
      stop part-way through. (John Arbash Meinel)

    * New module ``tools/package_mf.py`` provide custom module finder for
      python packages (improves standard python library's modulefinder.py)
      used by ``setup.py`` script while building standalone bzr.exe.
      (Alexander Belchenko)

    * New remote method ``RemoteBzrDir.find_repositoryV2`` adding support for
      detecting external lookup support on remote repositories. This method is
      now attempted first when lookup up repositories, leading to an extra 
      round trip on older bzr smart servers. (Robert Collins)
 
    * Repository formats have a new supported-feature attribute
      ``supports_external_lookups`` used to indicate repositories which support
      falling back to other repositories when they have partial data.
      (Robert Collins)

    * ``Repository.get_revision_graph_with_ghosts`` and
      ``bzrlib.revision.(common_ancestor,MultipleRevisionSources,common_graph)``
      have been deprecated.  (John Arbash Meinel)

    * ``Tree.iter_changes`` is now a public API, replacing the work-in-progress
      ``Tree._iter_changes``. The api is now considered stable and ready for
      external users.  (Aaron Bentley)

    * The bzrdir format registry now accepts an ``alias`` keyword to
      register_metadir, used to indicate that a format name is an alias for
      some other format and thus should not be reported when describing the
      format. (Robert Collins)


bzr 1.2 2008-02-15
------------------

  BUG FIXES:

    * Fix failing test in Launchpad plugin. (Martin Pool)


bzr 1.2rc1 2008-02-13
---------------------

  NOTES WHEN UPGRADING:
  
    * Fetching via the smart protocol may need to reconnect once during a fetch
      if the remote server is running Bazaar 1.1 or earlier, because the client
      attempts to use more efficient requests that confuse older servers.  You
      may be required to re-enter a password or passphrase when this happens.
      This won't happen if the server is upgraded to Bazaar 1.2.
      (Andrew Bennetts)

  CHANGES:

    * Fetching via bzr+ssh will no longer fill ghosts by default (this is
      consistent with pack-0.92 fetching over SFTP). (Robert Collins)

    * Formatting of ``bzr plugins`` output is changed to be more human-
      friendly. Full path of plugins locations will be shown only with
      ``--verbose`` command-line option. (Alexander Belchenko)

    * ``merge`` now prefers to use the submit branch, but will fall back to
      parent branch.  For many users, this has no effect.  But some users who
      pull and merge on the same branch will notice a change.  This change
      makes it easier to work on a branch on two different machines, pulling
      between the machines, while merging from the upstream.
      ``merge --remember`` can now be used to set the submit_branch.
      (Aaron Bentley)

  FEATURES:

    * ``merge --preview`` produces a diff of the changes merge would make,
      but does not actually perform the merge.  (Aaron Bentley)

    * New smart method ``Repository.get_parent_map`` for getting revision
      parent data. This returns additional parent information topologically
      adjacent to the requested data to reduce round trip latency impacts.
      (Robert Collins)

    * New smart method, ``Repository.stream_revisions_chunked``, for fetching
      revision data that streams revision data via a chunked encoding.  This
      avoids buffering large amounts of revision data on the server and on the
      client, and sends less data to the server to request the revisions.
      (Andrew Bennetts, Robert Collins, #178353)

    * The launchpad plugin now handles lp urls of the form
      ``lp://staging/``, ``lp://demo/``, ``lp://dev/`` to use the appropriate
      launchpad instance to do the resolution of the branch identities.
      This is primarily of use to Launchpad developers, but can also
      be used by other users who want to try out Launchpad as
      a branch location without messing up their public Launchpad
      account.  Branches that are pushed to the staging environment
      have an expected lifetime of one day. (Tim Penhey)

  IMPROVEMENTS:

    * Creating a new branch no longer tries to read the entire revision-history
      unnecessarily over smart server operations. (Robert Collins)

    * Fetching between different repository formats with compatible models now
      takes advantage of the smart method to stream revisions.  (Andrew Bennetts)

    * The ``--coverage`` option is now global, rather specific to ``bzr
      selftest``.  (Andrew Bennetts)

    * The ``register-branch`` command will now use the public url of the branch
      containing the current directory, if one has been set and no explicit
      branch is provided.  (Robert Collins)

    * Tweak the ``reannotate`` code path to optimize the 2-parent case.
      Speeds up ``bzr annotate`` with a pack repository by approx 3:2.
      (John Arbash Meinel)

  BUGFIXES:

    * Calculate remote path relative to the shared medium in _SmartClient.  This
      is related to the problem in bug #124089.  (Andrew Bennetts)

    * Cleanly handle connection errors in smart protocol version two, the same
      way as they are handled by version one.  (Andrew Bennetts)

    * Clearer error when ``version-info --custom`` is used without
      ``--template`` (Lukáš Lalinský)

    * Don't raise UnavailableFeature during test setup when medusa is not
      available or tearDown is never called leading to nasty side effects.
      (#137823, Vincent Ladeuil)

    * If a plugin's test suite cannot be loaded, for example because of a syntax
      error in the tests, then ``selftest`` fails, rather than just printing 
      a warning.  (Martin Pool, #189771)
      
    * List possible values for BZR_SSH environment variable in env-variables
      help topic. (Alexander Belchenko, #181842)

    * New methods ``push_log_file`` and ``pop_log_file`` to intercept messages:
      popping the log redirection now precisely restores the previous state,
      which makes it easier to use bzr log output from other programs.
      TestCaseInTempDir no longer depends on a log redirection being established
      by the test framework, which lets bzr tests cleanly run from a normal
      unittest runner.
      (#124153, #124849, Martin Pool, Jonathan Lange)

    * ``pull --quiet`` is now more quiet, in particular a message is no longer
      printed when the remembered pull location is used. (James Westby,
      #185907)

    * ``reconfigure`` can safely be interrupted while fetching.
      (Aaron Bentley, #179316)

    * ``reconfigure`` preserves tags when converting to and from lightweight
      checkouts.  (Aaron Bentley, #182040)

    * Stop polluting /tmp when running selftest.
      (Vincent Ladeuil, #123623)

    * Switch from NFKC => NFC for normalization checks. NFC allows a few
      more characters which should be considered valid.
      (John Arbash Meinel, #185458)

    * The launchpad plugin now uses the ``edge`` xmlrpc server to avoid
      interacting badly with a bug on the launchpad side. (Robert Collins)

    * Unknown hostnames when connecting to a ``bzr://`` URL no longer cause
      tracebacks.  (Andrew Bennetts, #182849)

  API BREAKS:

    * Classes implementing Merge types like Merge3Merger must now accept (and
      honour) a do_merge flag in their constructor.  (Aaron Bentley)

    * ``Repository.add_inventory`` and ``add_revision`` now require the caller
      to previously take a write lock (and start a write group.)
      (Martin Pool)

  TESTING:

    * selftest now accepts --load-list <file> to load a test id list. This
      speeds up running the test suite on a limited set of tests.
      (Vincent Ladeuil)

  INTERNALS:

    * Add a new method ``get_result`` to graph search objects. The resulting
      ``SearchResult`` can be used to recreate the search later, which will
      be useful in reducing network traffic. (Robert Collins)

    * Use convenience function to check whether two repository handles 
      are referring to the same repository in ``Repository.get_graph``. 
      (Jelmer Vernooij, #187162)

    * Fetching now passes the find_ghosts flag through to the 
      ``InterRepository.missing_revision_ids`` call consistently for all
      repository types. This will enable faster missing revision discovery with
      bzr+ssh. (Robert Collins)

    * Fix error handling in Repository.insert_data_stream. (Lukas Lalinsky)

    * ``InterRepository.missing_revision_ids`` is now deprecated in favour of
      ``InterRepository.search_missing_revision_ids`` which returns a 
      ``bzrlib.graph.SearchResult`` suitable for making requests from the smart
      server. (Robert Collins)

    * New error ``NoPublicBranch`` for commands that need a public branch to
      operate. (Robert Collins)
 
    * New method ``iter_inventories`` on Repository for access to many
      inventories. This is primarily used by the ``revision_trees`` method, as
      direct access to inventories is discouraged. (Robert Collins)
 
    * New method ``next_with_ghosts`` on the Graph breadth-first-search objects
      which will split out ghosts and present parents into two separate sets,
      useful for code which needs to be aware of ghosts (e.g. fetching data
      cares about ghosts during revision selection). (Robert Collins)

    * Record a timestamp against each mutter to the trace file, relative to the
      first import of bzrlib.  (Andrew Bennetts)

    * ``Repository.get_data_stream`` is now deprecated in favour of
      ``Repository.get_data_stream_for_search`` which allows less network
      traffic when requesting data streams over a smart server. (Robert Collins)

    * ``RemoteBzrDir._get_tree_branch`` no longer triggers ``_ensure_real``,
      removing one round trip on many network operations. (Robert Collins)

    * RemoteTransport's ``recommended_page_size`` method now returns 64k, like
      SFTPTransport and HttpTransportBase.  (Andrew Bennetts)

    * Repository has a new method ``has_revisions`` which signals the presence
      of many revisions by returning a set of the revisions listed which are
      present. This can be done by index queries without reading data for parent
      revision names etc. (Robert Collins)


bzr 1.1 2008-01-15
------------------

(no changes from 1.1rc1)

bzr 1.1rc1 2008-01-05
---------------------

  CHANGES:
   
   * Dotted revision numbers have been revised. Instead of growing longer with
     nested branches the branch number just increases. (eg instead of 1.1.1.1.1
     we now report 1.2.1.) This helps scale long lived branches which have many
     feature branches merged between them. (John Arbash Meinel)

   * The syntax ``bzr diff branch1 branch2`` is no longer supported.
     Use ``bzr diff branch1 --new branch2`` instead. This change has
     been made to remove the ambiguity where ``branch2`` is in fact a
     specific file to diff within ``branch1``.

  FEATURES:

   * New option to use custom template-based formats in  ``bzr version-info``.
     (Lukáš Lalinský)

   * diff '--using' allows an external diff tool to be used for files.
     (Aaron Bentley)

   * New "lca" merge-type for fast everyday merging that also supports
     criss-cross merges.  (Aaron Bentley)

  IMPROVEMENTS:

   * ``annotate`` now doesn't require a working tree. (Lukáš Lalinský,
     #90049)

   * ``branch`` and ``checkout`` can now use files from a working tree to
     to speed up the process.  For checkout, this requires the new
     --files-from flag.  (Aaron Bentley)

   * ``bzr diff`` now sorts files in alphabetical order.  (Aaron Bentley)

   * ``bzr diff`` now works on branches without working trees. Tree-less
     branches can also be compared to each other and to working trees using
     the new diff options ``--old`` and ``--new``. Diffing between branches,
     with or without trees, now supports specific file filtering as well.
     (Ian Clatworthy, #6700)

   * ``bzr pack`` now orders revision texts in topological order, with newest
     at the start of the file, promoting linear reads for ``bzr log`` and the
     like. This partially fixes #154129. (Robert Collins)

   * Merge directives now fetch prerequisites from the target branch if
     needed.  (Aaron Bentley)

   * pycurl now handles digest authentication.
     (Vincent Ladeuil)

   * ``reconfigure`` can now convert from repositories.  (Aaron Bentley)

   * ``-l`` is now a short form for ``--limit`` in ``log``.  (Matt Nordhoff)

   * ``merge`` now warns when merge directives cause cherrypicks.
     (Aaron Bentley)

   * ``split`` now supported, to enable splitting large trees into smaller
     pieces.  (Aaron Bentley)

  BUGFIXES:

   * Avoid AttributeError when unlocking a pack repository when an error occurs.
     (Martin Pool, #180208)

   * Better handle short reads when processing multiple range requests.
     (Vincent Ladeuil, #179368)

   * build_tree acceleration uses the correct path when a file has been moved.
     (Aaron Bentley)

   * ``commit`` now succeeds when a checkout and its master branch share a
     repository.  (Aaron Bentley, #177592)

   * Fixed error reporting of unsupported timezone format in
     ``log --timezone``. (Lukáš Lalinský, #178722)

   * Fixed Unicode encoding error in ``ignored`` when the output is
     redirected to a pipe. (Lukáš Lalinský)

   * Fix traceback when sending large response bodies over the smart protocol
     on Windows. (Andrew Bennetts, #115781)

   * Fix ``urlutils.relative_url`` for the case of two ``file:///`` URLs
     pointed to different logical drives on Windows.
     (Alexander Belchenko, #90847)

   * HTTP test servers are now compatible with the http protocol version 1.1.
     (Vincent Ladeuil, #175524)

   * _KnitParentsProvider.get_parent_map now handles requests for ghosts
     correctly, instead of erroring or attributing incorrect parents to ghosts.
     (Aaron Bentley)

   * ``merge --weave --uncommitted`` now works.  (Aaron Bentley)

   * pycurl authentication handling was broken and incomplete. Fix handling of
     user:pass embedded in the urls.
     (Vincent Ladeuil, #177643)

   * Files inside non-directories are now handled like other conflict types.
     (Aaron Bentley, #177390)

   * ``reconfigure`` is able to convert trees into lightweight checkouts.
     (Aaron Bentley)

   * Reduce lockdir timeout to 0 when running ``bzr serve``.  (Andrew Bennetts,
     #148087)

   * Test that the old ``version_info_format`` functions still work, even
     though they are deprecated. (John Arbash Meinel, ShenMaq, #177872)

   * Transform failures no longer cause ImmortalLimbo errors (Aaron Bentley,
     #137681)

   * ``uncommit`` works even when the commit messages of revisions to be
     removed use characters not supported in the terminal encoding.
     (Aaron Bentley)

   * When dumb http servers return whole files instead of the requested ranges,
     read the remaining bytes by chunks to avoid overflowing network buffers.
     (Vincent Ladeuil, #175886)

  DOCUMENTATION:

   * Minor tweaks made to the bug tracker integration documentation.
     (Ian Clatworthy)

   * Reference material has now be moved out of the User Guide and added
     to the User Reference. The User Reference has gained 4 sections as
     a result: Authenication Settings, Configuration Settings, Conflicts
     and Hooks. All help topics are now dumped into text format in the
     doc/en/user-reference directory for those who like browsing that
     information in their editor. (Ian Clatworthy)

   * *Using Bazaar with Launchpad* tutorial added. (Ian Clatworthy)

  INTERNALS:

    * find_* methods available for BzrDirs, Branches and WorkingTrees.
      (Aaron Bentley)

    * Help topics can now be loaded from files. 
      (Ian Clatworthy, Alexander Belchenko)

    * get_parent_map now always provides tuples as its output.  (Aaron Bentley)

    * Parent Providers should now implement ``get_parent_map`` returning a
      dictionary instead of ``get_parents`` returning a list.
      ``Graph.get_parents`` is now deprecated. (John Arbash Meinel,
      Robert Collins)

    * Patience Diff now supports arbitrary python objects, as long as they
      support ``hash()``. (John Arbash Meinel)

    * Reduce selftest overhead to establish test names by memoization.
      (Vincent Ladeuil)

  API BREAKS:

  TESTING:

   * Modules can now customise their tests by defining a ``load_tests``
     attribute. ``pydoc bzrlib.tests.TestUtil.TestLoader.loadTestsFromModule``
     for the documentation on this attribute. (Robert Collins)

   * New helper function ``bzrlib.tests.condition_id_re`` which helps
     filter tests based on a regular expression search on the tests id.
     (Robert Collins)
    
   * New helper function ``bzrlib.tests.condition_isinstance`` which helps
     filter tests based on class. (Robert Collins)
    
   * New helper function ``bzrlib.tests.exclude_suite_by_condition`` which
     generalises the ``exclude_suite_by_re`` function. (Robert Collins)

   * New helper function ``bzrlib.tests.filter_suite_by_condition`` which
     generalises the ``filter_suite_by_re`` function. (Robert Collins)

   * New helper method ``bzrlib.tests.exclude_tests_by_re`` which gives a new
     TestSuite that does not contain tests from the input that matched a
     regular expression. (Robert Collins)

   * New helper method ``bzrlib.tests.randomize_suite`` which returns a
     randomized copy of the input suite. (Robert Collins)

   * New helper method ``bzrlib.tests.split_suite_by_re`` which splits a test
     suite into two according to a regular expression. (Robert Collins)

   * Parametrize all http tests for the transport implementations, the http
     protocol versions (1.0 and 1.1) and the authentication schemes.
     (Vincent Ladeuil) 

   * The ``exclude_pattern`` and ``random_order`` parameters to the function
     ``bzrlib.tests.filter_suite_by_re`` have been deprecated. (Robert Collins)

   * The method ``bzrlib.tests.sort_suite_by_re`` has been deprecated. It is 
     replaced by the new helper methods added in this release. (Robert Collins)


bzr 1.0 2007-12-14
------------------

  DOCUMENTATION:

   * More improvements and fixes to the User Guide.  (Ian Clatworthy)

   * Add information on cherrypicking/rebasing to the User Guide.
     (Ian Clatworthy)

   * Improve bug tracker integration documentation. (Ian Clatworthy)

   * Minor edits to ``Bazaar in five minutes`` from David Roberts and
     to the rebasing section of the User Guide from Aaron Bentley.
     (Ian Clatworthy)


bzr 1.0rc3 2007-12-11
---------------------

  CHANGES:
   
   * If a traceback occurs, users are now asked to report the bug 
     through Launchpad (https://bugs.launchpad.net/bzr/), rather than 
     by mail to the mailing list.
     (Martin Pool)

  BUGFIXES:

   * Fix Makefile rules for doc generation. (Ian Clatworthy, #175207)

   * Give more feedback during long http downloads by making readv deliver data
     as it arrives for urllib, and issue more requests for pycurl. High latency
     networks are better handled by urllib, the pycurl implementation give more
     feedback but also incur more latency.
     (Vincent Ladeuil, #173010)

   * Implement _make_parents_provider on RemoteRepository, allowing generating
     bundles against branches on a smart server.  (Andrew Bennetts, #147836)

  DOCUMENTATION:

   * Improved user guide.  (Ian Clatworthy)

   * The single-page quick reference guide is now available as a PDF.
     (Ian Clatworthy)

  INTERNALS:

    * readv urllib http implementation is now a real iterator above the
      underlying socket and deliver data as soon as it arrives. 'get' still
      wraps its output in a StringIO.
      (Vincent Ladeuil)


bzr 1.0rc2 2007-12-07
---------------------

  IMPROVEMENTS:

   * Added a --coverage option to selftest. (Andrew Bennetts)

   * Annotate merge (merge-type=weave) now supports cherrypicking.
     (Aaron Bentley)

   * ``bzr commit`` now doesn't print the revision number twice. (Matt
     Nordhoff, #172612)

   * New configuration option ``bugtracker_<tracker_abbrevation>_url`` to
     define locations of bug trackers that are not directly supported by
     bzr or a plugin. The URL will be treated as a template and ``{id}``
     placeholders will be replaced by specific bug IDs.  (Lukáš Lalinský)

   * Support logging single merge revisions with short and line log formatters.
     (Kent Gibson)

   * User Guide enhanced with suggested readability improvements from
     Matt Revell and corrections from John Arbash Meinel. (Ian Clatworthy)

   * Quick Start Guide renamed to Quick Start Card, moved down in
     the catalog, provided in pdf and png format and updated to refer
     to ``send`` instead of ``bundle``. (Ian Clatworthy, #165080)

   * ``switch`` can now be used on heavyweight checkouts as well as
     lightweight ones. After switching a heavyweight checkout, the
     local branch is a mirror/cache of the new bound branch and
     uncommitted changes in the working tree are merged. As a safety
     check, if there are local commits in a checkout which have not
     been committed to the previously bound branch, then ``switch``
     fails unless the ``--force`` option is given. This option is
     now also required if the branch a lightweight checkout is pointing
     to has been moved. (Ian Clatworthy)

  INTERNALS:

    * New -Dhttp debug option reports http connections, requests and responses.
      (Vincent Ladeuil)

    * New -Dmerge debug option, which emits merge plans for merge-type=weave.

  BUGFIXES:

   * Better error message when running ``bzr cat`` on a non-existant branch.
     (Lukáš Lalinský, #133782)

   * Catch OSError 17 (file exists) in final phase of tree transform and show
     filename to user.
     (Alexander Belchenko, #111758)

   * Catch ShortReadvErrors while using pycurl. Also make readv more robust by
     allowing multiple GET requests to be issued if too many ranges are
     required.
     (Vincent Ladeuil, #172701)

   * Check for missing basis texts when fetching from packs to packs.
     (John Arbash Meinel, #165290)

   * Fall back to showing e-mail in ``log --short/--line`` if the 
     committer/author has only e-mail. (Lukáš Lalinský, #157026)

  API BREAKS:

   * Deprecate not passing a ``location`` argument to commit reporters'
     ``started`` methods. (Matt Nordhoff)


bzr 1.0rc1 2007-11-30
---------------------

  NOTES WHEN UPGRADING:

   * The default repository format is now ``pack-0.92``.  This 
     default is used when creating new repositories with ``init`` and 
     ``init-repo``, and when branching over bzr+ssh or bzr+hpss. 
     (See https://bugs.launchpad.net/bugs/164626)

     This format can be read and written by Bazaar 0.92 and later, and 
     data can be transferred to and from older formats.

     To upgrade, please reconcile your repository (``bzr reconcile``), and then
     upgrade (``bzr upgrade``). 
     
     ``pack-0.92`` offers substantially better scaling and performance than the
     previous knits format. Some operations are slower where the code already
     had bad scaling characteristics under knits, the pack format makes such
     operations more visible as part of being more scalable overall. We will
     correct such operations over the coming releases and encourage the filing
     of bugs on any operation which you observe to be slower in a packs
     repository. One particular case that we do not intend to fix is pulling
     data from a pack repository into a knit repository over a high latency
     link;  downgrading such data requires reinsertion of the file texts, and
     this is a classic space/time tradeoff. The current implementation is
     conservative on memory usage because we need to support converting data
     from any tree without problems.  
     (Robert Collins, Martin Pool, #164476)

  CHANGES:

   * Disable detection of plink.exe as possible ssh vendor. Plink vendor
     still available if user selects it explicitly with BZR_SSH environment
     variable. (Alexander Belchenko, workaround for bug #107593)

   * The pack format is now accessible as "pack-0.92", or "pack-0.92-subtree" 
     to enable the subtree functions (for example, for bzr-svn).  
     See http://doc.bazaar-vcs.org/latest/developer/packrepo.html
     (Martin Pool)

  FEATURES:

   * New ``authentication.conf`` file holding the password or other credentials
     for remote servers. This can be used for ssh, sftp, smtp and other 
     supported transports.
     (Vincent Ladeuil)

   * New rich-root and rich-root-pack formats, recording the same data about
     tree roots that's recorded for all other directories.
     (Aaron Bentley, #164639)

   * ``pack-0.92`` repositories can now be reconciled.
     (Robert Collins, #154173)

   * ``switch`` command added for changing the branch a lightweight checkout
     is associated with and updating the tree to reflect the latest content
     accordingly. This command was previously part of the BzrTools plug-in.
     (Ian Clatworthy, Aaron Bentley, David Allouche)

   * ``reconfigure`` command can now convert branches, trees, or checkouts to
     lightweight checkouts.  (Aaron Bentley)

  PERFORMANCE:

   * Commit updates the state of the working tree via a delta rather than
     supplying entirely new basis trees. For commit of a single specified file
     this reduces the wall clock time for commit by roughly a 30%.
     (Robert Collins, Martin Pool)

   * Commit with many automatically found deleted paths no longer performs
     linear scanning for the children of those paths during inventory
     iteration. This should fix commit performance blowing out when many such
     paths occur during commit. (Robert Collins, #156491)

   * Fetch with pack repositories will no longer read the entire history graph.
     (Robert Collins, #88319)

   * Revert takes out an appropriate lock when reverting to a basis tree, and
     does not read the basis inventory twice. (Robert Collins)

   * Diff does not require an inventory to be generated on dirstate trees.
     (Aaron Bentley, #149254)

   * New annotate merge (--merge-type=weave) implementation is fast on
     versionedfiles withough cached annotations, e.g. pack-0.92.
     (Aaron Bentley)

  IMPROVEMENTS:

   * ``bzr merge`` now warns when it encounters a criss-cross merge.
     (Aaron Bentley)

   * ``bzr send`` now doesn't require the target e-mail address to be
     specified on the command line if an interactive e-mail client is used.
     (Lukáš Lalinský)

   * ``bzr tags`` now prints the revision number for each tag, instead of
     the revision id, unless --show-ids is passed. In addition, tags can be
     sorted chronologically instead of lexicographically with --sort=time.
     (Adeodato Simó, #120231)

   * Windows standalone version of bzr is able to load system-wide plugins from
     "plugins" subdirectory in installation directory. In addition standalone
     installer write to the registry (HKLM\SOFTWARE\Bazaar) useful info 
     about paths and bzr version. (Alexander Belchenko, #129298)

  DOCUMENTATION:

  BUG FIXES:

   * A progress bar has been added for knitpack -> knitpack fetching.
     (Robert Collins, #157789, #159147)

   * Branching from a branch via smart server now preserves the repository
     format. (Andrew Bennetts,  #164626)
     
   * ``commit`` is now able to invoke an external editor in a non-ascii
     directory. (Daniel Watkins, #84043)

   * Catch connection errors for ftp.
     (Vincent Ladeuil, #164567)

   * ``check`` no longer reports spurious unreferenced text versions.
     (Robert Collins, John A Meinel, #162931, #165071)

   * Conflicts are now resolved recursively by ``revert``.
     (Aaron Bentley, #102739)

   * Detect invalid transport reuse attempts by catching invalid URLs.
     (Vincent Ladeuil, #161819)

   * Deleting a file without removing it shows a correct diff, not a traceback.
     (Aaron Bentley)

   * Do no use timeout in HttpServer anymore.
     (Vincent Ladeuil, #158972).

   * Don't catch the exceptions related to the http pipeline status before
     retrying an http request or some programming errors may be masked.
     (Vincent Ladeuil, #160012)

   * Fix ``bzr rm`` to not delete modified and ignored files.
     (Lukáš Lalinský, #172598)

   * Fix exception when revisionspec contains merge revisons but log
     formatter doesn't support merge revisions. (Kent Gibson, #148908)

   * Fix exception when ScopeReplacer is assigned to before any members have
     been retrieved.  (Aaron Bentley)

   * Fix multiple connections during checkout --lightweight.
     (Vincent Ladeuil, #159150)

   * Fix possible error in insert_data_stream when copying between 
     pack repositories over bzr+ssh or bzr+http.  
     KnitVersionedFile.get_data_stream now makes sure that requested
     compression parents are sent before any delta hunks that depend 
     on them.
     (Martin Pool, #164637)

   * Fix typo in limiting offsets coalescing for http, leading to
     whole files being downloaded instead of parts.
     (Vincent Ladeuil, #165061)

   * FTP server errors don't error in the error handling code.
     (Robert Collins, #161240)

   * Give a clearer message when a pull fails because the source needs
     to be reconciled.
     (Martin Pool, #164443)

   * It is clearer when a plugin cannot be loaded because of its name, and a
     suggestion for an acceptable name is given. (Daniel Watkins, #103023)

   * Leave port as None in transport objects if user doesn't
     specify a port in urls.
     (vincent Ladeuil, #150860)

   * Make sure Repository.fetch(self) is properly a no-op for all
     Repository implementations. (John Arbash Meinel, #158333)

   * Mark .bzr directories as "hidden" on Windows.
     (Alexander Belchenko, #71147)

   * ``merge --uncommitted`` can now operate on a single file.
     (Aaron Bentley, Lukáš Lalinský, #136890)

   * Obsolete packs are now cleaned up by pack and autopack operations.
     (Robert Collins, #153789)

   * Operations pulling data from a smart server where the underlying
     repositories are not both annotated/both unannotated will now work.
     (Robert Collins, #165304).

   * Reconcile now shows progress bars. (Robert Collins, #159351)

   * ``RemoteBranch`` was not initializing ``self._revision_id_to_revno_map``
     properly. (John Arbash Meinel, #162486)

   * Removing an already-removed file reports the file does not exist. (Daniel
     Watkins, #152811)

   * Rename on Windows is able to change filename case.
     (Alexander Belchenko, #77740)

   * Return error instead of a traceback for ``bzr log -r0``.
     (Kent Gibson, #133751)

   * Return error instead of a traceback when bzr is unable to create
     symlink on some platforms (e.g. on Windows).
     (Alexander Belchenko, workaround for #81689)

   * Revert doesn't crash when restoring a single file from a deleted
     directory. (Aaron Bentley)

   * Stderr output via logging mechanism now goes through encoded wrapper
     and no more uses utf-8, but terminal encoding instead. So all unicode
     strings now should be readable in non-utf-8 terminal.
     (Alexander Belchenko, #54173)

   * The error message when ``move --after`` should be used makes how to do so
     clearer. (Daniel Watkins, #85237)

   * Unicode-safe output from ``bzr info``. The output will be encoded
     using the terminal encoding and unrepresentable characters will be
     replaced by '?'. (Lukáš Lalinský, #151844)

   * Working trees are no longer created when pushing into a local no-trees
     repo. (Daniel Watkins, #50582)

   * Upgrade util/configobj to version 4.4.0.
     (Vincent Ladeuil, #151208).

   * Wrap medusa ftp test server as an FTPServer feature.
     (Vincent Ladeuil, #157752)

  API BREAKS:

   * ``osutils.backup_file`` is deprecated. Actually it's not used in bzrlib
     during very long time. (Alexander Belchenko)

   * The return value of
     ``VersionedFile.iter_lines_added_or_present_in_versions`` has been
     changed. Previously it was an iterator of lines, now it is an iterator of
     (line, version_id) tuples. This change has been made to aid reconcile and
     fetch operations. (Robert Collins)

   * ``bzrlib.repository.get_versioned_file_checker`` is now private.
     (Robert Collins)

   * The Repository format registry default has been removed; it was previously
     obsoleted by the bzrdir format default, which implies a default repository
     format.
     (Martin Pool)

  INTERNALS:

   * Added ``ContainerSerialiser`` and ``ContainerPushParser`` to
     ``bzrlib.pack``.  These classes provide more convenient APIs for generating
     and parsing containers from streams rather than from files.  (Andrew
     Bennetts)

   * New module ``lru_cache`` providing a cache for use by tasks that need
     semi-random access to large amounts of data. (John A Meinel)

   * InventoryEntry.diff is now deprecated.  Please use diff.DiffTree instead.

  TESTING:


bzr 0.92 2007-11-05
-------------------

  CHANGES:

  * New uninstaller on Win32.  (Alexander Belchenko)


bzr 0.92rc1 2007-10-29
----------------------

  NOTES WHEN UPGRADING:

  CHANGES:
  
   * ``bzr`` now returns exit code 4 if an internal error occurred, and 
     3 if a normal error occurred.  (Martin Pool)

   * ``pull``, ``merge`` and ``push`` will no longer silently correct some
     repository index errors that occured as a result of the Weave disk format.
     Instead the ``reconcile`` command needs to be run to correct those
     problems if they exist (and it has been able to fix most such problems
     since bzr 0.8). Some new problems have been identified during this release
     and you should run ``bzr check`` once on every repository to see if you
     need to reconcile. If you cannot ``pull`` or ``merge`` from a remote
     repository due to mismatched parent errors - a symptom of index errors -
     you should simply take a full copy of that remote repository to a clean
     directory outside any local repositories, then run reconcile on it, and
     finally pull from it locally. (And naturally email the repositories owner
     to ask them to upgrade and run reconcile).
     (Robert Collins)

  FEATURES:

   * New ``knitpack-experimental`` repository format. This is interoperable with
     the ``dirstate-tags`` format but uses a smarter storage design that greatly
     speeds up many operations, both local and remote. This new format can be
     used as an option to the ``init``, ``init-repository`` and ``upgrade``
     commands. See http://doc.bazaar-vcs.org/0.92/developers/knitpack.html
     for further details. (Robert Collins)

   * For users of bzr-svn (and those testing the prototype subtree support) that
     wish to try packs, a new ``knitpack-subtree-experimental`` format has also
     been added. This is interoperable with the ``dirstate-subtrees`` format.
     (Robert Collins)

   * New ``reconfigure`` command. (Aaron Bentley)

   * New ``revert --forget-merges`` command, which removes the record of a pending 
     merge without affecting the working tree contents.  (Martin Pool)

   * New ``bzr_remote_path`` configuration variable allows finer control of
     remote bzr locations than BZR_REMOTE_PATH environment variable.
     (Aaron Bentley)

   * New ``launchpad-login`` command to tell Bazaar your Launchpad
     user ID.  This can then be used by other functions of the
     Launchpad plugin. (James Henstridge)

  PERFORMANCE:

   * Commit in quiet mode is now slightly faster as the information to
     output is no longer calculated. (Ian Clatworthy)

   * Commit no longer checks for new text keys during insertion when the
     revision id was deterministically unique. (Robert Collins)

   * Committing a change which is not a merge and does not change the number of
     files in the tree is faster by utilising the data about whether files are
     changed to determine if the tree is unchanged rather than recalculating
     it at the end of the commit process. (Robert Collins)

   * Inventory serialisation no longer double-sha's the content.
     (Robert Collins)

   * Knit text reconstruction now avoids making copies of the lines list for
     interim texts when building a single text. The new ``apply_delta`` method
     on ``KnitContent`` aids this by allowing modification of the revision id
     such objects represent. (Robert Collins)

   * Pack indices are now partially parsed for specific key lookup using a
     bisection approach. (Robert Collins)

   * Partial commits are now approximately 40% faster by walking over the
     unselected current tree more efficiently. (Robert Collins)

   * XML inventory serialisation takes 20% less time while being stricter about
     the contents. (Robert Collins)

   * Graph ``heads()`` queries have been fixed to no longer access all history
     unnecessarily. (Robert Collins)

  IMPROVEMENTS:

   * ``bzr+https://`` smart server across https now supported. 
     (John Ferlito, Martin Pool, #128456)

   * Mutt is now a supported mail client; set ``mail_client=mutt`` in your
     bazaar.conf and ``send`` will use mutt. (Keir Mierle)

   * New option ``-c``/``--change`` for ``merge`` command for cherrypicking 
     changes from one revision. (Alexander Belchenko, #141368)

   * Show encodings, locale and list of plugins in the traceback message.
     (Martin Pool, #63894)

   * Experimental directory formats can now be marked with
     ``experimental = True`` during registration. (Ian Clatworthy)

  DOCUMENTATION:

   * New *Bazaar in Five Minutes* guide.  (Matthew Revell)

   * The hooks reference documentation is now converted to html as expected.
     (Ian Clatworthy)

  BUG FIXES:

   * Connection error reporting for the smart server has been fixed to
     display a user friendly message instead of a traceback.
     (Ian Clatworthy, #115601)

   * Make sure to use ``O_BINARY`` when opening files to check their
     sha1sum. (Alexander Belchenko, John Arbash Meinel, #153493)

   * Fix a problem with Win32 handling of the executable bit.
     (John Arbash Meinel, #149113)

   * ``bzr+ssh://`` and ``sftp://`` URLs that do not specify ports explicitly
     no longer assume that means port 22.  This allows people using OpenSSH to
     override the default port in their ``~/.ssh/config`` if they wish.  This
     fixes a bug introduced in bzr 0.91.  (Andrew Bennetts, #146715)

   * Commands reporting exceptions can now be profiled and still have their
     data correctly dumped to a file. For example, a ``bzr commit`` with
     no changes still reports the operation as pointless but doing so no
     longer throws away the profiling data if this command is run with
     ``--lsprof-file callgrind.out.ci`` say. (Ian Clatworthy)

   * Fallback to ftp when paramiko is not installed and sftp can't be used for
     ``tests/commands`` so that the test suite is still usable without
     paramiko.
     (Vincent Ladeuil, #59150)

   * Fix commit ordering in corner case. (Aaron Bentley, #94975)

   * Fix long standing bug in partial commit when there are renames 
     left in tree. (Robert Collins, #140419)

   * Fix selftest semi-random noise during http related tests.
     (Vincent Ladeuil, #140614)

   * Fix typo in ftp.py making the reconnection fail on temporary errors.
     (Vincent Ladeuil, #154259)

   * Fix failing test by comparing real paths to cover the case where the TMPDIR
     contains a symbolic link.
     (Vincent Ladeuil, #141382).

   * Fix log against smart server branches that don't support tags.
     (James Westby, #140615)

   * Fix pycurl http implementation by defining error codes from
     pycurl instead of relying on an old curl definition.
     (Vincent Ladeuil, #147530)

   * Fix 'unprintable error' message when displaying BzrCheckError and 
     some other exceptions on Python 2.5.
     (Martin Pool, #144633)

   * Fix ``Inventory.copy()`` and add test for it. (Jelmer Vernooij)

   * Handles default value for ListOption in cmd_commit.
     (Vincent Ladeuil, #140432)

   * HttpServer and FtpServer need to be closed properly or a listening socket
     will remain opened.
     (Vincent Ladeuil, #140055)

   * Monitor the .bzr directory created in the top level test
     directory to detect leaking tests.
     (Vincent Ladeuil, #147986)

   * The basename, not the full path, is now used when checking whether
     the profiling dump file begins with ``callgrind.out`` or not. This
     fixes a bug reported by Aaron Bentley on IRC. (Ian Clatworthy)

   * Trivial fix for invoking command ``reconfigure`` without arguments.
     (Rob Weir, #141629)

   * ``WorkingTree.rename_one`` will now raise an error if normalisation of the
     new path causes bzr to be unable to access the file. (Robert Collins)

   * Correctly detect a NoSuchFile when using a filezilla server. (Gary van der
     Merwe)

  API BREAKS:

   * ``bzrlib.index.GraphIndex`` now requires a size parameter to the
     constructor, for enabling bisection searches. (Robert Collins)

   * ``CommitBuilder.record_entry_contents`` now requires the root entry of a
     tree be supplied to it, previously failing to do so would trigger a
     deprecation warning. (Robert Collins)

   * ``KnitVersionedFile.add*`` will no longer cache added records even when
     enable_cache() has been called - the caching feature is now exclusively for
     reading existing data. (Robert Collins)

   * ``ReadOnlyLockError`` is deprecated; ``LockFailed`` is usually more 
     appropriate.  (Martin Pool)

   * Removed ``bzrlib.transport.TransportLogger`` - please see the new
     ``trace+`` transport instead. (Robert Collins)

   * Removed previously deprecated varargs interface to ``TestCase.run_bzr`` and
     deprecated methods ``TestCase.capture`` and ``TestCase.run_bzr_captured``.
     (Martin Pool)

   * Removed previous deprecated ``basis_knit`` parameter to the
     ``KnitVersionedFile`` constructor. (Robert Collins)

   * Special purpose method ``TestCase.run_bzr_decode`` is moved to the test_non_ascii 
     class that needs it.
     (Martin Pool)

   * The class ``bzrlib.repofmt.knitrepo.KnitRepository3`` has been folded into
     ``KnitRepository`` by parameters to the constructor. (Robert Collins)

   * The ``VersionedFile`` interface now allows content checks to be bypassed
     by supplying check_content=False.  This saves nearly 30% of the minimum
     cost to store a version of a file. (Robert Collins)

   * Tree's with bad state such as files with no length or sha will no longer
     be silently accepted by the repository XML serialiser. To serialise
     inventories without such data, pass working=True to write_inventory.
     (Robert Collins)

   * ``VersionedFile.fix_parents`` has been removed as a harmful API.
     ``VersionedFile.join`` will no longer accept different parents on either
     side of a join - it will either ignore them, or error, depending on the
     implementation. See notes when upgrading for more information.
     (Robert Collins)

  INTERNALS:

   * ``bzrlib.transport.Transport.put_file`` now returns the number of bytes
     put by the method call, to allow avoiding stat-after-write or
     housekeeping in callers. (Robert Collins)

   * ``bzrlib.xml_serializer.Serializer`` is now responsible for checking that
     mandatory attributes are present on serialisation and deserialisation.
     This fixes some holes in API usage and allows better separation between
     physical storage and object serialisation. (Robert Collins)

   * New class ``bzrlib.errors.InternalBzrError`` which is just a convenient
     shorthand for deriving from BzrError and setting internal_error = True.
     (Robert Collins)

   * New method ``bzrlib.mutabletree.update_to_one_parent_via_delta`` for
     moving the state of a parent tree to a new version via a delta rather than
     a complete replacement tree. (Robert Collins)

   * New method ``bzrlib.osutils.minimum_path_selection`` useful for removing
     duplication from user input, when a user mentions both a path and an item
     contained within that path. (Robert Collins)

   * New method ``bzrlib.repository.Repository.is_write_locked`` useful for
     determining if a repository is write locked. (Robert Collins)

   * New method on ``bzrlib.tree.Tree`` ``path_content_summary`` provides a
     tuple containing the key information about a path for commit processing
     to complete. (Robert Collins)

   * New method on xml serialisers, write_inventory_to_lines, which matches the
     API used by knits for adding content. (Robert Collins)

   * New module ``bzrlib.bisect_multi`` with generic multiple-bisection-at-once
     logic, currently only available for byte-based lookup
     (``bisect_multi_bytes``). (Robert Collins)

   * New helper ``bzrlib.tuned_gzip.bytes_to_gzip`` which takes a byte string
     and returns a gzipped version of the same. This is used to avoid a bunch
     of api friction during adding of knit hunks. (Robert Collins)

   * New parameter on ``bzrlib.transport.Transport.readv``
     ``adjust_for_latency`` which changes readv from returning strictly the
     requested data to inserted return larger ranges and in forward read order
     to reduce the effect of network latency. (Robert Collins)

   * New parameter yield_parents on ``Inventory.iter_entries_by_dir`` which
     causes the parents of a selected id to be returned recursively, so all the
     paths from the root down to each element of selected_file_ids are
     returned. (Robert Collins)

   * Knit joining has been enhanced to support plain to annotated conversion
     and annotated to plain conversion. (Ian Clatworthy)

   * The CommitBuilder method ``record_entry_contents`` now returns summary
     information about the effect of the commit on the repository. This tuple
     contains an inventory delta item if the entry changed from the basis, and a
     boolean indicating whether a new file graph node was recorded.
     (Robert Collins)

   * The python path used in the Makefile can now be overridden.
     (Andrew Bennetts, Ian Clatworthy)

  TESTING:

   * New transport implementation ``trace+`` which is useful for testing,
     logging activity taken to its _activity attribute. (Robert Collins)

   * When running bzr commands within the test suite, internal exceptions are
     not caught and reported in the usual way, but rather allowed to propagate
     up and be visible to the test suite.  A new API ``run_bzr_catch_user_errors``
     makes this behavior available to other users.
     (Martin Pool)

   * New method ``TestCase.call_catch_warnings`` for testing methods that 
     raises a Python warning.  (Martin Pool)


bzr 0.91 2007-09-26
-------------------

  BUG FIXES:

   * Print a warning instead of aborting the ``python setup.py install``
     process if building of a C extension is not possible.
     (Lukáš Lalinský, Alexander Belchenko)

   * Fix commit ordering in corner case (Aaron Bentley, #94975)

   * Fix ''bzr info bzr://host/'' and other operations on ''bzr://' URLs with
     an implicit port.  We were incorrectly raising PathNotChild due to
     inconsistent treatment of the ''_port'' attribute on the Transport object.
     (Andrew Bennetts, #133965)

   * Make RemoteRepository.sprout cope gracefully with servers that don't
     support the ``Repository.tarball`` request.
     (Andrew Bennetts)


bzr 0.91rc2 2007-09-11
----------------------

   * Replaced incorrect tarball for previous release; a debug statement was left 
     in bzrlib/remote.py.


bzr 0.91rc1 2007-09-11
----------------------

  CHANGES:

   * The default branch and repository format has changed to 
     ``dirstate-tags``, so tag commands are active by default.
     This format is compatible with Bazaar 0.15 and later.
     This incidentally fixes bug #126141.
     (Martin Pool)

   * ``--quiet`` or ``-q`` is no longer a global option. If present, it
     must now appear after the command name. Scripts doing things like
     ``bzr -q missing`` need to be rewritten as ``bzr missing -q``.
     (Ian Clatworthy)

  FEATURES:

   * New option ``--author`` in ``bzr commit`` to specify the author of the
     change, if it's different from the committer. ``bzr log`` and
     ``bzr annotate`` display the author instead of the committer.
     (Lukáš Lalinský)

   * In addition to global options and command specific options, a set of
     standard options are now supported. Standard options are legal for
     all commands. The initial set of standard options are:
     
     * ``--help`` or ``-h`` - display help message
     * ``--verbose`` or ``-v`` - display additional information
     * ``--quiet``  or ``-q`` - only output warnings and errors.

     Unlike global options, standard options can be used in aliases and
     may have command-specific help. (Ian Clatworthy)

   * Verbosity level processing has now been unified. If ``--verbose``
     or ``-v`` is specified on the command line multiple times, the
     verbosity level is made positive the first time then increased.
     If ``--quiet`` or ``-q`` is specified on the command line
     multiple times, the verbosity level is made negative the first
     time then decreased. To get the default verbosity level of zero,
     either specify none of the above , ``--no-verbose`` or ``--no-quiet``.
     Note that most commands currently ignore the magnitude of the
     verbosity level but do respect *quiet vs normal vs verbose* when
     generating output. (Ian Clatworthy)

   * ``Branch.hooks`` now supports ``pre_commit`` hook. The hook's signature
     is documented in BranchHooks constructor. (Nam T. Nguyen, #102747)

   * New ``Repository.stream_knit_data_for_revisions`` request added to the
     network protocol for greatly reduced roundtrips when retrieving a set of
     revisions. (Andrew Bennetts)

  BUG FIXES:

   * ``bzr plugins`` now lists the version number for each plugin in square
     brackets after the path. (Robert Collins, #125421)

   * Pushing, pulling and branching branches with subtree references was not
     copying the subtree weave, preventing the file graph from being accessed
     and causing errors in commits in clones. (Robert Collins)

   * Suppress warning "integer argument expected, got float" from Paramiko,
     which sometimes caused false test failures.  (Martin Pool)

   * Fix bug in bundle 4 that could cause attempts to write data to wrong
     versionedfile.  (Aaron Bentley)

   * Diffs generated using "diff -p" no longer break the patch parser.
     (Aaron Bentley)

   * get_transport treats an empty possible_transports list the same as a non-
     empty one.  (Aaron Bentley)

   * patch verification for merge directives is reactivated, and works with
     CRLF and CR files.  (Aaron Bentley)

   * Accept ..\ as a path in revision specifiers. This fixes for example
     "-r branch:..\other-branch" on Windows.  (Lukáš Lalinský) 

   * ``BZR_PLUGIN_PATH`` may now contain trailing slashes.
     (Blake Winton, #129299)

   * man page no longer lists hidden options (#131667, Aaron Bentley)

   * ``uncommit --help`` now explains the -r option adequately.  (Daniel
     Watkins, #106726)

   * Error messages are now better formatted with parameters (such as
     filenames) quoted when necessary. This avoids confusion when directory
     names ending in a '.' at the end of messages were confused with a
     full stop that may or not have been there. (Daniel Watkins, #129791)

   * Fix ``status FILE -r X..Y``. (Lukáš Lalinský)

   * If a particular command is an alias, ``help`` will show the alias
     instead of claiming there is no help for said alias. (Daniel Watkins,
     #133548)

   * TreeTransform-based operations, like pull, merge, revert, and branch,
     now roll back if they encounter an error.  (Aaron Bentley, #67699)

   * ``bzr commit`` now exits cleanly if a character unsupported by the
     current encoding is used in the commit message.  (Daniel Watkins,
     #116143)

   * bzr send uses default values for ranges when only half of an elipsis
     is specified ("-r..5" or "-r5..").  (#61685, Aaron Bentley)

   * Avoid trouble when Windows ssh calls itself 'plink' but no plink
     binary is present.  (Martin Albisetti, #107155)

   * ``bzr remove`` should remove clean subtrees.  Now it will remove (without
     needing ``--force``) subtrees that contain no files with text changes or
     modified files.  With ``--force`` it removes the subtree regardless of
     text changes or unknown files. Directories with renames in or out (but
     not changed otherwise) will now be removed without needing ``--force``.
     Unknown ignored files will be deleted without needing ``--force``.
     (Marius Kruger, #111665)

   * When two plugins conflict, the source of both the losing and now the
     winning definition is shown.  (Konstantin Mikhaylov, #5454)

   * When committing to a branch, the location being committed to is
     displayed.  (Daniel Watkins, #52479)

   * ``bzr --version`` takes care about encoding of stdout, especially
     when output is redirected. (Alexander Belchenko, #131100)

   * Prompt for an ftp password if none is provided.
     (Vincent Ladeuil, #137044)

   * Reuse bound branch associated transport to avoid multiple
     connections.
     (Vincent Ladeuil, #128076, #131396)

   * Overwrite conflicting tags by ``push`` and ``pull`` if the
     ``--overwrite`` option is specified.  (Lukáš Lalinský, #93947)

   * In checkouts, tags are copied into the master branch when created,
     changed or deleted, and are copied into the checkout when it is 
     updated.  (Martin Pool, #93856, #93860)

   * Print a warning instead of aborting the ``python setup.py install``
     process if building of a C extension is not possible.
     (Lukáš Lalinský, Alexander Belchenko)

  IMPROVEMENTS:

   * Add the option "--show-diff" to the commit command in order to display
     the diff during the commit log creation. (Goffredo Baroncelli)

   * ``pull`` and ``merge`` are much faster at installing bundle format 4.
     (Aaron Bentley)

   * ``pull -v`` no longer includes deltas, making it much faster.
     (Aaron Bentley)

   * ``send`` now sends the directive as an attachment by default.
     (Aaron Bentley, Lukáš Lalinský, Alexander Belchenko)

   * Documentation updates (Martin Albisetti)

   * Help on debug flags is now included in ``help global-options``.
     (Daniel Watkins, #124853)

   * Parameters passed on the command line are checked to ensure they are
     supported by the encoding in use. (Daniel Watkins)

   * The compression used within the bzr repository has changed from zlib
     level 9 to the zlib default level. This improves commit performance with
     only a small increase in space used (and in some cases a reduction in
     space). (Robert Collins)

   * Initial commit no longer SHAs files twice and now reuses the path
     rather than looking it up again, making it faster.
     (Ian Clatworthy)

   * New option ``-c``/``--change`` for ``diff`` and ``status`` to show
     changes in one revision.  (Lukáš Lalinský)

   * If versioned files match a given ignore pattern, a warning is now
     given. (Daniel Watkins, #48623)

   * ``bzr status`` now has -S as a short name for --short and -V as a
     short name for --versioned. These have been added to assist users
     migrating from Subversion: ``bzr status -SV`` is now like
     ``svn status -q``.  (Daniel Watkins, #115990)

   * Added C implementation of  ``PatienceSequenceMatcher``, which is about
     10x faster than the Python version. This speeds up commands that
     need file diffing, such as ``bzr commit`` or ``bzr diff``.
     (Lukáš Lalinský)

   * HACKING has been extended with a large section on core developer tasks.
     (Ian Clatworthy)

   * Add ``branches`` and ``standalone-trees`` as online help topics and
     include them as Concepts within the User Reference.
     (Paul Moore, Ian Clatworthy)

    * ``check`` can detect versionedfile parent references that are
      inconsistent with revision and inventory info, and ``reconcile`` can fix
      them.  These faulty references were generated by 0.8-era releases,
      so repositories which were manipulated by old bzrs should be
      checked, and possibly reconciled ASAP.  (Aaron Bentley, Andrew Bennetts)

  API BREAKS:

   * ``Branch.append_revision`` is removed altogether; please use 
     ``Branch.set_last_revision_info`` instead.  (Martin Pool)

   * CommitBuilder now advertises itself as requiring the root entry to be
     supplied. This only affects foreign repository implementations which reuse
     CommitBuilder directly and have changed record_entry_contents to require
     that the root not be supplied. This should be precisely zero plugins
     affected. (Robert Collins)

   * The ``add_lines`` methods on ``VersionedFile`` implementations has changed
     its return value to include the sha1 and length of the inserted text. This
     allows the avoidance of double-sha1 calculations during commit.
     (Robert Collins)

   * ``Transport.should_cache`` has been removed.  It was not called in the
     previous release.  (Martin Pool)

  TESTING:

   * Tests may now raise TestNotApplicable to indicate they shouldn't be 
     run in a particular scenario.  (Martin Pool)

   * New function multiply_tests_from_modules to give a simpler interface
     to test parameterization.  (Martin Pool, Robert Collins)

   * ``Transport.should_cache`` has been removed.  It was not called in the
     previous release.  (Martin Pool)

   * NULL_REVISION is returned to indicate the null revision, not None.
     (Aaron Bentley)

   * Use UTF-8 encoded StringIO for log tests to avoid failures on
     non-ASCII committer names.  (Lukáš Lalinský)

  INTERNALS:

   * ``bzrlib.plugin.all_plugins`` has been deprecated in favour of
     ``bzrlib.plugin.plugins()`` which returns PlugIn objects that provide
     useful functionality for determining the path of a plugin, its tests, and
     its version information. (Robert Collins)

   * Add the option user_encoding to the function 'show_diff_trees()'
     in order to move the user encoding at the UI level. (Goffredo Baroncelli)

   * Add the function make_commit_message_template_encoded() and the function
     edit_commit_message_encoded() which handle encoded strings.
     This is done in order to mix the commit messages (which is a unicode
     string), and the diff which is a raw string. (Goffredo Baroncelli)

   * CommitBuilder now defaults to using add_lines_with_ghosts, reducing
     overhead on non-weave repositories which don't require all parents to be
     present. (Robert Collins)

   * Deprecated method ``find_previous_heads`` on
     ``bzrlib.inventory.InventoryEntry``. This has been superseded by the use
     of ``parent_candidates`` and a separate heads check via the repository
     API. (Robert Collins)

   * New trace function ``mutter_callsite`` will print out a subset of the
     stack to the log, which can be useful for gathering debug details.
     (Robert Collins)

   * ``bzrlib.pack.ContainerWriter`` now tracks how many records have been
     added via a public attribute records_written. (Robert Collins)

   * New method ``bzrlib.transport.Transport.get_recommended_page_size``.
     This provides a hint to users of transports as to the reasonable
     minimum data to read. In principle this can take latency and
     bandwidth into account on a per-connection basis, but for now it
     just has hard coded values based on the url. (e.g. http:// has a large
     page size, file:// has a small one.) (Robert Collins)

   * New method on ``bzrlib.transport.Transport`` ``open_write_stream`` allows
     incremental addition of data to a file without requiring that all the
     data be buffered in memory. (Robert Collins)

   * New methods on ``bzrlib.knit.KnitVersionedFile``:
     ``get_data_stream(versions)``, ``insert_data_stream(stream)`` and
     ``get_format_signature()``.  These provide some infrastructure for
     efficiently streaming the knit data for a set of versions over the smart
     protocol.

   * Knits with no annotation cache still produce correct annotations.
     (Aaron Bentley)

   * Three new methods have been added to ``bzrlib.trace``:
     ``set_verbosity_level``, ``get_verbosity_level`` and ``is_verbose``.
     ``set_verbosity_level`` expects a numeric value: negative for quiet,
     zero for normal, positive for verbose. The size of the number can be
     used to determine just how quiet or verbose the application should be.
     The existing ``be_quiet`` and ``is_quiet`` routines have been
     integrated into this new scheme. (Ian Clatworthy)

   * Options can now be delcared with a ``custom_callback`` parameter. If
     set, this routine is called after the option is processed. This feature
     is now used by the standard options ``verbose`` and ``quiet`` so that
     setting one implicitly resets the other. (Ian Clatworthy)

   * Rather than declaring a new option from scratch in order to provide
     custom help, a centrally registered option can be decorated using the
     new ``bzrlib.Option.custom_help`` routine. In particular, this routine
     is useful when declaring better help for the ``verbose`` and ``quiet``
     standard options as the base definition of these is now more complex
     than before thanks to their use of a custom callback. (Ian Clatworthy)
      
    * Tree._iter_changes(specific_file=[]) now iterates through no files,
      instead of iterating through all files.  None is used to iterate through
      all files.  (Aaron Bentley)

    * WorkingTree.revert() now accepts None to revert all files.  The use of
      [] to revert all files is deprecated.  (Aaron Bentley)


bzr 0.90 2007-08-28
-------------------

  IMPROVEMENTS:

    * Documentation is now organized into multiple directories with a level
      added for different languages or locales. Added the Mini Tutorial
      and Quick Start Summary (en) documents from the Wiki, improving the
      content and readability of the former. Formatted NEWS as Release Notes
      complete with a Table of Conents, one heading per release. Moved the
      Developer Guide into the main document catalog and provided a link
      from the developer document catalog back to the main one.
      (Ian Clatworthy, Sabin Iacob, Alexander Belchenko)


  API CHANGES:

    * The static convenience method ``BzrDir.create_repository``
      is deprecated.  Callers should instead create a ``BzrDir`` instance
      and call ``create_repository`` on that.  (Martin Pool)


bzr 0.90rc1 2007-08-14
----------------------

  BUGFIXES:

    * ``bzr init`` should connect to the remote location one time only.  We
      have been connecting several times because we forget to pass around the
      Transport object. This modifies ``BzrDir.create_branch_convenience``,
      so that we can give it the Transport we already have.
      (John Arbash Meinel, Vincent Ladeuil, #111702)

    * Get rid of sftp connection cache (get rid of the FTP one too).
      (Vincent Ladeuil, #43731)

    * bzr branch {local|remote} remote don't try to create a working tree
      anymore.
      (Vincent Ladeuil, #112173)

    * All identified multiple connections for a single bzr command have been
      fixed. See bzrlib/tests/commands directory.
      (Vincent Ladeuil)

    * ``bzr rm`` now does not insist on ``--force`` to delete files that
      have been renamed but not otherwise modified.  (Marius Kruger,
      #111664)

    * ``bzr selftest --bench`` no longer emits deprecation warnings
      (Lukáš Lalinský)

    * ``bzr status`` now honours FILE parameters for conflict lists
      (Aaron Bentley, #127606)

    * ``bzr checkout`` now honours -r when reconstituting a working tree.
      It also honours -r 0.  (Aaron Bentley, #127708)

    * ``bzr add *`` no more fails on Windows if working tree contains
      non-ascii file names. (Kuno Meyer, #127361)

    * allow ``easy_install bzr`` runs without fatal errors. 
      (Alexander Belchenko, #125521)

    * Graph._filter_candidate_lca does not raise KeyError if a candidate
      is eliminated just before it would normally be examined.  (Aaron Bentley)

    * SMTP connection failures produce a nice message, not a traceback.
      (Aaron Bentley)

  IMPROVEMENTS:

    * Don't show "dots" progress indicators when run non-interactively, such
      as from cron.  (Martin Pool)

    * ``info`` now formats locations more nicely and lists "submit" and
      "public" branches (Aaron Bentley)

    * New ``pack`` command that will trigger database compression within
      the repository (Robert Collins)

    * Implement ``_KnitIndex._load_data`` in a pyrex extension. The pyrex
      version is approximately 2-3x faster at parsing a ``.kndx`` file.
      Which yields a measurable improvement for commands which have to
      read from the repository, such as a 1s => 0.75s improvement in
      ``bzr diff`` when there are changes to be shown.  (John Arbash Meinel)

    * Merge is now faster.  Depending on the scenario, it can be more than 2x
      faster. (Aaron Bentley)

    * Give a clearer warning, and allow ``python setup.py install`` to
      succeed even if pyrex is not available.
      (John Arbash Meinel)

    * ``DirState._read_dirblocks`` now has an optional Pyrex
      implementation. This improves the speed of any command that has to
      read the entire DirState. (``diff``, ``status``, etc, improve by
      about 10%).
      ``bisect_dirblocks`` has also been improved, which helps all
      ``_get_entry`` type calls (whenever we are searching for a
      particular entry in the in-memory DirState).
      (John Arbash Meinel)

    * ``bzr pull`` and ``bzr push`` no longer do a complete walk of the 
      branch revision history for ui display unless -v is supplied.
      (Robert Collins)

    * ``bzr log -rA..B`` output shifted to the left margin if the log only 
      contains merge revisions. (Kent Gibson) 

    * The ``plugins`` command is now public with improved help.
      (Ian Clatworthy)

    * New bundle and merge directive formats are faster to generate, and

    * Annotate merge now works when there are local changes. (Aaron Bentley)

    * Commit now only shows the progress in terms of directories instead of
      entries. (Ian Clatworthy)

    * Fix ``KnitRepository.get_revision_graph`` to not request the graph 2
      times. This makes ``get_revision_graph`` 2x faster. (John Arbash
      Meinel)

    * Fix ``VersionedFile.get_graph()`` to avoid using
      ``set.difference_update(other)``, which has bad scaling when
      ``other`` is large. This improves ``VF.get_graph([version_id])`` for
      a 12.5k graph from 2.9s down to 200ms. (John Arbash Meinel)

    * The ``--lsprof-file`` option now generates output for KCacheGrind if
      the file starts with ``callgrind.out``. This matches the default file
      filtering done by KCacheGrind's Open Dialog. (Ian Clatworthy)

    * Fix ``bzr update`` to avoid an unnecessary
      ``branch.get_master_branch`` call, which avoids 1 extra connection
      to the remote server. (Partial fix for #128076, John Arbash Meinel)

    * Log errors from the smart server in the trace file, to make debugging 
      test failures (and live failures!) easier.  (Andrew Bennetts)

    * The HTML version of the man page has been superceded by a more
      comprehensive manual called the Bazaar User Reference. This manual
      is completed generated from the online help topics. As part of this
      change, limited reStructuredText is now explicitly supported in help
      topics and command help with 'unnatural' markup being removed prior
      to display by the online help or inclusion in the man page.
      (Ian Clatworthy)

    * HTML documentation now use files extension ``*.html``
      (Alexander Belchenko)

    * The cache of ignore definitions is now cleared in WorkingTree.unlock()
      so that changes to .bzrignore aren't missed. (#129694, Daniel Watkins)

    * ``bzr selftest --strict`` fails if there are any missing features or
      expected test failures. (Daniel Watkins, #111914)

    * Link to registration survey added to README. (Ian Clatworthy)

    * Windows standalone installer show link to registration survey
      when installation finished. (Alexander Belchenko)

  LIBRARY API BREAKS:

    * Deprecated dictionary ``bzrlib.option.SHORT_OPTIONS`` removed.
      Options are now required to provide a help string and it must
      comply with the style guide by being one or more sentences with an
      initial capital and final period. (Martin Pool)

    * KnitIndex.get_parents now returns tuples. (Robert Collins)

    * Ancient unused ``Repository.text_store`` attribute has been removed.
      (Robert Collins)

    * The ``bzrlib.pack`` interface has changed to use tuples of bytestrings
      rather than just bytestrings, making it easier to represent multiple
      element names. As this interface was not used by any internal facilities
      since it was introduced in 0.18 no API compatibility is being preserved.
      The serialised form of these packs is identical with 0.18 when a single
      element tuple is in use. (Robert Collins)

  INTERNALS:

    * merge now uses ``iter_changes`` to calculate changes, which makes room for
      future performance increases.  It is also more consistent with other
      operations that perform comparisons, and reduces reliance on
      Tree.inventory.  (Aaron Bentley)

    * Refactoring of transport classes connected to a remote server.
      ConnectedTransport is a new class that serves as a basis for all
      transports needing to connect to a remote server.  transport.split_url
      have been deprecated, use the static method on the object instead. URL
      tests have been refactored too.
      (Vincent Ladeuil)

    * Better connection sharing for ConnectedTransport objects.
      transport.get_transport() now accepts a 'possible_transports' parameter.
      If a newly requested transport can share a connection with one of the
      list, it will.
      (Vincent Ladeuil)

    * Most functions now accept ``bzrlib.revision.NULL_REVISION`` to indicate
      the null revision, and consider using ``None`` for this purpose
      deprecated.  (Aaron Bentley)

    * New ``index`` module with abstract index functionality. This will be
      used during the planned changes in the repository layer. Currently the
      index layer provides a graph aware immutable index, a builder for the
      same index type to allow creating them, and finally a composer for
      such indices to allow the use of many indices in a single query. The
      index performance is not optimised, however the API is stable to allow
      development on top of the index. (Robert Collins)

    * ``bzrlib.dirstate.cmp_by_dirs`` can be used to compare two paths by
      their directory sections. This is equivalent to comparing
      ``path.split('/')``, only without having to split the paths.
      This has a Pyrex implementation available.
      (John Arbash Meinel)

    * New transport decorator 'unlistable+' which disables the list_dir
      functionality for testing.

    * Deprecated ``change_entry`` in transform.py. (Ian Clatworthy)

    * RevisionTree.get_weave is now deprecated.  Tree.plan_merge is now used
      for performing annotate-merge.  (Aaron Bentley)

    * New EmailMessage class to create email messages. (Adeodato Simó)

    * Unused functions on the private interface KnitIndex have been removed.
      (Robert Collins)

    * New ``knit.KnitGraphIndex`` which provides a ``KnitIndex`` layered on top
      of a ``index.GraphIndex``. (Robert Collins)

    * New ``knit.KnitVersionedFile.iter_parents`` method that allows querying
      the parents of many knit nodes at once, reducing round trips to the 
      underlying index. (Robert Collins)

    * Graph now has an is_ancestor method, various bits use it.
      (Aaron Bentley)

    * The ``-Dhpss`` flag now includes timing information. As well as
      logging when a new connection is opened. (John Arbash Meinel)

    * ``bzrlib.pack.ContainerWriter`` now returns an offset, length tuple to
      callers when inserting data, allowing generation of readv style access
      during pack creation, without needing a separate pass across the output
      pack to gather such details. (Robert Collins)

    * ``bzrlib.pack.make_readv_reader`` allows readv based access to pack
      files that are stored on a transport. (Robert Collins)

    * New ``Repository.has_same_location`` method that reports if two
      repository objects refer to the same repository (although with some risk
      of false negatives).  (Andrew Bennetts)

    * InterTree.compare now passes require_versioned on correctly.
      (Marius Kruger)

    * New methods on Repository - ``start_write_group``,
      ``commit_write_group``, ``abort_write_group`` and ``is_in_write_group`` -
      which provide a clean hook point for transactional Repositories - ones
      where all the data for a fetch or commit needs to be made atomically
      available in one step. This allows the write lock to remain while making
      a series of data insertions.  (e.g. data conversion). (Robert Collins)

    * In ``bzrlib.knit`` the internal interface has been altered to use
      3-tuples (index, pos, length) rather than two-tuples (pos, length) to
      describe where data in a knit is, allowing knits to be split into 
      many files. (Robert Collins)

    * ``bzrlib.knit._KnitData`` split into cache management and physical access
      with two access classes - ``_PackAccess`` and ``_KnitAccess`` defined.
      The former provides access into a .pack file, and the latter provides the
      current production repository form of .knit files. (Robert Collins)

  TESTING:

    * Remove selftest ``--clean-output``, ``--numbered-dirs`` and
      ``--keep-output`` options, which are obsolete now that tests
      are done within directories in $TMPDIR.  (Martin Pool)

    * The SSH_AUTH_SOCK environment variable is now reset to avoid 
      interaction with any running ssh agents.  (Jelmer Vernooij, #125955)

    * run_bzr_subprocess handles parameters the same way as run_bzr:
      either a string or a list of strings should be passed as the first
      parameter.  Varargs-style parameters are deprecated. (Aaron Bentley)


bzr 0.18  2007-07-17
--------------------

  BUGFIXES:

    * Fix 'bzr add' crash under Win32 (Kuno Meyer)


bzr 0.18rc1  2007-07-10
-----------------------

  BUGFIXES:

    * Do not suppress pipe errors, etc. in non-display commands
      (Alexander Belchenko, #87178)

    * Display a useful error message when the user requests to annotate
      a file that is not present in the specified revision.
      (James Westby, #122656)

    * Commands that use status flags now have a reference to 'help
      status-flags'.  (Daniel Watkins, #113436)

    * Work around python-2.4.1 inhability to correctly parse the
      authentication header.
      (Vincent Ladeuil, #121889)

    * Use exact encoding for merge directives. (Adeodato Simó, #120591)

    * Fix tempfile permissions error in smart server tar bundling under
      Windows. (Martin _, #119330)

    * Fix detection of directory entries in the inventory. (James Westby)

    * Fix handling of http code 400: Bad Request When issuing too many ranges.
      (Vincent Ladeuil, #115209)

    * Issue a CONNECT request when connecting to an https server
      via a proxy to enable SSL tunneling.
      (Vincent Ladeuil, #120678)

    * Fix ``bzr log -r`` to support selecting merge revisions, both 
      individually and as part of revision ranges.
      (Kent Gibson, #4663)
 
    * Don't leave cruft behind when failing to acquire a lockdir.
      (Martin Pool, #109169)

    * Don't use the '-f' strace option during tests.
      (Vincent Ladeuil, #102019).

    * Warn when setting ``push_location`` to a value that will be masked by
      locations.conf.  (Aaron Bentley, #122286)

    * Fix commit ordering in corner case (Aaron Bentley, #94975)

    *  Make annotate behave in a non-ASCII world (Adeodato Simó).

  IMPROVEMENTS:

    * The --lsprof-file option now dumps a text rendering of the profiling
      information if the filename ends in ".txt". It will also convert the
      profiling information to a format suitable for KCacheGrind if the
      output filename ends in ".callgrind". Fixes to the lsprofcalltree
      conversion process by Jean Paul Calderone and Itamar were also merged.
      See http://ddaa.net/blog/python/lsprof-calltree. (Ian Clatworthy)

    * ``info`` now defaults to non-verbose mode, displaying only paths and
      abbreviated format info.  ``info -v`` displays all the information
      formerly displayed by ``info``.  (Aaron Bentley, Adeodato Simó)

    * ``bzr missing`` now has better option names ``--this`` and ``--other``.
      (Elliot Murphy)

    * The internal ``weave-list`` command has become ``versionedfile-list``,
      and now lists knits as well as weaves.  (Aaron Bentley)

    * Automatic merge base selection uses a faster algorithm that chooses
      better bases in criss-cross merge situations (Aaron Bentley)

    * Progress reporting in ``commit`` has been improved. The various logical
      stages are now reported on as follows, namely:

      * Collecting changes [Entry x/y] - Stage n/m
      * Saving data locally - Stage n/m
      * Uploading data to master branch - Stage n/m
      * Updating the working tree - Stage n/m
      * Running post commit hooks - Stage n/m
      
      If there is no master branch, the 3rd stage is omitted and the total
      number of stages is adjusted accordingly.

      Each hook that is run after commit is listed with a name (as hooks
      can be slow it is useful feedback).
      (Ian Clatworthy, Robert Collins)

    * Various operations that are now faster due to avoiding unnecessary
      topological sorts. (Aaron Bentley)

    * Make merge directives robust against broken bundles. (Aaron Bentley)

    * The lsprof filename note is emitted via trace.note(), not standard
      output.  (Aaron Bentley)

    * ``bzrlib`` now exports explicit API compatibility information to assist
      library users and plugins. See the ``bzrlib.api`` module for details.
      (Robert Collins)

    * Remove unnecessary lock probes when acquiring a lockdir.
      (Martin Pool)

    * ``bzr --version`` now shows the location of the bzr log file, which
      is especially useful on Windows.  (Martin Pool)

    * -D now supports hooks to get debug tracing of hooks (though its currently
      minimal in nature). (Robert Collins)

    * Long log format reports deltas on merge revisions. 
      (John Arbash Meinel, Kent Gibson)

    * Make initial push over ftp more resilient. (John Arbash Meinel)

    * Print a summary of changes for update just like pull does.
      (Daniel Watkins, #113990)

    * Add a -Dhpss option to trace smart protocol requests and responses.
      (Andrew Bennetts)

  LIBRARY API BREAKS:

    * Testing cleanups - 
      ``bzrlib.repository.RepositoryTestProviderAdapter`` has been moved
      to ``bzrlib.tests.repository_implementations``;
      ``bzrlib.repository.InterRepositoryTestProviderAdapter`` has been moved
      to ``bzrlib.tests.interrepository_implementations``;
      ``bzrlib.transport.TransportTestProviderAdapter`` has moved to 
      ``bzrlib.tests.test_transport_implementations``.
      ``bzrlib.branch.BranchTestProviderAdapter`` has moved to
      ``bzrlib.tests.branch_implementations``.
      ``bzrlib.bzrdir.BzrDirTestProviderAdapter`` has moved to 
      ``bzrlib.tests.bzrdir_implementations``.
      ``bzrlib.versionedfile.InterVersionedFileTestProviderAdapter`` has moved
      to ``bzrlib.tests.interversionedfile_implementations``.
      ``bzrlib.store.revision.RevisionStoreTestProviderAdapter`` has moved to
      ``bzrlib.tests.revisionstore_implementations``.
      ``bzrlib.workingtree.WorkingTreeTestProviderAdapter`` has moved to
      ``bzrlib.tests.workingtree_implementations``.
      These changes are an API break in the testing infrastructure only.
      (Robert Collins)

    * Relocate TestCaseWithRepository to be more central. (Robert Collins)

    * ``bzrlib.add.smart_add_tree`` will no longer perform glob expansion on
      win32. Callers of the function should do this and use the new
      ``MutableTree.smart_add`` method instead. (Robert Collins)

    * ``bzrlib.add.glob_expand_for_win32`` is now
      ``bzrlib.win32utils.glob_expand``.  (Robert Collins)

    * ``bzrlib.add.FastPath`` is now private and moved to 
      ``bzrlib.mutabletree._FastPath``. (Robert Collins, Martin Pool)

    * ``LockDir.wait`` removed.  (Martin Pool)

    * The ``SmartServer`` hooks API has changed for the ``server_started`` and
      ``server_stopped`` hooks. The first parameter is now an iterable of
      backing URLs rather than a single URL. This is to reflect that many
      URLs may map to the external URL of the server. E.g. the server interally
      may have a chrooted URL but also the local file:// URL will be at the 
      same location. (Robert Collins)

  INTERNALS:

    * New SMTPConnection class to unify email handling.  (Adeodato Simó)

    * Fix documentation of BzrError. (Adeodato Simó)

    * Make BzrBadParameter an internal error. (Adeodato Simó)

    * Remove use of 'assert False' to raise an exception unconditionally.
      (Martin Pool)

    * Give a cleaner error when failing to decode knit index entry.
      (Martin Pool)

    * TreeConfig would mistakenly search the top level when asked for options
      from a section. It now respects the section argument and only
      searches the specified section. (James Westby)

    * Improve ``make api-docs`` output. (John Arbash Meinel)

    * Use os.lstat rather than os.stat for osutils.make_readonly and
      osutils.make_writeable. This makes the difftools plugin more
      robust when dangling symlinks are found. (Elliot Murphy)

    * New ``-Dlock`` option to log (to ~/.bzr.log) information on when 
      lockdirs are taken or released.  (Martin Pool)

    * ``bzrlib`` Hooks are now nameable using ``Hooks.name_hook``. This 
      allows a nicer UI when hooks are running as the current hook can
      be displayed. (Robert Collins)

    * ``Transport.get`` has had its interface made more clear for ease of use.
      Retrieval of a directory must now fail with either 'PathError' at open
      time, or raise 'ReadError' on a read. (Robert Collins)

    * New method ``_maybe_expand_globs`` on the ``Command`` class for 
      dealing with unexpanded glob lists - e.g. on the win32 platform. This
      was moved from ``bzrlib.add._prepare_file_list``. (Robert Collins)

    * ``bzrlib.add.smart_add`` and ``bzrlib.add.smart_add_tree`` are now
      deprecated in favour of ``MutableTree.smart_add``. (Robert Collins,
      Martin Pool)

    * New method ``external_url`` on Transport for obtaining the url to
      hand to external processes. (Robert Collins)

    * Teach windows installers to build pyrex/C extensions.
      (Alexander Belchenko)

  TESTING:

    * Removed the ``--keep-output`` option from selftest and clean up test
      directories as they're used.  This reduces the IO load from 
      running the test suite and cuts the time by about half.
      (Andrew Bennetts, Martin Pool)

    * Add scenarios as a public attribute on the TestAdapter classes to allow
      modification of the generated scenarios before adaption and easier
      testing. (Robert Collins)

    * New testing support class ``TestScenarioApplier`` which multiplies
      out a single teste by a list of supplied scenarios. (RobertCollins)

    * Setting ``repository_to_test_repository`` on a repository_implementations
      test will cause it to be called during repository creation, allowing the
      testing of repository classes which are not based around the Format
      concept. For example a repository adapter can be tested in this manner,
      by altering the repository scenarios to include a scenario that sets this
      attribute during the test parameterisation in
      ``bzrlib.tests.repository.repository_implementations``. (Robert Collins)

    * Clean up many of the APIs for blackbox testing of Bazaar.  The standard 
      interface is now self.run_bzr.  The command to run can be passed as
      either a list of parameters, a string containing the command line, or
      (deprecated) varargs parameters.  (Martin Pool)

    * The base TestCase now isolates tests from -D parameters by clearing
      ``debug.debug_flags`` and restores it afterwards. (Robert Collins)

    * Add a relpath parameter to get_transport methods in test framework to
      avoid useless cloning.
      (Vincent Ladeuil, #110448)


bzr 0.17  2007-06-18
--------------------

  BUGFIXES:

    * Fix crash of commit due to wrong lookup of filesystem encoding.
      (Colin Watson, #120647)

    * Revert logging just to stderr in commit as broke unicode filenames.
      (Aaron Bentley, Ian Clatworthy, #120930)


bzr 0.17rc1  2007-06-12
-----------------------

  NOTES WHEN UPGRADING:

    * The kind() and is_executable() APIs on the WorkingTree interface no
      longer implicitly (read) locks and unlocks the tree. This *might*
      impact some plug-ins and tools using this part of the API. If you find
      an issue that may be caused by this change, please let us know,
      particularly the plug-in/tool maintainer. If encountered, the API
      fix is to surround kind() and is_executable() calls with lock_read()
      and unlock() like so::

        work_tree.lock_read()
        try:
            kind = work_tree.kind(...)
        finally:
            work_tree.unlock()

  INTERNALS:
    * Rework of LogFormatter API to provide beginning/end of log hooks and to
      encapsulate the details of the revision to be logged in a LogRevision
      object.
      In long log formats, merge revision ids are only shown when --show-ids
      is specified, and are labelled "revision-id:", as per mainline
      revisions, instead of "merged:". (Kent Gibson)

    * New ``BranchBuilder`` API which allows the construction of particular
      histories quickly. Useful for testing and potentially other applications
      too. (Robert Collins)

  IMPROVEMENTS:
  
    * There are two new help topics, working-trees and repositories that
      attempt to explain these concepts. (James Westby, John Arbash Meinel,
      Aaron Bentley)

    * Added ``bzr log --limit`` to report a limited number of revisions.
      (Kent Gibson, #3659)

    * Revert does not try to preserve file contents that were originally
      produced by reverting to a historical revision.  (Aaron Bentley)

    * ``bzr log --short`` now includes ``[merge]`` for revisions which
      have more than one parent. This is a small improvement to help
      understanding what changes have occurred
      (John Arbash Meinel, #83887)

    * TreeTransform avoids many renames when contructing large trees,
      improving speed.  3.25x speedups have been observed for construction of
      kernel-sized-trees, and checkouts are 1.28x faster.  (Aaron Bentley)

    * Commit on large trees is now faster. In my environment, a commit of
      a small change to the Mozilla tree (55k files) has dropped from
      66 seconds to 32 seconds. For a small tree of 600 files, commit of a
      small change is 33% faster. (Ian Clatworthy)

    * New --create-prefix option to bzr init, like for push.  (Daniel Watkins,
      #56322)

  BUGFIXES:

    * ``bzr push`` should only connect to the remote location one time.
      We have been connecting 3 times because we forget to pass around
      the Transport object. This adds ``BzrDir.clone_on_transport()``, so
      that we can pass in the Transport that we already have.
      (John Arbash Meinel, #75721)

    * ``DirState.set_state_from_inventory()`` needs to properly order
      based on split paths, not just string paths.
      (John Arbash Meinel, #115947)

    * Let TestUIFactoy encode the password prompt with its own stdout.
      (Vincent Ladeuil, #110204)

    * pycurl should take use the range header that takes the range hint
      into account.
      (Vincent Ladeuil, #112719)

    * WorkingTree4.get_file_sha1 no longer raises an exception when invoked
      on a missing file.  (Aaron Bentley, #118186)

    * WorkingTree.remove works correctly with tree references, and when pwd is
      not the tree root. (Aaron Bentley)

    * Merge no longer fails when a file is renamed in one tree and deleted
      in the other. (Aaron Bentley, #110279)

    * ``revision-info`` now accepts dotted revnos, doesn't require a tree,
      and defaults to the last revision (Matthew Fuller, #90048)

    * Tests no longer fail when BZR_REMOTE_PATH is set in the environment.
      (Daniel Watkins, #111958)

    * ``bzr branch -r revid:foo`` can be used to branch any revision in
      your repository. (Previously Branch6 only supported revisions in your
      mainline). (John Arbash Meinel, #115343)

bzr 0.16  2007-05-07
--------------------
  
  BUGFIXES:

    * Handle when you have 2 directories with similar names, but one has a
      hyphen. (``'abc'`` versus ``'abc-2'``). The WT4._iter_changes
      iterator was using direct comparison and ``'abc/a'`` sorts after
      ``'abc-2'``, but ``('abc', 'a')`` sorts before ``('abc-2',)``.
      (John Arbash Meinel, #111227)

    * Handle when someone renames a file on disk without telling bzr.
      Previously we would report the first file as missing, but not show
      the new unknown file. (John Arbash Meinel, #111288)

    * Avoid error when running hooks after pulling into or pushing from
      a branch bound to a smartserver branch.  (Martin Pool, #111968)

  IMPROVEMENTS:

    * Move developer documentation to doc/developers/. This reduces clutter in
      the root of the source tree and allows HACKING to be split into multiple
      files. (Robert Collins, Alexander Belchenko)

    * Clean up the ``WorkingTree4._iter_changes()`` internal loops as well as
      ``DirState.update_entry()``. This optimizes the core logic for ``bzr
      diff`` and ``bzr status`` significantly improving the speed of
      both. (John Arbash Meinel)

bzr 0.16rc2  2007-04-30
-----------------------

  BUGFIXES:

    * Handle the case when you delete a file, and then rename another file
      on top of it. Also handle the case of ``bzr rm --keep foo``. ``bzr
      status`` should show the removed file and an unknown file in its
      place. (John Arbash Meinel, #109993)

    * Bundles properly read and write revision properties that have an
      empty value. And when the value is not ASCII.
      (John Arbash Meinel, #109613)

    * Fix the bzr commit message to be in text mode.
      (Alexander Belchenko, #110901)

    * Also handle when you rename a file and create a file where it used
      to be. (John Arbash Meinel, #110256)

    * ``WorkingTree4._iter_changes`` should not descend into unversioned
      directories. (John Arbash Meinel, #110399)

bzr 0.16rc1  2007-04-26
-----------------------

  NOTES WHEN UPGRADING:

    * ``bzr remove`` and ``bzr rm`` will now remove the working file, if
      it could be recovered again.
      This has been done for consistency with svn and the unix rm command.
      The old ``remove`` behaviour has been retained in the new option
      ``bzr remove --keep``, which will just stop versioning the file,
      but not delete it.
      ``bzr remove --force`` have been added which will always delete the
      files.
      ``bzr remove`` is also more verbose.
      (Marius Kruger, #82602)

  IMPROVEMENTS:

    * Merge directives can now be supplied as input to `merge` and `pull`,
      like bundles can.  (Aaron Bentley)

    * Sending the SIGQUIT signal to bzr, which can be done on Unix by
      pressing Control-Backslash, drops bzr into a debugger.  Type ``'c'``
      to continue.  This can be disabled by setting the environment variable
      ``BZR_SIGQUIT_PDB=0``.  (Martin Pool)

    * selftest now supports --list-only to list tests instead of running
      them. (Ian Clatworthy)

    * selftest now supports --exclude PATTERN (or -x PATTERN) to exclude
      tests with names that match that regular expression.
      (Ian Clatworthy, #102679)

    * selftest now supports --randomize SEED to run tests in a random order.
      SEED is typically the value 'now' meaning 'use the current time'.
      (Ian Clatworthy, #102686)

    * New option ``--fixes`` to commit, which stores bug fixing annotations as
      revision properties. Built-in support for Launchpad, Debian, Trac and
      Bugzilla bug trackers. (Jonathan Lange, James Henstridge, Robert Collins)

    * New API, ``bzrlib.bugtracker.tracker_registry``, for adding support for
      other bug trackers to ``fixes``. (Jonathan Lange, James Henstridge,
      Robert Collins)

    * ``selftest`` has new short options ``-f`` and ``-1``.  (Martin
      Pool)

    * ``bzrlib.tsort.MergeSorter`` optimizations. Change the inner loop
      into using local variables instead of going through ``self._var``.
      Improves the time to ``merge_sort`` a 10k revision graph by
      approximately 40% (~700->400ms).  (John Arbash Meinel)

    * ``make docs`` now creates a man page at ``man1/bzr.1`` fixing bug 107388.
      (Robert Collins)

    * ``bzr help`` now provides cross references to other help topics using
      the _see_also facility on command classes. Likewise the bzr_man
      documentation, and the bzr.1 man page also include this information.
      (Robert Collins)

    * Tags are now included in logs, that use the long log formatter. 
      (Erik Bågfors, Alexander Belchenko)

    * ``bzr help`` provides a clearer message when a help topic cannot be
      found. (Robert Collins, #107656)

    * ``bzr help`` now accepts optional prefixes for command help. The help
      for all commands can now be found at ``bzr help commands/COMMANDNAME``
      as well as ``bzr help COMMANDNAME`` (which only works for commands 
      where the name is not the same as a more general help topic). 
      (Robert Collins)

    * ``bzr help PLUGINNAME`` will now return the module docstring from the
      plugin PLUGINNAME. (Robert Collins, #50408)

    * New help topic ``urlspec`` which lists the availables transports.
      (Goffredo Baroncelli)

    * doc/server.txt updated to document the default bzr:// port
      and also update the blurb about the hpss' current status.
      (Robert Collins, #107125).

    * ``bzr serve`` now listens on interface 0.0.0.0 by default, making it
      serve out to the local LAN (and anyone in the world that can reach the
      machine running ``bzr serve``. (Robert Collins, #98918)

    * A new smart server protocol version has been added.  It prefixes requests
      and responses with an explicit version identifier so that future protocol
      revisions can be dealt with gracefully.  (Andrew Bennetts, Robert Collins)

    * The bzr protocol version 2 indicates success or failure in every response
      without depending on particular commands encoding that consistently,
      allowing future client refactorings to be much more robust about error
      handling. (Robert Collins, Martin Pool, Andrew Bennetts)

    * The smart protocol over HTTP client has been changed to always post to the
      same ``.bzr/smart`` URL under the original location when it can.  This allows
      HTTP servers to only have to pass URLs ending in .bzr/smart to the smart
      server handler, and not arbitrary ``.bzr/*/smart`` URLs.  (Andrew Bennetts)

    * digest authentication is now supported for proxies and HTTP by the urllib
      based http implementation. Tested against Apache 2.0.55 and Squid
      2.6.5. Basic and digest authentication are handled coherently for HTTP
      and proxy: if the user is provided in the url (bzr command line for HTTP,
      proxy environment variables for proxies), the password is prompted for
      (only once). If the password is provided, it is taken into account. Once
      the first authentication is successful, all further authentication
      roundtrips are avoided by preventively setting the right authentication
      header(s).
      (Vincent Ladeuil).

  INTERNALS:

    * bzrlib API compatability with 0.8 has been dropped, cleaning up some
      code paths. (Robert Collins)

    * Change the format of chroot urls so that they can be safely manipulated
      by generic url utilities without causing the resulting urls to have
      escaped the chroot. A side effect of this is that creating a chroot
      requires an explicit action using a ChrootServer.
      (Robert Collins, Andrew Bennetts)

    * Deprecate ``Branch.get_root_id()`` because branches don't have root ids,
      rather than fixing bug #96847.  (Aaron Bentley)

    * ``WorkingTree.apply_inventory_delta`` provides a better alternative to
      ``WorkingTree._write_inventory``.  (Aaron Bentley)

    * Convenience method ``TestCase.expectFailure`` ensures that known failures
      do not silently pass.  (Aaron Bentley)

    * ``Transport.local_abspath`` now raises ``NotLocalUrl`` rather than 
      ``TransportNotPossible``. (Martin Pool, Ian Clatworthy)

    * New SmartServer hooks facility. There are two initial hooks documented
      in ``bzrlib.transport.smart.SmartServerHooks``. The two initial hooks allow
      plugins to execute code upon server startup and shutdown.
      (Robert Collins).

    * SmartServer in standalone mode will now close its listening socket
      when it stops, rather than waiting for garbage collection. This primarily
      fixes test suite hangs when a test tries to connect to a shutdown server.
      It may also help improve behaviour when dealing with a server running
      on a specific port (rather than dynamically assigned ports).
      (Robert Collins)

    * Move most SmartServer code into a new package, bzrlib/smart.
      bzrlib/transport/remote.py contains just the Transport classes that used
      to be in bzrlib/transport/smart.py.  (Andrew Bennetts)

    * urllib http implementation avoid roundtrips associated with
      401 (and 407) errors once the authentication succeeds.
      (Vincent Ladeuil).

    * urlib http now supports querying the user for a proxy password if
      needed. Realm is shown in the prompt for both HTTP and proxy
      authentication when the user is required to type a password. 
      (Vincent Ladeuil).

    * Renamed SmartTransport (and subclasses like SmartTCPTransport) to
      RemoteTransport (and subclasses to RemoteTCPTransport, etc).  This is more
      consistent with its new home in ``bzrlib/transport/remote.py``, and because
      it's not really a "smart" transport, just one that does file operations
      via remote procedure calls.  (Andrew Bennetts)
 
    * The ``lock_write`` method of ``LockableFiles``, ``Repository`` and
      ``Branch`` now accept a ``token`` keyword argument, so that separate
      instances of those objects can share a lock if it has the right token.
      (Andrew Bennetts, Robert Collins)

    * New method ``get_branch_reference`` on ``BzrDir`` allows the detection of
      branch references - which the smart server component needs.

    * The Repository API ``make_working_trees`` is now permitted to return
      False when ``set_make_working_trees`` is not implemented - previously
      an unimplemented ``set_make_working_trees`` implied the result True
      from ``make_working_trees``. This has been changed to accomodate the
      smart server, where it does not make sense (at this point) to ever
      make working trees by default. (Robert Collins)

    * Command objects can now declare related help topics by having _see_also
      set to a list of related topic. (Robert Collins)

    * ``bzrlib.help`` now delegates to the Command class for Command specific
      help. (Robert Collins)

    * New class ``TransportListRegistry``, derived from the Registry class, which 
      simplifies tracking the available Transports. (Goffredo Baroncelli)

    * New function ``Branch.get_revision_id_to_revno_map`` which will
      return a dictionary mapping revision ids to dotted revnos. Since
      dotted revnos are defined in the context of the branch tip, it makes
      sense to generate them from a ``Branch`` object.
      (John Arbash Meinel)

    * Fix the 'Unprintable error' message display to use the repr of the 
      exception that prevented printing the error because the str value
      for it is often not useful in debugging (e.g. KeyError('foo') has a
      str() of 'foo' but a repr of 'KeyError('foo')' which is much more
      useful. (Robert Collins)

    * ``urlutils.normalize_url`` now unescapes unreserved characters, such as "~".
      (Andrew Bennetts)

  BUGFIXES:

    * Don't fail bundle selftest if email has 'two' embedded.  
      (Ian Clatworthy, #98510)

    * Remove ``--verbose`` from ``bzr bundle``. It didn't work anyway.
      (Robert Widhopf-Fenk, #98591)

    * Remove ``--basis`` from the checkout/branch commands - it didn't work
      properly and is no longer beneficial.
      (Robert Collins, #53675, #43486)

    * Don't produce encoding error when adding duplicate files.
      (Aaron Bentley)

    * Fix ``bzr log <file>`` so it only logs the revisions that changed
      the file, and does it faster.
      (Kent Gibson, John Arbash Meinel, #51980, #69477)
 
    * Fix ``InterDirstateTre._iter_changes`` to handle when we come across
      an empty versioned directory, which now has files in it.
      (John Arbash Meinel, #104257)

    * Teach ``common_ancestor`` to shortcut when the tip of one branch is
      inside the ancestry of the other. Saves a lot of graph processing
      (with an ancestry of 16k revisions, ``bzr merge ../already-merged``
      changes from 2m10s to 13s).  (John Arbash Meinel, #103757)

    * Fix ``show_diff_trees`` to handle the case when a file is modified,
      and the containing directory is renamed. (The file path is different
      in this versus base, but it isn't marked as a rename).
      (John Arbash Meinel, #103870)

    * FTP now works even when the FTP server does not support atomic rename.
      (Aaron Bentley, #89436)

    * Correct handling in bundles and merge directives of timezones with
      that are not an integer number of hours offset from UTC.  Always 
      represent the epoch time in UTC to avoid problems with formatting 
      earlier times on win32.  (Martin Pool, Alexander Belchenko, John
      Arbash Meinel)

    * Typo in the help for ``register-branch`` fixed. (Robert Collins, #96770)

    * "dirstate" and "dirstate-tags" formats now produce branches compatible
      with old versions of bzr. (Aaron Bentley, #107168))

    * Handle moving a directory when children have been added, removed,
      and renamed. (John Arbash Meinel, #105479)

    * Don't preventively use basic authentication for proxy before receiving a
      407 error. Otherwise people willing to use other authentication schemes
      may expose their password in the clear (or nearly). This add one
      roundtrip in case basic authentication should be used, but plug the
      security hole.
      (Vincent Ladeuil)

    * Handle http and proxy digest authentication.
      (Vincent Ladeuil, #94034).

  TESTING:

    * Added ``bzrlib.strace.strace`` which will strace a single callable and
      return a StraceResult object which contains just the syscalls involved
      in running it. (Robert Collins)

    * New test method ``reduceLockdirTimeout`` to drop the default (ui-centric)
      default time down to one suitable for tests. (Andrew Bennetts)

    * Add new ``vfs_transport_factory`` attribute on tests which provides the 
      common vfs backing for both the readonly and readwrite transports.
      This allows the RemoteObject tests to back onto local disk or memory,
      and use the existing ``transport_server`` attribute all tests know about
      to be the smart server transport. This in turn allows tests to 
      differentiate between 'transport to access the branch', and 
      'transport which is a VFS' - which matters in Remote* tests.
      (Robert Collins, Andrew Bennetts)

    * The ``make_branch_and_tree`` method for tests will now create a 
      lightweight checkout for the tree if the ``vfs_transport_factory`` is not
      a LocalURLServer. (Robert Collins, Andrew Bennetts)

    * Branch implementation tests have been audited to ensure that all urls 
      passed to Branch APIs use proper urls, except when local-disk paths
      are intended. This is so that tests correctly access the test transport
      which is often not equivalent to local disk in Remote* tests. As part
      of this many tests were adjusted to remove dependencies on local disk
      access.
      (Robert Collins, Andrew Bennetts)

    * Mark bzrlib.tests and bzrlib.tests.TestUtil as providing assertFOO helper
      functions by adding a ``__unittest`` global attribute. (Robert Collins,
      Andrew Bennetts, Martin Pool, Jonathan Lange)

    * Refactored proxy and authentication handling to simplify the
      implementation of new auth schemes for both http and proxy. 
      (Vincent Ladeuil)

bzr 0.15 2007-04-01
-------------------

  BUGFIXES:

    * Handle incompatible repositories as a user issue when fetching.
      (Aaron Bentley)

    * Don't give a recommendation to upgrade when branching or 
      checking out a branch that contains an old-format working tree.
      (Martin Pool)

bzr 0.15rc3  2007-03-26
-----------------------

  CHANGES:
 
    * A warning is now displayed when opening working trees in older 
      formats, to encourage people to upgrade to WorkingTreeFormat4.
      (Martin Pool)

  IMPROVEMENTS:

    * HTTP redirections are now taken into account when a branch (or a
      bundle) is accessed for the first time. A message is issued at each
      redirection to inform the user. In the past, http redirections were
      silently followed for each request which significantly degraded the
      performances. The http redirections are not followed anymore by
      default, instead a RedirectRequested exception is raised. For bzrlib
      users needing to follow http redirections anyway,
      ``bzrlib.transport.do_catching_redirections`` provide an easy transition
      path.  (vila)

  INTERNALS:

    * Added ``ReadLock.temporary_write_lock()`` to allow upgrading an OS read
      lock to an OS write lock. Linux can do this without unlocking, Win32
      needs to unlock in between. (John Arbash Meinel)
 
    * New parameter ``recommend_upgrade`` to ``BzrDir.open_workingtree``
      to silence (when false) warnings about opening old formats.
      (Martin Pool)

    * Fix minor performance regression with bzr-0.15 on pre-dirstate
      trees. (We were reading the working inventory too many times).
      (John Arbash Meinel)

    * Remove ``Branch.get_transaction()`` in favour of a simple cache of
      ``revision_history``.  Branch subclasses should override
      ``_gen_revision_history`` rather than ``revision_history`` to make use of
      this cache, and call ``_clear_revision_history_cache`` and
      ``_cache_revision_history`` at appropriate times. (Andrew Bennetts)

  BUGFIXES:

    * Take ``smtp_server`` from user config into account.
      (vila, #92195)

    * Restore Unicode filename handling for versioned and unversioned files.
      (John Arbash Meinel, #92608)

    * Don't fail during ``bzr commit`` if a file is marked removed, and
      the containing directory is auto-removed.  (John Arbash Meinel, #93681)

    * ``bzr status FILENAME`` failed on Windows because of an uncommon
      errno. (``ERROR_DIRECTORY == 267 != ENOTDIR``).
      (Wouter van Heyst, John Arbash Meinel, #90819)

    * ``bzr checkout source`` should create a local branch in the same
      format as source. (John Arbash Meinel, #93854)

    * ``bzr commit`` with a kind change was failing to update the
      last-changed-revision for directories.  The
      InventoryDirectory._unchanged only looked at the ``parent_id`` and name,
      ignoring the fact that the kind could have changed, too.
      (John Arbash Meinel, #90111)

    * ``bzr mv dir/subdir other`` was incorrectly updating files inside
      the directory. So that there was a chance it would break commit,
      etc. (John Arbash Meinel, #94037)
 
    * Correctly handles mutiple permanent http redirections.
      (vila, #88780)

bzr 0.15rc2  2007-03-14
-----------------------

  NOTES WHEN UPGRADING:
        
    * Release 0.15rc2 of bzr changes the ``bzr init-repo`` command to
      default to ``--trees`` instead of ``--no-trees``.
      Existing shared repositories are not affected.

  IMPROVEMENTS:

    * New ``merge-directive`` command to generate machine- and human-readable
      merge requests.  (Aaron Bentley)

    * New ``submit:`` revision specifier makes it easy to diff against the
      common ancestor with the submit location (Aaron Bentley)

    * Added support for Putty's SSH implementation. (Dmitry Vasiliev)

    * Added ``bzr status --versioned`` to report only versioned files, 
      not unknowns. (Kent Gibson)

    * Merge now autodetects the correct line-ending style for its conflict
      markers.  (Aaron Bentley)

  INTERNALS:

    * Refactored SSH vendor registration into SSHVendorManager class.
      (Dmitry Vasiliev)

  BUGFIXES:

    * New ``--numbered-dirs`` option to ``bzr selftest`` to use
      numbered dirs for TestCaseInTempDir. This is default behavior
      on Windows. Anyone can force named dirs on Windows
      with ``--no-numbered-dirs``. (Alexander Belchenko)

    * Fix ``RevisionSpec_revid`` to handle the Unicode strings passed in
      from the command line. (Marien Zwart, #90501)

    * Fix ``TreeTransform._iter_changes`` when both the source and
      destination are missing. (Aaron Bentley, #88842)

    * Fix commit of merges with symlinks in dirstate trees.
      (Marien Zwart)
    
    * Switch the ``bzr init-repo`` default from --no-trees to --trees. 
      (Wouter van Heyst, #53483)


bzr 0.15rc1  2007-03-07
-----------------------

  SURPRISES:

    * The default disk format has changed. Please run 'bzr upgrade' in your
      working trees to upgrade. This new default is compatible for network
      operations, but not for local operations. That is, if you have two
      versions of bzr installed locally, after upgrading you can only use the
      bzr 0.15 version. This new default does not enable tags or nested-trees
      as they are incompatible with bzr versions before 0.15 over the network.

    * For users of bzrlib: Two major changes have been made to the working tree
      api in bzrlib. The first is that many methods and attributes, including
      the inventory attribute, are no longer valid for use until one of
      ``lock_read``/``lock_write``/``lock_tree_write`` has been called,
      and become invalid again after unlock is called. This has been done
      to improve performance and correctness as part of the dirstate
      development.
      (Robert Collins, John A Meinel, Martin Pool, and others).

    * For users of bzrlib: The attribute 'tree.inventory' should be considered
      readonly. Previously it was possible to directly alter this attribute, or
      its contents, and have the tree notice this. This has been made
      unsupported - it may work in some tree formats, but in the newer dirstate
      format such actions will have no effect and will be ignored, or even
      cause assertions. All operations possible can still be carried out by a
      combination of the tree API, and the bzrlib.transform API. (Robert
      Collins, John A Meinel, Martin Pool, and others).

  IMPROVEMENTS:

    * Support for OS Windows 98. Also .bzr.log on any windows system
      saved in My Documents folder. (Alexander Belchenko)

    * ``bzr mv`` enhanced to support already moved files.
      In the past the mv command would have failed if the source file doesn't
      exist. In this situation ``bzr mv`` would now detect that the file has
      already moved and update the repository accordingly, if the target file
      does exist.
      A new option ``--after`` has been added so that if two files already
      exist, you could notify Bazaar that you have moved a (versioned) file
      and replaced it with another. Thus in this case ``bzr move --after``
      will only update the Bazaar identifier.
      (Steffen Eichenberg, Marius Kruger)

    * ``ls`` now works on treeless branches and remote branches.
      (Aaron Bentley)

    * ``bzr help global-options`` describes the global options.
      (Aaron Bentley)

    * ``bzr pull --overwrite`` will now correctly overwrite checkouts.
      (Robert Collins)

    * Files are now allowed to change kind (e.g. from file to symlink).
      Supported by ``commit``, ``revert`` and ``status``
      (Aaron Bentley)

    * ``inventory`` and ``unknowns`` hidden in favour of ``ls``
      (Aaron Bentley)

    * ``bzr help checkouts`` descibes what checkouts are and some possible
      uses of them. (James Westby, Aaron Bentley)

    * A new ``-d`` option to push, pull and merge overrides the default 
      directory.  (Martin Pool)

    * Branch format 6: smaller, and potentially faster than format 5.  Supports
      ``append_history_only`` mode, where the log view and revnos do not change,
      except by being added to.  Stores policy settings in
      ".bzr/branch/branch.conf".

    * ``append_only`` branches:  Format 6 branches may be configured so that log
      view and revnos are always consistent.  Either create the branch using
      "bzr init --append-revisions-only" or edit the config file as descriped
      in docs/configuration.txt.

    * rebind: Format 6 branches retain the last-used bind location, so if you
      "bzr unbind", you can "bzr bind" to bind to the previously-selected
      bind location.

    * Builtin tags support, created and deleted by the ``tag`` command and
      stored in the branch.  Tags can be accessed with the revisionspec
      ``-rtag:``, and listed with ``bzr tags``.  Tags are not versioned 
      at present. Tags require a network incompatible upgrade. To perform this
      upgrade, run ``bzr upgrade --dirstate-tags`` in your branch and
      repositories. (Martin Pool)

    * The ``bzr://`` transport now has a well-known port number, 4155,
      which it will use by default.  (Andrew Bennetts, Martin Pool)

    * Bazaar now looks for user-installed plugins before looking for site-wide
      plugins. (Jonathan Lange)

    * ``bzr resolve`` now detects and marks resolved text conflicts.
      (Aaron Bentley)

  INTERNALS:

    * Internally revision ids and file ids are now passed around as utf-8
      bytestrings, rather than treating them as Unicode strings. This has
      performance benefits for Knits, since we no longer need to decode the
      revision id for each line of content, nor for each entry in the index.
      This will also help with the future dirstate format.
      (John Arbash Meinel)

    * Reserved ids (any revision-id ending in a colon) are rejected by
      versionedfiles, repositories, branches, and working trees
      (Aaron Bentley)

    * Minor performance improvement by not creating a ProgressBar for
      every KnitIndex we create. (about 90ms for a bzr.dev tree)
      (John Arbash Meinel)

    * New easier to use Branch hooks facility. There are five initial hooks,
      all documented in bzrlib.branch.BranchHooks.__init__ - ``'set_rh'``,
      ``'post_push'``, ``'post_pull'``, ``'post_commit'``,
      ``'post_uncommit'``. These hooks fire after the matching operation
      on a branch has taken place, and were originally added for the
      branchrss plugin. (Robert Collins)

    * New method ``Branch.push()`` which should be used when pushing from a
      branch as it makes performance and policy decisions to match the UI
      level command ``push``. (Robert Collins).

    * Add a new method ``Tree.revision_tree`` which allows access to cached
      trees for arbitrary revisions. This allows the in development dirstate
      tree format to provide access to the callers to cached copies of 
      inventory data which are cheaper to access than inventories from the
      repository.
      (Robert Collins, Martin Pool)

    * New ``Branch.last_revision_info`` method, this is being done to allow
      optimization of requests for both the number of revisions and the last
      revision of a branch with smartservers and potentially future branch
      formats. (Wouter van Heyst, Robert Collins)

    * Allow ``'import bzrlib.plugins.NAME'`` to work when the plugin NAME has not
      yet been loaded by ``load_plugins()``. This allows plugins to depend on each
      other for code reuse without requiring users to perform file-renaming
      gymnastics. (Robert Collins)

    * New Repository method ``'gather_stats'`` for statistic data collection.
      This is expected to grow to cover a number of related uses mainly
      related to bzr info. (Robert Collins)

    * Log formatters are now managed with a registry.
      ``log.register_formatter`` continues to work, but callers accessing
      the FORMATTERS dictionary directly will not.

    * Allow a start message to be passed to the ``edit_commit_message``
      function.  This will be placed in the message offered to the user
      for editing above the separator. It allows a template commit message
      to be used more easily. (James Westby)

    * ``GPGStrategy.sign()`` will now raise ``BzrBadParameterUnicode`` if
      you pass a Unicode string rather than an 8-bit string. Callers need
      to be updated to encode first. (John Arbash Meinel)

    * Branch.push, pull, merge now return Result objects with information
      about what happened, rather than a scattering of various methods.  These
      are also passed to the post hooks.  (Martin Pool)

    * File formats and architecture is in place for managing a forest of trees
      in bzr, and splitting up existing trees into smaller subtrees, and
      finally joining trees to make a larger tree. This is the first iteration
      of this support, and the user-facing aspects still require substantial
      work.  If you wish to experiment with it, use ``bzr upgrade
      --dirstate-with-subtree`` in your working trees and repositories.
      You can use the hidden commands ``split`` and ``join`` and to create
      and manipulate nested trees, but please consider using the nested-trees
      branch, which contains substantial UI improvements, instead.
      http://code.aaronbentley.com/bzr/bzrrepo/nested-trees/
      (Aaron Bentley, Martin Pool, Robert Collins).

  BUGFIXES:

    * ``bzr annotate`` now uses dotted revnos from the viewpoint of the
      branch, rather than the last changed revision of the file.
      (John Arbash Meinel, #82158)

    * Lock operations no longer hang if they encounter a permission problem.
      (Aaron Bentley)

    * ``bzr push`` can resume a push that was canceled before it finished.
      Also, it can push even if the target directory exists if you supply
      the ``--use-existing-dir`` flag.
      (John Arbash Meinel, #30576, #45504)

    * Fix http proxy authentication when user and an optional
      password appears in the ``*_proxy`` vars. (Vincent Ladeuil,
      #83954).

    * ``bzr log branch/file`` works for local treeless branches
      (Aaron Bentley, #84247)

    * Fix problem with UNC paths on Windows 98. (Alexander Belchenko, #84728)

    * Searching location of CA bundle for PyCurl in env variable
      (``CURL_CA_BUNDLE``), and on win32 along the PATH.
      (Alexander Belchenko, #82086)

    * ``bzr init`` works with unicode argument LOCATION.
      (Alexander Belchenko, #85599)

    * Raise ``DependencyNotPresent`` if pycurl do not support https. 
      (Vincent Ladeuil, #85305)

    * Invalid proxy env variables should not cause a traceback.
      (Vincent Ladeuil, #87765)

    * Ignore patterns normalised to use '/' path separator.
      (Kent Gibson, #86451)

    * bzr rocks. It sure does! Fix case. (Vincent Ladeuil, #78026)

    * Fix bzrtools shelve command for removed lines beginning with "--"
      (Johan Dahlberg, #75577)

  TESTING:

    * New ``--first`` option to ``bzr selftest`` to run specified tests
      before the rest of the suite.  (Martin Pool)


bzr 0.14  2007-01-23
--------------------

  IMPROVEMENTS:

    * ``bzr help global-options`` describes the global options. (Aaron Bentley)

  BUG FIXES:
    
    * Skip documentation generation tests if the tools to do so are not
      available. Fixes running selftest for installled copies of bzr. 
      (John Arbash Meinel, #80330)

    * Fix the code that discovers whether bzr is being run from it's
      working tree to handle the case when it isn't but the directory
      it is in is below a repository. (James Westby, #77306)


bzr 0.14rc1  2007-01-16
-----------------------

  IMPROVEMENTS:

    * New connection: ``bzr+http://`` which supports tunnelling the smart
      protocol over an HTTP connection. If writing is enabled on the bzr
      server, then you can write over the http connection.
      (Andrew Bennetts, John Arbash Meinel)

    * Aliases now support quotation marks, so they can contain whitespace
      (Marius Kruger)

    * PyCurlTransport now use a single curl object. By specifying explicitly
      the 'Range' header, we avoid the need to use two different curl objects
      (and two connections to the same server). (Vincent Ladeuil)

    * ``bzr commit`` does not prompt for a message until it is very likely to
      succeed.  (Aaron Bentley)

    * ``bzr conflicts`` now takes --text to list pathnames of text conflicts
      (Aaron Bentley)

    * Fix ``iter_lines_added_or_present_in_versions`` to use a set instead
      of a list while checking if a revision id was requested. Takes 10s
      off of the ``fileids_affected_by_revision_ids`` time, which is 10s
      of the ``bzr branch`` time. Also improve ``fileids_...`` time by
      filtering lines with a regex rather than multiple ``str.find()``
      calls. (saves another 300ms) (John Arbash Meinel)

    * Policy can be set for each configuration key. This allows keys to be
      inherited properly across configuration entries. For example, this
      should enable you to do::
        
        [/home/user/project]
        push_location = sftp://host/srv/project/
        push_location:policy = appendpath

      And then a branch like ``/home/user/project/mybranch`` should get an
      automatic push location of ``sftp://host/srv/project/mybranch``.
      (James Henstridge)

    * Added ``bzr status --short`` to make status report svn style flags
      for each file.  For example::

        $ bzr status --short
        A  foo
        A  bar
        D  baz
        ?  wooley

    * 'bzr selftest --clean-output' allows easily clean temporary tests 
      directories without running tests. (Alexander Belchenko)

    * ``bzr help hidden-commands`` lists all hidden commands. (Aaron Bentley)

    * ``bzr merge`` now has an option ``--pull`` to fall back to pull if
      local is fully merged into remote. (Jan Hudec)

    * ``bzr help formats`` describes available directory formats. (Aaron Bentley)

  INTERNALS:

    * A few tweaks directly to ``fileids_affected_by_revision_ids`` to
      help speed up processing, as well allowing to extract unannotated
      lines. Between the two ``fileids_affected_by_revision_ids`` is
      improved by approx 10%. (John Arbash Meinel)

    * Change Revision serialization to only write out millisecond
      resolution. Rather than expecting floating point serialization to
      preserve more resolution than we need. (Henri Weichers, Martin Pool)

    * Test suite ends cleanly on Windows.  (Vincent Ladeuil)

    * When ``encoding_type`` attribute of class Command is equal to 'exact', 
      force sys.stdout to be a binary stream on Windows, and therefore
      keep exact line-endings (without LF -> CRLF conversion).
      (Alexander Belchenko)

    * Single-letter short options are no longer globally declared.  (Martin
      Pool)

    * Before using detected user/terminal encoding bzr should check
      that Python has corresponding codec. (Alexander Belchenko)

    * Formats for end-user selection are provided via a FormatRegistry (Aaron Bentley)

  BUG FIXES:

    * ``bzr missing --verbose`` was showing adds/removals in the wrong
      direction. (John Arbash Meinel)

    * ``bzr annotate`` now defaults to showing dotted revnos for merged
      revisions. It cuts them off at a depth of 12 characters, but you can
      supply ``--long`` to see the full number. You can also use
      ``--show-ids`` to display the original revision ids, rather than
      revision numbers and committer names. (John Arbash Meinel, #75637)

    * bzr now supports Win32 UNC path (e.g. ``\HOST\path``. 
      (Alexander Belchenko, #57869)

    * Win32-specific: output of cat, bundle and diff commands don't mangle
      line-endings (Alexander Belchenko, #55276)

    * Replace broken fnmatch based ignore pattern matching with custom pattern
      matcher.
      (Kent Gibson, Jan Hudec #57637)

    * pycurl and urllib can detect short reads at different places. Update
      the test suite to test more cases. Also detect http error code 416
      which was raised for that specific bug. Also enhance the urllib
      robustness by detecting invalid ranges (and pycurl's one by detecting
      short reads during the initial GET). (Vincent Ladeuil, #73948)

    * The urllib connection sharing interacts badly with urllib2
      proxy setting (the connections didn't go thru the proxy
      anymore). Defining a proper ProxyHandler solves the
      problem.  (Vincent Ladeuil, #74759)

    * Use urlutils to generate relative URLs, not osutils 
      (Aaron Bentley, #76229)

    * ``bzr status`` in a readonly directory should work without giving
      lots of errors. (John Arbash Meinel, #76299)

    * Mention the revisionspec topic for the revision option help.
      (Wouter van Heyst, #31663)

    * Allow plugins import from zip archives.
      (Alexander Belchenko, #68124)


bzr 0.13  2006-12-05
--------------------
    
  No changes from 0.13rc1
    
bzr 0.13rc1  2006-11-27
-----------------------

  IMPROVEMENTS:

    * New command ``bzr remove-tree`` allows the removal of the working
      tree from a branch.
      (Daniel Silverstone)

    * urllib uses shared keep-alive connections, so http 
      operations are substantially faster.
      (Vincent Ladeuil, #53654)

    * ``bzr export`` allows an optional branch parameter, to export a bzr
      tree from some other url. For example:
      ``bzr export bzr.tar.gz http://bazaar-vcs.org/bzr/bzr.dev``
      (Daniel Silverstone)

    * Added ``bzr help topics`` to the bzr help system. This gives a
      location for general information, outside of a specific command.
      This includes updates for ``bzr help revisionspec`` the first topic
      included. (Goffredo Baroncelli, John Arbash Meinel, #42714)

    * WSGI-compatible HTTP smart server.  See ``doc/http_smart_server.txt``.
      (Andrew Bennetts)

    * Knit files will now cache full texts only when the size of the
      deltas is as large as the size of the fulltext. (Or after 200
      deltas, whichever comes first). This has the most benefit on large
      files with small changes, such as the inventory for a large project.
      (eg For a project with 2500 files, and 7500 revisions, it changes
      the size of inventory.knit from 11MB to 5.4MB) (John Arbash Meinel)

  INTERNALS:

    * New -D option given before the command line turns on debugging output
      for particular areas.  -Derror shows tracebacks on all errors.
      (Martin Pool)

    * Clean up ``bzr selftest --benchmark bundle`` to correct an import,
      and remove benchmarks that take longer than 10min to run.
      (John Arbash Meinel)

    * Use ``time.time()`` instead of ``time.clock()`` to decide on
      progress throttling. Because ``time.clock()`` is actually CPU time,
      so over a high-latency connection, too many updates get throttled.
      (John Arbash Meinel)

    * ``MemoryTransport.list_dir()`` would strip the first character for
      files or directories in root directory. (John Arbash Meinel)

    * New method ``get_branch_reference`` on 'BzrDir' allows the detection of 
      branch references - which the smart server component needs.
  
    * New ``ChrootTransportDecorator``, accessible via the ``chroot+`` url
      prefix.  It disallows any access to locations above a set URL.  (Andrew
      Bennetts)

  BUG FIXES:

    * Now ``_KnitIndex`` properly decode revision ids when loading index data.
      And optimize the knit index parsing code. 
      (Dmitry Vasiliev, John Arbash Meinel)

    * ``bzrlib/bzrdir.py`` was directly referencing ``bzrlib.workingtree``,
      without importing it. This prevented ``bzr upgrade`` from working
      unless a plugin already imported ``bzrlib.workingtree``
      (John Arbash Meinel, #70716)

    * Suppress the traceback on invalid URLs (Vincent Ladeuil, #70803).

    * Give nicer error message when an http server returns a 403
      error code. (Vincent Ladeuil, #57644).

    * When a multi-range http GET request fails, try a single
      range one. If it fails too, forget about ranges. Remember that until 
      the death of the transport and propagates that to the clones.
      (Vincent Ladeuil, #62276, #62029).

    * Handles user/passwords supplied in url from command
      line (for the urllib implementation). Don't request already
      known passwords (Vincent Ladeuil, #42383, #44647, #48527)

    * ``_KnitIndex.add_versions()`` dictionary compresses revision ids as they
      are added. This fixes bug where fetching remote revisions records
      them as full references rather than integers.
      (John Arbash Meinel, #64789)

    * ``bzr ignore`` strips trailing slashes in patterns.
      Also ``bzr ignore`` rejects absolute paths. (Kent Gibson, #4559)

    * ``bzr ignore`` takes multiple arguments. (Cheuksan Edward Wang, #29488)

    * mv correctly handles paths that traverse symlinks. 
      (Aaron Bentley, #66964)

    * Give nicer looking error messages when failing to connect over ssh.
      (John Arbash Meinel, #49172)

    * Pushing to a remote branch does not currently update the remote working
      tree. After a remote push, ``bzr status`` and ``bzr diff`` on the remote
      machine now show that the working tree is out of date.
      (Cheuksan Edward Wang #48136)

    * Use patiencediff instead of difflib for determining deltas to insert
      into knits. This avoids the O(N^3) behavior of difflib. Patience
      diff should be O(N^2). (Cheuksan Edward Wang, #65714)

    * Running ``bzr log`` on nonexistent file gives an error instead of the
      entire log history. (Cheuksan Edward Wang #50793)

    * ``bzr cat`` can look up contents of removed or renamed files. If the
      pathname is ambiguous, i.e. the files in the old and new trees have
      different id's, the default is the file in the new tree. The user can
      use "--name-from-revision" to select the file in the old tree.
      (Cheuksan Edward Wang, #30190)

  TESTING:

    * TestingHTTPRequestHandler really handles the Range header
      (previously it was ignoring it and returning the whole file,).

bzr 0.12  2006-10-30
--------------------

  INTERNALS:

    * Clean up ``bzr selftest --benchmark bundle`` to correct an import,
      and remove benchmarks that take longer than 10min to run.
      (John Arbash Meinel)
  
bzr 0.12rc1  2006-10-23
-----------------------

  IMPROVEMENTS:

    * ``bzr log`` now shows dotted-decimal revision numbers for all revisions,
      rather than just showing a decimal revision number for revisions on the
      mainline. These revision numbers are not yet accepted as input into bzr
      commands such as log, diff etc. (Robert Collins)

    * revisions can now be specified using dotted-decimal revision numbers.
      For instance, ``bzr diff -r 1.2.1..1.2.3``. (Robert Collins)

    * ``bzr help commands`` output is now shorter (Aaron Bentley)

    * ``bzr`` now uses lazy importing to reduce the startup time. This has
      a moderate effect on lots of actions, especially ones that have
      little to do. For example ``bzr rocks`` time is down to 116ms from
      283ms. (John Arbash Meinel)

    * New Registry class to provide name-to-object registry-like support,
      for example for schemes where plugins can register new classes to
      do certain tasks (e.g. log formatters). Also provides lazy registration
      to allow modules to be loaded on request.
      (John Arbash Meinel, Adeodato Simó)

  API INCOMPATABILITY:
  
    * LogFormatter subclasses show now expect the 'revno' parameter to 
      show() to be a string rather than an int. (Robert Collins)

  INTERNALS:

    * ``TestCase.run_bzr``, ``run_bzr_captured``, and ``run_bzr_subprocess``
      can take a ``working_dir='foo'`` parameter, which will change directory 
      for the command. (John Arbash Meinel)

    * ``bzrlib.lazy_regex.lazy_compile`` can be used to create a proxy
      around a regex, which defers compilation until first use. 
      (John Arbash Meinel)

    * ``TestCase.run_bzr_subprocess`` defaults to supplying the
      ``--no-plugins`` parameter to ensure test reproducability, and avoid
      problems with system-wide installed plugins. (John Arbash Meinel)

    * Unique tree root ids are now supported. Newly created trees still
      use the common root id for compatibility with bzr versions before 0.12.
      (Aaron Bentley)

    * ``WorkingTree.set_root_id(None)`` is now deprecated. Please
      pass in ``inventory.ROOT_ID`` if you want the default root id value.
      (Robert Collins, John Arbash Meinel)

    * New method ``WorkingTree.flush()`` which will write the current memory
      inventory out to disk. At the same time, ``read_working_inventory`` will
      no longer trash the current tree inventory if it has been modified within
      the current lock, and the tree will now ``flush()`` automatically on
      ``unlock()``. ``WorkingTree.set_root_id()`` has been updated to take
      advantage of this functionality. (Robert Collins, John Arbash Meinel)

    * ``bzrlib.tsort.merge_sorted`` now accepts ``generate_revnos``. This
      parameter will cause it to add another column to its output, which
      contains the dotted-decimal revno for each revision, as a tuple.
      (Robert Collins)

    * ``LogFormatter.show_merge`` is deprecated in favour of
      ``LogFormatter.show_merge_revno``. (Robert Collins)

  BUG FIXES:

    * Avoid circular imports by creating a deprecated function for
      ``bzrlib.tree.RevisionTree``. Callers should have been using
      ``bzrlib.revisontree.RevisionTree`` anyway. (John Arbash Meinel,
      #63360, #66349)

    * Don't use ``socket.MSG_WAITALL`` as it doesn't exist on all
      platforms. (Martin Pool, #66356)

    * Don't require ``Content-Type`` in range responses. Assume they are a
      single range if ``Content-Type`` does not exist.
      (John Arbash Meinel, #62473)

    * bzr branch/pull no longer complain about progress bar cleanup when
      interrupted during fetch.  (Aaron Bentley, #54000)

    * ``WorkingTree.set_parent_trees()`` uses the trees to directly write
      the basis inventory, rather than going through the repository. This
      allows us to have 1 inventory read, and 2 inventory writes when
      committing a new tree. (John Arbash Meinel)

    * When reverting, files that are not locally modified that do not exist
      in the target are deleted, not just unversioned (Aaron Bentley)

    * When trying to acquire a lock, don't fail immediately. Instead, try
      a few times (up to 1 hour) before timing out. Also, report why the
      lock is unavailable (John Arbash Meinel, #43521, #49556)

    * Leave HttpTransportBase daughter classes decides how they
      implement cloning. (Vincent Ladeuil, #61606)

    * diff3 does not indicate conflicts on clean merge. (Aaron Bentley)

    * If a commit fails, the commit message is stored in a file at the root of
      the tree for later commit. (Cheuksan Edward Wang, Stefan Metzmacher,
      #32054)

  TESTING:

    * New test base class TestCaseWithMemoryTransport offers memory-only
      testing facilities: its not suitable for tests that need to mutate disk
      state, but most tests should not need that and should be converted to
      TestCaseWithMemoryTransport. (Robert Collins)

    * ``TestCase.make_branch_and_memory_tree`` now takes a format
      option to set the BzrDir, Repository and Branch formats of the
      created objects. (Robert Collins, John Arbash Meinel)

bzr 0.11  2006-10-02
--------------------

    * Smart server transport test failures on windows fixed. (Lukáš Lalinský).

bzr 0.11rc2  2006-09-27
-----------------------

  BUG FIXES:

    * Test suite hangs on windows fixed. (Andrew Bennets, Alexander Belchenko).
    
    * Commit performance regression fixed. (Aaron Bentley, Robert Collins, John
      Arbash Meinel).

bzr 0.11rc1  2006-09-25
-----------------------

  IMPROVEMENTS:

    * Knit files now wait to create their contents until the first data is
      added. The old code used to create an empty .knit and a .kndx with just
      the header. However, this caused a lot of extra round trips over sftp.
      This can change the time for ``bzr push`` to create a new remote branch
      from 160s down to 100s. This also affects ``bzr commit`` performance when
      adding new files, ``bzr commit`` on a new kernel-like tree drops from 50s
      down to 40s (John Arbash Meinel, #44692)

    * When an entire subtree has been deleted, commit will now report that
      just the top of the subtree has been deleted, rather than reporting
      all the individual items. (Robert Collins)

    * Commit performs one less XML parse. (Robert Collins)

    * ``bzr checkout`` now operates on readonly branches as well
      as readwrite branches. This fixes bug #39542. (Robert Collins)

    * ``bzr bind`` no longer synchronises history with the master branch.
      Binding should be followed by an update or push to synchronise the 
      two branches. This is closely related to the fix for bug #39542.
      (Robert Collins)

    * ``bzrlib.lazy_import.lazy_import`` function to create on-demand 
      objects.  This allows all imports to stay at the global scope, but
      modules will not actually be imported if they are not used.
      (John Arbash Meinel)

    * Support ``bzr://`` and ``bzr+ssh://`` urls to work with the new RPC-based
      transport which will be used with the upcoming high-performance smart
      server. The new command ``bzr serve`` will invoke bzr in server mode,
      which processes these requests. (Andrew Bennetts, Robert Collins, Martin
      Pool)

    * New command ``bzr version-info`` which can be used to get a summary
      of the current state of the tree. This is especially useful as part
      of a build commands. See ``doc/version_info.txt`` for more information 
      (John Arbash Meinel)

  BUG FIXES:

    * ``'bzr inventory [FILE...]'`` allows restricting the file list to a
      specific set of files. (John Arbash Meinel, #3631)

    * Don't abort when annotating empty files (John Arbash Meinel, #56814)

    * Add ``Stanza.to_unicode()`` which can be passed to another Stanza
      when nesting stanzas. Also, add ``read_stanza_unicode`` to handle when
      reading a nested Stanza. (John Arbash Meinel)

    * Transform._set_mode() needs to stat the right file. 
      (John Arbash Meinel, #56549)

    * Raise WeaveFormatError rather than StopIteration when trying to read
      an empty Weave file. (John Arbash Meinel, #46871)

    * Don't access e.code for generic URLErrors, only HTTPErrors have .code.
      (Vincent Ladeuil, #59835)

    * Handle boundary="" lines properly to allow access through a Squid proxy.
      (John Arbash Meinel, #57723)

    * revert now removes newly-added directories (Aaron Bentley, #54172)

    * ``bzr upgrade sftp://`` shouldn't fail to upgrade v6 branches if there 
      isn't a working tree. (David Allouche, #40679)

    * Give nicer error messages when a user supplies an invalid --revision
      parameter. (John Arbash Meinel, #55420)

    * Handle when LANG is not recognized by python. Emit a warning, but
      just revert to using 'ascii'. (John Arbash Meinel, #35392)

    * Don't use ``preexec_fn`` on win32, as it is not supported by subprocess.
      (John Arbash Meinel)

    * Skip specific tests when the dependencies aren't met. This includes
      some ``setup.py`` tests when ``python-dev`` is not available, and
      some tests that depend on paramiko. (John Arbash Meinel, Mattheiu Moy)

    * Fallback to Paramiko properly, if no ``ssh`` executable exists on
      the system. (Andrew Bennetts, John Arbash Meinel)

    * ``Branch.bind(other_branch)`` no longer takes a write lock on the
      other branch, and will not push or pull between the two branches.
      API users will need to perform a push or pull or update operation if they
      require branch synchronisation to take place. (Robert Collins, #47344)

    * When creating a tarball or zipfile export, export unicode names as utf-8
      paths. This may not work perfectly on all platforms, but has the best
      chance of working in the common case. (John Arbash Meinel, #56816)

    * When committing, only files that exist in working tree or basis tree
      may be specified (Aaron Bentley, #50793)

  PORTABILITY:

    * Fixes to run on Python 2.5 (Brian M. Carlson, Martin Pool, Marien Zwart)

  INTERNALS:

    * TestCaseInTempDir now creates a separate directory for HOME, rather
      than having HOME set to the same location as the working directory.
      (John Arbash Meinel)

    * ``run_bzr_subprocess()`` can take an optional ``env_changes={}`` parameter,
      which will update os.environ inside the spawned child. It also can
      take a ``universal_newlines=True``, which helps when checking the output
      of the command. (John Arbash Meinel)

    * Refactor SFTP vendors to allow easier re-use when ssh is used. 
      (Andrew Bennetts)

    * ``Transport.list_dir()`` and ``Transport.iter_files_recursive()`` should always
      return urlescaped paths. This is now tested (there were bugs in a few
      of the transports) (Andrew Bennetts, David Allouche, John Arbash Meinel)

    * New utility function ``symbol_versioning.deprecation_string``. Returns the
      formatted string for a callable, deprecation format pair. (Robert Collins)

    * New TestCase helper applyDeprecated. This allows you to call a callable
      which is deprecated without it spewing to the screen, just by supplying
      the deprecation format string issued for it. (Robert Collins)

    * Transport.append and Transport.put have been deprecated in favor of
      ``.append_bytes``, ``.append_file``, ``.put_bytes``, and
      ``.put_file``. This removes the ambiguity in what type of object the
      functions take.  ``Transport.non_atomic_put_{bytes,file}`` has also
      been added. Which works similarly to ``Transport.append()`` except for
      SFTP, it doesn't have a round trip when opening the file. Also, it
      provides functionality for creating a parent directory when trying
      to create a file, rather than raise NoSuchFile and forcing the
      caller to repeat their request.
      (John Arbash Meinel)

    * WorkingTree has a new api ``unversion`` which allow the unversioning of
      entries by their file id. (Robert Collins)

    * ``WorkingTree.pending_merges`` is deprecated.  Please use the
      ``get_parent_ids`` (introduced in 0.10) method instead. (Robert Collins)

    * WorkingTree has a new ``lock_tree_write`` method which locks the branch for
      read rather than write. This is appropriate for actions which only need
      the branch data for reference rather than mutation. A new decorator
      ``needs_tree_write_lock`` is provided in the workingtree module. Like the
      ``needs_read_lock`` and ``needs_write_lock`` decorators this allows static 
      declaration of the locking requirements of a function to ensure that
      a lock is taken out for casual scripts. (Robert Collins, #54107)

    * All WorkingTree methods which write to the tree, but not to the branch
      have been converted to use ``needs_tree_write_lock`` rather than 
      ``needs_write_lock``. Also converted is the revert, conflicts and tree
      transform modules. This provides a modest performance improvement on 
      metadir style trees, due to the reduce lock-acquisition, and a more
      significant performance improvement on lightweight checkouts from 
      remote branches, where trivial operations used to pay a significant 
      penalty. It also provides the basis for allowing readonly checkouts.
      (Robert Collins)

    * Special case importing the standard library 'copy' module. This shaves
      off 40ms of startup time, while retaining compatibility. See:
      ``bzrlib/inspect_for_copy.py`` for more details. (John Arbash Meinel)

    * WorkingTree has a new parent class MutableTree which represents the 
      specialisations of Tree which are able to be altered. (Robert Collins)

    * New methods mkdir and ``put_file_bytes_non_atomic`` on MutableTree that
      mutate the tree and its contents. (Robert Collins)

    * Transport behaviour at the root of the URL is now defined and tested.
      (Andrew Bennetts, Robert Collins)

  TESTING:

    * New test helper classs MemoryTree. This is typically accessed via
      ``self.make_branch_and_memory_tree()`` in test cases. (Robert Collins)
      
    * Add ``start_bzr_subprocess`` and ``stop_bzr_subprocess`` to allow test
      code to continue running concurrently with a subprocess of bzr.
      (Andrew Bennetts, Robert Collins)

    * Add a new method ``Transport.get_smart_client()``. This is provided to
      allow upgrades to a richer interface than the VFS one provided by
      Transport. (Andrew Bennetts, Martin Pool)

bzr 0.10  2006-08-29
--------------------
  
  IMPROVEMENTS:
    * 'merge' now takes --uncommitted, to apply uncommitted changes from a
      tree.  (Aaron Bentley)
  
    * 'bzr add --file-ids-from' can be used to specify another path to use
      for creating file ids, rather than generating all new ones. Internally,
      the 'action' passed to ``smart_add_tree()`` can return ``file_ids`` that
      will be used, rather than having bzrlib generate new ones.
      (John Arbash Meinel, #55781)

    * ``bzr selftest --benchmark`` now allows a ``--cache-dir`` parameter.
      This will cache some of the intermediate trees, and decrease the
      setup time for benchmark tests. (John Arbash Meinel)

    * Inverse forms are provided for all boolean options.  For example,
      --strict has --no-strict, --no-recurse has --recurse (Aaron Bentley)

    * Serialize out Inventories directly, rather than using ElementTree.
      Writing out a kernel sized inventory drops from 2s down to ~350ms.
      (Robert Collins, John Arbash Meinel)

  BUG FIXES:

    * Help diffutils 2.8.4 get along with binary tests (Marien Zwart: #57614)

    * Change LockDir so that if the lock directory doesn't exist when
      ``lock_write()`` is called, an attempt will be made to create it.
      (John Arbash Meinel, #56974)

    * ``bzr uncommit`` preserves pending merges. (John Arbash Meinel, #57660)

    * Active FTP transport now works as intended. (ghozzy, #56472)

    * Really fix mutter() so that it won't ever raise a UnicodeError.
      It means it is possible for ~/.bzr.log to contain non UTF-8 characters.
      But it is a debugging log, not a real user file.
      (John Arbash Meinel, #56947, #53880)

    * Change Command handle to allow Unicode command and options.
      At present we cannot register Unicode command names, so we will get
      BzrCommandError('unknown command'), or BzrCommandError('unknown option')
      But that is better than a UnicodeError + a traceback.
      (John Arbash Meinel, #57123)

    * Handle TZ=UTC properly when reading/writing revisions.
      (John Arbash Meinel, #55783, #56290)

    * Use ``GPG_TTY`` to allow gpg --cl to work with gpg-agent in a pipeline,
      (passing text to sign in on stdin). (John Arbash Meinel, #54468)

    * External diff does the right thing for binaries even in foreign 
      languages. (John Arbash Meinel, #56307)

    * Testament handles more cases when content is unicode. Specific bug was
      in handling of revision properties.
      (John Arbash Meinel, Holger Krekel, #54723)

    * The bzr selftest was failing on installed versions due to a bug in a new
      test helper. (John Arbash Meinel, Robert Collins, #58057)

  INTERNALS:

    * ``bzrlib.cache_utf8`` contains ``encode()`` and ``decode()`` functions
      which can be used to cache the conversion between utf8 and Unicode.
      Especially helpful for some of the knit annotation code, which has to
      convert revision ids to utf8 to annotate lines in storage.
      (John Arbash Meinel)

    * ``setup.py`` now searches the filesystem to find all packages which
      need to be installed. This should help make the life of packagers
      easier. (John Arbash Meinel)

bzr 0.9.0  2006-08-11
---------------------

  SURPRISES:

   * The hard-coded built-in ignore rules have been removed. There are
     now two rulesets which are enforced. A user global one in 
     ``~/.bazaar/ignore`` which will apply to every tree, and the tree
     specific one '.bzrignore'.
     ``~/.bazaar/ignore`` will be created if it does not exist, but with
     a more conservative list than the old default.
     This fixes bugs with default rules being enforced no matter what. 
     The old list of ignore rules from bzr is available by
     running 'bzr ignore --old-default-rules'.
     (Robert Collins, Martin Pool, John Arbash Meinel)

   * 'branches.conf' has been changed to 'locations.conf', since it can apply
     to more locations than just branch locations.
     (Aaron Bentley)
   
  IMPROVEMENTS:

   * The revision specifier "revno:" is extended to accept the syntax
     revno:N:branch. For example,
     revno:42:http://bazaar-vcs.org/bzr/bzr.dev/ means revision 42 in
     bzr.dev.  (Matthieu Moy)

   * Tests updates to ensure proper URL handling, UNICODE support, and
     proper printing when the user's terminal encoding cannot display 
     the path of a file that has been versioned.
     ``bzr branch`` can take a target URL rather than only a local directory.
     ``Branch.get_parent()/set_parent()`` now save a relative path if possible,
     and normalize the parent based on root, allowing access across
     different transports. (John Arbash Meinel, Wouter van Heyst, Martin Pool)
     (Malone #48906, #42699, #40675, #5281, #3980, #36363, #43689,
     #42517, #42514)

   * On Unix, detect terminal width using an ioctl not just $COLUMNS.
     Use terminal width for single-line logs from ``bzr log --line`` and
     pending-merge display.  (Robert Widhopf-Fenk, Gustavo Niemeyer)
     (Malone #3507)

   * On Windows, detect terminal width using GetConsoleScreenBufferInfo.
     (Alexander Belchenko)

   * Speedup improvement for 'date:'-revision search. (Guillaume Pinot).

   * Show the correct number of revisions pushed when pushing a new branch.
     (Robert Collins).

   * 'bzr selftest' now shows a progress bar with the number of tests, and 
     progress made. 'make check' shows tests in -v mode, to be more useful
     for the PQM status window. (Robert Collins).
     When using a progress bar, failed tests are printed out, rather than
     being overwritten by the progress bar until the suite finishes.
     (John Arbash Meinel)

   * 'bzr selftest --benchmark' will run a new benchmarking selftest.
     'bzr selftest --benchmark --lsprof-timed' will use lsprofile to generate
     profile data for the individual profiled calls, allowing for fine
     grained analysis of performance.
     (Robert Collins, Martin Pool).

   * 'bzr commit' shows a progress bar. This is useful for commits over sftp
     where commit can take an appreciable time. (Robert Collins)

   * 'bzr add' is now less verbose in telling you what ignore globs were
     matched by files being ignored. Instead it just tells you how many 
     were ignored (because you might reasonably be expecting none to be
     ignored). 'bzr add -v' is unchanged and will report every ignored
     file. (Robert Collins).

   * ftp now has a test server if medusa is installed. As part of testing,
     ftp support has been improved, including support for supplying a
     non-standard port. (John Arbash Meinel).

   * 'bzr log --line' shows the revision number, and uses only the
     first line of the log message (#5162, Alexander Belchenko;
     Matthieu Moy)

   * 'bzr status' has had the --all option removed. The 'bzr ls' command
     should be used to retrieve all versioned files. (Robert Collins)

   * 'bzr bundle OTHER/BRANCH' will create a bundle which can be sent
     over email, and applied on the other end, while maintaining ancestry.
     This bundle can be applied with either 'bzr merge' or 'bzr pull',
     the same way you would apply another branch.
     (John Arbash Meinel, Aaron Bentley)
  
   * 'bzr whoami' can now be used to set your identity from the command line,
     for a branch or globally.  (Robey Pointer)

   * 'bzr checkout' now aliased to 'bzr co', and 'bzr annotate' to 'bzr ann'.
     (Michael Ellerman)

   * 'bzr revert DIRECTORY' now reverts the contents of the directory as well.
     (Aaron Bentley)

   * 'bzr get sftp://foo' gives a better error when paramiko is not present.
     Also updates things like 'http+pycurl://' if pycurl is not present.
     (John Arbash Meinel) (Malone #47821, #52204)

   * New env variable ``BZR_PROGRESS_BAR``, sets the default progress bar type.
     Can be set to 'none' or 'dummy' to disable the progress bar, 'dots' or 
     'tty' to create the respective type. (John Arbash Meinel, #42197, #51107)

   * Improve the help text for 'bzr diff' to explain what various options do.
     (John Arbash Meinel, #6391)

   * 'bzr uncommit -r 10' now uncommits revisions 11.. rather than uncommitting
     revision 10. This makes -r10 more in line with what other commands do.
     'bzr uncommit' also now saves the pending merges of the revisions that
     were removed. So it is safe to uncommit after a merge, fix something,
     and commit again. (John Arbash Meinel, #32526, #31426)

   * 'bzr init' now also works on remote locations.
     (Wouter van Heyst, #48904)

   * HTTP support has been updated. When using pycurl we now support 
     connection keep-alive, which reduces dns requests and round trips.
     And for both urllib and pycurl we support multi-range requests, 
     which decreases the number of round-trips. Performance results for
     ``bzr branch http://bazaar-vcs.org/bzr/bzr.dev/`` indicate
     http branching is now 2-3x faster, and ``bzr pull`` in an existing 
     branch is as much as 4x faster.
     (Michael Ellerman, Johan Rydberg, John Arbash Meinel, #46768)

   * Performance improvements for sftp. Branching and pulling are now up to
     2x faster. Utilize paramiko.readv() support for async requests if it
     is available (paramiko > 1.6) (John Arbash Meinel)

  BUG FIXES:

    * Fix shadowed definition of TestLocationConfig that caused some 
      tests not to run.
      (Erik Bågfors, Michael Ellerman, Martin Pool, #32587)

    * Fix unnecessary requirement of sign-my-commits that it be run from
      a working directory.  (Martin Pool, Robert Collins)

    * 'bzr push location' will only remember the push location if it succeeds
      in connecting to the remote location. (John Arbash Meinel, #49742)

    * 'bzr revert' no longer toggles the executable bit on win32
      (John Arbash Meinel, #45010)

    * Handle broken pipe under win32 correctly. (John Arbash Meinel)
    
    * sftp tests now work correctly on win32 if you have a newer paramiko
      (John Arbash Meinel)

    * Cleanup win32 test suite, and general cleanup of places where
      file handles were being held open. (John Arbash Meinel)

    * When specifying filenames for 'diff -r x..y', the name of the file in the
      working directory can be used, even if its name is different in both x
      and y.

    * File-ids containing single- or double-quotes are handled correctly by
      push. (Aaron Bentley, #52227)

    * Normalize unicode filenames to ensure cross-platform consistency.
      (John Arbash Meinel, #43689)

    * The argument parser can now handle '-' as an argument. Currently
      no code interprets it specially (it is mostly handled as a file named 
      '-'). But plugins, and future operations can use it.
      (John Arbash meinel, #50984)

    * Bundles can properly read binary files with a plain '\r' in them.
      (John Arbash Meinel, #51927)

    * Tuning ``iter_entries()`` to be more efficient (John Arbash Meinel, #5444)

    * Lots of win32 fixes (the test suite passes again).
      (John Arbash Meinel, #50155)

    * Handle openbsd returning None for sys.getfilesystemencoding() (#41183) 

    * Support ftp APPE (append) to allow Knits to be used over ftp (#42592)

    * Removals are only committed if they match the filespec (or if there is
      no filespec).  (#46635, Aaron Bentley)

    * smart-add recurses through all supplied directories 
      (John Arbash Meinel, #52578)

    * Make the bundle reader extra lines before and after the bundle text.
      This allows you to parse an email with the bundle inline.
      (John Arbash Meinel, #49182)

    * Change the file id generator to squash a little bit more. Helps when
      working with long filenames on windows. (Also helps for unicode filenames
      not generating hidden files). (John Arbash Meinel, #43801)

    * Restore terminal mode on C-c while reading sftp password.  (#48923, 
      Nicholas Allen, Martin Pool)

    * Timestamps are rounded to 1ms, and revision entries can be recreated
      exactly. (John Arbash Meinel, Jamie Wilkinson, #40693)

    * Branch.base has changed to a URL, but ~/.bazaar/locations.conf should
      use local paths, since it is user visible (John Arbash Meinel, #53653)

    * ``bzr status foo`` when foo was unversioned used to cause a full delta
      to be generated (John Arbash Meinel, #53638)

    * When reading revision properties, an empty value should be considered
      the empty string, not None (John Arbash Meinel, #47782)

    * ``bzr diff --diff-options`` can now handle binary files being changed.
      Also, the output is consistent when --diff-options is not supplied.
      (John Arbash Meinel, #54651, #52930)

    * Use the right suffixes for loading plugins (John Arbash Meinel, #51810)

    * Fix ``Branch.get_parent()`` to handle the case when the parent is not 
      accessible (John Arbash Meinel, #52976)

  INTERNALS:

    * Combine the ignore rules into a single regex rather than looping over
      them to reduce the threshold where  N^2 behaviour occurs in operations
      like status. (Jan Hudec, Robert Collins).

    * Appending to ``bzrlib.DEFAULT_IGNORE`` is now deprecated. Instead, use
      one of the add functions in bzrlib.ignores. (John Arbash Meinel)

    * 'bzr push' should only push the ancestry of the current revision, not
      all of the history in the repository. This is especially important for
      shared repositories. (John Arbash Meinel)

    * ``bzrlib.delta.compare_trees`` now iterates in alphabetically sorted order,
      rather than randomly walking the inventories. (John Arbash Meinel)

    * Doctests are now run in temporary directories which are cleaned up when
      they finish, rather than using special ScratchDir/ScratchBranch objects.
      (Martin Pool)

    * Split ``check`` into separate methods on the branch and on the repository,
      so that it can be specialized in ways that are useful or efficient for
      different formats.  (Martin Pool, Robert Collins)

    * Deprecate ``Repository.all_revision_ids``; most methods don't really need
      the global revision graph but only that part leading up to a particular
      revision.  (Martin Pool, Robert Collins)

    * Add a BzrDirFormat ``control_formats`` list which allows for control formats
      that do not use '.bzr' to store their data - i.e. '.svn', '.hg' etc.
      (Robert Collins, Jelmer Vernooij).

    * ``bzrlib.diff.external_diff`` can be redirected to any file-like object.
      Uses subprocess instead of spawnvp.
      (James Henstridge, John Arbash Meinel, #4047, #48914)

    * New command line option '--profile-imports', which will install a custom
      importer to log time to import modules and regex compilation time to 
      sys.stderr (John Arbash Meinel)

    * 'EmptyTree' is now deprecated, please use ``repository.revision_tree(None)``
      instead. (Robert Collins)

    * "RevisionTree" is now in bzrlib/revisiontree.py. (Robert Collins)

bzr 0.8.2  2006-05-17
---------------------
  
  BUG FIXES:
   
    * setup.py failed to install launchpad plugin.  (Martin Pool)

bzr 0.8.1  2006-05-16
---------------------

  BUG FIXES:

    * Fix failure to commit a merge in a checkout.  (Martin Pool, 
      Robert Collins, Erik Bågfors, #43959)

    * Nicer messages from 'commit' in the case of renames, and correct
      messages when a merge has occured. (Robert Collins, Martin Pool)

    * Separate functionality from assert statements as they are skipped in
      optimized mode of python. Add the same check to pending merges.
      (Olaf Conradi, #44443)

  CHANGES:

    * Do not show the None revision in output of bzr ancestry. (Olaf Conradi)

    * Add info on standalone branches without a working tree.
      (Olaf Conradi, #44155)

    * Fix bug in knits when raising InvalidRevisionId. (Olaf Conradi, #44284)

  CHANGES:

    * Make editor invocation comply with Debian Policy. First check
      environment variables VISUAL and EDITOR, then try editor from
      alternatives system. If that all fails, fall back to the pre-defined
      list of editors. (Olaf Conradi, #42904)

  NEW FEATURES:

    * New 'register-branch' command registers a public branch into 
      Launchpad.net, where it can be associated with bugs, etc.
      (Martin Pool, Bjorn Tillenius, Robert Collins)

  INTERNALS:

    * New public api in InventoryEntry - ``describe_change(old, new)`` which
      provides a human description of the changes between two old and
      new. (Robert Collins, Martin Pool)

  TESTING:

    * Fix test case for bzr info in upgrading a standalone branch to metadir,
      uses bzrlib api now. (Olaf Conradi)

bzr 0.8  2006-05-08
-------------------

  NOTES WHEN UPGRADING:

    Release 0.8 of bzr introduces a new format for history storage, called
    'knit', as an evolution of to the 'weave' format used in 0.7.  Local 
    and remote operations are faster using knits than weaves.  Several
    operations including 'init', 'init-repo', and 'upgrade' take a 
    --format option that controls this.  Branching from an existing branch
    will keep the same format.

    It is possible to merge, pull and push between branches of different
    formats but this is slower than moving data between homogenous
    branches.  It is therefore recommended (but not required) that you
    upgrade all branches for a project at the same time.  Information on
    formats is shown by 'bzr info'.

    bzr 0.8 now allows creation of 'repositories', which hold the history 
    of files and revisions for several branches.  Previously bzr kept all
    the history for a branch within the .bzr directory at the root of the
    branch, and this is still the default.  To create a repository, use
    the new 'bzr init-repo' command.  Branches exist as directories under
    the repository and contain just a small amount of information
    indicating the current revision of the branch.

    bzr 0.8 also supports 'checkouts', which are similar to in cvs and
    subversion.  Checkouts are associated with a branch (optionally in a
    repository), which contains all the historical information.  The
    result is that a checkout can be deleted without losing any
    already-committed revisions.  A new 'update' command is also available. 

    Repositories and checkouts are not supported with the 0.7 storage
    format.  To use them you must upgrad to either knits, or to the
    'metaweave' format, which uses weaves but changes the .bzr directory
    arrangement.
    

  IMPROVEMENTS:

    * Sftp paths can now be relative, or local, according to the lftp
      convention. Paths now take the form::

          sftp://user:pass@host:port/~/relative/path
          or
          sftp://user:pass@host:port/absolute/path

    * The FTP transport now tries to reconnect after a temporary
      failure. ftp put is made atomic. (Matthieu Moy)

    * The FTP transport now maintains a pool of connections, and
      reuses them to avoid multiple connections to the same host (like
      sftp did). (Daniel Silverstone)

    * The ``bzr_man.py`` file has been removed. To create the man page now,
      use ``./generate_docs.py man``. The new program can also create other files.
      Run ``python generate_docs.py --help`` for usage information.
      (Hans Ulrich Niedermann & James Blackwell).

    * Man Page now gives full help (James Blackwell).
      Help also updated to reflect user config now being stored in .bazaar
      (Hans Ulrich Niedermann)

    * It's now possible to set aliases in bazaar.conf (Erik Bågfors)

    * Pull now accepts a --revision argument (Erik Bågfors)

    * ``bzr re-sign`` now allows multiple revisions to be supplied on the command
      line. You can now use the following command to sign all of your old
      commits::

        find .bzr/revision-store// -name my@email-* \
          | sed 's/.*\/\/..\///' \
          | xargs bzr re-sign

    * Upgrade can now upgrade over the network. (Robert Collins)

    * Two new commands 'bzr checkout' and 'bzr update' allow for CVS/SVN-alike
      behaviour.  By default they will cache history in the checkout, but
      with --lightweight almost all data is kept in the master branch.
      (Robert Collins)

    * 'revert' unversions newly-versioned files, instead of deleting them.

    * 'merge' is more robust.  Conflict messages have changed.

    * 'merge' and 'revert' no longer clobber existing files that end in '~' or
      '.moved'.

    * Default log format can be set in configuration and plugins can register
      their own formatters. (Erik Bågfors)

    * New 'reconcile' command will check branch consistency and repair indexes
      that can become out of sync in pre 0.8 formats. (Robert Collins,
      Daniel Silverstone)

    * New 'bzr init --format' and 'bzr upgrade --format' option to control 
      what storage format is created or produced.  (Robert Collins, 
      Martin Pool)

    * Add parent location to 'bzr info', if there is one.  (Olaf Conradi)

    * New developer commands 'weave-list' and 'weave-join'.  (Martin Pool)

    * New 'init-repository' command, plus support for repositories in 'init'
      and 'branch' (Aaron Bentley, Erik Bågfors, Robert Collins)

    * Improve output of 'info' command. Show all relevant locations related to
      working tree, branch and repository. Use kibibytes for binary quantities.
      Fix off-by-one error in missing revisions of working tree.  Make 'info'
      work on branches, repositories and remote locations.  Show locations
      relative to the shared repository, if applicable.  Show locking status
      of locations.  (Olaf Conradi)

    * Diff and merge now safely handle binary files. (Aaron Bentley)

    * 'pull' and 'push' now normalise the revision history, so that any two
      branches with the same tip revision will have the same output from 'log'.
      (Robert Collins)

    * 'merge' accepts --remember option to store parent location, like 'push'
      and 'pull'. (Olaf Conradi)

    * bzr status and diff when files given as arguments do not exist
      in the relevant trees.  (Martin Pool, #3619)

    * Add '.hg' to the default ignore list.  (Martin Pool)

    * 'knit' is now the default disk format. This improves disk performance and
      utilization, increases incremental pull performance, robustness with SFTP
      and allows checkouts over SFTP to perform acceptably. 
      The initial Knit code was contributed by Johan Rydberg based on a
      specification by Martin Pool.
      (Robert Collins, Aaron Bentley, Johan Rydberg, Martin Pool).

    * New tool to generate all-in-one html version of the manual.  (Alexander
      Belchenko)

    * Hitting CTRL-C while doing an SFTP push will no longer cause stale locks
      to be left in the SFTP repository. (Robert Collins, Martin Pool).

    * New option 'diff --prefix' to control how files are named in diff
      output, with shortcuts '-p0' and '-p1' corresponding to the options for 
      GNU patch.  (Alexander Belchenko, Goffredo Baroncelli, Martin Pool)

    * Add --revision option to 'annotate' command.  (Olaf Conradi)

    * If bzr shows an unexpected revision-history after pulling (perhaps due
      to a reweave) it can now be corrected by 'bzr reconcile'.
      (Robert Collins)

  CHANGES:

    * Commit is now verbose by default, and shows changed filenames and the 
      new revision number.  (Robert Collins, Martin Pool)

    * Unify 'mv', 'move', 'rename'.  (Matthew Fuller, #5379)

    * 'bzr -h' shows help.  (Martin Pool, Ian Bicking, #35940)

    * Make 'pull' and 'push' remember location on failure using --remember.
      (Olaf Conradi)

    * For compatibility, make old format for using weaves inside metadir
      available as 'metaweave' format.  Rename format 'metadir' to 'default'.
      Clean up help for option --format in commands 'init', 'init-repo' and
      'upgrade'.  (Olaf Conradi)

  INTERNALS:
  
    * The internal storage of history, and logical branch identity have now
      been split into Branch, and Repository. The common locking and file 
      management routines are now in bzrlib.lockablefiles. 
      (Aaron Bentley, Robert Collins, Martin Pool)

    * Transports can now raise DependencyNotPresent if they need a library
      which is not installed, and then another implementation will be 
      tried.  (Martin Pool)

    * Remove obsolete (and no-op) `decode` parameter to `Transport.get`.  
      (Martin Pool)

    * Using Tree Transform for merge, revert, tree-building

    * WorkingTree.create, Branch.create, ``WorkingTree.create_standalone``,
      Branch.initialize are now deprecated. Please see ``BzrDir.create_*`` for
      replacement API's. (Robert Collins)

    * New BzrDir class represents the .bzr control directory and manages
      formatting issues. (Robert Collins)

    * New repository.InterRepository class encapsulates Repository to 
      Repository actions and allows for clean selection of optimised code
      paths. (Robert Collins)

    * ``bzrlib.fetch.fetch`` and ``bzrlib.fetch.greedy_fetch`` are now
      deprecated, please use ``branch.fetch`` or ``repository.fetch``
      depending on your needs. (Robert Collins)

    * deprecated methods now have a ``is_deprecated`` flag on them that can
      be checked, if you need to determine whether a given callable is 
      deprecated at runtime. (Robert Collins)

    * Progress bars are now nested - see
      ``bzrlib.ui.ui_factory.nested_progress_bar``.
      (Robert Collins, Robey Pointer)

    * New API call ``get_format_description()`` for each type of format.
      (Olaf Conradi)

    * Changed ``branch.set_parent()`` to accept None to remove parent.
      (Olaf Conradi)

    * Deprecated BzrError AmbiguousBase.  (Olaf Conradi)

    * WorkingTree.branch is now a read only property.  (Robert Collins)

    * bzrlib.ui.text.TextUIFactory now accepts a ``bar_type`` parameter which
      can be None or a factory that will create a progress bar. This is
      useful for testing or for overriding the bzrlib.progress heuristic.
      (Robert Collins)

    * New API method ``get_physical_lock_status()`` to query locks present on a
      transport.  (Olaf Conradi)

    * Repository.reconcile now takes a thorough keyword parameter to allow
      requesting an indepth reconciliation, rather than just a data-loss 
      check. (Robert Collins)

    * ``bzrlib.ui.ui_factory protocol`` now supports ``get_boolean`` to prompt
      the user for yes/no style input. (Robert Collins)

  TESTING:

    * SFTP tests now shortcut the SSH negotiation, reducing test overhead
      for testing SFTP protocol support. (Robey Pointer)

    * Branch formats are now tested once per implementation (see ``bzrlib.
      tests.branch_implementations``. This is analagous to the transport
      interface tests, and has been followed up with working tree,
      repository and BzrDir tests. (Robert Collins)

    * New test base class TestCaseWithTransport provides a transport aware
      test environment, useful for testing any transport-interface using
      code. The test suite option --transport controls the transport used
      by this class (when its not being used as part of implementation
      contract testing). (Robert Collins)

    * Close logging handler on disabling the test log. This will remove the
      handler from the internal list inside python's logging module,
      preventing shutdown from closing it twice.  (Olaf Conradi)

    * Move test case for uncommit to blackbox tests.  (Olaf Conradi)

    * ``run_bzr`` and ``run_bzr_captured`` now accept a 'stdin="foo"'
      parameter which will provide String("foo") to the command as its stdin.

bzr 0.7 2006-01-09
------------------

  CHANGES:

    * .bzrignore is excluded from exports, on the grounds that it's a bzr 
      internal-use file and may not be wanted.  (Jamie Wilkinson)

    * The "bzr directories" command were removed in favor of the new
      --kind option to the "bzr inventory" command.  To list all 
      versioned directories, now use "bzr inventory --kind directory".  
      (Johan Rydberg)

    * Under Windows configuration directory is now ``%APPDATA%\bazaar\2.0``
      by default. (John Arbash Meinel)

    * The parent of Bzr configuration directory can be set by ``BZR_HOME``
      environment variable. Now the path for it is searched in ``BZR_HOME``,
      then in HOME. Under Windows the order is: ``BZR_HOME``, ``APPDATA``
      (usually points to ``C:\Documents and Settings\User Name\Application Data``),
      ``HOME``. (John Arbash Meinel)

    * Plugins with the same name in different directories in the bzr plugin
      path are no longer loaded: only the first successfully loaded one is
      used. (Robert Collins)

    * Use systems' external ssh command to open connections if possible.  
      This gives better integration with user settings such as ProxyCommand.
      (James Henstridge)

    * Permissions on files underneath .bzr/ are inherited from the .bzr 
      directory. So for a shared repository, simply doing 'chmod -R g+w .bzr/'
      will mean that future file will be created with group write permissions.

    * configure.in and config.guess are no longer in the builtin default 
      ignore list.

    * '.sw[nop]' pattern ignored, to ignore vim swap files for nameless
      files.  (John Arbash Meinel, Martin Pool)

  IMPROVEMENTS:

    * "bzr INIT dir" now initializes the specified directory, and creates 
      it if it does not exist.  (John Arbash Meinel)

    * New remerge command (Aaron Bentley)

    * Better zsh completion script.  (Steve Borho)

    * 'bzr diff' now returns 1 when there are changes in the working 
      tree. (Robert Collins)

    * 'bzr push' now exists and can push changes to a remote location. 
      This uses the transport infrastructure, and can store the remote
      location in the ~/.bazaar/branches.conf configuration file.
      (Robert Collins)

    * Test directories are only kept if the test fails and the user requests
      that they be kept.

    * Tweaks to short log printing

    * Added branch nicks, new nick command, printing them in log output. 
      (Aaron Bentley)

    * If ``$BZR_PDB`` is set, pop into the debugger when an uncaught exception 
      occurs.  (Martin Pool)

    * Accept 'bzr resolved' (an alias for 'bzr resolve'), as this is
      the same as Subversion.  (Martin Pool)

    * New ftp transport support (on ftplib), for ftp:// and aftp:// 
      URLs.  (Daniel Silverstone)

    * Commit editor temporary files now start with ``bzr_log.``, to allow 
      text editors to match the file name and set up appropriate modes or 
      settings.  (Magnus Therning)

    * Improved performance when integrating changes from a remote weave.  
      (Goffredo Baroncelli)

    * Sftp will attempt to cache the connection, so it is more likely that
      a connection will be reused, rather than requiring multiple password
      requests.

    * bzr revno now takes an optional argument indicating the branch whose
      revno should be printed.  (Michael Ellerman)

    * bzr cat defaults to printing the last version of the file.  
      (Matthieu Moy, #3632)

    * New global option 'bzr --lsprof COMMAND' runs bzr under the lsprof 
      profiler.  (Denys Duchier)

    * Faster commits by reading only the headers of affected weave files. 
      (Denys Duchier)

    * 'bzr add' now takes a --dry-run parameter which shows you what would be
      added, but doesn't actually add anything. (Michael Ellerman)

    * 'bzr add' now lists how many files were ignored per glob.  add --verbose
      lists the specific files.  (Aaron Bentley)

    * 'bzr missing' now supports displaying changes in diverged trees and can
      be limited to show what either end of the comparison is missing.
      (Aaron Bently, with a little prompting from Daniel Silverstone)

  BUG FIXES:

    * SFTP can walk up to the root path without index errors. (Robert Collins)

    * Fix bugs in running bzr with 'python -O'.  (Martin Pool)

    * Error when run with -OO

    * Fix bug in reporting http errors that don't have an http error code.
      (Martin Pool)

    * Handle more cases of pipe errors in display commands

    * Change status to 3 for all errors

    * Files that are added and unlinked before committing are completely
      ignored by diff and status

    * Stores with some compressed texts and some uncompressed texts are now
      able to be used. (John A Meinel)

    * Fix for bzr pull failing sometimes under windows

    * Fix for sftp transport under windows when using interactive auth

    * Show files which are both renamed and modified as such in 'bzr 
      status' output.  (Daniel Silverstone, #4503)

    * Make annotate cope better with revisions committed without a valid 
      email address.  (Marien Zwart)

    * Fix representation of tab characters in commit messages.
      (Harald Meland)

    * List of plugin directories in ``BZR_PLUGIN_PATH`` environment variable is
      now parsed properly under Windows. (Alexander Belchenko)

    * Show number of revisions pushed/pulled/merged. (Robey Pointer)

    * Keep a cached copy of the basis inventory to speed up operations 
      that need to refer to it.  (Johan Rydberg, Martin Pool)

    * Fix bugs in bzr status display of non-ascii characters.
      (Martin Pool)

    * Remove Makefile.in from default ignore list.
      (Tollef Fog Heen, Martin Pool, #6413)

    * Fix failure in 'bzr added'.  (Nathan McCallum, Martin Pool)

  TESTING:

    * Fix selftest asking for passwords when there are no SFTP keys.  
      (Robey Pointer, Jelmer Vernooij) 

    * Fix selftest run with 'python -O'.  (Martin Pool)

    * Fix HTTP tests under Windows. (John Arbash Meinel)

    * Make tests work even if HOME is not set (Aaron Bentley)

    * Updated ``build_tree`` to use fixed line-endings for tests which read 
      the file cotents and compare. Make some tests use this to pass under
      Windows. (John Arbash Meinel)

    * Skip stat and symlink tests under Windows. (Alexander Belchenko)

    * Delay in selftest/testhashcash is now issued under win32 and Cygwin.
      (John Arbash Meinel)

    * Use terminal width to align verbose test output.  (Martin Pool)

    * Blackbox tests are maintained within the bzrlib.tests.blackbox directory.
      If adding a new test script please add that to
      ``bzrlib.tests.blackbox.__init__``. (Robert Collins)

    * Much better error message if one of the test suites can't be 
      imported.  (Martin Pool)

    * Make check now runs the test suite twice - once with the default locale,
      and once with all locales forced to C, to expose bugs. This is not 
      trivially done within python, so for now its only triggered by running
      Make check. Integrators and packagers who wish to check for full 
      platform support should run 'make check' to test the source.
      (Robert Collins)

    * Tests can now run TestSkipped if they can't execute for any reason.
      (Martin Pool) (NB: TestSkipped should only be raised for correctable
      reasons - see the wiki spec ImprovingBzrTestSuite).

    * Test sftp with relative, absolute-in-homedir and absolute-not-in-homedir
      paths for the transport tests. Introduce blackbox remote sftp tests that
      test the same permutations. (Robert Collins, Robey Pointer)

    * Transport implementation tests are now independent of the local file
      system, which allows tests for esoteric transports, and for features
      not available in the local file system. They also repeat for variations
      on the URL scheme that can introduce issues in the transport code,
      see bzrlib.transport.TransportTestProviderAdapter() for this.
      (Robert Collins).

    * ``TestCase.build_tree`` uses the transport interface to build trees,
      pass in a transport parameter to give it an existing connection.
      (Robert Collins).

  INTERNALS:

    * WorkingTree.pull has been split across Branch and WorkingTree,
      to allow Branch only pulls. (Robert Collins)

    * ``commands.display_command`` now returns the result of the decorated 
      function. (Robert Collins)

    * LocationConfig now has a ``set_user_option(key, value)`` call to save
      a setting in its matching location section (a new one is created
      if needed). (Robert Collins)

    * Branch has two new methods, ``get_push_location`` and
      ``set_push_location`` to respectively, get and set the push location.
      (Robert Collins)

    * ``commands.register_command`` now takes an optional flag to signal that
      the registrant is planning to decorate an existing command. When 
      given multiple plugins registering a command is not an error, and
      the original command class (whether built in or a plugin based one) is
      returned to the caller. There is a new error 'MustUseDecorated' for
      signalling when a wrapping command should switch to the original
      version. (Robert Collins)

    * Some option parsing errors will raise 'BzrOptionError', allowing 
      granular detection for decorating commands. (Robert Collins).

    * ``Branch.read_working_inventory`` has moved to
      ``WorkingTree.read_working_inventory``. This necessitated changes to
      ``Branch.get_root_id``, and a move of ``Branch.set_inventory`` to
      WorkingTree as well. To make it clear that a WorkingTree cannot always
      be obtained ``Branch.working_tree()`` will raise
      ``errors.NoWorkingTree`` if one cannot be obtained. (Robert Collins)

    * All pending merges operations from Branch are now on WorkingTree.
      (Robert Collins)

    * The follow operations from Branch have moved to WorkingTree::

          add()
          commit()
          move()
          rename_one()
          unknowns()

      (Robert Collins)

    * ``bzrlib.add.smart_add_branch`` is now ``smart_add_tree``. (Robert Collins)

    * New "rio" serialization format, similar to rfc-822. (Martin Pool)

    * Rename selftests to ``bzrlib.tests.test_foo``.  (John A Meinel, Martin 
      Pool)

    * ``bzrlib.plugin.all_plugins`` has been changed from an attribute to a 
      query method. (Robert Collins)
 
    * New options to read only the table-of-contents of a weave.  
      (Denys Duchier)

    * Raise NoSuchFile when someone tries to add a non-existant file.
      (Michael Ellerman)

    * Simplify handling of DivergedBranches in ``cmd_pull()``.
      (Michael Ellerman)
   
    * Branch.controlfile* logic has moved to lockablefiles.LockableFiles, which
      is exposed as ``Branch().control_files``. Also this has been altered with the
      controlfile pre/suffix replaced by simple method names like 'get' and
      'put'. (Aaron Bentley, Robert Collins).

    * Deprecated functions and methods can now be marked as such using the 
      ``bzrlib.symbol_versioning`` module. Marked method have their docstring
      updated and will issue a DeprecationWarning using the warnings module
      when they are used. (Robert Collins)

    * ``bzrlib.osutils.safe_unicode`` now exists to provide parameter coercion
      for functions that need unicode strings. (Robert Collins)

bzr 0.6 2005-10-28
------------------

  IMPROVEMENTS:
  
    * pull now takes --verbose to show you what revisions are added or removed
      (John A Meinel)

    * merge now takes a --show-base option to include the base text in
      conflicts.
      (Aaron Bentley)

    * The config files are now read using ConfigObj, so '=' should be used as
      a separator, not ':'.
      (Aaron Bentley)

    * New 'bzr commit --strict' option refuses to commit if there are 
      any unknown files in the tree.  To commit, make sure all files are 
      either ignored, added, or deleted.  (Michael Ellerman)

    * The config directory is now ~/.bazaar, and there is a single file 
      ~/.bazaar/bazaar.conf storing email, editor and other preferences.
      (Robert Collins)

    * 'bzr add' no longer takes a --verbose option, and a --quiet option
      has been added that suppresses all output.

    * Improved zsh completion support in contrib/zsh, from Clint
      Adams.

    * Builtin 'bzr annotate' command, by Martin Pool with improvements from 
      Goffredo Baroncelli.
    
    * 'bzr check' now accepts -v for verbose reporting, and checks for
      ghosts in the branch. (Robert Collins)

    * New command 're-sign' which will regenerate the gpg signature for 
      a revision. (Robert Collins)

    * If you set ``check_signatures=require`` for a path in 
      ``~/.bazaar/branches.conf`` then bzr will invoke your
      ``gpg_signing_command`` (defaults to gpg) and record a digital signature
      of your commit. (Robert Collins)

    * New sftp transport, based on Paramiko.  (Robey Pointer)

    * 'bzr pull' now accepts '--clobber' which will discard local changes
      and make this branch identical to the source branch. (Robert Collins)

    * Just give a quieter warning if a plugin can't be loaded, and 
      put the details in .bzr.log.  (Martin Pool)

    * 'bzr branch' will now set the branch-name to the last component of the
      output directory, if one was supplied.

    * If the option ``post_commit`` is set to one (or more) python function
      names (must be in the bzrlib namespace), then they will be invoked
      after the commit has completed, with the branch and ``revision_id`` as
      parameters. (Robert Collins)

    * Merge now has a retcode of 1 when conflicts occur. (Robert Collins)

    * --merge-type weave is now supported for file contents.  Tree-shape
      changes are still three-way based.  (Martin Pool, Aaron Bentley)

    * 'bzr check' allows the first revision on revision-history to have
      parents - something that is expected for cheap checkouts, and occurs
      when conversions from baz do not have all history.  (Robert Collins).

   * 'bzr merge' can now graft unrelated trees together, if your specify
     0 as a base. (Aaron Bentley)

   * 'bzr commit branch' and 'bzr commit branch/file1 branch/file2' now work
     (Aaron Bentley)

    * Add '.sconsign*' to default ignore list.  (Alexander Belchenko)

   * 'bzr merge --reprocess' minimizes conflicts

  TESTING:

    * The 'bzr selftest --pattern' option for has been removed, now 
      test specifiers on the command line can be simple strings, or 
      regexps, or both. (Robert Collins)

    * Passing -v to selftest will now show the time each test took to 
      complete, which will aid in analysing performance regressions and
      related questions. (Robert Collins)

    * 'bzr selftest' runs all tests, even if one fails, unless '--one'
      is given. (Martin Pool)

    * There is a new method for TestCaseInTempDir, assertFileEqual, which
      will check that a given content is equal to the content of the named
      file. (Robert Collins)

    * Fix test suite's habit of leaving many temporary log files in $TMPDIR.
      (Martin Pool)

  INTERNALS:

    * New 'testament' command and concept for making gpg-signatures 
      of revisions that are not tied to a particular internal
      representation.  (Martin Pool).

    * Per-revision properties ('revprops') as key-value associated 
      strings on each revision created when the revision is committed.
      Intended mainly for the use of external tools.  (Martin Pool).

    * Config options have moved from bzrlib.osutils to bzrlib.config.
      (Robert Collins)

    * Improved command line option definitions allowing explanations
      for individual options, among other things.  Contributed by 
      Magnus Therning.

    * Config options have moved from bzrlib.osutils to bzrlib.config.
      Configuration is now done via the config.Config interface:
      Depending on whether you have a Branch, a Location or no information
      available, construct a ``*Config``, and use its ``signature_checking``,
      ``username`` and ``user_email`` methods. (Robert Collins)

    * Plugins are now loaded under bzrlib.plugins, not bzrlib.plugin, and
      they are made available for other plugins to use. You should not 
      import other plugins during the ``__init__`` of your plugin though, as 
      no ordering is guaranteed, and the plugins directory is not on the
      python path. (Robert Collins)

    * Branch.relpath has been moved to WorkingTree.relpath. WorkingTree no
      no longer takes an inventory, rather it takes an option branch
      parameter, and if None is given will open the branch at basedir 
      implicitly. (Robert Collins)

    * Cleaner exception structure and error reporting.  Suggested by 
      Scott James Remnant.  (Martin Pool)

    * Branch.remove has been moved to WorkingTree, which has also gained
      ``lock_read``, ``lock_write`` and ``unlock`` methods for convenience.
      (Robert Collins)

    * Two decorators, ``needs_read_lock`` and ``needs_write_lock`` have been
      added to the branch module. Use these to cause a function to run in a
      read or write lock respectively. (Robert Collins)

    * ``Branch.open_containing`` now returns a tuple (Branch, relative-path),
      which allows direct access to the common case of 'get me this file
      from its branch'. (Robert Collins)

    * Transports can register using ``register_lazy_transport``, and they 
      will be loaded when first used.  (Martin Pool)

    * 'pull' has been factored out of the command as ``WorkingTree.pull()``.
      A new option to WorkingTree.pull has been added, clobber, which will
      ignore diverged history and pull anyway.
      (Robert Collins)

    * config.Config has a ``get_user_option`` call that accepts an option name.
      This will be looked up in branches.conf and bazaar.conf as normal.
      It is intended that this be used by plugins to support options - 
      options of built in programs should have specific methods on the config.
      (Robert Collins)

    * ``merge.merge_inner`` now has tempdir as an optional parameter.
      (Robert Collins)

    * Tree.kind is not recorded at the top level of the hierarchy, as it was
      missing on EmptyTree, leading to a bug with merge on EmptyTrees.
      (Robert Collins)

    * ``WorkingTree.__del__`` has been removed, it was non deterministic and not 
      doing what it was intended to. See ``WorkingTree.__init__`` for a comment
      about future directions. (Robert Collins/Martin Pool)

    * bzrlib.transport.http has been modified so that only 404 urllib errors
      are returned as NoSuchFile. Other exceptions will propogate as normal.
      This allows debuging of actual errors. (Robert Collins)

    * bzrlib.transport.Transport now accepts *ONLY* url escaped relative paths
      to apis like 'put', 'get' and 'has'. This is to provide consistent
      behaviour - it operates on url's only. (Robert Collins)

    * Transports can register using ``register_lazy_transport``, and they 
      will be loaded when first used.  (Martin Pool)

    * ``merge_flex`` no longer calls ``conflict_handler.finalize()``, instead that
      is called by ``merge_inner``. This is so that the conflict count can be 
      retrieved (and potentially manipulated) before returning to the caller
      of ``merge_inner``. Likewise 'merge' now returns the conflict count to the
      caller. (Robert Collins)

    * ``revision.revision_graph`` can handle having only partial history for
      a revision - that is no revisions in the graph with no parents.
      (Robert Collins).

    * New ``builtins.branch_files`` uses the standard ``file_list`` rules to
      produce a branch and a list of paths, relative to that branch
      (Aaron Bentley)

    * New TestCase.addCleanup facility.

    * New ``bzrlib.version_info`` tuple (similar to ``sys.version_info``),
      which can be used by programs importing bzrlib.

  BUG FIXES:

    * Better handling of branches in directories with non-ascii names. 
      (Joel Rosdahl, Panagiotis Papadakos)

    * Upgrades of trees with no commits will not fail due to accessing
      [-1] in the revision-history. (Andres Salomon)


bzr 0.1.1 2005-10-12
--------------------

  BUG FIXES:

    * Fix problem in pulling over http from machines that do not 
      allow directories to be listed.

    * Avoid harmless warning about invalid hash cache after 
      upgrading branch format.

  PERFORMANCE: 
  
    * Avoid some unnecessary http operations in branch and pull.


bzr 0.1 2005-10-11
------------------

  NOTES:

    * 'bzr branch' over http initially gives a very high estimate
      of completion time but it should fall as the first few 
      revisions are pulled in.  branch is still slow on 
      high-latency connections.

  BUG FIXES:
  
    * bzr-man.py has been updated to work again. Contributed by
      Rob Weir.

    * Locking is now done with fcntl.lockf which works with NFS
      file systems. Contributed by Harald Meland.

    * When a merge encounters a file that has been deleted on
      one side and modified on the other, the old contents are
      written out to foo.BASE and foo.SIDE, where SIDE is this
      or OTHER. Contributed by Aaron Bentley.

    * Export was choosing incorrect file paths for the content of
      the tarball, this has been fixed by Aaron Bentley.

    * Commit will no longer commit without a log message, an 
      error is returned instead. Contributed by Jelmer Vernooij.

    * If you commit a specific file in a sub directory, any of its
      parent directories that are added but not listed will be 
      automatically included. Suggested by Michael Ellerman.

    * bzr commit and upgrade did not correctly record new revisions
      for files with only a change to their executable status.
      bzr will correct this when it encounters it. Fixed by
      Robert Collins

    * HTTP tests now force off the use of ``http_proxy`` for the duration.
      Contributed by Gustavo Niemeyer.

    * Fix problems in merging weave-based branches that have 
      different partial views of history.

    * Symlink support: working with symlinks when not in the root of a 
      bzr tree was broken, patch from Scott James Remnant.

  IMPROVEMENTS:

    * 'branch' now accepts a --basis parameter which will take advantage
      of local history when making a new branch. This allows faster 
      branching of remote branches. Contributed by Aaron Bentley.

    * New tree format based on weave files, called version 5.
      Existing branches can be upgraded to this format using 
      'bzr upgrade'.

    * Symlinks are now versionable. Initial patch by 
      Erik Toubro Nielsen, updated to head by Robert Collins.

    * Executable bits are tracked on files. Patch from Gustavo
      Niemeyer.

    * 'bzr status' now shows unknown files inside a selected directory.
      Patch from Heikki Paajanen.

    * Merge conflicts are recorded in .bzr. Two new commands 'conflicts'
      and 'resolve' have needed added, which list and remove those 
      merge conflicts respectively. A conflicted tree cannot be committed
      in. Contributed by Aaron Bentley.

    * 'rm' is now an alias for 'remove'.

    * Stores now split out their content in a single byte prefixed hash,
      dropping the density of files per directory by 256. Contributed by
      Gustavo Niemeyer.

    * 'bzr diff -r branch:URL' will now perform a diff between two branches.
      Contributed by Robert Collins.

    * 'bzr log' with the default formatter will show merged revisions,
      indented to the right. Initial implementation contributed by Gustavo
      Niemeyer, made incremental by Robert Collins.


  INTERNALS:

    * Test case failures have the exception printed after the log 
      for your viewing pleasure.

    * InventoryEntry is now an abstract base class, use one of the
      concrete InventoryDirectory etc classes instead.

    * Branch raises an UnsupportedFormatError when it detects a 
      bzr branch it cannot understand. This allows for precise
      handling of such circumstances.

    * Remove RevisionReference class; ``Revision.parent_ids`` is now simply a
      list of their ids and ``parent_sha1s`` is a list of their corresponding
      sha1s (for old branches only at the moment.)

    * New method-object style interface for Commit() and Fetch().

    * Renamed ``Branch.last_patch()`` to ``Branch.last_revision()``, since
      we call them revisions not patches.

    * Move ``copy_branch`` to ``bzrlib.clone.copy_branch``.  The destination
      directory is created if it doesn't exist.

    * Inventories now identify the files which were present by 
      giving the revision *of that file*.

    * Inventory and Revision XML contains a version identifier.  
      This must be consistent with the overall branch version
      but allows for more flexibility in future upgrades.

  TESTING:

    * Removed testsweet module so that tests can be run after 
      bzr installed by 'bzr selftest'.

    * 'bzr selftest' command-line arguments can now be partial ids
      of tests to run, e.g. ``bzr selftest test_weave``

      
bzr 0.0.9 2005-09-23
--------------------

  BUG FIXES:

    * Fixed "branch -r" option.

    * Fix remote access to branches containing non-compressed history.
      (Robert Collins).

    * Better reliability of http server tests.  (John Arbash-Meinel)

    * Merge graph maximum distance calculation fix.  (Aaron Bentley)
   
    * Various minor bug in windows support have been fixed, largely in the
      test suite. Contributed by Alexander Belchenko.

  IMPROVEMENTS:

    * Status now accepts a -r argument to give status between chosen
      revisions. Contributed by Heikki Paajanen.

    * Revision arguments no longer use +/-/= to control ranges, instead
      there is a 'before' namespace, which limits the successive namespace.
      For example '$ bzr log -r date:yesterday..before:date:today' will
      select everything from yesterday and before today. Contributed by
      Robey Pointer

    * There is now a bzr.bat file created by distutils when building on 
      Windows. Contributed by Alexander Belchenko.

  INTERNALS:

    * Removed uuid() as it was unused.

    * Improved 'fetch' code for pulling revisions from one branch into
      another (used by pull, merged, etc.)


bzr 0.0.8 2005-09-20
--------------------

  IMPROVEMENTS:

    * Adding a file whose parent directory is not versioned will
      implicitly add the parent, and so on up to the root. This means
      you should never need to explictly add a directory, they'll just
      get added when you add a file in the directory.  Contributed by
      Michael Ellerman.

    * Ignore ``.DS_Store`` (contains Mac metadata) by default.
      (Nir Soffer)

    * If you set ``BZR_EDITOR`` in the environment, it is checked in
      preference to EDITOR and the config file for the interactive commit
      editing program. Related to this is a bugfix where a missing program
      set in EDITOR would cause editing to fail, now the fallback program
      for the operating system is still tried.

    * Files that are not directories/symlinks/regular files will no longer
      cause bzr to fail, it will just ignore them by default. You cannot add
      them to the tree though - they are not versionable.


  INTERNALS:

    * Refactor xml packing/unpacking.

  BUG FIXES: 

    * Fixed 'bzr mv' by Ollie Rutherfurd.

    * Fixed strange error when trying to access a nonexistent http
      branch.

    * Make sure that the hashcache gets written out if it can't be
      read.


  PORTABILITY:

    * Various Windows fixes from Ollie Rutherfurd.

    * Quieten warnings about locking; patch from Matt Lavin.


bzr-0.0.7 2005-09-02
--------------------

  NEW FEATURES:

    * ``bzr shell-complete`` command contributed by Clint Adams to
      help with intelligent shell completion.

    * New expert command ``bzr find-merge-base`` for debugging merges.


  ENHANCEMENTS:

    * Much better merge support.

    * merge3 conflicts are now reported with markers like '<<<<<<<'
      (seven characters) which is the same as CVS and pleases things
      like emacs smerge.


  BUG FIXES:

    * ``bzr upgrade`` no longer fails when trying to fix trees that
      mention revisions that are not present.

    * Fixed bugs in listing plugins from ``bzr plugins``.

    * Fix case of $EDITOR containing options for the editor.

    * Fix log -r refusing to show the last revision.
      (Patch from Goffredo Baroncelli.)


  CHANGES:

    * ``bzr log --show-ids`` shows the revision ids of all parents.

    * Externally provided commands on your $BZRPATH no longer need
      to recognize --bzr-usage to work properly, and can just handle
      --help themselves.


  LIBRARY:

    * Changed trace messages to go through the standard logging
      framework, so that they can more easily be redirected by
      libraries.



bzr-0.0.6 2005-08-18
--------------------

  NEW FEATURES:

    * Python plugins, automatically loaded from the directories on
      ``BZR_PLUGIN_PATH`` or ``~/.bzr.conf/plugins`` by default.

    * New 'bzr mkdir' command.

    * Commit mesage is fetched from an editor if not given on the
      command line; patch from Torsten Marek.

    * ``bzr log -m FOO`` displays commits whose message matches regexp 
      FOO.
      
    * ``bzr add`` with no arguments adds everything under the current directory.

    * ``bzr mv`` does move or rename depending on its arguments, like
      the Unix command.

    * ``bzr missing`` command shows a summary of the differences
      between two trees.  (Merged from John Arbash-Meinel.)

    * An email address for commits to a particular tree can be
      specified by putting it into .bzr/email within a branch.  (Based
      on a patch from Heikki Paajanen.)


  ENHANCEMENTS:

    * Faster working tree operations.


  CHANGES:

    * 3rd-party modules shipped with bzr are copied within the bzrlib
      python package, so that they can be installed by the setup
      script without clashing with anything already existing on the
      system.  (Contributed by Gustavo Niemeyer.)

    * Moved plugins directory to bzrlib/, so that there's a standard
      plugin directory which is not only installed with bzr itself but
      is also available when using bzr from the development tree.
      ``BZR_PLUGIN_PATH`` and ``DEFAULT_PLUGIN_PATH`` are then added to the
      standard plugins directory.

    * When exporting to a tarball with ``bzr export --format tgz``, put 
      everything under a top directory rather than dumping it into the
      current directory.   This can be overridden with the ``--root`` 
      option.  Patch from William Dodé and John Meinel.

    * New ``bzr upgrade`` command to upgrade the format of a branch,
      replacing ``bzr check --update``.

    * Files within store directories are no longer marked readonly on
      disk.

    * Changed ``bzr log`` output to a more compact form suggested by
      John A Meinel.  Old format is available with the ``--long`` or
      ``-l`` option, patched by William Dodé.

    * By default the commit command refuses to record a revision with
      no changes unless the ``--unchanged`` option is given.

    * The ``--no-plugins``, ``--profile`` and ``--builtin`` command
      line options must come before the command name because they 
      affect what commands are available; all other options must come 
      after the command name because their interpretation depends on
      it.

    * ``branch`` and ``clone`` added as aliases for ``branch``.

    * Default log format is back to the long format; the compact one
      is available with ``--short``.
      
      
  BUG FIXES:
  
    * Fix bugs in committing only selected files or within a subdirectory.


bzr-0.0.5  2005-06-15
---------------------
  
  CHANGES:

    * ``bzr`` with no command now shows help rather than giving an
      error.  Suggested by Michael Ellerman.

    * ``bzr status`` output format changed, because svn-style output
      doesn't really match the model of bzr.  Now files are grouped by
      status and can be shown with their IDs.  ``bzr status --all``
      shows all versioned files and unknown files but not ignored files.

    * ``bzr log`` runs from most-recent to least-recent, the reverse
      of the previous order.  The previous behaviour can be obtained
      with the ``--forward`` option.
        
    * ``bzr inventory`` by default shows only filenames, and also ids
      if ``--show-ids`` is given, in which case the id is the second
      field.


  ENHANCEMENTS:

    * New 'bzr whoami --email' option shows only the email component
      of the user identification, from Jo Vermeulen.

    * New ``bzr ignore PATTERN`` command.

    * Nicer error message for broken pipe, interrupt and similar
      conditions that don't indicate an internal error.

    * Add ``.*.sw[nop] .git .*.tmp *,v`` to default ignore patterns.

    * Per-branch locks keyed on ``.bzr/branch-lock``, available in
      either read or write mode.

    * New option ``bzr log --show-ids`` shows revision and file ids.

    * New usage ``bzr log FILENAME`` shows only revisions that
      affected that file.

    * Changed format for describing changes in ``bzr log -v``.

    * New option ``bzr commit --file`` to take a message from a file,
      suggested by LarstiQ.

    * New syntax ``bzr status [FILE...]`` contributed by Bartosz
      Oler.  File may be in a branch other than the working directory.

    * ``bzr log`` and ``bzr root`` can be given an http URL instead of
      a filename.

    * Commands can now be defined by external programs or scripts
      in a directory on $BZRPATH.

    * New "stat cache" avoids reading the contents of files if they 
      haven't changed since the previous time.

    * If the Python interpreter is too old, try to find a better one
      or give an error.  Based on a patch from Fredrik Lundh.

    * New optional parameter ``bzr info [BRANCH]``.

    * New form ``bzr commit SELECTED`` to commit only selected files.

    * New form ``bzr log -r FROM:TO`` shows changes in selected
      range; contributed by John A Meinel.

    * New option ``bzr diff --diff-options 'OPTS'`` allows passing
      options through to an external GNU diff.

    * New option ``bzr add --no-recurse`` to add a directory but not
      their contents.

    * ``bzr --version`` now shows more information if bzr is being run
      from a branch.

  
  BUG FIXES:

    * Fixed diff format so that added and removed files will be
      handled properly by patch.  Fix from Lalo Martins.

    * Various fixes for files whose names contain spaces or other
      metacharacters.


  TESTING:

    * Converted black-box test suites from Bourne shell into Python;
      now run using ``./testbzr``.  Various structural improvements to
      the tests.

    * testbzr by default runs the version of bzr found in the same
      directory as the tests, or the one given as the first parameter.

    * testbzr also runs the internal tests, so the only command
      required to check is just ``./testbzr``.

    * testbzr requires python2.4, but can be used to test bzr running
      under a different version.

    * Tests added for many other changes in this release.


  INTERNAL:

    * Included ElementTree library upgraded to 1.2.6 by Fredrik Lundh.

    * Refactor command functions into Command objects based on HCT by
      Scott James Remnant.

    * Better help messages for many commands.

    * Expose ``bzrlib.open_tracefile()`` to start the tracefile; until
      this is called trace messages are just discarded.

    * New internal function ``find_touching_revisions()`` and hidden
      command touching-revisions trace the changes to a given file.

    * Simpler and faster ``compare_inventories()`` function.

    * ``bzrlib.open_tracefile()`` takes a tracefilename parameter.

    * New AtomicFile class.

    * New developer commands ``added``, ``modified``.


  PORTABILITY:

    * Cope on Windows on python2.3 by using the weaker random seed.
      2.4 is now only recommended.


bzr-0.0.4  2005-04-22
---------------------

  ENHANCEMENTS:

    * 'bzr diff' optionally takes a list of files to diff.  Still a bit
      basic.  Patch from QuantumG.

    * More default ignore patterns.

    * New 'bzr log --verbose' shows a list of files changed in the
      changeset.  Patch from Sebastian Cote.

    * Roll over ~/.bzr.log if it gets too large.

    * Command abbreviations 'ci', 'st', 'stat', '?' based on a patch
      by Jason Diamon.

    * New 'bzr help commands' based on a patch from Denys Duchier.


  CHANGES:

    * User email is determined by looking at $BZREMAIL or ~/.bzr.email
      or $EMAIL.  All are decoded by the locale preferred encoding.
      If none of these are present user@hostname is used.  The host's
      fully-qualified name is not used because that tends to fail when
      there are DNS problems.

    * New 'bzr whoami' command instead of username user-email.


  BUG FIXES: 

    * Make commit safe for hardlinked bzr trees.

    * Some Unicode/locale fixes.

    * Partial workaround for ``difflib.unified_diff`` not handling
      trailing newlines properly.


  INTERNAL:

    * Allow docstrings for help to be in PEP0257 format.  Patch from
      Matt Brubeck.

    * More tests in test.sh.

    * Write profile data to a temporary file not into working
      directory and delete it when done.

    * Smaller .bzr.log with process ids.


  PORTABILITY:

    * Fix opening of ~/.bzr.log on Windows.  Patch from Andrew
      Bennetts.

    * Some improvements in handling paths on Windows, based on a patch
      from QuantumG.


bzr-0.0.3  2005-04-06
---------------------

  ENHANCEMENTS:

    * New "directories" internal command lists versioned directories
      in the tree.

    * Can now say "bzr commit --help".

    * New "rename" command to rename one file to a different name
      and/or directory.

    * New "move" command to move one or more files into a different
      directory.

    * New "renames" command lists files renamed since base revision.

    * New cat command contributed by janmar.

  CHANGES:

    * .bzr.log is placed in $HOME (not pwd) and is always written in
      UTF-8.  (Probably not a completely good long-term solution, but
      will do for now.)

  PORTABILITY:

    * Workaround for difflib bug in Python 2.3 that causes an
      exception when comparing empty files.  Reported by Erik Toubro
      Nielsen.

  INTERNAL:

    * Refactored inventory storage to insert a root entry at the top.

  TESTING:

    * Start of shell-based black-box testing in test.sh.


bzr-0.0.2.1
-----------

  PORTABILITY:

    * Win32 fixes from Steve Brown.


bzr-0.0.2  "black cube"  2005-03-31
-----------------------------------

  ENHANCEMENTS:

    * Default ignore list extended (see bzrlib/__init__.py).

    * Patterns in .bzrignore are now added to the default ignore list,
      rather than replacing it.

    * Ignore list isn't reread for every file.

    * More help topics.

    * Reinstate the 'bzr check' command to check invariants of the
      branch.

    * New 'ignored' command lists which files are ignored and why;
      'deleted' lists files deleted in the current working tree.

    * Performance improvements.

    * New global --profile option.
    
    * Ignore patterns like './config.h' now correctly match files in
      the root directory only.


bzr-0.0.1  2005-03-26
---------------------

  ENHANCEMENTS:

    * More information from info command.

    * Can now say "bzr help COMMAND" for more detailed help.

    * Less file flushing and faster performance when writing logs and
      committing to stores.

    * More useful verbose output from some commands.

  BUG FIXES:

    * Fix inverted display of 'R' and 'M' during 'commit -v'.

  PORTABILITY:

    * Include a subset of ElementTree-1.2.20040618 to make
      installation easier.

    * Fix time.localtime call to work with Python 2.3 (the minimum
      supported).


bzr-0.0.0.69  2005-03-22
------------------------

  ENHANCEMENTS:

    * First public release.

    * Storage of local versions: init, add, remove, rm, info, log,
      diff, status, etc.

..
   vim: tw=74 ft=rst ff=unix<|MERGE_RESOLUTION|>--- conflicted
+++ resolved
@@ -39,20 +39,19 @@
 
   BUG FIXES:
 
-<<<<<<< HEAD
+    * A failure to load a plugin due to an IncompatibleAPI exception is
+      now correctly reported. (Robert Collins, #279451)
+
+    * API versioning support now has a multiple-version checking api
+      ``require_any_api``. (Robert Collins, #279447)
+
+    * ``bzr co`` uses less memory. It used to unpack the entire WT into
+      memory before writing it to disk. This was a little bit faster, but
+      consumed lots of memory. (John Arbash Meinel, #269456)
+
     * ``bzr missing --quiet`` no longer prints messages about whether
       there are missing revisions.  The exit code indicates whether there
       were or not.  (Martin Pool, #284748)
-=======
-    * A failure to load a plugin due to an IncompatibleAPI exception is
-      now correctly reported. (Robert Collins, #279451)
-
-    * API versioning support now has a multiple-version checking api
-      ``require_any_api``. (Robert Collins, #279447)
-
-    * ``bzr co`` uses less memory. It used to unpack the entire WT into
-      memory before writing it to disk. This was a little bit faster, but
-      consumed lots of memory. (John Arbash Meinel, #269456)
 
     * Fixes to the ``annotate`` code. The fast-path which re-used the
       stored deltas was accidentally disabled all the time, instead of
@@ -63,7 +62,6 @@
 
     * Some compatibility fixes for building the extensions with MSVC and
       for python2.4. (John Arbash Meinel, #277484)
->>>>>>> fe44ba9e
 
   DOCUMENTATION:
 
