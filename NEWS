--------------------
Bazaar Release Notes
--------------------

.. contents::

<<<<<<< HEAD
IN DEVELOPMENT
--------------

  CHANGES:

    * ``bzr export`` can now export a subdirectory of a project.
      (Robert Collins)

    * ``bzr rm`` will now scan for files that are missing and remove just
      them automatically, much as ``bzr add`` scans for new files that
      are not ignored and adds them automatically. (Robert Collins)

  IMPROVEMENTS:

    * ``bzr init`` and ``bzr init-repo`` will now print out the same as
      ``bzr info`` if it completed successfully.
      (Marius Kruger)

    * ``bzr uncommit`` logs the old tip revision id, and displays how to
      restore the branch to that tip using ``bzr pull``.  This allows you
      to recover if you realize you uncommitted the wrong thing.
      (John Arbash Meinel)

  BUG FIXES:

    * ``bzr rm`` is now aliased to ``bzr del`` for the convenience of svn
      users. (Robert Collins, #205416)

    * Running ``bzr st PATH_TO_TREE`` will no longer suppress merge
      status. Status is also about 7% faster on mozilla sized trees
      when the path to the root of the tree has been given. Users of
      the internal ``show_tree_status`` function should be aware that
      the show_pending flag is now authoritative for showing pending
      merges, as it was originally. (Robert Collins, #225204)

    * ``WorkingTree4`` trees will now correctly report missing-and-new
      paths in the output of ``iter_changes``. (Robert Collins)

  API CHANGES:

    * Exporters now take 4 parameters. (Robert Collins)

    * ``Tree.iter_changes`` will now return False for the content change
      field when a file is missing in the basis tree and not present in
      the target tree. Previously it returned True unconditionally.
      (Robert Collins)

  TESTING:

    * ``addCleanup`` now takes ``*arguments`` and ``**keyword_arguments``
      which are then passed to the cleanup callable as it is run. In
      addition, addCleanup no longer requires that the callables passed to
      it be unique. (Jonathan Lange)

  INTERNALS:

    * ``bzrlib.diff.DiffTree.show_diff`` now skips changes where the kind
      is unknown in both source and target.
      (Robert Collins, Aaron Bentley)
=======
bzr 1.6rc4 2008-08-18
---------------------

  BUG FIXES: 

    * Fix a regression in knit => pack fetching.  We had a logic
      inversion, causing the fetch to insert fulltexts in random order,
      rather than preserving deltas.  (John Arbash Meinel, #256757)
>>>>>>> f53f5d60


bzr 1.6rc3 2008-08-14
---------------------

  CHANGES:

    * Disable reading ``.bzrrules`` as a per-branch rule preferences
      file. The feature was not quite ready for a full release.
      (Robert Collins)

  IMPROVEMENTS:

    * Update the windows installer to bundle TortoiseBzr and ``qbzr``
      into the standalone installer. This will be the first official
      windows release that installs Tortoise by default.
      (Mark Hammond)

  BUG FIXES: 

    * Fix a regression in ``bzr+http`` support. There was a missing
      function (``_read_line``) that needed to be carried over from
      ``bzr+ssh`` support. (Andrew Bennetts)

    * ``GraphIndex`` objects will internally read an entire index if more
      than 1/20th of their keyspace is requested in a single operation.
      This largely mitigates a performance regression in ``bzr log FILE``
      and completely corrects the performance regression in ``bzr log``.
      The regression was caused by removing an accomodation which had been
      supporting the index format in use. A newer index format is in
      development which is substantially faster. (Robert Collins)


bzr 1.6rc2 2008-08-13
---------------------

This release candidate has a few minor bug fixes, and some regression
fixes for Windows.

  BUG FIXES:

    * ``bzr upgrade`` on remote branches accessed via bzr:// and
      bzr+ssh:// now works.  (Andrew Bennetts)

    * Change the ``get_format_description()`` strings for
      ``RepositoryFormatKnitPack5`` et al to be single line messages.
      (Aaron Bentley)

    * Fix for a regression on Win32 where we would try to call
      ``os.listdir()`` on a file and not catch the exception properly.
      (Windows raises a different exception.) This would manifest in
      places like ``bzr rm file`` or ``bzr switch``.
      (Mark Hammond, John Arbash Meinel)

    * ``Inventory.copy()`` was failing to set the revision property for
      the root entry. (Jelmer Vernooij)

    * sftp transport: added missing ``FileExists`` case to
      ``_translate_io_exception`` (Christophe Troestler, #123475)

    * The help for ``bzr ignored`` now suggests ``bzr ls --ignored`` for
      scripting use. (Robert Collins, #3834)

    * The default ``annotate`` logic will now always assign the
      last-modified value of a line to one of the revisions that modified
      it, rather than a merge revision. This would happen when both sides
      claimed to have modified the line resulting in the same text. The
      choice is arbitrary but stable, so merges in different directions
      will get the same results.  (John Arbash Meinel, #232188)


bzr 1.6rc1 2008-08-06
---------------------

This release candidate for bzr 1.6 solidifies the new branch stacking
feature.  Bazaar now recommends that users upgrade all knit repositories,
because later formats are much faster.  However, we plan to continue read/write and
upgrade support for knit repostories for the forseeable future.  Several
other bugs and performance issues were fixed.

  CHANGES:

    * Knit format repositories are deprecated and bzr will now emit
      warnings whenever it encounters one.  Use ``bzr upgrade`` to upgrade
      knit repositories to pack format.  (Andrew Bennetts)

  IMPROVEMENTS:

    * ``bzr check`` can now be told which elements at a location it should
      check.  (Daniel Watkins)

    * Commit now supports ``--exclude`` (or ``-x``) to exclude some files
      from the commit. (Robert Collins, #3117)

    * Fetching data between repositories that have the same model but no 
      optimised fetcher will not reserialise all the revisions, increasing
      performance. (Robert Collins, John Arbash Meinel)

    * Give a more specific error when target branch is not reachable.
      (James Westby)

    * Implemented a custom ``walkdirs_utf8`` implementation for win32.
      This uses a pyrex extension to get direct access to the
      ``FindFirstFileW`` style apis, rather than using ``listdir`` +
      ``lstat``. Shows a very strong improvement in commands like
      ``status`` and ``diff`` which have to iterate the working tree.
      Anywhere from 2x-6x faster depending on the size of the tree (bigger
      trees, bigger benefit.) (John Arbash Meinel)

    * New registry for log properties handles  and the method in 
      LongLogFormatter to display the custom properties returned by the 
      registered handlers. (Guillermo Gonzalez, #162469)

  BUG FIXES:

    * Add more tests that stacking does not create deltas spanning
      physical repository boundaries.
      (Martin Pool, #252428)

    * Better message about incompatible repositories.
      (Martin Pool, #206258)

    * ``bzr branch --stacked`` ensures the destination branch format can
      support stacking, even if the origin does not.
      (Martin Pool)

    * ``bzr export`` no longer exports ``.bzrrules``.
      (Ian Clatworthy)

    * ``bzr serve --directory=/`` now correctly allows the whole
      filesystem to be accessed on Windows, not just the root of the drive
      that Python is running from.
      (Adrian Wilkins, #240910)

    * Deleting directories by hand before running ``bzr rm`` will not
      cause subsequent errors in ``bzr st`` and ``bzr commit``.
      (Robert Collins, #150438)

    * Fix a test case that was failing if encoding wasn't UTF-8.
      (John Arbash Meinel, #247585)

    * Fix "no buffer space available" error when branching with the new
      smart server protocol to or from Windows.
      (Andrew Bennetts, #246180)

    * Fixed problem in branching from smart server.
      (#249256, Michael Hudson, Martin Pool) 

    * Handle a file turning in to a directory in TreeTransform.
      (James Westby, #248448)

  API CHANGES:

    * ``MutableTree.commit`` has an extra optional keywork parameter
      ``exclude`` that will be unconditionally supplied by the command
      line UI - plugins that add tree formats may need an update.
      (Robert Collins)

    * The API minimum version for plugin compatibility has been raised to
      1.6 - there are significant changes throughout the code base.
      (Robert Collins)

    * The generic fetch code now uses three attributes on Repository objects
      to control fetch. The streams requested are controlled via :
      ``_fetch_order`` and ``_fetch_uses_deltas``. Setting these
      appropriately allows different repository implementations to recieve
      data in their optimial form. If the ``_fetch_reconcile`` is set then
      a reconcile operation is triggered at the end of the fetch.
      (Robert Collins)

    * The ``put_on_disk`` and ``get_tar_item`` methods in
      ``InventoryEntry`` were deprecated. (Ian Clatworthy)

    * ``Repository.is_shared`` doesn't take a read lock. It didn't
      need one in the first place (nobody cached the value, and
      ``RemoteRepository`` wasn't taking one either). This saves a round
      trip when probing Pack repositories, as they read the ``pack-names``
      file when locked. And during probe, locking the repo isn't very
      useful. (John Arbash Meinel)

  INTERNALS:

    * ``bzrlib.branchbuilder.BranchBuilder`` is now much more capable of
      putting together a real history without having to create a full
      WorkingTree. It is recommended that tests that are not directly
      testing the WorkingTree use BranchBuilder instead.  See
      ``BranchBuilder.build_snapshot`` or
      ``TestCaseWithMemoryTree.make_branch_builder``.  (John Arbash Meinel)

    * ``bzrlib.builtins.internal_tree_files`` broken into two giving a new
      helper ``safe_relpath_files`` - used by the new ``exclude``
      parameter to commit. (Robert Collins)

    * Make it easier to introduce new WorkingTree formats.
      (Ian Clatworthy)

    * The code for exporting trees was refactored not to use the
      deprecated ``InventoryEntry`` methods. (Ian Clatworthy)

    * RuleSearchers return () instead of [] now when there are no matches.
      (Ian Clatworthy)


bzr 1.6beta3 2008-07-17
-----------------------

This release adds a new 'stacked branches' feature allowing branches to
share storage without being in the same repository or on the same machine.
(See the user guide for more details.)  It also adds a new hook, improved
weaves, aliases for related locations, faster bzr+ssh push, and several
bug fixes.

  FEATURES:

    * New ``pre_change_branch_tip`` hook that is called before the
      branch tip is moved, while the branch is write-locked.  See the User
      Reference for signature details.  (Andrew Bennetts)

    * Rule-based preferences can now be defined for selected files in
      selected branches, allowing commands and plugins to provide
      custom behaviour for files matching defined patterns.
      See ``Rule-based preferences`` (part of ``Configuring Bazaar``)
      in the User Guide and ``bzr help rules`` for more information.
      (Ian Clatworthy)

    * Sites may suggest a branch to stack new branches on.  (Aaron Bentley)

    * Stacked branches are now supported. See ``bzr help branch`` and 
      ``bzr help push``.  Branches must be in the ``development1`` format
      to stack, though the stacked-on branch can be of any format. 
      (Robert Collins)

  IMPROVEMENTS:

    * ``bzr export --format=tgz --root=NAME -`` to export a gzipped tarball 
      to stdout; also ``tar`` and ``tbz2``.
      (Martin Pool)

    * ``bzr (re)merge --weave`` will now use a standard Weave algorithm,
      rather than the annotation-based merge it was using. It does so by
      building up a Weave of the important texts, without needing to build
      the full ancestry. (John Arbash Meinel, #238895)

    * ``bzr send`` documents and better supports ``emacsclient`` (proper
      escaping of mail headers and handling of the MUA Mew).
      (Christophe Troestler)

    * Remembered locations can be specified by aliases, e.g. :parent, :public,
      :submit.  (Aaron Bentley)

    * The smart protocol now has improved support for setting branches'
      revision info directly.  This makes operations like push
      faster.  The new request method name is
      ``Branch.set_last_revision_ex``.  (Andrew Bennetts)

  BUG FIXES:

    * Bazaar is now able to be a client to the web server of IIS 6 and 7.
      The broken implementations of RFC822 in Python and RFC2046 in IIS
      combined with boundary-line checking in Bazaar previously made this
      impossible. (NB, IIS 5 does not suffer from this problem).
      (Adrian Wilkins, #247585)

    * ``bzr log --long`` with a ghost in your mainline now handles that
      ghost properly. (John Arbash Meinel, #243536)

    * ``check`` handles the split-up .bzr layout correctly, so no longer
      requires a branch to be present.
      (Daniel Watkins, #64783)

    * Clearer message about how to set the PYTHONPATH if bzrlib can't be
      loaded. 
      (Martin Pool, #205230)

    * Errors about missing libraries are now shown without a traceback,
      and with a suggestion to install the library.  The full traceback is 
      still in ``.bzr.log`` and can be shown with ``-Derror``.
      (Martin Pool, #240161)

    * Fetch from a stacked branch copies all required data.
      (Aaron Bentley, #248506)

    * Handle urls such as ftp://user@host.com@www.host.com where the user
      name contains an @.
      (Neil Martinsen-Burrell, #228058)

    * ``needs_read_lock`` and ``needs_write_lock`` now suppress an error during
      ``unlock`` if there was an error in the original function. This helps
      most when there is a failure with a smart server action, since often the
      connection closes and we cannot unlock.
      (Andrew Bennetts, John Arbash Meinel, #125784)

    * Obsolete hidden command ``bzr fetch`` removed.
      (Martin Pool, #172870)

    * Raise the correct exception when doing ``-rbefore:0`` or ``-c0``.
      (John Arbash Meinel, #239933)

    * You can now compare file revisions in Windows diff programs from 
      Cygwin Bazaar.
      (Matt McClure, #209281)

    * revision_history now tolerates mainline ghosts for Branch format 6.
      (Aaron Bentley, #235055)

    * Set locale from environment for third party libs.
      (Martin von Gagern, #128496)

  DOCUMENTATION:

    * Added *Using stacked branches* to the User Guide.
      (Ian Clatworthy)

    * Updated developer documentation.
      (Martin Pool)

  TESTING:

   * ``-Dmemory`` will cause /proc/PID/status to be catted before bzr
     exits, allowing low-key analysis of peak memory use. (Robert Collins)

   * ``TestCaseWithTransport.make_branch_and_tree`` tries harder to return
     a tree with a ``branch`` attribute of the right format.  This was
     preventing some ``RemoteBranch`` tests from actually running with
     ``RemoteBranch`` instances.  (Andrew Bennetts)

  API CHANGES:

    * Removed ``Repository.text_store``, ``control_store``, etc.  Instead,
      there are new attributes ``texts, inventories, revisions,
      signatures``, each of which is a ``VersionedFiles``.  See the
      Repository docstring for more details.
      (Robert Collins)

    * ``Branch.pull`` now accepts an ``_override_hook_target`` optional
      parameter.  If you have a subclass of ``Branch`` that overrides
      ``pull`` then you should add this parameter.  (Andrew Bennetts)

    * ``bzrlib.check.check()`` has been deprecated in favour of the more
      aptly-named ``bzrlib.check.check_branch()``.
      (Daniel Watkins)

    * ``Tree.print_file`` and ``Repository.print_file`` are deprecated.
      These methods are bad APIs because they write directly to sys.stdout.
      bzrlib does not use them internally, and there are no direct tests
      for them. (Alexander Belchenko)

  INTERNALS:

    * ``cat`` command no longer uses ``Tree.print_file()`` internally.
      (Alexander Belchenko)

    * New class method ``BzrDir.open_containing_tree_branch_or_repository``
      which eases the discovery of the tree, the branch and the repository
      containing a given location.
      (Daniel Watkins)

    * New ``versionedfile.KeyMapper`` interface to abstract out the access to
      underlying .knit/.kndx etc files in repositories with partitioned
      storage. (Robert Collins)

    * Obsolete developer-use command ``weave-join`` has been removed.
      (Robert Collins)

    * ``RemoteToOtherFetcher`` and ``get_data_stream_for_search`` removed,
      to support new ``VersionedFiles`` layering.
      (Robert Collins)


bzr 1.6beta2 2008-06-10
-----------------------

This release contains further progress towards our 1.6 goals of shallow
repositories, and contains a fix for some user-affecting bugs in the
repository layer.  Building working trees during checkout and branch is
now faster.

  BUG FIXES:

    * Avoid KnitCorrupt error extracting inventories from some repositories.
      (The data is not corrupt; an internal check is detecting a problem
      reading from the repository.)
      (Martin Pool, Andrew Bennetts, Robert Collins, #234748)

    * ``bzr status`` was breaking if you merged the same revision twice.
      (John Arbash Meinel, #235407)

    * Fix infinite loop consuming 100% CPU when a connection is lost while
      reading a response body via the smart protocol v1 or v2.
      (Andrew Bennetts)
      
    * Inserting a bundle which changes the contents of a file with no trailing
      end of line, causing a knit snapshot in a 'knits' repository will no longer
      cause KnitCorrupt. (Robert Collins)

    * ``RemoteBranch.pull`` needs to return the ``self._real_branch``'s
      pull result. It was instead just returning None, which breaks ``bzr
      pull``. (John Arbash Meinel, #238149)

    * Sanitize branch nick before using it as an attachment filename in
      ``bzr send``. (Lukáš Lalinský, #210218)

    * Squash ``inv_entry.symlink_target`` to a plain string when
      generating DirState details. This prevents from getting a
      ``UnicodeError`` when you have symlinks and non-ascii filenames.
      (John Arbash Meinel, #135320)

  IMPROVEMENTS:

    * Added the 'alias' command to set/unset and display aliases. (Tim Penhey)

    * ``added``, ``modified``, and ``unknowns`` behaviour made consistent (all three
      now quote paths where required). Added ``--null`` option to ``added`` and 
      ``modified`` (for null-separated unknowns, use ``ls --unknown --null``)
      (Adrian Wilkins)

    * Faster branching (1.09x) and lightweight checkouts (1.06x) on large trees.
      (Ian Clatworthy, Aaron Bentley)

  DOCUMENTATION:

    * Added *Bazaar Zen* section to the User Guide. (Ian Clatworthy)

  TESTING:

    * Fix the test HTTPServer to be isolated from chdir calls made while it is
      running, allowing it to be used in blackbox tests. (Robert Collins)

  API CHANGES:

    * ``WorkingTree.set_parent_(ids/trees)`` will now filter out revisions
      which are in the ancestry of other revisions. So if you merge the same
      tree twice, or merge an ancestor of an existing merge, it will only
      record the newest. (If you merge a descendent, it will replace its
      ancestor). (John Arbash Meinel, #235407)

    * ``RepositoryPolicy.__init__`` now requires stack_on and stack_on_pwd,
      through the derived classes do not.  (Aaron Bentley)

  INTERNALS:

    * ``bzrlib.bzrdir.BzrDir.sprout`` now accepts ``stacked`` to control
      creating stacked branches. (Robert Collins)

    * Knit record serialisation is now stricter on what it will accept, to
      guard against potential internal bugs, or broken input. (Robert Collins)


bzr 1.6beta1 2008-06-02
-----------------------


Commands that work on the revision history such as push, pull, missing,
uncommit and log are now substantially faster.  This release adds a
translation of some of the user documentation into Spanish.  (Contributions of
other translations would be very welcome.)  Bazaar 1.6beta1 adds a new network
protocol which is used by default and which allows for more efficient transfers
and future extensions.


  NOTES WHEN UPGRADING:

    * There is a new version of the network protocol used for bzr://, bzr+ssh://
      and bzr+http:// connections.  This will allow more efficient requests and
      responses, and more graceful fallback when a server is too old to
      recognise a request from a more recent client.  Bazaar 1.6 will
      interoperate with 0.16 and later versions, but servers should be upgraded
      when possible.  Bazaar 1.6 no longer interoperates with 0.15 and earlier via
      these protocols.  Use alternatives like SFTP or upgrade those servers.
      (Andrew Bennetts, #83935)

  CHANGES:

    * Deprecation warnings will not be suppressed when running ``bzr selftest``
      so that developers can see if their code is using deprecated functions.
      (John Arbash Meinel)

  FEATURES:

    * Adding ``-Derror`` will now display a traceback when a plugin fails to
      load. (James Westby)

  IMPROVEMENTS:

    * ``bzr branch/push/pull -r XXX`` now have a helper function for finding
      the revno of the new revision (``Graph.find_distance_to_null``). This
      should make something like ``bzr branch -r -100`` in a shared, no-trees
      repository much snappier. (John Arbash Meinel)

    * ``bzr log --short -r X..Y`` no longer needs to access the full revision
      history. This makes it noticeably faster when logging the last few
      revisions. (John Arbash Meinel)

    * ``bzr ls`` now accepts ``-V`` as an alias for ``--versioned``. 
      (Jerad Cramp, #165086)

    * ``bzr missing`` uses the new ``Graph.find_unique_ancestors`` and
      ``Graph.find_differences`` to determine missing revisions without having
      to search the whole ancestry. (John Arbash Meinel, #174625)

    * ``bzr uncommit`` now uses partial history access, rather than always
      extracting the full revision history for a branch. This makes it
      resolve the appropriate revisions much faster (in testing it drops
      uncommit from 1.5s => 0.4s). It also means ``bzr log --short`` is one
      step closer to not using full revision history.
      (John Arbash Meinel, #172649)

  BUGFIXES:

    * ``bzr merge --lca`` should handle when two revisions have no common
      ancestor other than NULL_REVISION. (John Arbash Meinel, #235715)

    * ``bzr status`` was breaking if you merged the same revision twice.
      (John Arbash Meinel, #235407)

    * ``bzr push`` with both ``--overwrite`` and ``-r NNN`` options no longer
      fails.  (Andrew Bennetts, #234229)
      
    * Correctly track the base URL of a smart medium when using bzr+http://
      URLs, which was causing spurious "No repository present" errors with
      branches in shared repositories accessed over bzr+http.
      (Andrew Bennetts, #230550)

    * Define ``_remote_is_at_least_1_2`` on ``SmartClientMedium`` so that all
      implementations have the attribute.  Fixes 'PyCurlTransport' object has no
      attribute '_remote_is_at_least_1_2' attribute errors.
      (Andrew Bennetts, #220806)

    * Failure to delete an obsolete pack file should just give a warning
      message, not a fatal error.  It may for example fail if the file is still
      in use by another process.
      (Martin Pool)
      
    * Fix MemoryError during large fetches over HTTP by limiting the amount of
      data we try to read per ``recv`` call.  The problem was observed with
      Windows and a proxy, but might affect other environments as well.
      (Eric Holmberg, #215426)

    * Handle old merge directives correctly in Merger.from_mergeable.  Stricter
      get_parent_map requirements exposed a latent bug here.  (Aaron Bentley)

    * Issue a warning and ignore passwords declared in authentication.conf when
      used for an ssh scheme (sftp or bzr+ssh).
      (Vincent Ladeuil, #203186)

    * Make both http implementations raise appropriate exceptions on 403
      Forbidden when POSTing smart requests.
      (Vincent Ladeuil, #230223)

    * Properly *title* header names in http requests instead of capitalizing
      them.
      (Vincent Ladeuil, #229076)

    * The "Unable to obtain lock" error message now also suggests using
      ``bzr break-lock`` to fix it.  (Martin Albisetti, #139202)

    * Treat an encoding of '' as ascii; this can happen when bzr is run
      under vim on Mac OS X.
      (Neil Martinsen-Burrell)

    * ``VersionedFile.make_mpdiffs()`` was raising an exception that wasn't in
      scope. (Daniel Fischer #235687)

  DOCUMENTATION:

    * Added directory structure and started translation of docs in spanish.
      (Martin Albisetti, Lucio Albenga)

    * Incorporate feedback from Jelmer Vernooij and Neil Martinsen-Burrell
      on the plugin and integration chapters of the User Guide.
      (Ian Clatworthy)

    * More Bazaar developer documentation about packaging and release process,
      and about use of Python reprs.
      (Martin Pool, Martin Albisetti)

    * Updated Tortise strategy document. (Mark Hammond)

  TESTING:

    * ``bzrlib.tests.adapt_tests`` was broken and unused - it has been fixed.
      (Robert Collins)

    * Fix the test HTTPServer to be isolated from chdir calls made while it is
      running, allowing it to be used in blackbox tests. (Robert Collins)

    * New helper function for splitting test suites
      ``split_suite_by_condition``. (Robert Collins)

  INTERNALS:

    * ``Branch.missing_revisions`` has been deprecated. Similar functionality
      can be obtained using ``bzrlib.missing.find_unmerged``. The api was
      fairly broken, and the function was unused, so we are getting rid of it.
      (John Arbash Meinel)

  API CHANGES:

    * ``Branch.abspath`` is deprecated; use the Tree or Transport 
      instead.  (Martin Pool)

    * ``Branch.update_revisions`` now takes an optional ``Graph``
      object. This can be used by ``update_revisions`` when it is
      checking ancestry, and allows callers to prefer request to go to a
      local branch.  (John Arbash Meinel)

    * Branch, Repository, Tree and BzrDir should expose a Transport as an
      attribute if they have one, rather than having it indirectly accessible
      as ``.control_files._transport``.  This doesn't add a requirement
      to support a Transport in cases where it was not needed before;
      it just simplifies the way it is reached.  (Martin Pool)

    * ``bzr missing --mine-only`` will return status code 0 if you have no
      new revisions, but the remote does. Similarly for ``--theirs-only``.
      The new code only checks one side, so it doesn't know if the other
      side has changes. This seems more accurate with the request anyway.
      It also changes the output to print '[This|Other] branch is up to
      date.' rather than displaying nothing.  (John Arbash Meinel)

    * ``LockableFiles.put_utf8``, ``put_bytes`` and ``controlfilename``
      are now deprecated in favor of using Transport operations.
      (Martin Pool)

    * Many methods on ``VersionedFile``, ``Repository`` and in
      ``bzrlib.revision``  deprecated before bzrlib 1.5 have been removed.
      (Robert Collins)

    * ``RevisionSpec.wants_revision_history`` can be set to False for a given
      ``RevisionSpec``. This will disable the existing behavior of passing in
      the full revision history to ``self._match_on``. Useful for specs that
      don't actually need access to the full history. (John Arbash Meinel)

    * The constructors of ``SmartClientMedium`` and its subclasses now require a
      ``base`` parameter.  ``SmartClientMedium`` implementations now also need
      to provide a ``remote_path_from_transport`` method.  (Andrew Bennetts)
      
    * The default permissions for creating new files and directories 
      should now be obtained from ``BzrDir._get_file_mode()`` and 
      ``_get_dir_mode()``, rather than from LockableFiles.  The ``_set_file_mode``
      and ``_set_dir_mode`` variables on LockableFiles which were advertised
      as a way for plugins to control this are no longer consulted.
      (Martin Pool)

    * ``VersionedFile.join`` is deprecated. This method required local
      instances of both versioned file objects and was thus hostile to being
      used for streaming from a smart server. The new get_record_stream and
      insert_record_stream are meant to efficiently replace this method.
      (Robert Collins)

    * ``WorkingTree.set_parent_(ids/trees)`` will now filter out revisions
      which are in the ancestry of other revisions. So if you merge the same
      tree twice, or merge an ancestor of an existing merge, it will only
      record the newest. (If you merge a descendent, it will replace its
      ancestor). (John Arbash Meinel, #235407)

    * ``WorkingTreeFormat2.stub_initialize_remote`` is now private.
      (Martin Pool) 


bzr 1.5 2008-05-16
------------------

This release of Bazaar includes several updates to the documentation, and fixes
to prepare for making rich root support the default format. Many bugs have been
squashed, including fixes to log, bzr+ssh inter-operation with older servers.

  CHANGES:

    * Suppress deprecation warnings when bzrlib is a 'final' release. This way
      users of packaged software won't be bothered with DeprecationWarnings,
      but developers and testers will still see them. (John Arbash Meinel)

  DOCUMENTATION:

    * Incorporate feedback from Jelmer Vernooij and Neil Martinsen-Burrell
      on the plugin and integration chapters of the User Guide.
      (Ian Clatworthy)


bzr 1.5rc1 2008-05-09
---------------------

  NOTES WHEN UPGRADING:

  CHANGES:

    * Broader support of GNU Emacs mail clients. Set
      ``mail_client=emacsclient`` in your bazaar.conf and ``send`` will pop the
      bundle in a mail buffer according to the value of ``mail-user-agent``
      variable. (Xavier Maillard)

  FEATURES:

  IMPROVEMENTS:

    * Diff now handles revision specs like "branch:" and "submit:" more
      efficiently.  (Aaron Bentley, #202928)

    * More friendly error given when attempt to start the smart server
      on an address already in use. (Andrea Corbellini, #200575)

    * Pull completes much faster when there is nothing to pull.
      (Aaron Bentley)

  BUGFIXES:

    * Authentication.conf can define sections without password.
      (Vincent Ladeuil, #199440)

    * Avoid muttering every time a child update does not cause a progress bar
      update. (John Arbash Meinel, #213771)

    * ``Branch.reconcile()`` is now implemented. This allows ``bzr reconcile``
      to fix when a Branch has a non-canonical mainline history. ``bzr check``
      also detects this condition. (John Arbash Meinel, #177855)

    * ``bzr log -r ..X bzr://`` was failing, because it was getting a request
      for ``revision_id=None`` which was not a string.
      (John Arbash Meinel, #211661)

    * ``bzr commit`` now works with Microsoft's FTP service.
      (Andreas Deininger)

    * Catch definitions outside sections in authentication.conf.
      (Vincent Ladeuil, #217650)

    * Conversion from non-rich-root to rich-root(-pack) updates inventory
      sha1s, even when bundles are used.  (Aaron Bentley, #181391)

    * Conversion from non-rich-root to rich-root(-pack) works correctly even
      though search keys are not topologically sorted.  (Aaron Bentley)

    * Conversion from non-rich-root to rich-root(-pack) works even when a
      parent revision has a different root id.  (Aaron Bentley, #177874)

    * Disable strace testing until strace is fixed (see bug #103133) and emit a
      warning when selftest ends to remind us of leaking tests.
      (Vincent Ladeuil, #226769)

    * Fetching all revisions from a repository does not cause pack collisions.
      (Robert Collins, Aaron Bentley, #212908)

    * Fix error about "attempt to add line-delta in non-delta knit".
      (Andrew Bennetts, #217701)

    * Pushing a branch in "dirstate" format (Branch5) over bzr+ssh would break
      if the remote server was < version 1.2. This was due to a bug in the
      RemoteRepository.get_parent_map() fallback code.
      (John Arbash Meinel, #214894)

    * Remove leftover code in ``bzr_branch`` that inappropriately creates 
      a ``branch-name`` file in the branch control directory.
      (Martin Pool)

    * Set SO_REUSEADDR on server sockets of ``bzr serve`` to avoid problems
      rebinding the socket when starting the server a second time.
      (John Arbash Meinel, Martin Pool, #164288)

    * Severe performance degradation in fetching from knit repositories to
      knits and packs due to parsing the entire revisions.kndx on every graph
      walk iteration fixed by using the Repository.get_graph API.  There was
      another regression in knit => knit fetching which re-read the index for
      every revision each side had in common.
      (Robert Collins, John Arbash Meinel)

    * When logging the changes to a particular file, there was a bug if there
      were ghosts in the revision ancestry. (John Arbash Meinel, #209948)

    * xs4all's ftp server returns a temporary error when trying to list an
      empty directory, rather than returning an empty list. Adding a
      workaround so that we don't get spurious failures.
      (John Arbash Meinel, #215522)

  DOCUMENTATION:

    * Expanded the User Guide to include new chapters on popular plugins and
      integrating Bazaar into your environment. The *Best practices* chapter
      was renamed to *Miscellaneous topics* as suggested by community
      feedback as well. (Ian Clatworthy)

    * Document outlining strategies for TortoiseBzr. (Mark Hammond)

    * Improved the documentation on hooks. (Ian Clatworthy)

    * Update authentication docs regarding ssh agents.
      (Vincent Ladeuil, #183705)

  TESTING:

    * Add ``thread_name_suffix`` parameter to SmartTCPServer_for_testing, to
      make it easy to identify which test spawned a thread with an unhandled
      exception. (Andrew Bennetts)

    * New ``--debugflag``/``-E`` option to ``bzr selftest`` for setting
      options for debugging tests, these are complementary to the the -D
      options.  The ``-Dselftest_debug`` global option has been replaced by the
      ``-E=allow_debug`` option for selftest. (Andrew Bennetts)

    * Parameterised test ids are preserved correctly to aid diagnosis of test
      failures. (Robert Collins, Andrew Bennetts)

    * selftest now accepts --starting-with <id> to load only the tests whose id
      starts with the one specified. This greatly speeds up running the test
      suite on a limited set of tests and can be used to run the tests for a
      single module, a single class or even a single test.  (Vincent Ladeuil)

    * The test suite modules have been modified to define load_tests() instead
      of test_suite(). That speeds up selective loading (via --load-list)
      significantly and provides many examples on how to migrate (grep for
      load_tests).  (Vincent Ladeuil)

  INTERNALS:

    * ``Hooks.install_hook`` is now deprecated in favour of
      ``Hooks.install_named_hook`` which adds a required ``name`` parameter, to
      avoid having to call ``Hooks.name_hook``. (Daniel Watkins)

    * Implement xml8 serializer.  (Aaron Bentley)

    * New form ``@deprecated_method(deprecated_in(1, 5, 0))`` for making 
      deprecation wrappers.  (Martin Pool)

    * ``Repository.revision_parents`` is now deprecated in favour of 
      ``Repository.get_parent_map([revid])[revid]``. (Jelmer Vernooij)

    * The Python ``assert`` statement is no longer used in Bazaar source, and 
      a test checks this.  (Martin Pool)

  API CHANGES:

    * ``bzrlib.status.show_pending_merges`` requires the repository to be
      locked by the caller. Callers should have been doing it anyway, but it
      will now raise an exception if they do not. (John Arbash Meinel)

    * Repository.get_data_stream, Repository.get_data_stream_for_search(),
      Repository.get_deltas_for_revsions(), Repository.revision_trees(),
      Repository.item_keys_introduced_by() no longer take read locks.
      (Aaron Bentley)

    * ``LockableFiles.get_utf8`` and ``.get`` are deprecated, as a start
      towards removing LockableFiles and ``.control_files`` entirely.
      (Martin Pool)

    * Methods deprecated prior to 1.1 have been removed.
      (Martin Pool)


bzr 1.4 2008-04-28
------------------

This release of Bazaar includes handy improvements to the speed of log and
status, new options for several commands, improved documentation, and better
hooks, including initial code for server-side hooks.  A number of bugs have
been fixed, particularly in interoperability between different formats or
different releases of Bazaar over there network.  There's been substantial
internal work in both the repository and network code to enable new features
and faster performance.

  BUG FIXES:

    * Pushing a branch in "dirstate" format (Branch5) over bzr+ssh would break
      if the remote server was < version 1.2.  This was due to a bug in the
      RemoteRepository.get_parent_map() fallback code.
      (John Arbash Meinel, Andrew Bennetts, #214894)


bzr 1.4rc2 2008-04-21
---------------------

  BUG FIXES:

    * ``bzr log -r ..X bzr://`` was failing, because it was getting a request
      for ``revision_id=None`` which was not a string.
      (John Arbash Meinel, #211661)

    * Fixed a bug in handling ghost revisions when logging changes in a 
      particular file.  (John Arbash Meinel, #209948)

    * Fix error about "attempt to add line-delta in non-delta knit".
      (Andrew Bennetts, #205156)

    * Fixed performance degradation in fetching from knit repositories to
      knits and packs due to parsing the entire revisions.kndx on every graph
      walk iteration fixed by using the Repository.get_graph API.  There was
      another regression in knit => knit fetching which re-read the index for
      every revision each side had in common.
      (Robert Collins, John Arbash Meinel)


bzr 1.4rc1 2008-04-11
---------------------

  CHANGES:

   * bzr main script cannot be imported (Benjamin Peterson)

   * On Linux bzr additionally looks for plugins in arch-independent site
     directory. (Toshio Kuratomi)

   * The ``set_rh`` branch hook is now deprecated. Please migrate
     any plugins using this hook to use an alternative, e.g.
     ``post_change_branch_tip``. (Ian Clatworthy)

   * When a plugin cannot be loaded as the file path is not a valid
     python module name bzr will now strip a ``bzr_`` prefix from the
     front of the suggested name, as many plugins (e.g. bzr-svn)
     want to be installed without this prefix. It is a common mistake
     to have a folder named "bzr-svn" for that plugin, especially
     as this is what bzr branch lp:bzr-svn will give you. (James Westby,
     Andrew Cowie)

   * UniqueIntegerBugTracker now appends bug-ids instead of joining
     them to the base URL. Plugins that register bug trackers may
     need a trailing / added to the base URL if one is not already there.
     (James Wesby, Andrew Cowie)

  FEATURES:

    * Added start_commit hook for mutable trees. (Jelmer Vernooij, #186422)

    * ``status`` now accepts ``--no-pending`` to show the status without
      listing pending merges, which speeds up the command a lot on large
      histories.  (James Westby, #202830)

    * New ``post_change_branch_tip`` hook that is called after the
      branch tip is moved but while the branch is still write-locked.
      See the User Reference for signature details.
      (Ian Clatworthy, James Henstridge)

    * Reconfigure can convert a branch to be standalone or to use a shared
      repository.  (Aaron Bentley)

  IMPROVEMENTS:

    * The smart protocol now has support for setting branches' revision info
      directly.  This should make operations like push slightly faster, and is a
      step towards server-side hooks.  The new request method name is
      ``Branch.set_last_revision_info``.  (Andrew Bennetts)

    * ``bzr commit --fixes`` now recognises "gnome" as a tag by default.
      (James Westby, Andrew Cowie)

    * ``bzr switch`` will attempt to find branches to switch to relative to the
      current branch. E.g. ``bzr switch branchname`` will look for
      ``current_branch/../branchname``. (Robert Collins, Jelmer Vernooij,
      Wouter van Heyst)

    * Diff is now more specific about execute-bit changes it describes
      (Chad Miller)

    * Fetching data over HTTP is a bit faster when urllib is used.  This is done
      by forcing it to recv 64k at a time when reading lines in HTTP headers,
      rather than just 1 byte at a time.  (Andrew Bennetts)

    * Log --short and --line are much faster when -r is not specified.
      (Aaron Bentley)

    * Merge is faster.  We no longer check a file's existence unnecessarily
      when merging the execute bit.  (Aaron Bentley)

    * ``bzr status`` on an explicit list of files no longer shows pending
      merges, making it much faster on large trees. (John Arbash Meinel)

    * The launchpad directory service now warns the user if they have not set
      their launchpad login and are trying to resolve a URL using it, just
      in case they want to do a write operation with it.  (James Westby)

    * The smart protocol client is slightly faster, because it now only queries
      the server for the protocol version once per connection.  Also, the HTTP
      transport will now automatically probe for and use a smart server if
      one is present.  You can use the new ``nosmart+`` transport decorator
      to get the old behaviour.  (Andrew Bennetts)

    * The ``version`` command takes a ``--short`` option to print just the
      version number, for easier use in scripts.  (Martin Pool)

    * Various operations with revision specs and commands that calculate
      revnos and revision ids are faster.  (John A. Meinel, Aaron Bentley)

  BUGFIXES:

    * Add ``root_client_path`` parameter to SmartWSGIApp and
      SmartServerRequest.  This makes it possible to publish filesystem
      locations that don't exactly match URL paths. SmartServerRequest
      subclasses should use the new ``translate_client_path`` and
      ``transport_from_client_path`` methods when dealing with paths received
      from a client to take this into account.  (Andrew Bennetts, #124089)

    * ``bzr mv a b`` can be now used also to rename previously renamed
      directories, not only files. (Lukáš Lalinský, #107967)

    * ``bzr uncommit --local`` can now remove revisions from the local
      branch to be symmetric with ``bzr commit --local``.
      (John Arbash Meinel, #93412)

    * Don't ask for a password if there is no real terminal.
      (Alexander Belchenko, #69851)

    * Fix a bug causing a ValueError crash in ``parse_line_delta_iter`` when
      fetching revisions from a knit to pack repository or vice versa using
      bzr:// (including over http or ssh).
      (#208418, Andrew Bennetts, Martin Pool, Robert Collins)

    * Fixed ``_get_line`` in ``bzrlib.smart.medium``, which was buggy.  Also
      fixed ``_get_bytes`` in the same module to use the push back buffer.
      These bugs had no known impact in normal use, but were problematic for
      developers working on the code, and were likely to cause real bugs sooner
      or later.  (Andrew Bennetts)

    * Implement handling of basename parameter for DefaultMail.  (James Westby)

    * Incompatibility with Paramiko versions newer than 1.7.2 was fixed.
      (Andrew Bennetts, #213425)

    * Launchpad locations (lp: URLs) can be pulled.  (Aaron Bentley, #181945)

    * Merges that add files to deleted root directories complete.  They
      do create conflicts.  (Aaron Bentley, #210092)

    * vsftp's return ``550 RNFR command failed.`` supported.
      (Marcus Trautwig, #129786)

  DOCUMENTATION:

    * Improved documentation on send/merge relationship. (Peter Schuller)

    * Minor fixes to the User Guide. (Matthew Fuller)

    * Reduced the evangelism in the User Guide. (Ian Clatworthy)

    * Added Integrating with Bazaar document for developers (Martin Albisetti)

  API BREAKS:

    * Attempting to pull data from a ghost aware repository (e.g. knits) into a
      non-ghost aware repository such as weaves will now fail if there are
      ghosts.  (Robert Collins)

    * ``KnitVersionedFile`` no longer accepts an ``access_mode`` parameter, and
      now requires the ``index`` and ``access_method`` parameters to be
      supplied. A compatible shim has been kept in the new function
      ``knit.make_file_knit``. (Robert Collins)

    * Log formatters must now provide log_revision instead of show and
      show_merge_revno methods. The latter had been deprecated since the 0.17
      release. (James Westby)

    * ``LoopbackSFTP`` is now called ``SocketAsChannelAdapter``.
      (Andrew Bennetts)

    * ``osutils.backup_file`` is removed. (Alexander Belchenko)

    * ``Repository.get_revision_graph`` is deprecated, with no replacement
      method. The method was size(history) and not desirable. (Robert Collins)

    * ``revision.revision_graph`` is deprecated, with no replacement function.
      The function was size(history) and not desirable. (Robert Collins)

    * ``Transport.get_shared_medium`` is deprecated.  Use
      ``Transport.get_smart_medium`` instead.  (Andrew Bennetts)

    * ``VersionedFile`` factories now accept a get_scope parameter rather
      than using a call to ``transaction_finished``, allowing the removal of
      the fixed list of versioned files per repository. (Robert Collins)

    * ``VersionedFile.annotate_iter`` is deprecated. While in principle this
      allowed lower memory use, all users of annotations wanted full file 
      annotations, and there is no storage format suitable for incremental
      line-by-line annotation. (Robert Collins)

    * ``VersionedFile.clone_text`` is deprecated. This performance optimisation
      is no longer used - reading the content of a file that is undergoing a
      file level merge to identical state on two branches is rare enough, and
      not expensive enough to special case. (Robert Collins)

    * ``VersionedFile.clear_cache`` and ``enable_cache`` are deprecated.
      These methods added significant complexity to the ``VersionedFile``
      implementation, but were only used for optimising fetches from knits - 
      which can be done from outside the knit layer, or via a caching
      decorator. As knits are not the default format, the complexity is no
      longer worth paying. (Robert Collins)

    * ``VersionedFile.create_empty`` is removed. This method presupposed a
      sensible mapping to a transport for individual files, but pack backed
      versioned files have no such mapping. (Robert Collins)

    * ``VersionedFile.get_graph`` is deprecated, with no replacement method.
      The method was size(history) and not desirable. (Robert Collins)

    * ``VersionedFile.get_graph_with_ghosts`` is deprecated, with no
      replacement method.  The method was size(history) and not desirable.
      (Robert Collins)

    * ``VersionedFile.get_parents`` is deprecated, please use
      ``VersionedFile.get_parent_map``. (Robert Collins)

    * ``VersionedFile.get_sha1`` is deprecated, please use
      ``VersionedFile.get_sha1s``. (Robert Collins)

    * ``VersionedFile.has_ghost`` is now deprecated, as it is both expensive
      and unused outside of a single test. (Robert Collins)

    * ``VersionedFile.iter_parents`` is now deprecated in favour of
      ``get_parent_map`` which can be used to instantiate a Graph on a
      VersionedFile. (Robert Collins)

    * ``VersionedFileStore`` no longer uses the transaction parameter given
      to most methods; amongst other things this means that the
      get_weave_or_empty method no longer guarantees errors on a missing weave
      in a readonly transaction, and no longer caches versioned file instances
      which reduces memory pressure (but requires more careful management by
      callers to preserve performance). (Robert Collins)

  TESTING:

    * New -Dselftest_debug flag disables clearing of the debug flags during
      tests.  This is useful if you want to use e.g. -Dhpss to help debug a
      failing test.  Be aware that using this feature is likely to cause
      spurious test failures if used with the full suite. (Andrew Bennetts)

    * selftest --load-list now uses a new more agressive test loader that will
      avoid loading unneeded modules and building their tests. Plugins can use
      this new loader by defining a load_tests function instead of a test_suite
      function. (a forthcoming patch will provide many examples on how to
      implement this).
      (Vincent Ladeuil)

    * selftest --load-list now does some sanity checks regarding duplicate test
      IDs and tests present in the list but not found in the actual test suite.
      (Vincent Ladeuil)

    * Slightly more concise format for the selftest progress bar, so there's
      more space to show the test name.  (Martin Pool) ::

        [2500/10884, 1fail, 3miss in 1m29s] test_revisionnamespaces.TestRev

    * The test suite takes much less memory to run, and is a bit faster.  This
      is done by clearing most attributes of TestCases after running them, if
      they succeeded.  (Andrew Bennetts)

  INTERNALS:

    * Added ``_build_client_protocol`` to ``_SmartClient``.  (Andrew Bennetts)

    * Added basic infrastructure for automatic plugin suggestion.
      (Martin Albisetti)

    * If a ``LockableFiles`` object is not explicitly unlocked (for example
      because of a missing ``try/finally`` block, it will give a warning but
      not automatically unlock itself.  (Previously they did.)  This
      sometimes caused knock-on errors if for example the network connection
      had already failed, and should not be relied upon by code. 
      (Martin Pool, #109520)

    * ``make dist`` target to build a release tarball, and also 
      ``check-dist-tarball`` and ``dist-upload-escudero``.  (Martin Pool)

    * The ``read_response_tuple`` method of ``SmartClientRequestProtocol*``
      classes will now raise ``UnknownSmartMethod`` when appropriate, so that
      callers don't need to try distinguish unknown request errors from other
      errors.  (Andrew Bennetts)

    * ``set_make_working_trees`` is now implemented provided on all repository
      implementations (Aaron Bentley)

    * ``VersionedFile`` now has a new method ``get_parent_map`` which, like
      ``Graph.get_parent_map`` returns a dict of key:parents. (Robert Collins)


bzr 1.3.1 2008-04-09
--------------------

  No changes from 1.3.1rc1.


bzr 1.3rc1 2008-04-04
---------------------

  BUG FIXES:

    * Fix a bug causing a ValueError crash in ``parse_line_delta_iter`` when
      fetching revisions from a knit to pack repository or vice versa using
      bzr:// (including over http or ssh).  
      (#208418, Andrew Bennetts, Martin Pool, Robert Collins)


bzr 1.3 2008-03-20
------------------

Bazaar has become part of the GNU project <http://www.gnu.org>

Many operations that act on history, including ``log`` and ``annotate`` are now
substantially faster.  Several bugs have been fixed and several new options and
features have been added.

  TESTING:

    * Avoid spurious failure of ``TestVersion.test_version`` matching
      directory names.
      (#202778, Martin Pool)


bzr 1.3rc1 2008-03-16
---------------------

  NOTES WHEN UPGRADING:

    * The backup directory created by ``upgrade`` is now called
      ``backup.bzr``, not ``.bzr.backup``. (Martin Albisetti)

  CHANGES:

    * A new repository format 'development' has been added. This format will
      represent the latest 'in-progress' format that the bzr developers are
      interested in getting early-adopter testing and feedback on.
      ``doc/developers/development-repo.txt`` has detailed information.
      (Robert Collins)

    * BZR_LOG environment variable controls location of .bzr.log trace file. 
      User can suppress writing messages to .bzr.log by using '/dev/null'
      filename (on Linux) or 'NUL' (on Windows). If BZR_LOG variable 
      is not defined but BZR_HOME is defined then default location
      for .bzr.log trace file is ``$BZR_HOME/.bzr.log``.
      (Alexander Belchenko)

    * ``launchpad`` builtin plugin now shipped as separate part in standalone
      bzr.exe, installed to ``C:\Program Files\Bazaar\plugins`` directory, 
      and standalone installer allows user to skip installation of this plugin.
      (Alexander Belchenko)

    * Restore auto-detection of plink.exe on Windows. (Dmitry Vasiliev)

    * Version number is now shown as "1.2" or "1.2pr2", without zeroed or
      missing final fields.  (Martin Pool)

  FEATURES:

    * ``branch`` and ``checkout`` can hard-link working tree files, which is
      faster and saves space.  (Aaron Bentley)

    * ``bzr send`` will now also look at the ``child_submit_to`` setting in
      the submit branch to determine the email address to send to. 
      (Jelmer Vernooij)

  IMPROVEMENTS:

    * BzrBranch._lefthand_history is faster on pack repos.  (Aaron Bentley)

    * Branch6.generate_revision_history is faster.  (Aaron Bentley)

    * Directory services can now be registered, allowing special URLs to be
      dereferenced into real URLs.  This is a generalization and cleanup of
      the lp: transport lookup.  (Aaron Bentley)

    * Merge directives that are automatically attached to emails have nicer
      filenames, based on branch-nick + revno. (Aaron Bentley)

    * ``push`` has a ``--revision`` option, to specify what revision to push up
      to.  (Daniel Watkins)

    * Significantly reducing execution time and network traffic for trivial 
      case of running ``bzr missing`` command for two identical branches.
      (Alexander Belchenko)

    * Speed up operations that look at the revision graph (such as 'bzr log').
      ``KnitPackRepositor.get_revision_graph`` uses ``Graph.iter_ancestry`` to
      extract the revision history. This allows filtering ghosts while
      stepping instead of needing to peek ahead. (John Arbash Meinel)

    * The ``hooks`` command lists installed hooks, to assist in debugging.
      (Daniel Watkins)

    * Updates to how ``annotate`` work. Should see a measurable improvement in
      performance and memory consumption for file with a lot of merges.
      Also, correctly handle when a line is introduced by both parents (it
      should be attributed to the first merge which notices this, and not
      to all subsequent merges.) (John Arbash Meinel)

  BUGFIXES:

    * Autopacking no longer holds the full set of inventory lines in
      memory while copying. For large repositories, this can amount to
      hundreds of MB of ram consumption.
      (Ian Clatworthy, John Arbash Meinel)

    * Cherrypicking when using ``--format=merge3`` now explictly excludes
      BASE lines. (John Arbash Meinel, #151731)

    * Disable plink's interactive prompt for password.
      (#107593, Dmitry Vasiliev)

    * Encode command line arguments from unicode to user_encoding before
      invoking external mail client in `bzr send` command.
      (#139318, Alexander Belchenko)

    * Fixed problem connecting to ``bzr+https://`` servers.
      (#198793, John Ferlito)

    * Improved error reporting in the Launchpad plugin. (Daniel Watkins,
      #196618)

    * Include quick-start-summary.svg file to python-based installer(s)
      for Windows. (#192924, Alexander Belchenko)

    * lca merge now respects specified files. (Aaron Bentley)

    * Make version-info --custom imply --all. (#195560, James Westby)

    * ``merge --preview`` now works for merges that add or modify
      symlinks (James Henstridge)

    * Redirecting the output from ``bzr merge`` (when the remembered
      location is used) now works. (John Arbash Meinel)

    * setup.py script explicitly checks for Python version.
      (Jari Aalto, Alexander Belchenko, #200569)

    * UnknownFormatErrors no longer refer to branches regardless of kind of
      unknown format. (Daniel Watkins, #173980)

    * Upgrade bundled ConfigObj to version 4.5.2, which properly quotes #
      signs, among other small improvements. (Matt Nordhoff, #86838)

    * Use correct indices when emitting LCA conflicts.  This fixes IndexError
      errors.  (Aaron Bentley, #196780)

  DOCUMENTATION:

    * Explained how to use ``version-info --custom`` in the User Guide.
      (Neil Martinsen-Burrell)

  API BREAKS:

    * Support for loading plugins from zip files and
      ``bzrlib.plugin.load_from_zip()`` function are deprecated.
      (Alexander Belchenko)

  TESTING:
    
    * Added missing blackbox tests for ``modified`` (Adrian Wilkins)

    * The branch interface tests were invalid for branches using rich-root
      repositories because the empty string is not a valid file-id.
      (Robert Collins)

  INTERNALS:

    * ``Graph.iter_ancestry`` returns the ancestry of revision ids. Similar to
      ``Repository.get_revision_graph()`` except it includes ghosts and you can
      stop part-way through. (John Arbash Meinel)

    * New module ``tools/package_mf.py`` provide custom module finder for
      python packages (improves standard python library's modulefinder.py)
      used by ``setup.py`` script while building standalone bzr.exe.
      (Alexander Belchenko)

    * New remote method ``RemoteBzrDir.find_repositoryV2`` adding support for
      detecting external lookup support on remote repositories. This method is
      now attempted first when lookup up repositories, leading to an extra 
      round trip on older bzr smart servers. (Robert Collins)
 
    * Repository formats have a new supported-feature attribute
      ``supports_external_lookups`` used to indicate repositories which support
      falling back to other repositories when they have partial data.
      (Robert Collins)

    * ``Repository.get_revision_graph_with_ghosts`` and
      ``bzrlib.revision.(common_ancestor,MultipleRevisionSources,common_graph)``
      have been deprecated.  (John Arbash Meinel)

    * ``Tree.iter_changes`` is now a public API, replacing the work-in-progress
      ``Tree._iter_changes``. The api is now considered stable and ready for
      external users.  (Aaron Bentley)

    * The bzrdir format registry now accepts an ``alias`` keyword to
      register_metadir, used to indicate that a format name is an alias for
      some other format and thus should not be reported when describing the
      format. (Robert Collins)


bzr 1.2 2008-02-15
------------------

  BUG FIXES:

    * Fix failing test in Launchpad plugin. (Martin Pool)


bzr 1.2rc1 2008-02-13
---------------------

  NOTES WHEN UPGRADING:
  
    * Fetching via the smart protocol may need to reconnect once during a fetch
      if the remote server is running Bazaar 1.1 or earlier, because the client
      attempts to use more efficient requests that confuse older servers.  You
      may be required to re-enter a password or passphrase when this happens.
      This won't happen if the server is upgraded to Bazaar 1.2.
      (Andrew Bennetts)

  CHANGES:

    * Fetching via bzr+ssh will no longer fill ghosts by default (this is
      consistent with pack-0.92 fetching over SFTP). (Robert Collins)

    * Formatting of ``bzr plugins`` output is changed to be more human-
      friendly. Full path of plugins locations will be shown only with
      ``--verbose`` command-line option. (Alexander Belchenko)

    * ``merge`` now prefers to use the submit branch, but will fall back to
      parent branch.  For many users, this has no effect.  But some users who
      pull and merge on the same branch will notice a change.  This change
      makes it easier to work on a branch on two different machines, pulling
      between the machines, while merging from the upstream.
      ``merge --remember`` can now be used to set the submit_branch.
      (Aaron Bentley)

  FEATURES:

    * ``merge --preview`` produces a diff of the changes merge would make,
      but does not actually perform the merge.  (Aaron Bentley)

    * New smart method ``Repository.get_parent_map`` for getting revision
      parent data. This returns additional parent information topologically
      adjacent to the requested data to reduce round trip latency impacts.
      (Robert Collins)

    * New smart method, ``Repository.stream_revisions_chunked``, for fetching
      revision data that streams revision data via a chunked encoding.  This
      avoids buffering large amounts of revision data on the server and on the
      client, and sends less data to the server to request the revisions.
      (Andrew Bennetts, Robert Collins, #178353)

    * The launchpad plugin now handles lp urls of the form
      ``lp://staging/``, ``lp://demo/``, ``lp://dev/`` to use the appropriate
      launchpad instance to do the resolution of the branch identities.
      This is primarily of use to Launchpad developers, but can also
      be used by other users who want to try out Launchpad as
      a branch location without messing up their public Launchpad
      account.  Branches that are pushed to the staging environment
      have an expected lifetime of one day. (Tim Penhey)

  IMPROVEMENTS:

    * Creating a new branch no longer tries to read the entire revision-history
      unnecessarily over smart server operations. (Robert Collins)

    * Fetching between different repository formats with compatible models now
      takes advantage of the smart method to stream revisions.  (Andrew Bennetts)

    * The ``--coverage`` option is now global, rather specific to ``bzr
      selftest``.  (Andrew Bennetts)

    * The ``register-branch`` command will now use the public url of the branch
      containing the current directory, if one has been set and no explicit
      branch is provided.  (Robert Collins)

    * Tweak the ``reannotate`` code path to optimize the 2-parent case.
      Speeds up ``bzr annotate`` with a pack repository by approx 3:2.
      (John Arbash Meinel)

  BUGFIXES:

    * Calculate remote path relative to the shared medium in _SmartClient.  This
      is related to the problem in bug #124089.  (Andrew Bennetts)

    * Cleanly handle connection errors in smart protocol version two, the same
      way as they are handled by version one.  (Andrew Bennetts)

    * Clearer error when ``version-info --custom`` is used without
      ``--template`` (Lukáš Lalinský)

    * Don't raise UnavailableFeature during test setup when medusa is not
      available or tearDown is never called leading to nasty side effects.
      (#137823, Vincent Ladeuil)

    * If a plugin's test suite cannot be loaded, for example because of a syntax
      error in the tests, then ``selftest`` fails, rather than just printing 
      a warning.  (Martin Pool, #189771)
      
    * List possible values for BZR_SSH environment variable in env-variables
      help topic. (Alexander Belchenko, #181842)

    * New methods ``push_log_file`` and ``pop_log_file`` to intercept messages:
      popping the log redirection now precisely restores the previous state,
      which makes it easier to use bzr log output from other programs.
      TestCaseInTempDir no longer depends on a log redirection being established
      by the test framework, which lets bzr tests cleanly run from a normal
      unittest runner.
      (#124153, #124849, Martin Pool, Jonathan Lange)

    * ``pull --quiet`` is now more quiet, in particular a message is no longer
      printed when the remembered pull location is used. (James Westby,
      #185907)

    * ``reconfigure`` can safely be interrupted while fetching.
      (Aaron Bentley, #179316)

    * ``reconfigure`` preserves tags when converting to and from lightweight
      checkouts.  (Aaron Bentley, #182040)

    * Stop polluting /tmp when running selftest.
      (Vincent Ladeuil, #123623)

    * Switch from NFKC => NFC for normalization checks. NFC allows a few
      more characters which should be considered valid.
      (John Arbash Meinel, #185458)

    * The launchpad plugin now uses the ``edge`` xmlrpc server to avoid
      interacting badly with a bug on the launchpad side. (Robert Collins)

    * Unknown hostnames when connecting to a ``bzr://`` URL no longer cause
      tracebacks.  (Andrew Bennetts, #182849)

  API BREAKS:

    * Classes implementing Merge types like Merge3Merger must now accept (and
      honour) a do_merge flag in their constructor.  (Aaron Bentley)

    * ``Repository.add_inventory`` and ``add_revision`` now require the caller
      to previously take a write lock (and start a write group.)
      (Martin Pool)

  TESTING:

    * selftest now accepts --load-list <file> to load a test id list. This
      speeds up running the test suite on a limited set of tests.
      (Vincent Ladeuil)

  INTERNALS:

    * Add a new method ``get_result`` to graph search objects. The resulting
      ``SearchResult`` can be used to recreate the search later, which will
      be useful in reducing network traffic. (Robert Collins)

    * Use convenience function to check whether two repository handles 
      are referring to the same repository in ``Repository.get_graph``. 
      (Jelmer Vernooij, #187162)

    * Fetching now passes the find_ghosts flag through to the 
      ``InterRepository.missing_revision_ids`` call consistently for all
      repository types. This will enable faster missing revision discovery with
      bzr+ssh. (Robert Collins)

    * Fix error handling in Repository.insert_data_stream. (Lukas Lalinsky)

    * ``InterRepository.missing_revision_ids`` is now deprecated in favour of
      ``InterRepository.search_missing_revision_ids`` which returns a 
      ``bzrlib.graph.SearchResult`` suitable for making requests from the smart
      server. (Robert Collins)

    * New error ``NoPublicBranch`` for commands that need a public branch to
      operate. (Robert Collins)
 
    * New method ``iter_inventories`` on Repository for access to many
      inventories. This is primarily used by the ``revision_trees`` method, as
      direct access to inventories is discouraged. (Robert Collins)
 
    * New method ``next_with_ghosts`` on the Graph breadth-first-search objects
      which will split out ghosts and present parents into two separate sets,
      useful for code which needs to be aware of ghosts (e.g. fetching data
      cares about ghosts during revision selection). (Robert Collins)

    * Record a timestamp against each mutter to the trace file, relative to the
      first import of bzrlib.  (Andrew Bennetts)

    * ``Repository.get_data_stream`` is now deprecated in favour of
      ``Repository.get_data_stream_for_search`` which allows less network
      traffic when requesting data streams over a smart server. (Robert Collins)

    * ``RemoteBzrDir._get_tree_branch`` no longer triggers ``_ensure_real``,
      removing one round trip on many network operations. (Robert Collins)

    * RemoteTransport's ``recommended_page_size`` method now returns 64k, like
      SFTPTransport and HttpTransportBase.  (Andrew Bennetts)

    * Repository has a new method ``has_revisions`` which signals the presence
      of many revisions by returning a set of the revisions listed which are
      present. This can be done by index queries without reading data for parent
      revision names etc. (Robert Collins)


bzr 1.1 2008-01-15
------------------

(no changes from 1.1rc1)

bzr 1.1rc1 2008-01-05
---------------------

  CHANGES:
   
   * Dotted revision numbers have been revised. Instead of growing longer with
     nested branches the branch number just increases. (eg instead of 1.1.1.1.1
     we now report 1.2.1.) This helps scale long lived branches which have many
     feature branches merged between them. (John Arbash Meinel)

   * The syntax ``bzr diff branch1 branch2`` is no longer supported.
     Use ``bzr diff branch1 --new branch2`` instead. This change has
     been made to remove the ambiguity where ``branch2`` is in fact a
     specific file to diff within ``branch1``.

  FEATURES:

   * New option to use custom template-based formats in  ``bzr version-info``.
     (Lukáš Lalinský)

   * diff '--using' allows an external diff tool to be used for files.
     (Aaron Bentley)

   * New "lca" merge-type for fast everyday merging that also supports
     criss-cross merges.  (Aaron Bentley)

  IMPROVEMENTS:

   * ``annotate`` now doesn't require a working tree. (Lukáš Lalinský,
     #90049)

   * ``branch`` and ``checkout`` can now use files from a working tree to
     to speed up the process.  For checkout, this requires the new
     --files-from flag.  (Aaron Bentley)

   * ``bzr diff`` now sorts files in alphabetical order.  (Aaron Bentley)

   * ``bzr diff`` now works on branches without working trees. Tree-less
     branches can also be compared to each other and to working trees using
     the new diff options ``--old`` and ``--new``. Diffing between branches,
     with or without trees, now supports specific file filtering as well.
     (Ian Clatworthy, #6700)

   * ``bzr pack`` now orders revision texts in topological order, with newest
     at the start of the file, promoting linear reads for ``bzr log`` and the
     like. This partially fixes #154129. (Robert Collins)

   * Merge directives now fetch prerequisites from the target branch if
     needed.  (Aaron Bentley)

   * pycurl now handles digest authentication.
     (Vincent Ladeuil)

   * ``reconfigure`` can now convert from repositories.  (Aaron Bentley)

   * ``-l`` is now a short form for ``--limit`` in ``log``.  (Matt Nordhoff)

   * ``merge`` now warns when merge directives cause cherrypicks.
     (Aaron Bentley)

   * ``split`` now supported, to enable splitting large trees into smaller
     pieces.  (Aaron Bentley)

  BUGFIXES:

   * Avoid AttributeError when unlocking a pack repository when an error occurs.
     (Martin Pool, #180208)

   * Better handle short reads when processing multiple range requests.
     (Vincent Ladeuil, #179368)

   * build_tree acceleration uses the correct path when a file has been moved.
     (Aaron Bentley)

   * ``commit`` now succeeds when a checkout and its master branch share a
     repository.  (Aaron Bentley, #177592)

   * Fixed error reporting of unsupported timezone format in
     ``log --timezone``. (Lukáš Lalinský, #178722)

   * Fixed Unicode encoding error in ``ignored`` when the output is
     redirected to a pipe. (Lukáš Lalinský)

   * Fix traceback when sending large response bodies over the smart protocol
     on Windows. (Andrew Bennetts, #115781)

   * Fix ``urlutils.relative_url`` for the case of two ``file:///`` URLs
     pointed to different logical drives on Windows.
     (Alexander Belchenko, #90847)

   * HTTP test servers are now compatible with the http protocol version 1.1.
     (Vincent Ladeuil, #175524)

   * _KnitParentsProvider.get_parent_map now handles requests for ghosts
     correctly, instead of erroring or attributing incorrect parents to ghosts.
     (Aaron Bentley)

   * ``merge --weave --uncommitted`` now works.  (Aaron Bentley)

   * pycurl authentication handling was broken and incomplete. Fix handling of
     user:pass embedded in the urls.
     (Vincent Ladeuil, #177643)

   * Files inside non-directories are now handled like other conflict types.
     (Aaron Bentley, #177390)

   * ``reconfigure`` is able to convert trees into lightweight checkouts.
     (Aaron Bentley)

   * Reduce lockdir timeout to 0 when running ``bzr serve``.  (Andrew Bennetts,
     #148087)

   * Test that the old ``version_info_format`` functions still work, even
     though they are deprecated. (John Arbash Meinel, ShenMaq, #177872)

   * Transform failures no longer cause ImmortalLimbo errors (Aaron Bentley,
     #137681)

   * ``uncommit`` works even when the commit messages of revisions to be
     removed use characters not supported in the terminal encoding.
     (Aaron Bentley)

   * When dumb http servers return whole files instead of the requested ranges,
     read the remaining bytes by chunks to avoid overflowing network buffers.
     (Vincent Ladeuil, #175886)

  DOCUMENTATION:

   * Minor tweaks made to the bug tracker integration documentation.
     (Ian Clatworthy)

   * Reference material has now be moved out of the User Guide and added
     to the User Reference. The User Reference has gained 4 sections as
     a result: Authenication Settings, Configuration Settings, Conflicts
     and Hooks. All help topics are now dumped into text format in the
     doc/en/user-reference directory for those who like browsing that
     information in their editor. (Ian Clatworthy)

   * *Using Bazaar with Launchpad* tutorial added. (Ian Clatworthy)

  INTERNALS:

    * find_* methods available for BzrDirs, Branches and WorkingTrees.
      (Aaron Bentley)

    * Help topics can now be loaded from files. 
      (Ian Clatworthy, Alexander Belchenko)

    * get_parent_map now always provides tuples as its output.  (Aaron Bentley)

    * Parent Providers should now implement ``get_parent_map`` returning a
      dictionary instead of ``get_parents`` returning a list.
      ``Graph.get_parents`` is now deprecated. (John Arbash Meinel,
      Robert Collins)

    * Patience Diff now supports arbitrary python objects, as long as they
      support ``hash()``. (John Arbash Meinel)

    * Reduce selftest overhead to establish test names by memoization.
      (Vincent Ladeuil)

  API BREAKS:

  TESTING:

   * Modules can now customise their tests by defining a ``load_tests``
     attribute. ``pydoc bzrlib.tests.TestUtil.TestLoader.loadTestsFromModule``
     for the documentation on this attribute. (Robert Collins)

   * New helper function ``bzrlib.tests.condition_id_re`` which helps
     filter tests based on a regular expression search on the tests id.
     (Robert Collins)
    
   * New helper function ``bzrlib.tests.condition_isinstance`` which helps
     filter tests based on class. (Robert Collins)
    
   * New helper function ``bzrlib.tests.exclude_suite_by_condition`` which
     generalises the ``exclude_suite_by_re`` function. (Robert Collins)

   * New helper function ``bzrlib.tests.filter_suite_by_condition`` which
     generalises the ``filter_suite_by_re`` function. (Robert Collins)

   * New helper method ``bzrlib.tests.exclude_tests_by_re`` which gives a new
     TestSuite that does not contain tests from the input that matched a
     regular expression. (Robert Collins)

   * New helper method ``bzrlib.tests.randomize_suite`` which returns a
     randomized copy of the input suite. (Robert Collins)

   * New helper method ``bzrlib.tests.split_suite_by_re`` which splits a test
     suite into two according to a regular expression. (Robert Collins)

   * Parametrize all http tests for the transport implementations, the http
     protocol versions (1.0 and 1.1) and the authentication schemes.
     (Vincent Ladeuil) 

   * The ``exclude_pattern`` and ``random_order`` parameters to the function
     ``bzrlib.tests.filter_suite_by_re`` have been deprecated. (Robert Collins)

   * The method ``bzrlib.tests.sort_suite_by_re`` has been deprecated. It is 
     replaced by the new helper methods added in this release. (Robert Collins)


bzr 1.0 2007-12-14
------------------

  DOCUMENTATION:

   * More improvements and fixes to the User Guide.  (Ian Clatworthy)

   * Add information on cherrypicking/rebasing to the User Guide.
     (Ian Clatworthy)

   * Improve bug tracker integration documentation. (Ian Clatworthy)

   * Minor edits to ``Bazaar in five minutes`` from David Roberts and
     to the rebasing section of the User Guide from Aaron Bentley.
     (Ian Clatworthy)


bzr 1.0rc3 2007-12-11
---------------------

  CHANGES:
   
   * If a traceback occurs, users are now asked to report the bug 
     through Launchpad (https://bugs.launchpad.net/bzr/), rather than 
     by mail to the mailing list.
     (Martin Pool)

  BUGFIXES:

   * Fix Makefile rules for doc generation. (Ian Clatworthy, #175207)

   * Give more feedback during long http downloads by making readv deliver data
     as it arrives for urllib, and issue more requests for pycurl. High latency
     networks are better handled by urllib, the pycurl implementation give more
     feedback but also incur more latency.
     (Vincent Ladeuil, #173010)

   * Implement _make_parents_provider on RemoteRepository, allowing generating
     bundles against branches on a smart server.  (Andrew Bennetts, #147836)

  DOCUMENTATION:

   * Improved user guide.  (Ian Clatworthy)

   * The single-page quick reference guide is now available as a PDF.
     (Ian Clatworthy)

  INTERNALS:

    * readv urllib http implementation is now a real iterator above the
      underlying socket and deliver data as soon as it arrives. 'get' still
      wraps its output in a StringIO.
      (Vincent Ladeuil)


bzr 1.0rc2 2007-12-07
---------------------

  IMPROVEMENTS:

   * Added a --coverage option to selftest. (Andrew Bennetts)

   * Annotate merge (merge-type=weave) now supports cherrypicking.
     (Aaron Bentley)

   * ``bzr commit`` now doesn't print the revision number twice. (Matt
     Nordhoff, #172612)

   * New configuration option ``bugtracker_<tracker_abbrevation>_url`` to
     define locations of bug trackers that are not directly supported by
     bzr or a plugin. The URL will be treated as a template and ``{id}``
     placeholders will be replaced by specific bug IDs.  (Lukáš Lalinský)

   * Support logging single merge revisions with short and line log formatters.
     (Kent Gibson)

   * User Guide enhanced with suggested readability improvements from
     Matt Revell and corrections from John Arbash Meinel. (Ian Clatworthy)

   * Quick Start Guide renamed to Quick Start Card, moved down in
     the catalog, provided in pdf and png format and updated to refer
     to ``send`` instead of ``bundle``. (Ian Clatworthy, #165080)

   * ``switch`` can now be used on heavyweight checkouts as well as
     lightweight ones. After switching a heavyweight checkout, the
     local branch is a mirror/cache of the new bound branch and
     uncommitted changes in the working tree are merged. As a safety
     check, if there are local commits in a checkout which have not
     been committed to the previously bound branch, then ``switch``
     fails unless the ``--force`` option is given. This option is
     now also required if the branch a lightweight checkout is pointing
     to has been moved. (Ian Clatworthy)

  INTERNALS:

    * New -Dhttp debug option reports http connections, requests and responses.
      (Vincent Ladeuil)

    * New -Dmerge debug option, which emits merge plans for merge-type=weave.

  BUGFIXES:

   * Better error message when running ``bzr cat`` on a non-existant branch.
     (Lukáš Lalinský, #133782)

   * Catch OSError 17 (file exists) in final phase of tree transform and show
     filename to user.
     (Alexander Belchenko, #111758)

   * Catch ShortReadvErrors while using pycurl. Also make readv more robust by
     allowing multiple GET requests to be issued if too many ranges are
     required.
     (Vincent Ladeuil, #172701)

   * Check for missing basis texts when fetching from packs to packs.
     (John Arbash Meinel, #165290)

   * Fall back to showing e-mail in ``log --short/--line`` if the 
     committer/author has only e-mail. (Lukáš Lalinský, #157026)

  API BREAKS:

   * Deprecate not passing a ``location`` argument to commit reporters'
     ``started`` methods. (Matt Nordhoff)


bzr 1.0rc1 2007-11-30
---------------------

  NOTES WHEN UPGRADING:

   * The default repository format is now ``pack-0.92``.  This 
     default is used when creating new repositories with ``init`` and 
     ``init-repo``, and when branching over bzr+ssh or bzr+hpss. 
     (See https://bugs.launchpad.net/bugs/164626)

     This format can be read and written by Bazaar 0.92 and later, and 
     data can be transferred to and from older formats.

     To upgrade, please reconcile your repository (``bzr reconcile``), and then
     upgrade (``bzr upgrade``). 
     
     ``pack-0.92`` offers substantially better scaling and performance than the
     previous knits format. Some operations are slower where the code already
     had bad scaling characteristics under knits, the pack format makes such
     operations more visible as part of being more scalable overall. We will
     correct such operations over the coming releases and encourage the filing
     of bugs on any operation which you observe to be slower in a packs
     repository. One particular case that we do not intend to fix is pulling
     data from a pack repository into a knit repository over a high latency
     link;  downgrading such data requires reinsertion of the file texts, and
     this is a classic space/time tradeoff. The current implementation is
     conservative on memory usage because we need to support converting data
     from any tree without problems.  
     (Robert Collins, Martin Pool, #164476)

  CHANGES:

   * Disable detection of plink.exe as possible ssh vendor. Plink vendor
     still available if user selects it explicitly with BZR_SSH environment
     variable. (Alexander Belchenko, workaround for bug #107593)

   * The pack format is now accessible as "pack-0.92", or "pack-0.92-subtree" 
     to enable the subtree functions (for example, for bzr-svn).  
     See http://doc.bazaar-vcs.org/latest/developer/packrepo.html
     (Martin Pool)

  FEATURES:

   * New ``authentication.conf`` file holding the password or other credentials
     for remote servers. This can be used for ssh, sftp, smtp and other 
     supported transports.
     (Vincent Ladeuil)

   * New rich-root and rich-root-pack formats, recording the same data about
     tree roots that's recorded for all other directories.
     (Aaron Bentley, #164639)

   * ``pack-0.92`` repositories can now be reconciled.
     (Robert Collins, #154173)

   * ``switch`` command added for changing the branch a lightweight checkout
     is associated with and updating the tree to reflect the latest content
     accordingly. This command was previously part of the BzrTools plug-in.
     (Ian Clatworthy, Aaron Bentley, David Allouche)

   * ``reconfigure`` command can now convert branches, trees, or checkouts to
     lightweight checkouts.  (Aaron Bentley)

  PERFORMANCE:

   * Commit updates the state of the working tree via a delta rather than
     supplying entirely new basis trees. For commit of a single specified file
     this reduces the wall clock time for commit by roughly a 30%.
     (Robert Collins, Martin Pool)

   * Commit with many automatically found deleted paths no longer performs
     linear scanning for the children of those paths during inventory
     iteration. This should fix commit performance blowing out when many such
     paths occur during commit. (Robert Collins, #156491)

   * Fetch with pack repositories will no longer read the entire history graph.
     (Robert Collins, #88319)

   * Revert takes out an appropriate lock when reverting to a basis tree, and
     does not read the basis inventory twice. (Robert Collins)

   * Diff does not require an inventory to be generated on dirstate trees.
     (Aaron Bentley, #149254)

   * New annotate merge (--merge-type=weave) implementation is fast on
     versionedfiles withough cached annotations, e.g. pack-0.92.
     (Aaron Bentley)

  IMPROVEMENTS:

   * ``bzr merge`` now warns when it encounters a criss-cross merge.
     (Aaron Bentley)

   * ``bzr send`` now doesn't require the target e-mail address to be
     specified on the command line if an interactive e-mail client is used.
     (Lukáš Lalinský)

   * ``bzr tags`` now prints the revision number for each tag, instead of
     the revision id, unless --show-ids is passed. In addition, tags can be
     sorted chronologically instead of lexicographically with --sort=time.
     (Adeodato Simó, #120231)

   * Windows standalone version of bzr is able to load system-wide plugins from
     "plugins" subdirectory in installation directory. In addition standalone
     installer write to the registry (HKLM\SOFTWARE\Bazaar) useful info 
     about paths and bzr version. (Alexander Belchenko, #129298)

  DOCUMENTATION:

  BUG FIXES:

   * A progress bar has been added for knitpack -> knitpack fetching.
     (Robert Collins, #157789, #159147)

   * Branching from a branch via smart server now preserves the repository
     format. (Andrew Bennetts,  #164626)
     
   * ``commit`` is now able to invoke an external editor in a non-ascii
     directory. (Daniel Watkins, #84043)

   * Catch connection errors for ftp.
     (Vincent Ladeuil, #164567)

   * ``check`` no longer reports spurious unreferenced text versions.
     (Robert Collins, John A Meinel, #162931, #165071)

   * Conflicts are now resolved recursively by ``revert``.
     (Aaron Bentley, #102739)

   * Detect invalid transport reuse attempts by catching invalid URLs.
     (Vincent Ladeuil, #161819)

   * Deleting a file without removing it shows a correct diff, not a traceback.
     (Aaron Bentley)

   * Do no use timeout in HttpServer anymore.
     (Vincent Ladeuil, #158972).

   * Don't catch the exceptions related to the http pipeline status before
     retrying an http request or some programming errors may be masked.
     (Vincent Ladeuil, #160012)

   * Fix ``bzr rm`` to not delete modified and ignored files.
     (Lukáš Lalinský, #172598)

   * Fix exception when revisionspec contains merge revisons but log
     formatter doesn't support merge revisions. (Kent Gibson, #148908)

   * Fix exception when ScopeReplacer is assigned to before any members have
     been retrieved.  (Aaron Bentley)

   * Fix multiple connections during checkout --lightweight.
     (Vincent Ladeuil, #159150)

   * Fix possible error in insert_data_stream when copying between 
     pack repositories over bzr+ssh or bzr+http.  
     KnitVersionedFile.get_data_stream now makes sure that requested
     compression parents are sent before any delta hunks that depend 
     on them.
     (Martin Pool, #164637)

   * Fix typo in limiting offsets coalescing for http, leading to
     whole files being downloaded instead of parts.
     (Vincent Ladeuil, #165061)

   * FTP server errors don't error in the error handling code.
     (Robert Collins, #161240)

   * Give a clearer message when a pull fails because the source needs
     to be reconciled.
     (Martin Pool, #164443)

   * It is clearer when a plugin cannot be loaded because of its name, and a
     suggestion for an acceptable name is given. (Daniel Watkins, #103023)

   * Leave port as None in transport objects if user doesn't
     specify a port in urls.
     (vincent Ladeuil, #150860)

   * Make sure Repository.fetch(self) is properly a no-op for all
     Repository implementations. (John Arbash Meinel, #158333)

   * Mark .bzr directories as "hidden" on Windows.
     (Alexander Belchenko, #71147)

   * ``merge --uncommitted`` can now operate on a single file.
     (Aaron Bentley, Lukáš Lalinský, #136890)

   * Obsolete packs are now cleaned up by pack and autopack operations.
     (Robert Collins, #153789)

   * Operations pulling data from a smart server where the underlying
     repositories are not both annotated/both unannotated will now work.
     (Robert Collins, #165304).

   * Reconcile now shows progress bars. (Robert Collins, #159351)

   * ``RemoteBranch`` was not initializing ``self._revision_id_to_revno_map``
     properly. (John Arbash Meinel, #162486)

   * Removing an already-removed file reports the file does not exist. (Daniel
     Watkins, #152811)

   * Rename on Windows is able to change filename case.
     (Alexander Belchenko, #77740)

   * Return error instead of a traceback for ``bzr log -r0``.
     (Kent Gibson, #133751)

   * Return error instead of a traceback when bzr is unable to create
     symlink on some platforms (e.g. on Windows).
     (Alexander Belchenko, workaround for #81689)

   * Revert doesn't crash when restoring a single file from a deleted
     directory. (Aaron Bentley)

   * Stderr output via logging mechanism now goes through encoded wrapper
     and no more uses utf-8, but terminal encoding instead. So all unicode
     strings now should be readable in non-utf-8 terminal.
     (Alexander Belchenko, #54173)

   * The error message when ``move --after`` should be used makes how to do so
     clearer. (Daniel Watkins, #85237)

   * Unicode-safe output from ``bzr info``. The output will be encoded
     using the terminal encoding and unrepresentable characters will be
     replaced by '?'. (Lukáš Lalinský, #151844)

   * Working trees are no longer created when pushing into a local no-trees
     repo. (Daniel Watkins, #50582)

   * Upgrade util/configobj to version 4.4.0.
     (Vincent Ladeuil, #151208).

   * Wrap medusa ftp test server as an FTPServer feature.
     (Vincent Ladeuil, #157752)

  API BREAKS:

   * ``osutils.backup_file`` is deprecated. Actually it's not used in bzrlib
     during very long time. (Alexander Belchenko)

   * The return value of
     ``VersionedFile.iter_lines_added_or_present_in_versions`` has been
     changed. Previously it was an iterator of lines, now it is an iterator of
     (line, version_id) tuples. This change has been made to aid reconcile and
     fetch operations. (Robert Collins)

   * ``bzrlib.repository.get_versioned_file_checker`` is now private.
     (Robert Collins)

   * The Repository format registry default has been removed; it was previously
     obsoleted by the bzrdir format default, which implies a default repository
     format.
     (Martin Pool)

  INTERNALS:

   * Added ``ContainerSerialiser`` and ``ContainerPushParser`` to
     ``bzrlib.pack``.  These classes provide more convenient APIs for generating
     and parsing containers from streams rather than from files.  (Andrew
     Bennetts)

   * New module ``lru_cache`` providing a cache for use by tasks that need
     semi-random access to large amounts of data. (John A Meinel)

   * InventoryEntry.diff is now deprecated.  Please use diff.DiffTree instead.

  TESTING:


bzr 0.92 2007-11-05
-------------------

  CHANGES:

  * New uninstaller on Win32.  (Alexander Belchenko)


bzr 0.92rc1 2007-10-29
----------------------

  NOTES WHEN UPGRADING:

  CHANGES:
  
   * ``bzr`` now returns exit code 4 if an internal error occurred, and 
     3 if a normal error occurred.  (Martin Pool)

   * ``pull``, ``merge`` and ``push`` will no longer silently correct some
     repository index errors that occured as a result of the Weave disk format.
     Instead the ``reconcile`` command needs to be run to correct those
     problems if they exist (and it has been able to fix most such problems
     since bzr 0.8). Some new problems have been identified during this release
     and you should run ``bzr check`` once on every repository to see if you
     need to reconcile. If you cannot ``pull`` or ``merge`` from a remote
     repository due to mismatched parent errors - a symptom of index errors -
     you should simply take a full copy of that remote repository to a clean
     directory outside any local repositories, then run reconcile on it, and
     finally pull from it locally. (And naturally email the repositories owner
     to ask them to upgrade and run reconcile).
     (Robert Collins)

  FEATURES:

   * New ``knitpack-experimental`` repository format. This is interoperable with
     the ``dirstate-tags`` format but uses a smarter storage design that greatly
     speeds up many operations, both local and remote. This new format can be
     used as an option to the ``init``, ``init-repository`` and ``upgrade``
     commands. See http://doc.bazaar-vcs.org/0.92/developers/knitpack.html
     for further details. (Robert Collins)

   * For users of bzr-svn (and those testing the prototype subtree support) that
     wish to try packs, a new ``knitpack-subtree-experimental`` format has also
     been added. This is interoperable with the ``dirstate-subtrees`` format.
     (Robert Collins)

   * New ``reconfigure`` command. (Aaron Bentley)

   * New ``revert --forget-merges`` command, which removes the record of a pending 
     merge without affecting the working tree contents.  (Martin Pool)

   * New ``bzr_remote_path`` configuration variable allows finer control of
     remote bzr locations than BZR_REMOTE_PATH environment variable.
     (Aaron Bentley)

   * New ``launchpad-login`` command to tell Bazaar your Launchpad
     user ID.  This can then be used by other functions of the
     Launchpad plugin. (James Henstridge)

  PERFORMANCE:

   * Commit in quiet mode is now slightly faster as the information to
     output is no longer calculated. (Ian Clatworthy)

   * Commit no longer checks for new text keys during insertion when the
     revision id was deterministically unique. (Robert Collins)

   * Committing a change which is not a merge and does not change the number of
     files in the tree is faster by utilising the data about whether files are
     changed to determine if the tree is unchanged rather than recalculating
     it at the end of the commit process. (Robert Collins)

   * Inventory serialisation no longer double-sha's the content.
     (Robert Collins)

   * Knit text reconstruction now avoids making copies of the lines list for
     interim texts when building a single text. The new ``apply_delta`` method
     on ``KnitContent`` aids this by allowing modification of the revision id
     such objects represent. (Robert Collins)

   * Pack indices are now partially parsed for specific key lookup using a
     bisection approach. (Robert Collins)

   * Partial commits are now approximately 40% faster by walking over the
     unselected current tree more efficiently. (Robert Collins)

   * XML inventory serialisation takes 20% less time while being stricter about
     the contents. (Robert Collins)

   * Graph ``heads()`` queries have been fixed to no longer access all history
     unnecessarily. (Robert Collins)

  IMPROVEMENTS:

   * ``bzr+https://`` smart server across https now supported. 
     (John Ferlito, Martin Pool, #128456)

   * Mutt is now a supported mail client; set ``mail_client=mutt`` in your
     bazaar.conf and ``send`` will use mutt. (Keir Mierle)

   * New option ``-c``/``--change`` for ``merge`` command for cherrypicking 
     changes from one revision. (Alexander Belchenko, #141368)

   * Show encodings, locale and list of plugins in the traceback message.
     (Martin Pool, #63894)

   * Experimental directory formats can now be marked with
     ``experimental = True`` during registration. (Ian Clatworthy)

  DOCUMENTATION:

   * New *Bazaar in Five Minutes* guide.  (Matthew Revell)

   * The hooks reference documentation is now converted to html as expected.
     (Ian Clatworthy)

  BUG FIXES:

   * Connection error reporting for the smart server has been fixed to
     display a user friendly message instead of a traceback.
     (Ian Clatworthy, #115601)

   * Make sure to use ``O_BINARY`` when opening files to check their
     sha1sum. (Alexander Belchenko, John Arbash Meinel, #153493)

   * Fix a problem with Win32 handling of the executable bit.
     (John Arbash Meinel, #149113)

   * ``bzr+ssh://`` and ``sftp://`` URLs that do not specify ports explicitly
     no longer assume that means port 22.  This allows people using OpenSSH to
     override the default port in their ``~/.ssh/config`` if they wish.  This
     fixes a bug introduced in bzr 0.91.  (Andrew Bennetts, #146715)

   * Commands reporting exceptions can now be profiled and still have their
     data correctly dumped to a file. For example, a ``bzr commit`` with
     no changes still reports the operation as pointless but doing so no
     longer throws away the profiling data if this command is run with
     ``--lsprof-file callgrind.out.ci`` say. (Ian Clatworthy)

   * Fallback to ftp when paramiko is not installed and sftp can't be used for
     ``tests/commands`` so that the test suite is still usable without
     paramiko.
     (Vincent Ladeuil, #59150)

   * Fix commit ordering in corner case. (Aaron Bentley, #94975)

   * Fix long standing bug in partial commit when there are renames 
     left in tree. (Robert Collins, #140419)

   * Fix selftest semi-random noise during http related tests.
     (Vincent Ladeuil, #140614)

   * Fix typo in ftp.py making the reconnection fail on temporary errors.
     (Vincent Ladeuil, #154259)

   * Fix failing test by comparing real paths to cover the case where the TMPDIR
     contains a symbolic link.
     (Vincent Ladeuil, #141382).

   * Fix log against smart server branches that don't support tags.
     (James Westby, #140615)

   * Fix pycurl http implementation by defining error codes from
     pycurl instead of relying on an old curl definition.
     (Vincent Ladeuil, #147530)

   * Fix 'unprintable error' message when displaying BzrCheckError and 
     some other exceptions on Python 2.5.
     (Martin Pool, #144633)

   * Fix ``Inventory.copy()`` and add test for it. (Jelmer Vernooij)

   * Handles default value for ListOption in cmd_commit.
     (Vincent Ladeuil, #140432)

   * HttpServer and FtpServer need to be closed properly or a listening socket
     will remain opened.
     (Vincent Ladeuil, #140055)

   * Monitor the .bzr directory created in the top level test
     directory to detect leaking tests.
     (Vincent Ladeuil, #147986)

   * The basename, not the full path, is now used when checking whether
     the profiling dump file begins with ``callgrind.out`` or not. This
     fixes a bug reported by Aaron Bentley on IRC. (Ian Clatworthy)

   * Trivial fix for invoking command ``reconfigure`` without arguments.
     (Rob Weir, #141629)

   * ``WorkingTree.rename_one`` will now raise an error if normalisation of the
     new path causes bzr to be unable to access the file. (Robert Collins)

   * Correctly detect a NoSuchFile when using a filezilla server. (Gary van der
     Merwe)

  API BREAKS:

   * ``bzrlib.index.GraphIndex`` now requires a size parameter to the
     constructor, for enabling bisection searches. (Robert Collins)

   * ``CommitBuilder.record_entry_contents`` now requires the root entry of a
     tree be supplied to it, previously failing to do so would trigger a
     deprecation warning. (Robert Collins)

   * ``KnitVersionedFile.add*`` will no longer cache added records even when
     enable_cache() has been called - the caching feature is now exclusively for
     reading existing data. (Robert Collins)

   * ``ReadOnlyLockError`` is deprecated; ``LockFailed`` is usually more 
     appropriate.  (Martin Pool)

   * Removed ``bzrlib.transport.TransportLogger`` - please see the new
     ``trace+`` transport instead. (Robert Collins)

   * Removed previously deprecated varargs interface to ``TestCase.run_bzr`` and
     deprecated methods ``TestCase.capture`` and ``TestCase.run_bzr_captured``.
     (Martin Pool)

   * Removed previous deprecated ``basis_knit`` parameter to the
     ``KnitVersionedFile`` constructor. (Robert Collins)

   * Special purpose method ``TestCase.run_bzr_decode`` is moved to the test_non_ascii 
     class that needs it.
     (Martin Pool)

   * The class ``bzrlib.repofmt.knitrepo.KnitRepository3`` has been folded into
     ``KnitRepository`` by parameters to the constructor. (Robert Collins)

   * The ``VersionedFile`` interface now allows content checks to be bypassed
     by supplying check_content=False.  This saves nearly 30% of the minimum
     cost to store a version of a file. (Robert Collins)

   * Tree's with bad state such as files with no length or sha will no longer
     be silently accepted by the repository XML serialiser. To serialise
     inventories without such data, pass working=True to write_inventory.
     (Robert Collins)

   * ``VersionedFile.fix_parents`` has been removed as a harmful API.
     ``VersionedFile.join`` will no longer accept different parents on either
     side of a join - it will either ignore them, or error, depending on the
     implementation. See notes when upgrading for more information.
     (Robert Collins)

  INTERNALS:

   * ``bzrlib.transport.Transport.put_file`` now returns the number of bytes
     put by the method call, to allow avoiding stat-after-write or
     housekeeping in callers. (Robert Collins)

   * ``bzrlib.xml_serializer.Serializer`` is now responsible for checking that
     mandatory attributes are present on serialisation and deserialisation.
     This fixes some holes in API usage and allows better separation between
     physical storage and object serialisation. (Robert Collins)

   * New class ``bzrlib.errors.InternalBzrError`` which is just a convenient
     shorthand for deriving from BzrError and setting internal_error = True.
     (Robert Collins)

   * New method ``bzrlib.mutabletree.update_to_one_parent_via_delta`` for
     moving the state of a parent tree to a new version via a delta rather than
     a complete replacement tree. (Robert Collins)

   * New method ``bzrlib.osutils.minimum_path_selection`` useful for removing
     duplication from user input, when a user mentions both a path and an item
     contained within that path. (Robert Collins)

   * New method ``bzrlib.repository.Repository.is_write_locked`` useful for
     determining if a repository is write locked. (Robert Collins)

   * New method on ``bzrlib.tree.Tree`` ``path_content_summary`` provides a
     tuple containing the key information about a path for commit processing
     to complete. (Robert Collins)

   * New method on xml serialisers, write_inventory_to_lines, which matches the
     API used by knits for adding content. (Robert Collins)

   * New module ``bzrlib.bisect_multi`` with generic multiple-bisection-at-once
     logic, currently only available for byte-based lookup
     (``bisect_multi_bytes``). (Robert Collins)

   * New helper ``bzrlib.tuned_gzip.bytes_to_gzip`` which takes a byte string
     and returns a gzipped version of the same. This is used to avoid a bunch
     of api friction during adding of knit hunks. (Robert Collins)

   * New parameter on ``bzrlib.transport.Transport.readv``
     ``adjust_for_latency`` which changes readv from returning strictly the
     requested data to inserted return larger ranges and in forward read order
     to reduce the effect of network latency. (Robert Collins)

   * New parameter yield_parents on ``Inventory.iter_entries_by_dir`` which
     causes the parents of a selected id to be returned recursively, so all the
     paths from the root down to each element of selected_file_ids are
     returned. (Robert Collins)

   * Knit joining has been enhanced to support plain to annotated conversion
     and annotated to plain conversion. (Ian Clatworthy)

   * The CommitBuilder method ``record_entry_contents`` now returns summary
     information about the effect of the commit on the repository. This tuple
     contains an inventory delta item if the entry changed from the basis, and a
     boolean indicating whether a new file graph node was recorded.
     (Robert Collins)

   * The python path used in the Makefile can now be overridden.
     (Andrew Bennetts, Ian Clatworthy)

  TESTING:

   * New transport implementation ``trace+`` which is useful for testing,
     logging activity taken to its _activity attribute. (Robert Collins)

   * When running bzr commands within the test suite, internal exceptions are
     not caught and reported in the usual way, but rather allowed to propagate
     up and be visible to the test suite.  A new API ``run_bzr_catch_user_errors``
     makes this behavior available to other users.
     (Martin Pool)

   * New method ``TestCase.call_catch_warnings`` for testing methods that 
     raises a Python warning.  (Martin Pool)


bzr 0.91 2007-09-26
-------------------

  BUG FIXES:

   * Print a warning instead of aborting the ``python setup.py install``
     process if building of a C extension is not possible.
     (Lukáš Lalinský, Alexander Belchenko)

   * Fix commit ordering in corner case (Aaron Bentley, #94975)

   * Fix ''bzr info bzr://host/'' and other operations on ''bzr://' URLs with
     an implicit port.  We were incorrectly raising PathNotChild due to
     inconsistent treatment of the ''_port'' attribute on the Transport object.
     (Andrew Bennetts, #133965)

   * Make RemoteRepository.sprout cope gracefully with servers that don't
     support the ``Repository.tarball`` request.
     (Andrew Bennetts)


bzr 0.91rc2 2007-09-11
----------------------

   * Replaced incorrect tarball for previous release; a debug statement was left 
     in bzrlib/remote.py.


bzr 0.91rc1 2007-09-11
----------------------

  CHANGES:

   * The default branch and repository format has changed to 
     ``dirstate-tags``, so tag commands are active by default.
     This format is compatible with Bazaar 0.15 and later.
     This incidentally fixes bug #126141.
     (Martin Pool)

   * ``--quiet`` or ``-q`` is no longer a global option. If present, it
     must now appear after the command name. Scripts doing things like
     ``bzr -q missing`` need to be rewritten as ``bzr missing -q``.
     (Ian Clatworthy)

  FEATURES:

   * New option ``--author`` in ``bzr commit`` to specify the author of the
     change, if it's different from the committer. ``bzr log`` and
     ``bzr annotate`` display the author instead of the committer.
     (Lukáš Lalinský)

   * In addition to global options and command specific options, a set of
     standard options are now supported. Standard options are legal for
     all commands. The initial set of standard options are:
     
     * ``--help`` or ``-h`` - display help message
     * ``--verbose`` or ``-v`` - display additional information
     * ``--quiet``  or ``-q`` - only output warnings and errors.

     Unlike global options, standard options can be used in aliases and
     may have command-specific help. (Ian Clatworthy)

   * Verbosity level processing has now been unified. If ``--verbose``
     or ``-v`` is specified on the command line multiple times, the
     verbosity level is made positive the first time then increased.
     If ``--quiet`` or ``-q`` is specified on the command line
     multiple times, the verbosity level is made negative the first
     time then decreased. To get the default verbosity level of zero,
     either specify none of the above , ``--no-verbose`` or ``--no-quiet``.
     Note that most commands currently ignore the magnitude of the
     verbosity level but do respect *quiet vs normal vs verbose* when
     generating output. (Ian Clatworthy)

   * ``Branch.hooks`` now supports ``pre_commit`` hook. The hook's signature
     is documented in BranchHooks constructor. (Nam T. Nguyen, #102747)

   * New ``Repository.stream_knit_data_for_revisions`` request added to the
     network protocol for greatly reduced roundtrips when retrieving a set of
     revisions. (Andrew Bennetts)

  BUG FIXES:

   * ``bzr plugins`` now lists the version number for each plugin in square
     brackets after the path. (Robert Collins, #125421)

   * Pushing, pulling and branching branches with subtree references was not
     copying the subtree weave, preventing the file graph from being accessed
     and causing errors in commits in clones. (Robert Collins)

   * Suppress warning "integer argument expected, got float" from Paramiko,
     which sometimes caused false test failures.  (Martin Pool)

   * Fix bug in bundle 4 that could cause attempts to write data to wrong
     versionedfile.  (Aaron Bentley)

   * Diffs generated using "diff -p" no longer break the patch parser.
     (Aaron Bentley)

   * get_transport treats an empty possible_transports list the same as a non-
     empty one.  (Aaron Bentley)

   * patch verification for merge directives is reactivated, and works with
     CRLF and CR files.  (Aaron Bentley)

   * Accept ..\ as a path in revision specifiers. This fixes for example
     "-r branch:..\other-branch" on Windows.  (Lukáš Lalinský) 

   * ``BZR_PLUGIN_PATH`` may now contain trailing slashes.
     (Blake Winton, #129299)

   * man page no longer lists hidden options (#131667, Aaron Bentley)

   * ``uncommit --help`` now explains the -r option adequately.  (Daniel
     Watkins, #106726)

   * Error messages are now better formatted with parameters (such as
     filenames) quoted when necessary. This avoids confusion when directory
     names ending in a '.' at the end of messages were confused with a
     full stop that may or not have been there. (Daniel Watkins, #129791)

   * Fix ``status FILE -r X..Y``. (Lukáš Lalinský)

   * If a particular command is an alias, ``help`` will show the alias
     instead of claiming there is no help for said alias. (Daniel Watkins,
     #133548)

   * TreeTransform-based operations, like pull, merge, revert, and branch,
     now roll back if they encounter an error.  (Aaron Bentley, #67699)

   * ``bzr commit`` now exits cleanly if a character unsupported by the
     current encoding is used in the commit message.  (Daniel Watkins,
     #116143)

   * bzr send uses default values for ranges when only half of an elipsis
     is specified ("-r..5" or "-r5..").  (#61685, Aaron Bentley)

   * Avoid trouble when Windows ssh calls itself 'plink' but no plink
     binary is present.  (Martin Albisetti, #107155)

   * ``bzr remove`` should remove clean subtrees.  Now it will remove (without
     needing ``--force``) subtrees that contain no files with text changes or
     modified files.  With ``--force`` it removes the subtree regardless of
     text changes or unknown files. Directories with renames in or out (but
     not changed otherwise) will now be removed without needing ``--force``.
     Unknown ignored files will be deleted without needing ``--force``.
     (Marius Kruger, #111665)

   * When two plugins conflict, the source of both the losing and now the
     winning definition is shown.  (Konstantin Mikhaylov, #5454)

   * When committing to a branch, the location being committed to is
     displayed.  (Daniel Watkins, #52479)

   * ``bzr --version`` takes care about encoding of stdout, especially
     when output is redirected. (Alexander Belchenko, #131100)

   * Prompt for an ftp password if none is provided.
     (Vincent Ladeuil, #137044)

   * Reuse bound branch associated transport to avoid multiple
     connections.
     (Vincent Ladeuil, #128076, #131396)

   * Overwrite conflicting tags by ``push`` and ``pull`` if the
     ``--overwrite`` option is specified.  (Lukáš Lalinský, #93947)

   * In checkouts, tags are copied into the master branch when created,
     changed or deleted, and are copied into the checkout when it is 
     updated.  (Martin Pool, #93856, #93860)

   * Print a warning instead of aborting the ``python setup.py install``
     process if building of a C extension is not possible.
     (Lukáš Lalinský, Alexander Belchenko)

  IMPROVEMENTS:

   * Add the option "--show-diff" to the commit command in order to display
     the diff during the commit log creation. (Goffredo Baroncelli)

   * ``pull`` and ``merge`` are much faster at installing bundle format 4.
     (Aaron Bentley)

   * ``pull -v`` no longer includes deltas, making it much faster.
     (Aaron Bentley)

   * ``send`` now sends the directive as an attachment by default.
     (Aaron Bentley, Lukáš Lalinský, Alexander Belchenko)

   * Documentation updates (Martin Albisetti)

   * Help on debug flags is now included in ``help global-options``.
     (Daniel Watkins, #124853)

   * Parameters passed on the command line are checked to ensure they are
     supported by the encoding in use. (Daniel Watkins)

   * The compression used within the bzr repository has changed from zlib
     level 9 to the zlib default level. This improves commit performance with
     only a small increase in space used (and in some cases a reduction in
     space). (Robert Collins)

   * Initial commit no longer SHAs files twice and now reuses the path
     rather than looking it up again, making it faster.
     (Ian Clatworthy)

   * New option ``-c``/``--change`` for ``diff`` and ``status`` to show
     changes in one revision.  (Lukáš Lalinský)

   * If versioned files match a given ignore pattern, a warning is now
     given. (Daniel Watkins, #48623)

   * ``bzr status`` now has -S as a short name for --short and -V as a
     short name for --versioned. These have been added to assist users
     migrating from Subversion: ``bzr status -SV`` is now like
     ``svn status -q``.  (Daniel Watkins, #115990)

   * Added C implementation of  ``PatienceSequenceMatcher``, which is about
     10x faster than the Python version. This speeds up commands that
     need file diffing, such as ``bzr commit`` or ``bzr diff``.
     (Lukáš Lalinský)

   * HACKING has been extended with a large section on core developer tasks.
     (Ian Clatworthy)

   * Add ``branches`` and ``standalone-trees`` as online help topics and
     include them as Concepts within the User Reference.
     (Paul Moore, Ian Clatworthy)

    * ``check`` can detect versionedfile parent references that are
      inconsistent with revision and inventory info, and ``reconcile`` can fix
      them.  These faulty references were generated by 0.8-era releases,
      so repositories which were manipulated by old bzrs should be
      checked, and possibly reconciled ASAP.  (Aaron Bentley, Andrew Bennetts)

  API BREAKS:

   * ``Branch.append_revision`` is removed altogether; please use 
     ``Branch.set_last_revision_info`` instead.  (Martin Pool)

   * CommitBuilder now advertises itself as requiring the root entry to be
     supplied. This only affects foreign repository implementations which reuse
     CommitBuilder directly and have changed record_entry_contents to require
     that the root not be supplied. This should be precisely zero plugins
     affected. (Robert Collins)

   * The ``add_lines`` methods on ``VersionedFile`` implementations has changed
     its return value to include the sha1 and length of the inserted text. This
     allows the avoidance of double-sha1 calculations during commit.
     (Robert Collins)

   * ``Transport.should_cache`` has been removed.  It was not called in the
     previous release.  (Martin Pool)

  TESTING:

   * Tests may now raise TestNotApplicable to indicate they shouldn't be 
     run in a particular scenario.  (Martin Pool)

   * New function multiply_tests_from_modules to give a simpler interface
     to test parameterization.  (Martin Pool, Robert Collins)

   * ``Transport.should_cache`` has been removed.  It was not called in the
     previous release.  (Martin Pool)

   * NULL_REVISION is returned to indicate the null revision, not None.
     (Aaron Bentley)

   * Use UTF-8 encoded StringIO for log tests to avoid failures on
     non-ASCII committer names.  (Lukáš Lalinský)

  INTERNALS:

   * ``bzrlib.plugin.all_plugins`` has been deprecated in favour of
     ``bzrlib.plugin.plugins()`` which returns PlugIn objects that provide
     useful functionality for determining the path of a plugin, its tests, and
     its version information. (Robert Collins)

   * Add the option user_encoding to the function 'show_diff_trees()'
     in order to move the user encoding at the UI level. (Goffredo Baroncelli)

   * Add the function make_commit_message_template_encoded() and the function
     edit_commit_message_encoded() which handle encoded strings.
     This is done in order to mix the commit messages (which is a unicode
     string), and the diff which is a raw string. (Goffredo Baroncelli)

   * CommitBuilder now defaults to using add_lines_with_ghosts, reducing
     overhead on non-weave repositories which don't require all parents to be
     present. (Robert Collins)

   * Deprecated method ``find_previous_heads`` on
     ``bzrlib.inventory.InventoryEntry``. This has been superseded by the use
     of ``parent_candidates`` and a separate heads check via the repository
     API. (Robert Collins)

   * New trace function ``mutter_callsite`` will print out a subset of the
     stack to the log, which can be useful for gathering debug details.
     (Robert Collins)

   * ``bzrlib.pack.ContainerWriter`` now tracks how many records have been
     added via a public attribute records_written. (Robert Collins)

   * New method ``bzrlib.transport.Transport.get_recommended_page_size``.
     This provides a hint to users of transports as to the reasonable
     minimum data to read. In principle this can take latency and
     bandwidth into account on a per-connection basis, but for now it
     just has hard coded values based on the url. (e.g. http:// has a large
     page size, file:// has a small one.) (Robert Collins)

   * New method on ``bzrlib.transport.Transport`` ``open_write_stream`` allows
     incremental addition of data to a file without requiring that all the
     data be buffered in memory. (Robert Collins)

   * New methods on ``bzrlib.knit.KnitVersionedFile``:
     ``get_data_stream(versions)``, ``insert_data_stream(stream)`` and
     ``get_format_signature()``.  These provide some infrastructure for
     efficiently streaming the knit data for a set of versions over the smart
     protocol.

   * Knits with no annotation cache still produce correct annotations.
     (Aaron Bentley)

   * Three new methods have been added to ``bzrlib.trace``:
     ``set_verbosity_level``, ``get_verbosity_level`` and ``is_verbose``.
     ``set_verbosity_level`` expects a numeric value: negative for quiet,
     zero for normal, positive for verbose. The size of the number can be
     used to determine just how quiet or verbose the application should be.
     The existing ``be_quiet`` and ``is_quiet`` routines have been
     integrated into this new scheme. (Ian Clatworthy)

   * Options can now be delcared with a ``custom_callback`` parameter. If
     set, this routine is called after the option is processed. This feature
     is now used by the standard options ``verbose`` and ``quiet`` so that
     setting one implicitly resets the other. (Ian Clatworthy)

   * Rather than declaring a new option from scratch in order to provide
     custom help, a centrally registered option can be decorated using the
     new ``bzrlib.Option.custom_help`` routine. In particular, this routine
     is useful when declaring better help for the ``verbose`` and ``quiet``
     standard options as the base definition of these is now more complex
     than before thanks to their use of a custom callback. (Ian Clatworthy)
      
    * Tree._iter_changes(specific_file=[]) now iterates through no files,
      instead of iterating through all files.  None is used to iterate through
      all files.  (Aaron Bentley)

    * WorkingTree.revert() now accepts None to revert all files.  The use of
      [] to revert all files is deprecated.  (Aaron Bentley)


bzr 0.90 2007-08-28
-------------------

  IMPROVEMENTS:

    * Documentation is now organized into multiple directories with a level
      added for different languages or locales. Added the Mini Tutorial
      and Quick Start Summary (en) documents from the Wiki, improving the
      content and readability of the former. Formatted NEWS as Release Notes
      complete with a Table of Conents, one heading per release. Moved the
      Developer Guide into the main document catalog and provided a link
      from the developer document catalog back to the main one.
      (Ian Clatworthy, Sabin Iacob, Alexander Belchenko)


  API CHANGES:

    * The static convenience method ``BzrDir.create_repository``
      is deprecated.  Callers should instead create a ``BzrDir`` instance
      and call ``create_repository`` on that.  (Martin Pool)


bzr 0.90rc1 2007-08-14
----------------------

  BUGFIXES:

    * ``bzr init`` should connect to the remote location one time only.  We
      have been connecting several times because we forget to pass around the
      Transport object. This modifies ``BzrDir.create_branch_convenience``,
      so that we can give it the Transport we already have.
      (John Arbash Meinel, Vincent Ladeuil, #111702)

    * Get rid of sftp connection cache (get rid of the FTP one too).
      (Vincent Ladeuil, #43731)

    * bzr branch {local|remote} remote don't try to create a working tree
      anymore.
      (Vincent Ladeuil, #112173)

    * All identified multiple connections for a single bzr command have been
      fixed. See bzrlib/tests/commands directory.
      (Vincent Ladeuil)

    * ``bzr rm`` now does not insist on ``--force`` to delete files that
      have been renamed but not otherwise modified.  (Marius Kruger,
      #111664)

    * ``bzr selftest --bench`` no longer emits deprecation warnings
      (Lukáš Lalinský)

    * ``bzr status`` now honours FILE parameters for conflict lists
      (Aaron Bentley, #127606)

    * ``bzr checkout`` now honours -r when reconstituting a working tree.
      It also honours -r 0.  (Aaron Bentley, #127708)

    * ``bzr add *`` no more fails on Windows if working tree contains
      non-ascii file names. (Kuno Meyer, #127361)

    * allow ``easy_install bzr`` runs without fatal errors. 
      (Alexander Belchenko, #125521)

    * Graph._filter_candidate_lca does not raise KeyError if a candidate
      is eliminated just before it would normally be examined.  (Aaron Bentley)

    * SMTP connection failures produce a nice message, not a traceback.
      (Aaron Bentley)

  IMPROVEMENTS:

    * Don't show "dots" progress indicators when run non-interactively, such
      as from cron.  (Martin Pool)

    * ``info`` now formats locations more nicely and lists "submit" and
      "public" branches (Aaron Bentley)

    * New ``pack`` command that will trigger database compression within
      the repository (Robert Collins)

    * Implement ``_KnitIndex._load_data`` in a pyrex extension. The pyrex
      version is approximately 2-3x faster at parsing a ``.kndx`` file.
      Which yields a measurable improvement for commands which have to
      read from the repository, such as a 1s => 0.75s improvement in
      ``bzr diff`` when there are changes to be shown.  (John Arbash Meinel)

    * Merge is now faster.  Depending on the scenario, it can be more than 2x
      faster. (Aaron Bentley)

    * Give a clearer warning, and allow ``python setup.py install`` to
      succeed even if pyrex is not available.
      (John Arbash Meinel)

    * ``DirState._read_dirblocks`` now has an optional Pyrex
      implementation. This improves the speed of any command that has to
      read the entire DirState. (``diff``, ``status``, etc, improve by
      about 10%).
      ``bisect_dirblocks`` has also been improved, which helps all
      ``_get_entry`` type calls (whenever we are searching for a
      particular entry in the in-memory DirState).
      (John Arbash Meinel)

    * ``bzr pull`` and ``bzr push`` no longer do a complete walk of the 
      branch revision history for ui display unless -v is supplied.
      (Robert Collins)

    * ``bzr log -rA..B`` output shifted to the left margin if the log only 
      contains merge revisions. (Kent Gibson) 

    * The ``plugins`` command is now public with improved help.
      (Ian Clatworthy)

    * New bundle and merge directive formats are faster to generate, and

    * Annotate merge now works when there are local changes. (Aaron Bentley)

    * Commit now only shows the progress in terms of directories instead of
      entries. (Ian Clatworthy)

    * Fix ``KnitRepository.get_revision_graph`` to not request the graph 2
      times. This makes ``get_revision_graph`` 2x faster. (John Arbash
      Meinel)

    * Fix ``VersionedFile.get_graph()`` to avoid using
      ``set.difference_update(other)``, which has bad scaling when
      ``other`` is large. This improves ``VF.get_graph([version_id])`` for
      a 12.5k graph from 2.9s down to 200ms. (John Arbash Meinel)

    * The ``--lsprof-file`` option now generates output for KCacheGrind if
      the file starts with ``callgrind.out``. This matches the default file
      filtering done by KCacheGrind's Open Dialog. (Ian Clatworthy)

    * Fix ``bzr update`` to avoid an unnecessary
      ``branch.get_master_branch`` call, which avoids 1 extra connection
      to the remote server. (Partial fix for #128076, John Arbash Meinel)

    * Log errors from the smart server in the trace file, to make debugging 
      test failures (and live failures!) easier.  (Andrew Bennetts)

    * The HTML version of the man page has been superceded by a more
      comprehensive manual called the Bazaar User Reference. This manual
      is completed generated from the online help topics. As part of this
      change, limited reStructuredText is now explicitly supported in help
      topics and command help with 'unnatural' markup being removed prior
      to display by the online help or inclusion in the man page.
      (Ian Clatworthy)

    * HTML documentation now use files extension ``*.html``
      (Alexander Belchenko)

    * The cache of ignore definitions is now cleared in WorkingTree.unlock()
      so that changes to .bzrignore aren't missed. (#129694, Daniel Watkins)

    * ``bzr selftest --strict`` fails if there are any missing features or
      expected test failures. (Daniel Watkins, #111914)

    * Link to registration survey added to README. (Ian Clatworthy)

    * Windows standalone installer show link to registration survey
      when installation finished. (Alexander Belchenko)

  LIBRARY API BREAKS:

    * Deprecated dictionary ``bzrlib.option.SHORT_OPTIONS`` removed.
      Options are now required to provide a help string and it must
      comply with the style guide by being one or more sentences with an
      initial capital and final period. (Martin Pool)

    * KnitIndex.get_parents now returns tuples. (Robert Collins)

    * Ancient unused ``Repository.text_store`` attribute has been removed.
      (Robert Collins)

    * The ``bzrlib.pack`` interface has changed to use tuples of bytestrings
      rather than just bytestrings, making it easier to represent multiple
      element names. As this interface was not used by any internal facilities
      since it was introduced in 0.18 no API compatibility is being preserved.
      The serialised form of these packs is identical with 0.18 when a single
      element tuple is in use. (Robert Collins)

  INTERNALS:

    * merge now uses ``iter_changes`` to calculate changes, which makes room for
      future performance increases.  It is also more consistent with other
      operations that perform comparisons, and reduces reliance on
      Tree.inventory.  (Aaron Bentley)

    * Refactoring of transport classes connected to a remote server.
      ConnectedTransport is a new class that serves as a basis for all
      transports needing to connect to a remote server.  transport.split_url
      have been deprecated, use the static method on the object instead. URL
      tests have been refactored too.
      (Vincent Ladeuil)

    * Better connection sharing for ConnectedTransport objects.
      transport.get_transport() now accepts a 'possible_transports' parameter.
      If a newly requested transport can share a connection with one of the
      list, it will.
      (Vincent Ladeuil)

    * Most functions now accept ``bzrlib.revision.NULL_REVISION`` to indicate
      the null revision, and consider using ``None`` for this purpose
      deprecated.  (Aaron Bentley)

    * New ``index`` module with abstract index functionality. This will be
      used during the planned changes in the repository layer. Currently the
      index layer provides a graph aware immutable index, a builder for the
      same index type to allow creating them, and finally a composer for
      such indices to allow the use of many indices in a single query. The
      index performance is not optimised, however the API is stable to allow
      development on top of the index. (Robert Collins)

    * ``bzrlib.dirstate.cmp_by_dirs`` can be used to compare two paths by
      their directory sections. This is equivalent to comparing
      ``path.split('/')``, only without having to split the paths.
      This has a Pyrex implementation available.
      (John Arbash Meinel)

    * New transport decorator 'unlistable+' which disables the list_dir
      functionality for testing.

    * Deprecated ``change_entry`` in transform.py. (Ian Clatworthy)

    * RevisionTree.get_weave is now deprecated.  Tree.plan_merge is now used
      for performing annotate-merge.  (Aaron Bentley)

    * New EmailMessage class to create email messages. (Adeodato Simó)

    * Unused functions on the private interface KnitIndex have been removed.
      (Robert Collins)

    * New ``knit.KnitGraphIndex`` which provides a ``KnitIndex`` layered on top
      of a ``index.GraphIndex``. (Robert Collins)

    * New ``knit.KnitVersionedFile.iter_parents`` method that allows querying
      the parents of many knit nodes at once, reducing round trips to the 
      underlying index. (Robert Collins)

    * Graph now has an is_ancestor method, various bits use it.
      (Aaron Bentley)

    * The ``-Dhpss`` flag now includes timing information. As well as
      logging when a new connection is opened. (John Arbash Meinel)

    * ``bzrlib.pack.ContainerWriter`` now returns an offset, length tuple to
      callers when inserting data, allowing generation of readv style access
      during pack creation, without needing a separate pass across the output
      pack to gather such details. (Robert Collins)

    * ``bzrlib.pack.make_readv_reader`` allows readv based access to pack
      files that are stored on a transport. (Robert Collins)

    * New ``Repository.has_same_location`` method that reports if two
      repository objects refer to the same repository (although with some risk
      of false negatives).  (Andrew Bennetts)

    * InterTree.compare now passes require_versioned on correctly.
      (Marius Kruger)

    * New methods on Repository - ``start_write_group``,
      ``commit_write_group``, ``abort_write_group`` and ``is_in_write_group`` -
      which provide a clean hook point for transactional Repositories - ones
      where all the data for a fetch or commit needs to be made atomically
      available in one step. This allows the write lock to remain while making
      a series of data insertions.  (e.g. data conversion). (Robert Collins)

    * In ``bzrlib.knit`` the internal interface has been altered to use
      3-tuples (index, pos, length) rather than two-tuples (pos, length) to
      describe where data in a knit is, allowing knits to be split into 
      many files. (Robert Collins)

    * ``bzrlib.knit._KnitData`` split into cache management and physical access
      with two access classes - ``_PackAccess`` and ``_KnitAccess`` defined.
      The former provides access into a .pack file, and the latter provides the
      current production repository form of .knit files. (Robert Collins)

  TESTING:

    * Remove selftest ``--clean-output``, ``--numbered-dirs`` and
      ``--keep-output`` options, which are obsolete now that tests
      are done within directories in $TMPDIR.  (Martin Pool)

    * The SSH_AUTH_SOCK environment variable is now reset to avoid 
      interaction with any running ssh agents.  (Jelmer Vernooij, #125955)

    * run_bzr_subprocess handles parameters the same way as run_bzr:
      either a string or a list of strings should be passed as the first
      parameter.  Varargs-style parameters are deprecated. (Aaron Bentley)


bzr 0.18  2007-07-17
--------------------

  BUGFIXES:

    * Fix 'bzr add' crash under Win32 (Kuno Meyer)


bzr 0.18rc1  2007-07-10
-----------------------

  BUGFIXES:

    * Do not suppress pipe errors, etc. in non-display commands
      (Alexander Belchenko, #87178)

    * Display a useful error message when the user requests to annotate
      a file that is not present in the specified revision.
      (James Westby, #122656)

    * Commands that use status flags now have a reference to 'help
      status-flags'.  (Daniel Watkins, #113436)

    * Work around python-2.4.1 inhability to correctly parse the
      authentication header.
      (Vincent Ladeuil, #121889)

    * Use exact encoding for merge directives. (Adeodato Simó, #120591)

    * Fix tempfile permissions error in smart server tar bundling under
      Windows. (Martin _, #119330)

    * Fix detection of directory entries in the inventory. (James Westby)

    * Fix handling of http code 400: Bad Request When issuing too many ranges.
      (Vincent Ladeuil, #115209)

    * Issue a CONNECT request when connecting to an https server
      via a proxy to enable SSL tunneling.
      (Vincent Ladeuil, #120678)

    * Fix ``bzr log -r`` to support selecting merge revisions, both 
      individually and as part of revision ranges.
      (Kent Gibson, #4663)
 
    * Don't leave cruft behind when failing to acquire a lockdir.
      (Martin Pool, #109169)

    * Don't use the '-f' strace option during tests.
      (Vincent Ladeuil, #102019).

    * Warn when setting ``push_location`` to a value that will be masked by
      locations.conf.  (Aaron Bentley, #122286)

    * Fix commit ordering in corner case (Aaron Bentley, #94975)

    *  Make annotate behave in a non-ASCII world (Adeodato Simó).

  IMPROVEMENTS:

    * The --lsprof-file option now dumps a text rendering of the profiling
      information if the filename ends in ".txt". It will also convert the
      profiling information to a format suitable for KCacheGrind if the
      output filename ends in ".callgrind". Fixes to the lsprofcalltree
      conversion process by Jean Paul Calderone and Itamar were also merged.
      See http://ddaa.net/blog/python/lsprof-calltree. (Ian Clatworthy)

    * ``info`` now defaults to non-verbose mode, displaying only paths and
      abbreviated format info.  ``info -v`` displays all the information
      formerly displayed by ``info``.  (Aaron Bentley, Adeodato Simó)

    * ``bzr missing`` now has better option names ``--this`` and ``--other``.
      (Elliot Murphy)

    * The internal ``weave-list`` command has become ``versionedfile-list``,
      and now lists knits as well as weaves.  (Aaron Bentley)

    * Automatic merge base selection uses a faster algorithm that chooses
      better bases in criss-cross merge situations (Aaron Bentley)

    * Progress reporting in ``commit`` has been improved. The various logical
      stages are now reported on as follows, namely:

      * Collecting changes [Entry x/y] - Stage n/m
      * Saving data locally - Stage n/m
      * Uploading data to master branch - Stage n/m
      * Updating the working tree - Stage n/m
      * Running post commit hooks - Stage n/m
      
      If there is no master branch, the 3rd stage is omitted and the total
      number of stages is adjusted accordingly.

      Each hook that is run after commit is listed with a name (as hooks
      can be slow it is useful feedback).
      (Ian Clatworthy, Robert Collins)

    * Various operations that are now faster due to avoiding unnecessary
      topological sorts. (Aaron Bentley)

    * Make merge directives robust against broken bundles. (Aaron Bentley)

    * The lsprof filename note is emitted via trace.note(), not standard
      output.  (Aaron Bentley)

    * ``bzrlib`` now exports explicit API compatibility information to assist
      library users and plugins. See the ``bzrlib.api`` module for details.
      (Robert Collins)

    * Remove unnecessary lock probes when acquiring a lockdir.
      (Martin Pool)

    * ``bzr --version`` now shows the location of the bzr log file, which
      is especially useful on Windows.  (Martin Pool)

    * -D now supports hooks to get debug tracing of hooks (though its currently
      minimal in nature). (Robert Collins)

    * Long log format reports deltas on merge revisions. 
      (John Arbash Meinel, Kent Gibson)

    * Make initial push over ftp more resilient. (John Arbash Meinel)

    * Print a summary of changes for update just like pull does.
      (Daniel Watkins, #113990)

    * Add a -Dhpss option to trace smart protocol requests and responses.
      (Andrew Bennetts)

  LIBRARY API BREAKS:

    * Testing cleanups - 
      ``bzrlib.repository.RepositoryTestProviderAdapter`` has been moved
      to ``bzrlib.tests.repository_implementations``;
      ``bzrlib.repository.InterRepositoryTestProviderAdapter`` has been moved
      to ``bzrlib.tests.interrepository_implementations``;
      ``bzrlib.transport.TransportTestProviderAdapter`` has moved to 
      ``bzrlib.tests.test_transport_implementations``.
      ``bzrlib.branch.BranchTestProviderAdapter`` has moved to
      ``bzrlib.tests.branch_implementations``.
      ``bzrlib.bzrdir.BzrDirTestProviderAdapter`` has moved to 
      ``bzrlib.tests.bzrdir_implementations``.
      ``bzrlib.versionedfile.InterVersionedFileTestProviderAdapter`` has moved
      to ``bzrlib.tests.interversionedfile_implementations``.
      ``bzrlib.store.revision.RevisionStoreTestProviderAdapter`` has moved to
      ``bzrlib.tests.revisionstore_implementations``.
      ``bzrlib.workingtree.WorkingTreeTestProviderAdapter`` has moved to
      ``bzrlib.tests.workingtree_implementations``.
      These changes are an API break in the testing infrastructure only.
      (Robert Collins)

    * Relocate TestCaseWithRepository to be more central. (Robert Collins)

    * ``bzrlib.add.smart_add_tree`` will no longer perform glob expansion on
      win32. Callers of the function should do this and use the new
      ``MutableTree.smart_add`` method instead. (Robert Collins)

    * ``bzrlib.add.glob_expand_for_win32`` is now
      ``bzrlib.win32utils.glob_expand``.  (Robert Collins)

    * ``bzrlib.add.FastPath`` is now private and moved to 
      ``bzrlib.mutabletree._FastPath``. (Robert Collins, Martin Pool)

    * ``LockDir.wait`` removed.  (Martin Pool)

    * The ``SmartServer`` hooks API has changed for the ``server_started`` and
      ``server_stopped`` hooks. The first parameter is now an iterable of
      backing URLs rather than a single URL. This is to reflect that many
      URLs may map to the external URL of the server. E.g. the server interally
      may have a chrooted URL but also the local file:// URL will be at the 
      same location. (Robert Collins)

  INTERNALS:

    * New SMTPConnection class to unify email handling.  (Adeodato Simó)

    * Fix documentation of BzrError. (Adeodato Simó)

    * Make BzrBadParameter an internal error. (Adeodato Simó)

    * Remove use of 'assert False' to raise an exception unconditionally.
      (Martin Pool)

    * Give a cleaner error when failing to decode knit index entry.
      (Martin Pool)

    * TreeConfig would mistakenly search the top level when asked for options
      from a section. It now respects the section argument and only
      searches the specified section. (James Westby)

    * Improve ``make api-docs`` output. (John Arbash Meinel)

    * Use os.lstat rather than os.stat for osutils.make_readonly and
      osutils.make_writeable. This makes the difftools plugin more
      robust when dangling symlinks are found. (Elliot Murphy)

    * New ``-Dlock`` option to log (to ~/.bzr.log) information on when 
      lockdirs are taken or released.  (Martin Pool)

    * ``bzrlib`` Hooks are now nameable using ``Hooks.name_hook``. This 
      allows a nicer UI when hooks are running as the current hook can
      be displayed. (Robert Collins)

    * ``Transport.get`` has had its interface made more clear for ease of use.
      Retrieval of a directory must now fail with either 'PathError' at open
      time, or raise 'ReadError' on a read. (Robert Collins)

    * New method ``_maybe_expand_globs`` on the ``Command`` class for 
      dealing with unexpanded glob lists - e.g. on the win32 platform. This
      was moved from ``bzrlib.add._prepare_file_list``. (Robert Collins)

    * ``bzrlib.add.smart_add`` and ``bzrlib.add.smart_add_tree`` are now
      deprecated in favour of ``MutableTree.smart_add``. (Robert Collins,
      Martin Pool)

    * New method ``external_url`` on Transport for obtaining the url to
      hand to external processes. (Robert Collins)

    * Teach windows installers to build pyrex/C extensions.
      (Alexander Belchenko)

  TESTING:

    * Removed the ``--keep-output`` option from selftest and clean up test
      directories as they're used.  This reduces the IO load from 
      running the test suite and cuts the time by about half.
      (Andrew Bennetts, Martin Pool)

    * Add scenarios as a public attribute on the TestAdapter classes to allow
      modification of the generated scenarios before adaption and easier
      testing. (Robert Collins)

    * New testing support class ``TestScenarioApplier`` which multiplies
      out a single teste by a list of supplied scenarios. (RobertCollins)

    * Setting ``repository_to_test_repository`` on a repository_implementations
      test will cause it to be called during repository creation, allowing the
      testing of repository classes which are not based around the Format
      concept. For example a repository adapter can be tested in this manner,
      by altering the repository scenarios to include a scenario that sets this
      attribute during the test parameterisation in
      ``bzrlib.tests.repository.repository_implementations``. (Robert Collins)

    * Clean up many of the APIs for blackbox testing of Bazaar.  The standard 
      interface is now self.run_bzr.  The command to run can be passed as
      either a list of parameters, a string containing the command line, or
      (deprecated) varargs parameters.  (Martin Pool)

    * The base TestCase now isolates tests from -D parameters by clearing
      ``debug.debug_flags`` and restores it afterwards. (Robert Collins)

    * Add a relpath parameter to get_transport methods in test framework to
      avoid useless cloning.
      (Vincent Ladeuil, #110448)


bzr 0.17  2007-06-18
--------------------

  BUGFIXES:

    * Fix crash of commit due to wrong lookup of filesystem encoding.
      (Colin Watson, #120647)

    * Revert logging just to stderr in commit as broke unicode filenames.
      (Aaron Bentley, Ian Clatworthy, #120930)


bzr 0.17rc1  2007-06-12
-----------------------

  NOTES WHEN UPGRADING:

    * The kind() and is_executable() APIs on the WorkingTree interface no
      longer implicitly (read) locks and unlocks the tree. This *might*
      impact some plug-ins and tools using this part of the API. If you find
      an issue that may be caused by this change, please let us know,
      particularly the plug-in/tool maintainer. If encountered, the API
      fix is to surround kind() and is_executable() calls with lock_read()
      and unlock() like so::

        work_tree.lock_read()
        try:
            kind = work_tree.kind(...)
        finally:
            work_tree.unlock()

  INTERNALS:
    * Rework of LogFormatter API to provide beginning/end of log hooks and to
      encapsulate the details of the revision to be logged in a LogRevision
      object.
      In long log formats, merge revision ids are only shown when --show-ids
      is specified, and are labelled "revision-id:", as per mainline
      revisions, instead of "merged:". (Kent Gibson)

    * New ``BranchBuilder`` API which allows the construction of particular
      histories quickly. Useful for testing and potentially other applications
      too. (Robert Collins)

  IMPROVEMENTS:
  
    * There are two new help topics, working-trees and repositories that
      attempt to explain these concepts. (James Westby, John Arbash Meinel,
      Aaron Bentley)

    * Added ``bzr log --limit`` to report a limited number of revisions.
      (Kent Gibson, #3659)

    * Revert does not try to preserve file contents that were originally
      produced by reverting to a historical revision.  (Aaron Bentley)

    * ``bzr log --short`` now includes ``[merge]`` for revisions which
      have more than one parent. This is a small improvement to help
      understanding what changes have occurred
      (John Arbash Meinel, #83887)

    * TreeTransform avoids many renames when contructing large trees,
      improving speed.  3.25x speedups have been observed for construction of
      kernel-sized-trees, and checkouts are 1.28x faster.  (Aaron Bentley)

    * Commit on large trees is now faster. In my environment, a commit of
      a small change to the Mozilla tree (55k files) has dropped from
      66 seconds to 32 seconds. For a small tree of 600 files, commit of a
      small change is 33% faster. (Ian Clatworthy)

    * New --create-prefix option to bzr init, like for push.  (Daniel Watkins,
      #56322)

  BUGFIXES:

    * ``bzr push`` should only connect to the remote location one time.
      We have been connecting 3 times because we forget to pass around
      the Transport object. This adds ``BzrDir.clone_on_transport()``, so
      that we can pass in the Transport that we already have.
      (John Arbash Meinel, #75721)

    * ``DirState.set_state_from_inventory()`` needs to properly order
      based on split paths, not just string paths.
      (John Arbash Meinel, #115947)

    * Let TestUIFactoy encode the password prompt with its own stdout.
      (Vincent Ladeuil, #110204)

    * pycurl should take use the range header that takes the range hint
      into account.
      (Vincent Ladeuil, #112719)

    * WorkingTree4.get_file_sha1 no longer raises an exception when invoked
      on a missing file.  (Aaron Bentley, #118186)

    * WorkingTree.remove works correctly with tree references, and when pwd is
      not the tree root. (Aaron Bentley)

    * Merge no longer fails when a file is renamed in one tree and deleted
      in the other. (Aaron Bentley, #110279)

    * ``revision-info`` now accepts dotted revnos, doesn't require a tree,
      and defaults to the last revision (Matthew Fuller, #90048)

    * Tests no longer fail when BZR_REMOTE_PATH is set in the environment.
      (Daniel Watkins, #111958)

    * ``bzr branch -r revid:foo`` can be used to branch any revision in
      your repository. (Previously Branch6 only supported revisions in your
      mainline). (John Arbash Meinel, #115343)

bzr 0.16  2007-05-07
--------------------
  
  BUGFIXES:

    * Handle when you have 2 directories with similar names, but one has a
      hyphen. (``'abc'`` versus ``'abc-2'``). The WT4._iter_changes
      iterator was using direct comparison and ``'abc/a'`` sorts after
      ``'abc-2'``, but ``('abc', 'a')`` sorts before ``('abc-2',)``.
      (John Arbash Meinel, #111227)

    * Handle when someone renames a file on disk without telling bzr.
      Previously we would report the first file as missing, but not show
      the new unknown file. (John Arbash Meinel, #111288)

    * Avoid error when running hooks after pulling into or pushing from
      a branch bound to a smartserver branch.  (Martin Pool, #111968)

  IMPROVEMENTS:

    * Move developer documentation to doc/developers/. This reduces clutter in
      the root of the source tree and allows HACKING to be split into multiple
      files. (Robert Collins, Alexander Belchenko)

    * Clean up the ``WorkingTree4._iter_changes()`` internal loops as well as
      ``DirState.update_entry()``. This optimizes the core logic for ``bzr
      diff`` and ``bzr status`` significantly improving the speed of
      both. (John Arbash Meinel)

bzr 0.16rc2  2007-04-30
-----------------------

  BUGFIXES:

    * Handle the case when you delete a file, and then rename another file
      on top of it. Also handle the case of ``bzr rm --keep foo``. ``bzr
      status`` should show the removed file and an unknown file in its
      place. (John Arbash Meinel, #109993)

    * Bundles properly read and write revision properties that have an
      empty value. And when the value is not ASCII.
      (John Arbash Meinel, #109613)

    * Fix the bzr commit message to be in text mode.
      (Alexander Belchenko, #110901)

    * Also handle when you rename a file and create a file where it used
      to be. (John Arbash Meinel, #110256)

    * ``WorkingTree4._iter_changes`` should not descend into unversioned
      directories. (John Arbash Meinel, #110399)

bzr 0.16rc1  2007-04-26
-----------------------

  NOTES WHEN UPGRADING:

    * ``bzr remove`` and ``bzr rm`` will now remove the working file, if
      it could be recovered again.
      This has been done for consistency with svn and the unix rm command.
      The old ``remove`` behaviour has been retained in the new option
      ``bzr remove --keep``, which will just stop versioning the file,
      but not delete it.
      ``bzr remove --force`` have been added which will always delete the
      files.
      ``bzr remove`` is also more verbose.
      (Marius Kruger, #82602)

  IMPROVEMENTS:

    * Merge directives can now be supplied as input to `merge` and `pull`,
      like bundles can.  (Aaron Bentley)

    * Sending the SIGQUIT signal to bzr, which can be done on Unix by
      pressing Control-Backslash, drops bzr into a debugger.  Type ``'c'``
      to continue.  This can be disabled by setting the environment variable
      ``BZR_SIGQUIT_PDB=0``.  (Martin Pool)

    * selftest now supports --list-only to list tests instead of running
      them. (Ian Clatworthy)

    * selftest now supports --exclude PATTERN (or -x PATTERN) to exclude
      tests with names that match that regular expression.
      (Ian Clatworthy, #102679)

    * selftest now supports --randomize SEED to run tests in a random order.
      SEED is typically the value 'now' meaning 'use the current time'.
      (Ian Clatworthy, #102686)

    * New option ``--fixes`` to commit, which stores bug fixing annotations as
      revision properties. Built-in support for Launchpad, Debian, Trac and
      Bugzilla bug trackers. (Jonathan Lange, James Henstridge, Robert Collins)

    * New API, ``bzrlib.bugtracker.tracker_registry``, for adding support for
      other bug trackers to ``fixes``. (Jonathan Lange, James Henstridge,
      Robert Collins)

    * ``selftest`` has new short options ``-f`` and ``-1``.  (Martin
      Pool)

    * ``bzrlib.tsort.MergeSorter`` optimizations. Change the inner loop
      into using local variables instead of going through ``self._var``.
      Improves the time to ``merge_sort`` a 10k revision graph by
      approximately 40% (~700->400ms).  (John Arbash Meinel)

    * ``make docs`` now creates a man page at ``man1/bzr.1`` fixing bug 107388.
      (Robert Collins)

    * ``bzr help`` now provides cross references to other help topics using
      the _see_also facility on command classes. Likewise the bzr_man
      documentation, and the bzr.1 man page also include this information.
      (Robert Collins)

    * Tags are now included in logs, that use the long log formatter. 
      (Erik Bågfors, Alexander Belchenko)

    * ``bzr help`` provides a clearer message when a help topic cannot be
      found. (Robert Collins, #107656)

    * ``bzr help`` now accepts optional prefixes for command help. The help
      for all commands can now be found at ``bzr help commands/COMMANDNAME``
      as well as ``bzr help COMMANDNAME`` (which only works for commands 
      where the name is not the same as a more general help topic). 
      (Robert Collins)

    * ``bzr help PLUGINNAME`` will now return the module docstring from the
      plugin PLUGINNAME. (Robert Collins, #50408)

    * New help topic ``urlspec`` which lists the availables transports.
      (Goffredo Baroncelli)

    * doc/server.txt updated to document the default bzr:// port
      and also update the blurb about the hpss' current status.
      (Robert Collins, #107125).

    * ``bzr serve`` now listens on interface 0.0.0.0 by default, making it
      serve out to the local LAN (and anyone in the world that can reach the
      machine running ``bzr serve``. (Robert Collins, #98918)

    * A new smart server protocol version has been added.  It prefixes requests
      and responses with an explicit version identifier so that future protocol
      revisions can be dealt with gracefully.  (Andrew Bennetts, Robert Collins)

    * The bzr protocol version 2 indicates success or failure in every response
      without depending on particular commands encoding that consistently,
      allowing future client refactorings to be much more robust about error
      handling. (Robert Collins, Martin Pool, Andrew Bennetts)

    * The smart protocol over HTTP client has been changed to always post to the
      same ``.bzr/smart`` URL under the original location when it can.  This allows
      HTTP servers to only have to pass URLs ending in .bzr/smart to the smart
      server handler, and not arbitrary ``.bzr/*/smart`` URLs.  (Andrew Bennetts)

    * digest authentication is now supported for proxies and HTTP by the urllib
      based http implementation. Tested against Apache 2.0.55 and Squid
      2.6.5. Basic and digest authentication are handled coherently for HTTP
      and proxy: if the user is provided in the url (bzr command line for HTTP,
      proxy environment variables for proxies), the password is prompted for
      (only once). If the password is provided, it is taken into account. Once
      the first authentication is successful, all further authentication
      roundtrips are avoided by preventively setting the right authentication
      header(s).
      (Vincent Ladeuil).

  INTERNALS:

    * bzrlib API compatability with 0.8 has been dropped, cleaning up some
      code paths. (Robert Collins)

    * Change the format of chroot urls so that they can be safely manipulated
      by generic url utilities without causing the resulting urls to have
      escaped the chroot. A side effect of this is that creating a chroot
      requires an explicit action using a ChrootServer.
      (Robert Collins, Andrew Bennetts)

    * Deprecate ``Branch.get_root_id()`` because branches don't have root ids,
      rather than fixing bug #96847.  (Aaron Bentley)

    * ``WorkingTree.apply_inventory_delta`` provides a better alternative to
      ``WorkingTree._write_inventory``.  (Aaron Bentley)

    * Convenience method ``TestCase.expectFailure`` ensures that known failures
      do not silently pass.  (Aaron Bentley)

    * ``Transport.local_abspath`` now raises ``NotLocalUrl`` rather than 
      ``TransportNotPossible``. (Martin Pool, Ian Clatworthy)

    * New SmartServer hooks facility. There are two initial hooks documented
      in ``bzrlib.transport.smart.SmartServerHooks``. The two initial hooks allow
      plugins to execute code upon server startup and shutdown.
      (Robert Collins).

    * SmartServer in standalone mode will now close its listening socket
      when it stops, rather than waiting for garbage collection. This primarily
      fixes test suite hangs when a test tries to connect to a shutdown server.
      It may also help improve behaviour when dealing with a server running
      on a specific port (rather than dynamically assigned ports).
      (Robert Collins)

    * Move most SmartServer code into a new package, bzrlib/smart.
      bzrlib/transport/remote.py contains just the Transport classes that used
      to be in bzrlib/transport/smart.py.  (Andrew Bennetts)

    * urllib http implementation avoid roundtrips associated with
      401 (and 407) errors once the authentication succeeds.
      (Vincent Ladeuil).

    * urlib http now supports querying the user for a proxy password if
      needed. Realm is shown in the prompt for both HTTP and proxy
      authentication when the user is required to type a password. 
      (Vincent Ladeuil).

    * Renamed SmartTransport (and subclasses like SmartTCPTransport) to
      RemoteTransport (and subclasses to RemoteTCPTransport, etc).  This is more
      consistent with its new home in ``bzrlib/transport/remote.py``, and because
      it's not really a "smart" transport, just one that does file operations
      via remote procedure calls.  (Andrew Bennetts)
 
    * The ``lock_write`` method of ``LockableFiles``, ``Repository`` and
      ``Branch`` now accept a ``token`` keyword argument, so that separate
      instances of those objects can share a lock if it has the right token.
      (Andrew Bennetts, Robert Collins)

    * New method ``get_branch_reference`` on ``BzrDir`` allows the detection of
      branch references - which the smart server component needs.

    * The Repository API ``make_working_trees`` is now permitted to return
      False when ``set_make_working_trees`` is not implemented - previously
      an unimplemented ``set_make_working_trees`` implied the result True
      from ``make_working_trees``. This has been changed to accomodate the
      smart server, where it does not make sense (at this point) to ever
      make working trees by default. (Robert Collins)

    * Command objects can now declare related help topics by having _see_also
      set to a list of related topic. (Robert Collins)

    * ``bzrlib.help`` now delegates to the Command class for Command specific
      help. (Robert Collins)

    * New class ``TransportListRegistry``, derived from the Registry class, which 
      simplifies tracking the available Transports. (Goffredo Baroncelli)

    * New function ``Branch.get_revision_id_to_revno_map`` which will
      return a dictionary mapping revision ids to dotted revnos. Since
      dotted revnos are defined in the context of the branch tip, it makes
      sense to generate them from a ``Branch`` object.
      (John Arbash Meinel)

    * Fix the 'Unprintable error' message display to use the repr of the 
      exception that prevented printing the error because the str value
      for it is often not useful in debugging (e.g. KeyError('foo') has a
      str() of 'foo' but a repr of 'KeyError('foo')' which is much more
      useful. (Robert Collins)

    * ``urlutils.normalize_url`` now unescapes unreserved characters, such as "~".
      (Andrew Bennetts)

  BUGFIXES:

    * Don't fail bundle selftest if email has 'two' embedded.  
      (Ian Clatworthy, #98510)

    * Remove ``--verbose`` from ``bzr bundle``. It didn't work anyway.
      (Robert Widhopf-Fenk, #98591)

    * Remove ``--basis`` from the checkout/branch commands - it didn't work
      properly and is no longer beneficial.
      (Robert Collins, #53675, #43486)

    * Don't produce encoding error when adding duplicate files.
      (Aaron Bentley)

    * Fix ``bzr log <file>`` so it only logs the revisions that changed
      the file, and does it faster.
      (Kent Gibson, John Arbash Meinel, #51980, #69477)
 
    * Fix ``InterDirstateTre._iter_changes`` to handle when we come across
      an empty versioned directory, which now has files in it.
      (John Arbash Meinel, #104257)

    * Teach ``common_ancestor`` to shortcut when the tip of one branch is
      inside the ancestry of the other. Saves a lot of graph processing
      (with an ancestry of 16k revisions, ``bzr merge ../already-merged``
      changes from 2m10s to 13s).  (John Arbash Meinel, #103757)

    * Fix ``show_diff_trees`` to handle the case when a file is modified,
      and the containing directory is renamed. (The file path is different
      in this versus base, but it isn't marked as a rename).
      (John Arbash Meinel, #103870)

    * FTP now works even when the FTP server does not support atomic rename.
      (Aaron Bentley, #89436)

    * Correct handling in bundles and merge directives of timezones with
      that are not an integer number of hours offset from UTC.  Always 
      represent the epoch time in UTC to avoid problems with formatting 
      earlier times on win32.  (Martin Pool, Alexander Belchenko, John
      Arbash Meinel)

    * Typo in the help for ``register-branch`` fixed. (Robert Collins, #96770)

    * "dirstate" and "dirstate-tags" formats now produce branches compatible
      with old versions of bzr. (Aaron Bentley, #107168))

    * Handle moving a directory when children have been added, removed,
      and renamed. (John Arbash Meinel, #105479)

    * Don't preventively use basic authentication for proxy before receiving a
      407 error. Otherwise people willing to use other authentication schemes
      may expose their password in the clear (or nearly). This add one
      roundtrip in case basic authentication should be used, but plug the
      security hole.
      (Vincent Ladeuil)

    * Handle http and proxy digest authentication.
      (Vincent Ladeuil, #94034).

  TESTING:

    * Added ``bzrlib.strace.strace`` which will strace a single callable and
      return a StraceResult object which contains just the syscalls involved
      in running it. (Robert Collins)

    * New test method ``reduceLockdirTimeout`` to drop the default (ui-centric)
      default time down to one suitable for tests. (Andrew Bennetts)

    * Add new ``vfs_transport_factory`` attribute on tests which provides the 
      common vfs backing for both the readonly and readwrite transports.
      This allows the RemoteObject tests to back onto local disk or memory,
      and use the existing ``transport_server`` attribute all tests know about
      to be the smart server transport. This in turn allows tests to 
      differentiate between 'transport to access the branch', and 
      'transport which is a VFS' - which matters in Remote* tests.
      (Robert Collins, Andrew Bennetts)

    * The ``make_branch_and_tree`` method for tests will now create a 
      lightweight checkout for the tree if the ``vfs_transport_factory`` is not
      a LocalURLServer. (Robert Collins, Andrew Bennetts)

    * Branch implementation tests have been audited to ensure that all urls 
      passed to Branch APIs use proper urls, except when local-disk paths
      are intended. This is so that tests correctly access the test transport
      which is often not equivalent to local disk in Remote* tests. As part
      of this many tests were adjusted to remove dependencies on local disk
      access.
      (Robert Collins, Andrew Bennetts)

    * Mark bzrlib.tests and bzrlib.tests.TestUtil as providing assertFOO helper
      functions by adding a ``__unittest`` global attribute. (Robert Collins,
      Andrew Bennetts, Martin Pool, Jonathan Lange)

    * Refactored proxy and authentication handling to simplify the
      implementation of new auth schemes for both http and proxy. 
      (Vincent Ladeuil)

bzr 0.15 2007-04-01
-------------------

  BUGFIXES:

    * Handle incompatible repositories as a user issue when fetching.
      (Aaron Bentley)

    * Don't give a recommendation to upgrade when branching or 
      checking out a branch that contains an old-format working tree.
      (Martin Pool)

bzr 0.15rc3  2007-03-26
-----------------------

  CHANGES:
 
    * A warning is now displayed when opening working trees in older 
      formats, to encourage people to upgrade to WorkingTreeFormat4.
      (Martin Pool)

  IMPROVEMENTS:

    * HTTP redirections are now taken into account when a branch (or a
      bundle) is accessed for the first time. A message is issued at each
      redirection to inform the user. In the past, http redirections were
      silently followed for each request which significantly degraded the
      performances. The http redirections are not followed anymore by
      default, instead a RedirectRequested exception is raised. For bzrlib
      users needing to follow http redirections anyway,
      ``bzrlib.transport.do_catching_redirections`` provide an easy transition
      path.  (vila)

  INTERNALS:

    * Added ``ReadLock.temporary_write_lock()`` to allow upgrading an OS read
      lock to an OS write lock. Linux can do this without unlocking, Win32
      needs to unlock in between. (John Arbash Meinel)
 
    * New parameter ``recommend_upgrade`` to ``BzrDir.open_workingtree``
      to silence (when false) warnings about opening old formats.
      (Martin Pool)

    * Fix minor performance regression with bzr-0.15 on pre-dirstate
      trees. (We were reading the working inventory too many times).
      (John Arbash Meinel)

    * Remove ``Branch.get_transaction()`` in favour of a simple cache of
      ``revision_history``.  Branch subclasses should override
      ``_gen_revision_history`` rather than ``revision_history`` to make use of
      this cache, and call ``_clear_revision_history_cache`` and
      ``_cache_revision_history`` at appropriate times. (Andrew Bennetts)

  BUGFIXES:

    * Take ``smtp_server`` from user config into account.
      (vila, #92195)

    * Restore Unicode filename handling for versioned and unversioned files.
      (John Arbash Meinel, #92608)

    * Don't fail during ``bzr commit`` if a file is marked removed, and
      the containing directory is auto-removed.  (John Arbash Meinel, #93681)

    * ``bzr status FILENAME`` failed on Windows because of an uncommon
      errno. (``ERROR_DIRECTORY == 267 != ENOTDIR``).
      (Wouter van Heyst, John Arbash Meinel, #90819)

    * ``bzr checkout source`` should create a local branch in the same
      format as source. (John Arbash Meinel, #93854)

    * ``bzr commit`` with a kind change was failing to update the
      last-changed-revision for directories.  The
      InventoryDirectory._unchanged only looked at the ``parent_id`` and name,
      ignoring the fact that the kind could have changed, too.
      (John Arbash Meinel, #90111)

    * ``bzr mv dir/subdir other`` was incorrectly updating files inside
      the directory. So that there was a chance it would break commit,
      etc. (John Arbash Meinel, #94037)
 
    * Correctly handles mutiple permanent http redirections.
      (vila, #88780)

bzr 0.15rc2  2007-03-14
-----------------------

  NOTES WHEN UPGRADING:
        
    * Release 0.15rc2 of bzr changes the ``bzr init-repo`` command to
      default to ``--trees`` instead of ``--no-trees``.
      Existing shared repositories are not affected.

  IMPROVEMENTS:

    * New ``merge-directive`` command to generate machine- and human-readable
      merge requests.  (Aaron Bentley)

    * New ``submit:`` revision specifier makes it easy to diff against the
      common ancestor with the submit location (Aaron Bentley)

    * Added support for Putty's SSH implementation. (Dmitry Vasiliev)

    * Added ``bzr status --versioned`` to report only versioned files, 
      not unknowns. (Kent Gibson)

    * Merge now autodetects the correct line-ending style for its conflict
      markers.  (Aaron Bentley)

  INTERNALS:

    * Refactored SSH vendor registration into SSHVendorManager class.
      (Dmitry Vasiliev)

  BUGFIXES:

    * New ``--numbered-dirs`` option to ``bzr selftest`` to use
      numbered dirs for TestCaseInTempDir. This is default behavior
      on Windows. Anyone can force named dirs on Windows
      with ``--no-numbered-dirs``. (Alexander Belchenko)

    * Fix ``RevisionSpec_revid`` to handle the Unicode strings passed in
      from the command line. (Marien Zwart, #90501)

    * Fix ``TreeTransform._iter_changes`` when both the source and
      destination are missing. (Aaron Bentley, #88842)

    * Fix commit of merges with symlinks in dirstate trees.
      (Marien Zwart)
    
    * Switch the ``bzr init-repo`` default from --no-trees to --trees. 
      (Wouter van Heyst, #53483)


bzr 0.15rc1  2007-03-07
-----------------------

  SURPRISES:

    * The default disk format has changed. Please run 'bzr upgrade' in your
      working trees to upgrade. This new default is compatible for network
      operations, but not for local operations. That is, if you have two
      versions of bzr installed locally, after upgrading you can only use the
      bzr 0.15 version. This new default does not enable tags or nested-trees
      as they are incompatible with bzr versions before 0.15 over the network.

    * For users of bzrlib: Two major changes have been made to the working tree
      api in bzrlib. The first is that many methods and attributes, including
      the inventory attribute, are no longer valid for use until one of
      ``lock_read``/``lock_write``/``lock_tree_write`` has been called,
      and become invalid again after unlock is called. This has been done
      to improve performance and correctness as part of the dirstate
      development.
      (Robert Collins, John A Meinel, Martin Pool, and others).

    * For users of bzrlib: The attribute 'tree.inventory' should be considered
      readonly. Previously it was possible to directly alter this attribute, or
      its contents, and have the tree notice this. This has been made
      unsupported - it may work in some tree formats, but in the newer dirstate
      format such actions will have no effect and will be ignored, or even
      cause assertions. All operations possible can still be carried out by a
      combination of the tree API, and the bzrlib.transform API. (Robert
      Collins, John A Meinel, Martin Pool, and others).

  IMPROVEMENTS:

    * Support for OS Windows 98. Also .bzr.log on any windows system
      saved in My Documents folder. (Alexander Belchenko)

    * ``bzr mv`` enhanced to support already moved files.
      In the past the mv command would have failed if the source file doesn't
      exist. In this situation ``bzr mv`` would now detect that the file has
      already moved and update the repository accordingly, if the target file
      does exist.
      A new option ``--after`` has been added so that if two files already
      exist, you could notify Bazaar that you have moved a (versioned) file
      and replaced it with another. Thus in this case ``bzr move --after``
      will only update the Bazaar identifier.
      (Steffen Eichenberg, Marius Kruger)

    * ``ls`` now works on treeless branches and remote branches.
      (Aaron Bentley)

    * ``bzr help global-options`` describes the global options.
      (Aaron Bentley)

    * ``bzr pull --overwrite`` will now correctly overwrite checkouts.
      (Robert Collins)

    * Files are now allowed to change kind (e.g. from file to symlink).
      Supported by ``commit``, ``revert`` and ``status``
      (Aaron Bentley)

    * ``inventory`` and ``unknowns`` hidden in favour of ``ls``
      (Aaron Bentley)

    * ``bzr help checkouts`` descibes what checkouts are and some possible
      uses of them. (James Westby, Aaron Bentley)

    * A new ``-d`` option to push, pull and merge overrides the default 
      directory.  (Martin Pool)

    * Branch format 6: smaller, and potentially faster than format 5.  Supports
      ``append_history_only`` mode, where the log view and revnos do not change,
      except by being added to.  Stores policy settings in
      ".bzr/branch/branch.conf".

    * ``append_only`` branches:  Format 6 branches may be configured so that log
      view and revnos are always consistent.  Either create the branch using
      "bzr init --append-revisions-only" or edit the config file as descriped
      in docs/configuration.txt.

    * rebind: Format 6 branches retain the last-used bind location, so if you
      "bzr unbind", you can "bzr bind" to bind to the previously-selected
      bind location.

    * Builtin tags support, created and deleted by the ``tag`` command and
      stored in the branch.  Tags can be accessed with the revisionspec
      ``-rtag:``, and listed with ``bzr tags``.  Tags are not versioned 
      at present. Tags require a network incompatible upgrade. To perform this
      upgrade, run ``bzr upgrade --dirstate-tags`` in your branch and
      repositories. (Martin Pool)

    * The ``bzr://`` transport now has a well-known port number, 4155,
      which it will use by default.  (Andrew Bennetts, Martin Pool)

    * Bazaar now looks for user-installed plugins before looking for site-wide
      plugins. (Jonathan Lange)

    * ``bzr resolve`` now detects and marks resolved text conflicts.
      (Aaron Bentley)

  INTERNALS:

    * Internally revision ids and file ids are now passed around as utf-8
      bytestrings, rather than treating them as Unicode strings. This has
      performance benefits for Knits, since we no longer need to decode the
      revision id for each line of content, nor for each entry in the index.
      This will also help with the future dirstate format.
      (John Arbash Meinel)

    * Reserved ids (any revision-id ending in a colon) are rejected by
      versionedfiles, repositories, branches, and working trees
      (Aaron Bentley)

    * Minor performance improvement by not creating a ProgressBar for
      every KnitIndex we create. (about 90ms for a bzr.dev tree)
      (John Arbash Meinel)

    * New easier to use Branch hooks facility. There are five initial hooks,
      all documented in bzrlib.branch.BranchHooks.__init__ - ``'set_rh'``,
      ``'post_push'``, ``'post_pull'``, ``'post_commit'``,
      ``'post_uncommit'``. These hooks fire after the matching operation
      on a branch has taken place, and were originally added for the
      branchrss plugin. (Robert Collins)

    * New method ``Branch.push()`` which should be used when pushing from a
      branch as it makes performance and policy decisions to match the UI
      level command ``push``. (Robert Collins).

    * Add a new method ``Tree.revision_tree`` which allows access to cached
      trees for arbitrary revisions. This allows the in development dirstate
      tree format to provide access to the callers to cached copies of 
      inventory data which are cheaper to access than inventories from the
      repository.
      (Robert Collins, Martin Pool)

    * New ``Branch.last_revision_info`` method, this is being done to allow
      optimization of requests for both the number of revisions and the last
      revision of a branch with smartservers and potentially future branch
      formats. (Wouter van Heyst, Robert Collins)

    * Allow ``'import bzrlib.plugins.NAME'`` to work when the plugin NAME has not
      yet been loaded by ``load_plugins()``. This allows plugins to depend on each
      other for code reuse without requiring users to perform file-renaming
      gymnastics. (Robert Collins)

    * New Repository method ``'gather_stats'`` for statistic data collection.
      This is expected to grow to cover a number of related uses mainly
      related to bzr info. (Robert Collins)

    * Log formatters are now managed with a registry.
      ``log.register_formatter`` continues to work, but callers accessing
      the FORMATTERS dictionary directly will not.

    * Allow a start message to be passed to the ``edit_commit_message``
      function.  This will be placed in the message offered to the user
      for editing above the separator. It allows a template commit message
      to be used more easily. (James Westby)

    * ``GPGStrategy.sign()`` will now raise ``BzrBadParameterUnicode`` if
      you pass a Unicode string rather than an 8-bit string. Callers need
      to be updated to encode first. (John Arbash Meinel)

    * Branch.push, pull, merge now return Result objects with information
      about what happened, rather than a scattering of various methods.  These
      are also passed to the post hooks.  (Martin Pool)

    * File formats and architecture is in place for managing a forest of trees
      in bzr, and splitting up existing trees into smaller subtrees, and
      finally joining trees to make a larger tree. This is the first iteration
      of this support, and the user-facing aspects still require substantial
      work.  If you wish to experiment with it, use ``bzr upgrade
      --dirstate-with-subtree`` in your working trees and repositories.
      You can use the hidden commands ``split`` and ``join`` and to create
      and manipulate nested trees, but please consider using the nested-trees
      branch, which contains substantial UI improvements, instead.
      http://code.aaronbentley.com/bzr/bzrrepo/nested-trees/
      (Aaron Bentley, Martin Pool, Robert Collins).

  BUGFIXES:

    * ``bzr annotate`` now uses dotted revnos from the viewpoint of the
      branch, rather than the last changed revision of the file.
      (John Arbash Meinel, #82158)

    * Lock operations no longer hang if they encounter a permission problem.
      (Aaron Bentley)

    * ``bzr push`` can resume a push that was canceled before it finished.
      Also, it can push even if the target directory exists if you supply
      the ``--use-existing-dir`` flag.
      (John Arbash Meinel, #30576, #45504)

    * Fix http proxy authentication when user and an optional
      password appears in the ``*_proxy`` vars. (Vincent Ladeuil,
      #83954).

    * ``bzr log branch/file`` works for local treeless branches
      (Aaron Bentley, #84247)

    * Fix problem with UNC paths on Windows 98. (Alexander Belchenko, #84728)

    * Searching location of CA bundle for PyCurl in env variable
      (``CURL_CA_BUNDLE``), and on win32 along the PATH.
      (Alexander Belchenko, #82086)

    * ``bzr init`` works with unicode argument LOCATION.
      (Alexander Belchenko, #85599)

    * Raise ``DependencyNotPresent`` if pycurl do not support https. 
      (Vincent Ladeuil, #85305)

    * Invalid proxy env variables should not cause a traceback.
      (Vincent Ladeuil, #87765)

    * Ignore patterns normalised to use '/' path separator.
      (Kent Gibson, #86451)

    * bzr rocks. It sure does! Fix case. (Vincent Ladeuil, #78026)

    * Fix bzrtools shelve command for removed lines beginning with "--"
      (Johan Dahlberg, #75577)

  TESTING:

    * New ``--first`` option to ``bzr selftest`` to run specified tests
      before the rest of the suite.  (Martin Pool)


bzr 0.14  2007-01-23
--------------------

  IMPROVEMENTS:

    * ``bzr help global-options`` describes the global options. (Aaron Bentley)

  BUG FIXES:
    
    * Skip documentation generation tests if the tools to do so are not
      available. Fixes running selftest for installled copies of bzr. 
      (John Arbash Meinel, #80330)

    * Fix the code that discovers whether bzr is being run from it's
      working tree to handle the case when it isn't but the directory
      it is in is below a repository. (James Westby, #77306)


bzr 0.14rc1  2007-01-16
-----------------------

  IMPROVEMENTS:

    * New connection: ``bzr+http://`` which supports tunnelling the smart
      protocol over an HTTP connection. If writing is enabled on the bzr
      server, then you can write over the http connection.
      (Andrew Bennetts, John Arbash Meinel)

    * Aliases now support quotation marks, so they can contain whitespace
      (Marius Kruger)

    * PyCurlTransport now use a single curl object. By specifying explicitly
      the 'Range' header, we avoid the need to use two different curl objects
      (and two connections to the same server). (Vincent Ladeuil)

    * ``bzr commit`` does not prompt for a message until it is very likely to
      succeed.  (Aaron Bentley)

    * ``bzr conflicts`` now takes --text to list pathnames of text conflicts
      (Aaron Bentley)

    * Fix ``iter_lines_added_or_present_in_versions`` to use a set instead
      of a list while checking if a revision id was requested. Takes 10s
      off of the ``fileids_affected_by_revision_ids`` time, which is 10s
      of the ``bzr branch`` time. Also improve ``fileids_...`` time by
      filtering lines with a regex rather than multiple ``str.find()``
      calls. (saves another 300ms) (John Arbash Meinel)

    * Policy can be set for each configuration key. This allows keys to be
      inherited properly across configuration entries. For example, this
      should enable you to do::
        
        [/home/user/project]
        push_location = sftp://host/srv/project/
        push_location:policy = appendpath

      And then a branch like ``/home/user/project/mybranch`` should get an
      automatic push location of ``sftp://host/srv/project/mybranch``.
      (James Henstridge)

    * Added ``bzr status --short`` to make status report svn style flags
      for each file.  For example::

        $ bzr status --short
        A  foo
        A  bar
        D  baz
        ?  wooley

    * 'bzr selftest --clean-output' allows easily clean temporary tests 
      directories without running tests. (Alexander Belchenko)

    * ``bzr help hidden-commands`` lists all hidden commands. (Aaron Bentley)

    * ``bzr merge`` now has an option ``--pull`` to fall back to pull if
      local is fully merged into remote. (Jan Hudec)

    * ``bzr help formats`` describes available directory formats. (Aaron Bentley)

  INTERNALS:

    * A few tweaks directly to ``fileids_affected_by_revision_ids`` to
      help speed up processing, as well allowing to extract unannotated
      lines. Between the two ``fileids_affected_by_revision_ids`` is
      improved by approx 10%. (John Arbash Meinel)

    * Change Revision serialization to only write out millisecond
      resolution. Rather than expecting floating point serialization to
      preserve more resolution than we need. (Henri Weichers, Martin Pool)

    * Test suite ends cleanly on Windows.  (Vincent Ladeuil)

    * When ``encoding_type`` attribute of class Command is equal to 'exact', 
      force sys.stdout to be a binary stream on Windows, and therefore
      keep exact line-endings (without LF -> CRLF conversion).
      (Alexander Belchenko)

    * Single-letter short options are no longer globally declared.  (Martin
      Pool)

    * Before using detected user/terminal encoding bzr should check
      that Python has corresponding codec. (Alexander Belchenko)

    * Formats for end-user selection are provided via a FormatRegistry (Aaron Bentley)

  BUG FIXES:

    * ``bzr missing --verbose`` was showing adds/removals in the wrong
      direction. (John Arbash Meinel)

    * ``bzr annotate`` now defaults to showing dotted revnos for merged
      revisions. It cuts them off at a depth of 12 characters, but you can
      supply ``--long`` to see the full number. You can also use
      ``--show-ids`` to display the original revision ids, rather than
      revision numbers and committer names. (John Arbash Meinel, #75637)

    * bzr now supports Win32 UNC path (e.g. ``\HOST\path``. 
      (Alexander Belchenko, #57869)

    * Win32-specific: output of cat, bundle and diff commands don't mangle
      line-endings (Alexander Belchenko, #55276)

    * Replace broken fnmatch based ignore pattern matching with custom pattern
      matcher.
      (Kent Gibson, Jan Hudec #57637)

    * pycurl and urllib can detect short reads at different places. Update
      the test suite to test more cases. Also detect http error code 416
      which was raised for that specific bug. Also enhance the urllib
      robustness by detecting invalid ranges (and pycurl's one by detecting
      short reads during the initial GET). (Vincent Ladeuil, #73948)

    * The urllib connection sharing interacts badly with urllib2
      proxy setting (the connections didn't go thru the proxy
      anymore). Defining a proper ProxyHandler solves the
      problem.  (Vincent Ladeuil, #74759)

    * Use urlutils to generate relative URLs, not osutils 
      (Aaron Bentley, #76229)

    * ``bzr status`` in a readonly directory should work without giving
      lots of errors. (John Arbash Meinel, #76299)

    * Mention the revisionspec topic for the revision option help.
      (Wouter van Heyst, #31663)

    * Allow plugins import from zip archives.
      (Alexander Belchenko, #68124)


bzr 0.13  2006-12-05
--------------------
    
  No changes from 0.13rc1
    
bzr 0.13rc1  2006-11-27
-----------------------

  IMPROVEMENTS:

    * New command ``bzr remove-tree`` allows the removal of the working
      tree from a branch.
      (Daniel Silverstone)

    * urllib uses shared keep-alive connections, so http 
      operations are substantially faster.
      (Vincent Ladeuil, #53654)

    * ``bzr export`` allows an optional branch parameter, to export a bzr
      tree from some other url. For example:
      ``bzr export bzr.tar.gz http://bazaar-vcs.org/bzr/bzr.dev``
      (Daniel Silverstone)

    * Added ``bzr help topics`` to the bzr help system. This gives a
      location for general information, outside of a specific command.
      This includes updates for ``bzr help revisionspec`` the first topic
      included. (Goffredo Baroncelli, John Arbash Meinel, #42714)

    * WSGI-compatible HTTP smart server.  See ``doc/http_smart_server.txt``.
      (Andrew Bennetts)

    * Knit files will now cache full texts only when the size of the
      deltas is as large as the size of the fulltext. (Or after 200
      deltas, whichever comes first). This has the most benefit on large
      files with small changes, such as the inventory for a large project.
      (eg For a project with 2500 files, and 7500 revisions, it changes
      the size of inventory.knit from 11MB to 5.4MB) (John Arbash Meinel)

  INTERNALS:

    * New -D option given before the command line turns on debugging output
      for particular areas.  -Derror shows tracebacks on all errors.
      (Martin Pool)

    * Clean up ``bzr selftest --benchmark bundle`` to correct an import,
      and remove benchmarks that take longer than 10min to run.
      (John Arbash Meinel)

    * Use ``time.time()`` instead of ``time.clock()`` to decide on
      progress throttling. Because ``time.clock()`` is actually CPU time,
      so over a high-latency connection, too many updates get throttled.
      (John Arbash Meinel)

    * ``MemoryTransport.list_dir()`` would strip the first character for
      files or directories in root directory. (John Arbash Meinel)

    * New method ``get_branch_reference`` on 'BzrDir' allows the detection of 
      branch references - which the smart server component needs.
  
    * New ``ChrootTransportDecorator``, accessible via the ``chroot+`` url
      prefix.  It disallows any access to locations above a set URL.  (Andrew
      Bennetts)

  BUG FIXES:

    * Now ``_KnitIndex`` properly decode revision ids when loading index data.
      And optimize the knit index parsing code. 
      (Dmitry Vasiliev, John Arbash Meinel)

    * ``bzrlib/bzrdir.py`` was directly referencing ``bzrlib.workingtree``,
      without importing it. This prevented ``bzr upgrade`` from working
      unless a plugin already imported ``bzrlib.workingtree``
      (John Arbash Meinel, #70716)

    * Suppress the traceback on invalid URLs (Vincent Ladeuil, #70803).

    * Give nicer error message when an http server returns a 403
      error code. (Vincent Ladeuil, #57644).

    * When a multi-range http GET request fails, try a single
      range one. If it fails too, forget about ranges. Remember that until 
      the death of the transport and propagates that to the clones.
      (Vincent Ladeuil, #62276, #62029).

    * Handles user/passwords supplied in url from command
      line (for the urllib implementation). Don't request already
      known passwords (Vincent Ladeuil, #42383, #44647, #48527)

    * ``_KnitIndex.add_versions()`` dictionary compresses revision ids as they
      are added. This fixes bug where fetching remote revisions records
      them as full references rather than integers.
      (John Arbash Meinel, #64789)

    * ``bzr ignore`` strips trailing slashes in patterns.
      Also ``bzr ignore`` rejects absolute paths. (Kent Gibson, #4559)

    * ``bzr ignore`` takes multiple arguments. (Cheuksan Edward Wang, #29488)

    * mv correctly handles paths that traverse symlinks. 
      (Aaron Bentley, #66964)

    * Give nicer looking error messages when failing to connect over ssh.
      (John Arbash Meinel, #49172)

    * Pushing to a remote branch does not currently update the remote working
      tree. After a remote push, ``bzr status`` and ``bzr diff`` on the remote
      machine now show that the working tree is out of date.
      (Cheuksan Edward Wang #48136)

    * Use patiencediff instead of difflib for determining deltas to insert
      into knits. This avoids the O(N^3) behavior of difflib. Patience
      diff should be O(N^2). (Cheuksan Edward Wang, #65714)

    * Running ``bzr log`` on nonexistent file gives an error instead of the
      entire log history. (Cheuksan Edward Wang #50793)

    * ``bzr cat`` can look up contents of removed or renamed files. If the
      pathname is ambiguous, i.e. the files in the old and new trees have
      different id's, the default is the file in the new tree. The user can
      use "--name-from-revision" to select the file in the old tree.
      (Cheuksan Edward Wang, #30190)

  TESTING:

    * TestingHTTPRequestHandler really handles the Range header
      (previously it was ignoring it and returning the whole file,).

bzr 0.12  2006-10-30
--------------------

  INTERNALS:

    * Clean up ``bzr selftest --benchmark bundle`` to correct an import,
      and remove benchmarks that take longer than 10min to run.
      (John Arbash Meinel)
  
bzr 0.12rc1  2006-10-23
-----------------------

  IMPROVEMENTS:

    * ``bzr log`` now shows dotted-decimal revision numbers for all revisions,
      rather than just showing a decimal revision number for revisions on the
      mainline. These revision numbers are not yet accepted as input into bzr
      commands such as log, diff etc. (Robert Collins)

    * revisions can now be specified using dotted-decimal revision numbers.
      For instance, ``bzr diff -r 1.2.1..1.2.3``. (Robert Collins)

    * ``bzr help commands`` output is now shorter (Aaron Bentley)

    * ``bzr`` now uses lazy importing to reduce the startup time. This has
      a moderate effect on lots of actions, especially ones that have
      little to do. For example ``bzr rocks`` time is down to 116ms from
      283ms. (John Arbash Meinel)

    * New Registry class to provide name-to-object registry-like support,
      for example for schemes where plugins can register new classes to
      do certain tasks (e.g. log formatters). Also provides lazy registration
      to allow modules to be loaded on request.
      (John Arbash Meinel, Adeodato Simó)

  API INCOMPATABILITY:
  
    * LogFormatter subclasses show now expect the 'revno' parameter to 
      show() to be a string rather than an int. (Robert Collins)

  INTERNALS:

    * ``TestCase.run_bzr``, ``run_bzr_captured``, and ``run_bzr_subprocess``
      can take a ``working_dir='foo'`` parameter, which will change directory 
      for the command. (John Arbash Meinel)

    * ``bzrlib.lazy_regex.lazy_compile`` can be used to create a proxy
      around a regex, which defers compilation until first use. 
      (John Arbash Meinel)

    * ``TestCase.run_bzr_subprocess`` defaults to supplying the
      ``--no-plugins`` parameter to ensure test reproducability, and avoid
      problems with system-wide installed plugins. (John Arbash Meinel)

    * Unique tree root ids are now supported. Newly created trees still
      use the common root id for compatibility with bzr versions before 0.12.
      (Aaron Bentley)

    * ``WorkingTree.set_root_id(None)`` is now deprecated. Please
      pass in ``inventory.ROOT_ID`` if you want the default root id value.
      (Robert Collins, John Arbash Meinel)

    * New method ``WorkingTree.flush()`` which will write the current memory
      inventory out to disk. At the same time, ``read_working_inventory`` will
      no longer trash the current tree inventory if it has been modified within
      the current lock, and the tree will now ``flush()`` automatically on
      ``unlock()``. ``WorkingTree.set_root_id()`` has been updated to take
      advantage of this functionality. (Robert Collins, John Arbash Meinel)

    * ``bzrlib.tsort.merge_sorted`` now accepts ``generate_revnos``. This
      parameter will cause it to add another column to its output, which
      contains the dotted-decimal revno for each revision, as a tuple.
      (Robert Collins)

    * ``LogFormatter.show_merge`` is deprecated in favour of
      ``LogFormatter.show_merge_revno``. (Robert Collins)

  BUG FIXES:

    * Avoid circular imports by creating a deprecated function for
      ``bzrlib.tree.RevisionTree``. Callers should have been using
      ``bzrlib.revisontree.RevisionTree`` anyway. (John Arbash Meinel,
      #63360, #66349)

    * Don't use ``socket.MSG_WAITALL`` as it doesn't exist on all
      platforms. (Martin Pool, #66356)

    * Don't require ``Content-Type`` in range responses. Assume they are a
      single range if ``Content-Type`` does not exist.
      (John Arbash Meinel, #62473)

    * bzr branch/pull no longer complain about progress bar cleanup when
      interrupted during fetch.  (Aaron Bentley, #54000)

    * ``WorkingTree.set_parent_trees()`` uses the trees to directly write
      the basis inventory, rather than going through the repository. This
      allows us to have 1 inventory read, and 2 inventory writes when
      committing a new tree. (John Arbash Meinel)

    * When reverting, files that are not locally modified that do not exist
      in the target are deleted, not just unversioned (Aaron Bentley)

    * When trying to acquire a lock, don't fail immediately. Instead, try
      a few times (up to 1 hour) before timing out. Also, report why the
      lock is unavailable (John Arbash Meinel, #43521, #49556)

    * Leave HttpTransportBase daughter classes decides how they
      implement cloning. (Vincent Ladeuil, #61606)

    * diff3 does not indicate conflicts on clean merge. (Aaron Bentley)

    * If a commit fails, the commit message is stored in a file at the root of
      the tree for later commit. (Cheuksan Edward Wang, Stefan Metzmacher,
      #32054)

  TESTING:

    * New test base class TestCaseWithMemoryTransport offers memory-only
      testing facilities: its not suitable for tests that need to mutate disk
      state, but most tests should not need that and should be converted to
      TestCaseWithMemoryTransport. (Robert Collins)

    * ``TestCase.make_branch_and_memory_tree`` now takes a format
      option to set the BzrDir, Repository and Branch formats of the
      created objects. (Robert Collins, John Arbash Meinel)

bzr 0.11  2006-10-02
--------------------

    * Smart server transport test failures on windows fixed. (Lukáš Lalinský).

bzr 0.11rc2  2006-09-27
-----------------------

  BUG FIXES:

    * Test suite hangs on windows fixed. (Andrew Bennets, Alexander Belchenko).
    
    * Commit performance regression fixed. (Aaron Bentley, Robert Collins, John
      Arbash Meinel).

bzr 0.11rc1  2006-09-25
-----------------------

  IMPROVEMENTS:

    * Knit files now wait to create their contents until the first data is
      added. The old code used to create an empty .knit and a .kndx with just
      the header. However, this caused a lot of extra round trips over sftp.
      This can change the time for ``bzr push`` to create a new remote branch
      from 160s down to 100s. This also affects ``bzr commit`` performance when
      adding new files, ``bzr commit`` on a new kernel-like tree drops from 50s
      down to 40s (John Arbash Meinel, #44692)

    * When an entire subtree has been deleted, commit will now report that
      just the top of the subtree has been deleted, rather than reporting
      all the individual items. (Robert Collins)

    * Commit performs one less XML parse. (Robert Collins)

    * ``bzr checkout`` now operates on readonly branches as well
      as readwrite branches. This fixes bug #39542. (Robert Collins)

    * ``bzr bind`` no longer synchronises history with the master branch.
      Binding should be followed by an update or push to synchronise the 
      two branches. This is closely related to the fix for bug #39542.
      (Robert Collins)

    * ``bzrlib.lazy_import.lazy_import`` function to create on-demand 
      objects.  This allows all imports to stay at the global scope, but
      modules will not actually be imported if they are not used.
      (John Arbash Meinel)

    * Support ``bzr://`` and ``bzr+ssh://`` urls to work with the new RPC-based
      transport which will be used with the upcoming high-performance smart
      server. The new command ``bzr serve`` will invoke bzr in server mode,
      which processes these requests. (Andrew Bennetts, Robert Collins, Martin
      Pool)

    * New command ``bzr version-info`` which can be used to get a summary
      of the current state of the tree. This is especially useful as part
      of a build commands. See ``doc/version_info.txt`` for more information 
      (John Arbash Meinel)

  BUG FIXES:

    * ``'bzr inventory [FILE...]'`` allows restricting the file list to a
      specific set of files. (John Arbash Meinel, #3631)

    * Don't abort when annotating empty files (John Arbash Meinel, #56814)

    * Add ``Stanza.to_unicode()`` which can be passed to another Stanza
      when nesting stanzas. Also, add ``read_stanza_unicode`` to handle when
      reading a nested Stanza. (John Arbash Meinel)

    * Transform._set_mode() needs to stat the right file. 
      (John Arbash Meinel, #56549)

    * Raise WeaveFormatError rather than StopIteration when trying to read
      an empty Weave file. (John Arbash Meinel, #46871)

    * Don't access e.code for generic URLErrors, only HTTPErrors have .code.
      (Vincent Ladeuil, #59835)

    * Handle boundary="" lines properly to allow access through a Squid proxy.
      (John Arbash Meinel, #57723)

    * revert now removes newly-added directories (Aaron Bentley, #54172)

    * ``bzr upgrade sftp://`` shouldn't fail to upgrade v6 branches if there 
      isn't a working tree. (David Allouche, #40679)

    * Give nicer error messages when a user supplies an invalid --revision
      parameter. (John Arbash Meinel, #55420)

    * Handle when LANG is not recognized by python. Emit a warning, but
      just revert to using 'ascii'. (John Arbash Meinel, #35392)

    * Don't use ``preexec_fn`` on win32, as it is not supported by subprocess.
      (John Arbash Meinel)

    * Skip specific tests when the dependencies aren't met. This includes
      some ``setup.py`` tests when ``python-dev`` is not available, and
      some tests that depend on paramiko. (John Arbash Meinel, Mattheiu Moy)

    * Fallback to Paramiko properly, if no ``ssh`` executable exists on
      the system. (Andrew Bennetts, John Arbash Meinel)

    * ``Branch.bind(other_branch)`` no longer takes a write lock on the
      other branch, and will not push or pull between the two branches.
      API users will need to perform a push or pull or update operation if they
      require branch synchronisation to take place. (Robert Collins, #47344)

    * When creating a tarball or zipfile export, export unicode names as utf-8
      paths. This may not work perfectly on all platforms, but has the best
      chance of working in the common case. (John Arbash Meinel, #56816)

    * When committing, only files that exist in working tree or basis tree
      may be specified (Aaron Bentley, #50793)

  PORTABILITY:

    * Fixes to run on Python 2.5 (Brian M. Carlson, Martin Pool, Marien Zwart)

  INTERNALS:

    * TestCaseInTempDir now creates a separate directory for HOME, rather
      than having HOME set to the same location as the working directory.
      (John Arbash Meinel)

    * ``run_bzr_subprocess()`` can take an optional ``env_changes={}`` parameter,
      which will update os.environ inside the spawned child. It also can
      take a ``universal_newlines=True``, which helps when checking the output
      of the command. (John Arbash Meinel)

    * Refactor SFTP vendors to allow easier re-use when ssh is used. 
      (Andrew Bennetts)

    * ``Transport.list_dir()`` and ``Transport.iter_files_recursive()`` should always
      return urlescaped paths. This is now tested (there were bugs in a few
      of the transports) (Andrew Bennetts, David Allouche, John Arbash Meinel)

    * New utility function ``symbol_versioning.deprecation_string``. Returns the
      formatted string for a callable, deprecation format pair. (Robert Collins)

    * New TestCase helper applyDeprecated. This allows you to call a callable
      which is deprecated without it spewing to the screen, just by supplying
      the deprecation format string issued for it. (Robert Collins)

    * Transport.append and Transport.put have been deprecated in favor of
      ``.append_bytes``, ``.append_file``, ``.put_bytes``, and
      ``.put_file``. This removes the ambiguity in what type of object the
      functions take.  ``Transport.non_atomic_put_{bytes,file}`` has also
      been added. Which works similarly to ``Transport.append()`` except for
      SFTP, it doesn't have a round trip when opening the file. Also, it
      provides functionality for creating a parent directory when trying
      to create a file, rather than raise NoSuchFile and forcing the
      caller to repeat their request.
      (John Arbash Meinel)

    * WorkingTree has a new api ``unversion`` which allow the unversioning of
      entries by their file id. (Robert Collins)

    * ``WorkingTree.pending_merges`` is deprecated.  Please use the
      ``get_parent_ids`` (introduced in 0.10) method instead. (Robert Collins)

    * WorkingTree has a new ``lock_tree_write`` method which locks the branch for
      read rather than write. This is appropriate for actions which only need
      the branch data for reference rather than mutation. A new decorator
      ``needs_tree_write_lock`` is provided in the workingtree module. Like the
      ``needs_read_lock`` and ``needs_write_lock`` decorators this allows static 
      declaration of the locking requirements of a function to ensure that
      a lock is taken out for casual scripts. (Robert Collins, #54107)

    * All WorkingTree methods which write to the tree, but not to the branch
      have been converted to use ``needs_tree_write_lock`` rather than 
      ``needs_write_lock``. Also converted is the revert, conflicts and tree
      transform modules. This provides a modest performance improvement on 
      metadir style trees, due to the reduce lock-acquisition, and a more
      significant performance improvement on lightweight checkouts from 
      remote branches, where trivial operations used to pay a significant 
      penalty. It also provides the basis for allowing readonly checkouts.
      (Robert Collins)

    * Special case importing the standard library 'copy' module. This shaves
      off 40ms of startup time, while retaining compatibility. See:
      ``bzrlib/inspect_for_copy.py`` for more details. (John Arbash Meinel)

    * WorkingTree has a new parent class MutableTree which represents the 
      specialisations of Tree which are able to be altered. (Robert Collins)

    * New methods mkdir and ``put_file_bytes_non_atomic`` on MutableTree that
      mutate the tree and its contents. (Robert Collins)

    * Transport behaviour at the root of the URL is now defined and tested.
      (Andrew Bennetts, Robert Collins)

  TESTING:

    * New test helper classs MemoryTree. This is typically accessed via
      ``self.make_branch_and_memory_tree()`` in test cases. (Robert Collins)
      
    * Add ``start_bzr_subprocess`` and ``stop_bzr_subprocess`` to allow test
      code to continue running concurrently with a subprocess of bzr.
      (Andrew Bennetts, Robert Collins)

    * Add a new method ``Transport.get_smart_client()``. This is provided to
      allow upgrades to a richer interface than the VFS one provided by
      Transport. (Andrew Bennetts, Martin Pool)

bzr 0.10  2006-08-29
--------------------
  
  IMPROVEMENTS:
    * 'merge' now takes --uncommitted, to apply uncommitted changes from a
      tree.  (Aaron Bentley)
  
    * 'bzr add --file-ids-from' can be used to specify another path to use
      for creating file ids, rather than generating all new ones. Internally,
      the 'action' passed to ``smart_add_tree()`` can return ``file_ids`` that
      will be used, rather than having bzrlib generate new ones.
      (John Arbash Meinel, #55781)

    * ``bzr selftest --benchmark`` now allows a ``--cache-dir`` parameter.
      This will cache some of the intermediate trees, and decrease the
      setup time for benchmark tests. (John Arbash Meinel)

    * Inverse forms are provided for all boolean options.  For example,
      --strict has --no-strict, --no-recurse has --recurse (Aaron Bentley)

    * Serialize out Inventories directly, rather than using ElementTree.
      Writing out a kernel sized inventory drops from 2s down to ~350ms.
      (Robert Collins, John Arbash Meinel)

  BUG FIXES:

    * Help diffutils 2.8.4 get along with binary tests (Marien Zwart: #57614)

    * Change LockDir so that if the lock directory doesn't exist when
      ``lock_write()`` is called, an attempt will be made to create it.
      (John Arbash Meinel, #56974)

    * ``bzr uncommit`` preserves pending merges. (John Arbash Meinel, #57660)

    * Active FTP transport now works as intended. (ghozzy, #56472)

    * Really fix mutter() so that it won't ever raise a UnicodeError.
      It means it is possible for ~/.bzr.log to contain non UTF-8 characters.
      But it is a debugging log, not a real user file.
      (John Arbash Meinel, #56947, #53880)

    * Change Command handle to allow Unicode command and options.
      At present we cannot register Unicode command names, so we will get
      BzrCommandError('unknown command'), or BzrCommandError('unknown option')
      But that is better than a UnicodeError + a traceback.
      (John Arbash Meinel, #57123)

    * Handle TZ=UTC properly when reading/writing revisions.
      (John Arbash Meinel, #55783, #56290)

    * Use ``GPG_TTY`` to allow gpg --cl to work with gpg-agent in a pipeline,
      (passing text to sign in on stdin). (John Arbash Meinel, #54468)

    * External diff does the right thing for binaries even in foreign 
      languages. (John Arbash Meinel, #56307)

    * Testament handles more cases when content is unicode. Specific bug was
      in handling of revision properties.
      (John Arbash Meinel, Holger Krekel, #54723)

    * The bzr selftest was failing on installed versions due to a bug in a new
      test helper. (John Arbash Meinel, Robert Collins, #58057)

  INTERNALS:

    * ``bzrlib.cache_utf8`` contains ``encode()`` and ``decode()`` functions
      which can be used to cache the conversion between utf8 and Unicode.
      Especially helpful for some of the knit annotation code, which has to
      convert revision ids to utf8 to annotate lines in storage.
      (John Arbash Meinel)

    * ``setup.py`` now searches the filesystem to find all packages which
      need to be installed. This should help make the life of packagers
      easier. (John Arbash Meinel)

bzr 0.9.0  2006-08-11
---------------------

  SURPRISES:

   * The hard-coded built-in ignore rules have been removed. There are
     now two rulesets which are enforced. A user global one in 
     ``~/.bazaar/ignore`` which will apply to every tree, and the tree
     specific one '.bzrignore'.
     ``~/.bazaar/ignore`` will be created if it does not exist, but with
     a more conservative list than the old default.
     This fixes bugs with default rules being enforced no matter what. 
     The old list of ignore rules from bzr is available by
     running 'bzr ignore --old-default-rules'.
     (Robert Collins, Martin Pool, John Arbash Meinel)

   * 'branches.conf' has been changed to 'locations.conf', since it can apply
     to more locations than just branch locations.
     (Aaron Bentley)
   
  IMPROVEMENTS:

   * The revision specifier "revno:" is extended to accept the syntax
     revno:N:branch. For example,
     revno:42:http://bazaar-vcs.org/bzr/bzr.dev/ means revision 42 in
     bzr.dev.  (Matthieu Moy)

   * Tests updates to ensure proper URL handling, UNICODE support, and
     proper printing when the user's terminal encoding cannot display 
     the path of a file that has been versioned.
     ``bzr branch`` can take a target URL rather than only a local directory.
     ``Branch.get_parent()/set_parent()`` now save a relative path if possible,
     and normalize the parent based on root, allowing access across
     different transports. (John Arbash Meinel, Wouter van Heyst, Martin Pool)
     (Malone #48906, #42699, #40675, #5281, #3980, #36363, #43689,
     #42517, #42514)

   * On Unix, detect terminal width using an ioctl not just $COLUMNS.
     Use terminal width for single-line logs from ``bzr log --line`` and
     pending-merge display.  (Robert Widhopf-Fenk, Gustavo Niemeyer)
     (Malone #3507)

   * On Windows, detect terminal width using GetConsoleScreenBufferInfo.
     (Alexander Belchenko)

   * Speedup improvement for 'date:'-revision search. (Guillaume Pinot).

   * Show the correct number of revisions pushed when pushing a new branch.
     (Robert Collins).

   * 'bzr selftest' now shows a progress bar with the number of tests, and 
     progress made. 'make check' shows tests in -v mode, to be more useful
     for the PQM status window. (Robert Collins).
     When using a progress bar, failed tests are printed out, rather than
     being overwritten by the progress bar until the suite finishes.
     (John Arbash Meinel)

   * 'bzr selftest --benchmark' will run a new benchmarking selftest.
     'bzr selftest --benchmark --lsprof-timed' will use lsprofile to generate
     profile data for the individual profiled calls, allowing for fine
     grained analysis of performance.
     (Robert Collins, Martin Pool).

   * 'bzr commit' shows a progress bar. This is useful for commits over sftp
     where commit can take an appreciable time. (Robert Collins)

   * 'bzr add' is now less verbose in telling you what ignore globs were
     matched by files being ignored. Instead it just tells you how many 
     were ignored (because you might reasonably be expecting none to be
     ignored). 'bzr add -v' is unchanged and will report every ignored
     file. (Robert Collins).

   * ftp now has a test server if medusa is installed. As part of testing,
     ftp support has been improved, including support for supplying a
     non-standard port. (John Arbash Meinel).

   * 'bzr log --line' shows the revision number, and uses only the
     first line of the log message (#5162, Alexander Belchenko;
     Matthieu Moy)

   * 'bzr status' has had the --all option removed. The 'bzr ls' command
     should be used to retrieve all versioned files. (Robert Collins)

   * 'bzr bundle OTHER/BRANCH' will create a bundle which can be sent
     over email, and applied on the other end, while maintaining ancestry.
     This bundle can be applied with either 'bzr merge' or 'bzr pull',
     the same way you would apply another branch.
     (John Arbash Meinel, Aaron Bentley)
  
   * 'bzr whoami' can now be used to set your identity from the command line,
     for a branch or globally.  (Robey Pointer)

   * 'bzr checkout' now aliased to 'bzr co', and 'bzr annotate' to 'bzr ann'.
     (Michael Ellerman)

   * 'bzr revert DIRECTORY' now reverts the contents of the directory as well.
     (Aaron Bentley)

   * 'bzr get sftp://foo' gives a better error when paramiko is not present.
     Also updates things like 'http+pycurl://' if pycurl is not present.
     (John Arbash Meinel) (Malone #47821, #52204)

   * New env variable ``BZR_PROGRESS_BAR``, sets the default progress bar type.
     Can be set to 'none' or 'dummy' to disable the progress bar, 'dots' or 
     'tty' to create the respective type. (John Arbash Meinel, #42197, #51107)

   * Improve the help text for 'bzr diff' to explain what various options do.
     (John Arbash Meinel, #6391)

   * 'bzr uncommit -r 10' now uncommits revisions 11.. rather than uncommitting
     revision 10. This makes -r10 more in line with what other commands do.
     'bzr uncommit' also now saves the pending merges of the revisions that
     were removed. So it is safe to uncommit after a merge, fix something,
     and commit again. (John Arbash Meinel, #32526, #31426)

   * 'bzr init' now also works on remote locations.
     (Wouter van Heyst, #48904)

   * HTTP support has been updated. When using pycurl we now support 
     connection keep-alive, which reduces dns requests and round trips.
     And for both urllib and pycurl we support multi-range requests, 
     which decreases the number of round-trips. Performance results for
     ``bzr branch http://bazaar-vcs.org/bzr/bzr.dev/`` indicate
     http branching is now 2-3x faster, and ``bzr pull`` in an existing 
     branch is as much as 4x faster.
     (Michael Ellerman, Johan Rydberg, John Arbash Meinel, #46768)

   * Performance improvements for sftp. Branching and pulling are now up to
     2x faster. Utilize paramiko.readv() support for async requests if it
     is available (paramiko > 1.6) (John Arbash Meinel)

  BUG FIXES:

    * Fix shadowed definition of TestLocationConfig that caused some 
      tests not to run.
      (Erik Bågfors, Michael Ellerman, Martin Pool, #32587)

    * Fix unnecessary requirement of sign-my-commits that it be run from
      a working directory.  (Martin Pool, Robert Collins)

    * 'bzr push location' will only remember the push location if it succeeds
      in connecting to the remote location. (John Arbash Meinel, #49742)

    * 'bzr revert' no longer toggles the executable bit on win32
      (John Arbash Meinel, #45010)

    * Handle broken pipe under win32 correctly. (John Arbash Meinel)
    
    * sftp tests now work correctly on win32 if you have a newer paramiko
      (John Arbash Meinel)

    * Cleanup win32 test suite, and general cleanup of places where
      file handles were being held open. (John Arbash Meinel)

    * When specifying filenames for 'diff -r x..y', the name of the file in the
      working directory can be used, even if its name is different in both x
      and y.

    * File-ids containing single- or double-quotes are handled correctly by
      push. (Aaron Bentley, #52227)

    * Normalize unicode filenames to ensure cross-platform consistency.
      (John Arbash Meinel, #43689)

    * The argument parser can now handle '-' as an argument. Currently
      no code interprets it specially (it is mostly handled as a file named 
      '-'). But plugins, and future operations can use it.
      (John Arbash meinel, #50984)

    * Bundles can properly read binary files with a plain '\r' in them.
      (John Arbash Meinel, #51927)

    * Tuning ``iter_entries()`` to be more efficient (John Arbash Meinel, #5444)

    * Lots of win32 fixes (the test suite passes again).
      (John Arbash Meinel, #50155)

    * Handle openbsd returning None for sys.getfilesystemencoding() (#41183) 

    * Support ftp APPE (append) to allow Knits to be used over ftp (#42592)

    * Removals are only committed if they match the filespec (or if there is
      no filespec).  (#46635, Aaron Bentley)

    * smart-add recurses through all supplied directories 
      (John Arbash Meinel, #52578)

    * Make the bundle reader extra lines before and after the bundle text.
      This allows you to parse an email with the bundle inline.
      (John Arbash Meinel, #49182)

    * Change the file id generator to squash a little bit more. Helps when
      working with long filenames on windows. (Also helps for unicode filenames
      not generating hidden files). (John Arbash Meinel, #43801)

    * Restore terminal mode on C-c while reading sftp password.  (#48923, 
      Nicholas Allen, Martin Pool)

    * Timestamps are rounded to 1ms, and revision entries can be recreated
      exactly. (John Arbash Meinel, Jamie Wilkinson, #40693)

    * Branch.base has changed to a URL, but ~/.bazaar/locations.conf should
      use local paths, since it is user visible (John Arbash Meinel, #53653)

    * ``bzr status foo`` when foo was unversioned used to cause a full delta
      to be generated (John Arbash Meinel, #53638)

    * When reading revision properties, an empty value should be considered
      the empty string, not None (John Arbash Meinel, #47782)

    * ``bzr diff --diff-options`` can now handle binary files being changed.
      Also, the output is consistent when --diff-options is not supplied.
      (John Arbash Meinel, #54651, #52930)

    * Use the right suffixes for loading plugins (John Arbash Meinel, #51810)

    * Fix ``Branch.get_parent()`` to handle the case when the parent is not 
      accessible (John Arbash Meinel, #52976)

  INTERNALS:

    * Combine the ignore rules into a single regex rather than looping over
      them to reduce the threshold where  N^2 behaviour occurs in operations
      like status. (Jan Hudec, Robert Collins).

    * Appending to ``bzrlib.DEFAULT_IGNORE`` is now deprecated. Instead, use
      one of the add functions in bzrlib.ignores. (John Arbash Meinel)

    * 'bzr push' should only push the ancestry of the current revision, not
      all of the history in the repository. This is especially important for
      shared repositories. (John Arbash Meinel)

    * ``bzrlib.delta.compare_trees`` now iterates in alphabetically sorted order,
      rather than randomly walking the inventories. (John Arbash Meinel)

    * Doctests are now run in temporary directories which are cleaned up when
      they finish, rather than using special ScratchDir/ScratchBranch objects.
      (Martin Pool)

    * Split ``check`` into separate methods on the branch and on the repository,
      so that it can be specialized in ways that are useful or efficient for
      different formats.  (Martin Pool, Robert Collins)

    * Deprecate ``Repository.all_revision_ids``; most methods don't really need
      the global revision graph but only that part leading up to a particular
      revision.  (Martin Pool, Robert Collins)

    * Add a BzrDirFormat ``control_formats`` list which allows for control formats
      that do not use '.bzr' to store their data - i.e. '.svn', '.hg' etc.
      (Robert Collins, Jelmer Vernooij).

    * ``bzrlib.diff.external_diff`` can be redirected to any file-like object.
      Uses subprocess instead of spawnvp.
      (James Henstridge, John Arbash Meinel, #4047, #48914)

    * New command line option '--profile-imports', which will install a custom
      importer to log time to import modules and regex compilation time to 
      sys.stderr (John Arbash Meinel)

    * 'EmptyTree' is now deprecated, please use ``repository.revision_tree(None)``
      instead. (Robert Collins)

    * "RevisionTree" is now in bzrlib/revisiontree.py. (Robert Collins)

bzr 0.8.2  2006-05-17
---------------------
  
  BUG FIXES:
   
    * setup.py failed to install launchpad plugin.  (Martin Pool)

bzr 0.8.1  2006-05-16
---------------------

  BUG FIXES:

    * Fix failure to commit a merge in a checkout.  (Martin Pool, 
      Robert Collins, Erik Bågfors, #43959)

    * Nicer messages from 'commit' in the case of renames, and correct
      messages when a merge has occured. (Robert Collins, Martin Pool)

    * Separate functionality from assert statements as they are skipped in
      optimized mode of python. Add the same check to pending merges.
      (Olaf Conradi, #44443)

  CHANGES:

    * Do not show the None revision in output of bzr ancestry. (Olaf Conradi)

    * Add info on standalone branches without a working tree.
      (Olaf Conradi, #44155)

    * Fix bug in knits when raising InvalidRevisionId. (Olaf Conradi, #44284)

  CHANGES:

    * Make editor invocation comply with Debian Policy. First check
      environment variables VISUAL and EDITOR, then try editor from
      alternatives system. If that all fails, fall back to the pre-defined
      list of editors. (Olaf Conradi, #42904)

  NEW FEATURES:

    * New 'register-branch' command registers a public branch into 
      Launchpad.net, where it can be associated with bugs, etc.
      (Martin Pool, Bjorn Tillenius, Robert Collins)

  INTERNALS:

    * New public api in InventoryEntry - ``describe_change(old, new)`` which
      provides a human description of the changes between two old and
      new. (Robert Collins, Martin Pool)

  TESTING:

    * Fix test case for bzr info in upgrading a standalone branch to metadir,
      uses bzrlib api now. (Olaf Conradi)

bzr 0.8  2006-05-08
-------------------

  NOTES WHEN UPGRADING:

    Release 0.8 of bzr introduces a new format for history storage, called
    'knit', as an evolution of to the 'weave' format used in 0.7.  Local 
    and remote operations are faster using knits than weaves.  Several
    operations including 'init', 'init-repo', and 'upgrade' take a 
    --format option that controls this.  Branching from an existing branch
    will keep the same format.

    It is possible to merge, pull and push between branches of different
    formats but this is slower than moving data between homogenous
    branches.  It is therefore recommended (but not required) that you
    upgrade all branches for a project at the same time.  Information on
    formats is shown by 'bzr info'.

    bzr 0.8 now allows creation of 'repositories', which hold the history 
    of files and revisions for several branches.  Previously bzr kept all
    the history for a branch within the .bzr directory at the root of the
    branch, and this is still the default.  To create a repository, use
    the new 'bzr init-repo' command.  Branches exist as directories under
    the repository and contain just a small amount of information
    indicating the current revision of the branch.

    bzr 0.8 also supports 'checkouts', which are similar to in cvs and
    subversion.  Checkouts are associated with a branch (optionally in a
    repository), which contains all the historical information.  The
    result is that a checkout can be deleted without losing any
    already-committed revisions.  A new 'update' command is also available. 

    Repositories and checkouts are not supported with the 0.7 storage
    format.  To use them you must upgrad to either knits, or to the
    'metaweave' format, which uses weaves but changes the .bzr directory
    arrangement.
    

  IMPROVEMENTS:

    * Sftp paths can now be relative, or local, according to the lftp
      convention. Paths now take the form::

          sftp://user:pass@host:port/~/relative/path
          or
          sftp://user:pass@host:port/absolute/path

    * The FTP transport now tries to reconnect after a temporary
      failure. ftp put is made atomic. (Matthieu Moy)

    * The FTP transport now maintains a pool of connections, and
      reuses them to avoid multiple connections to the same host (like
      sftp did). (Daniel Silverstone)

    * The ``bzr_man.py`` file has been removed. To create the man page now,
      use ``./generate_docs.py man``. The new program can also create other files.
      Run ``python generate_docs.py --help`` for usage information.
      (Hans Ulrich Niedermann & James Blackwell).

    * Man Page now gives full help (James Blackwell).
      Help also updated to reflect user config now being stored in .bazaar
      (Hans Ulrich Niedermann)

    * It's now possible to set aliases in bazaar.conf (Erik Bågfors)

    * Pull now accepts a --revision argument (Erik Bågfors)

    * ``bzr re-sign`` now allows multiple revisions to be supplied on the command
      line. You can now use the following command to sign all of your old
      commits::

        find .bzr/revision-store// -name my@email-* \
          | sed 's/.*\/\/..\///' \
          | xargs bzr re-sign

    * Upgrade can now upgrade over the network. (Robert Collins)

    * Two new commands 'bzr checkout' and 'bzr update' allow for CVS/SVN-alike
      behaviour.  By default they will cache history in the checkout, but
      with --lightweight almost all data is kept in the master branch.
      (Robert Collins)

    * 'revert' unversions newly-versioned files, instead of deleting them.

    * 'merge' is more robust.  Conflict messages have changed.

    * 'merge' and 'revert' no longer clobber existing files that end in '~' or
      '.moved'.

    * Default log format can be set in configuration and plugins can register
      their own formatters. (Erik Bågfors)

    * New 'reconcile' command will check branch consistency and repair indexes
      that can become out of sync in pre 0.8 formats. (Robert Collins,
      Daniel Silverstone)

    * New 'bzr init --format' and 'bzr upgrade --format' option to control 
      what storage format is created or produced.  (Robert Collins, 
      Martin Pool)

    * Add parent location to 'bzr info', if there is one.  (Olaf Conradi)

    * New developer commands 'weave-list' and 'weave-join'.  (Martin Pool)

    * New 'init-repository' command, plus support for repositories in 'init'
      and 'branch' (Aaron Bentley, Erik Bågfors, Robert Collins)

    * Improve output of 'info' command. Show all relevant locations related to
      working tree, branch and repository. Use kibibytes for binary quantities.
      Fix off-by-one error in missing revisions of working tree.  Make 'info'
      work on branches, repositories and remote locations.  Show locations
      relative to the shared repository, if applicable.  Show locking status
      of locations.  (Olaf Conradi)

    * Diff and merge now safely handle binary files. (Aaron Bentley)

    * 'pull' and 'push' now normalise the revision history, so that any two
      branches with the same tip revision will have the same output from 'log'.
      (Robert Collins)

    * 'merge' accepts --remember option to store parent location, like 'push'
      and 'pull'. (Olaf Conradi)

    * bzr status and diff when files given as arguments do not exist
      in the relevant trees.  (Martin Pool, #3619)

    * Add '.hg' to the default ignore list.  (Martin Pool)

    * 'knit' is now the default disk format. This improves disk performance and
      utilization, increases incremental pull performance, robustness with SFTP
      and allows checkouts over SFTP to perform acceptably. 
      The initial Knit code was contributed by Johan Rydberg based on a
      specification by Martin Pool.
      (Robert Collins, Aaron Bentley, Johan Rydberg, Martin Pool).

    * New tool to generate all-in-one html version of the manual.  (Alexander
      Belchenko)

    * Hitting CTRL-C while doing an SFTP push will no longer cause stale locks
      to be left in the SFTP repository. (Robert Collins, Martin Pool).

    * New option 'diff --prefix' to control how files are named in diff
      output, with shortcuts '-p0' and '-p1' corresponding to the options for 
      GNU patch.  (Alexander Belchenko, Goffredo Baroncelli, Martin Pool)

    * Add --revision option to 'annotate' command.  (Olaf Conradi)

    * If bzr shows an unexpected revision-history after pulling (perhaps due
      to a reweave) it can now be corrected by 'bzr reconcile'.
      (Robert Collins)

  CHANGES:

    * Commit is now verbose by default, and shows changed filenames and the 
      new revision number.  (Robert Collins, Martin Pool)

    * Unify 'mv', 'move', 'rename'.  (Matthew Fuller, #5379)

    * 'bzr -h' shows help.  (Martin Pool, Ian Bicking, #35940)

    * Make 'pull' and 'push' remember location on failure using --remember.
      (Olaf Conradi)

    * For compatibility, make old format for using weaves inside metadir
      available as 'metaweave' format.  Rename format 'metadir' to 'default'.
      Clean up help for option --format in commands 'init', 'init-repo' and
      'upgrade'.  (Olaf Conradi)

  INTERNALS:
  
    * The internal storage of history, and logical branch identity have now
      been split into Branch, and Repository. The common locking and file 
      management routines are now in bzrlib.lockablefiles. 
      (Aaron Bentley, Robert Collins, Martin Pool)

    * Transports can now raise DependencyNotPresent if they need a library
      which is not installed, and then another implementation will be 
      tried.  (Martin Pool)

    * Remove obsolete (and no-op) `decode` parameter to `Transport.get`.  
      (Martin Pool)

    * Using Tree Transform for merge, revert, tree-building

    * WorkingTree.create, Branch.create, ``WorkingTree.create_standalone``,
      Branch.initialize are now deprecated. Please see ``BzrDir.create_*`` for
      replacement API's. (Robert Collins)

    * New BzrDir class represents the .bzr control directory and manages
      formatting issues. (Robert Collins)

    * New repository.InterRepository class encapsulates Repository to 
      Repository actions and allows for clean selection of optimised code
      paths. (Robert Collins)

    * ``bzrlib.fetch.fetch`` and ``bzrlib.fetch.greedy_fetch`` are now
      deprecated, please use ``branch.fetch`` or ``repository.fetch``
      depending on your needs. (Robert Collins)

    * deprecated methods now have a ``is_deprecated`` flag on them that can
      be checked, if you need to determine whether a given callable is 
      deprecated at runtime. (Robert Collins)

    * Progress bars are now nested - see
      ``bzrlib.ui.ui_factory.nested_progress_bar``.
      (Robert Collins, Robey Pointer)

    * New API call ``get_format_description()`` for each type of format.
      (Olaf Conradi)

    * Changed ``branch.set_parent()`` to accept None to remove parent.
      (Olaf Conradi)

    * Deprecated BzrError AmbiguousBase.  (Olaf Conradi)

    * WorkingTree.branch is now a read only property.  (Robert Collins)

    * bzrlib.ui.text.TextUIFactory now accepts a ``bar_type`` parameter which
      can be None or a factory that will create a progress bar. This is
      useful for testing or for overriding the bzrlib.progress heuristic.
      (Robert Collins)

    * New API method ``get_physical_lock_status()`` to query locks present on a
      transport.  (Olaf Conradi)

    * Repository.reconcile now takes a thorough keyword parameter to allow
      requesting an indepth reconciliation, rather than just a data-loss 
      check. (Robert Collins)

    * ``bzrlib.ui.ui_factory protocol`` now supports ``get_boolean`` to prompt
      the user for yes/no style input. (Robert Collins)

  TESTING:

    * SFTP tests now shortcut the SSH negotiation, reducing test overhead
      for testing SFTP protocol support. (Robey Pointer)

    * Branch formats are now tested once per implementation (see ``bzrlib.
      tests.branch_implementations``. This is analagous to the transport
      interface tests, and has been followed up with working tree,
      repository and BzrDir tests. (Robert Collins)

    * New test base class TestCaseWithTransport provides a transport aware
      test environment, useful for testing any transport-interface using
      code. The test suite option --transport controls the transport used
      by this class (when its not being used as part of implementation
      contract testing). (Robert Collins)

    * Close logging handler on disabling the test log. This will remove the
      handler from the internal list inside python's logging module,
      preventing shutdown from closing it twice.  (Olaf Conradi)

    * Move test case for uncommit to blackbox tests.  (Olaf Conradi)

    * ``run_bzr`` and ``run_bzr_captured`` now accept a 'stdin="foo"'
      parameter which will provide String("foo") to the command as its stdin.

bzr 0.7 2006-01-09
------------------

  CHANGES:

    * .bzrignore is excluded from exports, on the grounds that it's a bzr 
      internal-use file and may not be wanted.  (Jamie Wilkinson)

    * The "bzr directories" command were removed in favor of the new
      --kind option to the "bzr inventory" command.  To list all 
      versioned directories, now use "bzr inventory --kind directory".  
      (Johan Rydberg)

    * Under Windows configuration directory is now ``%APPDATA%\bazaar\2.0``
      by default. (John Arbash Meinel)

    * The parent of Bzr configuration directory can be set by ``BZR_HOME``
      environment variable. Now the path for it is searched in ``BZR_HOME``,
      then in HOME. Under Windows the order is: ``BZR_HOME``, ``APPDATA``
      (usually points to ``C:\Documents and Settings\User Name\Application Data``),
      ``HOME``. (John Arbash Meinel)

    * Plugins with the same name in different directories in the bzr plugin
      path are no longer loaded: only the first successfully loaded one is
      used. (Robert Collins)

    * Use systems' external ssh command to open connections if possible.  
      This gives better integration with user settings such as ProxyCommand.
      (James Henstridge)

    * Permissions on files underneath .bzr/ are inherited from the .bzr 
      directory. So for a shared repository, simply doing 'chmod -R g+w .bzr/'
      will mean that future file will be created with group write permissions.

    * configure.in and config.guess are no longer in the builtin default 
      ignore list.

    * '.sw[nop]' pattern ignored, to ignore vim swap files for nameless
      files.  (John Arbash Meinel, Martin Pool)

  IMPROVEMENTS:

    * "bzr INIT dir" now initializes the specified directory, and creates 
      it if it does not exist.  (John Arbash Meinel)

    * New remerge command (Aaron Bentley)

    * Better zsh completion script.  (Steve Borho)

    * 'bzr diff' now returns 1 when there are changes in the working 
      tree. (Robert Collins)

    * 'bzr push' now exists and can push changes to a remote location. 
      This uses the transport infrastructure, and can store the remote
      location in the ~/.bazaar/branches.conf configuration file.
      (Robert Collins)

    * Test directories are only kept if the test fails and the user requests
      that they be kept.

    * Tweaks to short log printing

    * Added branch nicks, new nick command, printing them in log output. 
      (Aaron Bentley)

    * If ``$BZR_PDB`` is set, pop into the debugger when an uncaught exception 
      occurs.  (Martin Pool)

    * Accept 'bzr resolved' (an alias for 'bzr resolve'), as this is
      the same as Subversion.  (Martin Pool)

    * New ftp transport support (on ftplib), for ftp:// and aftp:// 
      URLs.  (Daniel Silverstone)

    * Commit editor temporary files now start with ``bzr_log.``, to allow 
      text editors to match the file name and set up appropriate modes or 
      settings.  (Magnus Therning)

    * Improved performance when integrating changes from a remote weave.  
      (Goffredo Baroncelli)

    * Sftp will attempt to cache the connection, so it is more likely that
      a connection will be reused, rather than requiring multiple password
      requests.

    * bzr revno now takes an optional argument indicating the branch whose
      revno should be printed.  (Michael Ellerman)

    * bzr cat defaults to printing the last version of the file.  
      (Matthieu Moy, #3632)

    * New global option 'bzr --lsprof COMMAND' runs bzr under the lsprof 
      profiler.  (Denys Duchier)

    * Faster commits by reading only the headers of affected weave files. 
      (Denys Duchier)

    * 'bzr add' now takes a --dry-run parameter which shows you what would be
      added, but doesn't actually add anything. (Michael Ellerman)

    * 'bzr add' now lists how many files were ignored per glob.  add --verbose
      lists the specific files.  (Aaron Bentley)

    * 'bzr missing' now supports displaying changes in diverged trees and can
      be limited to show what either end of the comparison is missing.
      (Aaron Bently, with a little prompting from Daniel Silverstone)

  BUG FIXES:

    * SFTP can walk up to the root path without index errors. (Robert Collins)

    * Fix bugs in running bzr with 'python -O'.  (Martin Pool)

    * Error when run with -OO

    * Fix bug in reporting http errors that don't have an http error code.
      (Martin Pool)

    * Handle more cases of pipe errors in display commands

    * Change status to 3 for all errors

    * Files that are added and unlinked before committing are completely
      ignored by diff and status

    * Stores with some compressed texts and some uncompressed texts are now
      able to be used. (John A Meinel)

    * Fix for bzr pull failing sometimes under windows

    * Fix for sftp transport under windows when using interactive auth

    * Show files which are both renamed and modified as such in 'bzr 
      status' output.  (Daniel Silverstone, #4503)

    * Make annotate cope better with revisions committed without a valid 
      email address.  (Marien Zwart)

    * Fix representation of tab characters in commit messages.
      (Harald Meland)

    * List of plugin directories in ``BZR_PLUGIN_PATH`` environment variable is
      now parsed properly under Windows. (Alexander Belchenko)

    * Show number of revisions pushed/pulled/merged. (Robey Pointer)

    * Keep a cached copy of the basis inventory to speed up operations 
      that need to refer to it.  (Johan Rydberg, Martin Pool)

    * Fix bugs in bzr status display of non-ascii characters.
      (Martin Pool)

    * Remove Makefile.in from default ignore list.
      (Tollef Fog Heen, Martin Pool, #6413)

    * Fix failure in 'bzr added'.  (Nathan McCallum, Martin Pool)

  TESTING:

    * Fix selftest asking for passwords when there are no SFTP keys.  
      (Robey Pointer, Jelmer Vernooij) 

    * Fix selftest run with 'python -O'.  (Martin Pool)

    * Fix HTTP tests under Windows. (John Arbash Meinel)

    * Make tests work even if HOME is not set (Aaron Bentley)

    * Updated ``build_tree`` to use fixed line-endings for tests which read 
      the file cotents and compare. Make some tests use this to pass under
      Windows. (John Arbash Meinel)

    * Skip stat and symlink tests under Windows. (Alexander Belchenko)

    * Delay in selftest/testhashcash is now issued under win32 and Cygwin.
      (John Arbash Meinel)

    * Use terminal width to align verbose test output.  (Martin Pool)

    * Blackbox tests are maintained within the bzrlib.tests.blackbox directory.
      If adding a new test script please add that to
      ``bzrlib.tests.blackbox.__init__``. (Robert Collins)

    * Much better error message if one of the test suites can't be 
      imported.  (Martin Pool)

    * Make check now runs the test suite twice - once with the default locale,
      and once with all locales forced to C, to expose bugs. This is not 
      trivially done within python, so for now its only triggered by running
      Make check. Integrators and packagers who wish to check for full 
      platform support should run 'make check' to test the source.
      (Robert Collins)

    * Tests can now run TestSkipped if they can't execute for any reason.
      (Martin Pool) (NB: TestSkipped should only be raised for correctable
      reasons - see the wiki spec ImprovingBzrTestSuite).

    * Test sftp with relative, absolute-in-homedir and absolute-not-in-homedir
      paths for the transport tests. Introduce blackbox remote sftp tests that
      test the same permutations. (Robert Collins, Robey Pointer)

    * Transport implementation tests are now independent of the local file
      system, which allows tests for esoteric transports, and for features
      not available in the local file system. They also repeat for variations
      on the URL scheme that can introduce issues in the transport code,
      see bzrlib.transport.TransportTestProviderAdapter() for this.
      (Robert Collins).

    * ``TestCase.build_tree`` uses the transport interface to build trees,
      pass in a transport parameter to give it an existing connection.
      (Robert Collins).

  INTERNALS:

    * WorkingTree.pull has been split across Branch and WorkingTree,
      to allow Branch only pulls. (Robert Collins)

    * ``commands.display_command`` now returns the result of the decorated 
      function. (Robert Collins)

    * LocationConfig now has a ``set_user_option(key, value)`` call to save
      a setting in its matching location section (a new one is created
      if needed). (Robert Collins)

    * Branch has two new methods, ``get_push_location`` and
      ``set_push_location`` to respectively, get and set the push location.
      (Robert Collins)

    * ``commands.register_command`` now takes an optional flag to signal that
      the registrant is planning to decorate an existing command. When 
      given multiple plugins registering a command is not an error, and
      the original command class (whether built in or a plugin based one) is
      returned to the caller. There is a new error 'MustUseDecorated' for
      signalling when a wrapping command should switch to the original
      version. (Robert Collins)

    * Some option parsing errors will raise 'BzrOptionError', allowing 
      granular detection for decorating commands. (Robert Collins).

    * ``Branch.read_working_inventory`` has moved to
      ``WorkingTree.read_working_inventory``. This necessitated changes to
      ``Branch.get_root_id``, and a move of ``Branch.set_inventory`` to
      WorkingTree as well. To make it clear that a WorkingTree cannot always
      be obtained ``Branch.working_tree()`` will raise
      ``errors.NoWorkingTree`` if one cannot be obtained. (Robert Collins)

    * All pending merges operations from Branch are now on WorkingTree.
      (Robert Collins)

    * The follow operations from Branch have moved to WorkingTree::

          add()
          commit()
          move()
          rename_one()
          unknowns()

      (Robert Collins)

    * ``bzrlib.add.smart_add_branch`` is now ``smart_add_tree``. (Robert Collins)

    * New "rio" serialization format, similar to rfc-822. (Martin Pool)

    * Rename selftests to ``bzrlib.tests.test_foo``.  (John A Meinel, Martin 
      Pool)

    * ``bzrlib.plugin.all_plugins`` has been changed from an attribute to a 
      query method. (Robert Collins)
 
    * New options to read only the table-of-contents of a weave.  
      (Denys Duchier)

    * Raise NoSuchFile when someone tries to add a non-existant file.
      (Michael Ellerman)

    * Simplify handling of DivergedBranches in ``cmd_pull()``.
      (Michael Ellerman)
   
    * Branch.controlfile* logic has moved to lockablefiles.LockableFiles, which
      is exposed as ``Branch().control_files``. Also this has been altered with the
      controlfile pre/suffix replaced by simple method names like 'get' and
      'put'. (Aaron Bentley, Robert Collins).

    * Deprecated functions and methods can now be marked as such using the 
      ``bzrlib.symbol_versioning`` module. Marked method have their docstring
      updated and will issue a DeprecationWarning using the warnings module
      when they are used. (Robert Collins)

    * ``bzrlib.osutils.safe_unicode`` now exists to provide parameter coercion
      for functions that need unicode strings. (Robert Collins)

bzr 0.6 2005-10-28
------------------

  IMPROVEMENTS:
  
    * pull now takes --verbose to show you what revisions are added or removed
      (John A Meinel)

    * merge now takes a --show-base option to include the base text in
      conflicts.
      (Aaron Bentley)

    * The config files are now read using ConfigObj, so '=' should be used as
      a separator, not ':'.
      (Aaron Bentley)

    * New 'bzr commit --strict' option refuses to commit if there are 
      any unknown files in the tree.  To commit, make sure all files are 
      either ignored, added, or deleted.  (Michael Ellerman)

    * The config directory is now ~/.bazaar, and there is a single file 
      ~/.bazaar/bazaar.conf storing email, editor and other preferences.
      (Robert Collins)

    * 'bzr add' no longer takes a --verbose option, and a --quiet option
      has been added that suppresses all output.

    * Improved zsh completion support in contrib/zsh, from Clint
      Adams.

    * Builtin 'bzr annotate' command, by Martin Pool with improvements from 
      Goffredo Baroncelli.
    
    * 'bzr check' now accepts -v for verbose reporting, and checks for
      ghosts in the branch. (Robert Collins)

    * New command 're-sign' which will regenerate the gpg signature for 
      a revision. (Robert Collins)

    * If you set ``check_signatures=require`` for a path in 
      ``~/.bazaar/branches.conf`` then bzr will invoke your
      ``gpg_signing_command`` (defaults to gpg) and record a digital signature
      of your commit. (Robert Collins)

    * New sftp transport, based on Paramiko.  (Robey Pointer)

    * 'bzr pull' now accepts '--clobber' which will discard local changes
      and make this branch identical to the source branch. (Robert Collins)

    * Just give a quieter warning if a plugin can't be loaded, and 
      put the details in .bzr.log.  (Martin Pool)

    * 'bzr branch' will now set the branch-name to the last component of the
      output directory, if one was supplied.

    * If the option ``post_commit`` is set to one (or more) python function
      names (must be in the bzrlib namespace), then they will be invoked
      after the commit has completed, with the branch and ``revision_id`` as
      parameters. (Robert Collins)

    * Merge now has a retcode of 1 when conflicts occur. (Robert Collins)

    * --merge-type weave is now supported for file contents.  Tree-shape
      changes are still three-way based.  (Martin Pool, Aaron Bentley)

    * 'bzr check' allows the first revision on revision-history to have
      parents - something that is expected for cheap checkouts, and occurs
      when conversions from baz do not have all history.  (Robert Collins).

   * 'bzr merge' can now graft unrelated trees together, if your specify
     0 as a base. (Aaron Bentley)

   * 'bzr commit branch' and 'bzr commit branch/file1 branch/file2' now work
     (Aaron Bentley)

    * Add '.sconsign*' to default ignore list.  (Alexander Belchenko)

   * 'bzr merge --reprocess' minimizes conflicts

  TESTING:

    * The 'bzr selftest --pattern' option for has been removed, now 
      test specifiers on the command line can be simple strings, or 
      regexps, or both. (Robert Collins)

    * Passing -v to selftest will now show the time each test took to 
      complete, which will aid in analysing performance regressions and
      related questions. (Robert Collins)

    * 'bzr selftest' runs all tests, even if one fails, unless '--one'
      is given. (Martin Pool)

    * There is a new method for TestCaseInTempDir, assertFileEqual, which
      will check that a given content is equal to the content of the named
      file. (Robert Collins)

    * Fix test suite's habit of leaving many temporary log files in $TMPDIR.
      (Martin Pool)

  INTERNALS:

    * New 'testament' command and concept for making gpg-signatures 
      of revisions that are not tied to a particular internal
      representation.  (Martin Pool).

    * Per-revision properties ('revprops') as key-value associated 
      strings on each revision created when the revision is committed.
      Intended mainly for the use of external tools.  (Martin Pool).

    * Config options have moved from bzrlib.osutils to bzrlib.config.
      (Robert Collins)

    * Improved command line option definitions allowing explanations
      for individual options, among other things.  Contributed by 
      Magnus Therning.

    * Config options have moved from bzrlib.osutils to bzrlib.config.
      Configuration is now done via the config.Config interface:
      Depending on whether you have a Branch, a Location or no information
      available, construct a ``*Config``, and use its ``signature_checking``,
      ``username`` and ``user_email`` methods. (Robert Collins)

    * Plugins are now loaded under bzrlib.plugins, not bzrlib.plugin, and
      they are made available for other plugins to use. You should not 
      import other plugins during the ``__init__`` of your plugin though, as 
      no ordering is guaranteed, and the plugins directory is not on the
      python path. (Robert Collins)

    * Branch.relpath has been moved to WorkingTree.relpath. WorkingTree no
      no longer takes an inventory, rather it takes an option branch
      parameter, and if None is given will open the branch at basedir 
      implicitly. (Robert Collins)

    * Cleaner exception structure and error reporting.  Suggested by 
      Scott James Remnant.  (Martin Pool)

    * Branch.remove has been moved to WorkingTree, which has also gained
      ``lock_read``, ``lock_write`` and ``unlock`` methods for convenience.
      (Robert Collins)

    * Two decorators, ``needs_read_lock`` and ``needs_write_lock`` have been
      added to the branch module. Use these to cause a function to run in a
      read or write lock respectively. (Robert Collins)

    * ``Branch.open_containing`` now returns a tuple (Branch, relative-path),
      which allows direct access to the common case of 'get me this file
      from its branch'. (Robert Collins)

    * Transports can register using ``register_lazy_transport``, and they 
      will be loaded when first used.  (Martin Pool)

    * 'pull' has been factored out of the command as ``WorkingTree.pull()``.
      A new option to WorkingTree.pull has been added, clobber, which will
      ignore diverged history and pull anyway.
      (Robert Collins)

    * config.Config has a ``get_user_option`` call that accepts an option name.
      This will be looked up in branches.conf and bazaar.conf as normal.
      It is intended that this be used by plugins to support options - 
      options of built in programs should have specific methods on the config.
      (Robert Collins)

    * ``merge.merge_inner`` now has tempdir as an optional parameter.
      (Robert Collins)

    * Tree.kind is not recorded at the top level of the hierarchy, as it was
      missing on EmptyTree, leading to a bug with merge on EmptyTrees.
      (Robert Collins)

    * ``WorkingTree.__del__`` has been removed, it was non deterministic and not 
      doing what it was intended to. See ``WorkingTree.__init__`` for a comment
      about future directions. (Robert Collins/Martin Pool)

    * bzrlib.transport.http has been modified so that only 404 urllib errors
      are returned as NoSuchFile. Other exceptions will propogate as normal.
      This allows debuging of actual errors. (Robert Collins)

    * bzrlib.transport.Transport now accepts *ONLY* url escaped relative paths
      to apis like 'put', 'get' and 'has'. This is to provide consistent
      behaviour - it operates on url's only. (Robert Collins)

    * Transports can register using ``register_lazy_transport``, and they 
      will be loaded when first used.  (Martin Pool)

    * ``merge_flex`` no longer calls ``conflict_handler.finalize()``, instead that
      is called by ``merge_inner``. This is so that the conflict count can be 
      retrieved (and potentially manipulated) before returning to the caller
      of ``merge_inner``. Likewise 'merge' now returns the conflict count to the
      caller. (Robert Collins)

    * ``revision.revision_graph`` can handle having only partial history for
      a revision - that is no revisions in the graph with no parents.
      (Robert Collins).

    * New ``builtins.branch_files`` uses the standard ``file_list`` rules to
      produce a branch and a list of paths, relative to that branch
      (Aaron Bentley)

    * New TestCase.addCleanup facility.

    * New ``bzrlib.version_info`` tuple (similar to ``sys.version_info``),
      which can be used by programs importing bzrlib.

  BUG FIXES:

    * Better handling of branches in directories with non-ascii names. 
      (Joel Rosdahl, Panagiotis Papadakos)

    * Upgrades of trees with no commits will not fail due to accessing
      [-1] in the revision-history. (Andres Salomon)


bzr 0.1.1 2005-10-12
--------------------

  BUG FIXES:

    * Fix problem in pulling over http from machines that do not 
      allow directories to be listed.

    * Avoid harmless warning about invalid hash cache after 
      upgrading branch format.

  PERFORMANCE: 
  
    * Avoid some unnecessary http operations in branch and pull.


bzr 0.1 2005-10-11
------------------

  NOTES:

    * 'bzr branch' over http initially gives a very high estimate
      of completion time but it should fall as the first few 
      revisions are pulled in.  branch is still slow on 
      high-latency connections.

  BUG FIXES:
  
    * bzr-man.py has been updated to work again. Contributed by
      Rob Weir.

    * Locking is now done with fcntl.lockf which works with NFS
      file systems. Contributed by Harald Meland.

    * When a merge encounters a file that has been deleted on
      one side and modified on the other, the old contents are
      written out to foo.BASE and foo.SIDE, where SIDE is this
      or OTHER. Contributed by Aaron Bentley.

    * Export was choosing incorrect file paths for the content of
      the tarball, this has been fixed by Aaron Bentley.

    * Commit will no longer commit without a log message, an 
      error is returned instead. Contributed by Jelmer Vernooij.

    * If you commit a specific file in a sub directory, any of its
      parent directories that are added but not listed will be 
      automatically included. Suggested by Michael Ellerman.

    * bzr commit and upgrade did not correctly record new revisions
      for files with only a change to their executable status.
      bzr will correct this when it encounters it. Fixed by
      Robert Collins

    * HTTP tests now force off the use of ``http_proxy`` for the duration.
      Contributed by Gustavo Niemeyer.

    * Fix problems in merging weave-based branches that have 
      different partial views of history.

    * Symlink support: working with symlinks when not in the root of a 
      bzr tree was broken, patch from Scott James Remnant.

  IMPROVEMENTS:

    * 'branch' now accepts a --basis parameter which will take advantage
      of local history when making a new branch. This allows faster 
      branching of remote branches. Contributed by Aaron Bentley.

    * New tree format based on weave files, called version 5.
      Existing branches can be upgraded to this format using 
      'bzr upgrade'.

    * Symlinks are now versionable. Initial patch by 
      Erik Toubro Nielsen, updated to head by Robert Collins.

    * Executable bits are tracked on files. Patch from Gustavo
      Niemeyer.

    * 'bzr status' now shows unknown files inside a selected directory.
      Patch from Heikki Paajanen.

    * Merge conflicts are recorded in .bzr. Two new commands 'conflicts'
      and 'resolve' have needed added, which list and remove those 
      merge conflicts respectively. A conflicted tree cannot be committed
      in. Contributed by Aaron Bentley.

    * 'rm' is now an alias for 'remove'.

    * Stores now split out their content in a single byte prefixed hash,
      dropping the density of files per directory by 256. Contributed by
      Gustavo Niemeyer.

    * 'bzr diff -r branch:URL' will now perform a diff between two branches.
      Contributed by Robert Collins.

    * 'bzr log' with the default formatter will show merged revisions,
      indented to the right. Initial implementation contributed by Gustavo
      Niemeyer, made incremental by Robert Collins.


  INTERNALS:

    * Test case failures have the exception printed after the log 
      for your viewing pleasure.

    * InventoryEntry is now an abstract base class, use one of the
      concrete InventoryDirectory etc classes instead.

    * Branch raises an UnsupportedFormatError when it detects a 
      bzr branch it cannot understand. This allows for precise
      handling of such circumstances.

    * Remove RevisionReference class; ``Revision.parent_ids`` is now simply a
      list of their ids and ``parent_sha1s`` is a list of their corresponding
      sha1s (for old branches only at the moment.)

    * New method-object style interface for Commit() and Fetch().

    * Renamed ``Branch.last_patch()`` to ``Branch.last_revision()``, since
      we call them revisions not patches.

    * Move ``copy_branch`` to ``bzrlib.clone.copy_branch``.  The destination
      directory is created if it doesn't exist.

    * Inventories now identify the files which were present by 
      giving the revision *of that file*.

    * Inventory and Revision XML contains a version identifier.  
      This must be consistent with the overall branch version
      but allows for more flexibility in future upgrades.

  TESTING:

    * Removed testsweet module so that tests can be run after 
      bzr installed by 'bzr selftest'.

    * 'bzr selftest' command-line arguments can now be partial ids
      of tests to run, e.g. ``bzr selftest test_weave``

      
bzr 0.0.9 2005-09-23
--------------------

  BUG FIXES:

    * Fixed "branch -r" option.

    * Fix remote access to branches containing non-compressed history.
      (Robert Collins).

    * Better reliability of http server tests.  (John Arbash-Meinel)

    * Merge graph maximum distance calculation fix.  (Aaron Bentley)
   
    * Various minor bug in windows support have been fixed, largely in the
      test suite. Contributed by Alexander Belchenko.

  IMPROVEMENTS:

    * Status now accepts a -r argument to give status between chosen
      revisions. Contributed by Heikki Paajanen.

    * Revision arguments no longer use +/-/= to control ranges, instead
      there is a 'before' namespace, which limits the successive namespace.
      For example '$ bzr log -r date:yesterday..before:date:today' will
      select everything from yesterday and before today. Contributed by
      Robey Pointer

    * There is now a bzr.bat file created by distutils when building on 
      Windows. Contributed by Alexander Belchenko.

  INTERNALS:

    * Removed uuid() as it was unused.

    * Improved 'fetch' code for pulling revisions from one branch into
      another (used by pull, merged, etc.)


bzr 0.0.8 2005-09-20
--------------------

  IMPROVEMENTS:

    * Adding a file whose parent directory is not versioned will
      implicitly add the parent, and so on up to the root. This means
      you should never need to explictly add a directory, they'll just
      get added when you add a file in the directory.  Contributed by
      Michael Ellerman.

    * Ignore ``.DS_Store`` (contains Mac metadata) by default.
      (Nir Soffer)

    * If you set ``BZR_EDITOR`` in the environment, it is checked in
      preference to EDITOR and the config file for the interactive commit
      editing program. Related to this is a bugfix where a missing program
      set in EDITOR would cause editing to fail, now the fallback program
      for the operating system is still tried.

    * Files that are not directories/symlinks/regular files will no longer
      cause bzr to fail, it will just ignore them by default. You cannot add
      them to the tree though - they are not versionable.


  INTERNALS:

    * Refactor xml packing/unpacking.

  BUG FIXES: 

    * Fixed 'bzr mv' by Ollie Rutherfurd.

    * Fixed strange error when trying to access a nonexistent http
      branch.

    * Make sure that the hashcache gets written out if it can't be
      read.


  PORTABILITY:

    * Various Windows fixes from Ollie Rutherfurd.

    * Quieten warnings about locking; patch from Matt Lavin.


bzr-0.0.7 2005-09-02
--------------------

  NEW FEATURES:

    * ``bzr shell-complete`` command contributed by Clint Adams to
      help with intelligent shell completion.

    * New expert command ``bzr find-merge-base`` for debugging merges.


  ENHANCEMENTS:

    * Much better merge support.

    * merge3 conflicts are now reported with markers like '<<<<<<<'
      (seven characters) which is the same as CVS and pleases things
      like emacs smerge.


  BUG FIXES:

    * ``bzr upgrade`` no longer fails when trying to fix trees that
      mention revisions that are not present.

    * Fixed bugs in listing plugins from ``bzr plugins``.

    * Fix case of $EDITOR containing options for the editor.

    * Fix log -r refusing to show the last revision.
      (Patch from Goffredo Baroncelli.)


  CHANGES:

    * ``bzr log --show-ids`` shows the revision ids of all parents.

    * Externally provided commands on your $BZRPATH no longer need
      to recognize --bzr-usage to work properly, and can just handle
      --help themselves.


  LIBRARY:

    * Changed trace messages to go through the standard logging
      framework, so that they can more easily be redirected by
      libraries.



bzr-0.0.6 2005-08-18
--------------------

  NEW FEATURES:

    * Python plugins, automatically loaded from the directories on
      ``BZR_PLUGIN_PATH`` or ``~/.bzr.conf/plugins`` by default.

    * New 'bzr mkdir' command.

    * Commit mesage is fetched from an editor if not given on the
      command line; patch from Torsten Marek.

    * ``bzr log -m FOO`` displays commits whose message matches regexp 
      FOO.
      
    * ``bzr add`` with no arguments adds everything under the current directory.

    * ``bzr mv`` does move or rename depending on its arguments, like
      the Unix command.

    * ``bzr missing`` command shows a summary of the differences
      between two trees.  (Merged from John Arbash-Meinel.)

    * An email address for commits to a particular tree can be
      specified by putting it into .bzr/email within a branch.  (Based
      on a patch from Heikki Paajanen.)


  ENHANCEMENTS:

    * Faster working tree operations.


  CHANGES:

    * 3rd-party modules shipped with bzr are copied within the bzrlib
      python package, so that they can be installed by the setup
      script without clashing with anything already existing on the
      system.  (Contributed by Gustavo Niemeyer.)

    * Moved plugins directory to bzrlib/, so that there's a standard
      plugin directory which is not only installed with bzr itself but
      is also available when using bzr from the development tree.
      ``BZR_PLUGIN_PATH`` and ``DEFAULT_PLUGIN_PATH`` are then added to the
      standard plugins directory.

    * When exporting to a tarball with ``bzr export --format tgz``, put 
      everything under a top directory rather than dumping it into the
      current directory.   This can be overridden with the ``--root`` 
      option.  Patch from William Dodé and John Meinel.

    * New ``bzr upgrade`` command to upgrade the format of a branch,
      replacing ``bzr check --update``.

    * Files within store directories are no longer marked readonly on
      disk.

    * Changed ``bzr log`` output to a more compact form suggested by
      John A Meinel.  Old format is available with the ``--long`` or
      ``-l`` option, patched by William Dodé.

    * By default the commit command refuses to record a revision with
      no changes unless the ``--unchanged`` option is given.

    * The ``--no-plugins``, ``--profile`` and ``--builtin`` command
      line options must come before the command name because they 
      affect what commands are available; all other options must come 
      after the command name because their interpretation depends on
      it.

    * ``branch`` and ``clone`` added as aliases for ``branch``.

    * Default log format is back to the long format; the compact one
      is available with ``--short``.
      
      
  BUG FIXES:
  
    * Fix bugs in committing only selected files or within a subdirectory.


bzr-0.0.5  2005-06-15
---------------------
  
  CHANGES:

    * ``bzr`` with no command now shows help rather than giving an
      error.  Suggested by Michael Ellerman.

    * ``bzr status`` output format changed, because svn-style output
      doesn't really match the model of bzr.  Now files are grouped by
      status and can be shown with their IDs.  ``bzr status --all``
      shows all versioned files and unknown files but not ignored files.

    * ``bzr log`` runs from most-recent to least-recent, the reverse
      of the previous order.  The previous behaviour can be obtained
      with the ``--forward`` option.
        
    * ``bzr inventory`` by default shows only filenames, and also ids
      if ``--show-ids`` is given, in which case the id is the second
      field.


  ENHANCEMENTS:

    * New 'bzr whoami --email' option shows only the email component
      of the user identification, from Jo Vermeulen.

    * New ``bzr ignore PATTERN`` command.

    * Nicer error message for broken pipe, interrupt and similar
      conditions that don't indicate an internal error.

    * Add ``.*.sw[nop] .git .*.tmp *,v`` to default ignore patterns.

    * Per-branch locks keyed on ``.bzr/branch-lock``, available in
      either read or write mode.

    * New option ``bzr log --show-ids`` shows revision and file ids.

    * New usage ``bzr log FILENAME`` shows only revisions that
      affected that file.

    * Changed format for describing changes in ``bzr log -v``.

    * New option ``bzr commit --file`` to take a message from a file,
      suggested by LarstiQ.

    * New syntax ``bzr status [FILE...]`` contributed by Bartosz
      Oler.  File may be in a branch other than the working directory.

    * ``bzr log`` and ``bzr root`` can be given an http URL instead of
      a filename.

    * Commands can now be defined by external programs or scripts
      in a directory on $BZRPATH.

    * New "stat cache" avoids reading the contents of files if they 
      haven't changed since the previous time.

    * If the Python interpreter is too old, try to find a better one
      or give an error.  Based on a patch from Fredrik Lundh.

    * New optional parameter ``bzr info [BRANCH]``.

    * New form ``bzr commit SELECTED`` to commit only selected files.

    * New form ``bzr log -r FROM:TO`` shows changes in selected
      range; contributed by John A Meinel.

    * New option ``bzr diff --diff-options 'OPTS'`` allows passing
      options through to an external GNU diff.

    * New option ``bzr add --no-recurse`` to add a directory but not
      their contents.

    * ``bzr --version`` now shows more information if bzr is being run
      from a branch.

  
  BUG FIXES:

    * Fixed diff format so that added and removed files will be
      handled properly by patch.  Fix from Lalo Martins.

    * Various fixes for files whose names contain spaces or other
      metacharacters.


  TESTING:

    * Converted black-box test suites from Bourne shell into Python;
      now run using ``./testbzr``.  Various structural improvements to
      the tests.

    * testbzr by default runs the version of bzr found in the same
      directory as the tests, or the one given as the first parameter.

    * testbzr also runs the internal tests, so the only command
      required to check is just ``./testbzr``.

    * testbzr requires python2.4, but can be used to test bzr running
      under a different version.

    * Tests added for many other changes in this release.


  INTERNAL:

    * Included ElementTree library upgraded to 1.2.6 by Fredrik Lundh.

    * Refactor command functions into Command objects based on HCT by
      Scott James Remnant.

    * Better help messages for many commands.

    * Expose ``bzrlib.open_tracefile()`` to start the tracefile; until
      this is called trace messages are just discarded.

    * New internal function ``find_touching_revisions()`` and hidden
      command touching-revisions trace the changes to a given file.

    * Simpler and faster ``compare_inventories()`` function.

    * ``bzrlib.open_tracefile()`` takes a tracefilename parameter.

    * New AtomicFile class.

    * New developer commands ``added``, ``modified``.


  PORTABILITY:

    * Cope on Windows on python2.3 by using the weaker random seed.
      2.4 is now only recommended.


bzr-0.0.4  2005-04-22
---------------------

  ENHANCEMENTS:

    * 'bzr diff' optionally takes a list of files to diff.  Still a bit
      basic.  Patch from QuantumG.

    * More default ignore patterns.

    * New 'bzr log --verbose' shows a list of files changed in the
      changeset.  Patch from Sebastian Cote.

    * Roll over ~/.bzr.log if it gets too large.

    * Command abbreviations 'ci', 'st', 'stat', '?' based on a patch
      by Jason Diamon.

    * New 'bzr help commands' based on a patch from Denys Duchier.


  CHANGES:

    * User email is determined by looking at $BZREMAIL or ~/.bzr.email
      or $EMAIL.  All are decoded by the locale preferred encoding.
      If none of these are present user@hostname is used.  The host's
      fully-qualified name is not used because that tends to fail when
      there are DNS problems.

    * New 'bzr whoami' command instead of username user-email.


  BUG FIXES: 

    * Make commit safe for hardlinked bzr trees.

    * Some Unicode/locale fixes.

    * Partial workaround for ``difflib.unified_diff`` not handling
      trailing newlines properly.


  INTERNAL:

    * Allow docstrings for help to be in PEP0257 format.  Patch from
      Matt Brubeck.

    * More tests in test.sh.

    * Write profile data to a temporary file not into working
      directory and delete it when done.

    * Smaller .bzr.log with process ids.


  PORTABILITY:

    * Fix opening of ~/.bzr.log on Windows.  Patch from Andrew
      Bennetts.

    * Some improvements in handling paths on Windows, based on a patch
      from QuantumG.


bzr-0.0.3  2005-04-06
---------------------

  ENHANCEMENTS:

    * New "directories" internal command lists versioned directories
      in the tree.

    * Can now say "bzr commit --help".

    * New "rename" command to rename one file to a different name
      and/or directory.

    * New "move" command to move one or more files into a different
      directory.

    * New "renames" command lists files renamed since base revision.

    * New cat command contributed by janmar.

  CHANGES:

    * .bzr.log is placed in $HOME (not pwd) and is always written in
      UTF-8.  (Probably not a completely good long-term solution, but
      will do for now.)

  PORTABILITY:

    * Workaround for difflib bug in Python 2.3 that causes an
      exception when comparing empty files.  Reported by Erik Toubro
      Nielsen.

  INTERNAL:

    * Refactored inventory storage to insert a root entry at the top.

  TESTING:

    * Start of shell-based black-box testing in test.sh.


bzr-0.0.2.1
-----------

  PORTABILITY:

    * Win32 fixes from Steve Brown.


bzr-0.0.2  "black cube"  2005-03-31
-----------------------------------

  ENHANCEMENTS:

    * Default ignore list extended (see bzrlib/__init__.py).

    * Patterns in .bzrignore are now added to the default ignore list,
      rather than replacing it.

    * Ignore list isn't reread for every file.

    * More help topics.

    * Reinstate the 'bzr check' command to check invariants of the
      branch.

    * New 'ignored' command lists which files are ignored and why;
      'deleted' lists files deleted in the current working tree.

    * Performance improvements.

    * New global --profile option.
    
    * Ignore patterns like './config.h' now correctly match files in
      the root directory only.


bzr-0.0.1  2005-03-26
---------------------

  ENHANCEMENTS:

    * More information from info command.

    * Can now say "bzr help COMMAND" for more detailed help.

    * Less file flushing and faster performance when writing logs and
      committing to stores.

    * More useful verbose output from some commands.

  BUG FIXES:

    * Fix inverted display of 'R' and 'M' during 'commit -v'.

  PORTABILITY:

    * Include a subset of ElementTree-1.2.20040618 to make
      installation easier.

    * Fix time.localtime call to work with Python 2.3 (the minimum
      supported).


bzr-0.0.0.69  2005-03-22
------------------------

  ENHANCEMENTS:

    * First public release.

    * Storage of local versions: init, add, remove, rm, info, log,
      diff, status, etc.

..
   vim: tw=74 ft=rst ff=unix<|MERGE_RESOLUTION|>--- conflicted
+++ resolved
@@ -4,7 +4,6 @@
 
 .. contents::
 
-<<<<<<< HEAD
 IN DEVELOPMENT
 --------------
 
@@ -64,7 +63,8 @@
     * ``bzrlib.diff.DiffTree.show_diff`` now skips changes where the kind
       is unknown in both source and target.
       (Robert Collins, Aaron Bentley)
-=======
+
+
 bzr 1.6rc4 2008-08-18
 ---------------------
 
@@ -73,7 +73,6 @@
     * Fix a regression in knit => pack fetching.  We had a logic
       inversion, causing the fetch to insert fulltexts in random order,
       rather than preserving deltas.  (John Arbash Meinel, #256757)
->>>>>>> f53f5d60
 
 
 bzr 1.6rc3 2008-08-14
