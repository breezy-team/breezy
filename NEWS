IN DEVELOPMENT

  IMPROVEMENTS:

    * Aliases now support quotation marks, so they can contain whitespace
      (Marius Kruger)

    * PyCurlTransport now use a single curl object. By specifying explicitly
      the 'Range' header, we avoid the need to use two different curl objects
      (and two connections to the same server). (Vincent Ladeuil)

    * ``bzr commit`` does not prompt for a message until it is very likely to
      succeed.  (Aaron Bentley)

    * ``bzr conflicts`` now takes --text to list pathnames of text conflicts
      (Aaron Bentley)

    * Fix ``iter_lines_added_or_present_in_versions`` to use a set instead
      of a list while checking if a revision id was requested. Takes 10s
      off of the ``fileids_affected_by_revision_ids`` time, which is 10s
      of the ``bzr branch`` time. Also improve ``fileids_...`` time by
      filtering lines with a regex rather than multiple ``str.find()``
      calls. (saves another 300ms) (John Arbash Meinel)

    * Policy can be set for each configuration key. This allows keys to be
      inherited properly across configuration entries. For example, this
      should enable you to do::
        
        [/home/user/project]
        push_location = sftp://host/srv/project/
        push_location:policy = appendpath

      And then a branch like ``/home/user/project/mybranch`` should get an
      automatic push location of ``sftp://host/srv/project/mybranch``.
      (James Henstridge)

    * Added ``bzr status --short`` to make status report svn style flags
      for each file.  For example::

        $ bzr status --short
        A  foo
        A  bar
        D  baz
        ?  wooley

  INTERNALS:

    * Change Revision serialization to only write out millisecond
      resolution. Rather than expecting floating point serialization to
      preserve more resolution than we need. (Henri Weichers, Martin Pool)

  BUG FIXES:

<<<<<<< HEAD
    * bzr now supports Win32 UNC path (e.g. \\HOST\path). 
      (Alexander Belchenko, #57869)

    * Replace broken fnmatch based ignore pattern matching with custom pattern
      matcher.
      (Kent Gibson, Jan Hudec #57637)

    * pycurl and urllib can detect short reads at different places. Update
      the test suite to test more cases. Also detect http error code 416
      which was raised for that specific bug. Also enhance the urllib
      robustness by detecting invalid ranges (and pycurl's one by detecting
      short reads during the initial GET). (Vincent Ladeuil, #73948)
=======
    * The urllib connection sharing interacts badly with urllib2
      proxy setting (the connections didn't go thru the proxy
      anymore). Defining a proper ProxyHandler solves the
      problem.  (Vincent Ladeuil, #74759)
>>>>>>> 04196757


bzr 0.13  2006-12-05
    
  No changes from 0.13rc1
    
bzr 0.13rc1  2006-11-27

  IMPROVEMENTS:

    * New command ``bzr remove-tree`` allows the removal of the working
      tree from a branch.
      (Daniel Silverstone)

    * urllib uses shared keep-alive connections, so http 
      operations are substantially faster.
      (Vincent Ladeuil, #53654)

    * ``bzr export`` allows an optional branch parameter, to export a bzr
      tree from some other url. For example:
      ``bzr export bzr.tar.gz http://bazaar-vcs.org/bzr/bzr.dev``
      (Daniel Silverstone)

    * Added ``bzr help topics`` to the bzr help system. This gives a
      location for general information, outside of a specific command.
      This includes updates for ``bzr help revisionspec`` the first topic
      included. (Goffredo Baroncelli, John Arbash Meinel, #42714)

    * WSGI-compatible HTTP smart server.  See ``doc/http_smart_server.txt``.
      (Andrew Bennetts)

    * Knit files will now cache full texts only when the size of the
      deltas is as large as the size of the fulltext. (Or after 200
      deltas, whichever comes first). This has the most benefit on large
      files with small changes, such as the inventory for a large project.
      (eg For a project with 2500 files, and 7500 revisions, it changes
      the size of inventory.knit from 11MB to 5.4MB) (John Arbash Meinel)

  INTERNALS:

    * New -D option given before the command line turns on debugging output
      for particular areas.  -Derror shows tracebacks on all errors.
      (Martin Pool)

    * Clean up ``bzr selftest --benchmark bundle`` to correct an import,
      and remove benchmarks that take longer than 10min to run.
      (John Arbash Meinel)

    * Use ``time.time()`` instead of ``time.clock()`` to decide on
      progress throttling. Because ``time.clock()`` is actually CPU time,
      so over a high-latency connection, too many updates get throttled.
      (John Arbash Meinel)

    * ``MemoryTransport.list_dir()`` would strip the first character for
      files or directories in root directory. (John Arbash Meinel)
  
    * New ``ChrootTransportDecorator``, accessible via the ``chroot+`` url
      prefix.  It disallows any access to locations above a set URL.  (Andrew
      Bennetts)

  BUG FIXES:

    * ``bzrlib/bzrdir.py`` was directly referencing ``bzrlib.workingtree``,
      without importing it. This prevented ``bzr upgrade`` from working
      unless a plugin already imported ``bzrlib.workingtree``
      (John Arbash Meinel, #70716)

    * Suppress the traceback on invalid URLs (Vincent Ladeuil, #70803).

    * Give nicer error message when an http server returns a 403
      error code. (Vincent Ladeuil, #57644).

    * When a multi-range http GET request fails, try a single
      range one. If it fails too, forget about ranges. Remember that until 
      the death of the transport and propagates that to the clones.
      (Vincent Ladeuil, #62276, #62029).

    * Handles user/passwords supplied in url from command
      line (for the urllib implementation). Don't request already
      known passwords (Vincent Ladeuil, #42383, #44647, #48527)

    * _KnitIndex.add_versions() dictionary compresses revision ids as they
      are added. This fixes bug where fetching remote revisions records
      them as full references rather than integers. (John Arbash Meinel,
      #64789)

    * ``bzr ignore`` strips trailing slashes in patterns.
      Also ``bzr ignore`` rejects absolute paths. (Kent Gibson, #4559)

    * ``bzr ignore`` takes multiple arguments. (Cheuksan Edward Wang, #29488)

    * mv correctly handles paths that traverse symlinks. 
      (Aaron Bentley, #66964)

    * Give nicer looking error messages when failing to connect over ssh.
      (John Arbash Meinel, #49172)

    * Pushing to a remote branch does not currently update the remote working
      tree. After a remote push, ``bzr status`` and ``bzr diff`` on the remote
      machine now show that the working tree is out of date.
      (Cheuksan Edward Wang #48136)

    * Use patiencediff instead of difflib for determining deltas to insert
      into knits. This avoids the O(N^3) behavior of difflib. Patience
      diff should be O(N^2). (Cheuksan Edward Wang, #65714)

    * Running ``bzr log`` on nonexistent file gives an error instead of the
      entire log history. (Cheuksan Edward Wang #50793)

    * ``bzr cat`` can look up contents of removed or renamed files. If the
      pathname is ambiguous, i.e. the files in the old and new trees have
      different id's, the default is the file in the new tree. The user can
      use "--name-from-revision" to select the file in the old tree.
      (Cheuksan Edward Wang, #30190)

  TESTING:

    * TestingHTTPRequestHandler really handles the Range header
      (previously it was ignoring it and returning the whole file,).

bzr 0.12  2006-10-30

  INTERNALS:

    * Clean up ``bzr selftest --benchmark bundle`` to correct an import,
      and remove benchmarks that take longer than 10min to run.
      (John Arbash Meinel)
  
bzr 0.12rc1  2006-10-23

  IMPROVEMENTS:

    * ``bzr log`` now shows dotted-decimal revision numbers for all revisions,
      rather than just showing a decimal revision number for revisions on the
      mainline. These revision numbers are not yet accepted as input into bzr
      commands such as log, diff etc. (Robert Collins)

    * revisions can now be specified using dotted-decimal revision numbers.
      For instance, ``bzr diff -r 1.2.1..1.2.3. (Robert Collins)

    * ``bzr help commands`` output is now shorter (Aaron Bentley)

    * New connection: ``bzr+http://`` which supports tunnelling the smart
      protocol over an HTTP connection. If writing is enabled on the bzr
      server, then you can write over the http connection.
      (Andrew Bennetts)

    * ``bzr`` now uses lazy importing to reduce the startup time. This has
      a moderate effect on lots of actions, especially ones that have
      little to do. For example ``bzr rocks`` time is down to 116ms from
      283ms. (John Arbash Meinel)

    * New Registry class to provide name-to-object registry-like support,
      for example for schemes where plugins can register new classes to
      do certain tasks (e.g. log formatters). Also provides lazy registration
      to allow modules to be loaded on request. (John Arbash Meinel, Adeodato
      Simó)

  API INCOMPATABILITY:
  
    * LogFormatter subclasses show now expect the 'revno' parameter to 
      show() to be a string rather than an int. (Robert Collins)

  INTERNALS:

    * ``TestCase.run_bzr``, ``run_bzr_captured``, and ``run_bzr_subprocess``
      can take a ``working_dir='foo'`` parameter, which will change directory 
      for the command. (John Arbash Meinel)

    * ``bzrlib.lazy_regex.lazy_compile`` can be used to create a proxy
      around a regex, which defers compilation until first use. 
      (John Arbash Meinel)

    * ``TestCase.run_bzr_subprocess`` defaults to supplying the
      ``--no-plugins`` parameter to ensure test reproducability, and avoid
      problems with system-wide installed plugins. (John Arbash Meinel)

    * Unique tree root ids are now supported. Newly created trees still
      use the common root id for compatibility with bzr versions before 0.12.
      (Aaron Bentley)

    * ``WorkingTree.set_root_id(None)`` is now deprecated. Please
      pass in inventory.ROOT_ID if you want the default root id value.
      (Robert Collins, John Arbash Meinel)

    * New method ``WorkingTree.flush()`` which will write the current memory
      inventory out to disk. At the same time, read_working_inventory will
      no longer trash the current tree inventory if it has been modified within
      the current lock, and the tree will now ``flush()`` automatically on
      ``unlock()``. ``WorkingTree.set_root_id()`` has been updated to take
      advantage of this functionality. (Robert Collins, John Arbash Meinel)

    * ``bzrlib.tsort.merge_sorted`` now accepts ``generate_revnos``. This
      parameter will cause it to add another column to its output, which
      contains the dotted-decimal revno for each revision, as a tuple.
      (Robert Collins)

    * ``LogFormatter.show_merge`` is deprecated in favour of
      ``LogFormatter.show_merge_revno``. (Robert Collins)

  BUG FIXES:

    * Avoid circular imports by creating a deprecated function for
      ``bzrlib.tree.RevisionTree``. Callers should have been using
      ``bzrlib.revisontree.RevisionTree`` anyway. (John Arbash Meinel,
      #63360, #66349)

    * Don't use ``socket.MSG_WAITALL`` as it doesn't exist on all
      platforms. (Martin Pool, #66356)

    * Don't require ``Content-Type`` in range responses. Assume they are a
      single range if ``Content-Type`` does not exist.
      (John Arbash Meinel, #62473)

    * bzr branch/pull no longer complain about progress bar cleanup when
      interrupted during fetch.  (Aaron Bentley, #54000)

    * ``WorkingTree.set_parent_trees()`` uses the trees to directly write
      the basis inventory, rather than going through the repository. This
      allows us to have 1 inventory read, and 2 inventory writes when
      committing a new tree. (John Arbash Meinel)

    * When reverting, files that are not locally modified that do not exist
      in the target are deleted, not just unversioned (Aaron Bentley)

    * When trying to acquire a lock, don't fail immediately. Instead, try
      a few times (up to 1 hour) before timing out. Also, report why the
      lock is unavailable (John Arbash Meinel, #43521, #49556)

    * Leave HttpTransportBase daughter classes decides how they
      implement cloning. (Vincent Ladeuil, #61606)

    * diff3 does not indicate conflicts on clean merge. (Aaron Bentley)

    * If a commit fails, the commit message is stored in a file at the root of
      the tree for later commit. (Cheuksan Edward Wang, Stefan Metzmacher,
      #32054)

  TESTING:

    * New test base class TestCaseWithMemoryTransport offers memory-only
      testing facilities: its not suitable for tests that need to mutate disk
      state, but most tests should not need that and should be converted to
      TestCaseWithMemoryTransport. (Robert Collins)

    * ``TestCase.make_branch_and_memory_tree`` now takes a format
      option to set the BzrDir, Repository and Branch formats of the
      created objects. (Robert Collins, John Arbash Meinel)

bzr 0.11  2006-10-02

    * Smart server transport test failures on windows fixed. (Lukáš Lalinský).

bzr 0.11rc2  2006-09-27

  BUG FIXES:

    * Test suite hangs on windows fixed. (Andrew Bennets, Alexander Belchenko).
    
    * Commit performance regression fixed. (Aaron Bentley, Robert Collins, John
      Arbash Meinel).

bzr 0.11rc1  2006-09-25

  IMPROVEMENTS:

    * Knit files now wait to create their contents until the first data is
      added. The old code used to create an empty .knit and a .kndx with just
      the header. However, this caused a lot of extra round trips over sftp.
      This can change the time for ``bzr push`` to create a new remote branch
      from 160s down to 100s. This also affects ``bzr commit`` performance when
      adding new files, ``bzr commit`` on a new kernel-like tree drops from 50s
      down to 40s (John Arbash Meinel, #44692)

    * When an entire subtree has been deleted, commit will now report that
      just the top of the subtree has been deleted, rather than reporting
      all the individual items. (Robert Collins)

    * Commit performs one less XML parse. (Robert Collins)

    * ``bzr checkout`` now operates on readonly branches as well
      as readwrite branches. This fixes bug #39542. (Robert Collins)

    * ``bzr bind`` no longer synchronises history with the master branch.
      Binding should be followed by an update or push to synchronise the 
      two branches. This is closely related to the fix for bug #39542.
      (Robert Collins)

    * ``bzrlib.lazy_import.lazy_import`` function to create on-demand 
      objects.  This allows all imports to stay at the global scope, but
      modules will not actually be imported if they are not used.
      (John Arbash Meinel)

    * Support bzr:// and bzr+ssh:// urls to work with the new RPC-based
      transport which will be used with the upcoming high-performance smart
      server. The new command ``bzr serve`` will invoke bzr in server mode,
      which processes these requests. (Andrew Bennetts, Robert Collins, Martin
      Pool)

    * New command ``bzr version-info`` which can be used to get a summary
      of the current state of the tree. This is especially useful as part
      of a build commands. See ``doc/version_info.txt`` for more information 
      (John Arbash Meinel)

  BUG FIXES:

    * 'bzr inventory [FILE...]' allows restricting the file list to a
      specific set of files. (John Arbash Meinel, #3631)

    * Don't abort when annotating empty files (John Arbash Meinel, #56814)

    * Add ``Stanza.to_unicode()`` which can be passed to another Stanza
      when nesting stanzas. Also, add ``read_stanza_unicode`` to handle when
      reading a nested Stanza. (John Arbash Meinel)

    * Transform._set_mode() needs to stat the right file. 
      (John Arbash Meinel, #56549)

    * Raise WeaveFormatError rather than StopIteration when trying to read
      an empty Weave file. (John Arbash Meinel, #46871)

    * Don't access e.code for generic URLErrors, only HTTPErrors have .code.
      (Vincent Ladeuil, #59835)

    * Handle boundary="" lines properly to allow access through a Squid proxy.
      (John Arbash Meinel, #57723)

    * revert now removes newly-added directories (Aaron Bentley, #54172)

    * ``bzr upgrade sftp://`` shouldn't fail to upgrade v6 branches if there 
      isn't a working tree. (David Allouche, #40679)

    * Give nicer error messages when a user supplies an invalid --revision
      parameter. (John Arbash Meinel, #55420)

    * Handle when LANG is not recognized by python. Emit a warning, but
      just revert to using 'ascii'. (John Arbash Meinel, #35392)

    * Don't use preexec_fn on win32, as it is not supported by subprocess.
      (John Arbash Meinel)

    * Skip specific tests when the dependencies aren't met. This includes
      some ``setup.py`` tests when ``python-dev`` is not available, and
      some tests that depend on paramiko. (John Arbash Meinel, Mattheiu Moy)

    * Fallback to Paramiko properly, if no ``ssh`` executable exists on
      the system. (Andrew Bennetts, John Arbash Meinel)

    * ``Branch.bind(other_branch)`` no longer takes a write lock on the
      other branch, and will not push or pull between the two branches.
      API users will need to perform a push or pull or update operation if they
      require branch synchronisation to take place. (Robert Collins, #47344)

    * When creating a tarball or zipfile export, export unicode names as utf-8
      paths. This may not work perfectly on all platforms, but has the best
      chance of working in the common case. (John Arbash Meinel, #56816)

    * When committing, only files that exist in working tree or basis tree
      may be specified (Aaron Bentley, #50793)

  PORTABILITY:

    * Fixes to run on Python 2.5 (Brian M. Carlson, Martin Pool, Marien Zwart)

  INTERNALS:

    * TestCaseInTempDir now creates a separate directory for HOME, rather
      than having HOME set to the same location as the working directory.
      (John Arbash Meinel)

    * run_bzr_subprocess() can take an optional 'env_changes={}' parameter,
      which will update os.environ inside the spawned child. It also can
      take a 'universal_newlines=True', which helps when checking the output
      of the command. (John Arbash Meinel)

    * Refactor SFTP vendors to allow easier re-use when ssh is used. 
      (Andrew Bennetts)

    * Transport.list_dir() and Transport.iter_files_recursive() should always
      return urlescaped paths. This is now tested (there were bugs in a few
      of the transports) (Andrew Bennetts, David Allouche, John Arbash Meinel)

    * New utility function symbol_versioning.deprecation_string. Returns the
      formatted string for a callable, deprecation format pair. (Robert Collins)

    * New TestCase helper applyDeprecated. This allows you to call a callable
      which is deprecated without it spewing to the screen, just by supplying
      the deprecation format string issued for it. (Robert Collins)

    * Transport.append and Transport.put have been deprecated in favor of
      .append_bytes, .append_file, .put_bytes, and .put_file. This removes the
      ambiguity in what type of object the functions take.
      Transport.non_atomic_put_{bytes,file} has also been added. Which works
      similarly to Transport.append() except for SFTP, it doesn't have a round
      trip when opening the file. Also, it provides functionality for creating
      a parent directory when trying to create a file, rather than raise
      NoSuchFile and forcing the caller to repeat their request.
      (John Arbash Meinel)

    * WorkingTree has a new api ``unversion`` which allow the unversioning of
      entries by their file id. (Robert Collins)

    * WorkingTree.pending_merges is deprecated.  Please use the get_parent_ids
      (introduced in 0.10) method instead. (Robert Collins)

    * WorkingTree has a new lock_tree_write method which locks the branch for
      read rather than write. This is appropriate for actions which only need
      the branch data for reference rather than mutation. A new decorator
      needs_tree_write_lock is provided in the workingtree module. Like the
      needs_read_lock and needs_write_lock decorators this allows static 
      declaration of the locking requirements of a function to ensure that
      a lock is taken out for casual scripts. (Robert Collins, #54107)

    * All WorkingTree methods which write to the tree, but not to the branch
      have been converted to use ``needs_tree_write_lock`` rather than 
      ``needs_write_lock``. Also converted is the revert, conflicts and tree
      transform modules. This provides a modest performance improvement on 
      metadir style trees, due to the reduce lock-acquisition, and a more
      significant performance improvement on lightweight checkouts from 
      remote branches, where trivial operations used to pay a significant 
      penalty. It also provides the basis for allowing readonly checkouts.
      (Robert Collins)

    * Special case importing the standard library 'copy' module. This shaves
      off 40ms of startup time, while retaining compatibility. See:
      ``bzrlib/inspect_for_copy.py`` for more details. (John Arbash Meinel)

    * WorkingTree has a new parent class MutableTree which represents the 
      specialisations of Tree which are able to be altered. (Robert Collins)

    * New methods mkdir and put_file_bytes_non_atomic on MutableTree that
      mutate the tree and its contents. (Robert Collins)

    * Transport behaviour at the root of the URL is now defined and tested.
      (Andrew Bennetts, Robert Collins)

  TESTING:

    * New test helper classs MemoryTree. This is typically accessed via
      ``self.make_branch_and_memory_tree()`` in test cases. (Robert Collins)
      
    * Add start_bzr_subprocess and stop_bzr_subprocess to allow test code to
      continue running concurrently with a subprocess of bzr. (Andrew Bennetts,
      Robert Collins)

    * Add a new method ``Transport.get_smart_client()``. This is provided to
      allow upgrades to a richer interface than the VFS one provided by
      Transport. (Andrew Bennetts, Martin Pool)

bzr 0.10  2006-08-29
  
  IMPROVEMENTS:
    * 'merge' now takes --uncommitted, to apply uncommitted changes from a
      tree.  (Aaron Bentley)
  
    * 'bzr add --file-ids-from' can be used to specify another path to use
      for creating file ids, rather than generating all new ones. Internally,
      the 'action' passed to smart_add_tree() can return file_ids that
      will be used, rather than having bzrlib generate new ones.
      (John Arbash Meinel, #55781)

    * ``bzr selftest --benchmark`` now allows a ``--cache-dir`` parameter.
      This will cache some of the intermediate trees, and decrease the
      setup time for benchmark tests. (John Arbash Meinel)

    * Inverse forms are provided for all boolean options.  For example,
      --strict has --no-strict, --no-recurse has --recurse (Aaron Bentley)

    * Serialize out Inventories directly, rather than using ElementTree.
      Writing out a kernel sized inventory drops from 2s down to ~350ms.
      (Robert Collins, John Arbash Meinel)

  BUG FIXES:

    * Help diffutils 2.8.4 get along with binary tests (Marien Zwart: #57614)

    * Change LockDir so that if the lock directory doesn't exist when
      lock_write() is called, an attempt will be made to create it.
      (John Arbash Meinel, #56974)

    * ``bzr uncommit`` preserves pending merges. (John Arbash Meinel, #57660)

    * Active FTP transport now works as intended. (ghozzy, #56472)

    * Really fix mutter() so that it won't ever raise a UnicodeError.
      It means it is possible for ~/.bzr.log to contain non UTF-8 characters.
      But it is a debugging log, not a real user file.
      (John Arbash Meinel, #56947, #53880)

    * Change Command handle to allow Unicode command and options.
      At present we cannot register Unicode command names, so we will get
      BzrCommandError('unknown command'), or BzrCommandError('unknown option')
      But that is better than a UnicodeError + a traceback.
      (John Arbash Meinel, #57123)

    * Handle TZ=UTC properly when reading/writing revisions.
      (John Arbash Meinel, #55783, #56290)

    * Use GPG_TTY to allow gpg --cl to work with gpg-agent in a pipeline,
      (passing text to sign in on stdin). (John Arbash Meinel, #54468)

    * External diff does the right thing for binaries even in foreign 
      languages. (John Arbash Meinel, #56307)

    * Testament handles more cases when content is unicode. Specific bug was
      in handling of revision properties. (John Arbash Meinel, Holger Krekel,
      #54723)

    * The bzr selftest was failing on installed versions due to a bug in a new
      test helper. (John Arbash Meinel, Robert Collins, #58057)

  INTERNALS:

    * ``bzrlib.cache_utf8`` contains ``encode()`` and ``decode()`` functions
      which can be used to cache the conversion between utf8 and Unicode.
      Especially helpful for some of the knit annotation code, which has to
      convert revision ids to utf8 to annotate lines in storage.
      (John Arbash Meinel)

    * ``setup.py`` now searches the filesystem to find all packages which
      need to be installed. This should help make the life of packagers
      easier. (John Arbash Meinel)

bzr 0.9.0  2006-08-11

  SURPRISES:

   * The hard-coded built-in ignore rules have been removed. There are
     now two rulesets which are enforced. A user global one in 
     ~/.bazaar/ignore which will apply to every tree, and the tree
     specific one '.bzrignore'.
     ~/.bazaar/ignore will be created if it does not exist, but with
     a more conservative list than the old default.
     This fixes bugs with default rules being enforced no matter what. 
     The old list of ignore rules from bzr is available by
     running 'bzr ignore --old-default-rules'.
     (Robert Collins, Martin Pool, John Arbash Meinel)

   * 'branches.conf' has been changed to 'locations.conf', since it can apply
     to more locations than just branch locations.
     (Aaron Bentley)
   
  IMPROVEMENTS:

   * The revision specifier "revno:" is extended to accept the syntax
     revno:N:branch. For example,
     revno:42:http://bazaar-vcs.org/bzr/bzr.dev/ means revision 42 in
     bzr.dev.  (Matthieu Moy)

   * Tests updates to ensure proper URL handling, UNICODE support, and
     proper printing when the user's terminal encoding cannot display 
     the path of a file that has been versioned.
     ``bzr branch`` can take a target URL rather than only a local directory.
     Branch.get_parent()/set_parent() now save a relative path if possible,
     and normalize the parent based on root, allowing access across
     different transports. (John Arbash Meinel, Wouter van Heyst, Martin Pool)
     (Malone #48906, #42699, #40675, #5281, #3980, #36363, #43689,
      #42517, #42514)

   * On Unix, detect terminal width using an ioctl not just $COLUMNS.
     Use terminal width for single-line logs from ``bzr log --line`` and
     pending-merge display.  (Robert Widhopf-Fenk, Gustavo Niemeyer)
     (Malone #3507)

   * On Windows, detect terminal width using GetConsoleScreenBufferInfo.
     (Alexander Belchenko)

   * Speedup improvement for 'date:'-revision search. (Guillaume Pinot).

   * Show the correct number of revisions pushed when pushing a new branch.
     (Robert Collins).

   * 'bzr selftest' now shows a progress bar with the number of tests, and 
     progress made. 'make check' shows tests in -v mode, to be more useful
     for the PQM status window. (Robert Collins).
     When using a progress bar, failed tests are printed out, rather than
     being overwritten by the progress bar until the suite finishes.
     (John Arbash Meinel)

   * 'bzr selftest --benchmark' will run a new benchmarking selftest.
     'bzr selftest --benchmark --lsprof-timed' will use lsprofile to generate
     profile data for the individual profiled calls, allowing for fine
     grained analysis of performance.
     (Robert Collins, Martin Pool).

   * 'bzr commit' shows a progress bar. This is useful for commits over sftp
     where commit can take an appreciable time. (Robert Collins)

   * 'bzr add' is now less verbose in telling you what ignore globs were
     matched by files being ignored. Instead it just tells you how many 
     were ignored (because you might reasonably be expecting none to be
     ignored). 'bzr add -v' is unchanged and will report every ignored
     file. (Robert Collins).

   * ftp now has a test server if medusa is installed. As part of testing,
     ftp support has been improved, including support for supplying a
     non-standard port. (John Arbash Meinel).

   * 'bzr log --line' shows the revision number, and uses only the
     first line of the log message (#5162, Alexander Belchenko;
     Matthieu Moy)

   * 'bzr status' has had the --all option removed. The 'bzr ls' command
     should be used to retrieve all versioned files. (Robert Collins)

   * 'bzr bundle OTHER/BRANCH' will create a bundle which can be sent
     over email, and applied on the other end, while maintaining ancestry.
     This bundle can be applied with either 'bzr merge' or 'bzr pull',
     the same way you would apply another branch.
     (John Arbash Meinel, Aaron Bentley)
  
   * 'bzr whoami' can now be used to set your identity from the command line,
     for a branch or globally.  (Robey Pointer)

   * 'bzr checkout' now aliased to 'bzr co', and 'bzr annotate' to 'bzr ann'.
     (Michael Ellerman)

   * 'bzr revert DIRECTORY' now reverts the contents of the directory as well.
     (Aaron Bentley)

   * 'bzr get sftp://foo' gives a better error when paramiko is not present.
     Also updates things like 'http+pycurl://' if pycurl is not present.
     (John Arbash Meinel) (Malone #47821, #52204)

   * New env variable BZR_PROGRESS_BAR, sets the default progress bar type.
     Can be set to 'none' or 'dummy' to disable the progress bar, 'dots' or 
     'tty' to create the respective type. (John Arbash Meinel, #42197, #51107)

   * Improve the help text for 'bzr diff' to explain what various options do.
     (John Arbash Meinel, #6391)

   * 'bzr uncommit -r 10' now uncommits revisions 11.. rather than uncommitting
     revision 10. This makes -r10 more in line with what other commands do.
     'bzr uncommit' also now saves the pending merges of the revisions that
     were removed. So it is safe to uncommit after a merge, fix something,
     and commit again. (John Arbash Meinel, #32526, #31426)

   * 'bzr init' now also works on remote locations.
     (Wouter van Heyst, #48904)

   * HTTP support has been updated. When using pycurl we now support 
     connection keep-alive, which reduces dns requests and round trips.
     And for both urllib and pycurl we support multi-range requests, 
     which decreases the number of round-trips. Performance results for
     ``bzr branch http://bazaar-vcs.org/bzr/bzr.dev/`` indicate
     http branching is now 2-3x faster, and ``bzr pull`` in an existing 
     branch is as much as 4x faster.
     (Michael Ellerman, Johan Rydberg, John Arbash Meinel, #46768)

   * Performance improvements for sftp. Branching and pulling are now up to
     2x faster. Utilize paramiko.readv() support for async requests if it
     is available (paramiko > 1.6) (John Arbash Meinel)

  BUG FIXES:

    * Fix shadowed definition of TestLocationConfig that caused some 
      tests not to run.  (#32587, Erik Bågfors, Michael Ellerman, 
      Martin Pool)

    * Fix unnecessary requirement of sign-my-commits that it be run from
      a working directory.  (Martin Pool, Robert Collins)

    * 'bzr push location' will only remember the push location if it succeeds
      in connecting to the remote location. (#49742, John Arbash Meinel)

    * 'bzr revert' no longer toggles the executable bit on win32
      (#45010, John Arbash Meinel)

    * Handle broken pipe under win32 correctly. (John Arbash Meinel)
    
    * sftp tests now work correctly on win32 if you have a newer paramiko
      (John Arbash Meinel)

    * Cleanup win32 test suite, and general cleanup of places where
      file handles were being held open. (John Arbash Meinel)

    * When specifying filenames for 'diff -r x..y', the name of the file in the
      working directory can be used, even if its name is different in both x
      and y.

    * File-ids containing single- or double-quotes are handled correctly by
      push.  (#52227, Aaron Bentley)

    * Normalize unicode filenames to ensure cross-platform consistency.
      (John Arbash Meinel, #43689)

    * The argument parser can now handle '-' as an argument. Currently
      no code interprets it specially (it is mostly handled as a file named 
      '-'). But plugins, and future operations can use it.
      (John Arbash meinel, #50984)

    * Bundles can properly read binary files with a plain '\r' in them.
      (John Arbash Meinel, #51927)

    * Tuning iter_entries() to be more efficient (John Arbash Meinel, #5444)

    * Lots of win32 fixes (the test suite passes again).
      (John Arbash Meinel, #50155)

    * Handle openbsd returning None for sys.getfilesystemencoding() (#41183) 

    * Support ftp APPE (append) to allow Knits to be used over ftp (#42592)

    * Removals are only committed if they match the filespec (or if there is
      no filespec).  (#46635, Aaron Bentley)

    * smart-add recurses through all supplied directories 
      (John Arbash Meinel, #52578)

    * Make the bundle reader extra lines before and after the bundle text.
      This allows you to parse an email with the bundle inline.
      (John Arbash Meinel, #49182)

    * Change the file id generator to squash a little bit more. Helps when
      working with long filenames on windows. (Also helps for unicode filenames
      not generating hidden files). (John Arbash Meinel, #43801)

    * Restore terminal mode on C-c while reading sftp password.  (#48923, 
      Nicholas Allen, Martin Pool)

    * Timestamps are rounded to 1ms, and revision entries can be recreated
      exactly. (John Arbash Meinel, Jamie Wilkinson, #40693)

    * Branch.base has changed to a URL, but ~/.bazaar/locations.conf should
      use local paths, since it is user visible (John Arbash Meinel, #53653)

    * ``bzr status foo`` when foo was unversioned used to cause a full delta
      to be generated (John Arbash Meinel, #53638)

    * When reading revision properties, an empty value should be considered
      the empty string, not None (John Arbash Meinel, #47782)

    * ``bzr diff --diff-options`` can now handle binary files being changed.
      Also, the output is consistent when --diff-options is not supplied.
      (John Arbash Meinel, #54651, #52930)

    * Use the right suffixes for loading plugins (John Arbash Meinel, #51810)

    * Fix Branch.get_parent() to handle the case when the parent is not 
      accessible (John Arbash Meinel, #52976)

  INTERNALS:

    * Combine the ignore rules into a single regex rather than looping over
      them to reduce the threshold where  N^2 behaviour occurs in operations
      like status. (Jan Hudec, Robert Collins).

    * Appending to bzrlib.DEFAULT_IGNORE is now deprecated. Instead, use
      one of the add functions in bzrlib.ignores. (John Arbash Meinel)

    * 'bzr push' should only push the ancestry of the current revision, not
      all of the history in the repository. This is especially important for
      shared repositories. (John Arbash Meinel)

    * bzrlib.delta.compare_trees now iterates in alphabetically sorted order,
      rather than randomly walking the inventories. (John Arbash Meinel)

    * Doctests are now run in temporary directories which are cleaned up when
      they finish, rather than using special ScratchDir/ScratchBranch objects.
      (Martin Pool)

    * Split ``check`` into separate methods on the branch and on the repository,
      so that it can be specialized in ways that are useful or efficient for
      different formats.  (Martin Pool, Robert Collins)

    * Deprecate Repository.all_revision_ids; most methods don't really need
      the global revision graph but only that part leading up to a particular
      revision.  (Martin Pool, Robert Collins)

    * Add a BzrDirFormat control_formats list which allows for control formats
      that do not use '.bzr' to store their data - i.e. '.svn', '.hg' etc.
      (Robert Collins, Jelmer Vernooij).

    * bzrlib.diff.external_diff can be redirected to any file-like object.
      Uses subprocess instead of spawnvp.
      (#4047, #48914, James Henstridge, John Arbash Meinel)

    * New command line option '--profile-imports', which will install a custom
      importer to log time to import modules and regex compilation time to 
      sys.stderr (John Arbash Meinel)

    * 'EmptyTree' is now deprecated, please use repository.revision_tree(None)
      instead. (Robert Collins)

    * "RevisionTree" is now in bzrlib/revisiontree.py. (Robert Collins)

bzr 0.8.2  2006-05-17
  
  BUG FIXES:
   
    * setup.py failed to install launchpad plugin.  (Martin Pool)

bzr 0.8.1  2006-05-16

  BUG FIXES:

    * Fix failure to commit a merge in a checkout.  (Martin Pool, 
      Robert Collins, Erik Bågfors, #43959)

    * Nicer messages from 'commit' in the case of renames, and correct
      messages when a merge has occured. (Robert Collins, Martin Pool)

    * Separate functionality from assert statements as they are skipped in
      optimized mode of python. Add the same check to pending merges.
      (#44443, Olaf Conradi)

  CHANGES:

    * Do not show the None revision in output of bzr ancestry. (Olaf Conradi)

    * Add info on standalone branches without a working tree.
      (#44155, Olaf Conradi)

    * Fix bug in knits when raising InvalidRevisionId. (#44284, Olaf Conradi)

  CHANGES:

    * Make editor invocation comply with Debian Policy. First check
      environment variables VISUAL and EDITOR, then try editor from
      alternatives system. If that all fails, fall back to the pre-defined
      list of editors. (#42904, Olaf Conradi)

  NEW FEATURES:

    * New 'register-branch' command registers a public branch into 
      Launchpad.net, where it can be associated with bugs, etc.
      (Martin Pool, Bjorn Tillenius, Robert Collins)

  INTERNALS:

    * New public api in InventoryEntry - 'describe_change(old, new)' which
      provides a human description of the changes between two old and
      new. (Robert Collins, Martin Pool)

  TESTING:

    * Fix test case for bzr info in upgrading a standalone branch to metadir,
      uses bzrlib api now. (Olaf Conradi)

bzr 0.8  2006-05-08

  NOTES WHEN UPGRADING:

    Release 0.8 of bzr introduces a new format for history storage, called
    'knit', as an evolution of to the 'weave' format used in 0.7.  Local 
    and remote operations are faster using knits than weaves.  Several
    operations including 'init', 'init-repo', and 'upgrade' take a 
    --format option that controls this.  Branching from an existing branch
    will keep the same format.

    It is possible to merge, pull and push between branches of different
    formats but this is slower than moving data between homogenous
    branches.  It is therefore recommended (but not required) that you
    upgrade all branches for a project at the same time.  Information on
    formats is shown by 'bzr info'.

    bzr 0.8 now allows creation of 'repositories', which hold the history 
    of files and revisions for several branches.  Previously bzr kept all
    the history for a branch within the .bzr directory at the root of the
    branch, and this is still the default.  To create a repository, use
    the new 'bzr init-repo' command.  Branches exist as directories under
    the repository and contain just a small amount of information
    indicating the current revision of the branch.

    bzr 0.8 also supports 'checkouts', which are similar to in cvs and
    subversion.  Checkouts are associated with a branch (optionally in a
    repository), which contains all the historical information.  The
    result is that a checkout can be deleted without losing any
    already-committed revisions.  A new 'update' command is also available. 

    Repositories and checkouts are not supported with the 0.7 storage
    format.  To use them you must upgrad to either knits, or to the
    'metaweave' format, which uses weaves but changes the .bzr directory
    arrangement.
    

  IMPROVEMENTS:

    * Sftp paths can now be relative, or local, according to the lftp
      convention. Paths now take the form:
      sftp://user:pass@host:port/~/relative/path
      or
      sftp://user:pass@host:port/absolute/path

    * The FTP transport now tries to reconnect after a temporary
      failure. ftp put is made atomic. (Matthieu Moy)

    * The FTP transport now maintains a pool of connections, and
      reuses them to avoid multiple connections to the same host (like
      sftp did). (Daniel Silverstone)

    * The bzr_man.py file has been removed. To create the man page now,
      use ./generate_docs.py man. The new program can also create other files.
      Run "python generate_docs.py --help" for usage information. (Hans
      Ulrich Niedermann & James Blackwell).

    * Man Page now gives full help (James Blackwell). Help also updated to 
      reflect user config now being stored in .bazaar (Hans Ulrich
      Niedermann)

    * It's now possible to set aliases in bazaar.conf (Erik Bågfors)

    * Pull now accepts a --revision argument (Erik Bågfors)

    * 'bzr re-sign' now allows multiple revisions to be supplied on the command
      line. You can now use the following command to sign all of your old commits.
        find .bzr/revision-store// -name my@email-* \
          | sed 's/.*\/\/..\///' \
          | xargs bzr re-sign

    * Upgrade can now upgrade over the network. (Robert Collins)

    * Two new commands 'bzr checkout' and 'bzr update' allow for CVS/SVN-alike
      behaviour.  By default they will cache history in the checkout, but
      with --lightweight almost all data is kept in the master branch.
      (Robert Collins)

    * 'revert' unversions newly-versioned files, instead of deleting them.

    * 'merge' is more robust.  Conflict messages have changed.

    * 'merge' and 'revert' no longer clobber existing files that end in '~' or
      '.moved'.

    * Default log format can be set in configuration and plugins can register
      their own formatters. (Erik Bågfors)

    * New 'reconcile' command will check branch consistency and repair indexes
      that can become out of sync in pre 0.8 formats. (Robert Collins,
      Daniel Silverstone)

    * New 'bzr init --format' and 'bzr upgrade --format' option to control 
      what storage format is created or produced.  (Robert Collins, 
      Martin Pool)

    * Add parent location to 'bzr info', if there is one.  (Olaf Conradi)

    * New developer commands 'weave-list' and 'weave-join'.  (Martin Pool)

    * New 'init-repository' command, plus support for repositories in 'init'
      and 'branch' (Aaron Bentley, Erik Bågfors, Robert Collins)

    * Improve output of 'info' command. Show all relevant locations related to
      working tree, branch and repository. Use kibibytes for binary quantities.
      Fix off-by-one error in missing revisions of working tree.  Make 'info'
      work on branches, repositories and remote locations.  Show locations
      relative to the shared repository, if applicable.  Show locking status
      of locations.  (Olaf Conradi)

    * Diff and merge now safely handle binary files. (Aaron Bentley)

    * 'pull' and 'push' now normalise the revision history, so that any two
      branches with the same tip revision will have the same output from 'log'.
      (Robert Collins)

    * 'merge' accepts --remember option to store parent location, like 'push'
      and 'pull'. (Olaf Conradi)

    * bzr status and diff when files given as arguments do not exist
      in the relevant trees.  (Martin Pool, #3619)

    * Add '.hg' to the default ignore list.  (Martin Pool)

    * 'knit' is now the default disk format. This improves disk performance and
      utilization, increases incremental pull performance, robustness with SFTP
      and allows checkouts over SFTP to perform acceptably. 
      The initial Knit code was contributed by Johan Rydberg based on a
      specification by Martin Pool.
      (Robert Collins, Aaron Bentley, Johan Rydberg, Martin Pool).

    * New tool to generate all-in-one html version of the manual.  (Alexander
      Belchenko)

    * Hitting CTRL-C while doing an SFTP push will no longer cause stale locks
      to be left in the SFTP repository. (Robert Collins, Martin Pool).

    * New option 'diff --prefix' to control how files are named in diff
      output, with shortcuts '-p0' and '-p1' corresponding to the options for 
      GNU patch.  (Alexander Belchenko, Goffredo Baroncelli, Martin Pool)

    * Add --revision option to 'annotate' command.  (Olaf Conradi)

    * If bzr shows an unexpected revision-history after pulling (perhaps due
      to a reweave) it can now be corrected by 'bzr reconcile'.
      (Robert Collins)

  CHANGES:

    * Commit is now verbose by default, and shows changed filenames and the 
      new revision number.  (Robert Collins, Martin Pool)

    * Unify 'mv', 'move', 'rename'.  (#5379, Matthew Fuller)

    * 'bzr -h' shows help.  (#35940, Martin Pool, Ian Bicking)

    * Make 'pull' and 'push' remember location on failure using --remember.
      (Olaf Conradi)

    * For compatibility, make old format for using weaves inside metadir
      available as 'metaweave' format.  Rename format 'metadir' to 'default'.
      Clean up help for option --format in commands 'init', 'init-repo' and
      'upgrade'.  (Olaf Conradi)

  INTERNALS:
  
    * The internal storage of history, and logical branch identity have now
      been split into Branch, and Repository. The common locking and file 
      management routines are now in bzrlib.lockablefiles. 
      (Aaron Bentley, Robert Collins, Martin Pool)

    * Transports can now raise DependencyNotPresent if they need a library
      which is not installed, and then another implementation will be 
      tried.  (Martin Pool)

    * Remove obsolete (and no-op) `decode` parameter to `Transport.get`.  
      (Martin Pool)

    * Using Tree Transform for merge, revert, tree-building

    * WorkingTree.create, Branch.create, WorkingTree.create_standalone,
      Branch.initialize are now deprecated. Please see BzrDir.create_* for
      replacement API's. (Robert Collins)

    * New BzrDir class represents the .bzr control directory and manages
      formatting issues. (Robert Collins)

    * New repository.InterRepository class encapsulates Repository to 
      Repository actions and allows for clean selection of optimised code
      paths. (Robert Collins)

    * bzrlib.fetch.fetch and bzrlib.fetch.greedy_fetch are now deprecated,
      please use 'branch.fetch' or 'repository.fetch' depending on your
      needs. (Robert Collins)

    * deprecated methods now have a 'is_deprecated' flag on them that can
      be checked, if you need to determine whether a given callable is 
      deprecated at runtime. (Robert Collins)

    * Progress bars are now nested - see
      bzrlib.ui.ui_factory.nested_progress_bar. (Robert Collins, Robey Pointer)

    * New API call get_format_description() for each type of format.
      (Olaf Conradi)

    * Changed branch.set_parent() to accept None to remove parent.
      (Olaf Conradi)

    * Deprecated BzrError AmbiguousBase.  (Olaf Conradi)

    * WorkingTree.branch is now a read only property.  (Robert Collins)

    * bzrlib.ui.text.TextUIFactory now accepts a bar_type parameter which
      can be None or a factory that will create a progress bar. This is
      useful for testing or for overriding the bzrlib.progress heuristic.
      (Robert Collins)

    * New API method get_physical_lock_status() to query locks present on a
      transport.  (Olaf Conradi)

    * Repository.reconcile now takes a thorough keyword parameter to allow
      requesting an indepth reconciliation, rather than just a data-loss 
      check. (Robert Collins)

    * bzrlib.ui.ui_factory protocol now supports 'get_boolean' to prompt
      the user for yes/no style input. (Robert Collins)

  TESTING:

    * SFTP tests now shortcut the SSH negotiation, reducing test overhead
      for testing SFTP protocol support. (Robey Pointer)

    * Branch formats are now tested once per implementation (see bzrlib.
      tests.branch_implementations. This is analagous to the transport
      interface tests, and has been followed up with working tree,
      repository and BzrDir tests. (Robert Collins)

    * New test base class TestCaseWithTransport provides a transport aware
      test environment, useful for testing any transport-interface using
      code. The test suite option --transport controls the transport used
      by this class (when its not being used as part of implementation
      contract testing). (Robert Collins)

    * Close logging handler on disabling the test log. This will remove the
      handler from the internal list inside python's logging module,
      preventing shutdown from closing it twice.  (Olaf Conradi)

    * Move test case for uncommit to blackbox tests.  (Olaf Conradi)

    * run_bzr and run_bzr_captured now accept a 'stdin="foo"' parameter which
      will provide String("foo") to the command as its stdin.

bzr 0.7 2006-01-09

  CHANGES:

    * .bzrignore is excluded from exports, on the grounds that it's a bzr 
      internal-use file and may not be wanted.  (Jamie Wilkinson)

    * The "bzr directories" command were removed in favor of the new
      --kind option to the "bzr inventory" command.  To list all 
      versioned directories, now use "bzr inventory --kind directory".  
      (Johan Rydberg)

    * Under Windows configuration directory is now %APPDATA%\bazaar\2.0
      by default. (John Arbash Meinel)

    * The parent of Bzr configuration directory can be set by BZR_HOME
      environment variable. Now the path for it is searched in BZR_HOME, then
      in HOME. Under Windows the order is: BZR_HOME, APPDATA (usually
      points to C:\Documents and Settings\User Name\Application Data), HOME.
      (John Arbash Meinel)

    * Plugins with the same name in different directories in the bzr plugin
      path are no longer loaded: only the first successfully loaded one is
      used. (Robert Collins)

    * Use systems' external ssh command to open connections if possible.  
      This gives better integration with user settings such as ProxyCommand.
      (James Henstridge)

    * Permissions on files underneath .bzr/ are inherited from the .bzr 
      directory. So for a shared repository, simply doing 'chmod -R g+w .bzr/'
      will mean that future file will be created with group write permissions.

    * configure.in and config.guess are no longer in the builtin default 
      ignore list.

    * '.sw[nop]' pattern ignored, to ignore vim swap files for nameless
      files.  (John Arbash Meinel, Martin Pool)

  IMPROVEMENTS:

    * "bzr INIT dir" now initializes the specified directory, and creates 
      it if it does not exist.  (John Arbash Meinel)

    * New remerge command (Aaron Bentley)

    * Better zsh completion script.  (Steve Borho)

    * 'bzr diff' now returns 1 when there are changes in the working 
      tree. (Robert Collins)

    * 'bzr push' now exists and can push changes to a remote location. 
      This uses the transport infrastructure, and can store the remote
      location in the ~/.bazaar/branches.conf configuration file.
      (Robert Collins)

    * Test directories are only kept if the test fails and the user requests
      that they be kept.

    * Tweaks to short log printing

    * Added branch nicks, new nick command, printing them in log output. 
      (Aaron Bentley)

    * If $BZR_PDB is set, pop into the debugger when an uncaught exception 
      occurs.  (Martin Pool)

    * Accept 'bzr resolved' (an alias for 'bzr resolve'), as this is
      the same as Subversion.  (Martin Pool)

    * New ftp transport support (on ftplib), for ftp:// and aftp:// 
      URLs.  (Daniel Silverstone)

    * Commit editor temporary files now start with 'bzr_log.', to allow 
      text editors to match the file name and set up appropriate modes or 
      settings.  (Magnus Therning)

    * Improved performance when integrating changes from a remote weave.  
      (Goffredo Baroncelli)

    * Sftp will attempt to cache the connection, so it is more likely that
      a connection will be reused, rather than requiring multiple password
      requests.

    * bzr revno now takes an optional argument indicating the branch whose
      revno should be printed.  (Michael Ellerman)

    * bzr cat defaults to printing the last version of the file.  
      (#3632, Matthieu Moy)

    * New global option 'bzr --lsprof COMMAND' runs bzr under the lsprof 
      profiler.  (Denys Duchier)

    * Faster commits by reading only the headers of affected weave files. 
      (Denys Duchier)

    * 'bzr add' now takes a --dry-run parameter which shows you what would be
      added, but doesn't actually add anything. (Michael Ellerman)

    * 'bzr add' now lists how many files were ignored per glob.  add --verbose
      lists the specific files.  (Aaron Bentley)

    * 'bzr missing' now supports displaying changes in diverged trees and can
      be limited to show what either end of the comparison is missing.
      (Aaron Bently, with a little prompting from Daniel Silverstone)

  BUG FIXES:

    * SFTP can walk up to the root path without index errors. (Robert Collins)

    * Fix bugs in running bzr with 'python -O'.  (Martin Pool)

    * Error when run with -OO

    * Fix bug in reporting http errors that don't have an http error code.
      (Martin Pool)

    * Handle more cases of pipe errors in display commands

    * Change status to 3 for all errors

    * Files that are added and unlinked before committing are completely
      ignored by diff and status

    * Stores with some compressed texts and some uncompressed texts are now
      able to be used. (John A Meinel)

    * Fix for bzr pull failing sometimes under windows

    * Fix for sftp transport under windows when using interactive auth

    * Show files which are both renamed and modified as such in 'bzr 
      status' output.  (#4503, Daniel Silverstone)

    * Make annotate cope better with revisions committed without a valid 
      email address.  (Marien Zwart)

    * Fix representation of tab characters in commit messages.  (Harald 
      Meland)

    * List of plugin directories in BZR_PLUGIN_PATH environment variable is
      now parsed properly under Windows. (Alexander Belchenko)

    * Show number of revisions pushed/pulled/merged. (Robey Pointer)

    * Keep a cached copy of the basis inventory to speed up operations 
      that need to refer to it.  (Johan Rydberg, Martin Pool)

    * Fix bugs in bzr status display of non-ascii characters.  (Martin 
      Pool)

    * Remove Makefile.in from default ignore list.  (#6413, Tollef Fog 
      Heen, Martin Pool)

    * Fix failure in 'bzr added'.  (Nathan McCallum, Martin Pool)

  TESTING:

    * Fix selftest asking for passwords when there are no SFTP keys.  
      (Robey Pointer, Jelmer Vernooij) 

    * Fix selftest run with 'python -O'.  (Martin Pool)

    * Fix HTTP tests under Windows. (John Arbash Meinel)

    * Make tests work even if HOME is not set (Aaron Bentley)

    * Updated build_tree to use fixed line-endings for tests which read 
      the file cotents and compare. Make some tests use this to pass under
      Windows. (John Arbash Meinel)

    * Skip stat and symlink tests under Windows. (Alexander Belchenko)

    * Delay in selftest/testhashcash is now issued under win32 and Cygwin.
      (John Arbash Meinel)

    * Use terminal width to align verbose test output.  (Martin Pool)

    * Blackbox tests are maintained within the bzrlib.tests.blackbox directory.
      If adding a new test script please add that to
      bzrlib.tests.blackbox.__init__. (Robert Collins)

    * Much better error message if one of the test suites can't be 
      imported.  (Martin Pool)

    * Make check now runs the test suite twice - once with the default locale,
      and once with all locales forced to C, to expose bugs. This is not 
      trivially done within python, so for now its only triggered by running
      Make check. Integrators and packagers who wish to check for full 
      platform support should run 'make check' to test the source.
      (Robert Collins)

    * Tests can now run TestSkipped if they can't execute for any reason.
      (Martin Pool) (NB: TestSkipped should only be raised for correctable
      reasons - see the wiki spec ImprovingBzrTestSuite).

    * Test sftp with relative, absolute-in-homedir and absolute-not-in-homedir
      paths for the transport tests. Introduce blackbox remote sftp tests that
      test the same permutations. (Robert Collins, Robey Pointer)

    * Transport implementation tests are now independent of the local file
      system, which allows tests for esoteric transports, and for features
      not available in the local file system. They also repeat for variations
      on the URL scheme that can introduce issues in the transport code,
      see bzrlib.transport.TransportTestProviderAdapter() for this.
      (Robert Collins).

    * TestCase.build_tree uses the transport interface to build trees, pass
      in a transport parameter to give it an existing connection.
      (Robert Collins).

  INTERNALS:

    * WorkingTree.pull has been split across Branch and WorkingTree,
      to allow Branch only pulls. (Robert Collins)

    * commands.display_command now returns the result of the decorated 
      function. (Robert Collins)

    * LocationConfig now has a set_user_option(key, value) call to save
      a setting in its matching location section (a new one is created
      if needed). (Robert Collins)

    * Branch has two new methods, get_push_location and set_push_location
      to respectively, get and set the push location. (Robert Collins)

    * commands.register_command now takes an optional flag to signal that
      the registrant is planning to decorate an existing command. When 
      given multiple plugins registering a command is not an error, and
      the original command class (whether built in or a plugin based one) is
      returned to the caller. There is a new error 'MustUseDecorated' for
      signalling when a wrapping command should switch to the original
      version. (Robert Collins)

    * Some option parsing errors will raise 'BzrOptionError', allowing 
      granular detection for decorating commands. (Robert Collins).

    * Branch.read_working_inventory has moved to
      WorkingTree.read_working_inventory. This necessitated changes to
      Branch.get_root_id, and a move of Branch.set_inventory to WorkingTree
      as well. To make it clear that a WorkingTree cannot always be obtained
      Branch.working_tree() will raise 'errors.NoWorkingTree' if one cannot
      be obtained. (Robert Collins)

    * All pending merges operations from Branch are now on WorkingTree.
      (Robert Collins)

    * The follow operations from Branch have moved to WorkingTree:
      add()
      commit()
      move()
      rename_one()
      unknowns()
      (Robert Collins)

    * bzrlib.add.smart_add_branch is now smart_add_tree. (Robert Collins)

    * New "rio" serialization format, similar to rfc-822. (Martin Pool)

    * Rename selftests to `bzrlib.tests.test_foo`.  (John A Meinel, Martin 
      Pool)

    * bzrlib.plugin.all_plugins has been changed from an attribute to a 
      query method. (Robert Collins)
 
    * New options to read only the table-of-contents of a weave.  
      (Denys Duchier)

    * Raise NoSuchFile when someone tries to add a non-existant file.
      (Michael Ellerman)

    * Simplify handling of DivergedBranches in cmd_pull().
      (Michael Ellerman)
		   
   
    * Branch.controlfile* logic has moved to lockablefiles.LockableFiles, which
      is exposed as Branch().control_files. Also this has been altered with the
      controlfile pre/suffix replaced by simple method names like 'get' and
      'put'. (Aaron Bentley, Robert Collins).

    * Deprecated functions and methods can now be marked as such using the 
      bzrlib.symbol_versioning module. Marked method have their docstring
      updated and will issue a DeprecationWarning using the warnings module
      when they are used. (Robert Collins)

    * bzrlib.osutils.safe_unicode now exists to provide parameter coercion
      for functions that need unicode strings. (Robert Collins)

bzr 0.6 2005-10-28

  IMPROVEMENTS:
  
    * pull now takes --verbose to show you what revisions are added or removed
      (John A Meinel)

    * merge now takes a --show-base option to include the base text in
      conflicts.
      (Aaron Bentley)

    * The config files are now read using ConfigObj, so '=' should be used as
      a separator, not ':'.
      (Aaron Bentley)

    * New 'bzr commit --strict' option refuses to commit if there are 
      any unknown files in the tree.  To commit, make sure all files are 
      either ignored, added, or deleted.  (Michael Ellerman)

    * The config directory is now ~/.bazaar, and there is a single file 
      ~/.bazaar/bazaar.conf storing email, editor and other preferences.
      (Robert Collins)

    * 'bzr add' no longer takes a --verbose option, and a --quiet option
      has been added that suppresses all output.

    * Improved zsh completion support in contrib/zsh, from Clint
      Adams.

    * Builtin 'bzr annotate' command, by Martin Pool with improvements from 
      Goffredo Baroncelli.
    
    * 'bzr check' now accepts -v for verbose reporting, and checks for
      ghosts in the branch. (Robert Collins)

    * New command 're-sign' which will regenerate the gpg signature for 
      a revision. (Robert Collins)

    * If you set check_signatures=require for a path in 
      ~/.bazaar/branches.conf then bzr will invoke your
      gpg_signing_command (defaults to gpg) and record a digital signature
      of your commit. (Robert Collins)

    * New sftp transport, based on Paramiko.  (Robey Pointer)

    * 'bzr pull' now accepts '--clobber' which will discard local changes
      and make this branch identical to the source branch. (Robert Collins)

    * Just give a quieter warning if a plugin can't be loaded, and 
      put the details in .bzr.log.  (Martin Pool)

    * 'bzr branch' will now set the branch-name to the last component of the
      output directory, if one was supplied.

    * If the option 'post_commit' is set to one (or more) python function
      names (must be in the bzrlib namespace), then they will be invoked
      after the commit has completed, with the branch and revision_id as
      parameters. (Robert Collins)

    * Merge now has a retcode of 1 when conflicts occur. (Robert Collins)

    * --merge-type weave is now supported for file contents.  Tree-shape
      changes are still three-way based.  (Martin Pool, Aaron Bentley)

    * 'bzr check' allows the first revision on revision-history to have
      parents - something that is expected for cheap checkouts, and occurs
      when conversions from baz do not have all history.  (Robert Collins).

   * 'bzr merge' can now graft unrelated trees together, if your specify
     0 as a base. (Aaron Bentley)

   * 'bzr commit branch' and 'bzr commit branch/file1 branch/file2' now work
     (Aaron Bentley)

    * Add '.sconsign*' to default ignore list.  (Alexander Belchenko)

   * 'bzr merge --reprocess' minimizes conflicts

  TESTING:

    * The 'bzr selftest --pattern' option for has been removed, now 
      test specifiers on the command line can be simple strings, or 
      regexps, or both. (Robert Collins)

    * Passing -v to selftest will now show the time each test took to 
      complete, which will aid in analysing performance regressions and
      related questions. (Robert Collins)

    * 'bzr selftest' runs all tests, even if one fails, unless '--one'
      is given. (Martin Pool)

    * There is a new method for TestCaseInTempDir, assertFileEqual, which
      will check that a given content is equal to the content of the named
      file. (Robert Collins)

    * Fix test suite's habit of leaving many temporary log files in $TMPDIR.
      (Martin Pool)

  INTERNALS:

    * New 'testament' command and concept for making gpg-signatures 
      of revisions that are not tied to a particular internal
      representation.  (Martin Pool).

    * Per-revision properties ('revprops') as key-value associated 
      strings on each revision created when the revision is committed.
      Intended mainly for the use of external tools.  (Martin Pool).

    * Config options have moved from bzrlib.osutils to bzrlib.config.
      (Robert Collins)

    * Improved command line option definitions allowing explanations
      for individual options, among other things.  Contributed by 
      Magnus Therning.

    * Config options have moved from bzrlib.osutils to bzrlib.config.
      Configuration is now done via the config.Config interface:
      Depending on whether you have a Branch, a Location or no information
      available, construct a ``*Config``, and use its ``signature_checking``,
      ``username`` and ``user_email`` methods. (Robert Collins)

    * Plugins are now loaded under bzrlib.plugins, not bzrlib.plugin, and
      they are made available for other plugins to use. You should not 
      import other plugins during the __init__ of your plugin though, as 
      no ordering is guaranteed, and the plugins directory is not on the
      python path. (Robert Collins)

    * Branch.relpath has been moved to WorkingTree.relpath. WorkingTree no
      no longer takes an inventory, rather it takes an option branch
      parameter, and if None is given will open the branch at basedir 
      implicitly. (Robert Collins)

    * Cleaner exception structure and error reporting.  Suggested by 
      Scott James Remnant.  (Martin Pool)

    * Branch.remove has been moved to WorkingTree, which has also gained
      lock_read, lock_write and unlock methods for convenience. (Robert
      Collins)

    * Two decorators, needs_read_lock and needs_write_lock have been added
      to the branch module. Use these to cause a function to run in a
      read or write lock respectively. (Robert Collins)

    * Branch.open_containing now returns a tuple (Branch, relative-path),
      which allows direct access to the common case of 'get me this file
      from its branch'. (Robert Collins)

    * Transports can register using register_lazy_transport, and they 
      will be loaded when first used.  (Martin Pool)

    * 'pull' has been factored out of the command as WorkingTree.pull().
      A new option to WorkingTree.pull has been added, clobber, which will
      ignore diverged history and pull anyway.
      (Robert Collins)

    * config.Config has a 'get_user_option' call that accepts an option name.
      This will be looked up in branches.conf and bazaar.conf as normal.
      It is intended that this be used by plugins to support options - 
      options of built in programs should have specific methods on the config.
      (Robert Collins)

    * merge.merge_inner now has tempdir as an optional parameter. (Robert
      Collins)

    * Tree.kind is not recorded at the top level of the hierarchy, as it was
      missing on EmptyTree, leading to a bug with merge on EmptyTrees.
      (Robert Collins)

    * WorkingTree.__del__ has been removed, it was non deterministic and not 
      doing what it was intended to. See WorkingTree.__init__ for a comment
      about future directions. (Robert Collins/Martin Pool)

    * bzrlib.transport.http has been modified so that only 404 urllib errors
      are returned as NoSuchFile. Other exceptions will propogate as normal.
      This allows debuging of actual errors. (Robert Collins)

    * bzrlib.transport.Transport now accepts *ONLY* url escaped relative paths
      to apis like 'put', 'get' and 'has'. This is to provide consistent
      behaviour - it operates on url's only. (Robert Collins)

    * Transports can register using register_lazy_transport, and they 
      will be loaded when first used.  (Martin Pool)

    * 'merge_flex' no longer calls conflict_handler.finalize(), instead that
      is called by merge_inner. This is so that the conflict count can be 
      retrieved (and potentially manipulated) before returning to the caller
      of merge_inner. Likewise 'merge' now returns the conflict count to the
      caller. (Robert Collins)

    * 'revision.revision_graph can handle having only partial history for
      a revision - that is no revisions in the graph with no parents.
      (Robert Collins).

    * New builtins.branch_files uses the standard file_list rules to produce
      a branch and a list of paths, relative to that branch (Aaron Bentley)

    * New TestCase.addCleanup facility.

    * New bzrlib.version_info tuple (similar to sys.version_info), which can
      be used by programs importing bzrlib.

  BUG FIXES:

    * Better handling of branches in directories with non-ascii names. 
      (Joel Rosdahl, Panagiotis Papadakos)

    * Upgrades of trees with no commits will not fail due to accessing
      [-1] in the revision-history. (Andres Salomon)


bzr 0.1.1 2005-10-12

  BUG FIXES:

    * Fix problem in pulling over http from machines that do not 
      allow directories to be listed.

    * Avoid harmless warning about invalid hash cache after 
      upgrading branch format.

  PERFORMANCE: 
  
    * Avoid some unnecessary http operations in branch and pull.


bzr 0.1 2005-10-11

  NOTES:

    * 'bzr branch' over http initially gives a very high estimate
      of completion time but it should fall as the first few 
      revisions are pulled in.  branch is still slow on 
      high-latency connections.

  BUG FIXES:
  
    * bzr-man.py has been updated to work again. Contributed by
      Rob Weir.

    * Locking is now done with fcntl.lockf which works with NFS
      file systems. Contributed by Harald Meland.

    * When a merge encounters a file that has been deleted on
      one side and modified on the other, the old contents are
      written out to foo.BASE and foo.SIDE, where SIDE is this
      or OTHER. Contributed by Aaron Bentley.

    * Export was choosing incorrect file paths for the content of
      the tarball, this has been fixed by Aaron Bentley.

    * Commit will no longer commit without a log message, an 
      error is returned instead. Contributed by Jelmer Vernooij.

    * If you commit a specific file in a sub directory, any of its
      parent directories that are added but not listed will be 
      automatically included. Suggested by Michael Ellerman.

    * bzr commit and upgrade did not correctly record new revisions
      for files with only a change to their executable status.
      bzr will correct this when it encounters it. Fixed by
      Robert Collins

    * HTTP tests now force off the use of http_proxy for the duration.
      Contributed by Gustavo Niemeyer.

    * Fix problems in merging weave-based branches that have 
      different partial views of history.

    * Symlink support: working with symlinks when not in the root of a 
      bzr tree was broken, patch from Scott James Remnant.

  IMPROVEMENTS:

    * 'branch' now accepts a --basis parameter which will take advantage
      of local history when making a new branch. This allows faster 
      branching of remote branches. Contributed by Aaron Bentley.

    * New tree format based on weave files, called version 5.
      Existing branches can be upgraded to this format using 
      'bzr upgrade'.

    * Symlinks are now versionable. Initial patch by 
      Erik Toubro Nielsen, updated to head by Robert Collins.

    * Executable bits are tracked on files. Patch from Gustavo
      Niemeyer.

    * 'bzr status' now shows unknown files inside a selected directory.
      Patch from Heikki Paajanen.

    * Merge conflicts are recorded in .bzr. Two new commands 'conflicts'
      and 'resolve' have needed added, which list and remove those 
      merge conflicts respectively. A conflicted tree cannot be committed
      in. Contributed by Aaron Bentley.

    * 'rm' is now an alias for 'remove'.

    * Stores now split out their content in a single byte prefixed hash,
      dropping the density of files per directory by 256. Contributed by
      Gustavo Niemeyer.

    * 'bzr diff -r branch:URL' will now perform a diff between two branches.
      Contributed by Robert Collins.

    * 'bzr log' with the default formatter will show merged revisions,
      indented to the right. Initial implementation contributed by Gustavo
      Niemeyer, made incremental by Robert Collins.


  INTERNALS:

    * Test case failures have the exception printed after the log 
      for your viewing pleasure.

    * InventoryEntry is now an abstract base class, use one of the
      concrete InventoryDirectory etc classes instead.

    * Branch raises an UnsupportedFormatError when it detects a 
      bzr branch it cannot understand. This allows for precise
      handling of such circumstances.


  TESTING:

    * Removed testsweet module so that tests can be run after 
      bzr installed by 'bzr selftest'.

    * 'bzr selftest' command-line arguments can now be partial ids
      of tests to run, e.g. 'bzr selftest test_weave'

      
bzr 0.0.9 2005-09-23

  BUG FIXES:

    * Fixed "branch -r" option.

    * Fix remote access to branches containing non-compressed history.
      (Robert Collins).

    * Better reliability of http server tests.  (John Arbash-Meinel)

    * Merge graph maximum distance calculation fix.  (Aaron Bentley)
   
    * Various minor bug in windows support have been fixed, largely in the
      test suite. Contributed by Alexander Belchenko.

  IMPROVEMENTS:

    * Status now accepts a -r argument to give status between chosen
      revisions. Contributed by Heikki Paajanen.

    * Revision arguments no longer use +/-/= to control ranges, instead
      there is a 'before' namespace, which limits the successive namespace.
      For example '$ bzr log -r date:yesterday..before:date:today' will
      select everything from yesterday and before today. Contributed by
      Robey Pointer

    * There is now a bzr.bat file created by distutils when building on 
      Windows. Contributed by Alexander Belchenko.

  INTERNALS:

    * Removed uuid() as it was unused.

    * Improved 'fetch' code for pulling revisions from one branch into
      another (used by pull, merged, etc.)


bzr 0.0.8 2005-09-20

  IMPROVEMENTS:

    * Adding a file whose parent directory is not versioned will
      implicitly add the parent, and so on up to the root. This means
      you should never need to explictly add a directory, they'll just
      get added when you add a file in the directory.  Contributed by
      Michael Ellerman.

    * Ignore .DS_Store (contains Mac metadata) by default.  Patch from
      Nir Soffer.

    * If you set BZR_EDITOR in the environment, it is checked in
      preference to EDITOR and the config file for the interactive commit
      editing program. Related to this is a bugfix where a missing program
      set in EDITOR would cause editing to fail, now the fallback program
      for the operating system is still tried.

    * Files that are not directories/symlinks/regular files will no longer
      cause bzr to fail, it will just ignore them by default. You cannot add
      them to the tree though - they are not versionable.


  INTERNALS:

    * Refactor xml packing/unpacking.

  BUG FIXES: 

    * Fixed 'bzr mv' by Ollie Rutherfurd.

    * Fixed strange error when trying to access a nonexistent http
      branch.

    * Make sure that the hashcache gets written out if it can't be
      read.


  PORTABILITY:

    * Various Windows fixes from Ollie Rutherfurd.

    * Quieten warnings about locking; patch from Matt Lavin.


bzr-0.0.7 2005-09-02

  NEW FEATURES:

    * ``bzr shell-complete`` command contributed by Clint Adams to
      help with intelligent shell completion.

    * New expert command ``bzr find-merge-base`` for debugging merges.


  ENHANCEMENTS:

    * Much better merge support.

    * merge3 conflicts are now reported with markers like '<<<<<<<'
      (seven characters) which is the same as CVS and pleases things
      like emacs smerge.


  BUG FIXES:

    * ``bzr upgrade`` no longer fails when trying to fix trees that
      mention revisions that are not present.

    * Fixed bugs in listing plugins from ``bzr plugins``.

    * Fix case of $EDITOR containing options for the editor.

    * Fix log -r refusing to show the last revision.
      (Patch from Goffredo Baroncelli.)


  CHANGES:

    * ``bzr log --show-ids`` shows the revision ids of all parents.

    * Externally provided commands on your $BZRPATH no longer need
      to recognize --bzr-usage to work properly, and can just handle
      --help themselves.


  LIBRARY:

    * Changed trace messages to go through the standard logging
      framework, so that they can more easily be redirected by
      libraries.



bzr-0.0.6 2005-08-18

  NEW FEATURES:

    * Python plugins, automatically loaded from the directories on
      BZR_PLUGIN_PATH or ~/.bzr.conf/plugins by default.

    * New 'bzr mkdir' command.

    * Commit mesage is fetched from an editor if not given on the
      command line; patch from Torsten Marek.

    * ``bzr log -m FOO`` displays commits whose message matches regexp 
      FOO.
      
    * ``bzr add`` with no arguments adds everything under the current directory.

    * ``bzr mv`` does move or rename depending on its arguments, like
      the Unix command.

    * ``bzr missing`` command shows a summary of the differences
      between two trees.  (Merged from John Arbash-Meinel.)

    * An email address for commits to a particular tree can be
      specified by putting it into .bzr/email within a branch.  (Based
      on a patch from Heikki Paajanen.)


  ENHANCEMENTS:

    * Faster working tree operations.


  CHANGES:

    * 3rd-party modules shipped with bzr are copied within the bzrlib
      python package, so that they can be installed by the setup
      script without clashing with anything already existing on the
      system.  (Contributed by Gustavo Niemeyer.)

    * Moved plugins directory to bzrlib/, so that there's a standard
      plugin directory which is not only installed with bzr itself but
      is also available when using bzr from the development tree.
      BZR_PLUGIN_PATH and DEFAULT_PLUGIN_PATH are then added to the
      standard plugins directory.

    * When exporting to a tarball with ``bzr export --format tgz``, put 
      everything under a top directory rather than dumping it into the
      current directory.   This can be overridden with the ``--root`` 
      option.  Patch from William Dodé and John Meinel.

    * New ``bzr upgrade`` command to upgrade the format of a branch,
      replacing ``bzr check --update``.

    * Files within store directories are no longer marked readonly on
      disk.

    * Changed ``bzr log`` output to a more compact form suggested by
      John A Meinel.  Old format is available with the ``--long`` or
      ``-l`` option, patched by William Dodé.

    * By default the commit command refuses to record a revision with
      no changes unless the ``--unchanged`` option is given.

    * The ``--no-plugins``, ``--profile`` and ``--builtin`` command
      line options must come before the command name because they 
      affect what commands are available; all other options must come 
      after the command name because their interpretation depends on
      it.

    * ``branch`` and ``clone`` added as aliases for ``branch``.

    * Default log format is back to the long format; the compact one
      is available with ``--short``.
      
      
  BUG FIXES:
  
    * Fix bugs in committing only selected files or within a subdirectory.


bzr-0.0.5  2005-06-15
  
  CHANGES:

    * ``bzr`` with no command now shows help rather than giving an
      error.  Suggested by Michael Ellerman.

    * ``bzr status`` output format changed, because svn-style output
      doesn't really match the model of bzr.  Now files are grouped by
      status and can be shown with their IDs.  ``bzr status --all``
      shows all versioned files and unknown files but not ignored files.

    * ``bzr log`` runs from most-recent to least-recent, the reverse
      of the previous order.  The previous behaviour can be obtained
      with the ``--forward`` option.
        
    * ``bzr inventory`` by default shows only filenames, and also ids
      if ``--show-ids`` is given, in which case the id is the second
      field.


  ENHANCEMENTS:

    * New 'bzr whoami --email' option shows only the email component
      of the user identification, from Jo Vermeulen.

    * New ``bzr ignore PATTERN`` command.

    * Nicer error message for broken pipe, interrupt and similar
      conditions that don't indicate an internal error.

    * Add ``.*.sw[nop] .git .*.tmp *,v`` to default ignore patterns.

    * Per-branch locks keyed on ``.bzr/branch-lock``, available in
      either read or write mode.

    * New option ``bzr log --show-ids`` shows revision and file ids.

    * New usage ``bzr log FILENAME`` shows only revisions that
      affected that file.

    * Changed format for describing changes in ``bzr log -v``.

    * New option ``bzr commit --file`` to take a message from a file,
      suggested by LarstiQ.

    * New syntax ``bzr status [FILE...]`` contributed by Bartosz
      Oler.  File may be in a branch other than the working directory.

    * ``bzr log`` and ``bzr root`` can be given an http URL instead of
      a filename.

    * Commands can now be defined by external programs or scripts
      in a directory on $BZRPATH.

    * New "stat cache" avoids reading the contents of files if they 
      haven't changed since the previous time.

    * If the Python interpreter is too old, try to find a better one
      or give an error.  Based on a patch from Fredrik Lundh.

    * New optional parameter ``bzr info [BRANCH]``.

    * New form ``bzr commit SELECTED`` to commit only selected files.

    * New form ``bzr log -r FROM:TO`` shows changes in selected
      range; contributed by John A Meinel.

    * New option ``bzr diff --diff-options 'OPTS'`` allows passing
      options through to an external GNU diff.

    * New option ``bzr add --no-recurse`` to add a directory but not
      their contents.

    * ``bzr --version`` now shows more information if bzr is being run
      from a branch.

  
  BUG FIXES:

    * Fixed diff format so that added and removed files will be
      handled properly by patch.  Fix from Lalo Martins.

    * Various fixes for files whose names contain spaces or other
      metacharacters.


  TESTING:

    * Converted black-box test suites from Bourne shell into Python;
      now run using ``./testbzr``.  Various structural improvements to
      the tests.

    * testbzr by default runs the version of bzr found in the same
      directory as the tests, or the one given as the first parameter.

    * testbzr also runs the internal tests, so the only command
      required to check is just ``./testbzr``.

    * testbzr requires python2.4, but can be used to test bzr running
      under a different version.

    * Tests added for many other changes in this release.


  INTERNAL:

    * Included ElementTree library upgraded to 1.2.6 by Fredrik Lundh.

    * Refactor command functions into Command objects based on HCT by
      Scott James Remnant.

    * Better help messages for many commands.

    * Expose bzrlib.open_tracefile() to start the tracefile; until
      this is called trace messages are just discarded.

    * New internal function find_touching_revisions() and hidden
      command touching-revisions trace the changes to a given file.

    * Simpler and faster compare_inventories() function.

    * bzrlib.open_tracefile() takes a tracefilename parameter.

    * New AtomicFile class.

    * New developer commands ``added``, ``modified``.


  PORTABILITY:

    * Cope on Windows on python2.3 by using the weaker random seed.
      2.4 is now only recommended.


bzr-0.0.4  2005-04-22

  ENHANCEMENTS:

    * 'bzr diff' optionally takes a list of files to diff.  Still a bit
      basic.  Patch from QuantumG.

    * More default ignore patterns.

    * New 'bzr log --verbose' shows a list of files changed in the
      changeset.  Patch from Sebastian Cote.

    * Roll over ~/.bzr.log if it gets too large.

    * Command abbreviations 'ci', 'st', 'stat', '?' based on a patch
      by Jason Diamon.

    * New 'bzr help commands' based on a patch from Denys Duchier.


  CHANGES:

    * User email is determined by looking at $BZREMAIL or ~/.bzr.email
      or $EMAIL.  All are decoded by the locale preferred encoding.
      If none of these are present user@hostname is used.  The host's
      fully-qualified name is not used because that tends to fail when
      there are DNS problems.

    * New 'bzr whoami' command instead of username user-email.


  BUG FIXES: 

    * Make commit safe for hardlinked bzr trees.

    * Some Unicode/locale fixes.

    * Partial workaround for difflib.unified_diff not handling
      trailing newlines properly.


  INTERNAL:

    * Allow docstrings for help to be in PEP0257 format.  Patch from
      Matt Brubeck.

    * More tests in test.sh.

    * Write profile data to a temporary file not into working
      directory and delete it when done.

    * Smaller .bzr.log with process ids.


  PORTABILITY:

    * Fix opening of ~/.bzr.log on Windows.  Patch from Andrew
      Bennetts.

    * Some improvements in handling paths on Windows, based on a patch
      from QuantumG.


bzr-0.0.3  2005-04-06

  ENHANCEMENTS:

    * New "directories" internal command lists versioned directories
      in the tree.

    * Can now say "bzr commit --help".

    * New "rename" command to rename one file to a different name
      and/or directory.

    * New "move" command to move one or more files into a different
      directory.

    * New "renames" command lists files renamed since base revision.

    * New cat command contributed by janmar.

  CHANGES:

    * .bzr.log is placed in $HOME (not pwd) and is always written in
      UTF-8.  (Probably not a completely good long-term solution, but
      will do for now.)

  PORTABILITY:

    * Workaround for difflib bug in Python 2.3 that causes an
      exception when comparing empty files.  Reported by Erik Toubro
      Nielsen.

  INTERNAL:

    * Refactored inventory storage to insert a root entry at the top.

  TESTING:

    * Start of shell-based black-box testing in test.sh.


bzr-0.0.2.1

  PORTABILITY:

    * Win32 fixes from Steve Brown.


bzr-0.0.2  "black cube"  2005-03-31

  ENHANCEMENTS:

    * Default ignore list extended (see bzrlib/__init__.py).

    * Patterns in .bzrignore are now added to the default ignore list,
      rather than replacing it.

    * Ignore list isn't reread for every file.

    * More help topics.

    * Reinstate the 'bzr check' command to check invariants of the
      branch.

    * New 'ignored' command lists which files are ignored and why;
      'deleted' lists files deleted in the current working tree.

    * Performance improvements.

    * New global --profile option.
    
    * Ignore patterns like './config.h' now correctly match files in
      the root directory only.


bzr-0.0.1  2005-03-26

  ENHANCEMENTS:

    * More information from info command.

    * Can now say "bzr help COMMAND" for more detailed help.

    * Less file flushing and faster performance when writing logs and
      committing to stores.

    * More useful verbose output from some commands.

  BUG FIXES:

    * Fix inverted display of 'R' and 'M' during 'commit -v'.

  PORTABILITY:

    * Include a subset of ElementTree-1.2.20040618 to make
      installation easier.

    * Fix time.localtime call to work with Python 2.3 (the minimum
      supported).


bzr-0.0.0.69  2005-03-22

  ENHANCEMENTS:

    * First public release.

    * Storage of local versions: init, add, remove, rm, info, log,
      diff, status, etc.<|MERGE_RESOLUTION|>--- conflicted
+++ resolved
@@ -51,7 +51,6 @@
 
   BUG FIXES:
 
-<<<<<<< HEAD
     * bzr now supports Win32 UNC path (e.g. \\HOST\path). 
       (Alexander Belchenko, #57869)
 
@@ -64,12 +63,11 @@
       which was raised for that specific bug. Also enhance the urllib
       robustness by detecting invalid ranges (and pycurl's one by detecting
       short reads during the initial GET). (Vincent Ladeuil, #73948)
-=======
+
     * The urllib connection sharing interacts badly with urllib2
       proxy setting (the connections didn't go thru the proxy
       anymore). Defining a proper ProxyHandler solves the
       problem.  (Vincent Ladeuil, #74759)
->>>>>>> 04196757
 
 
 bzr 0.13  2006-12-05
