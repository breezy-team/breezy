--- conflicted
+++ resolved
@@ -25,7 +25,13 @@
 
   BUG FIXES:
 
+    * ``bzr unshelve`` gives a more palatable error if passed a non-integer
+      shelf id. (Daniel Watkins)
+
   DOCUMENTATION:
+
+    * The documentation for ``shelve`` and ``unshelve`` has been clarified.
+      (Daniel Watkins, #327421, #327425)
 
   API CHANGES:
 
@@ -144,13 +150,8 @@
       now interprets filenames in their historical context.
       (Ian Clatworthy, #175520)
 
-<<<<<<< HEAD
     * ``bzr status`` now reports nonexistent files and continues, then
        errors (with code 3) at the end.  (Karl Fogel, #306394)
-=======
-    * ``bzr unshelve`` gives a more palatable error if passed a non-integer
-      shelf id. (Daniel Watkins)
->>>>>>> 91fdda93
 
     * Don't require the present compression base in knits to be the same
       when adding records in knits. (Jelmer Vernooij, #307394)
@@ -166,9 +167,6 @@
 
     * Support symlinks with non-ascii characters in the symlink filename.
       (Jelmer Vernooij, #319323)
-
-    * The documentation for ``shelve`` and ``unshelve`` has been clarified.
-      (Daniel Watkins, #327421, #327425)
 
     * There was a bug in how we handled resolving when a file is deleted
       in one branch, and modified in the other. If there was a criss-cross
