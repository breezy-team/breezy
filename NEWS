--- conflicted
+++ resolved
@@ -196,10 +196,9 @@
     * Graph now has an is_ancestor method, various bits use it.
       (Aaron Bentley)
 
-<<<<<<< HEAD
     * The ``-Dhpss`` flag now includes timing information. As well as
       logging when a new connection is opened. (John Arbash Meinel)
-=======
+
     * ``bzrlib.pack.ContainerWriter`` now returns an offset, length tuple to
       callers when inserting data, allowing generation of readv style access
       during pack creation, without needing a separate pass across the output
@@ -231,7 +230,6 @@
       with two access classes - ``_PackAccess`` and ``_KnitAccess`` defined.
       The former provides access into a .pack file, and the latter provides the
       current production repository form of .knit files. (Robert Collins)
->>>>>>> 59b0dca5
 
   TESTING:
 
