####################
Bazaar Release Notes
####################

.. contents:: List of Releases
   :depth: 1

bzr 2.2.0b1 (not released yet)
##############################

:Codename: ???
:2.2.0b1: ???

Compatibility Breaks
********************

* ``Repository.get_inventory_sha1()`` has been removed. (Jelmer Vernooij)

New Features
************

* If the Apport crash-reporting tool is available, bzr crashes are now
  stored into the ``/var/crash`` apport spool directory, and the user is
  invited to report them to the developers from there, either
  automatically or by running ``apport-bug``.  No information is sent
  without specific permission from the user.  (Martin Pool, #515052)

* Tree-shape conflicts can be resolved by providing ``--take-this`` and
  ``--take-other`` to the ``bzr resolve`` command. Just marking the conflict
  as resolved is still accessible via the ``--done`` default action.
  (Vincent Ladeuil)

Bug Fixes
*********

* Avoid infinite recursion when probing for apport.
  (Vincent Ladeuil, #516934)

<<<<<<< HEAD
API Changes
***********

* Remove unused ``CommandFailed`` exception.
  (Martin Pool)
=======
* Network transfer amounts and rates are now displayed in SI units according
  to the Ubuntu Units Policy, https://wiki.ubuntu.com/UnitsPolicy.
  (Gordon Tyler, #514399)
>>>>>>> b63463b0

Testing
*******

* Stop sending apport crash files to ``.cache`` in the directory from
  which ``bzr selftest`` was run.  (Martin Pool, #422350)

bzr 2.1.0 (not released yet)
############################

:Codename: 
:2.1.0: 

Bug Fixes
*********

* Don't require testtools to use sftp.
  (Vincent Ladeuil, #516183)

* Fix "AttributeError in Inter1and2Helper" during fetch.
  (Martin Pool, #513432)

* Fix ``log`` to better check ancestors even if merged revisions are involved.
  (Vincent Ladeuil, #476293)

* Give a better error message when doing ``bzr bind`` in an already bound
  branch.  (Neil Martinsen-Burrell, #513063)

* Set the mtime of files exported to a directory by ``bzr export`` all to
  the same value to avoid confusing ``make`` and other date-based build
  systems. (Robert Collins, #515631)

Improvements
************

Documentation
*************

API Changes
***********

* ``Repository.deserialise_inventory`` has been renamed to 
  ``Repository._deserialise_inventory`` to indicate it is private.
  (Jelmer Vernooij)

* ``Repository.get_inventory_xml`` has been renamed to 
  ``Repository._get_inventory_xml`` to indicate it is private. 
  (Jelmer Vernooij)

* ``Repository.serialise_inventory`` has been renamed to 
  ``Repository._serialise_inventory`` to indicate it is private.

Internals
*********

Testing
*******
* Using the ``bzrlib.chk_map`` module from within multiple threads at the
  same time was broken due to race conditions with a module level page
  cache. This shows up as a KeyError in the ``bzrlib.lru_cache`` code with
  ``bzrlib.chk_map`` in the backtrace, and can be triggered without using
  the same high level objects such as ``bzrlib.repository.Repository``
  from different threads. chk_map now uses a thread local cache which may
  increase memory pressure on processes using threads.
  (Robert Collins, John Arbash Meinel, #514090)

* The new ``merge_file_content`` should now be ok with tests to avoid
  regressions.
  (Vincent Ladeuil, #515597)

bzr 2.1.0rc2
############

:Codename: after the bubbles
:2.1.0rc2: 2010-01-29

This is a quick-turn-around to update a small issue with our new per-file
merge hook. We expect no major changes from this to the final 2.1.0.

API Changes
***********

* The new ``merge_file_content`` hook point has been altered to provide a
  better API where state for extensions can be stored rather than the
  too-simple function based approach. This fixes a performance regression
  where branch configuration would be parsed per-file during merge. As
  part of this the included news_merger has been refactored into a base
  helper class ``bzrlib.merge.ConfigurableFileMerger``.
  (Robert Collins, John Arbash Meinel, #513822)


bzr 2.1.0rc1
############

:Codename: the 'new' stable
:2.1.0rc1: 2009-01-21

This is the first stable release candidate for Bazaar's 2.1 series. From
this point onwards, the 2.1 series will be considered stable (as the 2.0
series) and only bugfixes are expected to be incorporated. The dozen or so
bugfixes in the 2.0.4 release are also included in this release (along
with more than 15 more bugfixes). Some of the interesting features are
support for per-file merge hooks, ``bzr unshelve --preview``, support
for using ! in ignore files to exclude files from being ignored, a small
memory leak was squashed, and many ``ObjectNotLocked`` errors were fixed.
This looks to be a very good start for a new stable series.


New Features
************

* Add bug information to log output when available.
  (Neil Martinsen-Burrell, Guillermo Gonzalez, #251729)

* Added ``merge_file_content`` hook point to ``Merger``, allowing plugins
  to register custom merge logic, e.g. to provide smarter merging for
  particular files.

* Bazaar now includes the ``news_merge`` plugin.  It is disabled by
  default, to enable it add a ``news_merge_files`` option to your
  configuration.  Consult ``bzr help news_merge`` for more information.
  (Andrew Bennetts)
  
* ``bzr branch`` now takes a ``--bind`` option. This lets you
  branch and bind all in one command. (Ian Clatworthy)

* ``bzr switch`` now takes a ``--revision`` option, to allow switching to
  a specific revision of a branch. (Daniel Watkins, #183559)

* ``bzr unshelve --preview`` can now be used to show how a patch on the
  shelf would be applied to the working tree.
  (Guilherme Salgado, #308122)

* ``bzr update`` now takes a ``--revision`` argument. This lets you
  change the revision of the working tree to any revision in the
  ancestry of the current or master branch. (Matthieu Moy, Mark Hammond,
  Martin Pool, #45719)

* ``-Dbytes`` can now be used to display the total number of bytes
  transferred for the current command. This information is always logged
  to ``.bzr.log`` for later inspection. (John Arbash Meinel)

* New ignore patterns.  Patterns prefixed with '!' are exceptions to 
  ignore patterns and take precedence over regular ignores.  Such 
  exceptions are used to specify files that should be versioned which 
  would otherwise be ignored.  Patterns prefixed with '!!' act as regular 
  ignore patterns, but have highest precedence, even over the '!' 
  exception patterns. (John Whitley, #428031)

* The ``supress_warnings`` configuration option has been introduced to disable
  various warnings (it currently only supports the ``format_deprecation``
  warning). The new option can be set in any of the following locations:
  ``bazaar.conf``, ``locations.conf`` and/or ``branch.conf``.
  (Ted Gould, Matthew Fuller, Vincent Ladeuil)

Bug Fixes
*********

* Always show a message if an OS error occurs while trying to run a
  user-specified commit message editor.
  (Martin Pool, #504842)

* ``bzr diff`` will now use the epoch when it is unable to determine 
  the timestamp of a file, if the revision it was introduced in is a
  ghost. (Jelmer Vernooij, #295611)

* ``bzr switch -b`` can now create branches that are located using directory
  services such as ``lp:``, even when the branch name doesn't contain a
  '/'.  (Neil Martinsen-Burrell, #495263)

* ``bzr unshelve`` has improved messages about what it is doing.
  (Neil Martinsen-Burrell, #496917)

* Concurrent autopacking is more resilient to already-renamed pack files.
  If we find that a file we are about to obsolete is already obsoleted, we
  do not try to rename it, and we leave the file in ``obsolete_packs``.
  The code is also fault tolerant if a file goes missing, assuming that
  another process already removed the file.
  (John Arbash Meinel, Gareth White, #507557)

* Fix "Too many concurrent requests" in reconcile when network connection
  fails.  (Andrew Bennetts, #503878)

* Fixed a side effect mutation of ``RemoteBzrDirFormat._network_name``
  that caused some tests to fail when run in a non-default order.
  Probably no user impact.  (Martin Pool, #504102)

* Fixed ``ObjectNotLocked`` error in ``bzr cat -rbranch:../foo FILE``.
  (Andrew Bennetts, #506274)

* FTP transports support Unicode paths by encoding/decoding them as utf8.
  (Vincent Ladeuil, #472161)

* Listen to the SIGWINCH signal to update the terminal width.
  (Vincent Ladeuil, #316357)

* Progress bars are now hidden when ``--quiet`` is given.
  (Martin Pool, #320035)

* ``SilentUIFactory`` now supports ``make_output_stream`` and discards
  whatever is written to it.  This un-breaks some plugin tests that
  depended on this behaviour.
  (Martin Pool, #499757)

* When operations update the working tree, all affected files should end
  up with the same mtime. (eg. when versioning a generated file, if you
  update the source and the generated file together, the generated file
  should appear up-to-date.)
  (John Arbash Meinel, Martin <gzlist>, #488724)

Improvements
************

* Added ``add_cleanup`` and ``cleanup_now`` to ``bzrlib.command.Command``.
  All the builtin commands now use ``add_cleanup`` rather than
  ``try``/``finally`` blocks where applicable as it is simpler and more
  robust.  (Andrew Bennetts)

* All except a small number of storage formats are now hidden, making
  the help for numerous commands far more digestible. (Ian Clatworthy)

* Attempts to open a shared repository as a branch (e.g. ``bzr branch
  path/to/repo``) will now include "location is a repository" as a hint in
  the error message.  (Brian de Alwis, Andrew Bennetts, #440952)

* Push will now inform the user when they are trying to push to a foreign 
  VCS for which roundtripping is not supported, and will suggest them to 
  use dpush. (Jelmer Vernooij)

* The version of bzr being run is now written to the log file.
  (__monty__, #257170)

* Transport network activity indicator is shown more of the time when
  Bazaar is doing network IO.
  (Martin Pool)

Documentation
*************

* Add documentation on creating merges with more than one parent.
  (Neil Martinsen-Burrell, #481526)

* Better explain the --uncommitted option of merge.
  (Neil Martinsen-Burrell, #505088)

* Improve discussion of pending merges in the documentation for
  ``revert``.  (Neil Martinsen-Burrell, #505093)

* Improved help for ``bzr send``. 
  (Martin Pool, Bojan Nikolic)

* There is a System Administrator's Guide in ``doc/en/admin-guide``,
  including discussions of installation, relevant plugins, security and 
  backup. (Neil Martinsen-Burrell)

* The ``conflicts`` help topic has been renamed to ``conflict-types``.
  (Ian Clatworthy)

* The User Reference is now presented as a series of topics.
  Many of the included topics have link and format tweaks applied.
  (Ian Clatworthy)

API Changes
***********

* Added ``cachedproperty`` decorator to ``bzrlib.decorators``.
  (Andrew Bennetts)

* Many test features were renamed from ``FooFeature`` to ``foo_feature``
  to be consistent with instances being lower case and classes being
  CamelCase. For the features that were more likely to be used, we added a
  deprecation thunk, but not all. (John Arbash Meinel)

* Merger classes (such as ``Merge3Merger``) now expect a ``this_branch``
  parameter in their constructors, and provide ``this_branch`` as an
  attribute. (Andrew Bennetts)
  
* The Branch hooks pre_change_branch_tip no longer masks exceptions raised
  by plugins - the original exceptions are now preserved. (Robert Collins)

* The Transport ``Server.tearDown`` method is now renamed to
  ``stop_server`` and ``setUp`` to ``start_server`` for consistency with
  our normal naming pattern, and to avoid confusion with Python's
  ``TestCase.tearDown``.  (Martin Pool)

* ``WorkingTree.update`` implementations must now accept a ``revision``
  parameter.

Internals
*********

* Added ``BzrDir.open_branchV3`` smart server request, which can receive
  a string of details (such as "location is a repository") as part of a
  ``nobranch`` response.  (Andrew Bennetts, #440952)
  
* New helper osutils.UnicodeOrBytesToBytesWriter which encodes unicode
  objects but passes str objects straight through. This is used for
  selftest but may be useful for diff and other operations that generate
  mixed output. (Robert Collins)

* New exception ``NoRoundtrippingSupport``, for use by foreign branch 
  plugins. (Jelmer Vernooij)

Testing
*******

* ``bzrlib.tests.permute_for_extension`` is a helper that simplifies
  running all tests in the current module, once against a pure python
  implementation, and once against an extension (pyrex/C) implementation.
  It can be used to dramatically simplify the implementation of
  ``load_tests``.  (John Arbash Meinel)

* ``bzrlib.tests.TestCase`` now subclasses ``testtools.testcase.TestCase``.
  This permits features in testtools such as getUniqueInteger and
  getUniqueString to be used. Because of this, testtools version 0.9.2 or
  newer is now a dependency to run bzr selftest. Running with versions of
  testtools less than 0.9.2 will cause bzr to error while loading the test
  suite. (Robert Collins)

* Shell-like tests now support the command "mv" for moving files.  The
  syntax for ``mv file1 file2``, ``mv dir1 dir2`` and ``mv file dir`` is
  supported.  (Neil Martinsen-Burrell)

* The test progress bar no longer distinguishes tests that 'errored' from
  tests that 'failed' - they're all just failures.
  (Martin Pool)


bzr 2.0.4
#########

:Codename: smooth sailing
:2.0.4: 2010-01-21

The fourth bugfix-only release in the 2.0 series contains more than a
dozen bugfixes relative to 2.0.3. The primary focus is on handling
interruptions and concurrent operations more cleanly, there is also a fair
improvement to ``bzr export`` when exporting a remote branch.


Bug Fixes
*********

* ``bzr annotate`` on another branch with ``-r branch:...`` no longer
  fails with an ``ObjectNotLocked`` error.  (Andrew Bennetts, #496590)

* ``bzr export dir`` now requests all file content as a record stream,
  rather than requsting the file content one file-at-a-time. This can make
  exporting over the network significantly faster (54min => 9min in one
  case). (John Arbash Meinel, #343218)

* ``bzr serve`` no longer slowly leaks memory. The compiled
  ``bzrlib.bencode.Encoder()`` class was using ``__del__`` to cleanup and
  free resources, and it should have been using ``__dealloc__``.
  This will likely have an impact on any other process that is serving for
  an extended period of time.  (John Arbash Meinel, #494406)

* Check for SIGINT (Ctrl-C) and other signals immediately if ``readdir``
  returns ``EINTR`` by calling ``PyErr_CheckSignals``.  This affected the
  optional ``_readdir_pyx`` extension.  (Andrew Bennetts, #495023)

* Concurrent autopacks will no longer lose a newly created pack file.
  There was a race condition, where if the reload happened at the right
  time, the second packer would forget the name of the newly added pack
  file. (John Arbash Meinel, Gareth White, #507566)

* Give a clearer message if the lockdir disappears after being apparently
  successfully taken.  (Martin Pool, #498378)

* Give a warning when fetching between repositories (local or remote) with
  sufficiently different formats that the content will need to be
  serialized (ie ``InterDifferingSerializer`` or ``inventory-deltas``), so
  the user has a clue that upgrading could make it faster.
  (Martin Pool, #456077)

* If we fail to open ``~/.bzr.log`` write a clear message to stderr rather
  than using ``warning()``. The log file is opened before logging is set
  up, and it leads to very confusing: 'no handlers for "bzr"' messages for
  users, rather than something nicer.
  (John Arbash Meinel, Barry Warsaw, #503886)

* Refuse to build with any Pyrex 0.9.4 release, as they have known bugs.
  (Martin Pool, John Arbash Meinel, #449372)

* ``setup.py bdist_rpm`` now properly finds extra files needed for the
  build. (there is still the distutils bug
  http://bugs.python.org/issue644744) (Joe Julian, #175839)

* The 2a format wasn't properly restarting autopacks when something
  changed underneath it (like another autopack). Now concurrent
  autopackers will properly succeed. (John Arbash Meinel, #495000)

* ``TreeTransform`` can now handle when a delta says that the file id for
  the tree root changes. Rather than trying to rename your working
  directory, or failing early saying that you can't have multiple
  tree roots. This also fixes revert, update, and pull when the root id
  changes.  (John Arbash Meinel, #494269, #504390)

* ``_update_current_block`` no longer suppresses exceptions, so ^C at just
  the right time will get propagated, rather than silently failing to move
  the block pointer. (John Arbash Meinel, Gareth White, #495023)

Testing
*******

* We have a new ``test_source`` that ensures all pyrex ``cdef`` functions
  handle exceptions somehow. (Possibly by setting ``# cannot_raise``
  rather than an ``except ?:`` clause.) This should help prevent bugs like
  bug #495023. (John Arbash Meinel)


bzr 2.1.0b4
###########

:Codename: san francisco airport
:2.1.0b4: 2009-12-14

The fourth beta release in the 2.1 series brings with it a significant
number of bugfixes (~20). The test suite is once again (finally) "green"
on Windows, and should remain that way for future releases. There are a
few performance related updates (faster upgrade and log), and several UI
tweaks. There has also been a significant number of tweaks to the runtime
documentation. 2.1.0b4 include everything from the 2.0.3 release.


Compatibility Breaks
********************

* The BZR_SSH environmental variable may now be set to the path of a secure
  shell client. If currently set to the value ``ssh`` it will now guess the
  vendor of the program with that name, to restore the old behaviour that
  indicated the SSH Corporation client use ``sshcorp`` instead as the magic
  string. (Martin <gzlist@googlemail.com>, #176292)

New Features
************

* ``bzr commit`` now has a ``--commit-time`` option.
  (Alexander Sack, #459276)

* ``-Dhpss`` now increases logging done when run on the bzr server,
  similarly to how it works on the client. (John Arbash Meinel)

* New option ``bzr unshelve --keep`` applies the changes and leaves them
  on the shelf.  (Martin Pool, Oscar Fuentes, #492091)

* The ``BZR_COLUMNS`` envrionment variable can be set to force bzr to
  respect a given terminal width. This can be useful when output is
  redirected or in obscure cases where the default value is not
  appropriate. Pagers can use it to get a better control of the line
  lengths. 
  (Vincent Ladeuil)

* The new command ``bzr lp-mirror`` will request that Launchpad update its
  mirror of a local branch. This command will only function if launchpadlib
  is installed.
  (Jonathan Lange)


Bug Fixes
*********

* After renaming a file, the dirstate could accidentally reference
  ``source\\path`` rather than ``source/path`` on Windows. This might be a
  source of some dirstate-related failures. (John Arbash Meinel)

* ``bzr commit`` now detects commit messages that looks like file names
  and issues a warning.
  (Gioele Barabucci, #73073)

* ``bzr ignore /`` no longer causes an IndexError. (Gorden Tyler, #456036)

* ``bzr log -n0 -rN`` should not return revisions beyond its merged revisions.
  (#325618, #484109, Marius Kruger)

* ``bzr merge --weave`` and ``--lca`` will now create ``.BASE`` files for
  files with conflicts (similar to ``--merge3``). The contents of the file
  is a synthesis of all bases used for the merge.
  (John Arbash Meinel, #40412)

* ``bzr mv --quiet`` really is quiet now.  (Gordon Tyler, #271790)

* ``bzr serve`` is more clear about the risk of supplying --allow-writes.
  (Robert Collins, #84659)

* ``bzr serve --quiet`` really is quiet now.  (Gordon Tyler, #252834)

* Fix bug with redirected URLs over authenticated HTTP.
  (Glen Mailer, Neil Martinsen-Burrell, Vincent Ladeuil, #395714)

* Interactive merge doesn't leave branch locks behind.  (Aaron Bentley)

* Lots of bugfixes for the test suite on Windows. We should once again
  have a test suite with no failures on Windows. (John Arbash Meinel)

* ``osutils.terminal_width()`` obeys the BZR_COLUMNS environment
  variable but returns None if the terminal is not a tty (when output is
  redirected for example). Also fixes its usage under OSes that doesn't
  provide termios.TIOCGWINSZ. Make sure the corresponding tests runs on
  windows too.
  (Joke de Buhr, Vincent Ladeuil, #353370, #62539)
  (John Arbash Meinel, Vincent Ladeuil, #492561)

* Terminate ssh subprocesses when no references to them remain, fixing
  subprocess and file descriptor leaks.  (Andrew Bennetts, #426662)
  
* The ``--hardlink`` option of ``bzr branch`` and ``bzr checkout`` now
  works for 2a format trees.  Only files unaffected by content filters
  will be hardlinked.  (Andrew Bennetts, #408193)

* The new glob expansion on Windows would replace all ``\`` characters
  with ``/`` even if it there wasn't a glob to expand, the arg was quoted,
  etc. Now only change slashes if there is something being glob expanded.
  (John Arbash Meinel, #485771)

* Use our faster ``KnownGraph.heads()`` functionality when computing the
  new rich-root heads. This can cut a conversion time in half (mysql from
  13.5h => 6.2h) (John Arbash Meinel, #487632)

* When launching a external diff tool via bzr diff --using, temporary files
  are no longer created, rather, the path to the file in the working tree is
  passed to the external diff tool. This allows the file to be edited if the
  diff tool provides for this. (Gary van der Merwe, #490738)
  
* The launchpad-open command can now be used from a subdirectory of a
  branch, not just from the root of the branch. 
  (Neil Martinsen-Burrell, #489102)


Improvements
************

* ``bzr log`` is now faster. (Ian Clatworthy)

* ``bzr update`` provides feedback on which branch it is up to date with.
  (Neil Martinsen-Burrell)

* ``bzr upgrade`` from pre-2a to 2a can be significantly faster (4x).
  For details see the xml8 patch and heads() improvements.
  (John Arbash Meinel)

* ``bzrlib.urlutils.local_path_from_url`` now accepts
  'file://localhost/' as well as 'file:///' URLs on POSIX.  (Michael
  Hudson)

* The progress bar now shows only a spinner and per-operation counts,
  not an overall progress bar.  The previous bar was often not correlated
  with real overall operation progress, either because the operations take
  nonlinear time, or because at the start of the operation Bazaar couldn't
  estimate how much work there was to do.  (Martin Pool)

Documentation
*************

* Lots of documentation tweaks for inline help topics and command help
  information.

API Changes
***********

* ``bzrlib.textui`` (vestigial module) removed.  (Martin Pool)

* The Launchpad plugin now has a function ``login`` which will log in to
  Launchpad with launchpadlib, and ``load_branch`` which will return the
  Launchpad Branch object corresponding to a given Bazaar Branch object.
  (Jonathan Lange)

Internals
*********

* New test Feature: ``ModuleAvailableFeature``. It is designed to make it
  easier to handle what tests you want to run based on what modules can be
  imported. (Rather than lots of custom-implemented features that were
  basically copy-and-pasted.) (John Arbash Meinel)

* ``osutils.timer_func()`` can be used to get either ``time.time()`` or
  ``time.clock()`` when you want to do performance timing.
  ``time.time()`` is limited to 15ms resolution on Windows, but
  ``time.clock()`` gives CPU and not wall-clock time on other platforms.
  (John Arbash Meinel)

* Several code paths that were calling ``Transport.get().read()`` have
  been changed to the equalivent ``Transport.get_bytes()``. The main
  difference is that the latter will explicitly call ``file.close()``,
  rather than expecting the garbage collector to handle it. This helps
  with some race conditions on Windows during the test suite and sftp
  tests. (John Arbash Meinel)

Testing
*******

* TestCaseWithMemoryTransport no longer sets $HOME and $BZR_HOME to
  unicode strings. (Michael Hudson, #464174)


bzr 2.0.3
#########

:Codename: little italy
:2.0.3: 2009-12-14


The third stable release of Bazaar has a small handful of bugfixes. As
expected, this has no internal or external compatibility changes versus
2.0.2 (or 2.0.0).

Bug Fixes
*********

* ``bzr push --use-existing-dir`` no longer crashes if the directory
  exists but contains an invalid ``.bzr`` directory.
  (Andrew Bennetts, #423563)

* Content filters are now applied correctly after pull, merge and switch.
  (Ian Clatworthy, #385879)

* Fix a potential segfault in the groupcompress hash map handling code.
  When inserting new entries, if the final hash bucket was empty, we could
  end up trying to access if ``(last_entry+1)->ptr == NULL``.
  (John Arbash Meinel, #490228)

* Improve "Binary files differ" hunk handling.  (Aaron Bentley, #436325)


bzr 2.1.0b3
###########

:Codename: after sprint recovery
:2.1.0b3: 2009-11-16

This release was pushed up from its normal release cycle due to a
regression in python 2.4 compatibility in 2.1.0b2.  Since this regression
was caught before 2.1.0b2 was officially announced, the full changelog
includes both 2.1.0b3 and 2.1.0b2 changes.

Highlights of 2.1.0b3 are: new globbing code for all commands on Windows,
the test suite now conforms to python's trunk enhanced semantics (skip,
etc.), and ``bzr info -v`` will now report the correct branch and repo
formats for Remote objects.


New Features
************

* Users can define a shelve editor to provide shelf functionality at a
  granularity finer than per-patch-hunk. (Aaron Bentley)

Bug Fixes
*********

* Fix for shell completion and short options.  (Benoît PIERRE)

* Fix ``bzr --profile-imports`` with Python 2.6.  (Martin Pool)

* Hooks daughter classes should always call the base constructor.
  (Alexander Belchenko, Vincent Ladeuil, #389648) 

* Improve "Binary files differ" hunk handling.  (Aaron Bentley, #436325)

* On Windows, do glob expansion at the command-line level (as is usually
  done in bash, etc.) This means that *all* commands get glob expansion
  (bzr status, bzr add, bzr mv, etc). It uses a custom command line
  parser, which allows us to know if a given section was quoted. It means
  you can now do ``bzr ignore "*.py"``.
  (John Arbash Meinel, #425510, #426410, #194450)

* Sanitize commit messages that come in from the '-m' flag. We translate
  '\r\n' => '\n' and a plain '\r' => '\n'. The storage layer doesn't
  allow those because XML store silently translate it anyway. (The parser
  auto-translates \r\n => \n in ways that are hard for us to catch.)

* Show correct branch and repository format descriptions in 
  ``bzr info -v`` on a smart server location.  (Andrew Bennetts, #196080)

* The fix for bug #186920 accidentally broke compatibility with python
  2.4.  (Vincent Ladeuil, #475585)

* Using ``Repository.get_commit_builder().record_iter_changes()`` now
  correctly sets ``self.inv_sha1`` to a sha1 string and
  ``self.new_inventory`` to an Inventory instance after calling
  ``self.finish_inventory()``. (Previously it accidently set both values
  as a tuple on ``self.inv_sha1``. This was missed because
  ``repo.add_revision`` ignores the supplied inventory sha1 and recomputes
  the sha1 from the repo directly. (John Arbash Meinel)

* Shelve command refuse to run if there is no real terminal.
  (Alexander Belchenko)

* Avoid unnecessarily flushing of trace file; it's now unbuffered at the
  Python level.  (Martin Pool)

Documentation
*************

* Include Japanese translations for documentation (Inada Naoki)

* New API ``ui_factory.make_output_stream`` to be used for sending bulk
  (rather than user-interaction) data to stdout.  This automatically
  coordinates with progress bars or other terminal activity, and can be
  overridden by GUIs.
  (Martin Pool, 493944)

Internals
*********

* Some of the core groupcompress functionality now releases the GIL before
  operation. Similar to how zlib and bz2 operate without the GIL in the
  core compression and decompression routines. (John Arbash Meinel)

Testing
*******

* -Dhpssvfs will now trigger on ``RemoteBzrDir._ensure_real``, providing
  more debugging of VFS access triggers. (Robert Collins)

* KnownFailure is now signalled to ``ExtendedTestResult`` using the same
  method that Python 2.7 uses - ``addExpectedFailure``. (Robert Collins)

* ``--parallel=fork`` is now compatible with --subunit.
  (Robert Collins, Vincent Ladeuil, #419776)

* Reporting of failures shows test ids not descriptions and thus shows
  parameterised tests correctly. (Robert Collins)

* TestNotApplicable is now handled within the TestCase.run method rather
  than being looked for within ``ExtendedTestResult.addError``. This
  provides better handling with other ``TestResult`` objects, degrading to
  sucess rather than error. (Robert Collins)

* The private method ``_testConcluded`` on ``ExtendedTestResult`` has been
  removed - it was empty and unused. (Robert Collins)

* UnavailableFeature is now handled within the TestCase.run method rather
  than being looked for within addError. If the Result object does not
  have an addNotSupported method, addSkip is attempted instead, and
  failing that addSuccess. (Robert Collins)

* When a TestResult does not have an addSkip method, skipped tests are now
  reported as successful tests, rather than as errors. This change is
  to make it possible to get a clean test run with a less capable
  TestResult. (Robert Collins)



bzr 2.1.0b2
###########

:Codename: a load off my mind
:2.1.0b2: 2009-11-02

This is our second feature-filled release since 2.0, pushing us down the
path to a 2.1.0. Once again, all bugfixes in 2.0.2 are present in 2.1.0b2.

Key highlights in this release are: improved handling of
failures-during-cleanup for commit, fixing a long-standing bug with
``bzr+http`` and shared repositories, all ``lp:`` urls to be resolved
behind proxies, and a new StaticTuple datatype, allowing us to reduce
memory consumption (50%) and garbage collector overhead (40% faster) for
many operations.

* A new ``--concurrency`` option has been added as well as an associated
  BZR_CONCURRENCY environment variable to specify the number of
  processes that can be run concurrently when running ``bzr selftest``. The
  command-line option overrides the environment variable if both are
  specified. If none is specified. the number of processes is obtained
  from the OS as before.  (Matt Nordhoff, Vincent Ladeuil)

Bug Fixes
*********

* ``bzr+http`` servers no longer give spurious jail break errors when
  serving branches inside a shared repository.  (Andrew Bennetts, #348308)

* Errors during commit are handled more robustly so that knock-on errors
  are less likely to occur, and will not obscure the original error if
  they do occur.  This fixes some causes of ``TooManyConcurrentRequests``
  and similar errors.  (Andrew Bennetts, #429747, #243391)

* Launchpad urls can now be resolved from behind proxies.
  (Gordon Tyler, Vincent Ladeuil, #186920)

* Reduce the strictness for StaticTuple, instead add a debug flag
  ``-Dstatic_tuple`` which will change apis to be strict and raise errors.
  This way, most users won't see failures, but developers can improve
  internals. (John Arbash Meinel, #471193)

* TreeTransform.adjust_path updates the limbo paths of descendants of adjusted
  files.  (Aaron Bentley)

* Unicode paths are now handled correctly and consistently by the smart
  server.  (Andrew Bennetts, Michael Hudson, #458762)

Improvements
************

* When reading index files, we now use a ``StaticTuple`` rather than a
  plain ``tuple`` object. This generally gives a 20% decrease in peak
  memory, and can give a performance boost up to 40% on large projects.
  (John Arbash Meinel)

* Peak memory under certain operations has been reduced significantly.
  (eg, 'bzr branch launchpad standalone' is cut in half)
  (John Arbash Meinel)

Documentation
*************

* Filtered views user documentation upgraded to refer to format 2a
  instead of pre-2.0 formats. (Ian Clatworthy)

API Changes
***********

* Remove deprecated ``CLIUIFactory``.  (Martin Pool)

* ``UIFactory`` now has new ``show_error``, ``show_message`` and
  ``show_warning`` methods, which can be hooked by non-text UIs.  
  (Martin Pool)

Internals
*********

* Added ``bzrlib._simple_set_pyx``. This is a hybrid between a Set and a
  Dict (it only holds keys, but you can lookup the object located at a
  given key). It has significantly reduced memory consumption versus the
  builtin objects (1/2 the size of Set, 1/3rd the size of Dict). This is
  used as the interning structure for StaticTuple objects.
  (John Arbash Meinel)

* ``bzrlib._static_tuple_c.StaticTuple`` is now available and used by
  the btree index parser and the chk map parser. This class functions
  similarly to ``tuple`` objects. However, it can only point to a limited
  collection of types.  (Currently StaticTuple, str, unicode, None, bool,
  int, long, float, but not subclasses).  This allows us to remove it from
  the garbage collector (it cannot be in a cycle), it also allows us to
  intern the objects. In testing, this can reduce peak memory by 20-40%,
  and significantly improve performance by removing objects from being
  inspected by the garbage collector.  (John Arbash Meinel)

* ``GroupCompressBlock._ensure_content()`` will now release the
  ``zlib.decompressobj()`` when the first request is for all of the
  content. (Previously it would only be released if you made a request for
  part of the content, and then all of it later.) This turns out to be a
  significant memory savings, as a ``zstream`` carries around approx 260kB
  of internal state and buffers. (For branching bzr.dev this drops peak
  memory from 382MB => 345MB.) (John Arbash Meinel)

* When streaming content between ``2a`` format repositories, we now clear
  caches from earlier versioned files. (So 'revisions' is cleared when we
  start reading 'inventories', etc.) This can have a significant impact on
  peak memory for initial copies (~200MB). (John Arbash Meinel)


bzr 2.0.2
#########

:Codename: after the scare
:2.0.2: 2009-11-02

The second in our "let's keep the stable bugfixes flowing" series. As
expected this has a few (~9) bugfixes relative to 2.0.1, and no major api
changes or features.

Bug Fixes
*********

* Avoid "NoneType has no attribute st_mode" error when files disappear
  from a directory while it's being read.  (Martin Pool, #446033)

* Content filters are now applied correctly after revert.
  (Ian Clatworthy)

* Diff parsing handles "Binary files differ" hunks.  (Aaron Bentley, #436325)

* Fetching from stacked pre-2a repository via a smart server no longer
  fails intermittently with "second push failed to complete".
  (Andrew Bennetts, #437626)

* Fix typos left after test_selftest refactoring.
  (Vincent Ladeuil, Matt Nordhoff, #461149)

* Fixed ``ObjectNotLocked`` errors during ``bzr log -r NNN somefile``.
  (Andrew Bennetts, #445171)
  
* PreviewTree file names are not limited by the encoding of the temp
  directory's filesystem. (Aaron Bentley, #436794)

Improvements
************

* ``bzr log`` now read-locks branches exactly once, so makes better use of
  data caches.  (Andrew Bennetts)

Documentation
*************

* Filtered views user documentation upgraded to refer to format 2a
  instead of pre-2.0 formats. (Ian Clatworthy)


bzr 2.1.0b1
###########

:Codename: While the cat is away
:2.1.0b1: 2009-10-14

This is the first development release in the new split "stable" and
"development" series. As such, the release is a snapshot of bzr.dev
without creating a release candidate first. This release includes a
fair amount of internal changes, with deprecated code being removed,
and several new feature developments. People looking for a stable code
base with only bugfixes should focus on the 2.0.1 release. All bugfixes
present in 2.0.1 are present in 2.1.0b1.

Highlights include support for ``bzr+ssh://host/~/homedir`` style urls,
finer control over the plugin search path via extended BZR_PLUGIN_PATH
syntax, visible warnings when extension modules fail to load, and improved
error handling during unlocking.


New Features
************

* Bazaar can now send mail through Apple OS X Mail.app. 
  (Brian de Alwis)

* ``bzr+ssh`` and ``bzr`` paths can now be relative to home directories
  specified in the URL.  Paths starting with a path segment of ``~`` are
  relative to the home directory of the user running the server, and paths
  starting with ``~user`` are relative to the home directory of the named
  user.  For example, for a user "bob" with a home directory of
  ``/home/bob``, these URLs are all equivalent:

  * ``bzr+ssh://bob@host/~/repo``
  * ``bzr+ssh://bob@host/~bob/repo``
  * ``bzr+ssh://bob@host/home/bob/repo``

  If ``bzr serve`` was invoked with a ``--directory`` argument, then no
  home directories outside that directory will be accessible via this
  method.

  This is a feature of ``bzr serve``, so pre-2.1 clients will
  automatically benefit from this feature when ``bzr`` on the server is
  upgraded.  (Andrew Bennetts, #109143)

* Extensions can now be compiled if either Cython or Pyrex is available.
  Currently Pyrex is preferred, but that may change in the future.
  (Arkanes)

* Give more control on BZR_PLUGIN_PATH by providing a way to refer to or
  disable the user, site and core plugin directories.
  (Vincent Ladeuil, #412930, #316192, #145612)

Bug Fixes
*********

* Bazaar's native protocol code now correctly handles EINTR, which most
  noticeably occurs if you break in to the debugger while connected to a
  bzr+ssh server.  You can now can continue from the debugger (by typing
  'c') and the process continues.  However, note that pressing C-\ in the
  shell may still kill the SSH process, which is bug 162509, so you must
  sent a signal to the bzr process specifically, for example by typing
  ``kill -QUIT PID`` in another shell.  (Martin Pool, #341535)

* ``bzr add`` in a tree that has files with ``\r`` or ``\n`` in the
  filename will issue a warning and skip over those files.
  (Robert Collins, #3918)

* ``bzr dpush`` now aborts if uncommitted changes (including pending merges)
  are present in the working tree. The configuration option ``dpush_strict``
  can be used to set the default for this behavior.
  (Vincent Ladeuil, #438158)

* ``bzr merge`` and ``bzr remove-tree`` now requires --force if pending
  merges are present in the working tree.
  (Vincent Ladeuil, #426344)

* Clearer message when Bazaar runs out of memory, instead of a ``MemoryError``
  traceback.  (Martin Pool, #109115)

* Don't give a warning on Windows when failing to import ``_readdir_pyx``
  as it is never built. (John Arbash Meinel, #430645)

* Don't restrict the command name used to run the test suite.
  (Vincent Ladeuil, #419950)

* ftp transports were built differently when the kerberos python module was
  present leading to obscure failures related to ASCII/BINARY modes.
  (Vincent Ladeuil, #443041)

* Network streams now decode adjacent records of the same type into a
  single stream, reducing layering churn. (Robert Collins)

* PreviewTree behaves correctly when get_file_mtime is invoked on an unmodified
  file. (Aaron Bentley, #251532)

* Registry objects should not use iteritems() when asked to use items().
  (Vincent Ladeuil, #430510)

* Weave based repositories couldn't be cloned when committers were using
  domains or user ids embedding '.sig'. Now they can.
  (Matthew Fuller, Vincent Ladeuil, #430868)

Improvements
************

* Revision specifiers can now be given in a more DWIM form, without
  needing explicit prefixes for specifiers like tags or revision id's.
  See ``bzr help revisionspec`` for full details.  (Matthew Fuller)

* Bazaar gives a warning before exiting, and writes into ``.bzr.log``, if 
  compiled extensions can't be loaded.  This typically indicates a
  packaging or installation problem.  In this case Bazaar will keep
  running using pure-Python versions, but this may be substantially
  slower.  The warning can be disabled by setting
  ``ignore_missing_extensions = True`` in ``bazaar.conf``.
  See also <https://answers.launchpad.net/bzr/+faq/703>.
  (Martin Pool, #406113, #430529)

* Secondary errors that occur during Branch.unlock and Repository.unlock
  no longer obscure the original error.  These methods now use a new
  decorator, ``only_raises``.  This fixes many causes of
  ``TooManyConcurrentRequests`` and similar errors.
  (Andrew Bennetts, #429747)

Documentation
*************

* Describe the new shell-like test feature. (Vincent Ladeuil)

* Help on hooks no longer says 'Not deprecated' for hooks that are
  currently supported. (Ian Clatworthy, #422415)

API Changes
***********

* ``bzrlib.user_encoding`` has been removed; use
  ``bzrlib.osutils.get_user_encoding`` instead.  (Martin Pool)

* ``bzrlib.tests`` now uses ``stopTestRun`` for its ``TestResult``
  subclasses - the same as python's unittest module. (Robert Collins)
  
* ``diff._get_trees_to_diff`` has been renamed to 
  ``diff.get_trees_and_branches_to_diff``. It is now a public API, and it 
  returns the old and new branches. (Gary van der Merwe)

* ``bzrlib.trace.log_error``, ``error`` and ``info`` have been deprecated.
  (Martin Pool)

* ``MutableTree.has_changes()`` does not require a tree parameter anymore. It
  now defaults to comparing to the basis tree. It now checks for pending
  merges too.  ``Merger.check_basis`` has been deprecated and replaced by the
  corresponding has_changes() calls. ``Merge.compare_basis``,
  ``Merger.file_revisions`` and ``Merger.ensure_revision_trees`` have also
  been deprecated.
  (Vincent Ladeuil, #440631)

* ``ProgressTask.note`` is deprecated.
  (Martin Pool)

Internals
*********

* Added ``-Drelock`` debug flag.  It will ``note`` a message every time a
  repository or branch object is unlocked then relocked the same way.
  (Andrew Bennetts)
  
* ``BTreeLeafParser.extract_key`` has been tweaked slightly to reduce
  mallocs while parsing the index (approx 3=>1 mallocs per key read).
  This results in a 10% speedup while reading an index.
  (John Arbash Meinel)

* The ``bzrlib.lsprof`` module has a new class ``BzrProfiler`` which makes
  profiling in some situations like callbacks and generators easier.
  (Robert Collins)

Testing
*******

* Passing ``--lsprof-tests -v`` to bzr selftest will cause lsprof output to
  be output for every test. Note that this is very verbose! (Robert Collins)

* Setting ``BZR_TEST_PDB=1`` when running selftest will cause a pdb
  post_mortem to be triggered when a test failure occurs. (Robert Collins)

* Shell-like tests can now be written. Code in ``bzrlib/tests/script.py`` ,
  documentation in ``developers/testing.txt`` for details.
  (Vincent Ladeuil)

* Some tests could end up with the same id, that was dormant for
  a long time.
  (Vincent Ladeuil, #442980)

* Stop showing the number of tests due to missing features in the test
  progress bar.  (Martin Pool)

* Test parameterisation now does a shallow copy, not a deep copy of the test
  to be parameterised. This is not expected to break external use of test
  parameterisation, and is substantially faster. (Robert Collins)

* Tests that try to open a bzr dir on an arbitrary transport will now
  fail unless they have explicitly permitted the transport via
  ``self.permit_url``. The standard test factories such as ``self.get_url``
  will permit the urls they provide automatically, so only exceptional
  tests should need to do this. (Robert Collins)

* The break-in test no longer cares about clean shutdown of the child,
  instead it is happy if the debugger starts up. (Robert  Collins)

* The full test suite is expected to pass when the C extensions are not
  present. (Vincent Ladeuil, #430749)


bzr 2.0.1
#########

:Codename: Stability First
:2.0.1: 2009-10-14

The first of our new ongoing bugfix-only stable releases has arrived. It
includes a collection of 12 bugfixes applied to bzr 2.0.0, but does not
include any of the feature development in the 2.1.0 series.


Bug Fixes
*********

* ``bzr add`` in a tree that has files with ``\r`` or ``\n`` in the
  filename will issue a warning and skip over those files.
  (Robert Collins, #3918)

* bzr will attempt to authenticate with SSH servers that support
  ``keyboard-interactive`` auth but not ``password`` auth when using
  Paramiko.   (Andrew Bennetts, #433846)

* Fixed fetches from a stacked branch on a smart server that were failing
  with some combinations of remote and local formats.  This was causing
  "unknown object type identifier 60" errors.  (Andrew Bennetts, #427736)

* Fixed ``ObjectNotLocked`` errors when doing some log and diff operations
  on branches via a smart server.  (Andrew Bennetts, #389413)

* Handle things like ``bzr add foo`` and ``bzr rm foo`` when the tree is
  at the root of a drive. ``osutils._cicp_canonical_relpath`` always
  assumed that ``abspath()`` returned a path that did not have a trailing
  ``/``, but that is not true when working at the root of the filesystem.
  (John Arbash Meinel, Jason Spashett, #322807)

* Hide deprecation warnings for 'final' releases for python2.6.
  (John Arbash Meinel, #440062)

* Improve the time for ``bzr log DIR`` for 2a format repositories.
  We had been using the same code path as for <2a formats, which required
  iterating over all objects in all revisions.
  (John Arbash Meinel, #374730)

* Make sure that we unlock the tree if we fail to create a TreeTransform
  object when doing a merge, and there is limbo, or pending-deletions
  directory.  (Gary van der Merwe, #427773)

* Occasional IndexError on renamed files have been fixed. Operations that
  set a full inventory in the working tree will now go via the
  apply_inventory_delta code path which is simpler and easier to
  understand than dirstates set_state_from_inventory method. This may
  have a small performance impact on operations built on _write_inventory,
  but such operations are already doing full tree scans, so no radical
  performance change should be observed. (Robert Collins, #403322)

* Retrieving file text or mtime from a _PreviewTree has good performance when
  there are many changes.  (Aaron Bentley)

* The CHK index pages now use an unlimited cache size. With a limited
  cache and a large project, the random access of chk pages could cause us
  to download the entire cix file many times.
  (John Arbash Meinel, #402623)

* When a file kind becomes unversionable after being added, a sensible
  error will be shown instead of a traceback. (Robert Collins, #438569)

Documentation
*************

* Improved README. (Ian Clatworthy)

* Improved upgrade documentation for Launchpad branches.
  (Barry Warsaw)


bzr 2.0.0
#########

:2.0.0: 2009-09-22
:Codename: Instant Karma

This release of Bazaar makes the 2a (previously 'brisbane-core') format
the default when new branches or repositories are created.  This format is
substantially smaller and faster for many operations.  Most of the work in
this release focuses on bug fixes and stabilization, covering both 2a and
previous formats.  (See the Upgrade Guide for information on migrating
existing projects.)

This release also improves the documentation content and presentation,
including adding Windows HtmlHelp manuals.

The Bazaar team decided that 2.0 will be a long-term supported release,
with bugfix-only 2.0.x releases based on it, continuing for at least six
months or until the following stable release.

Changes from 2.0.0rc2 to final
******************************

* Officially branded as 2.0.0 rather than 2.0 to clarify between things
  that "want to happen on the 2.0.x stable series" versus things that want
  to "land in 2.0.0". (Changes how bzrlib._format_version_tuple() handles
  micro = 0.) (John Arbash Meinel)


bzr 2.0.0rc2
############

:2.0.0rc2: 2009-09-10

New Features
************

* Added post_commit hook for mutable trees. This allows the keywords
  plugin to expand keywords on files changed by the commit.
  (Ian Clatworthy, #408841)

Bug Fixes
*********

* Bazaar's native protocol code now correctly handles EINTR, which most
  noticeably occurs if you break in to the debugger while connected to a
  bzr+ssh server.  You can now can continue from the debugger (by typing
  'c') and the process continues.  However, note that pressing C-\ in the
  shell may still kill the SSH process, which is bug 162509, so you must
  sent a signal to the bzr process specifically, for example by typing
  ``kill -QUIT PID`` in another shell.  (Martin Pool, #341535)

* ``bzr check`` in pack-0.92, 1.6 and 1.9 format repositories will no
  longer report incorrect errors about ``Missing inventory ('TREE_ROOT', ...)``
  (Robert Collins, #416732)

* ``bzr info -v`` on a 2a format still claimed that it was a "Development
  format" (John Arbash Meinel, #424392)

* ``bzr log stacked-branch`` shows the full log including
  revisions that are in the fallback repository. (Regressed in 2.0rc1).
  (John Arbash Meinel, #419241)

* Clearer message when Bazaar runs out of memory, instead of a ``MemoryError``
  traceback.  (Martin Pool, #109115)

* Conversion to 2a will create a single pack for all the new revisions (as
  long as it ran without interruption). This improves both ``bzr upgrade``
  and ``bzr pull`` or ``bzr merge`` from local branches in older formats.
  The autopack logic that occurs every 100 revisions during local
  conversions was not returning that pack's identifier, which resulted in
  the partial packs created during the conversion not being consolidated
  at the end of the conversion process. (Robert Collins, #423818)

* Fetches from 2a to 2a are now again requested in 'groupcompress' order.
  Groups that are seen as 'underutilized' will be repacked on-the-fly.
  This means that when the source is fully packed, there is minimal
  overhead during the fetch, but if the source is poorly packed the result
  is a fairly well packed repository (not as good as 'bzr pack' but
  good-enough.) (Robert Collins, John Arbash Meinel, #402652)

* Fix a potential segmentation fault when doing 'log' of a branch that had
  ghosts in its mainline.  (Evaluating None as a tuple is bad.)
  (John Arbash Meinel, #419241)

* ``groupcompress`` sort order is now more stable, rather than relying on
  ``topo_sort`` ordering. The implementation is now
  ``KnownGraph.gc_sort``. (John Arbash Meinel)

* Local data conversion will generate correct deltas. This is a critical
  bugfix vs 2.0rc1, and all 2.0rc1 users should upgrade to 2.0rc2 before
  converting repositories. (Robert Collins, #422849)

* Network streams now decode adjacent records of the same type into a
  single stream, reducing layering churn. (Robert Collins)

* Prevent some kinds of incomplete data from being committed to a 2a
  repository, such as revisions without inventories, a missing chk_bytes
  record for an inventory, or a missing text referenced by an inventory.
  (Andrew Bennetts, #423506, #406687)
  
Documentation
*************

* Fix assertion error about "_remember_remote_is_before" when pushing to
  older smart servers.
  (Andrew Bennetts, #418931)

* Help on hooks no longer says 'Not deprecated' for hooks that are
  currently supported. (Ian Clatworthy, #422415)

* PDF and CHM (Windows HtmlHelp) formats are now supported for the
  user documentation. The HTML documentation is better broken up into
  topics. (Ian Clatworthy)

* The developer and foreign language documents are now separated
  out so that searching in the HTML and CHM files produces more
  useful results. (Ian Clatworthy)

* The main table of contents now provides links to the new Migration Docs
  and Plugins Guide. (Ian Clatworthy)


bzr 2.0.0rc1
############

:Codename: no worries
:2.0.0rc1: 2009-08-26

Compatibility Breaks
********************

* The default format for bzr is now ``2a``. This format brings many
  significant performance and size improvements. bzr can pull from
  any existing repository into a ``2a`` one, but can only transfer
  from ``2a`` into ``rich-root`` repositories. The Upgrade guide
  has more information about this change. (Robert Collins)

* On Windows auto-detection of Putty's plink.exe is disabled.
  Default SSH client for Windows is paramiko. User still can force
  usage of plink if explicitly set environment variable BZR_SSH=plink.
  (#414743, Alexander Belchenko)

New Features
************

* ``bzr branch --switch`` can now switch the checkout in the current directory
  to the newly created branch. (Lukáš Lalinský)

Bug Fixes
*********

* Further tweaks to handling of ``bzr add`` messages about ignored files.
  (Jason Spashett, #76616)

* Fetches were being requested in 'groupcompress' order, but weren't
  recombining the groups. Thus they would 'fragment' to get the correct
  order, but not 'recombine' to actually benefit from it. Until we get
  recombining to work, switching to 'unordered' fetches avoids the
  fragmentation. (John Arbash Meinel, #402645)

* Fix a pycurl related test failure on karmic by recognizing an error
  raised by newer versions of pycurl.
  (Vincent Ladeuil, #306264)

* Fix a test failure on karmic by making a locale test more robust.
  (Vincent Ladeuil, #413514)

* Fix IndexError printing CannotBindAddress errors.
  (Martin Pool, #286871)

* Fix "Revision ... not present" errors when upgrading stacked branches,
  or when doing fetches from a stacked source to a stacked target.
  (Andrew Bennetts, #399140)

* ``bzr branch`` of 2a repositories over HTTP is much faster.  bzr now
  batches together small fetches from 2a repositories, rather than
  fetching only a few hundred bytes at a time.
  (Andrew Bennetts, #402657)

Improvements
************

* A better description of the platform is shown in crash tracebacks, ``bzr
  --version`` and ``bzr selftest``.
  (Martin Pool, #409137)

* bzr can now (again) capture crash data through the apport library, 
  so that a single human-readable file can be attached to bug reports.
  This can be disabled by using ``-Dno_apport`` on the command line, or by
  putting ``no_apport`` into the ``debug_flags`` section of
  ``bazaar.conf``.
  (Martin Pool, Robert Collins, #389328)

* ``bzr push`` locally on windows will no longer give a locking error with
  dirstate based formats. (Robert Collins)

* ``bzr shelve`` and ``bzr unshelve`` now work on windows.
  (Robert Collins, #305006)

* Commit of specific files no longer prevents using the iter_changes
  codepath. On 2a repositories, commit of specific files should now be as
  fast, or slightly faster, than a full commit. (Robert Collins)

* The internal core code that handles specific file operations like
  ``bzr st FILENAME`` or ``bzr commit FILENAME`` has been changed to
  include the parent directories if they have altered, and when a
  directory stops being a directory its children are always included. This
  fixes a number of causes for ``InconsistentDelta`` errors, and permits
  faster commit of specific paths. (Robert Collins, #347649)

Documentation
*************

* New developer documentation for content filtering.
  (Martin Pool)

API Changes
***********

* ``bzrlib.shelf_ui`` has had the ``from_args`` convenience methods of its
  classes changed to manage lock lifetime of the trees they open in a way
  consistent with reader-exclusive locks. (Robert Collins, #305006)

Testing
*******

bzr 1.18.1
##########

:Codename:     nein nein nein!
:1.18.1:       2009-09-09

This release fixes two small but worthwhile bugs relevant to users on
Microsoft Windows: some commands that failed on with locking errors will
now work, and a bug that caused poor performance after committing a file
with line-ending conversion has now been fixed.  It also fixes a bug in
pushing to older servers.

Bug Fixes
*********

* Fixed a problem where using content filtering and especially end-of-line
  conversion will commit too many copies a file.
  (Martin Pool, #415508)

* Fix assertion error about ``_remember_remote_is_before`` in
  ``set_tags_bytes`` when pushing to older smart servers.  
  (Andrew Bennetts, Alexander Belchenko, #418931)

Improvements
************

* ``bzr push`` locally on Windows will no longer give a locking error with
  dirstate based formats. (Robert Collins)

* ``bzr shelve`` and ``bzr unshelve`` now work on Windows.
  (Robert Collins, #305006)

API Changes
***********

* ``bzrlib.shelf_ui`` has had the ``from_args`` convenience methods of its
  classes changed to manage lock lifetime of the trees they open in a way
  consistent with reader-exclusive locks. (Robert Collins, #305006)

* ``Tree.path_content_summary`` may return a size of None, when called on
  a tree with content filtering where the size of the canonical form
  cannot be cheaply determined.  (Martin Pool)

* When manually creating transport servers in test cases, a new helper
  ``TestCase.start_server`` that registers a cleanup and starts the server
  should be used. (Robert Collins)

bzr 1.18
########

Compatibility Breaks
********************

* Committing directly to a stacked branch from a lightweight checkout will
  no longer work. In previous versions this would appear to work but would
  generate repositories with insufficient data to create deltas, leading
  to later errors when branching or reading from the repository.
  (Robert Collins, bug #375013)

New Features
************

Bug Fixes
*********

* Fetching from 2a branches from a version-2 bzr protocol would fail to
  copy the internal inventory pages from the CHK store. This cannot happen
  in normal use as all 2a compatible clients and servers support the
  version-3 protocol, but it does cause test suite failures when testing
  downlevel protocol behaviour. (Robert Collins)

* Fix a test failure on karmic by making a locale test more robust.
  (Vincent Ladeuil, #413514)

* Fixed "Pack ... already exists" error when running ``bzr pack`` on a
  fully packed 2a repository.  (Andrew Bennetts, #382463)

* Further tweaks to handling of ``bzr add`` messages about ignored files.
  (Jason Spashett, #76616)

* Properly handle fetching into a stacked branch while converting the
  data, especially when there are also ghosts. The code was filling in
  parent inventories incorrectly, and also not handling when one of the
  parents was a ghost. (John Arbash Meinel, #402778, #412198)

* ``RemoteStreamSource.get_stream_for_missing_keys`` will fetch CHK
  inventory pages when appropriate (by falling back to the vfs stream
  source).  (Andrew Bennetts, #406686)

* StreamSource generates rich roots from non-rich root sources correctly
  now.  (Andrew Bennetts, #368921)

* When deciding whether a repository was compatible for upgrading or
  fetching, we previously incorrectly checked the default repository
  format for the bzrdir format, rather than the format that was actually
  present on disk.  (Martin Pool, #408824)

Improvements
************

* A better description of the platform is shown in crash tracebacks, ``bzr
  --version`` and ``bzr selftest``.
  (Martin Pool, #409137)

* Cross-format fetches (such as between 1.9-rich-root and 2a) via the
  smart server are more efficient now.  They send inventory deltas rather
  than full inventories.  The smart server has two new requests,
  ``Repository.get_stream_1.19`` and ``Repository.insert_stream_1.19`` to
  support this.  (Andrew Bennetts, #374738, #385826)

* Extracting the full ancestry and computing the ``merge_sort`` is now
  significantly faster. This effects things like ``bzr log -n0``. (For
  example, ``bzr log -r -10..-1 -n0 bzr.dev`` is 2.5s down to 1.0s.
  (John Arbash Meinel)

Documentation
*************

API Changes
***********

Internals
*********

* ``-Dstrict_locks`` can now be used to check that read and write locks
  are treated properly w.r.t. exclusivity. (We don't try to take an OS
  read lock on a file that we already have an OS write lock on.) This is
  now set by default for all tests, if you have a test which cannot be
  fixed, you can use ``self.thisFailsStrictLockCheck()`` as a
  compatibility knob. (John Arbash Meinel)

* InterDifferingSerializer is now only used locally.  Other fetches that
  would have used InterDifferingSerializer now use the more network
  friendly StreamSource, which now automatically does the same
  transformations as InterDifferingSerializer.  (Andrew Bennetts)

* ``KnownGraph`` now has a ``.topo_sort`` and ``.merge_sort`` member which
  are implemented in pyrex and significantly faster. This is exposed along
  with ``CombinedGraphIndex.find_ancestry()`` as
  ``VersionedFiles.get_known_graph_ancestry(keys)``.
  (John Arbash Meinel)

* RemoteBranch.open now honours ignore_fallbacks correctly on bzr-v2
  protocols. (Robert Collins)

* The index code now has some specialized routines to extract the full
  ancestry of a key in a more efficient manner.
  ``CombinedGraphIndex.find_ancestry()``. (Time to get ancestry for
  bzr.dev drops from 1.5s down to 300ms. For OOo from 33s => 10.5s) (John
  Arbash Meinel)

Testing
*******

* Install the test ssl certificate and key so that installed bzr
  can run the https tests. (Denys Duchier, #392401)
  

bzr 1.18rc1
###########

:Codename: little traveller
:1.18:    2009-08-20
:1.18rc1: 2009-08-10

This release of Bazaar marches on towards the 2.0 release in which the 2a
'brisbane-core' format becomes generally recommended.  Most of the work in
this release now focusses on bug fixes and stabilization, covering both 2a
and previous formats.  There is a new text-mode interactive merge feature,
a new guide to migration to 2a format in the user documentation, and
pushing branches to a smart server is now much faster.  

The Bazaar team decided that 2.0 will be a long-term supported release,
with bugfix-only releases based on it continuing for at least six months
or until the following stable release.

There are no changes from 1.18rc1 to 1.18.

New Features
************

* ``bzr merge --interactive`` applies a user-selected portion of the
  merge.  The UI is similar to ``shelve``.  (Aaron Bentley)

* ``bzr reconfigure`` now takes options ``--stacked-on URL`` and
  ``--unstacked`` to change stacking of a branch.
  (Martin Pool, #391411)

Bug Fixes
*********

* Annotating on a stacked branch will now succeed in simple scenarios.
  There are still some complex scenarios where it will fail (bug #399884)
  (John Arbash Meinel, #393366)

* A progress bar is no longer left dangling when ``bzr selftest``
  completes, and the progress bar updates with zero latency so the
  displayed test name is always the one that's actually running.
  (Martin Pool, #123688)

* Authenticating against an ssh server now uses ``auth_none`` to determine
  if password authentication is even supported. This fixes a bug where
  users would be prompted for a launchpad password, even though launchpad
  only supports publickey authentication. (John Arbash Meinel, #375867)

* BranchBuilder now accepts timezone to avoid test failures in countries far
  from GMT. (Vincent Ladeuil, #397716)

* ``bzr commit`` no longer saves the unversioning of missing files until
  the commit has completed on the branch. This means that aborting a
  commit that found a missing file will leave the tree unedited.
  (Robert Collins, #282402)

* ``bzr mv`` no longer takes out branch locks, which allows it to work
  when the branch is readonly. (Robert Collins, #216541)

* ``bzr revert .`` no longer generates an InconsistentDelta error when
  there are missing subtrees. (Robert Collins, #367632)

* ``bzr send`` now generates valid bundles with ``--2a`` formats. However,
  do to internal changes necessary to support this, older clients will
  fail when trying to insert them. For newer clients, the bundle can be
  used to apply the changes to any rich-root compatible format.
  (John Arbash Meinel, #393349)

* Cope with FTP servers that don't support restart/append by falling back
  to reading and then rewriting the whole file, such as TahoeLAFS.  (This
  fallback may be slow for some access patterns.)  (Nils Durner, #294709)

* Encode the paths in ``mbcs`` encoding on Windows when spawning an
  external diff client. This at least allows supporting filenames that are
  not ascii, but are present in the current locale. Ideally we would be
  able to pass the Unicode path, but that would be client dependent.
  (John Arbash Meinel, #382709)

* Fix a compile bug on Solaris having to do with const and
  pointer-to-pointers. (John Arbash Meinel, #408441)

* Fixed a NameError that occurs when merging or pulling from a URL that
  causes a redirection loop when bzr tries to read a URL as a bundle.
  (Andrew Bennetts, #400847)

* Fix ``AttributeError: 'TestUIFactory' object has no attribute 'tick'``
  running send and similar commands on 2a formats.
  (Martin Pool, #408201)
  
* Fix crash in some invocations of ``bzr status`` in format 2a.
  (Martin Pool, #403523)

* Fixed export to existing directory: if directory is empty then export 
  will succeed, otherwise it fails with error.
  (Alexander Belchenko, #406174)

* Fixed spurious "Source branch does not support stacking" warning when
  pushing. (Andrew Bennetts, #388908)

* Fixed spurious transport activity indicator appearing while tests are
  running.  (Martin Pool, #343532)

* Merge now correctly handles empty right-hand revision specs.
  (Aaron Bentley, #333961)

* Renames to lexographically lower basenames in trees that have never been
  committed to will no longer corrupt the dirstate. This was caused by an
  bug in the dirstate update_minimal method. (Robert Collins, #395556)

* Requests for unknown methods no longer cause the smart server to log
  lots of backtraces about ``UnknownSmartMethod``, ``do_chunk`` or
  ``do_end``.  (Andrew Bennetts, #338561)

* Shelve will not shelve the initial add of the tree root.  (Aaron Bentley)

* Streaming from bzr servers where there is a chain of stacked branches
  (A stacked on B stacked on C) will now work. (Robert Collins, #406597)

* The environment variable ``BZR_PROGRESS_BAR`` set to either ``text`` or ``none``
  always forces progress bars either on or off respectively.  Otherwise,
  they're turned on if ``TERM`` is not ``dumb`` and stderr is a terminal.
  bzr always uses the 'text' user interface when run as a command, so
  ``BZR_USE_TEXT_UI`` is no longer needed.
  (Martin Pool, #339385, #387717)

* The optional ``_knit_load_data_pyx`` C extension was never being
  imported.  This caused significant slowdowns when reading data from
  repositories.  (Andrew Bennetts, #405653)
  
* The ``--hardlink`` option to ``branch`` and ``checkout`` is not
  supported at the moment on workingtree formats that can do content
  filtering.  (See <https://bugs.edge.launchpad.net/bzr/+bug/408193>.)
  bzr now says so, rather than just ignoring the option.  (Martin Pool)

* There was a bug in ``osutils.relpath`` that was only triggered on
  Windows. Essentially if you were at the root of a drive, and did
  something to a branch/repo on another drive, we would go into an
  infinite loop while trying to find a 'relative path'.
  (John Arbash Meinel, #394227)

* ``WorkingTree4.unversion`` will no longer fail to unversion ids which
  were present in a parent tree but renamed in the working tree.
  (Robert Collins, #187207)

Improvements
************

* Can now rename/move files even if they have been removed from the inventory.
  (Marius Kruger)

* Pushing branches with tags via ``bzr://`` and ``bzr+ssh://`` is much
  faster, using a new ``Branch.set_tags_bytes`` smart server verb rather
  than VFS methods.  For example, pushes of small branches with tags take
  11 rather than 18 smart server requests.  (Andrew Bennetts, #398608)

* Sending Ctrl-Break on Windows will now drop you into the debugger, in
  the same way that sending Ctrl-\\ does on other platforms.
  (John Arbash Meinel)

Documentation
*************

* Added Bazaar 2.0 Upgrade Guide. (Ian Clatworthy)

API Changes
***********

* ``CLIUIFactory`` is deprecated; use ``TextUIFactory`` instead if you
  need to subclass or create a specific class, or better yet the existing
  ``make_ui_for_terminal``.  ``SilentUIFactory`` is clarified to do no
  user interaction at all, rather than trying to read from stdin but not
  writing any output, which would be strange if reading prompts or
  passwords.  (Martin Pool)

* New TransformPreview.commit() allows committing without a working tree.
  (Aaron Bentley)

* ``pb`` parameter to ``TextTestResult`` is deprecated and ignored.
  (Martin Pool)

* ProgressTasks now prefer to talk direct to their ProgressView not to the
  UIFactory. 
  (Martin Pool)

* ``WorkingTree._check`` now requires a references dict with keys matching
  those returned by ``WorkingTree._get_check_refs``. (Robert Collins)

Internals
*********

* ``CHKInventory.path2id`` uses the parent_id to basename hash to avoid
  reading the entries along the path, reducing work to lookup ids from
  paths. (Robert Collins)

* ``CHKMap.apply_delta`` now raises ``InconsistentDelta`` if a delta adds
  as new a key which was already mapped. (Robert Collins)

* Inventory delta application catches more cases of corruption and can
  prevent corrupt deltas from affecting consistency of data structures on
  disk. (Robert Collins)

* --subunit support now adds timestamps if the subunit version supports
  it. (Robert Collins)

* The Windows all-in-one installer now bundles the PyQt image format
  plugins, which allows previewing more images as part of 'qdiff'.
  (Alexander Belchenko)


Testing
*******

* Merge directive cherrypick tests must use the same root id.
  (Martin Pool, #409684)

* Spurious failure in ``check`` tests on rich-root formats fixed.
  (Martin Pool, #408199)

* The ``bzrlib.tests.TextTestRunner`` will no longer call
  ``countTestsCases`` on the test being run. Progress information is
  instead handled by having the test passed in call ``result.progress``
  before running its contents. This improves the behaviour when using
  ``TextTestRunner`` with test suites that don't support
  ``countTestsCases``. (Robert Collins)


bzr 1.17.1 (unreleased)
#######################

Bug Fixes
*********

* The optional ``_knit_load_data_pyx`` C extension was never being
  imported.  This caused significant slowdowns when reading data from
  knit format repositories.  (Andrew Bennetts, #405653)
  

bzr 1.17
########
:Codename: so-late-its-brunch
:1.17rc1: 2009-07-13
:1.17: 2009-07-20


Bazaar continues to blaze a straight and shining path to the 2.0 release and
the elevation of the ``2a`` beta format to the full glory of "supported and
stable".

Highlights in this release include greatly reduced memory consumption during
commits, faster ``ls``, faster ``annotate``, faster network operations if
you're specifying a revision number and the final destruction of those
annoying progress bar artifacts.


Changes from 1.17rc1 to 1.17final
*********************************

* Change an extension to call the python ``frozenset()`` rather than the C
  api ``PyFrozenSet_New``. It turns out that python2.4 did not expose the
  C api. (John Arbash Meinel, #399366)

* Fixes for the Makefile and the rename of ``generate_docs.py`` to
  ``tools/generate_docs.py`` to allow everything to be built on Windows.
  (John Arbash Meinel, #399356)

* ``bzr serve`` once again applies a ``ChrootServer`` to the given
  directory before serving it. (Andrew Bennetts, #400535)


Compatibility Breaks
********************

* ``bzr register-branch`` from the Launchpad plugin now refers to "project"
  instead of "product" which is the correct Launchpad terminology.  The
  --product option is deprecated and users should switch to using --project.
  (Neil Martinsen-Burrell, #238764)


New Features
************

* ``bzr push`` now aborts if uncommitted changes (including pending merges)
  are present in the working tree (if one is present) and no revision is
  specified. The configuration option ``push_strict`` can be used to set the
  default for this behavior.  (Vincent Ladeuil, #284038, #322808, #65286)

* ``bzr revno`` and ``bzr revision-info`` now have a ``--tree`` option to
  show revision info for the working tree instead of the branch.
  (Matthew Fuller, John Arbash Meinel)

* ``bzr send`` now aborts if uncommitted changes (including pending merges)
  are present in the working tree and no revision is specified. The
  configuration option ``send_strict`` can be used to set the default for this
  behavior.
  (Vincent Ladeuil, #206577)

* ``bzr switch --create-branch/-b`` can now be used to create and switch
  to a new branch. Supplying a name without a ``/`` will create the branch
  relative to the existing branch. (similar to how ``bzr switch name``
  works when the branch already exists.) (John Arbash Meinel)


Bug Fixes
*********

* Accept uppercase "Y/N" to prompts such as from break lock. 
  (#335182, Tim Powell, Martin Pool)

* Add documentation about diverged branches and how to fix them in the
  centralized workflow with local commits.  Mention ``bzr help
  diverged-branches`` when a push fails because the branches have
  diverged.  (Neil Martinsen-Burrell, #269477)

* Annotate would sometimes 'latch on' to trivial lines, causing important
  lines to be incorrectly annotated. (John Arbash Meinel, #387952)

* Automatic format upgrades triggered by default stacking policies on a
  1.16rc1 (or later) smart server work again.
  (Andrew Bennetts, #388675)

* Avoid progress bar artifacts being left behind on the screen.
  (Martin Pool, #321935)

* Better message in ``bzr split`` error suggesting a rich root format.
  (Neil Martinsen-Burrell, #220067)

* ``Branch.set_append_revisions_only`` now works with branches on a smart
  server. (Andrew Bennetts, #365865)

* By default, ``bzr branch`` will fail if the target directory exists, but
  does not already have a control directory.  The flag ``--use-existing-dir``
  will allow operation to proceed.  (Alexander Belchenko, #307554)

* ``bzr ls DIR --from-root`` now shows only things in DIR, not everything.
  (Ian Clatworthy)

* Fetch between repositories does not error if they have inconsistent data
  that should be irrelevant to the fetch operation. (Aaron Bentley)

* Fix ``AttributeError`` exception when reconfiguring lightweight checkout 
  of a remote repository.
  (Jelmer Vernooij, #332194)

* Fix bug in decoding v3 smart server messages when receiving multiple
  lots of excess bytes after an end-of-message.
  (Andrew Bennetts)

* Force deletion of readonly files during merge, update and other tree
  transforms.
  (Craig Hewetson, Martin Pool, #218206)

* Force socket shutdown in threaded http test servers to avoid client hangs
  (pycurl).  (Vincent Ladeuil, #383920).

* ``LRUCache`` will maintain the linked list pointers even if a nodes
  cleanup function raises an exception. (John Arbash Meinel, #396838)

* Progress bars are now suppressed again when the environment variable
  ``BZR_PROGRESS_BAR`` is set to ``none``.
  (Martin Pool, #339385)

* Reduced memory consumption during ``bzr commit`` of large files. For
  pre 2a formats, should be down to ~3x the size of a file.
  For ``--2a`` format repositories, it is down to the size of the file
  content plus the size of the compressed text.  Related to bug #109114.
  (John Arbash Meinel)

* Set hidden attribute on .bzr directory below unicode path should never
  fail with error. The operation should succeed even if bzr unable to set 
  the attribute.  (Alexander Belchenko, related to bug #335362).
  
* Stacking will no longer accept requests to stack on the same
  branch/repository. Existing branches that incorrectly reference the same
  repository in a stacking configuration will now raise
  UnstackableLocationError when the branch is opened. This can be fixed by
  removing the stacking location inside ``.bzr/branch``.
  (Robert Collins, #376243)

* The ``log+`` decorator, useful in debugging or profiling, could cause
  "AttributeError: 'list' object has no attribute 'next'".  This is now
  fixed.  The log decorator no longer shows the elapsed time or transfer
  rate because they're available in the log prefixes and the transport
  activity display respectively.
  (Martin Pool, #340347)

* Unshelve works correctly when multiple zero-length files are present on
  the shelf. (Aaron Bentley, #363444)

* Progress bars no longer show the network transport scheme or direction.
  (Martin Pool)

* launchpad-login now respects the 'verbose' option.
  (Jonathan Lange, #217031)


Internals
*********

* ``bzrlib.user_encoding`` is now officially deprecated. It is not
  possible to write a deprecation wrapper, but the variable will be
  removed in the near future. Use ``bzrlib.osutils.get_user_encoding()``
  instead. (Alexander Belchenko)

* Command lookup has had hooks added. ``bzrlib.Command.hooks`` has
  three new hook points: ``get_command``, ``get_missing_command`` and
  ``list_commands``, which allow just-in-time command name provision
  rather than requiring all command names be known a-priori.
  (Robert Collins)

* ``get_app_path`` from win32utils.py now supports REG_EXPAND_SZ data type
  and can read path to wordpad.exe. (Alexander Belchenko, #392046)

* ``graph.KnownGraph`` has been added. This is a class that can give
  answers to ``heads()`` very quickly. However, it has the assumption that
  the whole graph has already been loaded. This is true during
  ``annotate`` so it is used there with good success (as much as 2x faster
  for files with long ancestry and 'cherrypicked' changes.)
  (John Arbash Meinel, Vincent Ladeuil)

* OS file locks are now taken out using ``CreateFile`` rather than
  ``LockFileEx`` on Windows. The locking remains exclusive with
  ``LockFileEx`` but now it also works on older versions of Windows (such
  as Win98). (Martin <gzlist>)

* pack <=> pack fetching is now done via a ``PackStreamSource`` rather
  than the ``Packer`` code. The user visible change is that we now
  properly fetch the minimum number of texts for non-smart fetching.
  (John Arbash Meinel)


* ``VersionedFiles._add_text`` is a new api that lets us insert text into
  the repository as a single string, rather than a list of lines. This can
  improve memory overhead and performance of committing large files.
  (Currently a private api, used only by commit). (John Arbash Meinel)


Improvements
************

* ``bzr annotate`` can now be significantly faster. The time for
  ``bzr annotate NEWS`` is down to 7s from 22s in 1.16. Files with long
  histories and lots of 'duplicate insertions' will be improved more than
  others. (John Arbash Meinel, Vincent Ladeuil)

* ``bzr ls`` is now faster. On OpenOffice.org, the time drops from 2.4
  to 1.1 seconds. The improvement for ``bzr ls -r-1`` is more
  substantial dropping from 54.3 to 1.1 seconds. (Ian Clatworthy)

* Improve "Path(s) are not versioned" error reporting for some commands.
  (Benoît PIERRE)

* Initial commit performance in ``--2a`` repositories has been improved by
  making it cheaper to build the initial CHKMap. (John Arbash Meinel)

* Resolving a revno to a revision id on a branch accessed via ``bzr://``
  or ``bzr+ssh://`` is now much faster and involves no VFS operations.
  This speeds up commands like ``bzr pull -r 123``.  (Andrew Bennetts)

* ``revision-info`` now properly aligns the revnos/revids in the output
  and doesn't traceback when given revisions not in the current branch.
  Performance is also significantly improved when requesting multiple revs
  at once.  (Matthew Fuller, John Arbash Meinel)

* Tildes are no longer escaped by Transports. (Andy Kilner)


Documentation
*************

* Avoid bad text wrapping in generated documentation.  Slightly better
  formatting in the user reference.
  (Martin Pool, #249908)

* Minor clarifications to the help for End-Of-Line conversions.
  (Ian Clatworthy)

API Changes
***********

* Removed overspecific error class ``InvalidProgressBarType``.
  (Martin Pool)

* The method ``ProgressView._show_transport_activity`` is now
  ``show_transport_activity`` because it's part of the contract between
  this class and the UI.  (Martin Pool)


bzr 1.16.1
##########

:Released: 2009-06-26

End user testing of the 2a format revealed two serious bugs. The first,
#365615, caused bzr to raise AbsentContentFactory errors when autopacking.
This meant that commits or pushes to 2a-format repositories failed
intermittently.

The second bug, #390563, caused the smart server to raise AbsentContentFactory
when streaming 2a stacked 2a-format branches. This particularly affected
branches stored on Launchpad in the 2a format.

Both of these bugs cause command failures only, neither of them cause data
corruption or data loss. And, of course, both of these bugs are now fixed.

Bug Fixes
*********

* We now properly request a more minimal set of file texts when fetching
  multiple revisions. (Robert Collins, John Arbash Meinel, #390563)

* Repositories using CHK pages (which includes the new 2a format) will no
  longer error during commit or push operations when an autopack operation
  is triggered. (Robert Collins, #365615)

* ``chk_map.iter_interesting_nodes`` now properly uses the *intersection*
  of referenced nodes rather than the *union* to determine what
  uninteresting pages we still need to look at. Prior to this,
  incrementally pushing to stacked branch would push the minimal data, but
  fetching everything would request extra texts. There are some unhandled
  cases wrt trees of different depths, but this fixes the common cases.
  (Robert Collins, John Arbash Meinel, #390563)

* ``GroupCompress`` repositories now take advantage of the pack hints
  parameter to permit cross-format fetching to incrementally pack the
  converted data. (Robert Collins)

* ``Repository.commit_write_group`` now returns opaque data about what
  was committed, for passing to the ``Repository.pack``. Repositories
  without atomic commits will still return None. (Robert Collins)

* ``Repository.pack`` now takes an optional ``hint`` parameter
  which will support doing partial packs for repositories that can do
  that. (Robert Collins)

* RepositoryFormat has a new attribute 'pack_compresses' which is True
  when doing a pack operation changes the compression of content in the
  repository. (Robert Collins)

* ``StreamSink`` and ``InterDifferingSerialiser`` will call
  ``Repository.pack`` with the hint returned by
  ``Repository.commit_write_group`` if the formats were different and the
  repository can increase compression by doing a pack operation.
  (Robert Collins, #376748)


bzr 1.16
########
:Codename: yesterday-in-california
:1.16rc1: 2009-06-11
:1.16: 2009-06-18

This version of Bazaar contains the beta release of the new ``2a`` repository
format, suitable for testing by fearless, advanced users. This format or an
updated version of it will become the default format in Bazaar 2.0. Please
read the NEWS entry before even thinking about upgrading to the new format.

Also included are speedups for many operations on huge projects, a bug fix for
pushing stacked new stacked branches to smart servers and the usual bevy of
bug fixes and improvements.


Changes from 1.16rc1 to 1.16final
*********************************

* Fix the nested tree flag check so that upgrade from development formats to
  2a can work correctly.
  (Jelmer Vernooij, #388727)

* Automatic format upgrades triggered by default stacking policies on a
  1.16rc1 (or later) smart server work again.
  (Andrew Bennetts, #388675)


Compatibility Breaks
********************

* Display prompt on stderr (instead of stdout) when querying users so
  that the output of commands can be safely redirected.
  (Vincent Ladeuil, #376582)


New Features
************

* A new repository format ``2a`` has been added.  This is a beta release
  of the brisbane-core (aka group-compress) project.  This format now
  suitable for wider testing by advanced users willing to deal with some
  bugs.  We would appreciate test reports, either positive or negative.
  Format 2a is substantially smaller and faster for many operations on
  many trees.  This format or an updated version will become the default
  in bzr 2.0.

  This is a rich-root format, so this repository format can be used with
  bzr-svn.  Bazaar branches in previous non-rich-root formats can be
  converted (including by merge, push and pull) to format 2a, but not vice
  versa.  We recommend upgrading previous development formats to 2a.

  Upgrading to this format can take considerable time because it expands
  and more concisely repacks the full history.

  If you use stacked branches, you must upgrade the stacked branches
  before the stacked-on branches.  (See <https://bugs.launchpad.net/bugs/374735>)

* ``--development7-rich-root`` is a new dev format, similar to ``--dev6``
  but using a Revision serializer using bencode rather than XML.
  (Jelmer Vernooij, John Arbash Meinel)

* mail_client=claws now supports --body (and message body hooks).  Also uses
  configured from address.  (Barry Warsaw)

Improvements
************


* ``--development6-rich-root`` can now stack. (Modulo some smart-server
  bugs with stacking and non default formats.)
  (John Arbash Meinel, #373455)

* ``--development6-rich-root`` delays generating a delta index for the
  first object inserted into a group. This has a beneficial impact on
  ``bzr commit`` since each committed texts goes to its own group. For
  committing a 90MB file, it drops peak memory by about 200MB, and speeds
  up commit from 7s => 4s. (John Arbash Meinel)

* Numerous operations are now faster for huge projects, i.e. those
  with a large number of files and/or a large number of revisions,
  particularly when the latest development format is used. These
  operations (and improvements on OpenOffice.org) include:

  * branch in a shared repository (2X faster)
  * branch --no-tree (100X faster)
  * diff (2X faster)
  * tags (70X faster)

  (Ian Clatworthy)

* Pyrex version of ``bencode`` support. This provides optimized support
  for both encoding and decoding, and is now found at ``bzrlib.bencode``.
  ``bzrlib.utils.bencode`` is now deprecated.
  (Alexander Belchenko, Jelmer Vernooij, John Arbash Meinel)


Bug Fixes
*********

* Bazaar can now pass attachment files to the mutt email client.
  (Edwin Grubbs, #384158)

* Better message in ``bzr add`` output suggesting using ``bzr ignored`` to
  see which files can also be added.  (Jason Spashett, #76616)

* ``bzr pull -r 123`` from a stacked branch on a smart server no longer fails.
  Also, the ``Branch.revision_history()`` API now works in the same
  situation.  (Andrew Bennetts, #380314)
  
* ``bzr serve`` on Windows no longer displays a traceback simply because a
  TCP client disconnected. (Andrew Bennetts)

* Clarify the rules for locking and fallback repositories. Fix bugs in how
  ``RemoteRepository`` was handling fallbacks along with the
  ``_real_repository``. (Andrew Bennetts, John Arbash Meinel, #375496)

* Fix a small bug with fetching revisions w/ ghosts into a new stacked
  branch. Not often triggered, because it required ghosts to be part of
  the fetched revisions, not in the stacked-on ancestry.
  (John Arbash Meinel)

* Fix status and commit to work with content filtered trees, addressing
  numerous bad bugs with line-ending support. (Ian Clatworthy, #362030)

* Fix problem of "directory not empty" when contending for a lock over
  sftp.  (Martin Pool, #340352)

* Fix rule handling so that eol is optional, not mandatory.
  (Ian Clatworthy, #379370)

* Pushing a new stacked branch to a 1.15 smart server was broken due to a
  bug in the ``BzrDirFormat.initialize_ex`` smart verb.  This is fixed in
  1.16, but required changes to the network protocol, so the
  ``BzrDirFormat.initialize_ex`` verb has been removed and replaced with a
  corrected ``BzrDirFormat.initialize_ex_1.16`` verb.  1.15 clients will
  still work with a 1.16 server as they will fallback to slower (and
  bug-free) methods.
  (Jonathan Lange, Robert Collins, Andrew Bennetts, #385132)

* Reconcile can now deal with text revisions that originated in revisions 
  that are ghosts. (Jelmer Vernooij, #336749)

* Support cloning of branches with ghosts in the left hand side history.
  (Jelmer Vernooij, #248540)

* The ''bzr diff'' now catches OSError from osutils.rmtree and logs a
  helpful message to the trace file, unless the temp directory really was
  removed (which would be very strange).  Since the diff operation has
  succeeded from the user's perspective, no output is written to stderr 
  or stdout.  (Maritza Mendez, #363837)

* Translate errors received from a smart server in response to a
  ``BzrDirFormat.initialize`` or ``BzrDirFormat.initialize_ex`` request.
  This was causing tracebacks even for mundane errors like
  ``PermissionDenied``.  (Andrew Bennetts, #381329)

Documentation
*************

* Added directory structure and started translation of docs in Russian.
  (Alexey Shtokalo, Alexander Iljin, Alexander Belchenko, Dmitry Vasiliev,
  Volodymyr Kotulskyi)

API Changes
***********

* Added osutils.parent_directories(). (Ian Clatworthy)

* ``bzrlib.progress.ProgressBar``, ``ChildProgress``, ``DotsProgressBar``,
  ``TTYProgressBar`` and ``child_progress`` are now deprecated; use
  ``ui_factory.nested_progress_bar`` instead.  (Martin Pool)

* ``graph.StackedParentsProvider`` is now a public API, replacing
  ``graph._StackedParentsProvider``. The api is now considered stable and ready
  for external users. (Gary van der Merwe)

* ``bzrlib.user_encoding`` is deprecated in favor of
  ``get_user_encoding``.  (Alexander Belchenko)

* TreeTransformBase no longer assumes that limbo is provided via disk.
  DiskTreeTransform now provides disk functionality.  (Aaron Bentley)

Internals
*********

* Remove ``weave.py`` script for accessing internals of old weave-format
  repositories.  (Martin Pool)

Testing
*******

* ``make check`` no longer repeats the test run in ``LANG=C``.
  (Martin Pool, #386180)

* The number of cores is now correctly detected on OSX. (John Szakmeister)

* The number of cores is also detected on Solaris and win32. (Vincent Ladeuil)

* The number of cores is also detected on FreeBSD. (Matthew Fuller)


bzr 1.15
########
:1.15rc1: 2009-05-16
:1.15: 2009-05-22
:1.15.1: 2009-06-09

The smart server will no longer raise 'NoSuchRevision' when streaming content
with a size mismatch in a reconstructed graph search. New command ``bzr
dpush``. Plugins can now define their own annotation tie-breaker when two
revisions introduce the exact same line.

Changes from 1.15.1 to 1.15.2
*****************************

* Use zdll on Windows to build ``_chk_map_pyx`` extension.
  (Alexander Belchenko)

Changes from 1.15final to 1.15.1
*********************************

* Translate errors received from a smart server in response to a
  ``BzrDirFormat.initialize`` or ``BzrDirFormat.initialize_ex`` request.
  This was causing tracebacks even for mundane errors like
  ``PermissionDenied``.  (Andrew Bennetts, #381329)

Changes from 1.15rc1 to 1.15final
*********************************

* No changes

Compatibility Breaks
********************

* ``bzr ls`` is no longer recursive by default. To recurse, use the
  new ``-R`` option. The old ``--non-recursive`` option has been removed.
  If you alias ``ls`` to ``ls -R``, you can disable recursion using
  ``--no-recursive`` instead.  (Ian Clatworthy)

New Features
************

* New command ``bzr dpush`` that can push changes to foreign 
  branches (svn, git) without setting custom bzr-specific metadata.
  (Jelmer Vernooij)

* The new development format ``--development6-rich-root`` now supports
  stacking. We chose not to use a new format marker, since old clients
  will just fail to open stacked branches, the same as if we used a new
  format flag. (John Arbash Meinel, #373455)

* Plugins can now define their own annotation tie-breaker when two revisions
  introduce the exact same line. See ``bzrlib.annotate._break_annotation_tie``
  Be aware though that this is temporary, private (as indicated by the leading
  '_') and a first step to address the problem. (Vincent Ladeuil, #348459)

* New command ``bzr dpush`` that can push changes to foreign 
  branches (svn, git) without setting custom bzr-specific metadata.
  (Jelmer Vernooij)

* ``bzr send`` will now check the ``child_submit_format`` setting in
  the submit branch to determine what format to use, if none was 
  specified on the command-line.  (Jelmer Vernooij)

Improvements
************

* -Dhpss output now includes the number of VFS calls made to the remote
  server. (Jonathan Lange)

* ``--coverage`` works for code running in threads too.
  (Andrew Bennets, Vincent Ladeuil)

* ``bzr pull`` now has a ``--local`` option to only make changes to the
  local branch, and not the bound master branch.
  (Gary van der Merwe, #194716)

* ``bzr rm *`` is now as fast as ``bzr rm * --keep``. (Johan Walles, #180116)

Bug Fixes
*********

* Adding now works properly when path contains a symbolic link.
  (Geoff Bache, #183831)

* An error is now raised for unknown eol values. (Brian de Alwis, #358199)

* ``bzr merge --weave`` will now generate a conflict if one side deletes a
  line, and the other side modifies the line. (John Arbash Meinel, #328171)

* ``bzr reconfigure --standalone`` no longer raises IncompatibleRepositories.
  (Martin von Gagern, #248932)

* ``bzr send`` works to send emails again using MAPI.
  (Neil Martinsen-Burrell, #346998)

* Check for missing parent inventories in StreamSink.  This prevents
  incomplete stacked branches being created by 1.13 bzr:// and
  bzr+ssh:// clients (which have bug #354036).  Instead, the server now
  causes those clients to send the missing records.  (Andrew Bennetts)

* Correctly handle http servers proposing multiple authentication schemes.
  (Vincent Ladeuil, #366107)

* End-Of-Line content filters are now loaded correctly.
  (Ian Clatworthy, Brian de Alwis, #355280)

* Fix a bug in the pure-python ``GroupCompress`` code when handling copies
  longer than 64KiB. (John Arbash Meinel, #364900)

* Fix TypeError in running ``bzr break-lock`` on some URLs.
  (Alexander Belchenko, Martin Pool, #365891)

* Non-recursive ``bzr ls`` now works properly when a path is specified.
  (Jelmer Vernooij, #357863)

* ssh usernames (defined in ~/.ssh/config) are honoured for bzr+ssh connections.
  (Vincent Ladeuil, #367726)

* Several bugs related to unicode symlinks have been fixed and the test suite
  enhanced to better catch regressions for them. (Vincent Ladeuil)

* The smart server will no longer raise 'NoSuchRevision' when streaming
  content with a size mismatch in a reconstructed graph search: it assumes
  that the client will make sure it is happy with what it got, and this
  sort of mismatch is normal for stacked environments.
  bzr 1.13.0/1 will stream from unstacked branches only - in that case not
  getting all the content expected would be a bug. However the graph
  search is how we figured out what we wanted, so a mismatch is both odd
  and unrecoverable without starting over, and starting over will end up
  with the same data as if we just permitted the mismatch. If data is
  gc'd, doing a new search will find only the truncated data, so sending
  only the truncated data seems reasonable. bzr versions newer than this
  will stream from stacked branches and check the stream to find missing
  content in the stacked-on branch, and thus will handle the situation
  implicitly.  (Robert Collins, #360791)

* Upgrading to, or fetching into a 'rich-root' format will now correctly
  set the root data the same way that reconcile does.
  (Robert Collins, #368921)

* Using unicode Windows API to obtain command-line arguments.
  (Alexander Belchenko, #375934)

Documentation
*************

API Changes
***********

* ``InterPackRepo.fetch`` and ``RepoFetcher`` now raise ``NoSuchRevision``
  instead of ``InstallFailed`` when they detect a missing revision.
  ``InstallFailed`` itself has been deleted. (Jonathan Lange)

* Not passing arguments to ``bzrlib.commands.main()`` will now grab the
  arguments from ``osutils.get_unicode_argv()`` which has proper support
  for unicode arguments on windows. Further, the supplied arguments are now 
  required to be unicode strings, rather than user_encoded strings.
  (Alexander Belchenko)

Internals
*********

* ``bzrlib.branch.Branch.set_parent`` is now present on the base branch
  class and will call ``_set_parent_location`` after doing unicode 
  encoding. (Robert Collins)

* ``bzrlib.remote.RemoteBranch._set_parent_location`` will use a new verb
  ``Branch.set_parent_location`` removing further VFS operations.
  (Robert Collins)

* ``bzrlib.bzrdir.BzrDir._get_config`` now returns a ``TransportConfig``
  or similar when the dir supports configuration settings. The base class
  defaults to None. There is a matching new server verb
  ``BzrDir.get-config_file`` to reduce roundtrips for getting BzrDir
  configuration. (Robert Collins)

* ``bzrlib.tests.ExtendedTestResult`` has new methods ``startTests``
  called before the first test is started, ``done`` called after the last
  test completes, and a new parameter ``strict``. (Robert Collins)

* ``-Dhpss`` when passed to bzr will cause a backtrace to be printed when
  VFS operations are started on a smart server repository. This should not
  occur on regular push and pull operations, and is a key indicator for
  performance regressions. (Robert Collins)

* ``-Dlock`` when passed to the selftest (e.g. ``bzr -Dlock selftest``) will
  cause mismatched physical locks to cause test errors rather than just
  reporting to the screen. (Robert Collins)

* -Dprogress will cause pdb to start up if a progress view jumps
  backwards. (Robert Collins)

* Fallback ``CredentialStore`` instances registered with ``fallback=True``
  are now be able to provide credentials if obtaining credentials 
  via ~/.bazaar/authentication.conf fails. (Jelmer Vernooij, 
  Vincent Ladeuil, #321918)

* New hook ``Lock.lock_broken`` which runs when a lock is
  broken. This is mainly for testing that lock/unlock are
  balanced in tests. (Vincent Ladeuil)

* New MergeDirective hook 'merge_request_body' allows hooks to supply or
  alter a body for the message produced by ``bzr send``.

* New smart server verb ``BzrDir.initialize_ex`` which implements a
  refactoring to the core of clone allowing less round trips on new
  branches. (Robert Collins)

* New method ``Tags.rename_revisions`` that can rename revision ids tags
  are pointing at. (Jelmer Vernooij)

* Updated the bundled ``ConfigObj`` library to 4.6.0 (Matt Nordhoff)

Testing
*******

* ``bzr selftest`` will now fail if lock/unlock are not correctly balanced in
  tests. Using ``-Dlock`` will turn the related failures into warnings.
  (Vincent Ladeuil, Robert Collins)

bzr 1.14
########
:Codename: brisbane-core
:1.14rc1: 2009-04-06
:1.14rc2: 2009-04-19
:1.14: 2009-04-28
:1.14.1: 2009-05-01

New formats 1.14 and 1.14-rich-root supporting End-Of-Line (EOL) conversions,
keyword templating (via the bzr-keywords plugin) and generic content filtering.
End-of-line conversion is now supported for formats supporting content
filtering.

Changes from 1.14final to 1.14.1
********************************

* Change api_minimum_version back to api_minimum_version = (1, 13, 0)

Changes from 1.14rc2 to 1.14final
*********************************

* Fix a bug in the pure-python ``GroupCompress`` code when handling copies
  longer than 64KiB. (John Arbash Meinel, #364900)

Changes from 1.14rc1 to 1.14rc2
*******************************

* Fix for bug 358037 Revision not in
  bzrlib.groupcompress.GroupCompressVersionedFiles (Brian de Alwis, 
  John A Meinel)

* Fix for bug 354036 ErrorFromSmartServer - AbsentContentFactory object has no
  attribute 'get_bytes_as' exception while pulling from Launchpad 
  (Jean-Francois Roy, Andrew Bennetts, Robert Collins)

* Fix for bug 355280 eol content filters are never loaded and thus never
  applied (Brian de Alwis, Ian Clatworthy)
 
* bzr.dev -r4280  Change _fetch_uses_deltas = False for CHK repos until we can
  write a better fix. (John Arbash Meinel, Robert Collins)

* Fix for bug 361574 uncommit recommends undefined --levels and -n options
  (Marius Kruger, Ian Clatworthy)

* bzr.dev r4289 as cherrypicked at lp:~spiv/bzr/stacking-cherrypick-1.14 
  (Andrew Bennetts, Robert Collins)

Compatibility Breaks
********************

* A previously disabled code path to accelerate getting configuration
  settings from a smart server has been reinstated. We think this *may*
  cause a incompatibility with servers older than bzr 0.15. We intend
  to issue a point release to address this if it turns out to be a
  problem. (Robert Collins, Andrew Bennetts)

* bzr no longer autodetects nested trees as 'tree-references'.  They
  must now be explicitly added tree references.  At the commandline, use
  join --reference instead of add.  (Aaron Bentley)

* The ``--long`` log format (the default) no longer shows merged
  revisions implicitly, making it consistent with the ``short`` and
  ``line`` log formats.  To see merged revisions for just a given
  revision, use ``bzr log -n0 -rX``. To see every merged revision,
  use ``bzr log -n0``.  (Ian Clatworthy)

New Features
************

* New formats ``1.14`` and ``1.14-rich-root`` supporting End-Of-Line
  (EOL) conversions, keyword templating (via the bzr-keywords plugin)
  and generic content filtering. These formats replace the experimental
  ``development-wt5`` and ``development-wt5-rich-root`` formats
  respectively, but have support for filtered views disabled.
  (Ian Clatworthy)

* New ``mv --auto`` option recognizes renames after they occur.
  (Aaron Bentley)

* ``bzr`` can now get passwords from stdin without requiring a controlling
  terminal (i.e. by redirecting stdin). (Vincent Ladeuil)

* ``bzr log`` now supports filtering of multiple files and directories
  and will show changes that touch any of them. Furthermore,
  directory filtering now shows the changes to any children of that
  directory, not just the directory object itself.
  (Ian Clatworthy, #97715)

* ``bzr shelve`` can now apply changes without storing anything on the
  shelf, via the new --destroy option.  (Aaron Bentley)

* ``bzr send`` now accepts --body to specify an initial message body.
  (Aaron bentley)

* ``bzr xxx --usage`` where xxx is a command now shows a usage
  message and the options without the descriptive help sections
  (like Description and Examples). A message is also given
  explaining how to see the complete help, i.e. ``bzr help xxx``.
  (Ian Clatworthy)

* Content filters can now be used to provide custom conversion
  between the canonical format of content (i.e. as stored) and
  the convenience format of content (i.e. as created in working
  trees). See ``bzr help content-filters`` for further details.
  (Ian Clatworthy, Alexander Belchenko)

* End-of-line conversion is now supported for formats supporting
  content filtering. See ``bzr help eol`` for details.
  (Ian Clatworthy)

* Newly-blessed `join` command allows combining two trees into one.
  (Aaron Bentley)

Improvements
************

* A new format name alias ``default-rich-root`` has been added and
  points at the closest relative of the default format that supports 
  rich roots. (Jelmer Vernooij, #338061)

* Branching from a stacked branch using ``bzr*://`` will now stream
  the data when the target repository does not need topological
  ordering, reducing round trips and network overhead. This uses the
  existing smart server methods added in 1.13, so will work on any
  1.13 or newer server. (Robert Collins, Andrew Bennetts)

* ``bzr cat`` and ``bzr export`` now supports a ``--filters`` option
  that displays/saves the content after content filters are applied.
  (Ian Clatworthy)

* ``bzr ignore`` gives a more informative message when existing
  version controlled files match the ignore pattern. (Neil
  Martinsen-Burrell, #248895)

* ``bzr log`` now has ``--include-merges`` as an alias for ``--levels 0``.
  (Ian Clatworthy)

* ``bzr send`` is faster on repositories with deep histories.
  (Ian Clatworthy)

* IPv6 literals are accepted in URLs.
  (stlman, Martin Pool, Jelmer Vernooij, #165014)

* Progress bars now show the rate of network activity for
  ``bzr+ssh://`` and ``bzr://`` connections.  (Andrew Bennetts)

* Prompt for user names if they are not in the configuration. 
  (Jelmer Vernooij, #256612)

* Pushing to a stacked pack-format branch on a 1.12 or older smart server
  now takes many less round trips.  (Andrew Bennetts, Robert Collins,
  #294479)
  
* Streaming push can be done to older repository formats.  This is
  implemented using a new ``Repository.insert_stream_locked`` RPC.
  (Andrew Bennetts, Robert Collins)

* The "ignoring files outside view: .." message has been re-worded
  to "Ignoring files outside view. View is .." to reduce confusion
  about what was being considered and what was being ignored.
  (Ian Clatworthy)

* The ``long`` log formatter now shows [merge] indicators. If
  only one level of revisions is displayed and merges are found,
  the ``long`` and ``short`` log formatters now tell the user
  how to see the hidden merged revisions.  (Ian Clatworthy)

* The ``brisbane-core`` project has delivered its beta format
  ``development6-rich-root``. This format is suitable for judicious
  testing by early adopters. In particular if you are benchmarking bzr
  performance please be sure to test using this format. At this stage
  more information is best obtained by contacting the Bazaar mailing list
  or IRC channel if you are interested in using this format. We will make
  end user documentation available closer to blessing the format as
  production ready. (Robert Collins, John Arbash Meinel, Ian Clatworthy,
  Vincent Ladeuil, Andrew Bennetts, Martin Pool)

* Tildes are no longer escaped. No more %7Euser/project/branch!
  (Jonathan Lange)

Bug Fixes
*********

* Pushing a new stacked branch will also push the parent inventories for
  revisions at the stacking boundary.  This makes sure that the stacked
  branch has enough data to calculate inventory deltas for all of its
  revisions (without requiring the fallback branch).  This avoids
  "'AbsentContentFactory' object has no attribute 'get_bytes_as'" errors
  when fetching the stacked branch from a 1.13 (or later) smart server.
  This partially fixes #354036.  (Andrew Bennetts, Robert Collins)

* End-Of-Line content filters are now loaded correctly.
  (Ian Clatworthy, Brian de Alwis, #355280)

* Authentication plugins now receive all the parameters from the request
  itself (aka host, port, realm, path, etc). Previously, only the 
  authentication section name, username and encoded password were 
  provided. (Jean-Francois Roy)

* bzr gives a better message if an invalid regexp is passed to ``bzr log
  -m``.  (Anne Mohsen, Martin Pool)

* ``bzr split`` now says "See also: join" (Aaron Bentley, #335015)

* ``bzr version-info`` now works in empty branches. (Jelmer Vernooij,
  #313028)

* Fix "is not a stackable format" error when pushing a
  stackable-format branch with an unstackable-format repository to a
  destination with a default stacking policy.  (Andrew Bennetts)

* Fixed incorrect "Source format does not support stacking" warning
  when pushing to a smart server.  (Andrew Bennetts, #334114)

* Fix 'make check-dist-tarball' failure by converting paths to unicode when
  needed. (Vincent Ladeuil, #355454)

* Fixed "Specified file 'x/y/z' is outside current view: " occurring
  on ``bzr add x/y/z`` in formats supporting views when no view is
  defined.  (Ian Clatworthy, #344708)

* It is no longer possible to fetch between repositories while the
  target repository is in a write group. This prevents race conditions
  that prevent the use of RPC's to perform fetch, and thus allows
  optimising more operations. (Robert Collins, Andrew Bennetts)

* ``merge --force`` works again. (Robert Collins, #342105)

* No more warnings are issued about ``sha`` being deprecated under python-2.6.
  (Vincent Ladeuil, #346593)

* Pushing a new branch to a server that has a stacking policy will now
  upgrade from the local branch format when the stacking policy points at
  a branch which is itself stackable, because we know the client can read
  both branches, we know that the trunk for the project can be read too,
  so the upgrade will not inconvenience users. (Robert Collins, #345169)

* Pushing a new stacked branch will also push the parent inventories for
  revisions at the stacking boundary.  This makes sure that the stacked
  branch has enough data to calculate inventory deltas for all of its
  revisions (without requiring the fallback branch).  This avoids
  "'AbsentContentFactory' object has no attribute 'get_bytes_as'" errors
  when fetching the stacked branch from a 1.13 (or later) smart server.
  This partially fixes #354036.  (Andrew Bennetts, Robert Collins)

* The full test suite is passing again on OSX. Several minor issues (mostly
  test related) have been fixed. (Vincent Ladeuil, #355273).

* The GNU Changelog formatter is slightly improved in the case where
  the delta is empty, and now correctly claims not to support tags.
  (Andrea Bolognani)

* Shelve can now shelve changes to a symlink target.
  (James Westby, #341558)

* The help for the ``info`` command has been corrected.
  (Ian Clatworthy, #351931)

* Upgrade will now use a sensible default format if the source repository
  uses rich roots.  (Jelmer Vernooij, #252908)

Documentation
*************

* Expanded the index of the developer documentation. (Eric Siegerman)

* New topic `bzr help debug-flags`.  (Martin Pool)

* The generated manpage now explicitly lists aliases as commands.
  (James Westby, #336998)

API Changes
***********

* APIs deprecated in 1.6 and previous versions of bzr are now removed.
  (Martin Pool)

* ``CommitReporter`` is no longer called with ``unchanged`` status during
  commit - this was a full-tree overhead that bzr no longer performs.
  (Robert Collins)

* New abstract ``UIFactory`` method ``get_username`` which will be called to 
  obtain the username to use when connecting to remote machines. 
  (Jelmer Vernooij)

* New API ``Inventory.filter()`` added that filters an inventory by
  a set of file-ids so that only those fileids, their parents and
  their children are included.  (Ian Clatworthy)

* New sort order for ``get_record_stream`` ``groupcompress`` which
  sorts optimally for use with groupcompress compressors. (John Arbash
  Meinel, Robert Collins)

* Repository APIs ``get_deltas_for_revisions()`` and
  ``get_revision_delta()`` now support an optional ``specific_fileids``
  parameter. If provided, the deltas are filtered so that only those
  file-ids, their parents and their children are included.
  (Ian Clatworthy)

* The ``get_credentials`` and ``set_credentials`` methods of 
  ``AuthenticationConfig`` now accept an optional realm argument.
  (Jean-Francois Roy)

* The ``pb`` argument to ``fetch()`` is deprecated.
  (Martin Pool)

* The ``Serializer`` class and the serializer ``format registry`` have moved
  from ``bzrlib.xml_serializer`` to ``bzrlib.serializer``. (Jelmer Vernooij)

* The smart server jail now hooks into BzrDir.open to prevent any BzrDir
  that is not inside the backing transport from being opened.  See the
  module documentation for ``bzrlib.smart.request`` for details.
  (Andrew Bennetts, Robert Collins)

* ``Tree.get_symlink_target`` now always returns a unicode string result
  or None. Previously it would return the bytes from reading the link
  which could be in any arbitrary encoding. (Robert Collins)

Testing
*******

* ``bzrlib.tests.TestCase`` now fails the test if its own ``setUp``
  and ``tearDown`` weren't called.  This catches faulty tests that
  forget to upcall when overriding ``setUp`` and ``tearDown``.  Those
  faulty tests were not properly isolated.
  (Andrew Bennetts, Robert Collins)

* Fix test_msgeditor.MsgEditorTest test isolation.
  (Vincent Ladeuil, #347130)

* ``medusa`` is not used anymore as an FTP test server starting with
  python2.6. A new FTP test server based on ``pyftplib`` can be used
  instead. This new server is a soft dependency as medusa which is still
  preferred if both are available (modulo python version).
  (Vincent Ladeuil)

Internals
*********

* Added ``chk_map`` for fast, trie-based storage of tuple to string maps.
  (Robert Collins, John Arbash Meinel, Vincent Ladeuil)

* Added ``bzrlib.chk_map`` for fast, trie-based storage of tuple to string
  maps.  (Robert Collins, John Arbash Meinel, Vincent Ladeuil)

* Added ``bzrlib.inventory_delta`` module.  This will be used for
  serializing and deserializing inventory deltas for more efficient
  streaming on the network.  (Robert Collins, Andrew Bennetts)

* ``Branch._get_config`` has been added, which splits out access to the
  specific config file from the branch. This is used to let RemoteBranch
  avoid constructing real branch objects to access configuration settings.
  (Robert Collins, Andrew Bennetts)

* ``Branch`` now implements ``set_stacked_on_url`` in the base class as
  the implementation is generic and should impact foreign formats. This
  helps performance for ``RemoteBranch`` push operations to new stacked
  branches. (Robert Collins, Andrew Bennetts)

* ``BtreeIndex._spill_mem_keys_to_disk()`` now generates disk index with
  optmizations turned off. This only has effect when processing > 100,000
  keys during something like ``bzr pack``. (John Arbash Meinel)

* ``bzr selftest`` now accepts ``--subunit`` to run in subunit output
  mode. Requires ``lp:subunit`` installed to work, but is not a hard
  dependency. (Robert Collins)

* ``BzrDir.open_branch`` now takes an optional ``ignore_fallbacks``
  parameter for controlling opening of stacked branches.
  (Andrew Bennetts, Robert Collins)
  
* ``CommitBuilder`` has a new method, ``record_iter_changes`` which works
  in terms of an iter_changes iterator rather than full tree scanning.
  (Robert Collins)

* ``DirState`` can now be passed a custom ``SHA1Provider`` object
  enabling it to store the SHA1 and stat of the canonical (post
  content filtered) form. (Ian Clatworthy)

* New ``assertLength`` method based on one Martin has squirreled away
  somewhere. (Robert Collins, Martin Pool)

* New hook ``BzrDir.pre_open`` which runs before opening ``BzrDir``
  objects, allowing better enforcement of the smart server jail when
  dealing with stacked branches. (Robert Collins, Andrew Bennetts)

* New hook ``RioVersionInfoBuilder.revision``, allowing extra entries 
  to be added to the stanza that is printed for a particular revision.
  (Jelmer Vernooij)

* New repository method ``refresh_data`` to cause any repository to
  make visible data inserted into the repository by a smart server
  fetch operation. (Robert Collins, Andrew Bennetts)

* ``register_filter_stack_map`` now takes an optional fallback parameter,
  a callable to invoke if a preference has a value not in the map
  of filter stacks. This enhancement allows, for example,  bzr-svn to
  handle existing svn properties that define a list of keywords to be
  expanded.  (Ian Clatworthy)

* ``RemoteBranchConfig`` will use a new verb ``Branch.set_config_option``
  to write config settings to smart servers that support this, saving
  5 round trips on the stacked streaming acceptance test.
  (Robert Collins, Andrew Bennetts)

* ``RemoteBranch`` now provides ``_get_config`` for access to just the
  branch specific configuration from a remote server, which uses the 
  already existing ``Branch.get_config_file`` smart verb.
  (Robert Collins, Andrew Bennetts)

* ``RemoteRepository`` will now negatively cache missing revisions during
  ``get_parent_map`` while read-locked. Write-locks are unaffected.
  (Robert Collins, Andrew Bennetts)

* Removed ``InterRemoteToOther``, ``InterOtherToRemote`` and
  ``InterPackToRemotePack`` classes, as they are now unnecessary.
  (Andrew Bennetts)

* ``RepositoryFormat`` as a new attribute ``fast_deltas`` to indicate
  whether the repository can efficiently generate deltas between trees
  regardless of tree size. (Robert Collins)

* ``Repository.iter_files_bytes()`` now properly returns an "iterable of
  byte strings" (aka 'chunked') for the content. It previously was
  returning a plain string, which worked, but performed very poorly when
  building a working tree (file.writelines(str) is very inefficient). This
  can have a large effect on ``bzr checkout`` times. (John Arbash Meinel)

* selftest now supports a --parallel option, with values of 'fork' or
  'subprocess' to run the test suite in parallel. Currently only linux
  machine work, other platforms need patches submitted. (Robert Collins,
  Vincent Ladeuil)

* ``tests.run_suite`` has a new parameter ``suite_decorators``, a list of 
  callables to use to decorate the test suite. Such decorators can add or
  remove tests, or even remote the test suite to another machine if
  desired. (Robert Collins)

* The smart server verb ``Repository.get_parent_map`` can now include
  information about ghosts when the special revision ``include-missing:``
  is in the requested parents map list. With this flag, ghosts are
  included as ``missing:REVISION_ID``. (Robert Collins, Andrew Bennetts)

* ``_walk_to_common_revisions`` will now batch up at least 50
  revisions before calling ``get_parent_map`` on the target,
  regardless of ``InterRepository``.
  (Andrew Bennetts, Robert Collins)

bzr 1.13
########

:Codename: paraskavedekatriaphobia
:1.13: 2009-03-14
:1.13rc1: 2009-03-10
:1.13.1: 2009-03-23
:1.13.2: 2009-04-27

GNU Changelog output can now be produced by ``bzr log --gnu-changelog``.  Debug
flags can now be set in ``~/.bazaar/bazaar.conf``.  Lightweight checkouts and
stacked branches should both be much faster over remote connections.  

Changes From 1.13.1 to 1.13.2
*****************************

A regression was found in the 1.13.1 release. When bzr 1.13.1 and earlier push
a stacked branch they do not take care to push all the parent inventories for
the transferred revisions. This means that a smart server serving that branch
often cannot calculate inventory deltas for the branch (because smart server
does not/cannot open fallback repositories). Prior to 1.13 the server did not
have a verb to stream revisions out of a repository, so that's why this bug has
appeared now.

Bug Fixes
*********

* Fix for bug 354036 ErrorFromSmartServer - AbsentContentFactory object has no
  attribute 'get_bytes_as' exception while pulling from Launchpad 
  (Jean-Francois Roy, Andrew Bennetts, Robert Collins)

Changes From 1.13final to 1.13.1
********************************

A couple regessions where found in the 1.13 release. The pyrex-generated C
extensions are missing from the .tar.gz and .zip files.  Documentation on how
to generate GNU ChangeLogs is wrong.

Bug Fixes
*********

* Change ``./bzr``'s ``_script_version`` to match ./bzrlib/__init__.py
  version_info. (Bob Tanner, Martin Pool, #345232)

* Distribution archives for 1.13 do not contain generated C extension modules
  (Jean-Francois Roy, Bob Tanner, #344465)

* GNU ChangeLog output can now be produced by bzr log --format gnu-changelog is
  incorrect (Deejay, Bob Tanner, Martin Pool, Robert Collins, #343928)

* ``merge --force`` works again. (Robert Collins, #342105)

Changes From 1.13rc1 to 1.13final
*********************************

* Fix "is not a stackable format" error when pushing a
  stackable-format branch with an unstackable-format repository to a
  destination with a default stacking policy.  (Andrew Bennetts)

* Progress bars now show the rate of network activity for
  ``bzr+ssh://`` and ``bzr://`` connections.  (Andrew Bennetts)

Compatibility Breaks
********************

* ``bzr log --line`` now indicates which revisions are merges with
  `[merge]` after the date.  Scripts which parse the output of this
  command may need to be adjusted.
  (Neil Martinsen-Burrell)

New Features
************

* ``bzr reconfigure`` now supports --with-trees and --with-no-trees
  options to change the default tree-creation policy of shared
  repositories.  (Matthew Fuller, Marius Kruger, #145033)

* Debug flags can now be set in ``~/.bazaar/bazaar.conf``.
  (Martin Pool)

* Filtered views provide a mask over the tree so that users can focus
  on a subset of a tree when doing their work. See ``Filtered views``
  in chapter 7 of the User Guide and ``bzr help view`` for details.
  (Ian Clatworthy)

* GNU Changelog output can now be produced by ``bzr log --gnu-changelog``.
  (Andrea Bolognani, Martin Pool)

* The ``-Dmemory`` flag now gives memory information on Windows.
  (John Arbash Meinel)

* Multiple authors for a commit can now be recorded by using the "--author"
  option multiple times. (James Westby, #185772)

* New clean-tree command, from bzrtools.  (Aaron Bentley, Jelmer Vernooij)

* New command ``bzr launchpad-open`` opens a Launchpad web page for that
  branch in your web browser, as long as the branch is on Launchpad at all.
  (Jonathan Lange)

* New API for getting bugs fixed by a revision: Revision.iter_bugs().
  (Jonathan Lange)

Improvements
************

* All bzr ``Hooks`` classes are now registered in
  ``bzrlib.hooks.known_hooks``. This removes the separate list from
  ``bzrlib.tests`` and ensures that all hooks registered there are
  correctly isolated by the test suite (previously
  ``MutableTreeHooks`` were not being isolated correctly). Further, 
  documentation for hooks is now dynamically generated from the
  present HookPoints. ``bzr hooks`` will now also report on all the
  hooks present in the ``bzrlib.hooks.known_hooks`` registry.
  (Robert Collins)

* ``bzr add`` no longer prints ``add completed`` on success. Failure
  still prints an error message. (Robert Collins)

* ``bzr branch`` now has a ``--no-tree`` option which turns off the
  generation of a working tree in the new branch.
  (Daniel Watkins, John Klinger, #273993)

* Bazaar will now point out ``bzr+ssh://`` to the user when they 
  use ssh://. (Jelmer Vernooij, #330535)

* ``bzr -v info`` now omits the number of committers branch statistic,
  making it many times faster for large projects. To include that
  statistic in the output, use ``bzr -vv info``.
  (Ian Clatworthy)

* ``bzr push`` to a ``bzr`` url (``bzr://``, ``bzr+ssh://`` etc) will
  stream if the server is version 1.13 or greater, reducing roundtrips
  significantly. (Andrew Bennetts, Robert Collins)

* Lightweight Checkouts and Stacked Branches should both be much
  faster over remote connections. Building the working tree now
  batches up requests into approx 5MB requests, rather than a separate
  request for each file. (John Arbash Meinel)

* Support for GSSAPI authentication when using HTTP or HTTPS. 
  (Jelmer Vernooij)

* The ``bzr shelve`` prompt now includes a '?' help option to explain the
  short options better. (Daniel Watkins, #327429)

* ``bzr lp-open`` now falls back to the push location if it cannot find a
  public location. (Jonathan Lange, #332372)

* ``bzr lp-open`` will try to find the Launchpad URL for the location
  passed on the command line. This makes ``bzr lp-open lp:foo`` work as
  expected. (Jonathan Lange, #332705)

* ``bzr send`` now supports MH-E via ``emacsclient``. (Eric Gillespie)

Bug Fixes
*********

* Allows ``bzr log <FILE>`` to be called in an empty branch without
  backtracing. (Vincent Ladeuil, #346431)

* Bazaar now gives a better message including the filename if it's
  unable to read a file in the working directory, for example because
  of a permission error.  (Martin Pool, #338653)

* ``bzr cat -r<old> <path>`` doesn't traceback anymore when <path> has a
  file id in the working tree different from the one in revision <old>.
  (Vincent Ladeuil, #341517, #253806)

* ``bzr send`` help is more specific about how to apply merge
  directives.  (Neil Martinsen-Burrell, #253470)

* ``bzr missing`` now uses ``Repository.get_revision_delta()`` rather
  than fetching trees and determining a delta itself. (Jelmer
  Vernooij, #315048)

* ``bzr push`` to a smart server no longer causes "Revision
  {set([('null:',)])} not present ..." errors when the branch has
  multiple root revisions. (Andrew Bennetts, #317654)

* ``bzr shelve`` now properly handle patches with no terminating newline.
  (Benoît PIERRE, #303569)

* ``bzr unshelve`` gives a more palatable error if passed a non-integer
  shelf id. (Daniel Watkins)

* Export now handles files that are not present in the tree.
  (James Westby, #174539)

* Fixed incorrect "Source format does not support stacking" warning
  when pushing to a smart server.  (Andrew Bennetts, #334114)
  
* Fixed "sprout() got an unexpected keyword argument 'source_branch'"
  error branching from old repositories.
  (Martin Pool, #321695)

* Make ``bzr push --quiet <non-local location>`` less chatty.
  (Kent Gibson, #221461)

* Many Branch hooks would not fire with ``bzr://`` and ``bzr+ssh://``
  branches, and this was not noticed due to a bug in the test logic
  for branches. This is now fixed and a test added to prevent it
  reoccuring. (Robert Collins, Andrew Bennetts)

* Restore the progress bar on Windows. We were disabling it when TERM
  wasn't set, but Windows doesn't set TERM. (Alexander Belchenko,
  #334808)

* ``setup.py build_ext`` now gives a proper error when an extension
  fails to build. (John Arbash Meinel)

* Symlinks to non ascii file names are now supported.
  (Robert Collins, Vincent Ladeuil, #339055, #272444)    

* Under rare circumstances (aka nobody reported a bug about it), the ftp
  transport could revert to ascii mode. It now stays in binary mode except
  when needed.  (Vincent Ladeuil)

* Unshelve does not generate warnings about progress bars.
  (Aaron Bentley, #328148)

* shelve cleans up properly when unversioned files are specified.
  (Benoît Pierre, Aaron Bentley)

Documentation
*************

* Added ``Organizing your workspace`` to the User Guide appendices,
  summarizing some common ways of organizing trees, branches and
  repositories and the processes/workflows implied/enabled by each.
  (Ian Clatworthy)

* Hooks can now be self documenting. ``bzrlib.hooks.Hooks.create_hook``
  is the entry point for this feature. (Robert Collins)

* The documentation for ``shelve`` and ``unshelve`` has been clarified.
  (Daniel Watkins, #327421, #327425)

API Changes
***********

* ``bzr selftest`` now fails if the bazaar sources contain trailing
  whitespace, non-unix style line endings and files not ending in a
  newline. About 372 files and 3243 lines with trailing whitespace was
  updated to comply with this. The code already complied with the other
  criteria, but now it is enforced. (Marius Kruger)

* ``bzrlib.branch.PushResult`` was renamed to 
  ``bzrlib.branch.BranchPushResult``. (Jelmer Vernooij)

* ``Branch.fetch`` and ``Repository.fetch`` now return None rather
  than a count of copied revisions and failed revisions. A while back
  we stopped ever reporting failed revisions because we started
  erroring instead, and the copied revisions count is not used in the
  UI at all - indeed it only reflects the repository status not
  changes to the branch itself. (Robert Collins)

* ``Inventory.apply_delta`` now raises an AssertionError if a file-id
  appears multiple times within the delta. (Ian Clatworthy)

* MutableTree.commit now favours the "authors" argument, with the old
  "author" argument being deprecated.

* Remove deprecated EmptyTree.  (Martin Pool)

* ``Repository.fetch`` now accepts an optional ``fetch_spec``
  parameter.  A ``SearchResult`` or ``MiniSearchResult`` may be passed
  to ``fetch_spec`` instead of a ``last_revision`` to specify exactly
  which revisions to fetch. (Andrew Bennetts)

* ``RepositoryAcquisitionPolicy.acquire_repository`` now returns a
  tuple of ``(repository, is_new_flag)``, rather than just the
  repository.  (Andrew Bennetts)

* Revision.get_apparent_author() is now deprecated, replaced by
  Revision.get_apparent_authors(), which returns a list. The former
  now returns the first item that would be returned from the second.

* The ``BranchBuilder`` test helper now accepts a ``timestamp``
  parameter to ``build_commit`` and ``build_snapshot``.  (Martin Pool)

* The ``_fetch_*`` attributes on ``Repository`` are now on
  ``RepositoryFormat``, more accurately reflecting their intent (they
  describe a disk format capability, not state of a particular
  repository of that format). (Robert Collins)

Internals
*********

* Branching from a non-stacked branch on a smart protocol is now
  free of virtual file system methods.
  (Robert Collins, Andrew Bennetts)

* Branch and Repository creation on a bzr+ssh://server are now done
  via RPC calls rather than VFS calls, reducing round trips for
  pushing new branches substantially. (Robert Collins)

* ``Branch.clone`` now takes the ``repository_policy`` formerly used
  inside ``BzrDir.clone_on_transport``, allowing stacking to be
  configured before the branch tags and revision tip are set. This
  fixes a race condition cloning stacked branches that would cause
  plugins to have hooks called on non-stacked instances.
  (Robert Collins, #334187)

* ``BzrDir.cloning_metadir`` now has a RPC call. (Robert Collins)

* ``BzrDirFormat.__str__`` now uses the human readable description
  rather than the sometimes-absent disk label. (Robert Collins)

* ``bzrlib.fetch`` is now composed of a sender and a sink component
  allowing for decoupling over a network connection. Fetching from
  or into a RemoteRepository with a 1.13 server will use this to
  stream the operation.
  (Andrew Bennetts, Robert Collins)

* ``bzrlib.tests.run_suite`` accepts a runner_class parameter
  supporting the use of different runners. (Robert Collins)

* Change how file_ids and revision_ids are interned as part of
  inventory deserialization. Now we use the real ``intern()``, rather
  than our own workaround that would also cache a Unicode copy of the
  string, and never emptied the cache. This should slightly reduce
  memory consumption. (John Arbash Meinel)

* New branch method ``create_clone_on_transport`` that returns a
  branch object. (Robert Collins)

* New hook Commands['extend_command'] to allow plugins to access a
  command object before the command is run (or help generated from
  it), without overriding the command. (Robert Collins)

* New version of the ``BzrDir.find_repository`` verb supporting
  ``_network_name`` to support removing more _ensure_real calls.
  (Robert Collins)

* ``RemoteBranchFormat`` no longer claims to have a disk format string.
  (Robert Collins)

* ``Repository`` objects now have ``suspend_write_group`` and
  ``resume_write_group`` methods.  These are currently only useful
  with pack repositories. (Andrew Bennetts, Robert Collins)

* ``BzrDirFormat``, ``BranchFormat`` and ``RepositoryFormat`` objects
  now have a ``network_name`` for passing the format across RPC calls.
  (Robert Collins, Andrew Bennetts)

* ``RepositoryFormat`` objects now all have a new attribute
  ``_serializer`` used by fetch when reserialising is required.
  (Robert Collins, Andrew Bennetts)

* Some methods have been pulled up from ``BzrBranch`` to ``Branch``
  to aid branch types that are not bzr branch objects (like
  RemoteBranch). (Robert Collins, Andrew Bennetts)

* Test adaptation has been made consistent throughout the built in
  tests. ``TestScenarioApplier``, ``multiply_tests_from_modules``,
  ``adapt_tests``, ``adapt_modules`` have all been deleted. Please
  use ``multiply_tests``, or for lower level needs ``apply_scenarios``
  and ``apply_scenario``. (Robert Collins)

* ``TestSkipped`` is now detected by TestCase and passed to the
  ``TestResult`` by calling ``addSkip``. For older TestResult objects,
  where ``addSkip`` is not available, ``addError`` is still called.
  This permits test filtering in subunit to strip out skipped tests
  resulting in a faster fix-shrink-list-run cycle. This is compatible
  with the testtools protocol for skips. (Robert Collins)

* The ``_index`` of ``KnitVersionedFiles`` now supports the ability
  to scan an underlying index that is going to be incorporated into
  the ``KnitVersionedFiles`` object, to determine if it has missing
  delta references. The method is ``scan_unvalidated_index``.
  (Andrew Bennetts, Robert Collins)

* There is a RemoteSink object which handles pushing to smart servers.
  (Andrew Bennetts, Robert Collins)

* ``TransportTraceDecorator`` now logs ``put_bytes_non_atomic`` and
  ``rmdir`` calls. (Robert Collins)

* ``VersionedFiles`` record adapters have had their signature change
  from ``(record, record.get_bytes_as(record.storage_kind))`` to
  ``(record)`` reducing excess duplication and allowing adapters
  to access private data in record to obtain content more
  efficiently. (Robert Collins)

* We no longer probe to see if we should create a working tree during
  clone if we cannot get a local_abspath for the new bzrdir.
  (Robert Collins)


bzr 1.12
########

:Codename: 1234567890
:1.12: 2009-02-13
:1.12rc1: 2009-02-10

This release of Bazaar contains many improvements to the speed,
documentation and functionality of ``bzr log`` and the display of logged
revisions by ``bzr status``.  bzr now also gives a better indication of
progress, both in the way operations are drawn onto a text terminal, and
by showing the rate of network IO.

Changes from RC1 to Final
*************************

* ``bzr init --development-wt5[-rich-root]`` would fail because of
  circular import errors. (John Arbash Meinel, #328135)

* Expanded the help for log and added a new help topic called
  ``log-formats``.  (Ian Clatworthy)

Compatibility Breaks
********************

* By default, ``bzr status`` after a merge now shows just the pending
  merge tip revisions. This improves the signal-to-noise ratio after
  merging from trunk and completes much faster. To see all merged
  revisions, use the new ``-v`` flag.  (Ian Clatworthy)

* ``bzr log --line`` now shows any tags after the date and before
  the commit message. If you have scripts which parse the output
  from this command, you may need to adjust them accordingly.
  (Ian Clatworthy)

* ``bzr log --short`` now shows any additional revision properties
  after the date and before the commit message.  Scripts that parse 
  output of the log command in this situation may need to adjust.
  (Neil Martinsen-Burrell)

* The experimental formats ``1.12-preview`` and ``1.12-preview-rich-root``
  have been renamed ``development-wt5`` and ``development-wt5-rich-root``
  respectively, given they are not ready for release in 1.12.
  (Ian Clatworthy)

* ``read_bundle_from_url`` has been deprecated. (Vincent Ladeuil)

New Features
************

* Add support for filtering ``bzr missing`` on revisions.  Remote revisions
  can be filtered using ``bzr missing -r -20..-10`` and local revisions can
  be filtered using ``bzr missing --my-revision -20..-10``.
  (Marius Kruger)

* ``bzr log -p`` displays the patch diff for each revision.
  When logging a file, the diff only includes changes to that file.
  (Ian Clatworthy, #202331, #227335)

* ``bzr log`` supports a new option called ``-n N`` or ``--level N``.
  A value of 0 (zero) means "show all nested merge revisions" while
  a value of 1 (one) means "show just the top level". Values above
  1 can be used to see a limited amount of nesting. That can be
  useful for seeing the level or two below PQM submits for example.
  To force the ``--short`` and ``--line`` formats to display all nested
  merge revisions just like ``--long`` does by default, use a command
  like ``bzr log --short -n0``. To display just the mainline using
  ``--long`` format, ``bzr log --long -n1``.
  (Ian Clatworthy)

Improvements
************

* ``bzr add`` more clearly communicates success vs failure.
  (Daniel Watkins)

* ``bzr init`` will now print a little less verbose output.
  (Marius Kruger)

* ``bzr log`` is now much faster in many use cases, particularly
  at incrementally displaying results and filtering by a
  revision range. (Ian Clatworthy)

* ``bzr log --short`` and ``bzr log --line`` now show tags, if any,
  for each revision. The tags are shown comma-separated inside
  ``{}``. For short format, the tags appear at the end of line
  before the optional ``[merge]`` indicator. For line format,
  the tags appear after the date. (Ian Clatworthy)

* Progress bars now show the rate of activity for some sftp 
  operations, and they are drawn different.  (Martin Pool, #172741)

* Progress bars now show the rate of activity for urllib and pycurl based
  http client implementations. The operations are tracked at the socket
  level for better precision.
  (Vincent Ladeuil)

* Rule-based preferences can now accept multiple patterns for a set of
  rules.  (Marius Kruger)

* The ``ancestor:`` revision spec will now default to referring to the
  parent of the branch if no other location is given.
  (Daniel Watkins, #198417)

* The debugger started as a result of setting ``$BZR_PDB`` works
  around a bug in ``pdb``, http://bugs.python.org/issue4150.  The bug
  can cause truncated tracebacks in Python versions before 2.6.
  (Andrew Bennetts)

* VirtualVersionedFiles now implements
  ``iter_lines_added_or_present_in_keys``. This allows the creation of 
  new branches based on stacked bzr-svn branches. (#311997)

Bug Fixes
*********

* ``bzr annotate --show-ids`` doesn't give a backtrace on empty files
  anymore.
  (Anne Mohsen, Vincent Ladeuil, #314525)

* ``bzr log FILE`` now correctly shows mainline revisions merging
  a change to FILE when the ``--short`` and ``--line`` log formats
  are used. (Ian Clatworthy, #317417)

* ``bzr log -rX..Y FILE`` now shows the history of FILE provided
  it existed in Y or X, even if the file has since been deleted or
  renamed. If no range is given, the current/basis tree and
  initial tree are searched in that order. More generally, log
  now interprets filenames in their historical context.
  (Ian Clatworthy, #175520)

* ``bzr status`` now reports nonexistent files and continues, then
  errors (with code 3) at the end.  (Karl Fogel, #306394)

* Don't require the present compression base in knits to be the same
  when adding records in knits. (Jelmer Vernooij, #307394)

* Fix a problem with CIFS client/server lag on Windows colliding with
  an invariant-per-process algorithm for generating AtomicFile names
  (Adrian Wilkins, #304023)

* Many socket operations now handle EINTR by retrying the operation.
  Previously EINTR was treated as an unrecoverable failure.  There is
  a new ``until_no_eintr`` helper function in ``bzrlib.osutils``.
  (Andrew Bennetts)

* Support symlinks with non-ascii characters in the symlink filename.
  (Jelmer Vernooij, #319323)

* There was a bug in how we handled resolving when a file is deleted
  in one branch, and modified in the other. If there was a criss-cross
  merge, we would cause the deletion to conflict a second time.
  (Vincent Ladeuil, John Arbash Meinel)

* There was another bug in how we chose the correct intermediate LCA in
  criss-cross merges leading to several kind of changes be incorrectly
  handled.
  (John Arbash Meinel, Vincent Ladeuil)

* Unshelve now handles deleted paths without crashing. (Robert Collins)

Documentation
*************

* Improved plugin developer documentation.  (Martin Pool)

API Changes
***********

* ``ProgressBarStack`` is deprecated; instead use
  ``ui_factory.nested_progress_bar`` to create new progress bars.
  (Martin Pool)

* ForeignVcsMapping() now requires a ForeignVcs object as first
  argument. (Jelmer Vernooij)

* ForeignVcsMapping.show_foreign_revid() has been moved to
  ForeignVcs. (Jelmer Vernooij)

* ``read_bundle_from_url`` is deprecated in favor of
  ``read_mergeable_from_url``.  (Vincent Ladeuil)

* Revision specifiers are now registered in
  ``bzrlib.revisionspec.revspec_registry``, and the old list of 
  revisionspec classes (``bzrlib.revisionspec.SPEC_TYPES``) has been
  deprecated. (Jelmer Vernooij, #321183)

* The progress and UI classes have changed; the main APIs remain the
  same but code that provides a new UI or progress bar class may
  need to be updated.  (Martin Pool)

Internals
*********

* Default User Interface (UI) is CLIUIFactory when bzr runs in a dumb
  terminal. It is sometimes desirable do override this default by forcing
  bzr to use TextUIFactory. This can be achieved by setting the
  BZR_USE_TEXT_UI environment variable (emacs shells, as opposed to
  compile buffers, are such an example).
  (Vincent Ladeuil)

* New API ``Branch.iter_merge_sorted_revisions()`` that iterates over
  ``(revision_id, depth, revno, end_of_merge)`` tuples.
  (Ian Clatworthy)

* New ``Branch.dotted_revno_to_revision_id()`` and
  ``Branch.revision_id_to_dotted_revno()`` APIs that pick the most
  efficient way of doing the mapping.
  (Ian Clatworthy)

* Refactor cmd_serve so that it's a little easier to build commands that
  extend it, and perhaps even a bit easier to read.  (Jonathan Lange)

* ``TreeDelta.show()`` now accepts a ``filter`` parameter allowing log
  formatters to retrict the output.
  (Vincent Ladeuil)


bzr 1.11
########

:Codename: "Eyes up!"
:Released: 2009-01-19

This first monthly release of Bazaar for 2009 improves Bazaar's operation
in Windows, Mac OS X, and other situations where file names are matched
without regard to capitalization: Bazaar tries to match the case of an
existing file.  This release of Bazaar also improves the efficiency of
Tortoise Windows Shell integration and lets it work on 64-bit platforms.

The UI through which Bazaar supports historic formats has been improved,
so 'bzr help formats' now gives a simpler and shorter list, with clear
advice.

This release also fixes a number of bugs, particularly a glitch that can
occur when there are concurrent writes to a pack repository.

Bug Fixes
*********

* Fix failing test when CompiledChunksToLines is not available.
  (Vincent Ladeuil)

* Stacked branches don't repeatedly open their transport connection.
  (John Arbash Meinel)



bzr 1.11rc1
###########

:Codename: "Eyes up!"
:Released: 2009-01-09

Changes
*******

* Formats using Knit-based repository formats are now explicitly
  marked as deprecated. (Ian Clatworthy)

New Features
************

* Add support for `bzr tags -r 1..2`, that is we now support showing
  tags applicable for a specified revision range. (Marius Kruger)

* ``authentication.conf`` now accepts pluggable read-only credential
  stores. Such a plugin (``netrc_credential_store``) is now included,
  handles the ``$HOME/.netrc`` file and can server as an example to
  implement other plugins.
  (Vincent Ladeuil)

* ``shelve --list`` can now be used to list shelved changes.
  (Aaron Bentley)

Improvements
************

* Add trailing slash to directories in all output of ``bzr ls``, except
  ``bzr ls --null``. (Gordon P. Hemsley, #306424)

* ``bzr revision-info`` now supports a -d option to specify an
  alternative branch. (Michael Hudson)

* Add connection to a C++ implementation of the Windows Shell Extension
  which is able to fully replace the current Python implemented one.
  Advantages include 64bit support and reduction in overhead for
  processes which drag in shell extensions.
  (Mark Hammond)

* Support the Claws mail client directly, rather than via
  xdg-email. This prevents the display of an unnecessary modal
  dialog in Claws, informing the user that a file has been
  attached to the message, and works around bug #291847 in
  xdg-utils which corrupts the destination address.

* When working on a case-insensitive case-preserving file-system, as
  commonly found with Windows, bzr will often ignore the case of the
  arguments specified by the user in preference to the case of an existing
  item on the file-system or in the inventory to help prevent
  counter-intuitive behaviour on Windows. (Mark Hammond)

Bug Fixes
*********
  
* Allow BzrDir implementation to implement backing up of 
  control directory. (#139691)

* ``bzr push`` creating a new stacked branch will now only open a
  single connection to the target machine. (John Arbash Meinel)

* Don't call iteritems on transport_list_registry, because it may
  change during iteration.  (Martin Pool, #277048)

* Don't make a broken branch when pushing an unstackable-format branch
  that's in a stackable shared repository to a location with default
  stack-on location.  (Andrew Bennetts, #291046)

* Don't require embedding user in HTTP(S) URLs do use authentication.conf.
  (Ben Jansen, Vincent Ladeuil, #300347)

* Fix a problem with CIFS client/server lag on windows colliding with
  an invariant-per-process algorithm for generating AtomicFile names
  (Adrian Wilkins, #304023)

* Fix bogus setUp signature in UnavailableFTPServer.
  (Gary van der Merwe, #313498)

* Fix compilation error in ``_dirstate_helpers_c`` on SunOS/Solaris.
  (Jari Aalto)

* Fix SystemError in ``_patiencediff_c`` module by calling
  PyErr_NoMemory() before returning NULL in PatienceSequenceMatcher_new.
  (Andrew Bennetts, #303206)

* Give proper error message for diff with non-existent dotted revno.
  (Marius Kruger, #301969)

* Handle EACCES (permission denied) errors when launching a message
  editor, and emit warnings when a configured editor cannot be
  started. (Andrew Bennetts)

* ``$HOME/.netrc`` file is now recognized as a read-only credential store
  if configured in ``authentication.conf`` with 'password_encoding=netrc'
  in the appropriate sections.
  (Vincent Ladeuil, #103029)

* Opening a stacked branch now properly shares the connection, rather
  than opening a new connection for the stacked-on branch.
  (John Arbash meinel)

* Preserve transport decorators while following redirections.
  (Vincent Ladeuil, #245964, #270863)

* Provides a finer and more robust filter for accepted redirections.
  (Vincent Ladeuil, #303959, #265070)

* ``shelve`` paths are now interpreted relative to the current working
  tree.  (Aaron Bentley)

* ``Transport.readv()`` defaults to not reading more than 100MB in a
  single array. Further ``RemoteTransport.readv`` sets this to 5MB to
  work better with how it splits its requests.
  (John Arbash Meinel, #303538)

* Pack repositories are now able to reload the pack listing and retry
  the current operation if another action causes the data to be
  repacked.  (John Arbash Meinel, #153786)

* ``pull -v`` now respects the log_format configuration variable.
  (Aaron Bentley)

* ``push -v`` now works on non-initial pushes.  (Aaron Bentley)

* Use the short status format when the short format is used for log.
  (Vincent Ladeuil, #87179)

* Allow files to be renamed or moved via remove + add-by-id. (Charles
  Duffy, #314251)

Documentation
*************

* Improved the formats help topic to explain why multiple formats
  exist and to provide guidelines in selecting one. Introduced
  two new supporting help topics: current-formats and other-formats.
  (Ian Clatworthy)

API Changes
***********

* ``LRUCache(after_cleanup_size)`` was renamed to
  ``after_cleanup_count`` and the old name deprecated. The new name is
  used for clarity, and to avoid confusion with
  ``LRUSizeCache(after_cleanup_size)``. (John Arbash Meinel)

* New ``ForeignRepository`` base class, to help with foreign branch 
  support (e.g. svn).  (Jelmer Vernooij)

* ``node_distances`` and ``select_farthest`` can no longer be imported
  from ``bzrlib.graph``.  They can still be imported from
  ``bzrlib.deprecated_graph``, which has been the preferred way to
  import them since before 1.0.  (Andrew Bennetts)
  
* The logic in commit now delegates inventory basis calculations to
  the ``CommitBuilder`` object; this requires that the commit builder
  in use has been updated to support the new ``recording_deletes`` and
  ``record_delete`` methods. (Robert Collins)

Testing
*******

* An HTTPS server is now available (it requires python-2.6). Future bzr
  versions will allow the use of the python-2.6 ssl module that can be
  installed for 2.5 and 2.4.

* ``bzr selftest`` now fails if new trailing white space is added to
  the bazaar sources. It only checks changes not committed yet. This
  means that PQM will now reject changes that introduce new trailing
  whitespace. (Marius Kruger)

* Introduced new experimental formats called ``1.12-preview`` and
  ``1.12-preview-rich-root`` to enable testing of related pending
  features, namely content filtering and filtered views.
  (Ian Clatworthy)

Internals
*********

* Added an ``InventoryEntry`` cache when deserializing inventories.
  Can cut the time to iterate over multiple RevisionsTrees in half.
  (John Arbash Meinel)

* Added ``bzrlib.fifo_cache.FIFOCache`` which is designed to have
  minimal overhead versus using a plain dict for cache hits, at the
  cost of not preserving the 'active' set as well as an ``LRUCache``.
  (John Arbash Meinel)

* ``bzrlib.patience_diff.unified_diff`` now properly uses a tab
  character to separate the filename from the date stamp, and doesn't
  add trailing whitespace when a date stamp is not supplied.
  (Adeodato Simó, John Arbash Meinel)

* ``DirStateWorkingTree`` and ``DirStateWorkingTreeFormat`` added
  as base classes of ``WorkingTree4`` and ``WorkingTreeFormat4``
  respectively. (Ian Clatworthy)

* ``KnitVersionedFiles._check_should_delta()`` now uses the
  ``get_build_details`` api to avoid multiple hits to the index, and
  to properly follow the ``compression_parent`` rather than assuming
  it is the left-hand parent. (John Arbash Meinel)

* ``KnitVersionedFiles.get_record_stream()`` will now chose a
  more optimal ordering when the keys are requested 'unordered'.
  Previously the order was fully random, now the records should be
  returned from each pack in turn, in forward I/O order.
  (John Arbash Meinel)
    
* ``mutter()`` will now flush the ``~/.bzr.log`` if it has been more
  than 2s since the last time it flushed. (John Arbash Meinel)

* New method ``bzrlib.repository.Repository.add_inventory_by_delta``
  allows adding an inventory via an inventory delta, which can be
  more efficient for some repository types. (Robert Collins)

* Repository ``CommitBuilder`` objects can now accumulate an inventory
  delta. To enable this functionality call ``builder.recording_deletes``
  and additionally call ``builder.record_delete`` when a delete
  against the basis occurs. (Robert Collins)

* The default http handler has been changed from pycurl to urllib.
  The default is still pycurl for https connections. (The only
  advantage of pycurl is that it checks ssl certificates.)
  (John Arbash Meinel)

* ``VersionedFiles.get_record_stream()`` can now return objects with a
  storage_kind of ``chunked``. This is a collection (list/tuple) of
  strings. You can use ``osutils.chunks_to_lines()`` to turn them into
  guaranteed 'lines' or you can use ``''.join(chunks)`` to turn it
  into a fulltext. This allows for some very good memory savings when
  asking for many texts that share ancestry, as the individual chunks
  can be shared between versions of the file. (John Arbash Meinel)

* ``pull -v`` and ``push -v`` use new function
  ``bzrlib.log.show_branch_change`` (Aaron Bentley)



bzr 1.10
########

:Released: 2008-12-05

Bazaar 1.10 has several performance improvements for copying revisions
(especially for small updates to large projects).  There has also been a
significant amount of effort in polishing stacked branches.  The commands
``shelve`` and ``unshelve`` have become core commands, with an improved
implementation.

The only changes versus bzr-1.10rc1 are bugfixes for stacked branches.

bug Fixes
*********

* Don't set a pack write cache size from RepoFetcher, because the
  cache is not coherent with reads and causes ShortReadvErrors.
  This reverses the change that fixed #294479.
  (Martin Pool, #303856)

* Properly handle when a revision can be inserted as a delta versus
  when it needs to be expanded to a fulltext for stacked branches.
  There was a bug involving merge revisions. As a method to help
  prevent future difficulties, also make stacked fetches sort
  topologically. (John Arbash Meinel, #304841)


bzr 1.10rc1
###########

:Released: 2008-11-28

This release of Bazaar focuses on performance improvements when pushing
and pulling revisions, both locally and to remote networks.  The popular
``shelve`` and ``unshelve`` commands, used to interactively revert and
restore work in progress, have been merged from bzrtools into the bzr
core.  There are also bug fixes for portability, and for stacked branches.

New Features
************

* New ``commit_message_template`` hook that is called by the commit
  code to generate a template commit message. (Jelmer Vernooij)

* New `shelve` and `unshelve` commands allow undoing and redoing changes.
  (Aaron Bentley)

Improvements
************

* ``(Remote)Branch.copy_content_into`` no longer generates the full revision
  history just to set the last revision info.
  (Andrew Bennetts, John Arbash Meinel)

* Fetches between formats with different serializers (such as
  pack-0.92-subtree and 1.9-rich-root) are faster now.  This is due to
  operating on batches of 100 revisions at time rather than
  one-by-one.  (Andrew Bennetts, John Arbash Meinel)

* Search index files corresponding to pack files we've already used
  before searching others, because they are more likely to have the
  keys we're looking for.  This reduces the number of iix and tix
  files accessed when pushing 1 new revision, for instance.
  (John Arbash Meinel)

* Signatures to transfer are calculated more efficiently in
  ``item_keys_introduced_by``.  (Andrew Bennetts, John Arbash Meinel)

* The generic fetch code can once again copy revisions and signatures
  without extracting them completely to fulltexts and then serializing
  them back down into byte strings. This is a significant performance
  improvement when fetching from a stacked branch.
  (John Arbash Meinel, #300289)

* When making a large readv() request over ``bzr+ssh``, break up the
  request into more manageable chunks. Because the RPC is not yet able
  to stream, this helps keep us from buffering too much information at
  once. (John Arbash Meinel)

Bug Fixes
*********

* Better message when the user needs to set their Launchpad ID.
  (Martin Pool, #289148)

* ``bzr commit --local`` doesn't access the master branch anymore.
  This fixes a regression introduced in 1.9.  (Marius Kruger, #299313)

* Don't call the system ``chdir()`` with an empty path. Sun OS seems
  to give an error in that case.  Also, don't count on ``getcwd()``
  being able to allocate a new buffer, which is a gnu extension.
  (John Arbash Meinel, Martin Pool, Harry Hirsch, #297831)

* Don't crash when requesting log --forward <file> for a revision range
  starting with a dotted revno.
  (Vincent Ladeuil, #300055)

* Don't create text deltas spanning stacked repositories; this could
  cause "Revision X not present in Y" when later accessing them.
  (Martin Pool, #288751)

* Pack repositories are now able to reload the pack listing and retry
  the current operation if another action causes the data to be
  repacked.  (John Arbash Meinel, #153786)

* PermissionDenied errors from smart servers no longer cause
  "PermissionDenied: "None"" on the client.
  (Andrew Bennetts, #299254)

* Pushing to a stacked pack repository now batches writes, the same
  way writes are batched to ordinary pack repository.  This makes
  pushing to a stacked branch over the network much faster.
  (Andrew Bennetts, #294479)

* TooManyConcurrentRequests no longer occur when a fetch fails and
  tries to abort a write group.  This allows the root cause (e.g. a
  network interruption) to be reported.  (Andrew Bennetts, #297014)

* RemoteRepository.get_parent_map now uses fallback repositories.
  (Aaron Bentley, #297991?, #293679?)

API Changes
***********

* ``CommitBuilder`` now validates the strings it will be committing,
  to ensure that they do not have characters that will not be properly
  round-tripped. For now, it just checks for characters that are
  invalid in the XML form. (John Arbash Meinel, #295161)

* Constructor parameters for NewPack (internal to pack repositories)
  have changed incompatibly.

* ``Repository.abort_write_group`` now accepts an optional
  ``suppress_errors`` flag.  Repository implementations that override
  ``abort_write_group`` will need to be updated to accept the new
  argument.  Subclasses that only override ``_abort_write_group``
  don't need to change.

* Transport implementations must provide copy_tree_to_transport.  A default
  implementation is provided for Transport subclasses.

Testing
*******

* ``bzr selftest`` now fails if no doctests are found in a module
  that's expected to have them.  (Martin Pool)

* Doctests now only report the first failure.  (Martin Pool)


bzr 1.9
#######

:Released: 2008-11-07

This release of Bazaar adds a new repository format, ``1.9``, with smaller
and more efficient index files.  This format can be specified when
creating a new repository, or used to losslessly upgrade an existing
repository.  bzr 1.9 also speeds most operations over the smart server
protocol, makes annotate faster, and uses less memory when making
checkouts or pulling large amounts of data.

Bug Fixes
*********

* Fix "invalid property value 'branch-nick' for None" regression with
  branches bound to svn branches.  (Martin Pool, #293440)

* Fix SSL/https on Python2.6.  (Vincent Ladeuil, #293054)

* ``SFTPTransport.readv()`` had a bug when requests were out-of-order.
  This only triggers some-of-the-time on Knit format repositories.
  (John Arbash Meinel, #293746)


bzr 1.9rc1
##########

:Released: 2008-10-31

New Features
************

* New Branch hook ``transform_fallback_location`` allows a function to
  be called when looking up the stacked source. (Michael Hudson)

* New repository formats ``1.9`` and ``1.9-rich-root``. These have all
  the functionality of ``1.6``, but use the new btree indexes.
  These indexes are both smaller and faster for access to historical
  information.  (John Arbash Meinel)

Improvements
************

* ``BTreeIndex`` code now is able to prefetch extra pages to help tune
  the tradeoff between bandwidth and latency. Should be tuned
  appropriately to not impact commands which need minimal information,
  but provide a significant boost to ones that need more context. Only
  has a direct impact on the ``--development2`` format which uses
  btree's for the indexes. (John Arbash Meinel)

* ``bzr dump-btree`` is a hidden command introduced to allow dumping
  the contents of a compressed btree file.  (John Arbash Meinel)

* ``bzr pack`` now tells the index builders to optimize for size. For
  btree index repositories, this can save 25% of the index size
  (mostly in the text indexes). (John Arbash Meinel)

* ``bzr push`` to an existing branch or repository on a smart server
  is faster, due to Bazaar making more use of the ``get_parent_map``
  RPC when querying the remote branch's revision graph.
  (Andrew Bennetts)

* default username for bzr+ssh and sftp can be configured in
  authentication.conf. (Aaron Bentley)

* launchpad-login now provides a default username for bzr+ssh and sftp
  URLs, allowing username-free URLs to work for everyone. (Aaron Bentley)

* ``lp:`` lookups no longer include usernames, making them shareable and
  shorter. (Aaron Bentley)

* New ``PackRepository.autopack`` smart server RPC, which does
  autopacking entirely on the server.  This is much faster than
  autopacking via plain file methods, which downloads a large amount
  of pack data and then re-uploads the same pack data into a single
  file.  This fixes a major (although infrequent) cause of lengthy
  delays when using a smart server.  For example, pushing the 10th
  revision to a repository with 9 packs now takes 44 RPCs rather than
  179, and much less bandwidth too.  This requires Bazaar 1.9 on both
  the client and the server, otherwise the client will fallback to the
  slower method.  (Andrew Bennetts)

Bug Fixes
*********

* A failure to load a plugin due to an IncompatibleAPI exception is
  now correctly reported. (Robert Collins, #279451)

* API versioning support now has a multiple-version checking api
  ``require_any_api``. (Robert Collins, #279447)

* ``bzr branch --stacked`` from a smart server to a standalone branch
  works again.  This fixes a regression in 1.7 and 1.8.
  (Andrew Bennetts, #270397)

* ``bzr co`` uses less memory. It used to unpack the entire WT into
  memory before writing it to disk. This was a little bit faster, but
  consumed lots of memory. (John Arbash Meinel, #269456)

* ``bzr missing --quiet`` no longer prints messages about whether
  there are missing revisions.  The exit code indicates whether there
  were or not.  (Martin Pool, #284748)

* Fixes to the ``annotate`` code. The fast-path which re-used the
  stored deltas was accidentally disabled all the time, instead of
  only when a branch was stacked. Second, the code would accidentally
  re-use a delta even if it wasn't against the left-parent, this
  could only happen if ``bzr reconcile`` decided that the parent
  ordering was incorrect in the file graph.  (John Arbash Meinel)

* "Permission denied" errors that occur when pushing a new branch to a
  smart server no longer cause tracebacks.  (Andrew Bennetts, #278673)

* Some compatibility fixes for building the extensions with MSVC and
  for python2.4. (John Arbash Meinel, #277484)

* The index logic is now able to reload the list of pack files if and
  index ends up disappearing. We still don't reload if the pack data
  itself goes missing after checking the index. This bug appears as a
  transient failure (file not found) when another process is writing
  to the repository.  (John Arbash Meinel, #153786)

* ``bzr switch`` and ``bzr bind`` will now update the branch nickname if
  it was previously set. All checkouts will now refer to the bound branch
  for a nickname if one was not explicitly set.
  (Marius Kruger, #230903)

Documentation
*************

* Improved hook documentation. (Michael Ernst)

API Changes
***********

* commands.plugins_cmds is now a CommandRegistry, not a dict.

Internals
*********

* New AuthenticationConfig.set_credentials method allows easy programmatic
  configuration of authetication credentials.


bzr 1.8
#######

:Released: 2008-10-16

Bazaar 1.8 includes several fixes that improve working tree performance,
display of revision logs, and merges.  The bzr testsuite now passes on OS
X and Python 2.6, and almost completely passes on Windows.  The
smartserver code has gained several bug fixes and performance
improvements, and can now run server-side hooks within an http server.

Bug Fixes
*********

* Fix "Must end write group" error when another error occurs during
  ``bzr push``.  (Andrew Bennetts, #230902)

Portability
***********

* Some Pyrex versions require the WIN32 macro defined to compile on
  that platform.  (Alexander Belchenko, Martin Pool, #277481)


bzr 1.8rc1
##########

:Released: 2008-10-07

Changes
*******

* ``bzr log file`` has been changed. It now uses a different method
  for determining which revisions to show as merging the changes to
  the file. It now only shows revisions which merged the change
  towards your mainline. This simplifies the output, makes it faster,
  and reduces memory consumption.  (John Arbash Meinel)

* ``bzr merge`` now defaults to having ``--reprocess`` set, whenever
  ``--show-base`` is not supplied.  (John Arbash Meinel)

* ``bzr+http//`` will now optionally load plugins and write logs on the
  server. (Marius Kruger)

* ``bzrlib._dirstate_helpers_c.pyx`` does not compile correctly with
  Pyrex 0.9.4.1 (it generates C code which causes segfaults). We
  explicitly blacklist that version of the compiler for that
  extension. Packaged versions will include .c files created with
  pyrex >= 0.9.6 so it doesn't effect releases, only users running
  from the source tree. (John Arbash Meinel, #276868)

Features
********

* bzr is now compatible with python-2.6. python-2.6 is not yet officially
  supported (nor released, tests were conducted with the dev version of
  python-2.6rc2), but all known problems have been fixed.  Feedback
  welcome.
  (Vincent Ladeuil, #269535)

Improvements
************

* ``bzr annotate`` will now include uncommitted changes from the local
  working tree by default. Such uncommitted changes are given the
  revision number they would get if a commit was done, followed with a
  ? to indicate that its not actually known. (Robert Collins, #3439)

* ``bzr branch`` now accepts a ``--standalone`` option, which creates a
  standalone branch regardless of the presence of shared repositories.
  (Daniel Watkins)

* ``bzr push`` is faster in the case there are no new revisions to
  push.  It is also faster if there are no tags in the local branch.
  (Andrew Bennetts)

* File changes during a commit will update the tree stat cache.
  (Robert Collins)

* Location aliases can now accept a trailing path.  (Micheal Hudson)

* New hooks ``Lock.hooks`` when LockDirs are acquired and released.
  (Robert Collins, MartinPool)

* Switching in heavyweight checkouts uses the master branch's context, not
  the checkout's context.  (Adrian Wilkins)

* ``status`` on large trees is now faster, due to optimisations in the
  walkdirs code. Of particular note, the walkdirs code now performs
  a temporary ``chdir()`` while reading a single directory; if your
  platform has non thread-local current working directories (and is
  not windows which has its own implementation), this may introduce a
  race condition during concurrent uses of bzrlib. The bzrlib CLI
  will not encounter this as it is single threaded for working tree
  operations. (Robert Collins)

* The C extensions now build on python 2.4 (Robert Collins, #271939)

* The ``-Dhpss`` debug flag now reports the number of smart server
  calls per medium to stderr.  This is in addition to the existing
  detailed logging to the .bzr.log trace file.  (Andrew Bennetts)

Bug Fixes
*********

* Avoid random failures arising from misinterpreted ``errno`` values
  in ``_readdir_pyx.read_dir``.
  (Martin Pool, #279381)

* Branching from a shared repository on a smart server into a new
  repository now preserves the repository format.
  (Andrew Bennetts, #269214)

* ``bzr log`` now accepts a ``--change`` option.
  (Vincent Ladeuil, #248427)

* ``bzr missing`` now accepts an ``--include-merges`` option.
  (Vincent Ladeuil, #233817)

* Don't try to filter (internally) '.bzr' from the files to be deleted if
  it's not there.
  (Vincent Ladeuil, #272648)

* Fix '_in_buffer' AttributeError when using the -Dhpss debug flag.
  (Andrew Bennetts)

* Fix TooManyConcurrentRequests errors caused by a connection failure
  when doing ``bzr pull`` or ``bzr merge`` from a ``bzr+ssh`` URL.
  (Andrew Bennetts, #246233)

* Fixed ``bzr st -r branch:PATH_TO_BRANCH`` where the other branch
  is in a different repository than the current one.
  (Lukáš Lalinský, #144421)

* Make the first line of the manpage preamble a comment again.
  (David Futcher, #242106)

* Remove use of optional parameter in GSSAPI FTP support, since
  it breaks newer versions of Python-Kerberos. (Jelmer Vernooij)

* The autopacking logic will now always create a single new pack from
  all of the content which it deems is worth moving. This avoids the
  'repack a single pack' bug and should result in better packing
  overall.  (John Arbash Meinel, #242510, #172644)

* Trivial documentation fix.
  (John Arbash Meinel, #270471)

* ``bzr switch`` and ``bzr bind`` will now update the branch nickname if
  it was previously set. All checkouts will now refer to the bound branch
  for a nickname if one was not explicitly set.
  (Marius Kruger, #230903)

Documentation
*************

* Explain revision/range identifiers. (Daniel Clemente)

API Changes
***********

* ``CommitBuilder.record_entry_contents`` returns one more element in
  its result tuple - an optional file system hash for the hash cache
  to use. (Robert Collins)

* ``dirstate.DirState.update_entry`` will now only calculate the sha1
  of a file if it is likely to be needed in determining the output
  of iter_changes. (Robert Collins)

* The PackRepository, RepositoryPackCollection, NewPack classes have a
  slightly changed interface to support different index types; as a
  result other users of these classes need to supply the index types
  they want. (Robert Collins)

Testing
*******

* ``bzrlib.tests.repository_implementations`` has been renamed to
  ``bzrlib.tests.per_repository`` so that we have a common structure
  (and it is shorter). (John Arbash Meinel, #239343)

* ``LocalTransport.abspath()`` now returns a drive letter if the
  transport has one, fixing numerous tests on Windows.
  (Mark Hammond)

* PreviewTree is now tested via intertree_implementations.
  (Aaron Bentley)

* The full test suite is passing again on OSX.
  (Guillermo Gonzalez, Vincent Ladeuil)

* The full test suite passes when run with ``-Eallow_debug``.
  (Andrew Bennetts)

Internals
*********

* A new hook, ``Branch.open``, has been added, which is called when
  branch objects are opened. (Robert Collins)

* ``bzrlib.osutils._walkdirs_utf8`` has been refactored into common
  tree walking, and modular directory listing code to aid future
  performance optimisations and refactoring. (Robert Collins)

* ``bzrlib.trace.debug_memory`` can be used to get a quick memory dump
  in the middle of processing. It only reports memory if
  ``/proc/PID/status`` is available. (John Arbash Meinel)

* New method ``RevisionSpec.as_tree`` for representing the revision
  specifier as a revision tree object. (Lukáš Lalinský)

* New race-free method on MutableTree ``get_file_with_stat`` for use
  when generating stat cache results. (Robert Collins)

* New win32utils.get_local_appdata_location() provides access to a local
  directory for storing data.  (Mark Hammond)

* To be compatible with python-2.6 a few new rules should be
  observed. 'message' attribute can't be used anymore in exception
  classes, 'sha' and 'md5' modules have been deprecated (use
  osutils.[md5|sha]), object__init__ and object.__new__ don't accept
  parameters anymore.
  (Vincent Ladeuil)


bzr 1.7.1
#########

:Released:  2008-10-01

No changes from 1.7.1rc1.


bzr 1.7.1rc1
############

:Released: 2008-09-24

This release just includes an update to how the merge algorithm handles
file paths when we encounter complex history.

Features
********

* If we encounter a criss-cross in history, use information from
  direct Least Common Ancestors to resolve inventory shape (locations
  of files, adds, deletes, etc). This is similar in concept to using
  ``--lca`` for merging file texts, only applied to paths.
  (John Arbash Meinel)


bzr 1.7
#######

:Released: 2008-09-23

This release includes many bug fixes and a few performance and feature
improvements.  ``bzr rm`` will now scan for missing files and remove them,
like how ``bzr add`` scans for unknown files and adds them. A bit more
polish has been applied to the stacking code. The b-tree indexing code has
been brought in, with an eye on using it in a future repository format.
There are only minor installer changes since bzr-1.7rc2.

Features
********

* Some small updates to the win32 installer. Include localization
  files found in plugins, and include the builtin distutils as part of
  packaging qbzr. (Mark Hammond)


bzr 1.7rc2
##########

:Released: 2008-09-17

A few bug fixes from 1.7rc1. The biggest change is a new
``RemoteBranch.get_stacked_on_url`` rpc. This allows clients that are
trying to access a Stacked branch over the smart protocol, to properly
connect to the stacked-on location.

Bug Fixes
*********

* Branching from a shared repository on a smart server into a new
  repository now preserves the repository format.
  (Andrew Bennetts, #269214)

* Branching from a stacked branch via ``bzr+ssh`` can properly connect
  to the stacked-on branch.  (Martin Pool, #261315)

* ``bzr init`` no longer re-opens the BzrDir multiple times.
  (Vincent Ladeuil)

* Fix '_in_buffer' AttributeError when using the -Dhpss debug flag.
  (Andrew Bennetts)


bzr 1.7rc1
##########

:Released: 2008-09-09

This release candidate for bzr 1.7 has several bug fixes and a few
performance and feature improvements.  ``bzr rm`` will now scan for
missing files and remove them, like how ``bzr add`` scans for unknown
files and adds them. A bit more polish has been applied to the stacking
code. The b-tree indexing code has been brought in, with an eye on using
it in a future repository format.


Changes
*******

* ``bzr export`` can now export a subdirectory of a project.
  (Robert Collins)

* ``bzr remove-tree`` will now refuse to remove a tree with uncommitted
  changes, unless the ``--force`` option is specified.
  (Lukáš Lalinský, #74101)

* ``bzr rm`` will now scan for files that are missing and remove just
  them automatically, much as ``bzr add`` scans for new files that
  are not ignored and adds them automatically. (Robert Collins)

Features
********

* Support for GSSAPI authentication when using FTP as documented in
  RFC2228. (Jelmer Vernooij, #49623)

* Add support for IPv6 in the smart server. (Jelmer Vernooij, #165014)

Improvements
************

* A url like ``log+file:///tmp`` will log all access to that Transport
  to ``.bzr.log``, which may help in debugging or profiling.
  (Martin Pool)

* ``bzr branch`` and ``bzr push`` use the default stacking policy if the
  branch format supports it. (Aaron Bentley)

* ``bzr init`` and ``bzr init-repo`` will now print out the same as
  ``bzr info`` if it completed successfully.
  (Marius Kruger)

* ``bzr uncommit`` logs the old tip revision id, and displays how to
  restore the branch to that tip using ``bzr pull``.  This allows you
  to recover if you realize you uncommitted the wrong thing.
  (John Arbash Meinel)

* Fix problems in accessing stacked repositories over ``bzr://``.
  (Martin Pool, #261315)

* ``SFTPTransport.readv()`` was accidentally using ``list += string``,
  which 'works', but adds each character separately to the list,
  rather than using ``list.append(string)``. Fixing this makes the
  SFTP transport a little bit faster (~20%) and use a bit less memory.
  (John Arbash Meinel)

* When reading index files, if we happen to read the whole file in a
  single request treat it as a ``_buffer_all`` request. This happens
  most often on small indexes over remote transports, where we default
  to reading 64kB. It saves a round trip for each small index during
  fetch operations. Also, if we have read more than 50% of an index
  file, trigger a ``_buffer_all`` on the next request. This works
  around some inefficiencies because reads don't fall neatly on page
  boundaries, so we would ignore those bytes, but request them again
  later. This could trigger a total read size of more than the whole
  file. (John Arbash Meinel)

Bug Fixes
*********

* ``bzr rm`` is now aliased to ``bzr del`` for the convenience of svn
  users. (Robert Collins, #205416)

* Catch the infamous "select/poll returned error" which occurs when
  pycurl try to send a body request to an HTTP/1.0 server which has
  already refused to handle the request. (Vincent Ladeuil, #225020)

* Fix ``ObjectNotLocked`` errors when using various commands
  (including ``bzr cat`` and ``bzr annotate``) in combination with a
  smart server URL.  (Andrew Bennetts, #237067)

* ``FTPTransport.stat()`` would return ``0000`` as the permission bits
  for the containing ``.bzr/`` directory (it does not implement
  permissions). This would cause us to set all subdirectories to
  ``0700`` and files to ``0600`` rather than leaving them unmodified.
  Now we ignore ``0000`` as the permissions and assume they are
  invalid. (John Arbash Meinel, #259855)

* Merging from a previously joined branch will no longer cause
  a traceback. (Jelmer Vernooij, #203376)

* Pack operations on windows network shares will work even with large
  files. (Robert Collins, #255656)

* Running ``bzr st PATH_TO_TREE`` will no longer suppress merge
  status. Status is also about 7% faster on mozilla sized trees
  when the path to the root of the tree has been given. Users of
  the internal ``show_tree_status`` function should be aware that
  the show_pending flag is now authoritative for showing pending
  merges, as it was originally. (Robert Collins, #225204)

* Set valid default _param_name for Option so that ListOption can embed
  '-' in names. (Vincent Ladeuil, #263249)

* Show proper error rather than traceback when an unknown revision
  id is specified to ``bzr cat-revision``. (Jelmer Vernooij, #175569)

* Trailing text in the dirstate file could cause the C dirstate parser
  to try to allocate an invalid amount of memory. We now properly
  check and test for parsing a dirstate with invalid trailing data.
  (John Arbash Meinel, #186014)

* Unexpected error responses from a smart server no longer cause the
  client to traceback.  (Andrew Bennetts, #263527)

* Use a Windows api function to get a Unicode host name, rather than
  assuming the host name is ascii.
  (Mark Hammond, John Arbash Meinel, #256550)

* ``WorkingTree4`` trees will now correctly report missing-and-new
  paths in the output of ``iter_changes``. (Robert Collins)

Documentation
*************

* Updated developer documentation.  (Martin Pool)

API Changes
***********

* Exporters now take 4 parameters. (Robert Collins)

* ``Tree.iter_changes`` will now return False for the content change
  field when a file is missing in the basis tree and not present in
  the target tree. Previously it returned True unconditionally.
  (Robert Collins)

* The deprecated ``Branch.abspath`` and unimplemented
  ``Branch.rename_one`` and ``Branch.move`` were removed. (Jelmer Vernooij)

* BzrDir.clone_on_transport implementations must now accept a stacked_on
  parameter.  (Aaron Bentley)

* BzrDir.cloning_metadir implementations must now take a require_stacking
  parameter.  (Aaron Bentley)

Testing
*******

* ``addCleanup`` now takes ``*arguments`` and ``**keyword_arguments``
  which are then passed to the cleanup callable as it is run. In
  addition, addCleanup no longer requires that the callables passed to
  it be unique. (Jonathan Lange)

* Fix some tests that fail on Windows because files are deleted while
  still in use.
  (Mark Hammond)

* ``selftest``'s ``--starting-with`` option can now use predefined
  prefixes so that one can say ``bzr selftest -s bp.loom`` instead of
  ``bzr selftest -s bzrlib.plugins.loom``. (Vincent Ladeuil)

* ``selftest``'s ``--starting-with`` option now accepts multiple values.
  (Vincent Ladeuil)

Internals
*********

* A new plugin interface, ``bzrlib.log.log_adapters``, has been added.
  This allows dynamic log output filtering by plugins.
  (Robert Collins)

* ``bzrlib.btree_index`` is now available, providing a b-tree index
  layer. The design is memory conservative (limited memory cache),
  faster to seek (approx 100 nodes per page, gives 100-way fan out),
  and stores compressed pages allowing more keys per page.
  (Robert Collins, John Arbash Meinel)

* ``bzrlib.diff.DiffTree.show_diff`` now skips changes where the kind
  is unknown in both source and target.
  (Robert Collins, Aaron Bentley)

* ``GraphIndexBuilder.add_node`` and ``BTreeBuilder`` have been
  streamlined a bit. This should make creating large indexes faster.
  (In benchmarking, it now takes less time to create a BTree index than
  it takes to read the GraphIndex one.) (John Arbash Meinel)

* Mail clients for `bzr send` are now listed in a registry.  This
  allows plugins to add new clients by registering them with
  ``bzrlib.mail_client.mail_client_registry``.  All of the built-in
  clients now use this mechanism.  (Neil Martinsen-Burrell)


bzr 1.6.1
#########

:Released: 2008-09-05

A couple regressions were found in the 1.6 release. There was a
performance issue when using ``bzr+ssh`` to branch large repositories,
and some problems with stacking and ``rich-root`` capable repositories.


bzr 1.6.1rc2
############

:Released: 2008-09-03

Bug Fixes
*********

* Copying between ``rich-root`` and ``rich-root-pack`` (and vice
  versa) was accidentally using the inter-model fetcher, instead of
  recognizing that both were 'rich root' formats.
  (John Arbash Meinel, #264321)


bzr 1.6.1rc1
############

:Released: 2008-08-29

This release fixes a few regressions found in the 1.6 client. Fetching
changes was using an O(N^2) buffering algorithm, so for large projects it
would cause memory thrashing. There is also a specific problem with the
``--1.6-rich-root`` format, which prevented stacking on top of
``--rich-root-pack`` repositories, and could allow users to accidentally
fetch experimental data (``-subtree``) without representing it properly.
The ``--1.6-rich-root`` format has been deprecated and users are
recommended to upgrade to ``--1.6.1-rich-root`` immediately.  Also we
re-introduced a workaround for users who have repositories with incorrect
nodes (not possible if you only used official releases).
I should also clarify that none of this is data loss level issues, but
still sufficient enough to warrant an updated release.

Bug Fixes
*********

* ``RemoteTransport.readv()`` was being inefficient about how it
  buffered the readv data and processed it. It would keep appending to
  the same string (causing many copies) and then pop bytes out of the
  start of the string (causing more copies).
  With this patch "bzr+ssh://local" can improve dramatically,
  especially for projects with large files.
  (John Arbash Meinel)

* Revision texts were always meant to be stored as fulltexts. There
  was a bug in a bzr.dev version that would accidentally create deltas
  when copying from a Pack repo to a Knit repo. This has been fixed,
  but to support those repositories, we know always request full texts
  for Revision texts. (John Arbash Meinel, #261339)

* The previous ``--1.6-rich-root`` format used an incorrect xml
  serializer, which would accidentally support fetching from a
  repository that supported subtrees, even though the local one would
  not. We deprecated that format, and introduced a new one that uses
  the correct serializer ``--1.6.1-rich-root``.
  (John Arbash Meinel, #262333)


bzr 1.6
#######

:Released: 2008-08-25

Finally, the long awaited bzr 1.6 has been released. This release includes
new features like Stacked Branches, improved weave merge, and an updated
server protocol (now on v3) which will allow for better cross version
compatibility. With this release we have deprecated Knit format
repositories, and recommend that users upgrade them, we will continue to
support reading and writing them for the forseeable future, but we will
not be tuning them for performance as pack repositories have proven to be
better at scaling. This will also be the first release to bundle
TortoiseBzr in the standalone Windows installer.


bzr 1.6rc5
##########

:Released: 2008-08-19

Bug Fixes
*********

* Disable automatic detection of stacking based on a containing
  directory of the target. It interacted badly with push, and needs a
  bit more work to get the edges polished before it should happen
  automatically. (John Arbash Meinel, #259275)
  (This change was reverted when merged to bzr.dev)


bzr 1.6rc4
##########

:Released: 2008-08-18

Bug Fixes
*********

* Fix a regression in knit => pack fetching.  We had a logic
  inversion, causing the fetch to insert fulltexts in random order,
  rather than preserving deltas.  (John Arbash Meinel, #256757)


bzr 1.6rc3
##########

:Released: 2008-08-14

Changes
*******

* Disable reading ``.bzrrules`` as a per-branch rule preferences
  file. The feature was not quite ready for a full release.
  (Robert Collins)

Improvements
************

* Update the windows installer to bundle TortoiseBzr and ``qbzr``
  into the standalone installer. This will be the first official
  windows release that installs Tortoise by default.
  (Mark Hammond)

Bug Fixes
*********

* Fix a regression in ``bzr+http`` support. There was a missing
  function (``_read_line``) that needed to be carried over from
  ``bzr+ssh`` support. (Andrew Bennetts)

* ``GraphIndex`` objects will internally read an entire index if more
  than 1/20th of their keyspace is requested in a single operation.
  This largely mitigates a performance regression in ``bzr log FILE``
  and completely corrects the performance regression in ``bzr log``.
  The regression was caused by removing an accomodation which had been
  supporting the index format in use. A newer index format is in
  development which is substantially faster. (Robert Collins)


bzr 1.6rc2
##########

:Released: 2008-08-13

This release candidate has a few minor bug fixes, and some regression
fixes for Windows.

Bug Fixes
*********

* ``bzr upgrade`` on remote branches accessed via bzr:// and
  bzr+ssh:// now works.  (Andrew Bennetts)

* Change the ``get_format_description()`` strings for
  ``RepositoryFormatKnitPack5`` et al to be single line messages.
  (Aaron Bentley)

* Fix for a regression on Win32 where we would try to call
  ``os.listdir()`` on a file and not catch the exception properly.
  (Windows raises a different exception.) This would manifest in
  places like ``bzr rm file`` or ``bzr switch``.
  (Mark Hammond, John Arbash Meinel)

* ``Inventory.copy()`` was failing to set the revision property for
  the root entry. (Jelmer Vernooij)

* sftp transport: added missing ``FileExists`` case to
  ``_translate_io_exception`` (Christophe Troestler, #123475)

* The help for ``bzr ignored`` now suggests ``bzr ls --ignored`` for
  scripting use. (Robert Collins, #3834)

* The default ``annotate`` logic will now always assign the
  last-modified value of a line to one of the revisions that modified
  it, rather than a merge revision. This would happen when both sides
  claimed to have modified the line resulting in the same text. The
  choice is arbitrary but stable, so merges in different directions
  will get the same results.  (John Arbash Meinel, #232188)


bzr 1.6rc1
##########

:Released: 2008-08-06

This release candidate for bzr 1.6 solidifies the new branch stacking
feature.  Bazaar now recommends that users upgrade all knit repositories,
because later formats are much faster.  However, we plan to continue read/write and
upgrade support for knit repostories for the forseeable future.  Several
other bugs and performance issues were fixed.

Changes
*******

* Knit format repositories are deprecated and bzr will now emit
  warnings whenever it encounters one.  Use ``bzr upgrade`` to upgrade
  knit repositories to pack format.  (Andrew Bennetts)

Improvements
************

* ``bzr check`` can now be told which elements at a location it should
  check.  (Daniel Watkins)

* Commit now supports ``--exclude`` (or ``-x``) to exclude some files
  from the commit. (Robert Collins, #3117)

* Fetching data between repositories that have the same model but no
  optimised fetcher will not reserialise all the revisions, increasing
  performance. (Robert Collins, John Arbash Meinel)

* Give a more specific error when target branch is not reachable.
  (James Westby)

* Implemented a custom ``walkdirs_utf8`` implementation for win32.
  This uses a pyrex extension to get direct access to the
  ``FindFirstFileW`` style apis, rather than using ``listdir`` +
  ``lstat``. Shows a very strong improvement in commands like
  ``status`` and ``diff`` which have to iterate the working tree.
  Anywhere from 2x-6x faster depending on the size of the tree (bigger
  trees, bigger benefit.) (John Arbash Meinel)

* New registry for log properties handles  and the method in
  LongLogFormatter to display the custom properties returned by the
  registered handlers. (Guillermo Gonzalez, #162469)

Bug Fixes
*********

* Add more tests that stacking does not create deltas spanning
  physical repository boundaries.
  (Martin Pool, #252428)

* Better message about incompatible repositories.
  (Martin Pool, #206258)

* ``bzr branch --stacked`` ensures the destination branch format can
  support stacking, even if the origin does not.
  (Martin Pool)

* ``bzr export`` no longer exports ``.bzrrules``.
  (Ian Clatworthy)

* ``bzr serve --directory=/`` now correctly allows the whole
  filesystem to be accessed on Windows, not just the root of the drive
  that Python is running from.
  (Adrian Wilkins, #240910)

* Deleting directories by hand before running ``bzr rm`` will not
  cause subsequent errors in ``bzr st`` and ``bzr commit``.
  (Robert Collins, #150438)

* Fix a test case that was failing if encoding wasn't UTF-8.
  (John Arbash Meinel, #247585)

* Fix "no buffer space available" error when branching with the new
  smart server protocol to or from Windows.
  (Andrew Bennetts, #246180)

* Fixed problem in branching from smart server.
  (#249256, Michael Hudson, Martin Pool)

* Handle a file turning in to a directory in TreeTransform.
  (James Westby, #248448)

API Changes
***********

* ``MutableTree.commit`` has an extra optional keywork parameter
  ``exclude`` that will be unconditionally supplied by the command
  line UI - plugins that add tree formats may need an update.
  (Robert Collins)

* The API minimum version for plugin compatibility has been raised to
  1.6 - there are significant changes throughout the code base.
  (Robert Collins)

* The generic fetch code now uses three attributes on Repository objects
  to control fetch. The streams requested are controlled via :
  ``_fetch_order`` and ``_fetch_uses_deltas``. Setting these
  appropriately allows different repository implementations to recieve
  data in their optimial form. If the ``_fetch_reconcile`` is set then
  a reconcile operation is triggered at the end of the fetch.
  (Robert Collins)

* The ``put_on_disk`` and ``get_tar_item`` methods in
  ``InventoryEntry`` were deprecated. (Ian Clatworthy)

* ``Repository.is_shared`` doesn't take a read lock. It didn't
  need one in the first place (nobody cached the value, and
  ``RemoteRepository`` wasn't taking one either). This saves a round
  trip when probing Pack repositories, as they read the ``pack-names``
  file when locked. And during probe, locking the repo isn't very
  useful. (John Arbash Meinel)

Internals
*********

* ``bzrlib.branchbuilder.BranchBuilder`` is now much more capable of
  putting together a real history without having to create a full
  WorkingTree. It is recommended that tests that are not directly
  testing the WorkingTree use BranchBuilder instead.  See
  ``BranchBuilder.build_snapshot`` or
  ``TestCaseWithMemoryTree.make_branch_builder``.  (John Arbash Meinel)

* ``bzrlib.builtins.internal_tree_files`` broken into two giving a new
  helper ``safe_relpath_files`` - used by the new ``exclude``
  parameter to commit. (Robert Collins)

* Make it easier to introduce new WorkingTree formats.
  (Ian Clatworthy)

* The code for exporting trees was refactored not to use the
  deprecated ``InventoryEntry`` methods. (Ian Clatworthy)

* RuleSearchers return () instead of [] now when there are no matches.
  (Ian Clatworthy)


bzr 1.6beta3
############

:Released: 2008-07-17

This release adds a new 'stacked branches' feature allowing branches to
share storage without being in the same repository or on the same machine.
(See the user guide for more details.)  It also adds a new hook, improved
weaves, aliases for related locations, faster bzr+ssh push, and several
bug fixes.

Features
********

* New ``pre_change_branch_tip`` hook that is called before the
  branch tip is moved, while the branch is write-locked.  See the User
  Reference for signature details.  (Andrew Bennetts)

* Rule-based preferences can now be defined for selected files in
  selected branches, allowing commands and plugins to provide
  custom behaviour for files matching defined patterns.
  See ``Rule-based preferences`` (part of ``Configuring Bazaar``)
  in the User Guide and ``bzr help rules`` for more information.
  (Ian Clatworthy)

* Sites may suggest a branch to stack new branches on.  (Aaron Bentley)

* Stacked branches are now supported. See ``bzr help branch`` and
  ``bzr help push``.  Branches must be in the ``development1`` format
  to stack, though the stacked-on branch can be of any format.
  (Robert Collins)

Improvements
************

* ``bzr export --format=tgz --root=NAME -`` to export a gzipped tarball
  to stdout; also ``tar`` and ``tbz2``.
  (Martin Pool)

* ``bzr (re)merge --weave`` will now use a standard Weave algorithm,
  rather than the annotation-based merge it was using. It does so by
  building up a Weave of the important texts, without needing to build
  the full ancestry. (John Arbash Meinel, #238895)

* ``bzr send`` documents and better supports ``emacsclient`` (proper
  escaping of mail headers and handling of the MUA Mew).
  (Christophe Troestler)

* Remembered locations can be specified by aliases, e.g. :parent, :public,
  :submit.  (Aaron Bentley)

* The smart protocol now has improved support for setting branches'
  revision info directly.  This makes operations like push
  faster.  The new request method name is
  ``Branch.set_last_revision_ex``.  (Andrew Bennetts)

Bug Fixes
*********

* Bazaar is now able to be a client to the web server of IIS 6 and 7.
  The broken implementations of RFC822 in Python and RFC2046 in IIS
  combined with boundary-line checking in Bazaar previously made this
  impossible. (NB, IIS 5 does not suffer from this problem).
  (Adrian Wilkins, #247585)

* ``bzr log --long`` with a ghost in your mainline now handles that
  ghost properly. (John Arbash Meinel, #243536)

* ``check`` handles the split-up .bzr layout correctly, so no longer
  requires a branch to be present.
  (Daniel Watkins, #64783)

* Clearer message about how to set the PYTHONPATH if bzrlib can't be
  loaded.
  (Martin Pool, #205230)

* Errors about missing libraries are now shown without a traceback,
  and with a suggestion to install the library.  The full traceback is
  still in ``.bzr.log`` and can be shown with ``-Derror``.
  (Martin Pool, #240161)

* Fetch from a stacked branch copies all required data.
  (Aaron Bentley, #248506)

* Handle urls such as ftp://user@host.com@www.host.com where the user
  name contains an @.
  (Neil Martinsen-Burrell, #228058)

* ``needs_read_lock`` and ``needs_write_lock`` now suppress an error during
  ``unlock`` if there was an error in the original function. This helps
  most when there is a failure with a smart server action, since often the
  connection closes and we cannot unlock.
  (Andrew Bennetts, John Arbash Meinel, #125784)

* Obsolete hidden command ``bzr fetch`` removed.
  (Martin Pool, #172870)

* Raise the correct exception when doing ``-rbefore:0`` or ``-c0``.
  (John Arbash Meinel, #239933)

* You can now compare file revisions in Windows diff programs from
  Cygwin Bazaar.
  (Matt McClure, #209281)

* revision_history now tolerates mainline ghosts for Branch format 6.
  (Aaron Bentley, #235055)

* Set locale from environment for third party libs.
  (Martin von Gagern, #128496)

Documentation
*************

* Added *Using stacked branches* to the User Guide.
  (Ian Clatworthy)

* Updated developer documentation.
  (Martin Pool)

Testing
*******

* ``-Dmemory`` will cause /proc/PID/status to be catted before bzr
  exits, allowing low-key analysis of peak memory use. (Robert Collins)

* ``TestCaseWithTransport.make_branch_and_tree`` tries harder to return
  a tree with a ``branch`` attribute of the right format.  This was
  preventing some ``RemoteBranch`` tests from actually running with
  ``RemoteBranch`` instances.  (Andrew Bennetts)

API Changes
***********

* Removed ``Repository.text_store``, ``control_store``, etc.  Instead,
  there are new attributes ``texts, inventories, revisions,
  signatures``, each of which is a ``VersionedFiles``.  See the
  Repository docstring for more details.
  (Robert Collins)

* ``Branch.pull`` now accepts an ``_override_hook_target`` optional
  parameter.  If you have a subclass of ``Branch`` that overrides
  ``pull`` then you should add this parameter.  (Andrew Bennetts)

* ``bzrlib.check.check()`` has been deprecated in favour of the more
  aptly-named ``bzrlib.check.check_branch()``.
  (Daniel Watkins)

* ``Tree.print_file`` and ``Repository.print_file`` are deprecated.
  These methods are bad APIs because they write directly to sys.stdout.
  bzrlib does not use them internally, and there are no direct tests
  for them. (Alexander Belchenko)

Internals
*********

* ``cat`` command no longer uses ``Tree.print_file()`` internally.
  (Alexander Belchenko)

* New class method ``BzrDir.open_containing_tree_branch_or_repository``
  which eases the discovery of the tree, the branch and the repository
  containing a given location.
  (Daniel Watkins)

* New ``versionedfile.KeyMapper`` interface to abstract out the access to
  underlying .knit/.kndx etc files in repositories with partitioned
  storage. (Robert Collins)

* Obsolete developer-use command ``weave-join`` has been removed.
  (Robert Collins)

* ``RemoteToOtherFetcher`` and ``get_data_stream_for_search`` removed,
  to support new ``VersionedFiles`` layering.
  (Robert Collins)


bzr 1.6beta2
############

:Released: 2008-06-10

This release contains further progress towards our 1.6 goals of shallow
repositories, and contains a fix for some user-affecting bugs in the
repository layer.  Building working trees during checkout and branch is
now faster.

Bug Fixes
*********

* Avoid KnitCorrupt error extracting inventories from some repositories.
  (The data is not corrupt; an internal check is detecting a problem
  reading from the repository.)
  (Martin Pool, Andrew Bennetts, Robert Collins, #234748)

* ``bzr status`` was breaking if you merged the same revision twice.
  (John Arbash Meinel, #235407)

* Fix infinite loop consuming 100% CPU when a connection is lost while
  reading a response body via the smart protocol v1 or v2.
  (Andrew Bennetts)

* Inserting a bundle which changes the contents of a file with no trailing
  end of line, causing a knit snapshot in a 'knits' repository will no longer
  cause KnitCorrupt. (Robert Collins)

* ``RemoteBranch.pull`` needs to return the ``self._real_branch``'s
  pull result. It was instead just returning None, which breaks ``bzr
  pull``. (John Arbash Meinel, #238149)

* Sanitize branch nick before using it as an attachment filename in
  ``bzr send``. (Lukáš Lalinský, #210218)

* Squash ``inv_entry.symlink_target`` to a plain string when
  generating DirState details. This prevents from getting a
  ``UnicodeError`` when you have symlinks and non-ascii filenames.
  (John Arbash Meinel, #135320)

Improvements
************

* Added the 'alias' command to set/unset and display aliases. (Tim Penhey)

* ``added``, ``modified``, and ``unknowns`` behaviour made consistent (all three
  now quote paths where required). Added ``--null`` option to ``added`` and
  ``modified`` (for null-separated unknowns, use ``ls --unknown --null``)
  (Adrian Wilkins)

* Faster branching (1.09x) and lightweight checkouts (1.06x) on large trees.
  (Ian Clatworthy, Aaron Bentley)

Documentation
*************

* Added *Bazaar Zen* section to the User Guide. (Ian Clatworthy)

Testing
*******

* Fix the test HTTPServer to be isolated from chdir calls made while it is
  running, allowing it to be used in blackbox tests. (Robert Collins)

API Changes
***********

* ``WorkingTree.set_parent_(ids/trees)`` will now filter out revisions
  which are in the ancestry of other revisions. So if you merge the same
  tree twice, or merge an ancestor of an existing merge, it will only
  record the newest. (If you merge a descendent, it will replace its
  ancestor). (John Arbash Meinel, #235407)

* ``RepositoryPolicy.__init__`` now requires stack_on and stack_on_pwd,
  through the derived classes do not.  (Aaron Bentley)

Internals
*********

* ``bzrlib.bzrdir.BzrDir.sprout`` now accepts ``stacked`` to control
  creating stacked branches. (Robert Collins)

* Knit record serialisation is now stricter on what it will accept, to
  guard against potential internal bugs, or broken input. (Robert Collins)

bzr 1.6beta1
############

:Released: 2008-06-02

Commands that work on the revision history such as push, pull, missing,
uncommit and log are now substantially faster.  This release adds a
translation of some of the user documentation into Spanish.  (Contributions of
other translations would be very welcome.)  Bazaar 1.6beta1 adds a new network
protocol which is used by default and which allows for more efficient transfers
and future extensions.


Notes When Upgrading
********************

* There is a new version of the network protocol used for bzr://, bzr+ssh://
  and bzr+http:// connections.  This will allow more efficient requests and
  responses, and more graceful fallback when a server is too old to
  recognise a request from a more recent client.  Bazaar 1.6 will
  interoperate with 0.16 and later versions, but servers should be upgraded
  when possible.  Bazaar 1.6 no longer interoperates with 0.15 and earlier via
  these protocols.  Use alternatives like SFTP or upgrade those servers.
  (Andrew Bennetts, #83935)

Changes
*******

* Deprecation warnings will not be suppressed when running ``bzr selftest``
  so that developers can see if their code is using deprecated functions.
  (John Arbash Meinel)

Features
********

* Adding ``-Derror`` will now display a traceback when a plugin fails to
  load. (James Westby)

Improvements
************

* ``bzr branch/push/pull -r XXX`` now have a helper function for finding
  the revno of the new revision (``Graph.find_distance_to_null``). This
  should make something like ``bzr branch -r -100`` in a shared, no-trees
  repository much snappier. (John Arbash Meinel)

* ``bzr log --short -r X..Y`` no longer needs to access the full revision
  history. This makes it noticeably faster when logging the last few
  revisions. (John Arbash Meinel)

* ``bzr ls`` now accepts ``-V`` as an alias for ``--versioned``.
  (Jerad Cramp, #165086)

* ``bzr missing`` uses the new ``Graph.find_unique_ancestors`` and
  ``Graph.find_differences`` to determine missing revisions without having
  to search the whole ancestry. (John Arbash Meinel, #174625)

* ``bzr uncommit`` now uses partial history access, rather than always
  extracting the full revision history for a branch. This makes it
  resolve the appropriate revisions much faster (in testing it drops
  uncommit from 1.5s => 0.4s). It also means ``bzr log --short`` is one
  step closer to not using full revision history.
  (John Arbash Meinel, #172649)

Bugfixes
********

* ``bzr merge --lca`` should handle when two revisions have no common
  ancestor other than NULL_REVISION. (John Arbash Meinel, #235715)

* ``bzr status`` was breaking if you merged the same revision twice.
  (John Arbash Meinel, #235407)

* ``bzr push`` with both ``--overwrite`` and ``-r NNN`` options no longer
  fails.  (Andrew Bennetts, #234229)

* Correctly track the base URL of a smart medium when using bzr+http://
  URLs, which was causing spurious "No repository present" errors with
  branches in shared repositories accessed over bzr+http.
  (Andrew Bennetts, #230550)

* Define ``_remote_is_at_least_1_2`` on ``SmartClientMedium`` so that all
  implementations have the attribute.  Fixes 'PyCurlTransport' object has no
  attribute '_remote_is_at_least_1_2' attribute errors.
  (Andrew Bennetts, #220806)

* Failure to delete an obsolete pack file should just give a warning
  message, not a fatal error.  It may for example fail if the file is still
  in use by another process.
  (Martin Pool)

* Fix MemoryError during large fetches over HTTP by limiting the amount of
  data we try to read per ``recv`` call.  The problem was observed with
  Windows and a proxy, but might affect other environments as well.
  (Eric Holmberg, #215426)

* Handle old merge directives correctly in Merger.from_mergeable.  Stricter
  get_parent_map requirements exposed a latent bug here.  (Aaron Bentley)

* Issue a warning and ignore passwords declared in authentication.conf when
  used for an ssh scheme (sftp or bzr+ssh).
  (Vincent Ladeuil, #203186)

* Make both http implementations raise appropriate exceptions on 403
  Forbidden when POSTing smart requests.
  (Vincent Ladeuil, #230223)

* Properly *title* header names in http requests instead of capitalizing
  them.
  (Vincent Ladeuil, #229076)

* The "Unable to obtain lock" error message now also suggests using
  ``bzr break-lock`` to fix it.  (Martin Albisetti, #139202)

* Treat an encoding of '' as ascii; this can happen when bzr is run
  under vim on Mac OS X.
  (Neil Martinsen-Burrell)

* ``VersionedFile.make_mpdiffs()`` was raising an exception that wasn't in
  scope. (Daniel Fischer #235687)

Documentation
*************

* Added directory structure and started translation of docs in spanish.
  (Martin Albisetti, Lucio Albenga)

* Incorporate feedback from Jelmer Vernooij and Neil Martinsen-Burrell
  on the plugin and integration chapters of the User Guide.
  (Ian Clatworthy)

* More Bazaar developer documentation about packaging and release process,
  and about use of Python reprs.
  (Martin Pool, Martin Albisetti)

* Updated Tortise strategy document. (Mark Hammond)

Testing
*******

* ``bzrlib.tests.adapt_tests`` was broken and unused - it has been fixed.
  (Robert Collins)

* Fix the test HTTPServer to be isolated from chdir calls made while it is
  running, allowing it to be used in blackbox tests. (Robert Collins)

* New helper function for splitting test suites
  ``split_suite_by_condition``. (Robert Collins)

Internals
*********

* ``Branch.missing_revisions`` has been deprecated. Similar functionality
  can be obtained using ``bzrlib.missing.find_unmerged``. The api was
  fairly broken, and the function was unused, so we are getting rid of it.
  (John Arbash Meinel)

API Changes
***********

* ``Branch.abspath`` is deprecated; use the Tree or Transport
  instead.  (Martin Pool)

* ``Branch.update_revisions`` now takes an optional ``Graph``
  object. This can be used by ``update_revisions`` when it is
  checking ancestry, and allows callers to prefer request to go to a
  local branch.  (John Arbash Meinel)

* Branch, Repository, Tree and BzrDir should expose a Transport as an
  attribute if they have one, rather than having it indirectly accessible
  as ``.control_files._transport``.  This doesn't add a requirement
  to support a Transport in cases where it was not needed before;
  it just simplifies the way it is reached.  (Martin Pool)

* ``bzr missing --mine-only`` will return status code 0 if you have no
  new revisions, but the remote does. Similarly for ``--theirs-only``.
  The new code only checks one side, so it doesn't know if the other
  side has changes. This seems more accurate with the request anyway.
  It also changes the output to print '[This|Other] branch is up to
  date.' rather than displaying nothing.  (John Arbash Meinel)

* ``LockableFiles.put_utf8``, ``put_bytes`` and ``controlfilename``
  are now deprecated in favor of using Transport operations.
  (Martin Pool)

* Many methods on ``VersionedFile``, ``Repository`` and in
  ``bzrlib.revision``  deprecated before bzrlib 1.5 have been removed.
  (Robert Collins)

* ``RevisionSpec.wants_revision_history`` can be set to False for a given
  ``RevisionSpec``. This will disable the existing behavior of passing in
  the full revision history to ``self._match_on``. Useful for specs that
  don't actually need access to the full history. (John Arbash Meinel)

* The constructors of ``SmartClientMedium`` and its subclasses now require a
  ``base`` parameter.  ``SmartClientMedium`` implementations now also need
  to provide a ``remote_path_from_transport`` method.  (Andrew Bennetts)

* The default permissions for creating new files and directories
  should now be obtained from ``BzrDir._get_file_mode()`` and
  ``_get_dir_mode()``, rather than from LockableFiles.  The ``_set_file_mode``
  and ``_set_dir_mode`` variables on LockableFiles which were advertised
  as a way for plugins to control this are no longer consulted.
  (Martin Pool)

* ``VersionedFile.join`` is deprecated. This method required local
  instances of both versioned file objects and was thus hostile to being
  used for streaming from a smart server. The new get_record_stream and
  insert_record_stream are meant to efficiently replace this method.
  (Robert Collins)

* ``WorkingTree.set_parent_(ids/trees)`` will now filter out revisions
  which are in the ancestry of other revisions. So if you merge the same
  tree twice, or merge an ancestor of an existing merge, it will only
  record the newest. (If you merge a descendent, it will replace its
  ancestor). (John Arbash Meinel, #235407)

* ``WorkingTreeFormat2.stub_initialize_remote`` is now private.
  (Martin Pool)


bzr 1.5
#######

:Released: 2008-05-16

This release of Bazaar includes several updates to the documentation, and fixes
to prepare for making rich root support the default format. Many bugs have been
squashed, including fixes to log, bzr+ssh inter-operation with older servers.

Changes
*******

* Suppress deprecation warnings when bzrlib is a 'final' release. This way
  users of packaged software won't be bothered with DeprecationWarnings,
  but developers and testers will still see them. (John Arbash Meinel)

Documentation
*************

* Incorporate feedback from Jelmer Vernooij and Neil Martinsen-Burrell
  on the plugin and integration chapters of the User Guide.
  (Ian Clatworthy)


bzr 1.5rc1
##########

:Released: 2008-05-09

Changes
*******

* Broader support of GNU Emacs mail clients. Set
  ``mail_client=emacsclient`` in your bazaar.conf and ``send`` will pop the
  bundle in a mail buffer according to the value of ``mail-user-agent``
  variable. (Xavier Maillard)

Improvements
************

* Diff now handles revision specs like "branch:" and "submit:" more
  efficiently.  (Aaron Bentley, #202928)

* More friendly error given when attempt to start the smart server
  on an address already in use. (Andrea Corbellini, #200575)

* Pull completes much faster when there is nothing to pull.
  (Aaron Bentley)

Bugfixes
********

* Authentication.conf can define sections without password.
  (Vincent Ladeuil, #199440)

* Avoid muttering every time a child update does not cause a progress bar
  update. (John Arbash Meinel, #213771)

* ``Branch.reconcile()`` is now implemented. This allows ``bzr reconcile``
  to fix when a Branch has a non-canonical mainline history. ``bzr check``
  also detects this condition. (John Arbash Meinel, #177855)

* ``bzr log -r ..X bzr://`` was failing, because it was getting a request
  for ``revision_id=None`` which was not a string.
  (John Arbash Meinel, #211661)

* ``bzr commit`` now works with Microsoft's FTP service.
  (Andreas Deininger)

* Catch definitions outside sections in authentication.conf.
  (Vincent Ladeuil, #217650)

* Conversion from non-rich-root to rich-root(-pack) updates inventory
  sha1s, even when bundles are used.  (Aaron Bentley, #181391)

* Conversion from non-rich-root to rich-root(-pack) works correctly even
  though search keys are not topologically sorted.  (Aaron Bentley)

* Conversion from non-rich-root to rich-root(-pack) works even when a
  parent revision has a different root id.  (Aaron Bentley, #177874)

* Disable strace testing until strace is fixed (see bug #103133) and emit a
  warning when selftest ends to remind us of leaking tests.
  (Vincent Ladeuil, #226769)

* Fetching all revisions from a repository does not cause pack collisions.
  (Robert Collins, Aaron Bentley, #212908)

* Fix error about "attempt to add line-delta in non-delta knit".
  (Andrew Bennetts, #217701)

* Pushing a branch in "dirstate" format (Branch5) over bzr+ssh would break
  if the remote server was < version 1.2. This was due to a bug in the
  RemoteRepository.get_parent_map() fallback code.
  (John Arbash Meinel, #214894)

* Remove leftover code in ``bzr_branch`` that inappropriately creates
  a ``branch-name`` file in the branch control directory.
  (Martin Pool)

* Set SO_REUSEADDR on server sockets of ``bzr serve`` to avoid problems
  rebinding the socket when starting the server a second time.
  (John Arbash Meinel, Martin Pool, #164288)

* Severe performance degradation in fetching from knit repositories to
  knits and packs due to parsing the entire revisions.kndx on every graph
  walk iteration fixed by using the Repository.get_graph API.  There was
  another regression in knit => knit fetching which re-read the index for
  every revision each side had in common.
  (Robert Collins, John Arbash Meinel)

* When logging the changes to a particular file, there was a bug if there
  were ghosts in the revision ancestry. (John Arbash Meinel, #209948)

* xs4all's ftp server returns a temporary error when trying to list an
  empty directory, rather than returning an empty list. Adding a
  workaround so that we don't get spurious failures.
  (John Arbash Meinel, #215522)

Documentation
*************

* Expanded the User Guide to include new chapters on popular plugins and
  integrating Bazaar into your environment. The *Best practices* chapter
  was renamed to *Miscellaneous topics* as suggested by community
  feedback as well. (Ian Clatworthy)

* Document outlining strategies for TortoiseBzr. (Mark Hammond)

* Improved the documentation on hooks. (Ian Clatworthy)

* Update authentication docs regarding ssh agents.
  (Vincent Ladeuil, #183705)

Testing
*******

* Add ``thread_name_suffix`` parameter to SmartTCPServer_for_testing, to
  make it easy to identify which test spawned a thread with an unhandled
  exception. (Andrew Bennetts)

* New ``--debugflag``/``-E`` option to ``bzr selftest`` for setting
  options for debugging tests, these are complementary to the -D
  options.  The ``-Dselftest_debug`` global option has been replaced by the
  ``-E=allow_debug`` option for selftest. (Andrew Bennetts)

* Parameterised test ids are preserved correctly to aid diagnosis of test
  failures. (Robert Collins, Andrew Bennetts)

* selftest now accepts --starting-with <id> to load only the tests whose id
  starts with the one specified. This greatly speeds up running the test
  suite on a limited set of tests and can be used to run the tests for a
  single module, a single class or even a single test.  (Vincent Ladeuil)

* The test suite modules have been modified to define load_tests() instead
  of test_suite(). That speeds up selective loading (via --load-list)
  significantly and provides many examples on how to migrate (grep for
  load_tests).  (Vincent Ladeuil)

Internals
*********

* ``Hooks.install_hook`` is now deprecated in favour of
  ``Hooks.install_named_hook`` which adds a required ``name`` parameter, to
  avoid having to call ``Hooks.name_hook``. (Daniel Watkins)

* Implement xml8 serializer.  (Aaron Bentley)

* New form ``@deprecated_method(deprecated_in(1, 5, 0))`` for making
  deprecation wrappers.  (Martin Pool)

* ``Repository.revision_parents`` is now deprecated in favour of
  ``Repository.get_parent_map([revid])[revid]``. (Jelmer Vernooij)

* The Python ``assert`` statement is no longer used in Bazaar source, and
  a test checks this.  (Martin Pool)

API Changes
***********

* ``bzrlib.status.show_pending_merges`` requires the repository to be
  locked by the caller. Callers should have been doing it anyway, but it
  will now raise an exception if they do not. (John Arbash Meinel)

* Repository.get_data_stream, Repository.get_data_stream_for_search(),
  Repository.get_deltas_for_revsions(), Repository.revision_trees(),
  Repository.item_keys_introduced_by() no longer take read locks.
  (Aaron Bentley)

* ``LockableFiles.get_utf8`` and ``.get`` are deprecated, as a start
  towards removing LockableFiles and ``.control_files`` entirely.
  (Martin Pool)

* Methods deprecated prior to 1.1 have been removed.
  (Martin Pool)


bzr 1.4 
#######

:Released: 2008-04-28

This release of Bazaar includes handy improvements to the speed of log and
status, new options for several commands, improved documentation, and better
hooks, including initial code for server-side hooks.  A number of bugs have
been fixed, particularly in interoperability between different formats or
different releases of Bazaar over there network.  There's been substantial
internal work in both the repository and network code to enable new features
and faster performance.

Bug Fixes
*********

* Pushing a branch in "dirstate" format (Branch5) over bzr+ssh would break
  if the remote server was < version 1.2.  This was due to a bug in the
  RemoteRepository.get_parent_map() fallback code.
  (John Arbash Meinel, Andrew Bennetts, #214894)


bzr 1.4rc2
##########

:Released: 2008-04-21

Bug Fixes
*********

* ``bzr log -r ..X bzr://`` was failing, because it was getting a request
  for ``revision_id=None`` which was not a string.
  (John Arbash Meinel, #211661)

* Fixed a bug in handling ghost revisions when logging changes in a
  particular file.  (John Arbash Meinel, #209948)

* Fix error about "attempt to add line-delta in non-delta knit".
  (Andrew Bennetts, #205156)

* Fixed performance degradation in fetching from knit repositories to
  knits and packs due to parsing the entire revisions.kndx on every graph
  walk iteration fixed by using the Repository.get_graph API.  There was
  another regression in knit => knit fetching which re-read the index for
  every revision each side had in common.
  (Robert Collins, John Arbash Meinel)


bzr 1.4rc1
##########

:Released: 2008-04-11

Changes
*******

* bzr main script cannot be imported (Benjamin Peterson)

* On Linux bzr additionally looks for plugins in arch-independent site
  directory. (Toshio Kuratomi)

* The ``set_rh`` branch hook is now deprecated. Please migrate
  any plugins using this hook to use an alternative, e.g.
  ``post_change_branch_tip``. (Ian Clatworthy)

* When a plugin cannot be loaded as the file path is not a valid
  python module name bzr will now strip a ``bzr_`` prefix from the
  front of the suggested name, as many plugins (e.g. bzr-svn)
  want to be installed without this prefix. It is a common mistake
  to have a folder named "bzr-svn" for that plugin, especially
  as this is what bzr branch lp:bzr-svn will give you. (James Westby,
  Andrew Cowie)

* UniqueIntegerBugTracker now appends bug-ids instead of joining
  them to the base URL. Plugins that register bug trackers may
  need a trailing / added to the base URL if one is not already there.
  (James Wesby, Andrew Cowie)

Features
********

* Added start_commit hook for mutable trees. (Jelmer Vernooij, #186422)

* ``status`` now accepts ``--no-pending`` to show the status without
  listing pending merges, which speeds up the command a lot on large
  histories.  (James Westby, #202830)

* New ``post_change_branch_tip`` hook that is called after the
  branch tip is moved but while the branch is still write-locked.
  See the User Reference for signature details.
  (Ian Clatworthy, James Henstridge)

* Reconfigure can convert a branch to be standalone or to use a shared
  repository.  (Aaron Bentley)

Improvements
************

* The smart protocol now has support for setting branches' revision info
  directly.  This should make operations like push slightly faster, and is a
  step towards server-side hooks.  The new request method name is
  ``Branch.set_last_revision_info``.  (Andrew Bennetts)

* ``bzr commit --fixes`` now recognises "gnome" as a tag by default.
  (James Westby, Andrew Cowie)

* ``bzr switch`` will attempt to find branches to switch to relative to the
  current branch. E.g. ``bzr switch branchname`` will look for
  ``current_branch/../branchname``. (Robert Collins, Jelmer Vernooij,
  Wouter van Heyst)

* Diff is now more specific about execute-bit changes it describes
  (Chad Miller)

* Fetching data over HTTP is a bit faster when urllib is used.  This is done
  by forcing it to recv 64k at a time when reading lines in HTTP headers,
  rather than just 1 byte at a time.  (Andrew Bennetts)

* Log --short and --line are much faster when -r is not specified.
  (Aaron Bentley)

* Merge is faster.  We no longer check a file's existence unnecessarily
  when merging the execute bit.  (Aaron Bentley)

* ``bzr status`` on an explicit list of files no longer shows pending
  merges, making it much faster on large trees. (John Arbash Meinel)

* The launchpad directory service now warns the user if they have not set
  their launchpad login and are trying to resolve a URL using it, just
  in case they want to do a write operation with it.  (James Westby)

* The smart protocol client is slightly faster, because it now only queries
  the server for the protocol version once per connection.  Also, the HTTP
  transport will now automatically probe for and use a smart server if
  one is present.  You can use the new ``nosmart+`` transport decorator
  to get the old behaviour.  (Andrew Bennetts)

* The ``version`` command takes a ``--short`` option to print just the
  version number, for easier use in scripts.  (Martin Pool)

* Various operations with revision specs and commands that calculate
  revnos and revision ids are faster.  (John A. Meinel, Aaron Bentley)

Bugfixes
********

* Add ``root_client_path`` parameter to SmartWSGIApp and
  SmartServerRequest.  This makes it possible to publish filesystem
  locations that don't exactly match URL paths. SmartServerRequest
  subclasses should use the new ``translate_client_path`` and
  ``transport_from_client_path`` methods when dealing with paths received
  from a client to take this into account.  (Andrew Bennetts, #124089)

* ``bzr mv a b`` can be now used also to rename previously renamed
  directories, not only files. (Lukáš Lalinský, #107967)

* ``bzr uncommit --local`` can now remove revisions from the local
  branch to be symmetric with ``bzr commit --local``.
  (John Arbash Meinel, #93412)

* Don't ask for a password if there is no real terminal.
  (Alexander Belchenko, #69851)

* Fix a bug causing a ValueError crash in ``parse_line_delta_iter`` when
  fetching revisions from a knit to pack repository or vice versa using
  bzr:// (including over http or ssh).
  (#208418, Andrew Bennetts, Martin Pool, Robert Collins)

* Fixed ``_get_line`` in ``bzrlib.smart.medium``, which was buggy.  Also
  fixed ``_get_bytes`` in the same module to use the push back buffer.
  These bugs had no known impact in normal use, but were problematic for
  developers working on the code, and were likely to cause real bugs sooner
  or later.  (Andrew Bennetts)

* Implement handling of basename parameter for DefaultMail.  (James Westby)

* Incompatibility with Paramiko versions newer than 1.7.2 was fixed.
  (Andrew Bennetts, #213425)

* Launchpad locations (lp: URLs) can be pulled.  (Aaron Bentley, #181945)

* Merges that add files to deleted root directories complete.  They
  do create conflicts.  (Aaron Bentley, #210092)

* vsftp's return ``550 RNFR command failed.`` supported.
  (Marcus Trautwig, #129786)

Documentation
*************

* Improved documentation on send/merge relationship. (Peter Schuller)

* Minor fixes to the User Guide. (Matthew Fuller)

* Reduced the evangelism in the User Guide. (Ian Clatworthy)

* Added Integrating with Bazaar document for developers (Martin Albisetti)

API Breaks
**********

* Attempting to pull data from a ghost aware repository (e.g. knits) into a
  non-ghost aware repository such as weaves will now fail if there are
  ghosts.  (Robert Collins)

* ``KnitVersionedFile`` no longer accepts an ``access_mode`` parameter, and
  now requires the ``index`` and ``access_method`` parameters to be
  supplied. A compatible shim has been kept in the new function
  ``knit.make_file_knit``. (Robert Collins)

* Log formatters must now provide log_revision instead of show and
  show_merge_revno methods. The latter had been deprecated since the 0.17
  release. (James Westby)

* ``LoopbackSFTP`` is now called ``SocketAsChannelAdapter``.
  (Andrew Bennetts)

* ``osutils.backup_file`` is removed. (Alexander Belchenko)

* ``Repository.get_revision_graph`` is deprecated, with no replacement
  method. The method was size(history) and not desirable. (Robert Collins)

* ``revision.revision_graph`` is deprecated, with no replacement function.
  The function was size(history) and not desirable. (Robert Collins)

* ``Transport.get_shared_medium`` is deprecated.  Use
  ``Transport.get_smart_medium`` instead.  (Andrew Bennetts)

* ``VersionedFile`` factories now accept a get_scope parameter rather
  than using a call to ``transaction_finished``, allowing the removal of
  the fixed list of versioned files per repository. (Robert Collins)

* ``VersionedFile.annotate_iter`` is deprecated. While in principle this
  allowed lower memory use, all users of annotations wanted full file
  annotations, and there is no storage format suitable for incremental
  line-by-line annotation. (Robert Collins)

* ``VersionedFile.clone_text`` is deprecated. This performance optimisation
  is no longer used - reading the content of a file that is undergoing a
  file level merge to identical state on two branches is rare enough, and
  not expensive enough to special case. (Robert Collins)

* ``VersionedFile.clear_cache`` and ``enable_cache`` are deprecated.
  These methods added significant complexity to the ``VersionedFile``
  implementation, but were only used for optimising fetches from knits -
  which can be done from outside the knit layer, or via a caching
  decorator. As knits are not the default format, the complexity is no
  longer worth paying. (Robert Collins)

* ``VersionedFile.create_empty`` is removed. This method presupposed a
  sensible mapping to a transport for individual files, but pack backed
  versioned files have no such mapping. (Robert Collins)

* ``VersionedFile.get_graph`` is deprecated, with no replacement method.
  The method was size(history) and not desirable. (Robert Collins)

* ``VersionedFile.get_graph_with_ghosts`` is deprecated, with no
  replacement method.  The method was size(history) and not desirable.
  (Robert Collins)

* ``VersionedFile.get_parents`` is deprecated, please use
  ``VersionedFile.get_parent_map``. (Robert Collins)

* ``VersionedFile.get_sha1`` is deprecated, please use
  ``VersionedFile.get_sha1s``. (Robert Collins)

* ``VersionedFile.has_ghost`` is now deprecated, as it is both expensive
  and unused outside of a single test. (Robert Collins)

* ``VersionedFile.iter_parents`` is now deprecated in favour of
  ``get_parent_map`` which can be used to instantiate a Graph on a
  VersionedFile. (Robert Collins)

* ``VersionedFileStore`` no longer uses the transaction parameter given
  to most methods; amongst other things this means that the
  get_weave_or_empty method no longer guarantees errors on a missing weave
  in a readonly transaction, and no longer caches versioned file instances
  which reduces memory pressure (but requires more careful management by
  callers to preserve performance). (Robert Collins)

Testing
*******

* New -Dselftest_debug flag disables clearing of the debug flags during
  tests.  This is useful if you want to use e.g. -Dhpss to help debug a
  failing test.  Be aware that using this feature is likely to cause
  spurious test failures if used with the full suite. (Andrew Bennetts)

* selftest --load-list now uses a new more agressive test loader that will
  avoid loading unneeded modules and building their tests. Plugins can use
  this new loader by defining a load_tests function instead of a test_suite
  function. (a forthcoming patch will provide many examples on how to
  implement this).
  (Vincent Ladeuil)

* selftest --load-list now does some sanity checks regarding duplicate test
  IDs and tests present in the list but not found in the actual test suite.
  (Vincent Ladeuil)

* Slightly more concise format for the selftest progress bar, so there's
  more space to show the test name.  (Martin Pool) ::

    [2500/10884, 1fail, 3miss in 1m29s] test_revisionnamespaces.TestRev

* The test suite takes much less memory to run, and is a bit faster.  This
  is done by clearing most attributes of TestCases after running them, if
  they succeeded.  (Andrew Bennetts)

Internals
*********

* Added ``_build_client_protocol`` to ``_SmartClient``.  (Andrew Bennetts)

* Added basic infrastructure for automatic plugin suggestion.
  (Martin Albisetti)

* If a ``LockableFiles`` object is not explicitly unlocked (for example
  because of a missing ``try/finally`` block, it will give a warning but
  not automatically unlock itself.  (Previously they did.)  This
  sometimes caused knock-on errors if for example the network connection
  had already failed, and should not be relied upon by code.
  (Martin Pool, #109520)

* ``make dist`` target to build a release tarball, and also
  ``check-dist-tarball`` and ``dist-upload-escudero``.  (Martin Pool)

* The ``read_response_tuple`` method of ``SmartClientRequestProtocol*``
  classes will now raise ``UnknownSmartMethod`` when appropriate, so that
  callers don't need to try distinguish unknown request errors from other
  errors.  (Andrew Bennetts)

* ``set_make_working_trees`` is now implemented provided on all repository
  implementations (Aaron Bentley)

* ``VersionedFile`` now has a new method ``get_parent_map`` which, like
  ``Graph.get_parent_map`` returns a dict of key:parents. (Robert Collins)


bzr 1.3.1
#########

:Released: 2008-04-09

No changes from 1.3.1rc1.


bzr 1.3.1rc1
############

:Released: 2008-04-04

Bug Fixes
*********

* Fix a bug causing a ValueError crash in ``parse_line_delta_iter`` when
  fetching revisions from a knit to pack repository or vice versa using
  bzr:// (including over http or ssh).
  (#208418, Andrew Bennetts, Martin Pool, Robert Collins)


bzr 1.3
#######

:Released: 2008-03-20

Bazaar has become part of the GNU project <http://www.gnu.org>

Many operations that act on history, including ``log`` and ``annotate`` are now
substantially faster.  Several bugs have been fixed and several new options and
features have been added.

Testing
*******

* Avoid spurious failure of ``TestVersion.test_version`` matching
  directory names.
  (#202778, Martin Pool)


bzr 1.3rc1
##########

:Released: 2008-03-16

Notes When Upgrading
********************

* The backup directory created by ``upgrade`` is now called
  ``backup.bzr``, not ``.bzr.backup``. (Martin Albisetti)

Changes
*******

* A new repository format 'development' has been added. This format will
  represent the latest 'in-progress' format that the bzr developers are
  interested in getting early-adopter testing and feedback on.
  ``doc/developers/development-repo.txt`` has detailed information.
  (Robert Collins)

* BZR_LOG environment variable controls location of .bzr.log trace file.
  User can suppress writing messages to .bzr.log by using '/dev/null'
  filename (on Linux) or 'NUL' (on Windows). If BZR_LOG variable
  is not defined but BZR_HOME is defined then default location
  for .bzr.log trace file is ``$BZR_HOME/.bzr.log``.
  (Alexander Belchenko, #106117)

* ``launchpad`` builtin plugin now shipped as separate part in standalone
  bzr.exe, installed to ``C:\Program Files\Bazaar\plugins`` directory,
  and standalone installer allows user to skip installation of this plugin.
  (Alexander Belchenko)

* Restore auto-detection of plink.exe on Windows. (Dmitry Vasiliev)

* Version number is now shown as "1.2" or "1.2pr2", without zeroed or
  missing final fields.  (Martin Pool)

Features
********

* ``branch`` and ``checkout`` can hard-link working tree files, which is
  faster and saves space.  (Aaron Bentley)

* ``bzr send`` will now also look at the ``child_submit_to`` setting in
  the submit branch to determine the email address to send to.
  (Jelmer Vernooij)

Improvements
************

* BzrBranch._lefthand_history is faster on pack repos.  (Aaron Bentley)

* Branch6.generate_revision_history is faster.  (Aaron Bentley)

* Directory services can now be registered, allowing special URLs to be
  dereferenced into real URLs.  This is a generalization and cleanup of
  the lp: transport lookup.  (Aaron Bentley)

* Merge directives that are automatically attached to emails have nicer
  filenames, based on branch-nick + revno. (Aaron Bentley)

* ``push`` has a ``--revision`` option, to specify what revision to push up
  to.  (Daniel Watkins)

* Significantly reducing execution time and network traffic for trivial
  case of running ``bzr missing`` command for two identical branches.
  (Alexander Belchenko)

* Speed up operations that look at the revision graph (such as 'bzr log').
  ``KnitPackRepositor.get_revision_graph`` uses ``Graph.iter_ancestry`` to
  extract the revision history. This allows filtering ghosts while
  stepping instead of needing to peek ahead. (John Arbash Meinel)

* The ``hooks`` command lists installed hooks, to assist in debugging.
  (Daniel Watkins)

* Updates to how ``annotate`` work. Should see a measurable improvement in
  performance and memory consumption for file with a lot of merges.
  Also, correctly handle when a line is introduced by both parents (it
  should be attributed to the first merge which notices this, and not
  to all subsequent merges.) (John Arbash Meinel)

Bugfixes
********

* Autopacking no longer holds the full set of inventory lines in
  memory while copying. For large repositories, this can amount to
  hundreds of MB of ram consumption.
  (Ian Clatworthy, John Arbash Meinel)

* Cherrypicking when using ``--format=merge3`` now explictly excludes
  BASE lines. (John Arbash Meinel, #151731)

* Disable plink's interactive prompt for password.
  (#107593, Dmitry Vasiliev)

* Encode command line arguments from unicode to user_encoding before
  invoking external mail client in `bzr send` command.
  (#139318, Alexander Belchenko)

* Fixed problem connecting to ``bzr+https://`` servers.
  (#198793, John Ferlito)

* Improved error reporting in the Launchpad plugin. (Daniel Watkins,
  #196618)

* Include quick-start-summary.svg file to python-based installer(s)
  for Windows. (#192924, Alexander Belchenko)

* lca merge now respects specified files. (Aaron Bentley)

* Make version-info --custom imply --all. (#195560, James Westby)

* ``merge --preview`` now works for merges that add or modify
  symlinks (James Henstridge)

* Redirecting the output from ``bzr merge`` (when the remembered
  location is used) now works. (John Arbash Meinel)

* setup.py script explicitly checks for Python version.
  (Jari Aalto, Alexander Belchenko, #200569)

* UnknownFormatErrors no longer refer to branches regardless of kind of
  unknown format. (Daniel Watkins, #173980)

* Upgrade bundled ConfigObj to version 4.5.2, which properly quotes #
  signs, among other small improvements. (Matt Nordhoff, #86838)

* Use correct indices when emitting LCA conflicts.  This fixes IndexError
  errors.  (Aaron Bentley, #196780)

Documentation
*************

* Explained how to use ``version-info --custom`` in the User Guide.
  (Neil Martinsen-Burrell)

API Breaks
**********

* Support for loading plugins from zip files and
  ``bzrlib.plugin.load_from_zip()`` function are deprecated.
  (Alexander Belchenko)

Testing
*******

* Added missing blackbox tests for ``modified`` (Adrian Wilkins)

* The branch interface tests were invalid for branches using rich-root
  repositories because the empty string is not a valid file-id.
  (Robert Collins)

Internals
*********

* ``Graph.iter_ancestry`` returns the ancestry of revision ids. Similar to
  ``Repository.get_revision_graph()`` except it includes ghosts and you can
  stop part-way through. (John Arbash Meinel)

* New module ``tools/package_mf.py`` provide custom module finder for
  python packages (improves standard python library's modulefinder.py)
  used by ``setup.py`` script while building standalone bzr.exe.
  (Alexander Belchenko)

* New remote method ``RemoteBzrDir.find_repositoryV2`` adding support for
  detecting external lookup support on remote repositories. This method is
  now attempted first when lookup up repositories, leading to an extra
  round trip on older bzr smart servers. (Robert Collins)

* Repository formats have a new supported-feature attribute
  ``supports_external_lookups`` used to indicate repositories which support
  falling back to other repositories when they have partial data.
  (Robert Collins)

* ``Repository.get_revision_graph_with_ghosts`` and
  ``bzrlib.revision.(common_ancestor,MultipleRevisionSources,common_graph)``
  have been deprecated.  (John Arbash Meinel)

* ``Tree.iter_changes`` is now a public API, replacing the work-in-progress
  ``Tree._iter_changes``. The api is now considered stable and ready for
  external users.  (Aaron Bentley)

* The bzrdir format registry now accepts an ``alias`` keyword to
  register_metadir, used to indicate that a format name is an alias for
  some other format and thus should not be reported when describing the
  format. (Robert Collins)


bzr 1.2
#######

:Released: 2008-02-15

Bug Fixes
*********

* Fix failing test in Launchpad plugin. (Martin Pool)


bzr 1.2rc1
##########

:Released: 2008-02-13

Notes When Upgrading
********************

* Fetching via the smart protocol may need to reconnect once during a fetch
  if the remote server is running Bazaar 1.1 or earlier, because the client
  attempts to use more efficient requests that confuse older servers.  You
  may be required to re-enter a password or passphrase when this happens.
  This won't happen if the server is upgraded to Bazaar 1.2.
  (Andrew Bennetts)

Changes
*******

* Fetching via bzr+ssh will no longer fill ghosts by default (this is
  consistent with pack-0.92 fetching over SFTP). (Robert Collins)

* Formatting of ``bzr plugins`` output is changed to be more human-
  friendly. Full path of plugins locations will be shown only with
  ``--verbose`` command-line option. (Alexander Belchenko)

* ``merge`` now prefers to use the submit branch, but will fall back to
  parent branch.  For many users, this has no effect.  But some users who
  pull and merge on the same branch will notice a change.  This change
  makes it easier to work on a branch on two different machines, pulling
  between the machines, while merging from the upstream.
  ``merge --remember`` can now be used to set the submit_branch.
  (Aaron Bentley)

Features
********

* ``merge --preview`` produces a diff of the changes merge would make,
  but does not actually perform the merge.  (Aaron Bentley)

* New smart method ``Repository.get_parent_map`` for getting revision
  parent data. This returns additional parent information topologically
  adjacent to the requested data to reduce round trip latency impacts.
  (Robert Collins)

* New smart method, ``Repository.stream_revisions_chunked``, for fetching
  revision data that streams revision data via a chunked encoding.  This
  avoids buffering large amounts of revision data on the server and on the
  client, and sends less data to the server to request the revisions.
  (Andrew Bennetts, Robert Collins, #178353)

* The launchpad plugin now handles lp urls of the form
  ``lp://staging/``, ``lp://demo/``, ``lp://dev/`` to use the appropriate
  launchpad instance to do the resolution of the branch identities.
  This is primarily of use to Launchpad developers, but can also
  be used by other users who want to try out Launchpad as
  a branch location without messing up their public Launchpad
  account.  Branches that are pushed to the staging environment
  have an expected lifetime of one day. (Tim Penhey)

Improvements
************

* Creating a new branch no longer tries to read the entire revision-history
  unnecessarily over smart server operations. (Robert Collins)

* Fetching between different repository formats with compatible models now
  takes advantage of the smart method to stream revisions.  (Andrew Bennetts)

* The ``--coverage`` option is now global, rather specific to ``bzr
  selftest``.  (Andrew Bennetts)

* The ``register-branch`` command will now use the public url of the branch
  containing the current directory, if one has been set and no explicit
  branch is provided.  (Robert Collins)

* Tweak the ``reannotate`` code path to optimize the 2-parent case.
  Speeds up ``bzr annotate`` with a pack repository by approx 3:2.
  (John Arbash Meinel)

Bugfixes
********

* Calculate remote path relative to the shared medium in _SmartClient.  This
  is related to the problem in bug #124089.  (Andrew Bennetts)

* Cleanly handle connection errors in smart protocol version two, the same
  way as they are handled by version one.  (Andrew Bennetts)

* Clearer error when ``version-info --custom`` is used without
  ``--template`` (Lukáš Lalinský)

* Don't raise UnavailableFeature during test setup when medusa is not
  available or tearDown is never called leading to nasty side effects.
  (#137823, Vincent Ladeuil)

* If a plugin's test suite cannot be loaded, for example because of a syntax
  error in the tests, then ``selftest`` fails, rather than just printing
  a warning.  (Martin Pool, #189771)

* List possible values for BZR_SSH environment variable in env-variables
  help topic. (Alexander Belchenko, #181842)

* New methods ``push_log_file`` and ``pop_log_file`` to intercept messages:
  popping the log redirection now precisely restores the previous state,
  which makes it easier to use bzr log output from other programs.
  TestCaseInTempDir no longer depends on a log redirection being established
  by the test framework, which lets bzr tests cleanly run from a normal
  unittest runner.
  (#124153, #124849, Martin Pool, Jonathan Lange)

* ``pull --quiet`` is now more quiet, in particular a message is no longer
  printed when the remembered pull location is used. (James Westby,
  #185907)

* ``reconfigure`` can safely be interrupted while fetching.
  (Aaron Bentley, #179316)

* ``reconfigure`` preserves tags when converting to and from lightweight
  checkouts.  (Aaron Bentley, #182040)

* Stop polluting /tmp when running selftest.
  (Vincent Ladeuil, #123363)

* Switch from NFKC => NFC for normalization checks. NFC allows a few
  more characters which should be considered valid.
  (John Arbash Meinel, #185458)

* The launchpad plugin now uses the ``edge`` xmlrpc server to avoid
  interacting badly with a bug on the launchpad side. (Robert Collins)

* Unknown hostnames when connecting to a ``bzr://`` URL no longer cause
  tracebacks.  (Andrew Bennetts, #182849)

API Breaks
**********

* Classes implementing Merge types like Merge3Merger must now accept (and
  honour) a do_merge flag in their constructor.  (Aaron Bentley)

* ``Repository.add_inventory`` and ``add_revision`` now require the caller
  to previously take a write lock (and start a write group.)
  (Martin Pool)

Testing
*******

* selftest now accepts --load-list <file> to load a test id list. This
  speeds up running the test suite on a limited set of tests.
  (Vincent Ladeuil)

Internals
*********

* Add a new method ``get_result`` to graph search objects. The resulting
  ``SearchResult`` can be used to recreate the search later, which will
  be useful in reducing network traffic. (Robert Collins)

* Use convenience function to check whether two repository handles
  are referring to the same repository in ``Repository.get_graph``.
  (Jelmer Vernooij, #187162)

* Fetching now passes the find_ghosts flag through to the
  ``InterRepository.missing_revision_ids`` call consistently for all
  repository types. This will enable faster missing revision discovery with
  bzr+ssh. (Robert Collins)

* Fix error handling in Repository.insert_data_stream. (Lukas Lalinsky)

* ``InterRepository.missing_revision_ids`` is now deprecated in favour of
  ``InterRepository.search_missing_revision_ids`` which returns a
  ``bzrlib.graph.SearchResult`` suitable for making requests from the smart
  server. (Robert Collins)

* New error ``NoPublicBranch`` for commands that need a public branch to
  operate. (Robert Collins)

* New method ``iter_inventories`` on Repository for access to many
  inventories. This is primarily used by the ``revision_trees`` method, as
  direct access to inventories is discouraged. (Robert Collins)

* New method ``next_with_ghosts`` on the Graph breadth-first-search objects
  which will split out ghosts and present parents into two separate sets,
  useful for code which needs to be aware of ghosts (e.g. fetching data
  cares about ghosts during revision selection). (Robert Collins)

* Record a timestamp against each mutter to the trace file, relative to the
  first import of bzrlib.  (Andrew Bennetts)

* ``Repository.get_data_stream`` is now deprecated in favour of
  ``Repository.get_data_stream_for_search`` which allows less network
  traffic when requesting data streams over a smart server. (Robert Collins)

* ``RemoteBzrDir._get_tree_branch`` no longer triggers ``_ensure_real``,
  removing one round trip on many network operations. (Robert Collins)

* RemoteTransport's ``recommended_page_size`` method now returns 64k, like
  SFTPTransport and HttpTransportBase.  (Andrew Bennetts)

* Repository has a new method ``has_revisions`` which signals the presence
  of many revisions by returning a set of the revisions listed which are
  present. This can be done by index queries without reading data for parent
  revision names etc. (Robert Collins)


bzr 1.1
#######

:Released: 2008-01-15

(no changes from 1.1rc1)

bzr 1.1rc1
##########

:Released: 2008-01-05

Changes
*******

* Dotted revision numbers have been revised. Instead of growing longer with
  nested branches the branch number just increases. (eg instead of 1.1.1.1.1
  we now report 1.2.1.) This helps scale long lived branches which have many
  feature branches merged between them. (John Arbash Meinel)

* The syntax ``bzr diff branch1 branch2`` is no longer supported.
  Use ``bzr diff branch1 --new branch2`` instead. This change has
  been made to remove the ambiguity where ``branch2`` is in fact a
  specific file to diff within ``branch1``.

Features
********

* New option to use custom template-based formats in  ``bzr version-info``.
  (Lukáš Lalinský)

* diff '--using' allows an external diff tool to be used for files.
  (Aaron Bentley)

* New "lca" merge-type for fast everyday merging that also supports
  criss-cross merges.  (Aaron Bentley)

Improvements
************

* ``annotate`` now doesn't require a working tree. (Lukáš Lalinský,
  #90049)

* ``branch`` and ``checkout`` can now use files from a working tree to
  to speed up the process.  For checkout, this requires the new
  --files-from flag.  (Aaron Bentley)

* ``bzr diff`` now sorts files in alphabetical order.  (Aaron Bentley)

* ``bzr diff`` now works on branches without working trees. Tree-less
  branches can also be compared to each other and to working trees using
  the new diff options ``--old`` and ``--new``. Diffing between branches,
  with or without trees, now supports specific file filtering as well.
  (Ian Clatworthy, #6700)

* ``bzr pack`` now orders revision texts in topological order, with newest
  at the start of the file, promoting linear reads for ``bzr log`` and the
  like. This partially fixes #154129. (Robert Collins)

* Merge directives now fetch prerequisites from the target branch if
  needed.  (Aaron Bentley)

* pycurl now handles digest authentication.
  (Vincent Ladeuil)

* ``reconfigure`` can now convert from repositories.  (Aaron Bentley)

* ``-l`` is now a short form for ``--limit`` in ``log``.  (Matt Nordhoff)

* ``merge`` now warns when merge directives cause cherrypicks.
  (Aaron Bentley)

* ``split`` now supported, to enable splitting large trees into smaller
  pieces.  (Aaron Bentley)

Bugfixes
********

* Avoid AttributeError when unlocking a pack repository when an error occurs.
  (Martin Pool, #180208)

* Better handle short reads when processing multiple range requests.
  (Vincent Ladeuil, #179368)

* build_tree acceleration uses the correct path when a file has been moved.
  (Aaron Bentley)

* ``commit`` now succeeds when a checkout and its master branch share a
  repository.  (Aaron Bentley, #177592)

* Fixed error reporting of unsupported timezone format in
  ``log --timezone``. (Lukáš Lalinský, #178722)

* Fixed Unicode encoding error in ``ignored`` when the output is
  redirected to a pipe. (Lukáš Lalinský)

* Fix traceback when sending large response bodies over the smart protocol
  on Windows. (Andrew Bennetts, #115781)

* Fix ``urlutils.relative_url`` for the case of two ``file:///`` URLs
  pointed to different logical drives on Windows.
  (Alexander Belchenko, #90847)

* HTTP test servers are now compatible with the http protocol version 1.1.
  (Vincent Ladeuil, #175524)

* _KnitParentsProvider.get_parent_map now handles requests for ghosts
  correctly, instead of erroring or attributing incorrect parents to ghosts.
  (Aaron Bentley)

* ``merge --weave --uncommitted`` now works.  (Aaron Bentley)

* pycurl authentication handling was broken and incomplete. Fix handling of
  user:pass embedded in the urls.
  (Vincent Ladeuil, #177643)

* Files inside non-directories are now handled like other conflict types.
  (Aaron Bentley, #177390)

* ``reconfigure`` is able to convert trees into lightweight checkouts.
  (Aaron Bentley)

* Reduce lockdir timeout to 0 when running ``bzr serve``.  (Andrew Bennetts,
  #148087)

* Test that the old ``version_info_format`` functions still work, even
  though they are deprecated. (John Arbash Meinel, ShenMaq, #177872)

* Transform failures no longer cause ImmortalLimbo errors (Aaron Bentley,
  #137681)

* ``uncommit`` works even when the commit messages of revisions to be
  removed use characters not supported in the terminal encoding.
  (Aaron Bentley)

* When dumb http servers return whole files instead of the requested ranges,
  read the remaining bytes by chunks to avoid overflowing network buffers.
  (Vincent Ladeuil, #175886)

Documentation
*************

* Minor tweaks made to the bug tracker integration documentation.
  (Ian Clatworthy)

* Reference material has now be moved out of the User Guide and added
  to the User Reference. The User Reference has gained 4 sections as
  a result: Authenication Settings, Configuration Settings, Conflicts
  and Hooks. All help topics are now dumped into text format in the
  doc/en/user-reference directory for those who like browsing that
  information in their editor. (Ian Clatworthy)

* *Using Bazaar with Launchpad* tutorial added. (Ian Clatworthy)

Internals
*********

* find_* methods available for BzrDirs, Branches and WorkingTrees.
  (Aaron Bentley)

* Help topics can now be loaded from files.
  (Ian Clatworthy, Alexander Belchenko)

* get_parent_map now always provides tuples as its output.  (Aaron Bentley)

* Parent Providers should now implement ``get_parent_map`` returning a
  dictionary instead of ``get_parents`` returning a list.
  ``Graph.get_parents`` is now deprecated. (John Arbash Meinel,
  Robert Collins)

* Patience Diff now supports arbitrary python objects, as long as they
  support ``hash()``. (John Arbash Meinel)

* Reduce selftest overhead to establish test names by memoization.
  (Vincent Ladeuil)

API Breaks
**********

Testing
*******

* Modules can now customise their tests by defining a ``load_tests``
  attribute. ``pydoc bzrlib.tests.TestUtil.TestLoader.loadTestsFromModule``
  for the documentation on this attribute. (Robert Collins)

* New helper function ``bzrlib.tests.condition_id_re`` which helps
  filter tests based on a regular expression search on the tests id.
  (Robert Collins)

* New helper function ``bzrlib.tests.condition_isinstance`` which helps
  filter tests based on class. (Robert Collins)

* New helper function ``bzrlib.tests.exclude_suite_by_condition`` which
  generalises the ``exclude_suite_by_re`` function. (Robert Collins)

* New helper function ``bzrlib.tests.filter_suite_by_condition`` which
  generalises the ``filter_suite_by_re`` function. (Robert Collins)

* New helper method ``bzrlib.tests.exclude_tests_by_re`` which gives a new
  TestSuite that does not contain tests from the input that matched a
  regular expression. (Robert Collins)

* New helper method ``bzrlib.tests.randomize_suite`` which returns a
  randomized copy of the input suite. (Robert Collins)

* New helper method ``bzrlib.tests.split_suite_by_re`` which splits a test
  suite into two according to a regular expression. (Robert Collins)

* Parametrize all http tests for the transport implementations, the http
  protocol versions (1.0 and 1.1) and the authentication schemes.
  (Vincent Ladeuil)

* The ``exclude_pattern`` and ``random_order`` parameters to the function
  ``bzrlib.tests.filter_suite_by_re`` have been deprecated. (Robert Collins)

* The method ``bzrlib.tests.sort_suite_by_re`` has been deprecated. It is
  replaced by the new helper methods added in this release. (Robert Collins)


bzr 1.0
#######

:Released: 2007-12-14

Documentation
*************

* More improvements and fixes to the User Guide.  (Ian Clatworthy)

* Add information on cherrypicking/rebasing to the User Guide.
  (Ian Clatworthy)

* Improve bug tracker integration documentation. (Ian Clatworthy)

* Minor edits to ``Bazaar in five minutes`` from David Roberts and
  to the rebasing section of the User Guide from Aaron Bentley.
  (Ian Clatworthy)


bzr 1.0rc3
##########

:Released: 2007-12-11

Changes
*******

* If a traceback occurs, users are now asked to report the bug
  through Launchpad (https://bugs.launchpad.net/bzr/), rather than
  by mail to the mailing list.
  (Martin Pool)

Bugfixes
********

* Fix Makefile rules for doc generation. (Ian Clatworthy, #175207)

* Give more feedback during long http downloads by making readv deliver data
  as it arrives for urllib, and issue more requests for pycurl. High latency
  networks are better handled by urllib, the pycurl implementation give more
  feedback but also incur more latency.
  (Vincent Ladeuil, #173010)

* Implement _make_parents_provider on RemoteRepository, allowing generating
  bundles against branches on a smart server.  (Andrew Bennetts, #147836)

Documentation
*************

* Improved user guide.  (Ian Clatworthy)

* The single-page quick reference guide is now available as a PDF.
  (Ian Clatworthy)

Internals
*********

* readv urllib http implementation is now a real iterator above the
  underlying socket and deliver data as soon as it arrives. 'get' still
  wraps its output in a StringIO.
  (Vincent Ladeuil)


bzr 1.0rc2
##########

:Released: 2007-12-07

Improvements
************

* Added a --coverage option to selftest. (Andrew Bennetts)

* Annotate merge (merge-type=weave) now supports cherrypicking.
  (Aaron Bentley)

* ``bzr commit`` now doesn't print the revision number twice. (Matt
  Nordhoff, #172612)

* New configuration option ``bugtracker_<tracker_abbrevation>_url`` to
  define locations of bug trackers that are not directly supported by
  bzr or a plugin. The URL will be treated as a template and ``{id}``
  placeholders will be replaced by specific bug IDs.  (Lukáš Lalinský)

* Support logging single merge revisions with short and line log formatters.
  (Kent Gibson)

* User Guide enhanced with suggested readability improvements from
  Matt Revell and corrections from John Arbash Meinel. (Ian Clatworthy)

* Quick Start Guide renamed to Quick Start Card, moved down in
  the catalog, provided in pdf and png format and updated to refer
  to ``send`` instead of ``bundle``. (Ian Clatworthy, #165080)

* ``switch`` can now be used on heavyweight checkouts as well as
  lightweight ones. After switching a heavyweight checkout, the
  local branch is a mirror/cache of the new bound branch and
  uncommitted changes in the working tree are merged. As a safety
  check, if there are local commits in a checkout which have not
  been committed to the previously bound branch, then ``switch``
  fails unless the ``--force`` option is given. This option is
  now also required if the branch a lightweight checkout is pointing
  to has been moved. (Ian Clatworthy)

Internals
*********

* New -Dhttp debug option reports http connections, requests and responses.
  (Vincent Ladeuil)

* New -Dmerge debug option, which emits merge plans for merge-type=weave.

Bugfixes
********

* Better error message when running ``bzr cat`` on a non-existant branch.
  (Lukáš Lalinský, #133782)

* Catch OSError 17 (file exists) in final phase of tree transform and show
  filename to user.
  (Alexander Belchenko, #111758)

* Catch ShortReadvErrors while using pycurl. Also make readv more robust by
  allowing multiple GET requests to be issued if too many ranges are
  required.
  (Vincent Ladeuil, #172701)

* Check for missing basis texts when fetching from packs to packs.
  (John Arbash Meinel, #165290)

* Fall back to showing e-mail in ``log --short/--line`` if the
  committer/author has only e-mail. (Lukáš Lalinský, #157026)

API Breaks
**********

* Deprecate not passing a ``location`` argument to commit reporters'
  ``started`` methods. (Matt Nordhoff)


bzr 1.0rc1
##########

:Released: 2007-11-30

Notes When Upgrading
********************

* The default repository format is now ``pack-0.92``.  This
  default is used when creating new repositories with ``init`` and
  ``init-repo``, and when branching over bzr+ssh or bzr+hpss.
  (See https://bugs.launchpad.net/bugs/164626)

  This format can be read and written by Bazaar 0.92 and later, and
  data can be transferred to and from older formats.

  To upgrade, please reconcile your repository (``bzr reconcile``), and then
  upgrade (``bzr upgrade``).

  ``pack-0.92`` offers substantially better scaling and performance than the
  previous knits format. Some operations are slower where the code already
  had bad scaling characteristics under knits, the pack format makes such
  operations more visible as part of being more scalable overall. We will
  correct such operations over the coming releases and encourage the filing
  of bugs on any operation which you observe to be slower in a packs
  repository. One particular case that we do not intend to fix is pulling
  data from a pack repository into a knit repository over a high latency
  link;  downgrading such data requires reinsertion of the file texts, and
  this is a classic space/time tradeoff. The current implementation is
  conservative on memory usage because we need to support converting data
  from any tree without problems.
  (Robert Collins, Martin Pool, #164476)

Changes
*******

* Disable detection of plink.exe as possible ssh vendor. Plink vendor
  still available if user selects it explicitly with BZR_SSH environment
  variable. (Alexander Belchenko, workaround for bug #107593)

* The pack format is now accessible as "pack-0.92", or "pack-0.92-subtree"
  to enable the subtree functions (for example, for bzr-svn).
  (Martin Pool)

Features
********

* New ``authentication.conf`` file holding the password or other credentials
  for remote servers. This can be used for ssh, sftp, smtp and other
  supported transports.
  (Vincent Ladeuil)

* New rich-root and rich-root-pack formats, recording the same data about
  tree roots that's recorded for all other directories.
  (Aaron Bentley, #164639)

* ``pack-0.92`` repositories can now be reconciled.
  (Robert Collins, #154173)

* ``switch`` command added for changing the branch a lightweight checkout
  is associated with and updating the tree to reflect the latest content
  accordingly. This command was previously part of the BzrTools plug-in.
  (Ian Clatworthy, Aaron Bentley, David Allouche)

* ``reconfigure`` command can now convert branches, trees, or checkouts to
  lightweight checkouts.  (Aaron Bentley)

Performance
***********

* Commit updates the state of the working tree via a delta rather than
  supplying entirely new basis trees. For commit of a single specified file
  this reduces the wall clock time for commit by roughly a 30%.
  (Robert Collins, Martin Pool)

* Commit with many automatically found deleted paths no longer performs
  linear scanning for the children of those paths during inventory
  iteration. This should fix commit performance blowing out when many such
  paths occur during commit. (Robert Collins, #156491)

* Fetch with pack repositories will no longer read the entire history graph.
  (Robert Collins, #88319)

* Revert takes out an appropriate lock when reverting to a basis tree, and
  does not read the basis inventory twice. (Robert Collins)

* Diff does not require an inventory to be generated on dirstate trees.
  (Aaron Bentley, #149254)

* New annotate merge (--merge-type=weave) implementation is fast on
  versionedfiles withough cached annotations, e.g. pack-0.92.
  (Aaron Bentley)

Improvements
************

* ``bzr merge`` now warns when it encounters a criss-cross merge.
  (Aaron Bentley)

* ``bzr send`` now doesn't require the target e-mail address to be
  specified on the command line if an interactive e-mail client is used.
  (Lukáš Lalinský)

* ``bzr tags`` now prints the revision number for each tag, instead of
  the revision id, unless --show-ids is passed. In addition, tags can be
  sorted chronologically instead of lexicographically with --sort=time.
  (Adeodato Simó, #120231)

* Windows standalone version of bzr is able to load system-wide plugins from
  "plugins" subdirectory in installation directory. In addition standalone
  installer write to the registry (HKLM\SOFTWARE\Bazaar) useful info
  about paths and bzr version. (Alexander Belchenko, #129298)

Documentation
*************

Bug Fixes
*********

* A progress bar has been added for knitpack -> knitpack fetching.
  (Robert Collins, #157789, #159147)

* Branching from a branch via smart server now preserves the repository
  format. (Andrew Bennetts,  #164626)

* ``commit`` is now able to invoke an external editor in a non-ascii
  directory. (Daniel Watkins, #84043)

* Catch connection errors for ftp.
  (Vincent Ladeuil, #164567)

* ``check`` no longer reports spurious unreferenced text versions.
  (Robert Collins, John A Meinel, #162931, #165071)

* Conflicts are now resolved recursively by ``revert``.
  (Aaron Bentley, #102739)

* Detect invalid transport reuse attempts by catching invalid URLs.
  (Vincent Ladeuil, #161819)

* Deleting a file without removing it shows a correct diff, not a traceback.
  (Aaron Bentley)

* Do no use timeout in HttpServer anymore.
  (Vincent Ladeuil, #158972).

* Don't catch the exceptions related to the http pipeline status before
  retrying an http request or some programming errors may be masked.
  (Vincent Ladeuil, #160012)

* Fix ``bzr rm`` to not delete modified and ignored files.
  (Lukáš Lalinský, #172598)

* Fix exception when revisionspec contains merge revisons but log
  formatter doesn't support merge revisions. (Kent Gibson, #148908)

* Fix exception when ScopeReplacer is assigned to before any members have
  been retrieved.  (Aaron Bentley)

* Fix multiple connections during checkout --lightweight.
  (Vincent Ladeuil, #159150)

* Fix possible error in insert_data_stream when copying between
  pack repositories over bzr+ssh or bzr+http.
  KnitVersionedFile.get_data_stream now makes sure that requested
  compression parents are sent before any delta hunks that depend
  on them.
  (Martin Pool, #164637)

* Fix typo in limiting offsets coalescing for http, leading to
  whole files being downloaded instead of parts.
  (Vincent Ladeuil, #165061)

* FTP server errors don't error in the error handling code.
  (Robert Collins, #161240)

* Give a clearer message when a pull fails because the source needs
  to be reconciled.
  (Martin Pool, #164443)

* It is clearer when a plugin cannot be loaded because of its name, and a
  suggestion for an acceptable name is given. (Daniel Watkins, #103023)

* Leave port as None in transport objects if user doesn't
  specify a port in urls.
  (vincent Ladeuil, #150860)

* Make sure Repository.fetch(self) is properly a no-op for all
  Repository implementations. (John Arbash Meinel, #158333)

* Mark .bzr directories as "hidden" on Windows.
  (Alexander Belchenko, #71147)

* ``merge --uncommitted`` can now operate on a single file.
  (Aaron Bentley, Lukáš Lalinský, #136890)

* Obsolete packs are now cleaned up by pack and autopack operations.
  (Robert Collins, #153789)

* Operations pulling data from a smart server where the underlying
  repositories are not both annotated/both unannotated will now work.
  (Robert Collins, #165304).

* Reconcile now shows progress bars. (Robert Collins, #159351)

* ``RemoteBranch`` was not initializing ``self._revision_id_to_revno_map``
  properly. (John Arbash Meinel, #162486)

* Removing an already-removed file reports the file does not exist. (Daniel
  Watkins, #152811)

* Rename on Windows is able to change filename case.
  (Alexander Belchenko, #77740)

* Return error instead of a traceback for ``bzr log -r0``.
  (Kent Gibson, #133751)

* Return error instead of a traceback when bzr is unable to create
  symlink on some platforms (e.g. on Windows).
  (Alexander Belchenko, workaround for #81689)

* Revert doesn't crash when restoring a single file from a deleted
  directory. (Aaron Bentley)

* Stderr output via logging mechanism now goes through encoded wrapper
  and no more uses utf-8, but terminal encoding instead. So all unicode
  strings now should be readable in non-utf-8 terminal.
  (Alexander Belchenko, #54173)

* The error message when ``move --after`` should be used makes how to do so
  clearer. (Daniel Watkins, #85237)

* Unicode-safe output from ``bzr info``. The output will be encoded
  using the terminal encoding and unrepresentable characters will be
  replaced by '?'. (Lukáš Lalinský, #151844)

* Working trees are no longer created when pushing into a local no-trees
  repo. (Daniel Watkins, #50582)

* Upgrade util/configobj to version 4.4.0.
  (Vincent Ladeuil, #151208).

* Wrap medusa ftp test server as an FTPServer feature.
  (Vincent Ladeuil, #157752)

API Breaks
**********

* ``osutils.backup_file`` is deprecated. Actually it's not used in bzrlib
  during very long time. (Alexander Belchenko)

* The return value of
  ``VersionedFile.iter_lines_added_or_present_in_versions`` has been
  changed. Previously it was an iterator of lines, now it is an iterator of
  (line, version_id) tuples. This change has been made to aid reconcile and
  fetch operations. (Robert Collins)

* ``bzrlib.repository.get_versioned_file_checker`` is now private.
  (Robert Collins)

* The Repository format registry default has been removed; it was previously
  obsoleted by the bzrdir format default, which implies a default repository
  format.
  (Martin Pool)

Internals
*********

* Added ``ContainerSerialiser`` and ``ContainerPushParser`` to
  ``bzrlib.pack``.  These classes provide more convenient APIs for generating
  and parsing containers from streams rather than from files.  (Andrew
  Bennetts)

* New module ``lru_cache`` providing a cache for use by tasks that need
  semi-random access to large amounts of data. (John A Meinel)

* InventoryEntry.diff is now deprecated.  Please use diff.DiffTree instead.


bzr 0.92
########

:Released: 2007-11-05

Changes
*******

  * New uninstaller on Win32.  (Alexander Belchenko)


bzr 0.92rc1
###########

:Released: 2007-10-29

Changes
*******

* ``bzr`` now returns exit code 4 if an internal error occurred, and
  3 if a normal error occurred.  (Martin Pool)

* ``pull``, ``merge`` and ``push`` will no longer silently correct some
  repository index errors that occured as a result of the Weave disk format.
  Instead the ``reconcile`` command needs to be run to correct those
  problems if they exist (and it has been able to fix most such problems
  since bzr 0.8). Some new problems have been identified during this release
  and you should run ``bzr check`` once on every repository to see if you
  need to reconcile. If you cannot ``pull`` or ``merge`` from a remote
  repository due to mismatched parent errors - a symptom of index errors -
  you should simply take a full copy of that remote repository to a clean
  directory outside any local repositories, then run reconcile on it, and
  finally pull from it locally. (And naturally email the repositories owner
  to ask them to upgrade and run reconcile).
  (Robert Collins)

Features
********

* New ``knitpack-experimental`` repository format. This is interoperable with
  the ``dirstate-tags`` format but uses a smarter storage design that greatly
  speeds up many operations, both local and remote. This new format can be
  used as an option to the ``init``, ``init-repository`` and ``upgrade``
  commands. (Robert Collins)

* For users of bzr-svn (and those testing the prototype subtree support) that
  wish to try packs, a new ``knitpack-subtree-experimental`` format has also
  been added. This is interoperable with the ``dirstate-subtrees`` format.
  (Robert Collins)

* New ``reconfigure`` command. (Aaron Bentley)

* New ``revert --forget-merges`` command, which removes the record of a pending
  merge without affecting the working tree contents.  (Martin Pool)

* New ``bzr_remote_path`` configuration variable allows finer control of
  remote bzr locations than BZR_REMOTE_PATH environment variable.
  (Aaron Bentley)

* New ``launchpad-login`` command to tell Bazaar your Launchpad
  user ID.  This can then be used by other functions of the
  Launchpad plugin. (James Henstridge)

Performance
***********

* Commit in quiet mode is now slightly faster as the information to
  output is no longer calculated. (Ian Clatworthy)

* Commit no longer checks for new text keys during insertion when the
  revision id was deterministically unique. (Robert Collins)

* Committing a change which is not a merge and does not change the number of
  files in the tree is faster by utilising the data about whether files are
  changed to determine if the tree is unchanged rather than recalculating
  it at the end of the commit process. (Robert Collins)

* Inventory serialisation no longer double-sha's the content.
  (Robert Collins)

* Knit text reconstruction now avoids making copies of the lines list for
  interim texts when building a single text. The new ``apply_delta`` method
  on ``KnitContent`` aids this by allowing modification of the revision id
  such objects represent. (Robert Collins)

* Pack indices are now partially parsed for specific key lookup using a
  bisection approach. (Robert Collins)

* Partial commits are now approximately 40% faster by walking over the
  unselected current tree more efficiently. (Robert Collins)

* XML inventory serialisation takes 20% less time while being stricter about
  the contents. (Robert Collins)

* Graph ``heads()`` queries have been fixed to no longer access all history
  unnecessarily. (Robert Collins)

Improvements
************

* ``bzr+https://`` smart server across https now supported.
  (John Ferlito, Martin Pool, #128456)

* Mutt is now a supported mail client; set ``mail_client=mutt`` in your
  bazaar.conf and ``send`` will use mutt. (Keir Mierle)

* New option ``-c``/``--change`` for ``merge`` command for cherrypicking
  changes from one revision. (Alexander Belchenko, #141368)

* Show encodings, locale and list of plugins in the traceback message.
  (Martin Pool, #63894)

* Experimental directory formats can now be marked with
  ``experimental = True`` during registration. (Ian Clatworthy)

Documentation
*************

* New *Bazaar in Five Minutes* guide.  (Matthew Revell)

* The hooks reference documentation is now converted to html as expected.
  (Ian Clatworthy)

Bug Fixes
*********

* Connection error reporting for the smart server has been fixed to
  display a user friendly message instead of a traceback.
  (Ian Clatworthy, #115601)

* Make sure to use ``O_BINARY`` when opening files to check their
  sha1sum. (Alexander Belchenko, John Arbash Meinel, #153493)

* Fix a problem with Win32 handling of the executable bit.
  (John Arbash Meinel, #149113)

* ``bzr+ssh://`` and ``sftp://`` URLs that do not specify ports explicitly
  no longer assume that means port 22.  This allows people using OpenSSH to
  override the default port in their ``~/.ssh/config`` if they wish.  This
  fixes a bug introduced in bzr 0.91.  (Andrew Bennetts, #146715)

* Commands reporting exceptions can now be profiled and still have their
  data correctly dumped to a file. For example, a ``bzr commit`` with
  no changes still reports the operation as pointless but doing so no
  longer throws away the profiling data if this command is run with
  ``--lsprof-file callgrind.out.ci`` say. (Ian Clatworthy)

* Fallback to ftp when paramiko is not installed and sftp can't be used for
  ``tests/commands`` so that the test suite is still usable without
  paramiko.
  (Vincent Ladeuil, #59150)

* Fix commit ordering in corner case. (Aaron Bentley, #94975)

* Fix long standing bug in partial commit when there are renames
  left in tree. (Robert Collins, #140419)

* Fix selftest semi-random noise during http related tests.
  (Vincent Ladeuil, #140614)

* Fix typo in ftp.py making the reconnection fail on temporary errors.
  (Vincent Ladeuil, #154259)

* Fix failing test by comparing real paths to cover the case where the TMPDIR
  contains a symbolic link.
  (Vincent Ladeuil, #141382).

* Fix log against smart server branches that don't support tags.
  (James Westby, #140615)

* Fix pycurl http implementation by defining error codes from
  pycurl instead of relying on an old curl definition.
  (Vincent Ladeuil, #147530)

* Fix 'unprintable error' message when displaying BzrCheckError and
  some other exceptions on Python 2.5.
  (Martin Pool, #144633)

* Fix ``Inventory.copy()`` and add test for it. (Jelmer Vernooij)

* Handles default value for ListOption in cmd_commit.
  (Vincent Ladeuil, #140432)

* HttpServer and FtpServer need to be closed properly or a listening socket
  will remain opened.
  (Vincent Ladeuil, #140055)

* Monitor the .bzr directory created in the top level test
  directory to detect leaking tests.
  (Vincent Ladeuil, #147986)

* The basename, not the full path, is now used when checking whether
  the profiling dump file begins with ``callgrind.out`` or not. This
  fixes a bug reported by Aaron Bentley on IRC. (Ian Clatworthy)

* Trivial fix for invoking command ``reconfigure`` without arguments.
  (Rob Weir, #141629)

* ``WorkingTree.rename_one`` will now raise an error if normalisation of the
  new path causes bzr to be unable to access the file. (Robert Collins)

* Correctly detect a NoSuchFile when using a filezilla server. (Gary van der
  Merwe)

API Breaks
**********

* ``bzrlib.index.GraphIndex`` now requires a size parameter to the
  constructor, for enabling bisection searches. (Robert Collins)

* ``CommitBuilder.record_entry_contents`` now requires the root entry of a
  tree be supplied to it, previously failing to do so would trigger a
  deprecation warning. (Robert Collins)

* ``KnitVersionedFile.add*`` will no longer cache added records even when
  enable_cache() has been called - the caching feature is now exclusively for
  reading existing data. (Robert Collins)

* ``ReadOnlyLockError`` is deprecated; ``LockFailed`` is usually more
  appropriate.  (Martin Pool)

* Removed ``bzrlib.transport.TransportLogger`` - please see the new
  ``trace+`` transport instead. (Robert Collins)

* Removed previously deprecated varargs interface to ``TestCase.run_bzr`` and
  deprecated methods ``TestCase.capture`` and ``TestCase.run_bzr_captured``.
  (Martin Pool)

* Removed previous deprecated ``basis_knit`` parameter to the
  ``KnitVersionedFile`` constructor. (Robert Collins)

* Special purpose method ``TestCase.run_bzr_decode`` is moved to the test_non_ascii
  class that needs it.
  (Martin Pool)

* The class ``bzrlib.repofmt.knitrepo.KnitRepository3`` has been folded into
  ``KnitRepository`` by parameters to the constructor. (Robert Collins)

* The ``VersionedFile`` interface now allows content checks to be bypassed
  by supplying check_content=False.  This saves nearly 30% of the minimum
  cost to store a version of a file. (Robert Collins)

* Tree's with bad state such as files with no length or sha will no longer
  be silently accepted by the repository XML serialiser. To serialise
  inventories without such data, pass working=True to write_inventory.
  (Robert Collins)

* ``VersionedFile.fix_parents`` has been removed as a harmful API.
  ``VersionedFile.join`` will no longer accept different parents on either
  side of a join - it will either ignore them, or error, depending on the
  implementation. See notes when upgrading for more information.
  (Robert Collins)

Internals
*********

* ``bzrlib.transport.Transport.put_file`` now returns the number of bytes
  put by the method call, to allow avoiding stat-after-write or
  housekeeping in callers. (Robert Collins)

* ``bzrlib.xml_serializer.Serializer`` is now responsible for checking that
  mandatory attributes are present on serialisation and deserialisation.
  This fixes some holes in API usage and allows better separation between
  physical storage and object serialisation. (Robert Collins)

* New class ``bzrlib.errors.InternalBzrError`` which is just a convenient
  shorthand for deriving from BzrError and setting internal_error = True.
  (Robert Collins)

* New method ``bzrlib.mutabletree.update_to_one_parent_via_delta`` for
  moving the state of a parent tree to a new version via a delta rather than
  a complete replacement tree. (Robert Collins)

* New method ``bzrlib.osutils.minimum_path_selection`` useful for removing
  duplication from user input, when a user mentions both a path and an item
  contained within that path. (Robert Collins)

* New method ``bzrlib.repository.Repository.is_write_locked`` useful for
  determining if a repository is write locked. (Robert Collins)

* New method on ``bzrlib.tree.Tree`` ``path_content_summary`` provides a
  tuple containing the key information about a path for commit processing
  to complete. (Robert Collins)

* New method on xml serialisers, write_inventory_to_lines, which matches the
  API used by knits for adding content. (Robert Collins)

* New module ``bzrlib.bisect_multi`` with generic multiple-bisection-at-once
  logic, currently only available for byte-based lookup
  (``bisect_multi_bytes``). (Robert Collins)

* New helper ``bzrlib.tuned_gzip.bytes_to_gzip`` which takes a byte string
  and returns a gzipped version of the same. This is used to avoid a bunch
  of api friction during adding of knit hunks. (Robert Collins)

* New parameter on ``bzrlib.transport.Transport.readv``
  ``adjust_for_latency`` which changes readv from returning strictly the
  requested data to inserted return larger ranges and in forward read order
  to reduce the effect of network latency. (Robert Collins)

* New parameter yield_parents on ``Inventory.iter_entries_by_dir`` which
  causes the parents of a selected id to be returned recursively, so all the
  paths from the root down to each element of selected_file_ids are
  returned. (Robert Collins)

* Knit joining has been enhanced to support plain to annotated conversion
  and annotated to plain conversion. (Ian Clatworthy)

* The CommitBuilder method ``record_entry_contents`` now returns summary
  information about the effect of the commit on the repository. This tuple
  contains an inventory delta item if the entry changed from the basis, and a
  boolean indicating whether a new file graph node was recorded.
  (Robert Collins)

* The python path used in the Makefile can now be overridden.
  (Andrew Bennetts, Ian Clatworthy)

Testing
*******

* New transport implementation ``trace+`` which is useful for testing,
  logging activity taken to its _activity attribute. (Robert Collins)

* When running bzr commands within the test suite, internal exceptions are
  not caught and reported in the usual way, but rather allowed to propagate
  up and be visible to the test suite.  A new API ``run_bzr_catch_user_errors``
  makes this behavior available to other users.
  (Martin Pool)

* New method ``TestCase.call_catch_warnings`` for testing methods that
  raises a Python warning.  (Martin Pool)


bzr 0.91
########

:Released: 2007-09-26

Bug Fixes
*********

* Print a warning instead of aborting the ``python setup.py install``
  process if building of a C extension is not possible.
  (Lukáš Lalinský, Alexander Belchenko)

* Fix commit ordering in corner case (Aaron Bentley, #94975)

* Fix ''bzr info bzr://host/'' and other operations on ''bzr://' URLs with
  an implicit port.  We were incorrectly raising PathNotChild due to
  inconsistent treatment of the ''_port'' attribute on the Transport object.
  (Andrew Bennetts, #133965)

* Make RemoteRepository.sprout cope gracefully with servers that don't
  support the ``Repository.tarball`` request.
  (Andrew Bennetts)


bzr 0.91rc2
###########

:Released: 2007-09-11

* Replaced incorrect tarball for previous release; a debug statement was left
  in bzrlib/remote.py.


bzr 0.91rc1
###########

:Released: 2007-09-11

Changes
*******

* The default branch and repository format has changed to
  ``dirstate-tags``, so tag commands are active by default.
  This format is compatible with Bazaar 0.15 and later.
  This incidentally fixes bug #126141.
  (Martin Pool)

* ``--quiet`` or ``-q`` is no longer a global option. If present, it
  must now appear after the command name. Scripts doing things like
  ``bzr -q missing`` need to be rewritten as ``bzr missing -q``.
  (Ian Clatworthy)

Features
********

* New option ``--author`` in ``bzr commit`` to specify the author of the
  change, if it's different from the committer. ``bzr log`` and
  ``bzr annotate`` display the author instead of the committer.
  (Lukáš Lalinský)

* In addition to global options and command specific options, a set of
  standard options are now supported. Standard options are legal for
  all commands. The initial set of standard options are:

  * ``--help`` or ``-h`` - display help message
  * ``--verbose`` or ``-v`` - display additional information
  * ``--quiet``  or ``-q`` - only output warnings and errors.

  Unlike global options, standard options can be used in aliases and
  may have command-specific help. (Ian Clatworthy)

* Verbosity level processing has now been unified. If ``--verbose``
  or ``-v`` is specified on the command line multiple times, the
  verbosity level is made positive the first time then increased.
  If ``--quiet`` or ``-q`` is specified on the command line
  multiple times, the verbosity level is made negative the first
  time then decreased. To get the default verbosity level of zero,
  either specify none of the above , ``--no-verbose`` or ``--no-quiet``.
  Note that most commands currently ignore the magnitude of the
  verbosity level but do respect *quiet vs normal vs verbose* when
  generating output. (Ian Clatworthy)

* ``Branch.hooks`` now supports ``pre_commit`` hook. The hook's signature
  is documented in BranchHooks constructor. (Nam T. Nguyen, #102747)

* New ``Repository.stream_knit_data_for_revisions`` request added to the
  network protocol for greatly reduced roundtrips when retrieving a set of
  revisions. (Andrew Bennetts)

Bug Fixes
*********

* ``bzr plugins`` now lists the version number for each plugin in square
  brackets after the path. (Robert Collins, #125421)

* Pushing, pulling and branching branches with subtree references was not
  copying the subtree weave, preventing the file graph from being accessed
  and causing errors in commits in clones. (Robert Collins)

* Suppress warning "integer argument expected, got float" from Paramiko,
  which sometimes caused false test failures.  (Martin Pool)

* Fix bug in bundle 4 that could cause attempts to write data to wrong
  versionedfile.  (Aaron Bentley)

* Diffs generated using "diff -p" no longer break the patch parser.
  (Aaron Bentley)

* get_transport treats an empty possible_transports list the same as a non-
  empty one.  (Aaron Bentley)

* patch verification for merge directives is reactivated, and works with
  CRLF and CR files.  (Aaron Bentley)

* Accept ..\ as a path in revision specifiers. This fixes for example
  "-r branch:..\other-branch" on Windows.  (Lukáš Lalinský)

* ``BZR_PLUGIN_PATH`` may now contain trailing slashes.
  (Blake Winton, #129299)

* man page no longer lists hidden options (#131667, Aaron Bentley)

* ``uncommit --help`` now explains the -r option adequately.  (Daniel
  Watkins, #106726)

* Error messages are now better formatted with parameters (such as
  filenames) quoted when necessary. This avoids confusion when directory
  names ending in a '.' at the end of messages were confused with a
  full stop that may or not have been there. (Daniel Watkins, #129791)

* Fix ``status FILE -r X..Y``. (Lukáš Lalinský)

* If a particular command is an alias, ``help`` will show the alias
  instead of claiming there is no help for said alias. (Daniel Watkins,
  #133548)

* TreeTransform-based operations, like pull, merge, revert, and branch,
  now roll back if they encounter an error.  (Aaron Bentley, #67699)

* ``bzr commit`` now exits cleanly if a character unsupported by the
  current encoding is used in the commit message.  (Daniel Watkins,
  #116143)

* bzr send uses default values for ranges when only half of an elipsis
  is specified ("-r..5" or "-r5..").  (#61685, Aaron Bentley)

* Avoid trouble when Windows ssh calls itself 'plink' but no plink
  binary is present.  (Martin Albisetti, #107155)

* ``bzr remove`` should remove clean subtrees.  Now it will remove (without
  needing ``--force``) subtrees that contain no files with text changes or
  modified files.  With ``--force`` it removes the subtree regardless of
  text changes or unknown files. Directories with renames in or out (but
  not changed otherwise) will now be removed without needing ``--force``.
  Unknown ignored files will be deleted without needing ``--force``.
  (Marius Kruger, #111665)

* When two plugins conflict, the source of both the losing and now the
  winning definition is shown.  (Konstantin Mikhaylov, #5454)

* When committing to a branch, the location being committed to is
  displayed.  (Daniel Watkins, #52479)

* ``bzr --version`` takes care about encoding of stdout, especially
  when output is redirected. (Alexander Belchenko, #131100)

* Prompt for an ftp password if none is provided.
  (Vincent Ladeuil, #137044)

* Reuse bound branch associated transport to avoid multiple
  connections.
  (Vincent Ladeuil, #128076, #131396)

* Overwrite conflicting tags by ``push`` and ``pull`` if the
  ``--overwrite`` option is specified.  (Lukáš Lalinský, #93947)

* In checkouts, tags are copied into the master branch when created,
  changed or deleted, and are copied into the checkout when it is
  updated.  (Martin Pool, #93856, #93860)

* Print a warning instead of aborting the ``python setup.py install``
  process if building of a C extension is not possible.
  (Lukáš Lalinský, Alexander Belchenko)

Improvements
************

* Add the option "--show-diff" to the commit command in order to display
  the diff during the commit log creation. (Goffredo Baroncelli)

* ``pull`` and ``merge`` are much faster at installing bundle format 4.
  (Aaron Bentley)

* ``pull -v`` no longer includes deltas, making it much faster.
  (Aaron Bentley)

* ``send`` now sends the directive as an attachment by default.
  (Aaron Bentley, Lukáš Lalinský, Alexander Belchenko)

* Documentation updates (Martin Albisetti)

* Help on debug flags is now included in ``help global-options``.
  (Daniel Watkins, #124853)

* Parameters passed on the command line are checked to ensure they are
  supported by the encoding in use. (Daniel Watkins)

* The compression used within the bzr repository has changed from zlib
  level 9 to the zlib default level. This improves commit performance with
  only a small increase in space used (and in some cases a reduction in
  space). (Robert Collins)

* Initial commit no longer SHAs files twice and now reuses the path
  rather than looking it up again, making it faster.
  (Ian Clatworthy)

* New option ``-c``/``--change`` for ``diff`` and ``status`` to show
  changes in one revision.  (Lukáš Lalinský)

* If versioned files match a given ignore pattern, a warning is now
  given. (Daniel Watkins, #48623)

* ``bzr status`` now has -S as a short name for --short and -V as a
  short name for --versioned. These have been added to assist users
  migrating from Subversion: ``bzr status -SV`` is now like
  ``svn status -q``.  (Daniel Watkins, #115990)

* Added C implementation of  ``PatienceSequenceMatcher``, which is about
  10x faster than the Python version. This speeds up commands that
  need file diffing, such as ``bzr commit`` or ``bzr diff``.
  (Lukáš Lalinský)

* HACKING has been extended with a large section on core developer tasks.
  (Ian Clatworthy)

* Add ``branches`` and ``standalone-trees`` as online help topics and
  include them as Concepts within the User Reference.
  (Paul Moore, Ian Clatworthy)

* ``check`` can detect versionedfile parent references that are
  inconsistent with revision and inventory info, and ``reconcile`` can fix
  them.  These faulty references were generated by 0.8-era releases,
  so repositories which were manipulated by old bzrs should be
  checked, and possibly reconciled ASAP.  (Aaron Bentley, Andrew Bennetts)

API Breaks
**********

* ``Branch.append_revision`` is removed altogether; please use
  ``Branch.set_last_revision_info`` instead.  (Martin Pool)

* CommitBuilder now advertises itself as requiring the root entry to be
  supplied. This only affects foreign repository implementations which reuse
  CommitBuilder directly and have changed record_entry_contents to require
  that the root not be supplied. This should be precisely zero plugins
  affected. (Robert Collins)

* The ``add_lines`` methods on ``VersionedFile`` implementations has changed
  its return value to include the sha1 and length of the inserted text. This
  allows the avoidance of double-sha1 calculations during commit.
  (Robert Collins)

* ``Transport.should_cache`` has been removed.  It was not called in the
  previous release.  (Martin Pool)

Testing
*******

* Tests may now raise TestNotApplicable to indicate they shouldn't be
  run in a particular scenario.  (Martin Pool)

* New function multiply_tests_from_modules to give a simpler interface
  to test parameterization.  (Martin Pool, Robert Collins)

* ``Transport.should_cache`` has been removed.  It was not called in the
  previous release.  (Martin Pool)

* NULL_REVISION is returned to indicate the null revision, not None.
  (Aaron Bentley)

* Use UTF-8 encoded StringIO for log tests to avoid failures on
  non-ASCII committer names.  (Lukáš Lalinský)

Internals
*********

* ``bzrlib.plugin.all_plugins`` has been deprecated in favour of
  ``bzrlib.plugin.plugins()`` which returns PlugIn objects that provide
  useful functionality for determining the path of a plugin, its tests, and
  its version information. (Robert Collins)

* Add the option user_encoding to the function 'show_diff_trees()'
  in order to move the user encoding at the UI level. (Goffredo Baroncelli)

* Add the function make_commit_message_template_encoded() and the function
  edit_commit_message_encoded() which handle encoded strings.
  This is done in order to mix the commit messages (which is a unicode
  string), and the diff which is a raw string. (Goffredo Baroncelli)

* CommitBuilder now defaults to using add_lines_with_ghosts, reducing
  overhead on non-weave repositories which don't require all parents to be
  present. (Robert Collins)

* Deprecated method ``find_previous_heads`` on
  ``bzrlib.inventory.InventoryEntry``. This has been superseded by the use
  of ``parent_candidates`` and a separate heads check via the repository
  API. (Robert Collins)

* New trace function ``mutter_callsite`` will print out a subset of the
  stack to the log, which can be useful for gathering debug details.
  (Robert Collins)

* ``bzrlib.pack.ContainerWriter`` now tracks how many records have been
  added via a public attribute records_written. (Robert Collins)

* New method ``bzrlib.transport.Transport.get_recommended_page_size``.
  This provides a hint to users of transports as to the reasonable
  minimum data to read. In principle this can take latency and
  bandwidth into account on a per-connection basis, but for now it
  just has hard coded values based on the url. (e.g. http:// has a large
  page size, file:// has a small one.) (Robert Collins)

* New method on ``bzrlib.transport.Transport`` ``open_write_stream`` allows
  incremental addition of data to a file without requiring that all the
  data be buffered in memory. (Robert Collins)

* New methods on ``bzrlib.knit.KnitVersionedFile``:
  ``get_data_stream(versions)``, ``insert_data_stream(stream)`` and
  ``get_format_signature()``.  These provide some infrastructure for
  efficiently streaming the knit data for a set of versions over the smart
  protocol.

* Knits with no annotation cache still produce correct annotations.
  (Aaron Bentley)

* Three new methods have been added to ``bzrlib.trace``:
  ``set_verbosity_level``, ``get_verbosity_level`` and ``is_verbose``.
  ``set_verbosity_level`` expects a numeric value: negative for quiet,
  zero for normal, positive for verbose. The size of the number can be
  used to determine just how quiet or verbose the application should be.
  The existing ``be_quiet`` and ``is_quiet`` routines have been
  integrated into this new scheme. (Ian Clatworthy)

* Options can now be delcared with a ``custom_callback`` parameter. If
  set, this routine is called after the option is processed. This feature
  is now used by the standard options ``verbose`` and ``quiet`` so that
  setting one implicitly resets the other. (Ian Clatworthy)

* Rather than declaring a new option from scratch in order to provide
  custom help, a centrally registered option can be decorated using the
  new ``bzrlib.Option.custom_help`` routine. In particular, this routine
  is useful when declaring better help for the ``verbose`` and ``quiet``
  standard options as the base definition of these is now more complex
  than before thanks to their use of a custom callback. (Ian Clatworthy)

* Tree._iter_changes(specific_file=[]) now iterates through no files,
  instead of iterating through all files.  None is used to iterate through
  all files.  (Aaron Bentley)

* WorkingTree.revert() now accepts None to revert all files.  The use of
  [] to revert all files is deprecated.  (Aaron Bentley)


bzr 0.90
########

:Released: 2007-08-28

Improvements
************

* Documentation is now organized into multiple directories with a level
  added for different languages or locales. Added the Mini Tutorial
  and Quick Start Summary (en) documents from the Wiki, improving the
  content and readability of the former. Formatted NEWS as Release Notes
  complete with a Table of Conents, one heading per release. Moved the
  Developer Guide into the main document catalog and provided a link
  from the developer document catalog back to the main one.
  (Ian Clatworthy, Sabin Iacob, Alexander Belchenko)


API Changes
***********

* The static convenience method ``BzrDir.create_repository``
  is deprecated.  Callers should instead create a ``BzrDir`` instance
  and call ``create_repository`` on that.  (Martin Pool)


bzr 0.90rc1
###########

:Released: 2007-08-14

Bugfixes
********

* ``bzr init`` should connect to the remote location one time only.  We
  have been connecting several times because we forget to pass around the
  Transport object. This modifies ``BzrDir.create_branch_convenience``,
  so that we can give it the Transport we already have.
  (John Arbash Meinel, Vincent Ladeuil, #111702)

* Get rid of sftp connection cache (get rid of the FTP one too).
  (Vincent Ladeuil, #43731)

* bzr branch {local|remote} remote don't try to create a working tree
  anymore.
  (Vincent Ladeuil, #112173)

* All identified multiple connections for a single bzr command have been
  fixed. See bzrlib/tests/commands directory.
  (Vincent Ladeuil)

* ``bzr rm`` now does not insist on ``--force`` to delete files that
  have been renamed but not otherwise modified.  (Marius Kruger,
  #111664)

* ``bzr selftest --bench`` no longer emits deprecation warnings
  (Lukáš Lalinský)

* ``bzr status`` now honours FILE parameters for conflict lists
  (Aaron Bentley, #127606)

* ``bzr checkout`` now honours -r when reconstituting a working tree.
  It also honours -r 0.  (Aaron Bentley, #127708)

* ``bzr add *`` no more fails on Windows if working tree contains
  non-ascii file names. (Kuno Meyer, #127361)

* allow ``easy_install bzr`` runs without fatal errors.
  (Alexander Belchenko, #125521)

* Graph._filter_candidate_lca does not raise KeyError if a candidate
  is eliminated just before it would normally be examined.  (Aaron Bentley)

* SMTP connection failures produce a nice message, not a traceback.
  (Aaron Bentley)

Improvements
************

* Don't show "dots" progress indicators when run non-interactively, such
  as from cron.  (Martin Pool)

* ``info`` now formats locations more nicely and lists "submit" and
  "public" branches (Aaron Bentley)

* New ``pack`` command that will trigger database compression within
  the repository (Robert Collins)

* Implement ``_KnitIndex._load_data`` in a pyrex extension. The pyrex
  version is approximately 2-3x faster at parsing a ``.kndx`` file.
  Which yields a measurable improvement for commands which have to
  read from the repository, such as a 1s => 0.75s improvement in
  ``bzr diff`` when there are changes to be shown.  (John Arbash Meinel)

* Merge is now faster.  Depending on the scenario, it can be more than 2x
  faster. (Aaron Bentley)

* Give a clearer warning, and allow ``python setup.py install`` to
  succeed even if pyrex is not available.
  (John Arbash Meinel)

* ``DirState._read_dirblocks`` now has an optional Pyrex
  implementation. This improves the speed of any command that has to
  read the entire DirState. (``diff``, ``status``, etc, improve by
  about 10%).
  ``bisect_dirblocks`` has also been improved, which helps all
  ``_get_entry`` type calls (whenever we are searching for a
  particular entry in the in-memory DirState).
  (John Arbash Meinel)

* ``bzr pull`` and ``bzr push`` no longer do a complete walk of the
  branch revision history for ui display unless -v is supplied.
  (Robert Collins)

* ``bzr log -rA..B`` output shifted to the left margin if the log only
  contains merge revisions. (Kent Gibson)

* The ``plugins`` command is now public with improved help.
  (Ian Clatworthy)

* New bundle and merge directive formats are faster to generate, and

* Annotate merge now works when there are local changes. (Aaron Bentley)

* Commit now only shows the progress in terms of directories instead of
  entries. (Ian Clatworthy)

* Fix ``KnitRepository.get_revision_graph`` to not request the graph 2
  times. This makes ``get_revision_graph`` 2x faster. (John Arbash
  Meinel)

* Fix ``VersionedFile.get_graph()`` to avoid using
  ``set.difference_update(other)``, which has bad scaling when
  ``other`` is large. This improves ``VF.get_graph([version_id])`` for
  a 12.5k graph from 2.9s down to 200ms. (John Arbash Meinel)

* The ``--lsprof-file`` option now generates output for KCacheGrind if
  the file starts with ``callgrind.out``. This matches the default file
  filtering done by KCacheGrind's Open Dialog. (Ian Clatworthy)

* Fix ``bzr update`` to avoid an unnecessary
  ``branch.get_master_branch`` call, which avoids 1 extra connection
  to the remote server. (Partial fix for #128076, John Arbash Meinel)

* Log errors from the smart server in the trace file, to make debugging
  test failures (and live failures!) easier.  (Andrew Bennetts)

* The HTML version of the man page has been superceded by a more
  comprehensive manual called the Bazaar User Reference. This manual
  is completed generated from the online help topics. As part of this
  change, limited reStructuredText is now explicitly supported in help
  topics and command help with 'unnatural' markup being removed prior
  to display by the online help or inclusion in the man page.
  (Ian Clatworthy)

* HTML documentation now use files extension ``*.html``
  (Alexander Belchenko)

* The cache of ignore definitions is now cleared in WorkingTree.unlock()
  so that changes to .bzrignore aren't missed. (#129694, Daniel Watkins)

* ``bzr selftest --strict`` fails if there are any missing features or
  expected test failures. (Daniel Watkins, #111914)

* Link to registration survey added to README. (Ian Clatworthy)

* Windows standalone installer show link to registration survey
  when installation finished. (Alexander Belchenko)

Library API Breaks
******************

* Deprecated dictionary ``bzrlib.option.SHORT_OPTIONS`` removed.
  Options are now required to provide a help string and it must
  comply with the style guide by being one or more sentences with an
  initial capital and final period. (Martin Pool)

* KnitIndex.get_parents now returns tuples. (Robert Collins)

* Ancient unused ``Repository.text_store`` attribute has been removed.
  (Robert Collins)

* The ``bzrlib.pack`` interface has changed to use tuples of bytestrings
  rather than just bytestrings, making it easier to represent multiple
  element names. As this interface was not used by any internal facilities
  since it was introduced in 0.18 no API compatibility is being preserved.
  The serialised form of these packs is identical with 0.18 when a single
  element tuple is in use. (Robert Collins)

Internals
*********

* merge now uses ``iter_changes`` to calculate changes, which makes room for
  future performance increases.  It is also more consistent with other
  operations that perform comparisons, and reduces reliance on
  Tree.inventory.  (Aaron Bentley)

* Refactoring of transport classes connected to a remote server.
  ConnectedTransport is a new class that serves as a basis for all
  transports needing to connect to a remote server.  transport.split_url
  have been deprecated, use the static method on the object instead. URL
  tests have been refactored too.
  (Vincent Ladeuil)

* Better connection sharing for ConnectedTransport objects.
  transport.get_transport() now accepts a 'possible_transports' parameter.
  If a newly requested transport can share a connection with one of the
  list, it will.
  (Vincent Ladeuil)

* Most functions now accept ``bzrlib.revision.NULL_REVISION`` to indicate
  the null revision, and consider using ``None`` for this purpose
  deprecated.  (Aaron Bentley)

* New ``index`` module with abstract index functionality. This will be
  used during the planned changes in the repository layer. Currently the
  index layer provides a graph aware immutable index, a builder for the
  same index type to allow creating them, and finally a composer for
  such indices to allow the use of many indices in a single query. The
  index performance is not optimised, however the API is stable to allow
  development on top of the index. (Robert Collins)

* ``bzrlib.dirstate.cmp_by_dirs`` can be used to compare two paths by
  their directory sections. This is equivalent to comparing
  ``path.split('/')``, only without having to split the paths.
  This has a Pyrex implementation available.
  (John Arbash Meinel)

* New transport decorator 'unlistable+' which disables the list_dir
  functionality for testing.

* Deprecated ``change_entry`` in transform.py. (Ian Clatworthy)

* RevisionTree.get_weave is now deprecated.  Tree.plan_merge is now used
  for performing annotate-merge.  (Aaron Bentley)

* New EmailMessage class to create email messages. (Adeodato Simó)

* Unused functions on the private interface KnitIndex have been removed.
  (Robert Collins)

* New ``knit.KnitGraphIndex`` which provides a ``KnitIndex`` layered on top
  of a ``index.GraphIndex``. (Robert Collins)

* New ``knit.KnitVersionedFile.iter_parents`` method that allows querying
  the parents of many knit nodes at once, reducing round trips to the
  underlying index. (Robert Collins)

* Graph now has an is_ancestor method, various bits use it.
  (Aaron Bentley)

* The ``-Dhpss`` flag now includes timing information. As well as
  logging when a new connection is opened. (John Arbash Meinel)

* ``bzrlib.pack.ContainerWriter`` now returns an offset, length tuple to
  callers when inserting data, allowing generation of readv style access
  during pack creation, without needing a separate pass across the output
  pack to gather such details. (Robert Collins)

* ``bzrlib.pack.make_readv_reader`` allows readv based access to pack
  files that are stored on a transport. (Robert Collins)

* New ``Repository.has_same_location`` method that reports if two
  repository objects refer to the same repository (although with some risk
  of false negatives).  (Andrew Bennetts)

* InterTree.compare now passes require_versioned on correctly.
  (Marius Kruger)

* New methods on Repository - ``start_write_group``,
  ``commit_write_group``, ``abort_write_group`` and ``is_in_write_group`` -
  which provide a clean hook point for transactional Repositories - ones
  where all the data for a fetch or commit needs to be made atomically
  available in one step. This allows the write lock to remain while making
  a series of data insertions.  (e.g. data conversion). (Robert Collins)

* In ``bzrlib.knit`` the internal interface has been altered to use
  3-tuples (index, pos, length) rather than two-tuples (pos, length) to
  describe where data in a knit is, allowing knits to be split into
  many files. (Robert Collins)

* ``bzrlib.knit._KnitData`` split into cache management and physical access
  with two access classes - ``_PackAccess`` and ``_KnitAccess`` defined.
  The former provides access into a .pack file, and the latter provides the
  current production repository form of .knit files. (Robert Collins)

Testing
*******

* Remove selftest ``--clean-output``, ``--numbered-dirs`` and
  ``--keep-output`` options, which are obsolete now that tests
  are done within directories in $TMPDIR.  (Martin Pool)

* The SSH_AUTH_SOCK environment variable is now reset to avoid
  interaction with any running ssh agents.  (Jelmer Vernooij, #125955)

* run_bzr_subprocess handles parameters the same way as run_bzr:
  either a string or a list of strings should be passed as the first
  parameter.  Varargs-style parameters are deprecated. (Aaron Bentley)


bzr 0.18
########

:Released:  2007-07-17

Bugfixes
********

* Fix 'bzr add' crash under Win32 (Kuno Meyer)


bzr 0.18rc1
###########

:Released:  2007-07-10

Bugfixes
********

* Do not suppress pipe errors, etc. in non-display commands
  (Alexander Belchenko, #87178)

* Display a useful error message when the user requests to annotate
  a file that is not present in the specified revision.
  (James Westby, #122656)

* Commands that use status flags now have a reference to 'help
  status-flags'.  (Daniel Watkins, #113436)

* Work around python-2.4.1 inhability to correctly parse the
  authentication header.
  (Vincent Ladeuil, #121889)

* Use exact encoding for merge directives. (Adeodato Simó, #120591)

* Fix tempfile permissions error in smart server tar bundling under
  Windows. (Martin _, #119330)

* Fix detection of directory entries in the inventory. (James Westby)

* Fix handling of http code 400: Bad Request When issuing too many ranges.
  (Vincent Ladeuil, #115209)

* Issue a CONNECT request when connecting to an https server
  via a proxy to enable SSL tunneling.
  (Vincent Ladeuil, #120678)

* Fix ``bzr log -r`` to support selecting merge revisions, both
  individually and as part of revision ranges.
  (Kent Gibson, #4663)

* Don't leave cruft behind when failing to acquire a lockdir.
  (Martin Pool, #109169)

* Don't use the '-f' strace option during tests.
  (Vincent Ladeuil, #102019).

* Warn when setting ``push_location`` to a value that will be masked by
  locations.conf.  (Aaron Bentley, #122286)

* Fix commit ordering in corner case (Aaron Bentley, #94975)

*  Make annotate behave in a non-ASCII world (Adeodato Simó).

Improvements
************

* The --lsprof-file option now dumps a text rendering of the profiling
  information if the filename ends in ".txt". It will also convert the
  profiling information to a format suitable for KCacheGrind if the
  output filename ends in ".callgrind". Fixes to the lsprofcalltree
  conversion process by Jean Paul Calderone and Itamar were also merged.
  See http://ddaa.net/blog/python/lsprof-calltree. (Ian Clatworthy)

* ``info`` now defaults to non-verbose mode, displaying only paths and
  abbreviated format info.  ``info -v`` displays all the information
  formerly displayed by ``info``.  (Aaron Bentley, Adeodato Simó)

* ``bzr missing`` now has better option names ``--this`` and ``--other``.
  (Elliot Murphy)

* The internal ``weave-list`` command has become ``versionedfile-list``,
  and now lists knits as well as weaves.  (Aaron Bentley)

* Automatic merge base selection uses a faster algorithm that chooses
  better bases in criss-cross merge situations (Aaron Bentley)

* Progress reporting in ``commit`` has been improved. The various logical
  stages are now reported on as follows, namely:

  * Collecting changes [Entry x/y] - Stage n/m
  * Saving data locally - Stage n/m
  * Uploading data to master branch - Stage n/m
  * Updating the working tree - Stage n/m
  * Running post commit hooks - Stage n/m

  If there is no master branch, the 3rd stage is omitted and the total
  number of stages is adjusted accordingly.

  Each hook that is run after commit is listed with a name (as hooks
  can be slow it is useful feedback).
  (Ian Clatworthy, Robert Collins)

* Various operations that are now faster due to avoiding unnecessary
  topological sorts. (Aaron Bentley)

* Make merge directives robust against broken bundles. (Aaron Bentley)

* The lsprof filename note is emitted via trace.note(), not standard
  output.  (Aaron Bentley)

* ``bzrlib`` now exports explicit API compatibility information to assist
  library users and plugins. See the ``bzrlib.api`` module for details.
  (Robert Collins)

* Remove unnecessary lock probes when acquiring a lockdir.
  (Martin Pool)

* ``bzr --version`` now shows the location of the bzr log file, which
  is especially useful on Windows.  (Martin Pool)

* -D now supports hooks to get debug tracing of hooks (though its currently
  minimal in nature). (Robert Collins)

* Long log format reports deltas on merge revisions.
  (John Arbash Meinel, Kent Gibson)

* Make initial push over ftp more resilient. (John Arbash Meinel)

* Print a summary of changes for update just like pull does.
  (Daniel Watkins, #113990)

* Add a -Dhpss option to trace smart protocol requests and responses.
  (Andrew Bennetts)

Library API Breaks
******************

* Testing cleanups -
  ``bzrlib.repository.RepositoryTestProviderAdapter`` has been moved
  to ``bzrlib.tests.repository_implementations``;
  ``bzrlib.repository.InterRepositoryTestProviderAdapter`` has been moved
  to ``bzrlib.tests.interrepository_implementations``;
  ``bzrlib.transport.TransportTestProviderAdapter`` has moved to
  ``bzrlib.tests.test_transport_implementations``.
  ``bzrlib.branch.BranchTestProviderAdapter`` has moved to
  ``bzrlib.tests.branch_implementations``.
  ``bzrlib.bzrdir.BzrDirTestProviderAdapter`` has moved to
  ``bzrlib.tests.bzrdir_implementations``.
  ``bzrlib.versionedfile.InterVersionedFileTestProviderAdapter`` has moved
  to ``bzrlib.tests.interversionedfile_implementations``.
  ``bzrlib.store.revision.RevisionStoreTestProviderAdapter`` has moved to
  ``bzrlib.tests.revisionstore_implementations``.
  ``bzrlib.workingtree.WorkingTreeTestProviderAdapter`` has moved to
  ``bzrlib.tests.workingtree_implementations``.
  These changes are an API break in the testing infrastructure only.
  (Robert Collins)

* Relocate TestCaseWithRepository to be more central. (Robert Collins)

* ``bzrlib.add.smart_add_tree`` will no longer perform glob expansion on
  win32. Callers of the function should do this and use the new
  ``MutableTree.smart_add`` method instead. (Robert Collins)

* ``bzrlib.add.glob_expand_for_win32`` is now
  ``bzrlib.win32utils.glob_expand``.  (Robert Collins)

* ``bzrlib.add.FastPath`` is now private and moved to
  ``bzrlib.mutabletree._FastPath``. (Robert Collins, Martin Pool)

* ``LockDir.wait`` removed.  (Martin Pool)

* The ``SmartServer`` hooks API has changed for the ``server_started`` and
  ``server_stopped`` hooks. The first parameter is now an iterable of
  backing URLs rather than a single URL. This is to reflect that many
  URLs may map to the external URL of the server. E.g. the server interally
  may have a chrooted URL but also the local file:// URL will be at the
  same location. (Robert Collins)

Internals
*********

* New SMTPConnection class to unify email handling.  (Adeodato Simó)

* Fix documentation of BzrError. (Adeodato Simó)

* Make BzrBadParameter an internal error. (Adeodato Simó)

* Remove use of 'assert False' to raise an exception unconditionally.
  (Martin Pool)

* Give a cleaner error when failing to decode knit index entry.
  (Martin Pool)

* TreeConfig would mistakenly search the top level when asked for options
  from a section. It now respects the section argument and only
  searches the specified section. (James Westby)

* Improve ``make api-docs`` output. (John Arbash Meinel)

* Use os.lstat rather than os.stat for osutils.make_readonly and
  osutils.make_writeable. This makes the difftools plugin more
  robust when dangling symlinks are found. (Elliot Murphy)

* New ``-Dlock`` option to log (to ~/.bzr.log) information on when
  lockdirs are taken or released.  (Martin Pool)

* ``bzrlib`` Hooks are now nameable using ``Hooks.name_hook``. This
  allows a nicer UI when hooks are running as the current hook can
  be displayed. (Robert Collins)

* ``Transport.get`` has had its interface made more clear for ease of use.
  Retrieval of a directory must now fail with either 'PathError' at open
  time, or raise 'ReadError' on a read. (Robert Collins)

* New method ``_maybe_expand_globs`` on the ``Command`` class for
  dealing with unexpanded glob lists - e.g. on the win32 platform. This
  was moved from ``bzrlib.add._prepare_file_list``. (Robert Collins)

* ``bzrlib.add.smart_add`` and ``bzrlib.add.smart_add_tree`` are now
  deprecated in favour of ``MutableTree.smart_add``. (Robert Collins,
  Martin Pool)

* New method ``external_url`` on Transport for obtaining the url to
  hand to external processes. (Robert Collins)

* Teach windows installers to build pyrex/C extensions.
  (Alexander Belchenko)

Testing
*******

* Removed the ``--keep-output`` option from selftest and clean up test
  directories as they're used.  This reduces the IO load from
  running the test suite and cuts the time by about half.
  (Andrew Bennetts, Martin Pool)

* Add scenarios as a public attribute on the TestAdapter classes to allow
  modification of the generated scenarios before adaption and easier
  testing. (Robert Collins)

* New testing support class ``TestScenarioApplier`` which multiplies
  out a single teste by a list of supplied scenarios. (RobertCollins)

* Setting ``repository_to_test_repository`` on a repository_implementations
  test will cause it to be called during repository creation, allowing the
  testing of repository classes which are not based around the Format
  concept. For example a repository adapter can be tested in this manner,
  by altering the repository scenarios to include a scenario that sets this
  attribute during the test parameterisation in
  ``bzrlib.tests.repository.repository_implementations``. (Robert Collins)

* Clean up many of the APIs for blackbox testing of Bazaar.  The standard
  interface is now self.run_bzr.  The command to run can be passed as
  either a list of parameters, a string containing the command line, or
  (deprecated) varargs parameters.  (Martin Pool)

* The base TestCase now isolates tests from -D parameters by clearing
  ``debug.debug_flags`` and restores it afterwards. (Robert Collins)

* Add a relpath parameter to get_transport methods in test framework to
  avoid useless cloning.
  (Vincent Ladeuil, #110448)


bzr 0.17
########

:Released:  2007-06-18

Bugfixes
********

* Fix crash of commit due to wrong lookup of filesystem encoding.
  (Colin Watson, #120647)

* Revert logging just to stderr in commit as broke unicode filenames.
  (Aaron Bentley, Ian Clatworthy, #120930)


bzr 0.17rc1
###########

:Released:  2007-06-12

Notes When Upgrading
********************

* The kind() and is_executable() APIs on the WorkingTree interface no
  longer implicitly (read) locks and unlocks the tree. This *might*
  impact some plug-ins and tools using this part of the API. If you find
  an issue that may be caused by this change, please let us know,
  particularly the plug-in/tool maintainer. If encountered, the API
  fix is to surround kind() and is_executable() calls with lock_read()
  and unlock() like so::

    work_tree.lock_read()
    try:
        kind = work_tree.kind(...)
    finally:
        work_tree.unlock()

Internals
*********
* Rework of LogFormatter API to provide beginning/end of log hooks and to
  encapsulate the details of the revision to be logged in a LogRevision
  object.
  In long log formats, merge revision ids are only shown when --show-ids
  is specified, and are labelled "revision-id:", as per mainline
  revisions, instead of "merged:". (Kent Gibson)

* New ``BranchBuilder`` API which allows the construction of particular
  histories quickly. Useful for testing and potentially other applications
  too. (Robert Collins)

Improvements
************

* There are two new help topics, working-trees and repositories that
  attempt to explain these concepts. (James Westby, John Arbash Meinel,
  Aaron Bentley)

* Added ``bzr log --limit`` to report a limited number of revisions.
  (Kent Gibson, #3659)

* Revert does not try to preserve file contents that were originally
  produced by reverting to a historical revision.  (Aaron Bentley)

* ``bzr log --short`` now includes ``[merge]`` for revisions which
  have more than one parent. This is a small improvement to help
  understanding what changes have occurred
  (John Arbash Meinel, #83887)

* TreeTransform avoids many renames when contructing large trees,
  improving speed.  3.25x speedups have been observed for construction of
  kernel-sized-trees, and checkouts are 1.28x faster.  (Aaron Bentley)

* Commit on large trees is now faster. In my environment, a commit of
  a small change to the Mozilla tree (55k files) has dropped from
  66 seconds to 32 seconds. For a small tree of 600 files, commit of a
  small change is 33% faster. (Ian Clatworthy)

* New --create-prefix option to bzr init, like for push.  (Daniel Watkins,
  #56322)

Bugfixes
********

* ``bzr push`` should only connect to the remote location one time.
  We have been connecting 3 times because we forget to pass around
  the Transport object. This adds ``BzrDir.clone_on_transport()``, so
  that we can pass in the Transport that we already have.
  (John Arbash Meinel, #75721)

* ``DirState.set_state_from_inventory()`` needs to properly order
  based on split paths, not just string paths.
  (John Arbash Meinel, #115947)

* Let TestUIFactoy encode the password prompt with its own stdout.
  (Vincent Ladeuil, #110204)

* pycurl should take use the range header that takes the range hint
  into account.
  (Vincent Ladeuil, #112719)

* WorkingTree4.get_file_sha1 no longer raises an exception when invoked
  on a missing file.  (Aaron Bentley, #118186)

* WorkingTree.remove works correctly with tree references, and when pwd is
  not the tree root. (Aaron Bentley)

* Merge no longer fails when a file is renamed in one tree and deleted
  in the other. (Aaron Bentley, #110279)

* ``revision-info`` now accepts dotted revnos, doesn't require a tree,
  and defaults to the last revision (Matthew Fuller, #90048)

* Tests no longer fail when BZR_REMOTE_PATH is set in the environment.
  (Daniel Watkins, #111958)

* ``bzr branch -r revid:foo`` can be used to branch any revision in
  your repository. (Previously Branch6 only supported revisions in your
  mainline). (John Arbash Meinel, #115343)

bzr 0.16
########

:Released:  2007-05-07

Bugfixes
********

* Handle when you have 2 directories with similar names, but one has a
  hyphen. (``'abc'`` versus ``'abc-2'``). The WT4._iter_changes
  iterator was using direct comparison and ``'abc/a'`` sorts after
  ``'abc-2'``, but ``('abc', 'a')`` sorts before ``('abc-2',)``.
  (John Arbash Meinel, #111227)

* Handle when someone renames a file on disk without telling bzr.
  Previously we would report the first file as missing, but not show
  the new unknown file. (John Arbash Meinel, #111288)

* Avoid error when running hooks after pulling into or pushing from
  a branch bound to a smartserver branch.  (Martin Pool, #111968)

Improvements
************

* Move developer documentation to doc/developers/. This reduces clutter in
  the root of the source tree and allows HACKING to be split into multiple
  files. (Robert Collins, Alexander Belchenko)

* Clean up the ``WorkingTree4._iter_changes()`` internal loops as well as
  ``DirState.update_entry()``. This optimizes the core logic for ``bzr
  diff`` and ``bzr status`` significantly improving the speed of
  both. (John Arbash Meinel)

bzr 0.16rc2
###########

:Released:  2007-04-30

Bugfixes
********

* Handle the case when you delete a file, and then rename another file
  on top of it. Also handle the case of ``bzr rm --keep foo``. ``bzr
  status`` should show the removed file and an unknown file in its
  place. (John Arbash Meinel, #109993)

* Bundles properly read and write revision properties that have an
  empty value. And when the value is not ASCII.
  (John Arbash Meinel, #109613)

* Fix the bzr commit message to be in text mode.
  (Alexander Belchenko, #110901)

* Also handle when you rename a file and create a file where it used
  to be. (John Arbash Meinel, #110256)

* ``WorkingTree4._iter_changes`` should not descend into unversioned
  directories. (John Arbash Meinel, #110399)

bzr 0.16rc1
###########

:Released:  2007-04-26

Notes When Upgrading
********************

* ``bzr remove`` and ``bzr rm`` will now remove the working file, if
  it could be recovered again.
  This has been done for consistency with svn and the unix rm command.
  The old ``remove`` behaviour has been retained in the new option
  ``bzr remove --keep``, which will just stop versioning the file,
  but not delete it.
  ``bzr remove --force`` have been added which will always delete the
  files.
  ``bzr remove`` is also more verbose.
  (Marius Kruger, #82602)

Improvements
************

* Merge directives can now be supplied as input to `merge` and `pull`,
  like bundles can.  (Aaron Bentley)

* Sending the SIGQUIT signal to bzr, which can be done on Unix by
  pressing Control-Backslash, drops bzr into a debugger.  Type ``'c'``
  to continue.  This can be disabled by setting the environment variable
  ``BZR_SIGQUIT_PDB=0``.  (Martin Pool)

* selftest now supports --list-only to list tests instead of running
  them. (Ian Clatworthy)

* selftest now supports --exclude PATTERN (or -x PATTERN) to exclude
  tests with names that match that regular expression.
  (Ian Clatworthy, #102679)

* selftest now supports --randomize SEED to run tests in a random order.
  SEED is typically the value 'now' meaning 'use the current time'.
  (Ian Clatworthy, #102686)

* New option ``--fixes`` to commit, which stores bug fixing annotations as
  revision properties. Built-in support for Launchpad, Debian, Trac and
  Bugzilla bug trackers. (Jonathan Lange, James Henstridge, Robert Collins)

* New API, ``bzrlib.bugtracker.tracker_registry``, for adding support for
  other bug trackers to ``fixes``. (Jonathan Lange, James Henstridge,
  Robert Collins)

* ``selftest`` has new short options ``-f`` and ``-1``.  (Martin
  Pool)

* ``bzrlib.tsort.MergeSorter`` optimizations. Change the inner loop
  into using local variables instead of going through ``self._var``.
  Improves the time to ``merge_sort`` a 10k revision graph by
  approximately 40% (~700->400ms).  (John Arbash Meinel)

* ``make docs`` now creates a man page at ``man1/bzr.1`` fixing bug 107388.
  (Robert Collins)

* ``bzr help`` now provides cross references to other help topics using
  the _see_also facility on command classes. Likewise the bzr_man
  documentation, and the bzr.1 man page also include this information.
  (Robert Collins)

* Tags are now included in logs, that use the long log formatter.
  (Erik Bågfors, Alexander Belchenko)

* ``bzr help`` provides a clearer message when a help topic cannot be
  found. (Robert Collins, #107656)

* ``bzr help`` now accepts optional prefixes for command help. The help
  for all commands can now be found at ``bzr help commands/COMMANDNAME``
  as well as ``bzr help COMMANDNAME`` (which only works for commands
  where the name is not the same as a more general help topic).
  (Robert Collins)

* ``bzr help PLUGINNAME`` will now return the module docstring from the
  plugin PLUGINNAME. (Robert Collins, #50408)

* New help topic ``urlspec`` which lists the availables transports.
  (Goffredo Baroncelli)

* doc/server.txt updated to document the default bzr:// port
  and also update the blurb about the hpss' current status.
  (Robert Collins, #107125).

* ``bzr serve`` now listens on interface 0.0.0.0 by default, making it
  serve out to the local LAN (and anyone in the world that can reach the
  machine running ``bzr serve``. (Robert Collins, #98918)

* A new smart server protocol version has been added.  It prefixes requests
  and responses with an explicit version identifier so that future protocol
  revisions can be dealt with gracefully.  (Andrew Bennetts, Robert Collins)

* The bzr protocol version 2 indicates success or failure in every response
  without depending on particular commands encoding that consistently,
  allowing future client refactorings to be much more robust about error
  handling. (Robert Collins, Martin Pool, Andrew Bennetts)

* The smart protocol over HTTP client has been changed to always post to the
  same ``.bzr/smart`` URL under the original location when it can.  This allows
  HTTP servers to only have to pass URLs ending in .bzr/smart to the smart
  server handler, and not arbitrary ``.bzr/*/smart`` URLs.  (Andrew Bennetts)

* digest authentication is now supported for proxies and HTTP by the urllib
  based http implementation. Tested against Apache 2.0.55 and Squid
  2.6.5. Basic and digest authentication are handled coherently for HTTP
  and proxy: if the user is provided in the url (bzr command line for HTTP,
  proxy environment variables for proxies), the password is prompted for
  (only once). If the password is provided, it is taken into account. Once
  the first authentication is successful, all further authentication
  roundtrips are avoided by preventively setting the right authentication
  header(s).
  (Vincent Ladeuil).

Internals
*********

* bzrlib API compatability with 0.8 has been dropped, cleaning up some
  code paths. (Robert Collins)

* Change the format of chroot urls so that they can be safely manipulated
  by generic url utilities without causing the resulting urls to have
  escaped the chroot. A side effect of this is that creating a chroot
  requires an explicit action using a ChrootServer.
  (Robert Collins, Andrew Bennetts)

* Deprecate ``Branch.get_root_id()`` because branches don't have root ids,
  rather than fixing bug #96847.  (Aaron Bentley)

* ``WorkingTree.apply_inventory_delta`` provides a better alternative to
  ``WorkingTree._write_inventory``.  (Aaron Bentley)

* Convenience method ``TestCase.expectFailure`` ensures that known failures
  do not silently pass.  (Aaron Bentley)

* ``Transport.local_abspath`` now raises ``NotLocalUrl`` rather than
  ``TransportNotPossible``. (Martin Pool, Ian Clatworthy)

* New SmartServer hooks facility. There are two initial hooks documented
  in ``bzrlib.transport.smart.SmartServerHooks``. The two initial hooks allow
  plugins to execute code upon server startup and shutdown.
  (Robert Collins).

* SmartServer in standalone mode will now close its listening socket
  when it stops, rather than waiting for garbage collection. This primarily
  fixes test suite hangs when a test tries to connect to a shutdown server.
  It may also help improve behaviour when dealing with a server running
  on a specific port (rather than dynamically assigned ports).
  (Robert Collins)

* Move most SmartServer code into a new package, bzrlib/smart.
  bzrlib/transport/remote.py contains just the Transport classes that used
  to be in bzrlib/transport/smart.py.  (Andrew Bennetts)

* urllib http implementation avoid roundtrips associated with
  401 (and 407) errors once the authentication succeeds.
  (Vincent Ladeuil).

* urlib http now supports querying the user for a proxy password if
  needed. Realm is shown in the prompt for both HTTP and proxy
  authentication when the user is required to type a password.
  (Vincent Ladeuil).

* Renamed SmartTransport (and subclasses like SmartTCPTransport) to
  RemoteTransport (and subclasses to RemoteTCPTransport, etc).  This is more
  consistent with its new home in ``bzrlib/transport/remote.py``, and because
  it's not really a "smart" transport, just one that does file operations
  via remote procedure calls.  (Andrew Bennetts)

* The ``lock_write`` method of ``LockableFiles``, ``Repository`` and
  ``Branch`` now accept a ``token`` keyword argument, so that separate
  instances of those objects can share a lock if it has the right token.
  (Andrew Bennetts, Robert Collins)

* New method ``get_branch_reference`` on ``BzrDir`` allows the detection of
  branch references - which the smart server component needs.

* The Repository API ``make_working_trees`` is now permitted to return
  False when ``set_make_working_trees`` is not implemented - previously
  an unimplemented ``set_make_working_trees`` implied the result True
  from ``make_working_trees``. This has been changed to accomodate the
  smart server, where it does not make sense (at this point) to ever
  make working trees by default. (Robert Collins)

* Command objects can now declare related help topics by having _see_also
  set to a list of related topic. (Robert Collins)

* ``bzrlib.help`` now delegates to the Command class for Command specific
  help. (Robert Collins)

* New class ``TransportListRegistry``, derived from the Registry class, which
  simplifies tracking the available Transports. (Goffredo Baroncelli)

* New function ``Branch.get_revision_id_to_revno_map`` which will
  return a dictionary mapping revision ids to dotted revnos. Since
  dotted revnos are defined in the context of the branch tip, it makes
  sense to generate them from a ``Branch`` object.
  (John Arbash Meinel)

* Fix the 'Unprintable error' message display to use the repr of the
  exception that prevented printing the error because the str value
  for it is often not useful in debugging (e.g. KeyError('foo') has a
  str() of 'foo' but a repr of 'KeyError('foo')' which is much more
  useful. (Robert Collins)

* ``urlutils.normalize_url`` now unescapes unreserved characters, such as "~".
  (Andrew Bennetts)

Bugfixes
********

* Don't fail bundle selftest if email has 'two' embedded.
  (Ian Clatworthy, #98510)

* Remove ``--verbose`` from ``bzr bundle``. It didn't work anyway.
  (Robert Widhopf-Fenk, #98591)

* Remove ``--basis`` from the checkout/branch commands - it didn't work
  properly and is no longer beneficial.
  (Robert Collins, #53675, #43486)

* Don't produce encoding error when adding duplicate files.
  (Aaron Bentley)

* Fix ``bzr log <file>`` so it only logs the revisions that changed
  the file, and does it faster.
  (Kent Gibson, John Arbash Meinel, #51980, #69477)

* Fix ``InterDirstateTre._iter_changes`` to handle when we come across
  an empty versioned directory, which now has files in it.
  (John Arbash Meinel, #104257)

* Teach ``common_ancestor`` to shortcut when the tip of one branch is
  inside the ancestry of the other. Saves a lot of graph processing
  (with an ancestry of 16k revisions, ``bzr merge ../already-merged``
  changes from 2m10s to 13s).  (John Arbash Meinel, #103757)

* Fix ``show_diff_trees`` to handle the case when a file is modified,
  and the containing directory is renamed. (The file path is different
  in this versus base, but it isn't marked as a rename).
  (John Arbash Meinel, #103870)

* FTP now works even when the FTP server does not support atomic rename.
  (Aaron Bentley, #89436)

* Correct handling in bundles and merge directives of timezones with
  that are not an integer number of hours offset from UTC.  Always
  represent the epoch time in UTC to avoid problems with formatting
  earlier times on win32.  (Martin Pool, Alexander Belchenko, John
  Arbash Meinel)

* Typo in the help for ``register-branch`` fixed. (Robert Collins, #96770)

* "dirstate" and "dirstate-tags" formats now produce branches compatible
  with old versions of bzr. (Aaron Bentley, #107168))

* Handle moving a directory when children have been added, removed,
  and renamed. (John Arbash Meinel, #105479)

* Don't preventively use basic authentication for proxy before receiving a
  407 error. Otherwise people willing to use other authentication schemes
  may expose their password in the clear (or nearly). This add one
  roundtrip in case basic authentication should be used, but plug the
  security hole.
  (Vincent Ladeuil)

* Handle http and proxy digest authentication.
  (Vincent Ladeuil, #94034).

Testing
*******

* Added ``bzrlib.strace.strace`` which will strace a single callable and
  return a StraceResult object which contains just the syscalls involved
  in running it. (Robert Collins)

* New test method ``reduceLockdirTimeout`` to drop the default (ui-centric)
  default time down to one suitable for tests. (Andrew Bennetts)

* Add new ``vfs_transport_factory`` attribute on tests which provides the
  common vfs backing for both the readonly and readwrite transports.
  This allows the RemoteObject tests to back onto local disk or memory,
  and use the existing ``transport_server`` attribute all tests know about
  to be the smart server transport. This in turn allows tests to
  differentiate between 'transport to access the branch', and
  'transport which is a VFS' - which matters in Remote* tests.
  (Robert Collins, Andrew Bennetts)

* The ``make_branch_and_tree`` method for tests will now create a
  lightweight checkout for the tree if the ``vfs_transport_factory`` is not
  a LocalURLServer. (Robert Collins, Andrew Bennetts)

* Branch implementation tests have been audited to ensure that all urls
  passed to Branch APIs use proper urls, except when local-disk paths
  are intended. This is so that tests correctly access the test transport
  which is often not equivalent to local disk in Remote* tests. As part
  of this many tests were adjusted to remove dependencies on local disk
  access.
  (Robert Collins, Andrew Bennetts)

* Mark bzrlib.tests and bzrlib.tests.TestUtil as providing assertFOO helper
  functions by adding a ``__unittest`` global attribute. (Robert Collins,
  Andrew Bennetts, Martin Pool, Jonathan Lange)

* Refactored proxy and authentication handling to simplify the
  implementation of new auth schemes for both http and proxy.
  (Vincent Ladeuil)

bzr 0.15
########

:Released: 2007-04-01

Bugfixes
********

* Handle incompatible repositories as a user issue when fetching.
  (Aaron Bentley)

* Don't give a recommendation to upgrade when branching or
  checking out a branch that contains an old-format working tree.
  (Martin Pool)

bzr 0.15rc3
###########

:Released:  2007-03-26

Changes
*******

* A warning is now displayed when opening working trees in older
  formats, to encourage people to upgrade to WorkingTreeFormat4.
  (Martin Pool)

Improvements
************

* HTTP redirections are now taken into account when a branch (or a
  bundle) is accessed for the first time. A message is issued at each
  redirection to inform the user. In the past, http redirections were
  silently followed for each request which significantly degraded the
  performances. The http redirections are not followed anymore by
  default, instead a RedirectRequested exception is raised. For bzrlib
  users needing to follow http redirections anyway,
  ``bzrlib.transport.do_catching_redirections`` provide an easy transition
  path.  (vila)

Internals
*********

* Added ``ReadLock.temporary_write_lock()`` to allow upgrading an OS read
  lock to an OS write lock. Linux can do this without unlocking, Win32
  needs to unlock in between. (John Arbash Meinel)

* New parameter ``recommend_upgrade`` to ``BzrDir.open_workingtree``
  to silence (when false) warnings about opening old formats.
  (Martin Pool)

* Fix minor performance regression with bzr-0.15 on pre-dirstate
  trees. (We were reading the working inventory too many times).
  (John Arbash Meinel)

* Remove ``Branch.get_transaction()`` in favour of a simple cache of
  ``revision_history``.  Branch subclasses should override
  ``_gen_revision_history`` rather than ``revision_history`` to make use of
  this cache, and call ``_clear_revision_history_cache`` and
  ``_cache_revision_history`` at appropriate times. (Andrew Bennetts)

Bugfixes
********

* Take ``smtp_server`` from user config into account.
  (vila, #92195)

* Restore Unicode filename handling for versioned and unversioned files.
  (John Arbash Meinel, #92608)

* Don't fail during ``bzr commit`` if a file is marked removed, and
  the containing directory is auto-removed.  (John Arbash Meinel, #93681)

* ``bzr status FILENAME`` failed on Windows because of an uncommon
  errno. (``ERROR_DIRECTORY == 267 != ENOTDIR``).
  (Wouter van Heyst, John Arbash Meinel, #90819)

* ``bzr checkout source`` should create a local branch in the same
  format as source. (John Arbash Meinel, #93854)

* ``bzr commit`` with a kind change was failing to update the
  last-changed-revision for directories.  The
  InventoryDirectory._unchanged only looked at the ``parent_id`` and name,
  ignoring the fact that the kind could have changed, too.
  (John Arbash Meinel, #90111)

* ``bzr mv dir/subdir other`` was incorrectly updating files inside
  the directory. So that there was a chance it would break commit,
  etc. (John Arbash Meinel, #94037)

* Correctly handles mutiple permanent http redirections.
  (vila, #88780)

bzr 0.15rc2
###########

:Released:  2007-03-14

Notes When Upgrading
********************

* Release 0.15rc2 of bzr changes the ``bzr init-repo`` command to
  default to ``--trees`` instead of ``--no-trees``.
  Existing shared repositories are not affected.

Improvements
************

* New ``merge-directive`` command to generate machine- and human-readable
  merge requests.  (Aaron Bentley)

* New ``submit:`` revision specifier makes it easy to diff against the
  common ancestor with the submit location (Aaron Bentley)

* Added support for Putty's SSH implementation. (Dmitry Vasiliev)

* Added ``bzr status --versioned`` to report only versioned files,
  not unknowns. (Kent Gibson)

* Merge now autodetects the correct line-ending style for its conflict
  markers.  (Aaron Bentley)

Internals
*********

* Refactored SSH vendor registration into SSHVendorManager class.
  (Dmitry Vasiliev)

Bugfixes
********

* New ``--numbered-dirs`` option to ``bzr selftest`` to use
  numbered dirs for TestCaseInTempDir. This is default behavior
  on Windows. Anyone can force named dirs on Windows
  with ``--no-numbered-dirs``. (Alexander Belchenko)

* Fix ``RevisionSpec_revid`` to handle the Unicode strings passed in
  from the command line. (Marien Zwart, #90501)

* Fix ``TreeTransform._iter_changes`` when both the source and
  destination are missing. (Aaron Bentley, #88842)

* Fix commit of merges with symlinks in dirstate trees.
  (Marien Zwart)

* Switch the ``bzr init-repo`` default from --no-trees to --trees.
  (Wouter van Heyst, #53483)


bzr 0.15rc1
###########

:Released:  2007-03-07

Surprises
*********

* The default disk format has changed. Please run 'bzr upgrade' in your
  working trees to upgrade. This new default is compatible for network
  operations, but not for local operations. That is, if you have two
  versions of bzr installed locally, after upgrading you can only use the
  bzr 0.15 version. This new default does not enable tags or nested-trees
  as they are incompatible with bzr versions before 0.15 over the network.

* For users of bzrlib: Two major changes have been made to the working tree
  api in bzrlib. The first is that many methods and attributes, including
  the inventory attribute, are no longer valid for use until one of
  ``lock_read``/``lock_write``/``lock_tree_write`` has been called,
  and become invalid again after unlock is called. This has been done
  to improve performance and correctness as part of the dirstate
  development.
  (Robert Collins, John A Meinel, Martin Pool, and others).

* For users of bzrlib: The attribute 'tree.inventory' should be considered
  readonly. Previously it was possible to directly alter this attribute, or
  its contents, and have the tree notice this. This has been made
  unsupported - it may work in some tree formats, but in the newer dirstate
  format such actions will have no effect and will be ignored, or even
  cause assertions. All operations possible can still be carried out by a
  combination of the tree API, and the bzrlib.transform API. (Robert
  Collins, John A Meinel, Martin Pool, and others).

Improvements
************

* Support for OS Windows 98. Also .bzr.log on any windows system
  saved in My Documents folder. (Alexander Belchenko)

* ``bzr mv`` enhanced to support already moved files.
  In the past the mv command would have failed if the source file doesn't
  exist. In this situation ``bzr mv`` would now detect that the file has
  already moved and update the repository accordingly, if the target file
  does exist.
  A new option ``--after`` has been added so that if two files already
  exist, you could notify Bazaar that you have moved a (versioned) file
  and replaced it with another. Thus in this case ``bzr move --after``
  will only update the Bazaar identifier.
  (Steffen Eichenberg, Marius Kruger)

* ``ls`` now works on treeless branches and remote branches.
  (Aaron Bentley)

* ``bzr help global-options`` describes the global options.
  (Aaron Bentley)

* ``bzr pull --overwrite`` will now correctly overwrite checkouts.
  (Robert Collins)

* Files are now allowed to change kind (e.g. from file to symlink).
  Supported by ``commit``, ``revert`` and ``status``
  (Aaron Bentley)

* ``inventory`` and ``unknowns`` hidden in favour of ``ls``
  (Aaron Bentley)

* ``bzr help checkouts`` descibes what checkouts are and some possible
  uses of them. (James Westby, Aaron Bentley)

* A new ``-d`` option to push, pull and merge overrides the default
  directory.  (Martin Pool)

* Branch format 6: smaller, and potentially faster than format 5.  Supports
  ``append_history_only`` mode, where the log view and revnos do not change,
  except by being added to.  Stores policy settings in
  ".bzr/branch/branch.conf".

* ``append_only`` branches:  Format 6 branches may be configured so that log
  view and revnos are always consistent.  Either create the branch using
  "bzr init --append-revisions-only" or edit the config file as descriped
  in docs/configuration.txt.

* rebind: Format 6 branches retain the last-used bind location, so if you
  "bzr unbind", you can "bzr bind" to bind to the previously-selected
  bind location.

* Builtin tags support, created and deleted by the ``tag`` command and
  stored in the branch.  Tags can be accessed with the revisionspec
  ``-rtag:``, and listed with ``bzr tags``.  Tags are not versioned
  at present. Tags require a network incompatible upgrade. To perform this
  upgrade, run ``bzr upgrade --dirstate-tags`` in your branch and
  repositories. (Martin Pool)

* The ``bzr://`` transport now has a well-known port number, 4155,
  which it will use by default.  (Andrew Bennetts, Martin Pool)

* Bazaar now looks for user-installed plugins before looking for site-wide
  plugins. (Jonathan Lange)

* ``bzr resolve`` now detects and marks resolved text conflicts.
  (Aaron Bentley)

Internals
*********

* Internally revision ids and file ids are now passed around as utf-8
  bytestrings, rather than treating them as Unicode strings. This has
  performance benefits for Knits, since we no longer need to decode the
  revision id for each line of content, nor for each entry in the index.
  This will also help with the future dirstate format.
  (John Arbash Meinel)

* Reserved ids (any revision-id ending in a colon) are rejected by
  versionedfiles, repositories, branches, and working trees
  (Aaron Bentley)

* Minor performance improvement by not creating a ProgressBar for
  every KnitIndex we create. (about 90ms for a bzr.dev tree)
  (John Arbash Meinel)

* New easier to use Branch hooks facility. There are five initial hooks,
  all documented in bzrlib.branch.BranchHooks.__init__ - ``'set_rh'``,
  ``'post_push'``, ``'post_pull'``, ``'post_commit'``,
  ``'post_uncommit'``. These hooks fire after the matching operation
  on a branch has taken place, and were originally added for the
  branchrss plugin. (Robert Collins)

* New method ``Branch.push()`` which should be used when pushing from a
  branch as it makes performance and policy decisions to match the UI
  level command ``push``. (Robert Collins).

* Add a new method ``Tree.revision_tree`` which allows access to cached
  trees for arbitrary revisions. This allows the in development dirstate
  tree format to provide access to the callers to cached copies of
  inventory data which are cheaper to access than inventories from the
  repository.
  (Robert Collins, Martin Pool)

* New ``Branch.last_revision_info`` method, this is being done to allow
  optimization of requests for both the number of revisions and the last
  revision of a branch with smartservers and potentially future branch
  formats. (Wouter van Heyst, Robert Collins)

* Allow ``'import bzrlib.plugins.NAME'`` to work when the plugin NAME has not
  yet been loaded by ``load_plugins()``. This allows plugins to depend on each
  other for code reuse without requiring users to perform file-renaming
  gymnastics. (Robert Collins)

* New Repository method ``'gather_stats'`` for statistic data collection.
  This is expected to grow to cover a number of related uses mainly
  related to bzr info. (Robert Collins)

* Log formatters are now managed with a registry.
  ``log.register_formatter`` continues to work, but callers accessing
  the FORMATTERS dictionary directly will not.

* Allow a start message to be passed to the ``edit_commit_message``
  function.  This will be placed in the message offered to the user
  for editing above the separator. It allows a template commit message
  to be used more easily. (James Westby)

* ``GPGStrategy.sign()`` will now raise ``BzrBadParameterUnicode`` if
  you pass a Unicode string rather than an 8-bit string. Callers need
  to be updated to encode first. (John Arbash Meinel)

* Branch.push, pull, merge now return Result objects with information
  about what happened, rather than a scattering of various methods.  These
  are also passed to the post hooks.  (Martin Pool)

* File formats and architecture is in place for managing a forest of trees
  in bzr, and splitting up existing trees into smaller subtrees, and
  finally joining trees to make a larger tree. This is the first iteration
  of this support, and the user-facing aspects still require substantial
  work.  If you wish to experiment with it, use ``bzr upgrade
  --dirstate-with-subtree`` in your working trees and repositories.
  You can use the hidden commands ``split`` and ``join`` and to create
  and manipulate nested trees, but please consider using the nested-trees
  branch, which contains substantial UI improvements, instead.
  http://code.aaronbentley.com/bzr/bzrrepo/nested-trees/
  (Aaron Bentley, Martin Pool, Robert Collins).

Bugfixes
********

* ``bzr annotate`` now uses dotted revnos from the viewpoint of the
  branch, rather than the last changed revision of the file.
  (John Arbash Meinel, #82158)

* Lock operations no longer hang if they encounter a permission problem.
  (Aaron Bentley)

* ``bzr push`` can resume a push that was canceled before it finished.
  Also, it can push even if the target directory exists if you supply
  the ``--use-existing-dir`` flag.
  (John Arbash Meinel, #30576, #45504)

* Fix http proxy authentication when user and an optional
  password appears in the ``*_proxy`` vars. (Vincent Ladeuil,
  #83954).

* ``bzr log branch/file`` works for local treeless branches
  (Aaron Bentley, #84247)

* Fix problem with UNC paths on Windows 98. (Alexander Belchenko, #84728)

* Searching location of CA bundle for PyCurl in env variable
  (``CURL_CA_BUNDLE``), and on win32 along the PATH.
  (Alexander Belchenko, #82086)

* ``bzr init`` works with unicode argument LOCATION.
  (Alexander Belchenko, #85599)

* Raise ``DependencyNotPresent`` if pycurl do not support https.
  (Vincent Ladeuil, #85305)

* Invalid proxy env variables should not cause a traceback.
  (Vincent Ladeuil, #87765)

* Ignore patterns normalised to use '/' path separator.
  (Kent Gibson, #86451)

* bzr rocks. It sure does! Fix case. (Vincent Ladeuil, #78026)

* Fix bzrtools shelve command for removed lines beginning with "--"
  (Johan Dahlberg, #75577)

Testing
*******

* New ``--first`` option to ``bzr selftest`` to run specified tests
  before the rest of the suite.  (Martin Pool)


bzr 0.14
########

:Released:  2007-01-23

Improvements
************

* ``bzr help global-options`` describes the global options. (Aaron Bentley)

Bug Fixes
*********

* Skip documentation generation tests if the tools to do so are not
  available. Fixes running selftest for installled copies of bzr.
  (John Arbash Meinel, #80330)

* Fix the code that discovers whether bzr is being run from it's
  working tree to handle the case when it isn't but the directory
  it is in is below a repository. (James Westby, #77306)


bzr 0.14rc1
###########

:Released:  2007-01-16

Improvements
************

* New connection: ``bzr+http://`` which supports tunnelling the smart
  protocol over an HTTP connection. If writing is enabled on the bzr
  server, then you can write over the http connection.
  (Andrew Bennetts, John Arbash Meinel)

* Aliases now support quotation marks, so they can contain whitespace
  (Marius Kruger)

* PyCurlTransport now use a single curl object. By specifying explicitly
  the 'Range' header, we avoid the need to use two different curl objects
  (and two connections to the same server). (Vincent Ladeuil)

* ``bzr commit`` does not prompt for a message until it is very likely to
  succeed.  (Aaron Bentley)

* ``bzr conflicts`` now takes --text to list pathnames of text conflicts
  (Aaron Bentley)

* Fix ``iter_lines_added_or_present_in_versions`` to use a set instead
  of a list while checking if a revision id was requested. Takes 10s
  off of the ``fileids_affected_by_revision_ids`` time, which is 10s
  of the ``bzr branch`` time. Also improve ``fileids_...`` time by
  filtering lines with a regex rather than multiple ``str.find()``
  calls. (saves another 300ms) (John Arbash Meinel)

* Policy can be set for each configuration key. This allows keys to be
  inherited properly across configuration entries. For example, this
  should enable you to do::

    [/home/user/project]
    push_location = sftp://host/srv/project/
    push_location:policy = appendpath

  And then a branch like ``/home/user/project/mybranch`` should get an
  automatic push location of ``sftp://host/srv/project/mybranch``.
  (James Henstridge)

* Added ``bzr status --short`` to make status report svn style flags
  for each file.  For example::

    $ bzr status --short
    A  foo
    A  bar
    D  baz
    ?  wooley

* 'bzr selftest --clean-output' allows easily clean temporary tests
  directories without running tests. (Alexander Belchenko)

* ``bzr help hidden-commands`` lists all hidden commands. (Aaron Bentley)

* ``bzr merge`` now has an option ``--pull`` to fall back to pull if
  local is fully merged into remote. (Jan Hudec)

* ``bzr help formats`` describes available directory formats. (Aaron Bentley)

Internals
*********

* A few tweaks directly to ``fileids_affected_by_revision_ids`` to
  help speed up processing, as well allowing to extract unannotated
  lines. Between the two ``fileids_affected_by_revision_ids`` is
  improved by approx 10%. (John Arbash Meinel)

* Change Revision serialization to only write out millisecond
  resolution. Rather than expecting floating point serialization to
  preserve more resolution than we need. (Henri Weichers, Martin Pool)

* Test suite ends cleanly on Windows.  (Vincent Ladeuil)

* When ``encoding_type`` attribute of class Command is equal to 'exact',
  force sys.stdout to be a binary stream on Windows, and therefore
  keep exact line-endings (without LF -> CRLF conversion).
  (Alexander Belchenko)

* Single-letter short options are no longer globally declared.  (Martin
  Pool)

* Before using detected user/terminal encoding bzr should check
  that Python has corresponding codec. (Alexander Belchenko)

* Formats for end-user selection are provided via a FormatRegistry (Aaron Bentley)

Bug Fixes
*********

* ``bzr missing --verbose`` was showing adds/removals in the wrong
  direction. (John Arbash Meinel)

* ``bzr annotate`` now defaults to showing dotted revnos for merged
  revisions. It cuts them off at a depth of 12 characters, but you can
  supply ``--long`` to see the full number. You can also use
  ``--show-ids`` to display the original revision ids, rather than
  revision numbers and committer names. (John Arbash Meinel, #75637)

* bzr now supports Win32 UNC path (e.g. ``\HOST\path``.
  (Alexander Belchenko, #57869)

* Win32-specific: output of cat, bundle and diff commands don't mangle
  line-endings (Alexander Belchenko, #55276)

* Replace broken fnmatch based ignore pattern matching with custom pattern
  matcher.
  (Kent Gibson, Jan Hudec #57637)

* pycurl and urllib can detect short reads at different places. Update
  the test suite to test more cases. Also detect http error code 416
  which was raised for that specific bug. Also enhance the urllib
  robustness by detecting invalid ranges (and pycurl's one by detecting
  short reads during the initial GET). (Vincent Ladeuil, #73948)

* The urllib connection sharing interacts badly with urllib2
  proxy setting (the connections didn't go thru the proxy
  anymore). Defining a proper ProxyHandler solves the
  problem.  (Vincent Ladeuil, #74759)

* Use urlutils to generate relative URLs, not osutils
  (Aaron Bentley, #76229)

* ``bzr status`` in a readonly directory should work without giving
  lots of errors. (John Arbash Meinel, #76299)

* Mention the revisionspec topic for the revision option help.
  (Wouter van Heyst, #31663)

* Allow plugins import from zip archives.
  (Alexander Belchenko, #68124)


bzr 0.13
########

:Released:  2006-12-05

No changes from 0.13rc


bzr 0.13rc1
###########

:Released:  2006-11-27

Improvements
************

* New command ``bzr remove-tree`` allows the removal of the working
  tree from a branch.
  (Daniel Silverstone)

* urllib uses shared keep-alive connections, so http
  operations are substantially faster.
  (Vincent Ladeuil, #53654)

* ``bzr export`` allows an optional branch parameter, to export a bzr
  tree from some other url. For example:
  ``bzr export bzr.tar.gz http://bazaar-vcs.org/bzr/bzr.dev``
  (Daniel Silverstone)

* Added ``bzr help topics`` to the bzr help system. This gives a
  location for general information, outside of a specific command.
  This includes updates for ``bzr help revisionspec`` the first topic
  included. (Goffredo Baroncelli, John Arbash Meinel, #42714)

* WSGI-compatible HTTP smart server.  See ``doc/http_smart_server.txt``.
  (Andrew Bennetts)

* Knit files will now cache full texts only when the size of the
  deltas is as large as the size of the fulltext. (Or after 200
  deltas, whichever comes first). This has the most benefit on large
  files with small changes, such as the inventory for a large project.
  (eg For a project with 2500 files, and 7500 revisions, it changes
  the size of inventory.knit from 11MB to 5.4MB) (John Arbash Meinel)

Internals
*********

* New -D option given before the command line turns on debugging output
  for particular areas.  -Derror shows tracebacks on all errors.
  (Martin Pool)

* Clean up ``bzr selftest --benchmark bundle`` to correct an import,
  and remove benchmarks that take longer than 10min to run.
  (John Arbash Meinel)

* Use ``time.time()`` instead of ``time.clock()`` to decide on
  progress throttling. Because ``time.clock()`` is actually CPU time,
  so over a high-latency connection, too many updates get throttled.
  (John Arbash Meinel)

* ``MemoryTransport.list_dir()`` would strip the first character for
  files or directories in root directory. (John Arbash Meinel)

* New method ``get_branch_reference`` on 'BzrDir' allows the detection of
  branch references - which the smart server component needs.

* New ``ChrootTransportDecorator``, accessible via the ``chroot+`` url
  prefix.  It disallows any access to locations above a set URL.  (Andrew
  Bennetts)

Bug Fixes
*********

* Now ``_KnitIndex`` properly decode revision ids when loading index data.
  And optimize the knit index parsing code.
  (Dmitry Vasiliev, John Arbash Meinel)

* ``bzrlib/bzrdir.py`` was directly referencing ``bzrlib.workingtree``,
  without importing it. This prevented ``bzr upgrade`` from working
  unless a plugin already imported ``bzrlib.workingtree``
  (John Arbash Meinel, #70716)

* Suppress the traceback on invalid URLs (Vincent Ladeuil, #70803).

* Give nicer error message when an http server returns a 403
  error code. (Vincent Ladeuil, #57644).

* When a multi-range http GET request fails, try a single
  range one. If it fails too, forget about ranges. Remember that until
  the death of the transport and propagates that to the clones.
  (Vincent Ladeuil, #62276, #62029).

* Handles user/passwords supplied in url from command
  line (for the urllib implementation). Don't request already
  known passwords (Vincent Ladeuil, #42383, #44647, #48527)

* ``_KnitIndex.add_versions()`` dictionary compresses revision ids as they
  are added. This fixes bug where fetching remote revisions records
  them as full references rather than integers.
  (John Arbash Meinel, #64789)

* ``bzr ignore`` strips trailing slashes in patterns.
  Also ``bzr ignore`` rejects absolute paths. (Kent Gibson, #4559)

* ``bzr ignore`` takes multiple arguments. (Cheuksan Edward Wang, #29488)

* mv correctly handles paths that traverse symlinks.
  (Aaron Bentley, #66964)

* Give nicer looking error messages when failing to connect over ssh.
  (John Arbash Meinel, #49172)

* Pushing to a remote branch does not currently update the remote working
  tree. After a remote push, ``bzr status`` and ``bzr diff`` on the remote
  machine now show that the working tree is out of date.
  (Cheuksan Edward Wang #48136)

* Use patiencediff instead of difflib for determining deltas to insert
  into knits. This avoids the O(N^3) behavior of difflib. Patience
  diff should be O(N^2). (Cheuksan Edward Wang, #65714)

* Running ``bzr log`` on nonexistent file gives an error instead of the
  entire log history. (Cheuksan Edward Wang #50793)

* ``bzr cat`` can look up contents of removed or renamed files. If the
  pathname is ambiguous, i.e. the files in the old and new trees have
  different id's, the default is the file in the new tree. The user can
  use "--name-from-revision" to select the file in the old tree.
  (Cheuksan Edward Wang, #30190)

Testing
*******

* TestingHTTPRequestHandler really handles the Range header
  (previously it was ignoring it and returning the whole file,).

bzr 0.12
########

:Released:  2006-10-30

Internals
*********

* Clean up ``bzr selftest --benchmark bundle`` to correct an import,
  and remove benchmarks that take longer than 10min to run.
  (John Arbash Meinel)

bzr 0.12rc1
###########

:Released:  2006-10-23

Improvements
************

* ``bzr log`` now shows dotted-decimal revision numbers for all revisions,
  rather than just showing a decimal revision number for revisions on the
  mainline. These revision numbers are not yet accepted as input into bzr
  commands such as log, diff etc. (Robert Collins)

* revisions can now be specified using dotted-decimal revision numbers.
  For instance, ``bzr diff -r 1.2.1..1.2.3``. (Robert Collins)

* ``bzr help commands`` output is now shorter (Aaron Bentley)

* ``bzr`` now uses lazy importing to reduce the startup time. This has
  a moderate effect on lots of actions, especially ones that have
  little to do. For example ``bzr rocks`` time is down to 116ms from
  283ms. (John Arbash Meinel)

* New Registry class to provide name-to-object registry-like support,
  for example for schemes where plugins can register new classes to
  do certain tasks (e.g. log formatters). Also provides lazy registration
  to allow modules to be loaded on request.
  (John Arbash Meinel, Adeodato Simó)

API Incompatability
*******************

* LogFormatter subclasses show now expect the 'revno' parameter to
  show() to be a string rather than an int. (Robert Collins)

Internals
*********

* ``TestCase.run_bzr``, ``run_bzr_captured``, and ``run_bzr_subprocess``
  can take a ``working_dir='foo'`` parameter, which will change directory
  for the command. (John Arbash Meinel)

* ``bzrlib.lazy_regex.lazy_compile`` can be used to create a proxy
  around a regex, which defers compilation until first use.
  (John Arbash Meinel)

* ``TestCase.run_bzr_subprocess`` defaults to supplying the
  ``--no-plugins`` parameter to ensure test reproducability, and avoid
  problems with system-wide installed plugins. (John Arbash Meinel)

* Unique tree root ids are now supported. Newly created trees still
  use the common root id for compatibility with bzr versions before 0.12.
  (Aaron Bentley)

* ``WorkingTree.set_root_id(None)`` is now deprecated. Please
  pass in ``inventory.ROOT_ID`` if you want the default root id value.
  (Robert Collins, John Arbash Meinel)

* New method ``WorkingTree.flush()`` which will write the current memory
  inventory out to disk. At the same time, ``read_working_inventory`` will
  no longer trash the current tree inventory if it has been modified within
  the current lock, and the tree will now ``flush()`` automatically on
  ``unlock()``. ``WorkingTree.set_root_id()`` has been updated to take
  advantage of this functionality. (Robert Collins, John Arbash Meinel)

* ``bzrlib.tsort.merge_sorted`` now accepts ``generate_revnos``. This
  parameter will cause it to add another column to its output, which
  contains the dotted-decimal revno for each revision, as a tuple.
  (Robert Collins)

* ``LogFormatter.show_merge`` is deprecated in favour of
  ``LogFormatter.show_merge_revno``. (Robert Collins)

Bug Fixes
*********

* Avoid circular imports by creating a deprecated function for
  ``bzrlib.tree.RevisionTree``. Callers should have been using
  ``bzrlib.revisontree.RevisionTree`` anyway. (John Arbash Meinel,
  #66349)

* Don't use ``socket.MSG_WAITALL`` as it doesn't exist on all
  platforms. (Martin Pool, #66356)

* Don't require ``Content-Type`` in range responses. Assume they are a
  single range if ``Content-Type`` does not exist.
  (John Arbash Meinel, #62473)

* bzr branch/pull no longer complain about progress bar cleanup when
  interrupted during fetch.  (Aaron Bentley, #54000)

* ``WorkingTree.set_parent_trees()`` uses the trees to directly write
  the basis inventory, rather than going through the repository. This
  allows us to have 1 inventory read, and 2 inventory writes when
  committing a new tree. (John Arbash Meinel)

* When reverting, files that are not locally modified that do not exist
  in the target are deleted, not just unversioned (Aaron Bentley)

* When trying to acquire a lock, don't fail immediately. Instead, try
  a few times (up to 1 hour) before timing out. Also, report why the
  lock is unavailable (John Arbash Meinel, #43521, #49556)

* Leave HttpTransportBase daughter classes decides how they
  implement cloning. (Vincent Ladeuil, #61606)

* diff3 does not indicate conflicts on clean merge. (Aaron Bentley)

* If a commit fails, the commit message is stored in a file at the root of
  the tree for later commit. (Cheuksan Edward Wang, Stefan Metzmacher,
  #32054)

Testing
*******

* New test base class TestCaseWithMemoryTransport offers memory-only
  testing facilities: its not suitable for tests that need to mutate disk
  state, but most tests should not need that and should be converted to
  TestCaseWithMemoryTransport. (Robert Collins)

* ``TestCase.make_branch_and_memory_tree`` now takes a format
  option to set the BzrDir, Repository and Branch formats of the
  created objects. (Robert Collins, John Arbash Meinel)

bzr 0.11
########

:Released:  2006-10-02

* Smart server transport test failures on windows fixed. (Lukáš Lalinský).

bzr 0.11rc2
###########

:Released:  2006-09-27

Bug Fixes
*********

* Test suite hangs on windows fixed. (Andrew Bennets, Alexander Belchenko).

* Commit performance regression fixed. (Aaron Bentley, Robert Collins, John
  Arbash Meinel).

bzr 0.11rc1
###########

:Released:  2006-09-25

Improvements
************

* Knit files now wait to create their contents until the first data is
  added. The old code used to create an empty .knit and a .kndx with just
  the header. However, this caused a lot of extra round trips over sftp.
  This can change the time for ``bzr push`` to create a new remote branch
  from 160s down to 100s. This also affects ``bzr commit`` performance when
  adding new files, ``bzr commit`` on a new kernel-like tree drops from 50s
  down to 40s (John Arbash Meinel, #44692)

* When an entire subtree has been deleted, commit will now report that
  just the top of the subtree has been deleted, rather than reporting
  all the individual items. (Robert Collins)

* Commit performs one less XML parse. (Robert Collins)

* ``bzr checkout`` now operates on readonly branches as well
  as readwrite branches. This fixes bug #39542. (Robert Collins)

* ``bzr bind`` no longer synchronises history with the master branch.
  Binding should be followed by an update or push to synchronise the
  two branches. This is closely related to the fix for bug #39542.
  (Robert Collins)

* ``bzrlib.lazy_import.lazy_import`` function to create on-demand
  objects.  This allows all imports to stay at the global scope, but
  modules will not actually be imported if they are not used.
  (John Arbash Meinel)

* Support ``bzr://`` and ``bzr+ssh://`` urls to work with the new RPC-based
  transport which will be used with the upcoming high-performance smart
  server. The new command ``bzr serve`` will invoke bzr in server mode,
  which processes these requests. (Andrew Bennetts, Robert Collins, Martin
  Pool)

* New command ``bzr version-info`` which can be used to get a summary
  of the current state of the tree. This is especially useful as part
  of a build commands. See ``doc/version_info.txt`` for more information
  (John Arbash Meinel)

Bug Fixes
*********

* ``'bzr inventory [FILE...]'`` allows restricting the file list to a
  specific set of files. (John Arbash Meinel, #3631)

* Don't abort when annotating empty files (John Arbash Meinel, #56814)

* Add ``Stanza.to_unicode()`` which can be passed to another Stanza
  when nesting stanzas. Also, add ``read_stanza_unicode`` to handle when
  reading a nested Stanza. (John Arbash Meinel)

* Transform._set_mode() needs to stat the right file.
  (John Arbash Meinel, #56549)

* Raise WeaveFormatError rather than StopIteration when trying to read
  an empty Weave file. (John Arbash Meinel, #46871)

* Don't access e.code for generic URLErrors, only HTTPErrors have .code.
  (Vincent Ladeuil, #59835)

* Handle boundary="" lines properly to allow access through a Squid proxy.
  (John Arbash Meinel, #57723)

* revert now removes newly-added directories (Aaron Bentley, #54172)

* ``bzr upgrade sftp://`` shouldn't fail to upgrade v6 branches if there
  isn't a working tree. (David Allouche, #40679)

* Give nicer error messages when a user supplies an invalid --revision
  parameter. (John Arbash Meinel, #55420)

* Handle when LANG is not recognized by python. Emit a warning, but
  just revert to using 'ascii'. (John Arbash Meinel, #35392)

* Don't use ``preexec_fn`` on win32, as it is not supported by subprocess.
  (John Arbash Meinel)

* Skip specific tests when the dependencies aren't met. This includes
  some ``setup.py`` tests when ``python-dev`` is not available, and
  some tests that depend on paramiko. (John Arbash Meinel, Mattheiu Moy)

* Fallback to Paramiko properly, if no ``ssh`` executable exists on
  the system. (Andrew Bennetts, John Arbash Meinel)

* ``Branch.bind(other_branch)`` no longer takes a write lock on the
  other branch, and will not push or pull between the two branches.
  API users will need to perform a push or pull or update operation if they
  require branch synchronisation to take place. (Robert Collins, #47344)

* When creating a tarball or zipfile export, export unicode names as utf-8
  paths. This may not work perfectly on all platforms, but has the best
  chance of working in the common case. (John Arbash Meinel, #56816)

* When committing, only files that exist in working tree or basis tree
  may be specified (Aaron Bentley, #50793)

Portability
***********

* Fixes to run on Python 2.5 (Brian M. Carlson, Martin Pool, Marien Zwart)

Internals
*********

* TestCaseInTempDir now creates a separate directory for HOME, rather
  than having HOME set to the same location as the working directory.
  (John Arbash Meinel)

* ``run_bzr_subprocess()`` can take an optional ``env_changes={}`` parameter,
  which will update os.environ inside the spawned child. It also can
  take a ``universal_newlines=True``, which helps when checking the output
  of the command. (John Arbash Meinel)

* Refactor SFTP vendors to allow easier re-use when ssh is used.
  (Andrew Bennetts)

* ``Transport.list_dir()`` and ``Transport.iter_files_recursive()`` should always
  return urlescaped paths. This is now tested (there were bugs in a few
  of the transports) (Andrew Bennetts, David Allouche, John Arbash Meinel)

* New utility function ``symbol_versioning.deprecation_string``. Returns the
  formatted string for a callable, deprecation format pair. (Robert Collins)

* New TestCase helper applyDeprecated. This allows you to call a callable
  which is deprecated without it spewing to the screen, just by supplying
  the deprecation format string issued for it. (Robert Collins)

* Transport.append and Transport.put have been deprecated in favor of
  ``.append_bytes``, ``.append_file``, ``.put_bytes``, and
  ``.put_file``. This removes the ambiguity in what type of object the
  functions take.  ``Transport.non_atomic_put_{bytes,file}`` has also
  been added. Which works similarly to ``Transport.append()`` except for
  SFTP, it doesn't have a round trip when opening the file. Also, it
  provides functionality for creating a parent directory when trying
  to create a file, rather than raise NoSuchFile and forcing the
  caller to repeat their request.
  (John Arbash Meinel)

* WorkingTree has a new api ``unversion`` which allow the unversioning of
  entries by their file id. (Robert Collins)

* ``WorkingTree.pending_merges`` is deprecated.  Please use the
  ``get_parent_ids`` (introduced in 0.10) method instead. (Robert Collins)

* WorkingTree has a new ``lock_tree_write`` method which locks the branch for
  read rather than write. This is appropriate for actions which only need
  the branch data for reference rather than mutation. A new decorator
  ``needs_tree_write_lock`` is provided in the workingtree module. Like the
  ``needs_read_lock`` and ``needs_write_lock`` decorators this allows static
  declaration of the locking requirements of a function to ensure that
  a lock is taken out for casual scripts. (Robert Collins, #54107)

* All WorkingTree methods which write to the tree, but not to the branch
  have been converted to use ``needs_tree_write_lock`` rather than
  ``needs_write_lock``. Also converted is the revert, conflicts and tree
  transform modules. This provides a modest performance improvement on
  metadir style trees, due to the reduce lock-acquisition, and a more
  significant performance improvement on lightweight checkouts from
  remote branches, where trivial operations used to pay a significant
  penalty. It also provides the basis for allowing readonly checkouts.
  (Robert Collins)

* Special case importing the standard library 'copy' module. This shaves
  off 40ms of startup time, while retaining compatibility. See:
  ``bzrlib/inspect_for_copy.py`` for more details. (John Arbash Meinel)

* WorkingTree has a new parent class MutableTree which represents the
  specialisations of Tree which are able to be altered. (Robert Collins)

* New methods mkdir and ``put_file_bytes_non_atomic`` on MutableTree that
  mutate the tree and its contents. (Robert Collins)

* Transport behaviour at the root of the URL is now defined and tested.
  (Andrew Bennetts, Robert Collins)

Testing
*******

* New test helper classs MemoryTree. This is typically accessed via
  ``self.make_branch_and_memory_tree()`` in test cases. (Robert Collins)

* Add ``start_bzr_subprocess`` and ``stop_bzr_subprocess`` to allow test
  code to continue running concurrently with a subprocess of bzr.
  (Andrew Bennetts, Robert Collins)

* Add a new method ``Transport.get_smart_client()``. This is provided to
  allow upgrades to a richer interface than the VFS one provided by
  Transport. (Andrew Bennetts, Martin Pool)

bzr 0.10
########

:Released:  2006-08-29

Improvements
************
* 'merge' now takes --uncommitted, to apply uncommitted changes from a
  tree.  (Aaron Bentley)

* 'bzr add --file-ids-from' can be used to specify another path to use
  for creating file ids, rather than generating all new ones. Internally,
  the 'action' passed to ``smart_add_tree()`` can return ``file_ids`` that
  will be used, rather than having bzrlib generate new ones.
  (John Arbash Meinel, #55781)

* ``bzr selftest --benchmark`` now allows a ``--cache-dir`` parameter.
  This will cache some of the intermediate trees, and decrease the
  setup time for benchmark tests. (John Arbash Meinel)

* Inverse forms are provided for all boolean options.  For example,
  --strict has --no-strict, --no-recurse has --recurse (Aaron Bentley)

* Serialize out Inventories directly, rather than using ElementTree.
  Writing out a kernel sized inventory drops from 2s down to ~350ms.
  (Robert Collins, John Arbash Meinel)

Bug Fixes
*********

* Help diffutils 2.8.4 get along with binary tests (Marien Zwart: #57614)

* Change LockDir so that if the lock directory doesn't exist when
  ``lock_write()`` is called, an attempt will be made to create it.
  (John Arbash Meinel, #56974)

* ``bzr uncommit`` preserves pending merges. (John Arbash Meinel, #57660)

* Active FTP transport now works as intended. (ghozzy, #56472)

* Really fix mutter() so that it won't ever raise a UnicodeError.
  It means it is possible for ~/.bzr.log to contain non UTF-8 characters.
  But it is a debugging log, not a real user file.
  (John Arbash Meinel, #56947, #53880)

* Change Command handle to allow Unicode command and options.
  At present we cannot register Unicode command names, so we will get
  BzrCommandError('unknown command'), or BzrCommandError('unknown option')
  But that is better than a UnicodeError + a traceback.
  (John Arbash Meinel, #57123)

* Handle TZ=UTC properly when reading/writing revisions.
  (John Arbash Meinel, #55783, #56290)

* Use ``GPG_TTY`` to allow gpg --cl to work with gpg-agent in a pipeline,
  (passing text to sign in on stdin). (John Arbash Meinel, #54468)

* External diff does the right thing for binaries even in foreign
  languages. (John Arbash Meinel, #56307)

* Testament handles more cases when content is unicode. Specific bug was
  in handling of revision properties.
  (John Arbash Meinel, Holger Krekel, #54723)

* The bzr selftest was failing on installed versions due to a bug in a new
  test helper. (John Arbash Meinel, Robert Collins, #58057)

Internals
*********

* ``bzrlib.cache_utf8`` contains ``encode()`` and ``decode()`` functions
  which can be used to cache the conversion between utf8 and Unicode.
  Especially helpful for some of the knit annotation code, which has to
  convert revision ids to utf8 to annotate lines in storage.
  (John Arbash Meinel)

* ``setup.py`` now searches the filesystem to find all packages which
  need to be installed. This should help make the life of packagers
  easier. (John Arbash Meinel)

bzr 0.9.0
#########

:Released:  2006-08-11

Surprises
*********

* The hard-coded built-in ignore rules have been removed. There are
  now two rulesets which are enforced. A user global one in
  ``~/.bazaar/ignore`` which will apply to every tree, and the tree
  specific one '.bzrignore'.
  ``~/.bazaar/ignore`` will be created if it does not exist, but with
  a more conservative list than the old default.
  This fixes bugs with default rules being enforced no matter what.
  The old list of ignore rules from bzr is available by
  running 'bzr ignore --old-default-rules'.
  (Robert Collins, Martin Pool, John Arbash Meinel)

* 'branches.conf' has been changed to 'locations.conf', since it can apply
  to more locations than just branch locations.
  (Aaron Bentley)

Improvements
************

* The revision specifier "revno:" is extended to accept the syntax
  revno:N:branch. For example,
  revno:42:http://bazaar-vcs.org/bzr/bzr.dev/ means revision 42 in
  bzr.dev.  (Matthieu Moy)

* Tests updates to ensure proper URL handling, UNICODE support, and
  proper printing when the user's terminal encoding cannot display
  the path of a file that has been versioned.
  ``bzr branch`` can take a target URL rather than only a local directory.
  ``Branch.get_parent()/set_parent()`` now save a relative path if possible,
  and normalize the parent based on root, allowing access across
  different transports. (John Arbash Meinel, Wouter van Heyst, Martin Pool)
  (Malone #48906, #42699, #40675, #5281, #3980, #36363, #43689,
  #42517, #42514)

* On Unix, detect terminal width using an ioctl not just $COLUMNS.
  Use terminal width for single-line logs from ``bzr log --line`` and
  pending-merge display.  (Robert Widhopf-Fenk, Gustavo Niemeyer)
  (Malone #3507)

* On Windows, detect terminal width using GetConsoleScreenBufferInfo.
  (Alexander Belchenko)

* Speedup improvement for 'date:'-revision search. (Guillaume Pinot).

* Show the correct number of revisions pushed when pushing a new branch.
  (Robert Collins).

* 'bzr selftest' now shows a progress bar with the number of tests, and
  progress made. 'make check' shows tests in -v mode, to be more useful
  for the PQM status window. (Robert Collins).
  When using a progress bar, failed tests are printed out, rather than
  being overwritten by the progress bar until the suite finishes.
  (John Arbash Meinel)

* 'bzr selftest --benchmark' will run a new benchmarking selftest.
  'bzr selftest --benchmark --lsprof-timed' will use lsprofile to generate
  profile data for the individual profiled calls, allowing for fine
  grained analysis of performance.
  (Robert Collins, Martin Pool).

* 'bzr commit' shows a progress bar. This is useful for commits over sftp
  where commit can take an appreciable time. (Robert Collins)

* 'bzr add' is now less verbose in telling you what ignore globs were
  matched by files being ignored. Instead it just tells you how many
  were ignored (because you might reasonably be expecting none to be
  ignored). 'bzr add -v' is unchanged and will report every ignored
  file. (Robert Collins).

* ftp now has a test server if medusa is installed. As part of testing,
  ftp support has been improved, including support for supplying a
  non-standard port. (John Arbash Meinel).

* 'bzr log --line' shows the revision number, and uses only the
  first line of the log message (#5162, Alexander Belchenko;
  Matthieu Moy)

* 'bzr status' has had the --all option removed. The 'bzr ls' command
  should be used to retrieve all versioned files. (Robert Collins)

* 'bzr bundle OTHER/BRANCH' will create a bundle which can be sent
  over email, and applied on the other end, while maintaining ancestry.
  This bundle can be applied with either 'bzr merge' or 'bzr pull',
  the same way you would apply another branch.
  (John Arbash Meinel, Aaron Bentley)

* 'bzr whoami' can now be used to set your identity from the command line,
  for a branch or globally.  (Robey Pointer)

* 'bzr checkout' now aliased to 'bzr co', and 'bzr annotate' to 'bzr ann'.
  (Michael Ellerman)

* 'bzr revert DIRECTORY' now reverts the contents of the directory as well.
  (Aaron Bentley)

* 'bzr get sftp://foo' gives a better error when paramiko is not present.
  Also updates things like 'http+pycurl://' if pycurl is not present.
  (John Arbash Meinel) (Malone #47821, #52204)

* New env variable ``BZR_PROGRESS_BAR``, sets the default progress bar type.
  Can be set to 'none' or 'dummy' to disable the progress bar, 'dots' or
  'tty' to create the respective type. (John Arbash Meinel, #42197, #51107)

* Improve the help text for 'bzr diff' to explain what various options do.
  (John Arbash Meinel, #6391)

* 'bzr uncommit -r 10' now uncommits revisions 11.. rather than uncommitting
  revision 10. This makes -r10 more in line with what other commands do.
  'bzr uncommit' also now saves the pending merges of the revisions that
  were removed. So it is safe to uncommit after a merge, fix something,
  and commit again. (John Arbash Meinel, #32526, #31426)

* 'bzr init' now also works on remote locations.
  (Wouter van Heyst, #48904)

* HTTP support has been updated. When using pycurl we now support
  connection keep-alive, which reduces dns requests and round trips.
  And for both urllib and pycurl we support multi-range requests,
  which decreases the number of round-trips. Performance results for
  ``bzr branch http://bazaar-vcs.org/bzr/bzr.dev/`` indicate
  http branching is now 2-3x faster, and ``bzr pull`` in an existing
  branch is as much as 4x faster.
  (Michael Ellerman, Johan Rydberg, John Arbash Meinel, #46768)

* Performance improvements for sftp. Branching and pulling are now up to
  2x faster. Utilize paramiko.readv() support for async requests if it
  is available (paramiko > 1.6) (John Arbash Meinel)

Bug Fixes
*********

* Fix shadowed definition of TestLocationConfig that caused some
  tests not to run.
  (Erik Bågfors, Michael Ellerman, Martin Pool, #32587)

* Fix unnecessary requirement of sign-my-commits that it be run from
  a working directory.  (Martin Pool, Robert Collins)

* 'bzr push location' will only remember the push location if it succeeds
  in connecting to the remote location. (John Arbash Meinel, #49742)

* 'bzr revert' no longer toggles the executable bit on win32
  (John Arbash Meinel, #45010)

* Handle broken pipe under win32 correctly. (John Arbash Meinel)

* sftp tests now work correctly on win32 if you have a newer paramiko
  (John Arbash Meinel)

* Cleanup win32 test suite, and general cleanup of places where
  file handles were being held open. (John Arbash Meinel)

* When specifying filenames for 'diff -r x..y', the name of the file in the
  working directory can be used, even if its name is different in both x
  and y.

* File-ids containing single- or double-quotes are handled correctly by
  push. (Aaron Bentley, #52227)

* Normalize unicode filenames to ensure cross-platform consistency.
  (John Arbash Meinel, #43689)

* The argument parser can now handle '-' as an argument. Currently
  no code interprets it specially (it is mostly handled as a file named
  '-'). But plugins, and future operations can use it.
  (John Arbash meinel, #50984)

* Bundles can properly read binary files with a plain '\r' in them.
  (John Arbash Meinel, #51927)

* Tuning ``iter_entries()`` to be more efficient (John Arbash Meinel, #5444)

* Lots of win32 fixes (the test suite passes again).
  (John Arbash Meinel, #50155)

* Handle openbsd returning None for sys.getfilesystemencoding() (#41183)

* Support ftp APPE (append) to allow Knits to be used over ftp (#42592)

* Removals are only committed if they match the filespec (or if there is
  no filespec).  (#46635, Aaron Bentley)

* smart-add recurses through all supplied directories
  (John Arbash Meinel, #52578)

* Make the bundle reader extra lines before and after the bundle text.
  This allows you to parse an email with the bundle inline.
  (John Arbash Meinel, #49182)

* Change the file id generator to squash a little bit more. Helps when
  working with long filenames on windows. (Also helps for unicode filenames
  not generating hidden files). (John Arbash Meinel, #43801)

* Restore terminal mode on C-c while reading sftp password.  (#48923,
  Nicholas Allen, Martin Pool)

* Timestamps are rounded to 1ms, and revision entries can be recreated
  exactly. (John Arbash Meinel, Jamie Wilkinson, #40693)

* Branch.base has changed to a URL, but ~/.bazaar/locations.conf should
  use local paths, since it is user visible (John Arbash Meinel, #53653)

* ``bzr status foo`` when foo was unversioned used to cause a full delta
  to be generated (John Arbash Meinel, #53638)

* When reading revision properties, an empty value should be considered
  the empty string, not None (John Arbash Meinel, #47782)

* ``bzr diff --diff-options`` can now handle binary files being changed.
  Also, the output is consistent when --diff-options is not supplied.
  (John Arbash Meinel, #54651, #52930)

* Use the right suffixes for loading plugins (John Arbash Meinel, #51810)

* Fix ``Branch.get_parent()`` to handle the case when the parent is not
  accessible (John Arbash Meinel, #52976)

Internals
*********

* Combine the ignore rules into a single regex rather than looping over
  them to reduce the threshold where  N^2 behaviour occurs in operations
  like status. (Jan Hudec, Robert Collins).

* Appending to ``bzrlib.DEFAULT_IGNORE`` is now deprecated. Instead, use
  one of the add functions in bzrlib.ignores. (John Arbash Meinel)

* 'bzr push' should only push the ancestry of the current revision, not
  all of the history in the repository. This is especially important for
  shared repositories. (John Arbash Meinel)

* ``bzrlib.delta.compare_trees`` now iterates in alphabetically sorted order,
  rather than randomly walking the inventories. (John Arbash Meinel)

* Doctests are now run in temporary directories which are cleaned up when
  they finish, rather than using special ScratchDir/ScratchBranch objects.
  (Martin Pool)

* Split ``check`` into separate methods on the branch and on the repository,
  so that it can be specialized in ways that are useful or efficient for
  different formats.  (Martin Pool, Robert Collins)

* Deprecate ``Repository.all_revision_ids``; most methods don't really need
  the global revision graph but only that part leading up to a particular
  revision.  (Martin Pool, Robert Collins)

* Add a BzrDirFormat ``control_formats`` list which allows for control formats
  that do not use '.bzr' to store their data - i.e. '.svn', '.hg' etc.
  (Robert Collins, Jelmer Vernooij).

* ``bzrlib.diff.external_diff`` can be redirected to any file-like object.
  Uses subprocess instead of spawnvp.
  (James Henstridge, John Arbash Meinel, #4047, #48914)

* New command line option '--profile-imports', which will install a custom
  importer to log time to import modules and regex compilation time to
  sys.stderr (John Arbash Meinel)

* 'EmptyTree' is now deprecated, please use ``repository.revision_tree(None)``
  instead. (Robert Collins)

* "RevisionTree" is now in bzrlib/revisiontree.py. (Robert Collins)

bzr 0.8.2
#########

:Released:  2006-05-17

Bug Fixes
*********

* setup.py failed to install launchpad plugin.  (Martin Pool)

bzr 0.8.1
#########

:Released:  2006-05-16

Bug Fixes
*********

* Fix failure to commit a merge in a checkout.  (Martin Pool,
  Robert Collins, Erik Bågfors, #43959)

* Nicer messages from 'commit' in the case of renames, and correct
  messages when a merge has occured. (Robert Collins, Martin Pool)

* Separate functionality from assert statements as they are skipped in
  optimized mode of python. Add the same check to pending merges.
  (Olaf Conradi, #44443)

Changes
*******

* Do not show the None revision in output of bzr ancestry. (Olaf Conradi)

* Add info on standalone branches without a working tree.
  (Olaf Conradi, #44155)

* Fix bug in knits when raising InvalidRevisionId. (Olaf Conradi, #44284)

Changes
*******

* Make editor invocation comply with Debian Policy. First check
  environment variables VISUAL and EDITOR, then try editor from
  alternatives system. If that all fails, fall back to the pre-defined
  list of editors. (Olaf Conradi, #42904)

New Features
************

* New 'register-branch' command registers a public branch into
  Launchpad.net, where it can be associated with bugs, etc.
  (Martin Pool, Bjorn Tillenius, Robert Collins)

Internals
*********

* New public api in InventoryEntry - ``describe_change(old, new)`` which
  provides a human description of the changes between two old and
  new. (Robert Collins, Martin Pool)

Testing
*******

* Fix test case for bzr info in upgrading a standalone branch to metadir,
  uses bzrlib api now. (Olaf Conradi)

bzr 0.8
#######

:Released:  2006-05-08

Notes When Upgrading
********************

Release 0.8 of bzr introduces a new format for history storage, called
'knit', as an evolution of to the 'weave' format used in 0.7.  Local
and remote operations are faster using knits than weaves.  Several
operations including 'init', 'init-repo', and 'upgrade' take a
--format option that controls this.  Branching from an existing branch
will keep the same format.

It is possible to merge, pull and push between branches of different
formats but this is slower than moving data between homogenous
branches.  It is therefore recommended (but not required) that you
upgrade all branches for a project at the same time.  Information on
formats is shown by 'bzr info'.

bzr 0.8 now allows creation of 'repositories', which hold the history
of files and revisions for several branches.  Previously bzr kept all
the history for a branch within the .bzr directory at the root of the
branch, and this is still the default.  To create a repository, use
the new 'bzr init-repo' command.  Branches exist as directories under
the repository and contain just a small amount of information
indicating the current revision of the branch.

bzr 0.8 also supports 'checkouts', which are similar to in cvs and
subversion.  Checkouts are associated with a branch (optionally in a
repository), which contains all the historical information.  The
result is that a checkout can be deleted without losing any
already-committed revisions.  A new 'update' command is also available.

Repositories and checkouts are not supported with the 0.7 storage
format.  To use them you must upgrad to either knits, or to the
'metaweave' format, which uses weaves but changes the .bzr directory
arrangement.


Improvements
************

* sftp paths can now be relative, or local, according to the lftp
  convention. Paths now take the form::

      sftp://user:pass@host:port/~/relative/path
      or
      sftp://user:pass@host:port/absolute/path

* The FTP transport now tries to reconnect after a temporary
  failure. ftp put is made atomic. (Matthieu Moy)

* The FTP transport now maintains a pool of connections, and
  reuses them to avoid multiple connections to the same host (like
  sftp did). (Daniel Silverstone)

* The ``bzr_man.py`` file has been removed. To create the man page now,
  use ``./generate_docs.py man``. The new program can also create other files.
  Run ``python generate_docs.py --help`` for usage information.
  (Hans Ulrich Niedermann & James Blackwell).

* Man Page now gives full help (James Blackwell).
  Help also updated to reflect user config now being stored in .bazaar
  (Hans Ulrich Niedermann)

* It's now possible to set aliases in bazaar.conf (Erik Bågfors)

* Pull now accepts a --revision argument (Erik Bågfors)

* ``bzr re-sign`` now allows multiple revisions to be supplied on the command
  line. You can now use the following command to sign all of your old
  commits::

    find .bzr/revision-store// -name my@email-* \
      | sed 's/.*\/\/..\///' \
      | xargs bzr re-sign

* Upgrade can now upgrade over the network. (Robert Collins)

* Two new commands 'bzr checkout' and 'bzr update' allow for CVS/SVN-alike
  behaviour.  By default they will cache history in the checkout, but
  with --lightweight almost all data is kept in the master branch.
  (Robert Collins)

* 'revert' unversions newly-versioned files, instead of deleting them.

* 'merge' is more robust.  Conflict messages have changed.

* 'merge' and 'revert' no longer clobber existing files that end in '~' or
  '.moved'.

* Default log format can be set in configuration and plugins can register
  their own formatters. (Erik Bågfors)

* New 'reconcile' command will check branch consistency and repair indexes
  that can become out of sync in pre 0.8 formats. (Robert Collins,
  Daniel Silverstone)

* New 'bzr init --format' and 'bzr upgrade --format' option to control
  what storage format is created or produced.  (Robert Collins,
  Martin Pool)

* Add parent location to 'bzr info', if there is one.  (Olaf Conradi)

* New developer commands 'weave-list' and 'weave-join'.  (Martin Pool)

* New 'init-repository' command, plus support for repositories in 'init'
  and 'branch' (Aaron Bentley, Erik Bågfors, Robert Collins)

* Improve output of 'info' command. Show all relevant locations related to
  working tree, branch and repository. Use kibibytes for binary quantities.
  Fix off-by-one error in missing revisions of working tree.  Make 'info'
  work on branches, repositories and remote locations.  Show locations
  relative to the shared repository, if applicable.  Show locking status
  of locations.  (Olaf Conradi)

* Diff and merge now safely handle binary files. (Aaron Bentley)

* 'pull' and 'push' now normalise the revision history, so that any two
  branches with the same tip revision will have the same output from 'log'.
  (Robert Collins)

* 'merge' accepts --remember option to store parent location, like 'push'
  and 'pull'. (Olaf Conradi)

* bzr status and diff when files given as arguments do not exist
  in the relevant trees.  (Martin Pool, #3619)

* Add '.hg' to the default ignore list.  (Martin Pool)

* 'knit' is now the default disk format. This improves disk performance and
  utilization, increases incremental pull performance, robustness with SFTP
  and allows checkouts over SFTP to perform acceptably.
  The initial Knit code was contributed by Johan Rydberg based on a
  specification by Martin Pool.
  (Robert Collins, Aaron Bentley, Johan Rydberg, Martin Pool).

* New tool to generate all-in-one html version of the manual.  (Alexander
  Belchenko)

* Hitting CTRL-C while doing an SFTP push will no longer cause stale locks
  to be left in the SFTP repository. (Robert Collins, Martin Pool).

* New option 'diff --prefix' to control how files are named in diff
  output, with shortcuts '-p0' and '-p1' corresponding to the options for
  GNU patch.  (Alexander Belchenko, Goffredo Baroncelli, Martin Pool)

* Add --revision option to 'annotate' command.  (Olaf Conradi)

* If bzr shows an unexpected revision-history after pulling (perhaps due
  to a reweave) it can now be corrected by 'bzr reconcile'.
  (Robert Collins)

Changes
*******

* Commit is now verbose by default, and shows changed filenames and the
  new revision number.  (Robert Collins, Martin Pool)

* Unify 'mv', 'move', 'rename'.  (Matthew Fuller, #5379)

* 'bzr -h' shows help.  (Martin Pool, Ian Bicking, #35940)

* Make 'pull' and 'push' remember location on failure using --remember.
  (Olaf Conradi)

* For compatibility, make old format for using weaves inside metadir
  available as 'metaweave' format.  Rename format 'metadir' to 'default'.
  Clean up help for option --format in commands 'init', 'init-repo' and
  'upgrade'.  (Olaf Conradi)

Internals
*********

* The internal storage of history, and logical branch identity have now
  been split into Branch, and Repository. The common locking and file
  management routines are now in bzrlib.lockablefiles.
  (Aaron Bentley, Robert Collins, Martin Pool)

* Transports can now raise DependencyNotPresent if they need a library
  which is not installed, and then another implementation will be
  tried.  (Martin Pool)

* Remove obsolete (and no-op) `decode` parameter to `Transport.get`.
  (Martin Pool)

* Using Tree Transform for merge, revert, tree-building

* WorkingTree.create, Branch.create, ``WorkingTree.create_standalone``,
  Branch.initialize are now deprecated. Please see ``BzrDir.create_*`` for
  replacement API's. (Robert Collins)

* New BzrDir class represents the .bzr control directory and manages
  formatting issues. (Robert Collins)

* New repository.InterRepository class encapsulates Repository to
  Repository actions and allows for clean selection of optimised code
  paths. (Robert Collins)

* ``bzrlib.fetch.fetch`` and ``bzrlib.fetch.greedy_fetch`` are now
  deprecated, please use ``branch.fetch`` or ``repository.fetch``
  depending on your needs. (Robert Collins)

* deprecated methods now have a ``is_deprecated`` flag on them that can
  be checked, if you need to determine whether a given callable is
  deprecated at runtime. (Robert Collins)

* Progress bars are now nested - see
  ``bzrlib.ui.ui_factory.nested_progress_bar``.
  (Robert Collins, Robey Pointer)

* New API call ``get_format_description()`` for each type of format.
  (Olaf Conradi)

* Changed ``branch.set_parent()`` to accept None to remove parent.
  (Olaf Conradi)

* Deprecated BzrError AmbiguousBase.  (Olaf Conradi)

* WorkingTree.branch is now a read only property.  (Robert Collins)

* bzrlib.ui.text.TextUIFactory now accepts a ``bar_type`` parameter which
  can be None or a factory that will create a progress bar. This is
  useful for testing or for overriding the bzrlib.progress heuristic.
  (Robert Collins)

* New API method ``get_physical_lock_status()`` to query locks present on a
  transport.  (Olaf Conradi)

* Repository.reconcile now takes a thorough keyword parameter to allow
  requesting an indepth reconciliation, rather than just a data-loss
  check. (Robert Collins)

* ``bzrlib.ui.ui_factory protocol`` now supports ``get_boolean`` to prompt
  the user for yes/no style input. (Robert Collins)

Testing
*******

* SFTP tests now shortcut the SSH negotiation, reducing test overhead
  for testing SFTP protocol support. (Robey Pointer)

* Branch formats are now tested once per implementation (see ``bzrlib.
  tests.branch_implementations``. This is analagous to the transport
  interface tests, and has been followed up with working tree,
  repository and BzrDir tests. (Robert Collins)

* New test base class TestCaseWithTransport provides a transport aware
  test environment, useful for testing any transport-interface using
  code. The test suite option --transport controls the transport used
  by this class (when its not being used as part of implementation
  contract testing). (Robert Collins)

* Close logging handler on disabling the test log. This will remove the
  handler from the internal list inside python's logging module,
  preventing shutdown from closing it twice.  (Olaf Conradi)

* Move test case for uncommit to blackbox tests.  (Olaf Conradi)

* ``run_bzr`` and ``run_bzr_captured`` now accept a 'stdin="foo"'
  parameter which will provide String("foo") to the command as its stdin.

bzr 0.7
#######

:Released: 2006-01-09

Changes
*******

* .bzrignore is excluded from exports, on the grounds that it's a bzr
  internal-use file and may not be wanted.  (Jamie Wilkinson)

* The "bzr directories" command were removed in favor of the new
  --kind option to the "bzr inventory" command.  To list all
  versioned directories, now use "bzr inventory --kind directory".
  (Johan Rydberg)

* Under Windows configuration directory is now ``%APPDATA%\bazaar\2.0``
  by default. (John Arbash Meinel)

* The parent of Bzr configuration directory can be set by ``BZR_HOME``
  environment variable. Now the path for it is searched in ``BZR_HOME``,
  then in HOME. Under Windows the order is: ``BZR_HOME``, ``APPDATA``
  (usually points to ``C:\Documents and Settings\User Name\Application Data``),
  ``HOME``. (John Arbash Meinel)

* Plugins with the same name in different directories in the bzr plugin
  path are no longer loaded: only the first successfully loaded one is
  used. (Robert Collins)

* Use systems' external ssh command to open connections if possible.
  This gives better integration with user settings such as ProxyCommand.
  (James Henstridge)

* Permissions on files underneath .bzr/ are inherited from the .bzr
  directory. So for a shared repository, simply doing 'chmod -R g+w .bzr/'
  will mean that future file will be created with group write permissions.

* configure.in and config.guess are no longer in the builtin default
  ignore list.

* '.sw[nop]' pattern ignored, to ignore vim swap files for nameless
  files.  (John Arbash Meinel, Martin Pool)

Improvements
************

* "bzr INIT dir" now initializes the specified directory, and creates
  it if it does not exist.  (John Arbash Meinel)

* New remerge command (Aaron Bentley)

* Better zsh completion script.  (Steve Borho)

* 'bzr diff' now returns 1 when there are changes in the working
  tree. (Robert Collins)

* 'bzr push' now exists and can push changes to a remote location.
  This uses the transport infrastructure, and can store the remote
  location in the ~/.bazaar/branches.conf configuration file.
  (Robert Collins)

* Test directories are only kept if the test fails and the user requests
  that they be kept.

* Tweaks to short log printing

* Added branch nicks, new nick command, printing them in log output.
  (Aaron Bentley)

* If ``$BZR_PDB`` is set, pop into the debugger when an uncaught exception
  occurs.  (Martin Pool)

* Accept 'bzr resolved' (an alias for 'bzr resolve'), as this is
  the same as Subversion.  (Martin Pool)

* New ftp transport support (on ftplib), for ftp:// and aftp://
  URLs.  (Daniel Silverstone)

* Commit editor temporary files now start with ``bzr_log.``, to allow
  text editors to match the file name and set up appropriate modes or
  settings.  (Magnus Therning)

* Improved performance when integrating changes from a remote weave.
  (Goffredo Baroncelli)

* Sftp will attempt to cache the connection, so it is more likely that
  a connection will be reused, rather than requiring multiple password
  requests.

* bzr revno now takes an optional argument indicating the branch whose
  revno should be printed.  (Michael Ellerman)

* bzr cat defaults to printing the last version of the file.
  (Matthieu Moy, #3632)

* New global option 'bzr --lsprof COMMAND' runs bzr under the lsprof
  profiler.  (Denys Duchier)

* Faster commits by reading only the headers of affected weave files.
  (Denys Duchier)

* 'bzr add' now takes a --dry-run parameter which shows you what would be
  added, but doesn't actually add anything. (Michael Ellerman)

* 'bzr add' now lists how many files were ignored per glob.  add --verbose
  lists the specific files.  (Aaron Bentley)

* 'bzr missing' now supports displaying changes in diverged trees and can
  be limited to show what either end of the comparison is missing.
  (Aaron Bently, with a little prompting from Daniel Silverstone)

Bug Fixes
*********

* SFTP can walk up to the root path without index errors. (Robert Collins)

* Fix bugs in running bzr with 'python -O'.  (Martin Pool)

* Error when run with -OO

* Fix bug in reporting http errors that don't have an http error code.
  (Martin Pool)

* Handle more cases of pipe errors in display commands

* Change status to 3 for all errors

* Files that are added and unlinked before committing are completely
  ignored by diff and status

* Stores with some compressed texts and some uncompressed texts are now
  able to be used. (John A Meinel)

* Fix for bzr pull failing sometimes under windows

* Fix for sftp transport under windows when using interactive auth

* Show files which are both renamed and modified as such in 'bzr
  status' output.  (Daniel Silverstone, #4503)

* Make annotate cope better with revisions committed without a valid
  email address.  (Marien Zwart)

* Fix representation of tab characters in commit messages.
  (Harald Meland)

* List of plugin directories in ``BZR_PLUGIN_PATH`` environment variable is
  now parsed properly under Windows. (Alexander Belchenko)

* Show number of revisions pushed/pulled/merged. (Robey Pointer)

* Keep a cached copy of the basis inventory to speed up operations
  that need to refer to it.  (Johan Rydberg, Martin Pool)

* Fix bugs in bzr status display of non-ascii characters.
  (Martin Pool)

* Remove Makefile.in from default ignore list.
  (Tollef Fog Heen, Martin Pool, #6413)

* Fix failure in 'bzr added'.  (Nathan McCallum, Martin Pool)

Testing
*******

* Fix selftest asking for passwords when there are no SFTP keys.
  (Robey Pointer, Jelmer Vernooij)

* Fix selftest run with 'python -O'.  (Martin Pool)

* Fix HTTP tests under Windows. (John Arbash Meinel)

* Make tests work even if HOME is not set (Aaron Bentley)

* Updated ``build_tree`` to use fixed line-endings for tests which read
  the file cotents and compare. Make some tests use this to pass under
  Windows. (John Arbash Meinel)

* Skip stat and symlink tests under Windows. (Alexander Belchenko)

* Delay in selftest/testhashcash is now issued under win32 and Cygwin.
  (John Arbash Meinel)

* Use terminal width to align verbose test output.  (Martin Pool)

* Blackbox tests are maintained within the bzrlib.tests.blackbox directory.
  If adding a new test script please add that to
  ``bzrlib.tests.blackbox.__init__``. (Robert Collins)

* Much better error message if one of the test suites can't be
  imported.  (Martin Pool)

* Make check now runs the test suite twice - once with the default locale,
  and once with all locales forced to C, to expose bugs. This is not
  trivially done within python, so for now its only triggered by running
  Make check. Integrators and packagers who wish to check for full
  platform support should run 'make check' to test the source.
  (Robert Collins)

* Tests can now run TestSkipped if they can't execute for any reason.
  (Martin Pool) (NB: TestSkipped should only be raised for correctable
  reasons - see the wiki spec ImprovingBzrTestSuite).

* Test sftp with relative, absolute-in-homedir and absolute-not-in-homedir
  paths for the transport tests. Introduce blackbox remote sftp tests that
  test the same permutations. (Robert Collins, Robey Pointer)

* Transport implementation tests are now independent of the local file
  system, which allows tests for esoteric transports, and for features
  not available in the local file system. They also repeat for variations
  on the URL scheme that can introduce issues in the transport code,
  see bzrlib.transport.TransportTestProviderAdapter() for this.
  (Robert Collins).

* ``TestCase.build_tree`` uses the transport interface to build trees,
  pass in a transport parameter to give it an existing connection.
  (Robert Collins).

Internals
*********

* WorkingTree.pull has been split across Branch and WorkingTree,
  to allow Branch only pulls. (Robert Collins)

* ``commands.display_command`` now returns the result of the decorated
  function. (Robert Collins)

* LocationConfig now has a ``set_user_option(key, value)`` call to save
  a setting in its matching location section (a new one is created
  if needed). (Robert Collins)

* Branch has two new methods, ``get_push_location`` and
  ``set_push_location`` to respectively, get and set the push location.
  (Robert Collins)

* ``commands.register_command`` now takes an optional flag to signal that
  the registrant is planning to decorate an existing command. When
  given multiple plugins registering a command is not an error, and
  the original command class (whether built in or a plugin based one) is
  returned to the caller. There is a new error 'MustUseDecorated' for
  signalling when a wrapping command should switch to the original
  version. (Robert Collins)

* Some option parsing errors will raise 'BzrOptionError', allowing
  granular detection for decorating commands. (Robert Collins).

* ``Branch.read_working_inventory`` has moved to
  ``WorkingTree.read_working_inventory``. This necessitated changes to
  ``Branch.get_root_id``, and a move of ``Branch.set_inventory`` to
  WorkingTree as well. To make it clear that a WorkingTree cannot always
  be obtained ``Branch.working_tree()`` will raise
  ``errors.NoWorkingTree`` if one cannot be obtained. (Robert Collins)

* All pending merges operations from Branch are now on WorkingTree.
  (Robert Collins)

* The follow operations from Branch have moved to WorkingTree::

      add()
      commit()
      move()
      rename_one()
      unknowns()

  (Robert Collins)

* ``bzrlib.add.smart_add_branch`` is now ``smart_add_tree``. (Robert Collins)

* New "rio" serialization format, similar to rfc-822. (Martin Pool)

* Rename selftests to ``bzrlib.tests.test_foo``.  (John A Meinel, Martin
  Pool)

* ``bzrlib.plugin.all_plugins`` has been changed from an attribute to a
  query method. (Robert Collins)

* New options to read only the table-of-contents of a weave.
  (Denys Duchier)

* Raise NoSuchFile when someone tries to add a non-existant file.
  (Michael Ellerman)

* Simplify handling of DivergedBranches in ``cmd_pull()``.
  (Michael Ellerman)

* Branch.controlfile* logic has moved to lockablefiles.LockableFiles, which
  is exposed as ``Branch().control_files``. Also this has been altered with the
  controlfile pre/suffix replaced by simple method names like 'get' and
  'put'. (Aaron Bentley, Robert Collins).

* Deprecated functions and methods can now be marked as such using the
  ``bzrlib.symbol_versioning`` module. Marked method have their docstring
  updated and will issue a DeprecationWarning using the warnings module
  when they are used. (Robert Collins)

* ``bzrlib.osutils.safe_unicode`` now exists to provide parameter coercion
  for functions that need unicode strings. (Robert Collins)

bzr 0.6
#######

:Released: 2005-10-28

Improvements
************

* pull now takes --verbose to show you what revisions are added or removed
  (John A Meinel)

* merge now takes a --show-base option to include the base text in
  conflicts.
  (Aaron Bentley)

* The config files are now read using ConfigObj, so '=' should be used as
  a separator, not ':'.
  (Aaron Bentley)

* New 'bzr commit --strict' option refuses to commit if there are
  any unknown files in the tree.  To commit, make sure all files are
  either ignored, added, or deleted.  (Michael Ellerman)

* The config directory is now ~/.bazaar, and there is a single file
  ~/.bazaar/bazaar.conf storing email, editor and other preferences.
  (Robert Collins)

* 'bzr add' no longer takes a --verbose option, and a --quiet option
  has been added that suppresses all output.

* Improved zsh completion support in contrib/zsh, from Clint
  Adams.

* Builtin 'bzr annotate' command, by Martin Pool with improvements from
  Goffredo Baroncelli.

* 'bzr check' now accepts -v for verbose reporting, and checks for
  ghosts in the branch. (Robert Collins)

* New command 're-sign' which will regenerate the gpg signature for
  a revision. (Robert Collins)

* If you set ``check_signatures=require`` for a path in
  ``~/.bazaar/branches.conf`` then bzr will invoke your
  ``gpg_signing_command`` (defaults to gpg) and record a digital signature
  of your commit. (Robert Collins)

* New sftp transport, based on Paramiko.  (Robey Pointer)

* 'bzr pull' now accepts '--clobber' which will discard local changes
  and make this branch identical to the source branch. (Robert Collins)

* Just give a quieter warning if a plugin can't be loaded, and
  put the details in .bzr.log.  (Martin Pool)

* 'bzr branch' will now set the branch-name to the last component of the
  output directory, if one was supplied.

* If the option ``post_commit`` is set to one (or more) python function
  names (must be in the bzrlib namespace), then they will be invoked
  after the commit has completed, with the branch and ``revision_id`` as
  parameters. (Robert Collins)

* Merge now has a retcode of 1 when conflicts occur. (Robert Collins)

* --merge-type weave is now supported for file contents.  Tree-shape
  changes are still three-way based.  (Martin Pool, Aaron Bentley)

* 'bzr check' allows the first revision on revision-history to have
  parents - something that is expected for cheap checkouts, and occurs
  when conversions from baz do not have all history.  (Robert Collins).

* 'bzr merge' can now graft unrelated trees together, if your specify
  0 as a base. (Aaron Bentley)

* 'bzr commit branch' and 'bzr commit branch/file1 branch/file2' now work
  (Aaron Bentley)

* Add '.sconsign*' to default ignore list.  (Alexander Belchenko)

* 'bzr merge --reprocess' minimizes conflicts

Testing
*******

* The 'bzr selftest --pattern' option for has been removed, now
  test specifiers on the command line can be simple strings, or
  regexps, or both. (Robert Collins)

* Passing -v to selftest will now show the time each test took to
  complete, which will aid in analysing performance regressions and
  related questions. (Robert Collins)

* 'bzr selftest' runs all tests, even if one fails, unless '--one'
  is given. (Martin Pool)

* There is a new method for TestCaseInTempDir, assertFileEqual, which
  will check that a given content is equal to the content of the named
  file. (Robert Collins)

* Fix test suite's habit of leaving many temporary log files in $TMPDIR.
  (Martin Pool)

Internals
*********

* New 'testament' command and concept for making gpg-signatures
  of revisions that are not tied to a particular internal
  representation.  (Martin Pool).

* Per-revision properties ('revprops') as key-value associated
  strings on each revision created when the revision is committed.
  Intended mainly for the use of external tools.  (Martin Pool).

* Config options have moved from bzrlib.osutils to bzrlib.config.
  (Robert Collins)

* Improved command line option definitions allowing explanations
  for individual options, among other things.  Contributed by
  Magnus Therning.

* Config options have moved from bzrlib.osutils to bzrlib.config.
  Configuration is now done via the config.Config interface:
  Depending on whether you have a Branch, a Location or no information
  available, construct a ``*Config``, and use its ``signature_checking``,
  ``username`` and ``user_email`` methods. (Robert Collins)

* Plugins are now loaded under bzrlib.plugins, not bzrlib.plugin, and
  they are made available for other plugins to use. You should not
  import other plugins during the ``__init__`` of your plugin though, as
  no ordering is guaranteed, and the plugins directory is not on the
  python path. (Robert Collins)

* Branch.relpath has been moved to WorkingTree.relpath. WorkingTree no
  no longer takes an inventory, rather it takes an option branch
  parameter, and if None is given will open the branch at basedir
  implicitly. (Robert Collins)

* Cleaner exception structure and error reporting.  Suggested by
  Scott James Remnant.  (Martin Pool)

* Branch.remove has been moved to WorkingTree, which has also gained
  ``lock_read``, ``lock_write`` and ``unlock`` methods for convenience.
  (Robert Collins)

* Two decorators, ``needs_read_lock`` and ``needs_write_lock`` have been
  added to the branch module. Use these to cause a function to run in a
  read or write lock respectively. (Robert Collins)

* ``Branch.open_containing`` now returns a tuple (Branch, relative-path),
  which allows direct access to the common case of 'get me this file
  from its branch'. (Robert Collins)

* Transports can register using ``register_lazy_transport``, and they
  will be loaded when first used.  (Martin Pool)

* 'pull' has been factored out of the command as ``WorkingTree.pull()``.
  A new option to WorkingTree.pull has been added, clobber, which will
  ignore diverged history and pull anyway.
  (Robert Collins)

* config.Config has a ``get_user_option`` call that accepts an option name.
  This will be looked up in branches.conf and bazaar.conf as normal.
  It is intended that this be used by plugins to support options -
  options of built in programs should have specific methods on the config.
  (Robert Collins)

* ``merge.merge_inner`` now has tempdir as an optional parameter.
  (Robert Collins)

* Tree.kind is not recorded at the top level of the hierarchy, as it was
  missing on EmptyTree, leading to a bug with merge on EmptyTrees.
  (Robert Collins)

* ``WorkingTree.__del__`` has been removed, it was non deterministic and not
  doing what it was intended to. See ``WorkingTree.__init__`` for a comment
  about future directions. (Robert Collins/Martin Pool)

* bzrlib.transport.http has been modified so that only 404 urllib errors
  are returned as NoSuchFile. Other exceptions will propagate as normal.
  This allows debuging of actual errors. (Robert Collins)

* bzrlib.transport.Transport now accepts *ONLY* url escaped relative paths
  to apis like 'put', 'get' and 'has'. This is to provide consistent
  behaviour - it operates on url's only. (Robert Collins)

* Transports can register using ``register_lazy_transport``, and they
  will be loaded when first used.  (Martin Pool)

* ``merge_flex`` no longer calls ``conflict_handler.finalize()``, instead that
  is called by ``merge_inner``. This is so that the conflict count can be
  retrieved (and potentially manipulated) before returning to the caller
  of ``merge_inner``. Likewise 'merge' now returns the conflict count to the
  caller. (Robert Collins)

* ``revision.revision_graph`` can handle having only partial history for
  a revision - that is no revisions in the graph with no parents.
  (Robert Collins).

* New ``builtins.branch_files`` uses the standard ``file_list`` rules to
  produce a branch and a list of paths, relative to that branch
  (Aaron Bentley)

* New TestCase.addCleanup facility.

* New ``bzrlib.version_info`` tuple (similar to ``sys.version_info``),
  which can be used by programs importing bzrlib.

Bug Fixes
*********

* Better handling of branches in directories with non-ascii names.
  (Joel Rosdahl, Panagiotis Papadakos)

* Upgrades of trees with no commits will not fail due to accessing
  [-1] in the revision-history. (Andres Salomon)


bzr 0.1.1
#########

:Released: 2005-10-12

Bug Fixes
*********

* Fix problem in pulling over http from machines that do not
  allow directories to be listed.

* Avoid harmless warning about invalid hash cache after
  upgrading branch format.

Performance
***********

* Avoid some unnecessary http operations in branch and pull.


bzr 0.1
#######

:Released: 2005-10-11

Notes
*****

* 'bzr branch' over http initially gives a very high estimate
  of completion time but it should fall as the first few
  revisions are pulled in.  branch is still slow on
  high-latency connections.

Bug Fixes
*********

* bzr-man.py has been updated to work again. Contributed by
  Rob Weir.

* Locking is now done with fcntl.lockf which works with NFS
  file systems. Contributed by Harald Meland.

* When a merge encounters a file that has been deleted on
  one side and modified on the other, the old contents are
  written out to foo.BASE and foo.SIDE, where SIDE is this
  or OTHER. Contributed by Aaron Bentley.

* Export was choosing incorrect file paths for the content of
  the tarball, this has been fixed by Aaron Bentley.

* Commit will no longer commit without a log message, an
  error is returned instead. Contributed by Jelmer Vernooij.

* If you commit a specific file in a sub directory, any of its
  parent directories that are added but not listed will be
  automatically included. Suggested by Michael Ellerman.

* bzr commit and upgrade did not correctly record new revisions
  for files with only a change to their executable status.
  bzr will correct this when it encounters it. Fixed by
  Robert Collins

* HTTP tests now force off the use of ``http_proxy`` for the duration.
  Contributed by Gustavo Niemeyer.

* Fix problems in merging weave-based branches that have
  different partial views of history.

* Symlink support: working with symlinks when not in the root of a
  bzr tree was broken, patch from Scott James Remnant.

Improvements
************

* 'branch' now accepts a --basis parameter which will take advantage
  of local history when making a new branch. This allows faster
  branching of remote branches. Contributed by Aaron Bentley.

* New tree format based on weave files, called version 5.
  Existing branches can be upgraded to this format using
  'bzr upgrade'.

* Symlinks are now versionable. Initial patch by
  Erik Toubro Nielsen, updated to head by Robert Collins.

* Executable bits are tracked on files. Patch from Gustavo
  Niemeyer.

* 'bzr status' now shows unknown files inside a selected directory.
  Patch from Heikki Paajanen.

* Merge conflicts are recorded in .bzr. Two new commands 'conflicts'
  and 'resolve' have needed added, which list and remove those
  merge conflicts respectively. A conflicted tree cannot be committed
  in. Contributed by Aaron Bentley.

* 'rm' is now an alias for 'remove'.

* Stores now split out their content in a single byte prefixed hash,
  dropping the density of files per directory by 256. Contributed by
  Gustavo Niemeyer.

* 'bzr diff -r branch:URL' will now perform a diff between two branches.
  Contributed by Robert Collins.

* 'bzr log' with the default formatter will show merged revisions,
  indented to the right. Initial implementation contributed by Gustavo
  Niemeyer, made incremental by Robert Collins.


Internals
*********

* Test case failures have the exception printed after the log
  for your viewing pleasure.

* InventoryEntry is now an abstract base class, use one of the
  concrete InventoryDirectory etc classes instead.

* Branch raises an UnsupportedFormatError when it detects a
  bzr branch it cannot understand. This allows for precise
  handling of such circumstances.

* Remove RevisionReference class; ``Revision.parent_ids`` is now simply a
  list of their ids and ``parent_sha1s`` is a list of their corresponding
  sha1s (for old branches only at the moment.)

* New method-object style interface for Commit() and Fetch().

* Renamed ``Branch.last_patch()`` to ``Branch.last_revision()``, since
  we call them revisions not patches.

* Move ``copy_branch`` to ``bzrlib.clone.copy_branch``.  The destination
  directory is created if it doesn't exist.

* Inventories now identify the files which were present by
  giving the revision *of that file*.

* Inventory and Revision XML contains a version identifier.
  This must be consistent with the overall branch version
  but allows for more flexibility in future upgrades.

Testing
*******

* Removed testsweet module so that tests can be run after
  bzr installed by 'bzr selftest'.

* 'bzr selftest' command-line arguments can now be partial ids
  of tests to run, e.g. ``bzr selftest test_weave``


bzr 0.0.9
#########

:Released: 2005-09-23

Bug Fixes
*********

* Fixed "branch -r" option.

* Fix remote access to branches containing non-compressed history.
  (Robert Collins).

* Better reliability of http server tests.  (John Arbash-Meinel)

* Merge graph maximum distance calculation fix.  (Aaron Bentley)

* Various minor bug in windows support have been fixed, largely in the
  test suite. Contributed by Alexander Belchenko.

Improvements
************

* Status now accepts a -r argument to give status between chosen
  revisions. Contributed by Heikki Paajanen.

* Revision arguments no longer use +/-/= to control ranges, instead
  there is a 'before' namespace, which limits the successive namespace.
  For example '$ bzr log -r date:yesterday..before:date:today' will
  select everything from yesterday and before today. Contributed by
  Robey Pointer

* There is now a bzr.bat file created by distutils when building on
  Windows. Contributed by Alexander Belchenko.

Internals
*********

* Removed uuid() as it was unused.

* Improved 'fetch' code for pulling revisions from one branch into
  another (used by pull, merged, etc.)


bzr 0.0.8
#########

:Released: 2005-09-20


Improvements
************

* Adding a file whose parent directory is not versioned will
  implicitly add the parent, and so on up to the root. This means
  you should never need to explictly add a directory, they'll just
  get added when you add a file in the directory.  Contributed by
  Michael Ellerman.

* Ignore ``.DS_Store`` (contains Mac metadata) by default.
  (Nir Soffer)

* If you set ``BZR_EDITOR`` in the environment, it is checked in
  preference to EDITOR and the config file for the interactive commit
  editing program. Related to this is a bugfix where a missing program
  set in EDITOR would cause editing to fail, now the fallback program
  for the operating system is still tried.

* Files that are not directories/symlinks/regular files will no longer
  cause bzr to fail, it will just ignore them by default. You cannot add
  them to the tree though - they are not versionable.


Internals
*********

* Refactor xml packing/unpacking.

Bug Fixes
*********

* Fixed 'bzr mv' by Ollie Rutherfurd.

* Fixed strange error when trying to access a nonexistent http
  branch.

* Make sure that the hashcache gets written out if it can't be
  read.


Portability
***********

* Various Windows fixes from Ollie Rutherfurd.

* Quieten warnings about locking; patch from Matt Lavin.


bzr-0.0.7
#########

:Released: 2005-09-02

New Features
************

* ``bzr shell-complete`` command contributed by Clint Adams to
  help with intelligent shell completion.

* New expert command ``bzr find-merge-base`` for debugging merges.


Enhancements
************

* Much better merge support.

* merge3 conflicts are now reported with markers like '<<<<<<<'
  (seven characters) which is the same as CVS and pleases things
  like emacs smerge.


Bug Fixes
*********

* ``bzr upgrade`` no longer fails when trying to fix trees that
  mention revisions that are not present.

* Fixed bugs in listing plugins from ``bzr plugins``.

* Fix case of $EDITOR containing options for the editor.

* Fix log -r refusing to show the last revision.
  (Patch from Goffredo Baroncelli.)


Changes
*******

* ``bzr log --show-ids`` shows the revision ids of all parents.

* Externally provided commands on your $BZRPATH no longer need
  to recognize --bzr-usage to work properly, and can just handle
  --help themselves.


Library
*******

* Changed trace messages to go through the standard logging
  framework, so that they can more easily be redirected by
  libraries.



bzr-0.0.6
#########

:Released: 2005-08-18

New Features
************

* Python plugins, automatically loaded from the directories on
  ``BZR_PLUGIN_PATH`` or ``~/.bzr.conf/plugins`` by default.

* New 'bzr mkdir' command.

* Commit mesage is fetched from an editor if not given on the
  command line; patch from Torsten Marek.

* ``bzr log -m FOO`` displays commits whose message matches regexp
  FOO.

* ``bzr add`` with no arguments adds everything under the current directory.

* ``bzr mv`` does move or rename depending on its arguments, like
  the Unix command.

* ``bzr missing`` command shows a summary of the differences
  between two trees.  (Merged from John Arbash-Meinel.)

* An email address for commits to a particular tree can be
  specified by putting it into .bzr/email within a branch.  (Based
  on a patch from Heikki Paajanen.)


Enhancements
************

* Faster working tree operations.


Changes
*******

* 3rd-party modules shipped with bzr are copied within the bzrlib
  python package, so that they can be installed by the setup
  script without clashing with anything already existing on the
  system.  (Contributed by Gustavo Niemeyer.)

* Moved plugins directory to bzrlib/, so that there's a standard
  plugin directory which is not only installed with bzr itself but
  is also available when using bzr from the development tree.
  ``BZR_PLUGIN_PATH`` and ``DEFAULT_PLUGIN_PATH`` are then added to the
  standard plugins directory.

* When exporting to a tarball with ``bzr export --format tgz``, put
  everything under a top directory rather than dumping it into the
  current directory.   This can be overridden with the ``--root``
  option.  Patch from William Dodé and John Meinel.

* New ``bzr upgrade`` command to upgrade the format of a branch,
  replacing ``bzr check --update``.

* Files within store directories are no longer marked readonly on
  disk.

* Changed ``bzr log`` output to a more compact form suggested by
  John A Meinel.  Old format is available with the ``--long`` or
  ``-l`` option, patched by William Dodé.

* By default the commit command refuses to record a revision with
  no changes unless the ``--unchanged`` option is given.

* The ``--no-plugins``, ``--profile`` and ``--builtin`` command
  line options must come before the command name because they
  affect what commands are available; all other options must come
  after the command name because their interpretation depends on
  it.

* ``branch`` and ``clone`` added as aliases for ``branch``.

* Default log format is back to the long format; the compact one
  is available with ``--short``.


Bug Fixes
*********

* Fix bugs in committing only selected files or within a subdirectory.


bzr-0.0.5
#########

:Released:  2005-06-15

Changes
*******

* ``bzr`` with no command now shows help rather than giving an
  error.  Suggested by Michael Ellerman.

* ``bzr status`` output format changed, because svn-style output
  doesn't really match the model of bzr.  Now files are grouped by
  status and can be shown with their IDs.  ``bzr status --all``
  shows all versioned files and unknown files but not ignored files.

* ``bzr log`` runs from most-recent to least-recent, the reverse
  of the previous order.  The previous behaviour can be obtained
  with the ``--forward`` option.

* ``bzr inventory`` by default shows only filenames, and also ids
  if ``--show-ids`` is given, in which case the id is the second
  field.


Enhancements
************

* New 'bzr whoami --email' option shows only the email component
  of the user identification, from Jo Vermeulen.

* New ``bzr ignore PATTERN`` command.

* Nicer error message for broken pipe, interrupt and similar
  conditions that don't indicate an internal error.

* Add ``.*.sw[nop] .git .*.tmp *,v`` to default ignore patterns.

* Per-branch locks keyed on ``.bzr/branch-lock``, available in
  either read or write mode.

* New option ``bzr log --show-ids`` shows revision and file ids.

* New usage ``bzr log FILENAME`` shows only revisions that
  affected that file.

* Changed format for describing changes in ``bzr log -v``.

* New option ``bzr commit --file`` to take a message from a file,
  suggested by LarstiQ.

* New syntax ``bzr status [FILE...]`` contributed by Bartosz
  Oler.  File may be in a branch other than the working directory.

* ``bzr log`` and ``bzr root`` can be given an http URL instead of
  a filename.

* Commands can now be defined by external programs or scripts
  in a directory on $BZRPATH.

* New "stat cache" avoids reading the contents of files if they
  haven't changed since the previous time.

* If the Python interpreter is too old, try to find a better one
  or give an error.  Based on a patch from Fredrik Lundh.

* New optional parameter ``bzr info [BRANCH]``.

* New form ``bzr commit SELECTED`` to commit only selected files.

* New form ``bzr log -r FROM:TO`` shows changes in selected
  range; contributed by John A Meinel.

* New option ``bzr diff --diff-options 'OPTS'`` allows passing
  options through to an external GNU diff.

* New option ``bzr add --no-recurse`` to add a directory but not
  their contents.

* ``bzr --version`` now shows more information if bzr is being run
  from a branch.


Bug Fixes
*********

* Fixed diff format so that added and removed files will be
  handled properly by patch.  Fix from Lalo Martins.

* Various fixes for files whose names contain spaces or other
  metacharacters.


Testing
*******

* Converted black-box test suites from Bourne shell into Python;
  now run using ``./testbzr``.  Various structural improvements to
  the tests.

* testbzr by default runs the version of bzr found in the same
  directory as the tests, or the one given as the first parameter.

* testbzr also runs the internal tests, so the only command
  required to check is just ``./testbzr``.

* testbzr requires python2.4, but can be used to test bzr running
  under a different version.

* Tests added for many other changes in this release.


Internal
********

* Included ElementTree library upgraded to 1.2.6 by Fredrik Lundh.

* Refactor command functions into Command objects based on HCT by
  Scott James Remnant.

* Better help messages for many commands.

* Expose ``bzrlib.open_tracefile()`` to start the tracefile; until
  this is called trace messages are just discarded.

* New internal function ``find_touching_revisions()`` and hidden
  command touching-revisions trace the changes to a given file.

* Simpler and faster ``compare_inventories()`` function.

* ``bzrlib.open_tracefile()`` takes a tracefilename parameter.

* New AtomicFile class.

* New developer commands ``added``, ``modified``.


Portability
***********

* Cope on Windows on python2.3 by using the weaker random seed.
  2.4 is now only recommended.


bzr-0.0.4
#########

:Released:  2005-04-22

Enhancements
************

* 'bzr diff' optionally takes a list of files to diff.  Still a bit
  basic.  Patch from QuantumG.

* More default ignore patterns.

* New 'bzr log --verbose' shows a list of files changed in the
  changeset.  Patch from Sebastian Cote.

* Roll over ~/.bzr.log if it gets too large.

* Command abbreviations 'ci', 'st', 'stat', '?' based on a patch
  by Jason Diamon.

* New 'bzr help commands' based on a patch from Denys Duchier.


Changes
*******

* User email is determined by looking at $BZREMAIL or ~/.bzr.email
  or $EMAIL.  All are decoded by the locale preferred encoding.
  If none of these are present user@hostname is used.  The host's
  fully-qualified name is not used because that tends to fail when
  there are DNS problems.

* New 'bzr whoami' command instead of username user-email.


Bug Fixes
*********

* Make commit safe for hardlinked bzr trees.

* Some Unicode/locale fixes.

* Partial workaround for ``difflib.unified_diff`` not handling
  trailing newlines properly.


Internal
********

* Allow docstrings for help to be in PEP0257 format.  Patch from
  Matt Brubeck.

* More tests in test.sh.

* Write profile data to a temporary file not into working
  directory and delete it when done.

* Smaller .bzr.log with process ids.


Portability
***********

* Fix opening of ~/.bzr.log on Windows.  Patch from Andrew
  Bennetts.

* Some improvements in handling paths on Windows, based on a patch
  from QuantumG.


bzr-0.0.3
#########

:Released:  2005-04-06

Enhancements
************

* New "directories" internal command lists versioned directories
  in the tree.

* Can now say "bzr commit --help".

* New "rename" command to rename one file to a different name
  and/or directory.

* New "move" command to move one or more files into a different
  directory.

* New "renames" command lists files renamed since base revision.

* New cat command contributed by janmar.

Changes
*******

* .bzr.log is placed in $HOME (not pwd) and is always written in
  UTF-8.  (Probably not a completely good long-term solution, but
  will do for now.)

Portability
***********

* Workaround for difflib bug in Python 2.3 that causes an
  exception when comparing empty files.  Reported by Erik Toubro
  Nielsen.

Internal
********

* Refactored inventory storage to insert a root entry at the top.

Testing
*******

* Start of shell-based black-box testing in test.sh.


bzr-0.0.2.1
###########

Portability
***********

* Win32 fixes from Steve Brown.


bzr-0.0.2
#########

:Codename: "black cube"
:Released: 2005-03-31

Enhancements
************

* Default ignore list extended (see bzrlib/__init__.py).

* Patterns in .bzrignore are now added to the default ignore list,
  rather than replacing it.

* Ignore list isn't reread for every file.

* More help topics.

* Reinstate the 'bzr check' command to check invariants of the
  branch.

* New 'ignored' command lists which files are ignored and why;
  'deleted' lists files deleted in the current working tree.

* Performance improvements.

* New global --profile option.

* Ignore patterns like './config.h' now correctly match files in
  the root directory only.


bzr-0.0.1
#########

:Released:  2005-03-26

Enhancements
************

* More information from info command.

* Can now say "bzr help COMMAND" for more detailed help.

* Less file flushing and faster performance when writing logs and
  committing to stores.

* More useful verbose output from some commands.

Bug Fixes
*********

* Fix inverted display of 'R' and 'M' during 'commit -v'.

Portability
***********

* Include a subset of ElementTree-1.2.20040618 to make
  installation easier.

* Fix time.localtime call to work with Python 2.3 (the minimum
  supported).


bzr-0.0.0.69
############

:Released:  2005-03-22

Enhancements
************

* First public release.

* Storage of local versions: init, add, remove, rm, info, log,
  diff, status, etc.


bzr ?.?.? (not released yet)
############################

:Codename: template
:2.0.2: ???

Compatibility Breaks
********************

New Features
************

Bug Fixes
*********

Improvements
************

Documentation
*************

API Changes
***********

Internals
*********

Testing
*******



..
   vim: tw=74 ft=rst ff=unix<|MERGE_RESOLUTION|>--- conflicted
+++ resolved
@@ -36,17 +36,15 @@
 * Avoid infinite recursion when probing for apport.
   (Vincent Ladeuil, #516934)
 
-<<<<<<< HEAD
+* Network transfer amounts and rates are now displayed in SI units according
+  to the Ubuntu Units Policy <https://wiki.ubuntu.com/UnitsPolicy>.
+  (Gordon Tyler, #514399)
+
 API Changes
 ***********
 
 * Remove unused ``CommandFailed`` exception.
   (Martin Pool)
-=======
-* Network transfer amounts and rates are now displayed in SI units according
-  to the Ubuntu Units Policy, https://wiki.ubuntu.com/UnitsPolicy.
-  (Gordon Tyler, #514399)
->>>>>>> b63463b0
 
 Testing
 *******
