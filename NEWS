####################
Bazaar Release Notes
####################


.. contents:: List of Releases
   :depth: 1

bzr 2.0rc2 (not released yet)
#############################

Bug Fixes
*********

<<<<<<< HEAD
* Fix a potential segmentation fault when doing 'log' of a branch that had
  ghosts in its mainline.  (Evaluating None as a tuple is bad.)
  (John Arbash Meinel, #419241)

* SmartMedium now correctly handles EINTR, which most noticeably occurs
  if a smart server operation is interrupted by the debugger, so you can
  continue from the debugger and the process continues.  However, note
  that pressing C-\ in the shell may still kill the SSH process, which is
  <https://bugs.launchpad.net/bugs/162502>.
  (Martin Pool, #341535)
=======
* ``bzr check`` in pack-0.92, 1.6 and 1.9 format repositories will no
  longer report incorrect errors about ``Missing inventory ('TREE_ROOT', ...)``
  (Robert Collins, #416732)

* ``bzr log stacked-branch`` shows the full log including
  revisions that are in the fallback repository. (Regressed in 2.0rc1).
  (John Arbash Meinel, #419241)

* Fix a segmentation fault when computing the ``merge_sort`` of a graph
  that has a ghost in the mainline ancestry.
  (John Arbash Meinel, #419241)

* ``groupcompress`` sort order is now more stable, rather than relying on
  ``topo_sort`` ordering. The implementation is now
  ``KnownGraph.gc_sort``. (John Arbash Meinel)

* Local data conversion will generate correct deltas. This is a critical
  bugfix vs 2.0rc1, and all 2.0rc1 users should upgrade to 2.0rc2 before
  converting repositories. (Robert Collins, #422849)

Documentation
*************

* The main table of contents now provides links to the new Migration Docs
  and Plugins Guide. (Ian Clatworthy)
>>>>>>> 88131110


bzr 2.0rc1
##########


:Codename: no worries
:2.0rc1: 2009-08-26

This release of Bazaar makes 2a 'brisbane-core' format the
default.  Most of the work in this release now focuses on bug
fixes and stabilization, covering both 2a and previous formats.

The Bazaar team decided that 2.0 will be a long-term supported
release, with bugfix-only releases based on it continuing for at
least six months or until the following stable release (we said
that previously, but that's worth repeating).

Compatibility Breaks
********************

* The default format for bzr is now ``2a``. This format brings many
  significant performance and size improvements. bzr can pull from
  any existing repository into a ``2a`` one, but can only transfer
  into ``rich-root`` repositories from ``2a``. The Upgrade guide
  has more information about this change. (Robert Collins)

* On Windows auto-detection of Putty's plink.exe is disabled.
  Default SSH client for Windows is paramiko. User still can force
  usage of plink if explicitly set environment variable BZR_SSH=plink.
  (#414743, Alexander Belchenko)

New Features
************

* ``bzr branch --switch`` can now switch the checkout in the current directory
  to the newly created branch. (Lukáš Lalinský)

Bug Fixes
*********

* Fetches were being requested in 'groupcompress' order, but weren't
  recombining the groups. Thus they would 'fragment' to get the correct
  order, but not 'recombine' to actually benefit from it. Until we get
  recombining to work, switching to 'unordered' fetches avoids the
  fragmentation. (John Arbash Meinel, #402645)

* Fix a pycurl related test failure on karmic by recognizing an error
  raised by newer versions of pycurl.
  (Vincent Ladeuil, #306264)

* Fix a test failure on karmic by making a locale test more robust.
  (Vincent Ladeuil, #413514)

* Fix IndexError printing CannotBindAddress errors.
  (Martin Pool, #286871)

* Fix "Revision ... not present" errors when upgrading stacked branches,
  or when doing fetches from a stacked source to a stacked target.
  (Andrew Bennetts, #399140)

* ``bzr branch`` of 2a repositories over HTTP is much faster.  bzr now
  batches together small fetches from 2a repositories, rather than
  fetching only a few hundred bytes at a time.
  (Andrew Bennetts, #402657)

Improvements
************

* A better description of the platform is shown in crash tracebacks, ``bzr
  --version`` and ``bzr selftest``.
  (Martin Pool, #409137)

* bzr can now (again) capture crash data through the apport library, 
  so that a single human-readable file can be attached to bug reports.
  This can be disabled by using ``-Dno_apport`` on the command line, or by
  putting ``no_apport`` into the ``debug_flags`` section of
  ``bazaar.conf``.
  (Martin Pool, Robert Collins, #389328)

* ``bzr push`` locally on windows will no longer give a locking error with
  dirstate based formats. (Robert Collins)

* ``bzr shelve`` and ``bzr unshelve`` now work on windows.
  (Robert Collins, #305006)

* Commit of specific files no longer prevents using the the iter_changes
  codepath. On 2a repositories, commit of specific files should now be as
  fast, or slightly faster, than a full commit. (Robert Collins)

* The internal core code that handles specific file operations like
  ``bzr st FILENAME`` or ``bzr commit FILENAME`` has been changed to
  include the parent directories if they have altered, and when a
  directory stops being a directory its children are always included. This
  fixes a number of causes for ``InconsistentDelta`` errors, and permits
  faster commit of specific paths. (Robert Collins, #347649)

Documentation
*************

* New developer documentation for content filtering.
  (Martin Pool)

API Changes
***********

* ``bzrlib.shelf_ui`` has had the ``from_args`` convenience methods of its
  classes changed to manage lock lifetime of the trees they open in a way
  consistent with reader-exclusive locks. (Robert Collins, #305006)

Internals
*********

Testing
*******

bzr 1.18.1 NOT RELEASED YET
###########################

Bug Fixes
*********

* Fixed a problem where using content filtering and especially end-of-line
  conversion will commit too many copies a file.
  (Martin Pool, #415508)

API Changes
***********

* ``Tree.path_content_summary`` may return a size of None, when called on
  a tree with content filtering where the size of the canonical form
  cannot be cheaply determined.  (Martin Pool)


bzr 1.18
########

Compatibility Breaks
********************

* Committing directly to a stacked branch from a lightweight checkout will
  no longer work. In previous versions this would appear to work but would
  generate repositories with insufficient data to create deltas, leading
  to later errors when branching or reading from the repository.
  (Robert Collins, bug #375013)

New Features
************

Bug Fixes
*********

* Fetching from 2a branches from a version-2 bzr protocol would fail to
  copy the internal inventory pages from the CHK store. This cannot happen
  in normal use as all 2a compatible clients and servers support the
  version-3 protocol, but it does cause test suite failures when testing
  downlevel protocol behaviour. (Robert Collins)

* Fix a test failure on karmic by making a locale test more robust.
  (Vincent Ladeuil, #413514)

* Fixed "Pack ... already exists" error when running ``bzr pack`` on a
  fully packed 2a repository.  (Andrew Bennetts, #382463)

* Further tweaks to handling of ``bzr add`` messages about ignored files.
  (Jason Spashett, #76616)

* Properly handle fetching into a stacked branch while converting the
  data, especially when there are also ghosts. The code was filling in
  parent inventories incorrectly, and also not handling when one of the
  parents was a ghost. (John Arbash Meinel, #402778, #412198)

* ``RemoteStreamSource.get_stream_for_missing_keys`` will fetch CHK
  inventory pages when appropriate (by falling back to the vfs stream
  source).  (Andrew Bennetts, #406686)

* StreamSource generates rich roots from non-rich root sources correctly
  now.  (Andrew Bennetts, #368921)

* When deciding whether a repository was compatible for upgrading or
  fetching, we previously incorrectly checked the default repository
  format for the bzrdir format, rather than the format that was actually
  present on disk.  (Martin Pool, #408824)

Improvements
************

* A better description of the platform is shown in crash tracebacks, ``bzr
  --version`` and ``bzr selftest``.
  (Martin Pool, #409137)

* Cross-format fetches (such as between 1.9-rich-root and 2a) via the
  smart server are more efficient now.  They send inventory deltas rather
  than full inventories.  The smart server has two new requests,
  ``Repository.get_stream_1.19`` and ``Repository.insert_stream_1.19`` to
  support this.  (Andrew Bennetts, #374738, #385826)

* Extracting the full ancestry and computing the ``merge_sort`` is now
  significantly faster. This effects things like ``bzr log -n0``. (For
  example, ``bzr log -r -10..-1 -n0 bzr.dev`` is 2.5s down to 1.0s.
  (John Arbash Meinel)

Documentation
*************

API Changes
***********

Internals
*********

* ``-Dstrict_locks`` can now be used to check that read and write locks
  are treated properly w.r.t. exclusivity. (We don't try to take an OS
  read lock on a file that we already have an OS write lock on.) This is
  now set by default for all tests, if you have a test which cannot be
  fixed, you can use ``self.thisFailsStrictLockCheck()`` as a
  compatibility knob. (John Arbash Meinel)

* InterDifferingSerializer is now only used locally.  Other fetches that
  would have used InterDifferingSerializer now use the more network
  friendly StreamSource, which now automatically does the same
  transformations as InterDifferingSerializer.  (Andrew Bennetts)

* ``KnownGraph`` now has a ``.topo_sort`` and ``.merge_sort`` member which
  are implemented in pyrex and significantly faster. This is exposed along
  with ``CombinedGraphIndex.find_ancestry()`` as
  ``VersionedFiles.get_known_graph_ancestry(keys)``.
  (John Arbash Meinel)

* RemoteBranch.open now honours ignore_fallbacks correctly on bzr-v2
  protocols. (Robert Collins)

* The index code now has some specialized routines to extract the full
  ancestry of a key in a more efficient manner.
  ``CombinedGraphIndex.find_ancestry()``. (Time to get ancestry for
  bzr.dev drops from 1.5s down to 300ms. For OOo from 33s => 10.5s) (John
  Arbash Meinel)

Testing
*******

* Install the test ssl certificate and key so that installed bzr
  can run the https tests. (Denys Duchier, #392401)
  

bzr 1.18rc1
###########

:Codename: little traveller
:1.18:    2009-08-20
:1.18rc1: 2009-08-10

This release of Bazaar marches on towards the 2.0 release in which the 2a
'brisbane-core' format becomes generally recommended.  Most of the work in
this release now focusses on bug fixes and stabilization, covering both 2a
and previous formats.  There is a new text-mode interactive merge feature,
a new guide to migration to 2a format in the user documentation, and
pushing branches to a smart server is now much faster.  

The Bazaar team decided that 2.0 will be a long-term supported release,
with bugfix-only releases based on it continuing for at least six months
or until the following stable release.

There are no changes from 1.18rc1 to 1.18.

New Features
************

* ``bzr merge --interactive`` applies a user-selected portion of the
  merge.  The UI is similar to ``shelve``.  (Aaron Bentley)

* ``bzr reconfigure`` now takes options ``--stacked-on URL`` and
  ``--unstacked`` to change stacking of a branch.
  (Martin Pool, #391411)

Bug Fixes
*********

* Annotating on a stacked branch will now succeed in simple scenarios.
  There are still some complex scenarios where it will fail (bug #399884)
  (John Arbash Meinel, #393366)

* A progress bar is no longer left dangling when ``bzr selftest``
  completes, and the progress bar updates with zero latency so the
  displayed test name is always the one that's actually running.
  (Martin Pool, #123688)

* Authenticating against an ssh server now uses ``auth_none`` to determine
  if password authentication is even supported. This fixes a bug where
  users would be prompted for a launchpad password, even though launchpad
  only supports publickey authentication. (John Arbash Meinel, #375867)

* BranchBuilder now accepts timezone to avoid test failures in countries far
  from GMT. (Vincent Ladeuil, #397716)

* ``bzr commit`` no longer saves the unversioning of missing files until
  the commit has completed on the branch. This means that aborting a
  commit that found a missing file will leave the tree unedited.
  (Robert Collins, #282402)

* ``bzr mv`` no longer takes out branch locks, which allows it to work
  when the branch is readonly. (Robert Collins, #216541)

* ``bzr revert .`` no longer generates an InconsistentDelta error when
  there are missing subtrees. (Robert Collins, #367632)

* ``bzr send`` now generates valid bundles with ``--2a`` formats. However,
  do to internal changes necessary to support this, older clients will
  fail when trying to insert them. For newer clients, the bundle can be
  used to apply the changes to any rich-root compatible format.
  (John Arbash Meinel, #393349)

* Cope with FTP servers that don't support restart/append by falling back
  to reading and then rewriting the whole file, such as TahoeLAFS.  (This
  fallback may be slow for some access patterns.)  (Nils Durner, #294709)

* Encode the paths in ``mbcs`` encoding on Windows when spawning an
  external diff client. This at least allows supporting filenames that are
  not ascii, but are present in the current locale. Ideally we would be
  able to pass the Unicode path, but that would be client dependent.
  (John Arbash Meinel, #382709)

* Fix a compile bug on Solaris having to do with const and
  pointer-to-pointers. (John Arbash Meinel, #408441)

* Fixed a NameError that occurs when merging or pulling from a URL that
  causes a redirection loop when bzr tries to read a URL as a bundle.
  (Andrew Bennetts, #400847)

* Fix ``AttributeError: 'TestUIFactory' object has no attribute 'tick'``
  running send and similar commands on 2a formats.
  (Martin Pool, #408201)
  
* Fix crash in some invocations of ``bzr status`` in format 2a.
  (Martin Pool, #403523)

* Fixed export to existing directory: if directory is empty then export 
  will succeed, otherwise it fails with error.
  (Alexander Belchenko, #406174)

* Fixed spurious "Source branch does not support stacking" warning when
  pushing. (Andrew Bennetts, #388908)

* Fixed spurious transport activity indicator appearing while tests are
  running.  (Martin Pool, #343532)

* Merge now correctly handles empty right-hand revision specs.
  (Aaron Bentley, #333961)

* Renames to lexographically lower basenames in trees that have never been
  committed to will no longer corrupt the dirstate. This was caused by an
  bug in the dirstate update_minimal method. (Robert Collins, #395556)

* Requests for unknown methods no longer cause the smart server to log
  lots of backtraces about ``UnknownSmartMethod``, ``do_chunk`` or
  ``do_end``.  (Andrew Bennetts, #338561)

* Shelve will not shelve the initial add of the tree root.  (Aaron Bentley)

* Streaming from bzr servers where there is a chain of stacked branches
  (A stacked on B stacked on C) will now work. (Robert Collins, #406597)

* The environment variable ``BZR_PROGRESS_BAR`` set to either ``text`` or ``none``
  always forces progress bars either on or off respectively.  Otherwise,
  they're turned on if ``TERM`` is not ``dumb`` and stderr is a terminal.
  bzr always uses the 'text' user interface when run as a command, so
  ``BZR_USE_TEXT_UI`` is no longer needed.
  (Martin Pool, #339385, #387717)

* The optional ``_knit_load_data_pyx`` C extension was never being
  imported.  This caused significant slowdowns when reading data from
  repositories.  (Andrew Bennetts, #405653)
  
* The ``--hardlink`` option to ``branch`` and ``checkout`` is not
  supported at the moment on workingtree formats that can do content
  filtering.  (See <https://bugs.edge.launchpad.net/bzr/+bug/408193>.)
  bzr now says so, rather than just ignoring the option.  (Martin Pool)

* There was a bug in ``osutils.relpath`` that was only triggered on
  Windows. Essentially if you were at the root of a drive, and did
  something to a branch/repo on another drive, we would go into an
  infinite loop while trying to find a 'relative path'.
  (John Arbash Meinel, #394227)

* ``WorkingTree4.unversion`` will no longer fail to unversion ids which
  were present in a parent tree but renamed in the working tree.
  (Robert Collins, #187207)

Improvements
************

* Can now rename/move files even if they have been removed from the inventory.
  (Marius Kruger)

* Pushing branches with tags via ``bzr://`` and ``bzr+ssh://`` is much
  faster, using a new ``Branch.set_tags_bytes`` smart server verb rather
  than VFS methods.  For example, pushes of small branches with tags take
  11 rather than 18 smart server requests.  (Andrew Bennetts, #398608)

* Sending Ctrl-Break on Windows will now drop you into the debugger, in
  the same way that sending Ctrl-\\ does on other platforms.
  (John Arbash Meinel)

Documentation
*************

* Added Bazaar 2.0 Upgrade Guide. (Ian Clatworthy)

API Changes
***********

* ``CLIUIFactory`` is deprecated; use ``TextUIFactory`` instead if you
  need to subclass or create a specific class, or better yet the existing
  ``make_ui_for_terminal``.  ``SilentUIFactory`` is clarified to do no
  user interaction at all, rather than trying to read from stdin but not
  writing any output, which would be strange if reading prompts or
  passwords.  (Martin Pool)

* New TransformPreview.commit() allows committing without a working tree.
  (Aaron Bentley)

* ``pb`` parameter to ``TextTestResult`` is deprecated and ignored.
  (Martin Pool)

* ProgressTasks now prefer to talk direct to their ProgressView not to the
  UIFactory. 
  (Martin Pool)

* ``WorkingTree._check`` now requires a references dict with keys matching
  those returned by ``WorkingTree._get_check_refs``. (Robert Collins)

Internals
*********

* ``CHKInventory.path2id`` uses the parent_id to basename hash to avoid
  reading the entries along the path, reducing work to lookup ids from
  paths. (Robert Collins)

* ``CHKMap.apply_delta`` now raises ``InconsistentDelta`` if a delta adds
  as new a key which was already mapped. (Robert Collins)

* Inventory delta application catches more cases of corruption and can
  prevent corrupt deltas from affecting consistency of data structures on
  disk. (Robert Collins)

* --subunit support now adds timestamps if the subunit version supports
  it. (Robert Collins)

* The Windows all-in-one installer now bundles the PyQt image format
  plugins, which allows previewing more images as part of 'qdiff'.
  (Alexander Belchenko)


Testing
*******

* Merge directive cherrypick tests must use the same root id.
  (Martin Pool, #409684)

* Spurious failure in ``check`` tests on rich-root formats fixed.
  (Martin Pool, #408199)

* The ``bzrlib.tests.TextTestRunner`` will no longer call
  ``countTestsCases`` on the test being run. Progress information is
  instead handled by having the test passed in call ``result.progress``
  before running its contents. This improves the behaviour when using
  ``TextTestRunner`` with test suites that don't support
  ``countTestsCases``. (Robert Collins)


bzr 1.17 "So late it's brunch" 2009-07-20
#########################################
:Codename: so-late-its-brunch
:1.17rc1: 2009-07-13
:1.17: 2009-07-20


Bazaar continues to blaze a straight and shining path to the 2.0 release and
the elevation of the ``2a`` beta format to the full glory of "supported and
stable".

Highlights in this release include greatly reduced memory consumption during
commits, faster ``ls``, faster ``annotate``, faster network operations if
you're specifying a revision number and the final destruction of those
annoying progress bar artifacts.


Changes from 1.17rc1 to 1.17final
*********************************

* Change an extension to call the python ``frozenset()`` rather than the C
  api ``PyFrozenSet_New``. It turns out that python2.4 did not expose the
  C api. (John Arbash Meinel, #399366)

* Fixes for the Makefile and the rename of ``generate_docs.py`` to
  ``tools/generate_docs.py`` to allow everything to be built on Windows.
  (John Arbash Meinel, #399356)

* ``bzr serve`` once again applies a ``ChrootServer`` to the given
  directory before serving it. (Andrew Bennetts, #400535)


Compatibility Breaks
********************

* ``bzr register-branch`` from the Launchpad plugin now refers to "project"
  instead of "product" which is the correct Launchpad terminology.  The
  --product option is deprecated and users should switch to using --project.
  (Neil Martinsen-Burrell, #238764)


New Features
************

* ``bzr push`` now aborts if uncommitted changes (including pending merges)
  are present in the working tree (if one is present) and no revision is
  specified. The configuration option ``push_strict`` can be used to set the
  default for this behavior.  (Vincent Ladeuil, #284038, #322808, #65286)

* ``bzr revno`` and ``bzr revision-info`` now have a ``--tree`` option to
  show revision info for the working tree instead of the branch.
  (Matthew Fuller, John Arbash Meinel)

* ``bzr send`` now aborts if uncommitted changes (including pending merges)
  are present in the working tree and no revision is specified. The
  configuration option ``send_strict`` can be used to set the default for this
  behavior.
  (Vincent Ladeuil, #206577)

* ``bzr switch --create-branch/-b`` can now be used to create and switch
  to a new branch. Supplying a name without a ``/`` will create the branch
  relative to the existing branch. (similar to how ``bzr switch name``
  works when the branch already exists.) (John Arbash Meinel)


Bug Fixes
*********

* Accept uppercase "Y/N" to prompts such as from break lock. 
  (#335182, Tim Powell, Martin Pool)

* Add documentation about diverged branches and how to fix them in the
  centralized workflow with local commits.  Mention ``bzr help
  diverged-branches`` when a push fails because the branches have
  diverged.  (Neil Martinsen-Burrell, #269477)

* Annotate would sometimes 'latch on' to trivial lines, causing important
  lines to be incorrectly annotated. (John Arbash Meinel, #387952)

* Automatic format upgrades triggered by default stacking policies on a
  1.16rc1 (or later) smart server work again.
  (Andrew Bennetts, #388675)

* Avoid progress bar artifacts being left behind on the screen.
  (Martin Pool, #321935)

* Better message in ``bzr split`` error suggesting a rich root format.
  (Neil Martinsen-Burrell, #220067)

* ``Branch.set_append_revisions_only`` now works with branches on a smart
  server. (Andrew Bennetts, #365865)

* By default, ``bzr branch`` will fail if the target directory exists, but
  does not already have a control directory.  The flag ``--use-existing-dir``
  will allow operation to proceed.  (Alexander Belchenko, #307554)

* ``bzr ls DIR --from-root`` now shows only things in DIR, not everything.
  (Ian Clatworthy)

* Fetch between repositories does not error if they have inconsistent data
  that should be irrelevant to the fetch operation. (Aaron Bentley)

* Fix ``AttributeError`` exception when reconfiguring lightweight checkout 
  of a remote repository.
  (Jelmer Vernooij, #332194)

* Fix bug in decoding v3 smart server messages when receiving multiple
  lots of excess bytes after an end-of-message.
  (Andrew Bennetts)

* Force deletion of readonly files during merge, update and other tree
  transforms.
  (Craig Hewetson, Martin Pool, #218206)

* Force socket shutdown in threaded http test servers to avoid client hangs
  (pycurl).  (Vincent Ladeuil, #383920).

* ``LRUCache`` will maintain the linked list pointers even if a nodes
  cleanup function raises an exception. (John Arbash Meinel, #396838)

* Progress bars are now suppressed again when the environment variable
  ``BZR_PROGRESS_BAR`` is set to ``none``.
  (Martin Pool, #339385)

* Reduced memory consumption during ``bzr commit`` of large files. For
  pre 2a formats, should be down to ~3x the size of a file.
  For ``--2a`` format repositories, it is down to the size of the file
  content plus the size of the compressed text.  Related to bug #109114.
  (John Arbash Meinel)

* Set hidden attribute on .bzr directory below unicode path should never
  fail with error. The operation should succeed even if bzr unable to set 
  the attribute.  (Alexander Belchenko, related to bug #335362).
  
* Stacking will no longer accept requests to stack on the same
  branch/repository. Existing branches that incorrectly reference the same
  repository in a stacking configuration will now raise
  UnstackableLocationError when the branch is opened. This can be fixed by
  removing the stacking location inside ``.bzr/branch``.
  (Robert Collins, #376243)

* The ``log+`` decorator, useful in debugging or profiling, could cause
  "AttributeError: 'list' object has no attribute 'next'".  This is now
  fixed.  The log decorator no longer shows the elapsed time or transfer
  rate because they're available in the log prefixes and the transport
  activity display respectively.
  (Martin Pool, #340347)

* Unshelve works correctly when multiple zero-length files are present on
  the shelf. (Aaron Bentley, #363444)

* Progress bars no longer show the network transport scheme or direction.
  (Martin Pool)

* launchpad-login now respects the 'verbose' option.
  (Jonathan Lange, #217031)


Internals
*********

* ``bzrlib.user_encoding`` is now officially deprecated. It is not
  possible to write a deprecation wrapper, but the variable will be
  removed in the near future. Use ``bzrlib.osutils.get_user_encoding()``
  instead. (Alexander Belchenko)

* Command lookup has had hooks added. ``bzrlib.Command.hooks`` has
  three new hook points: ``get_command``, ``get_missing_command`` and
  ``list_commands``, which allow just-in-time command name provision
  rather than requiring all command names be known a-priori.
  (Robert Collins)

* ``get_app_path`` from win32utils.py now supports REG_EXPAND_SZ data type
  and can read path to wordpad.exe. (Alexander Belchenko, #392046)

* ``graph.KnownGraph`` has been added. This is a class that can give
  answers to ``heads()`` very quickly. However, it has the assumption that
  the whole graph has already been loaded. This is true during
  ``annotate`` so it is used there with good success (as much as 2x faster
  for files with long ancestry and 'cherrypicked' changes.)
  (John Arbash Meinel, Vincent Ladeuil)

* OS file locks are now taken out using ``CreateFile`` rather than
  ``LockFileEx`` on Windows. The locking remains exclusive with
  ``LockFileEx`` but now it also works on older versions of Windows (such
  as Win98). (Martin <gzlist>)

* pack <=> pack fetching is now done via a ``PackStreamSource`` rather
  than the ``Packer`` code. The user visible change is that we now
  properly fetch the minimum number of texts for non-smart fetching.
  (John Arbash Meinel)


* ``VersionedFiles._add_text`` is a new api that lets us insert text into
  the repository as a single string, rather than a list of lines. This can
  improve memory overhead and performance of committing large files.
  (Currently a private api, used only by commit). (John Arbash Meinel)


Improvements
************

* ``bzr annotate`` can now be significantly faster. The time for
  ``bzr annotate NEWS`` is down to 7s from 22s in 1.16. Files with long
  histories and lots of 'duplicate insertions' will be improved more than
  others. (John Arbash Meinel, Vincent Ladeuil)

* ``bzr ls`` is now faster. On OpenOffice.org, the time drops from 2.4
  to 1.1 seconds. The improvement for ``bzr ls -r-1`` is more
  substantial dropping from 54.3 to 1.1 seconds. (Ian Clatworthy)

* Improve "Path(s) are not versioned" error reporting for some commands.
  (Benoît PIERRE)

* Initial commit performance in ``--2a`` repositories has been improved by
  making it cheaper to build the initial CHKMap. (John Arbash Meinel)

* Resolving a revno to a revision id on a branch accessed via ``bzr://``
  or ``bzr+ssh://`` is now much faster and involves no VFS operations.
  This speeds up commands like ``bzr pull -r 123``.  (Andrew Bennetts)

* ``revision-info`` now properly aligns the revnos/revids in the output
  and doesn't traceback when given revisions not in the current branch.
  Performance is also significantly improved when requesting multiple revs
  at once.  (Matthew Fuller, John Arbash Meinel)

* Tildes are no longer escaped by Transports. (Andy Kilner)


Documentation
*************

* Avoid bad text wrapping in generated documentation.  Slightly better
  formatting in the user reference.
  (Martin Pool, #249908)

* Minor clarifications to the help for End-Of-Line conversions.
  (Ian Clatworthy)

API Changes
***********

* Removed overspecific error class ``InvalidProgressBarType``.
  (Martin Pool)

* The method ``ProgressView._show_transport_activity`` is now
  ``show_transport_activity`` because it's part of the contract between
  this class and the UI.  (Martin Pool)


bzr 1.16.1 2009-06-26
#####################

End user testing of the 2a format revealed two serious bugs. The first,
#365615, caused bzr to raise AbsentContentFactory errors when autopacking.
This meant that commits or pushes to 2a-format repositories failed
intermittently.

The second bug, #390563, caused the smart server to raise AbsentContentFactory
when streaming 2a stacked 2a-format branches. This particularly affected
branches stored on Launchpad in the 2a format.

Both of these bugs cause command failures only, neither of them cause data
corruption or data loss. And, of course, both of these bugs are now fixed.

Bug Fixes
*********

* We now properly request a more minimal set of file texts when fetching
  multiple revisions. (Robert Collins, John Arbash Meinel, #390563)

* Repositories using CHK pages (which includes the new 2a format) will no
  longer error during commit or push operations when an autopack operation
  is triggered. (Robert Collins, #365615)

* ``chk_map.iter_interesting_nodes`` now properly uses the *intersection*
  of referenced nodes rather than the *union* to determine what
  uninteresting pages we still need to look at. Prior to this,
  incrementally pushing to stacked branch would push the minimal data, but
  fetching everything would request extra texts. There are some unhandled
  cases wrt trees of different depths, but this fixes the common cases.
  (Robert Collins, John Arbash Meinel, #390563)

* ``GroupCompress`` repositories now take advantage of the pack hints
  parameter to permit cross-format fetching to incrementally pack the
  converted data. (Robert Collins)

* ``Repository.commit_write_group`` now returns opaque data about what
  was committed, for passing to the ``Repository.pack``. Repositories
  without atomic commits will still return None. (Robert Collins)

* ``Repository.pack`` now takes an optional ``hint`` parameter
  which will support doing partial packs for repositories that can do
  that. (Robert Collins)

* RepositoryFormat has a new attribute 'pack_compresses' which is True
  when doing a pack operation changes the compression of content in the
  repository. (Robert Collins)

* ``StreamSink`` and ``InterDifferingSerialiser`` will call
  ``Repository.pack`` with the hint returned by
  ``Repository.commit_write_group`` if the formats were different and the
  repository can increase compression by doing a pack operation.
  (Robert Collins, #376748)


bzr 1.16 "It's yesterday in California" 2009-06-18
##################################################
:Codename: yesterday-in-california
:1.16rc1: 2009-06-11
:1.16: 2009-06-18

This version of Bazaar contains the beta release of the new ``2a`` repository
format, suitable for testing by fearless, advanced users. This format or an
updated version of it will become the default format in Bazaar 2.0. Please
read the NEWS entry before even thinking about upgrading to the new format.

Also included are speedups for many operations on huge projects, a bug fix for
pushing stacked new stacked branches to smart servers and the usual bevy of
bug fixes and improvements.


Changes from 1.16rc1 to 1.16final
*********************************

* Fix the nested tree flag check so that upgrade from development formats to
  2a can work correctly.
  (Jelmer Vernooij, #388727)

* Automatic format upgrades triggered by default stacking policies on a
  1.16rc1 (or later) smart server work again.
  (Andrew Bennetts, #388675)


Compatibility Breaks
********************

* Display prompt on stderr (instead of stdout) when querying users so
  that the output of commands can be safely redirected.
  (Vincent Ladeuil, #376582)


New Features
************

* A new repository format ``2a`` has been added.  This is a beta release
  of the the brisbane-core (aka group-compress) project.  This format now
  suitable for wider testing by advanced users willing to deal with some
  bugs.  We would appreciate test reports, either positive or negative.
  Format 2a is substantially smaller and faster for many operations on
  many trees.  This format or an updated version will become the default
  in bzr 2.0.

  This is a rich-root format, so this repository format can be used with
  bzr-svn.  Bazaar branches in previous non-rich-root formats can be
  converted (including by merge, push and pull) to format 2a, but not vice
  versa.  We recommend upgrading previous development formats to 2a.

  Upgrading to this format can take considerable time because it expands
  and more concisely repacks the full history.

  If you use stacked branches, you must upgrade the stacked branches
  before the stacked-on branches.  (See <https://bugs.launchpad.net/bugs/374735>)

* ``--development7-rich-root`` is a new dev format, similar to ``--dev6``
  but using a Revision serializer using bencode rather than XML.
  (Jelmer Vernooij, John Arbash Meinel)

* mail_client=claws now supports --body (and message body hooks).  Also uses
  configured from address.  (Barry Warsaw)

Improvements
************


* ``--development6-rich-root`` can now stack. (Modulo some smart-server
  bugs with stacking and non default formats.)
  (John Arbash Meinel, #373455)

* ``--development6-rich-root`` delays generating a delta index for the
  first object inserted into a group. This has a beneficial impact on
  ``bzr commit`` since each committed texts goes to its own group. For
  committing a 90MB file, it drops peak memory by about 200MB, and speeds
  up commit from 7s => 4s. (John Arbash Meinel)

* Numerous operations are now faster for huge projects, i.e. those
  with a large number of files and/or a large number of revisions,
  particularly when the latest development format is used. These
  operations (and improvements on OpenOffice.org) include:

  * branch in a shared repository (2X faster)
  * branch --no-tree (100X faster)
  * diff (2X faster)
  * tags (70X faster)

  (Ian Clatworthy)

* Pyrex version of ``bencode`` support. This provides optimized support
  for both encoding and decoding, and is now found at ``bzrlib.bencode``.
  ``bzrlib.utils.bencode`` is now deprecated.
  (Alexander Belchenko, Jelmer Vernooij, John Arbash Meinel)


Bug Fixes
*********

* Bazaar can now pass attachment files to the mutt email client.
  (Edwin Grubbs, #384158)

* Better message in ``bzr add`` output suggesting using ``bzr ignored`` to
  see which files can also be added.  (Jason Spashett, #76616)

* ``bzr pull -r 123`` from a stacked branch on a smart server no longer fails.
  Also, the ``Branch.revision_history()`` API now works in the same
  situation.  (Andrew Bennetts, #380314)
  
* ``bzr serve`` on Windows no longer displays a traceback simply because a
  TCP client disconnected. (Andrew Bennetts)

* Clarify the rules for locking and fallback repositories. Fix bugs in how
  ``RemoteRepository`` was handling fallbacks along with the
  ``_real_repository``. (Andrew Bennetts, John Arbash Meinel, #375496)

* Fix a small bug with fetching revisions w/ ghosts into a new stacked
  branch. Not often triggered, because it required ghosts to be part of
  the fetched revisions, not in the stacked-on ancestry.
  (John Arbash Meinel)

* Fix status and commit to work with content filtered trees, addressing
  numerous bad bugs with line-ending support. (Ian Clatworthy, #362030)

* Fix problem of "directory not empty" when contending for a lock over
  sftp.  (Martin Pool, #340352)

* Fix rule handling so that eol is optional, not mandatory.
  (Ian Clatworthy, #379370)

* Pushing a new stacked branch to a 1.15 smart server was broken due to a
  bug in the ``BzrDirFormat.initialize_ex`` smart verb.  This is fixed in
  1.16, but required changes to the network protocol, so the
  ``BzrDirFormat.initialize_ex`` verb has been removed and replaced with a
  corrected ``BzrDirFormat.initialize_ex_1.16`` verb.  1.15 clients will
  still work with a 1.16 server as they will fallback to slower (and
  bug-free) methods.
  (Jonathan Lange, Robert Collins, Andrew Bennetts, #385132)

* Reconcile can now deal with text revisions that originated in revisions 
  that are ghosts. (Jelmer Vernooij, #336749)

* Support cloning of branches with ghosts in the left hand side history.
  (Jelmer Vernooij, #248540)

* The ''bzr diff'' now catches OSError from osutils.rmtree and logs a
  helpful message to the trace file, unless the temp directory really was
  removed (which would be very strange).  Since the diff operation has
  succeeded from the user's perspective, no output is written to stderr 
  or stdout.  (Maritza Mendez, #363837)

* Translate errors received from a smart server in response to a
  ``BzrDirFormat.initialize`` or ``BzrDirFormat.initialize_ex`` request.
  This was causing tracebacks even for mundane errors like
  ``PermissionDenied``.  (Andrew Bennetts, #381329)

Documentation
*************

* Added directory structure and started translation of docs in Russian.
  (Alexey Shtokalo, Alexander Iljin, Alexander Belchenko, Dmitry Vasiliev,
  Volodymyr Kotulskyi)

API Changes
***********

* Added osutils.parent_directories(). (Ian Clatworthy)

* ``bzrlib.progress.ProgressBar``, ``ChildProgress``, ``DotsProgressBar``,
  ``TTYProgressBar`` and ``child_progress`` are now deprecated; use
  ``ui_factory.nested_progress_bar`` instead.  (Martin Pool)

* ``graph.StackedParentsProvider`` is now a public API, replacing
  ``graph._StackedParentsProvider``. The api is now considered stable and ready
  for external users. (Gary van der Merwe)

* ``bzrlib.user_encoding`` is deprecated in favor of
  ``get_user_encoding``.  (Alexander Belchenko)

* TreeTransformBase no longer assumes that limbo is provided via disk.
  DiskTreeTransform now provides disk functionality.  (Aaron Bentley)

Internals
*********

* Remove ``weave.py`` script for accessing internals of old weave-format
  repositories.  (Martin Pool)

Testing
*******

* The number of cores is now correctly detected on OSX. (John Szakmeister)

* The number of cores is also detected on Solaris and win32. (Vincent Ladeuil)

* The number of cores is also detected on FreeBSD. (Matthew Fuller)


bzr 1.15
########
:1.15rc1: 2009-05-16
:1.15: 2009-05-22
:1.15.1: 2009-06-09

The smart server will no longer raise 'NoSuchRevision' when streaming content
with a size mismatch in a reconstructed graph search. New command ``bzr
dpush``. Plugins can now define their own annotation tie-breaker when two
revisions introduce the exact same line.

Changes from 1.15.1 to 1.15.2
*****************************

* Use zdll on Windows to build ``_chk_map_pyx`` extension.
  (Alexander Belchenko)

Changes from 1.15final to 1.15.1
*********************************

* Translate errors received from a smart server in response to a
  ``BzrDirFormat.initialize`` or ``BzrDirFormat.initialize_ex`` request.
  This was causing tracebacks even for mundane errors like
  ``PermissionDenied``.  (Andrew Bennetts, #381329)

Changes from 1.15rc1 to 1.15final
*********************************

* No changes

Compatibility Breaks
********************

* ``bzr ls`` is no longer recursive by default. To recurse, use the
  new ``-R`` option. The old ``--non-recursive`` option has been removed.
  If you alias ``ls`` to ``ls -R``, you can disable recursion using
  ``--no-recursive`` instead.  (Ian Clatworthy)

New Features
************

* New command ``bzr dpush`` that can push changes to foreign 
  branches (svn, git) without setting custom bzr-specific metadata.
  (Jelmer Vernooij)

* The new development format ``--development6-rich-root`` now supports
  stacking. We chose not to use a new format marker, since old clients
  will just fail to open stacked branches, the same as if we used a new
  format flag. (John Arbash Meinel, #373455)

* Plugins can now define their own annotation tie-breaker when two revisions
  introduce the exact same line. See ``bzrlib.annotate._break_annotation_tie``
  Be aware though that this is temporary, private (as indicated by the leading
  '_') and a first step to address the problem. (Vincent Ladeuil, #348459)

* New command ``bzr dpush`` that can push changes to foreign 
  branches (svn, git) without setting custom bzr-specific metadata.
  (Jelmer Vernooij)

* ``bzr send`` will now check the ``child_submit_format`` setting in
  the submit branch to determine what format to use, if none was 
  specified on the command-line.  (Jelmer Vernooij)

Improvements
************

* -Dhpss output now includes the number of VFS calls made to the remote
  server. (Jonathan Lange)

* ``--coverage`` works for code running in threads too.
  (Andrew Bennets, Vincent Ladeuil)

* ``bzr pull`` now has a ``--local`` option to only make changes to the
  local branch, and not the bound master branch.
  (Gary van der Merwe, #194716)

* ``bzr rm *`` is now as fast as ``bzr rm * --keep``. (Johan Walles, #180116)

Bug Fixes
*********

* Adding now works properly when path contains a symbolic link.
  (Geoff Bache, #183831)

* An error is now raised for unknown eol values. (Brian de Alwis, #358199)

* ``bzr merge --weave`` will now generate a conflict if one side deletes a
  line, and the other side modifies the line. (John Arbash Meinel, #328171)

* ``bzr reconfigure --standalone`` no longer raises IncompatibleRepositories.
  (Martin von Gagern, #248932)

* ``bzr send`` works to send emails again using MAPI.
  (Neil Martinsen-Burrell, #346998)

* Check for missing parent inventories in StreamSink.  This prevents
  incomplete stacked branches being created by 1.13 bzr:// and
  bzr+ssh:// clients (which have bug #354036).  Instead, the server now
  causes those clients to send the missing records.  (Andrew Bennetts)

* Correctly handle http servers proposing multiple authentication schemes.
  (Vincent Ladeuil, #366107)

* End-Of-Line content filters are now loaded correctly.
  (Ian Clatworthy, Brian de Alwis, #355280)

* Fix a bug in the pure-python ``GroupCompress`` code when handling copies
  longer than 64KiB. (John Arbash Meinel, #364900)

* Fix TypeError in running ``bzr break-lock`` on some URLs.
  (Alexander Belchenko, Martin Pool, #365891)

* Non-recursive ``bzr ls`` now works properly when a path is specified.
  (Jelmer Vernooij, #357863)

* ssh usernames (defined in ~/.ssh/config) are honoured for bzr+ssh connections.
  (Vincent Ladeuil, #367726)

* Several bugs related to unicode symlinks have been fixed and the test suite
  enhanced to better catch regressions for them. (Vincent Ladeuil)

* The smart server will no longer raise 'NoSuchRevision' when streaming
  content with a size mismatch in a reconstructed graph search: it assumes
  that the client will make sure it is happy with what it got, and this
  sort of mismatch is normal for stacked environments.
  bzr 1.13.0/1 will stream from unstacked branches only - in that case not
  getting all the content expected would be a bug. However the graph
  search is how we figured out what we wanted, so a mismatch is both odd
  and unrecoverable without starting over, and starting over will end up
  with the same data as if we just permitted the mismatch. If data is
  gc'd, doing a new search will find only the truncated data, so sending
  only the truncated data seems reasonable. bzr versions newer than this
  will stream from stacked branches and check the stream to find missing
  content in the stacked-on branch, and thus will handle the situation
  implicitly.  (Robert Collins, #360791)

* Upgrading to, or fetching into a 'rich-root' format will now correctly
  set the root data the same way that reconcile does.
  (Robert Collins, #368921)

* Using unicode Windows API to obtain command-line arguments.
  (Alexander Belchenko, #375934)

Documentation
*************

API Changes
***********

* ``InterPackRepo.fetch`` and ``RepoFetcher`` now raise ``NoSuchRevision``
  instead of ``InstallFailed`` when they detect a missing revision.
  ``InstallFailed`` itself has been deleted. (Jonathan Lange)

* Not passing arguments to ``bzrlib.commands.main()`` will now grab the
  arguments from ``osutils.get_unicode_argv()`` which has proper support
  for unicode arguments on windows. Further, the supplied arguments are now 
  required to be unicode strings, rather than user_encoded strings.
  (Alexander Belchenko)

Internals
*********

* ``bzrlib.branch.Branch.set_parent`` is now present on the base branch
  class and will call ``_set_parent_location`` after doing unicode 
  encoding. (Robert Collins)

* ``bzrlib.remote.RemoteBranch._set_parent_location`` will use a new verb
  ``Branch.set_parent_location`` removing further VFS operations.
  (Robert Collins)

* ``bzrlib.bzrdir.BzrDir._get_config`` now returns a ``TransportConfig``
  or similar when the dir supports configuration settings. The base class
  defaults to None. There is a matching new server verb
  ``BzrDir.get-config_file`` to reduce roundtrips for getting BzrDir
  configuration. (Robert Collins)

* ``bzrlib.tests.ExtendedTestResult`` has new methods ``startTests``
  called before the first test is started, ``done`` called after the last
  test completes, and a new parameter ``strict``. (Robert Collins)

* ``-Dhpss`` when passed to bzr will cause a backtrace to be printed when
  VFS operations are started on a smart server repository. This should not
  occur on regular push and pull operations, and is a key indicator for
  performance regressions. (Robert Collins)

* ``-Dlock`` when passed to the selftest (e.g. ``bzr -Dlock selftest``) will
  cause mismatched physical locks to cause test errors rather than just
  reporting to the screen. (Robert Collins)

* -Dprogress will cause pdb to start up if a progress view jumps
  backwards. (Robert Collins)

* Fallback ``CredentialStore`` instances registered with ``fallback=True``
  are now be able to provide credentials if obtaining credentials 
  via ~/.bazaar/authentication.conf fails. (Jelmer Vernooij, 
  Vincent Ladeuil, #321918)

* New hook ``Lock.lock_broken`` which runs when a lock is
  broken. This is mainly for testing that lock/unlock are
  balanced in tests. (Vincent Ladeuil)

* New MergeDirective hook 'merge_request_body' allows hooks to supply or
  alter a body for the message produced by ``bzr send``.

* New smart server verb ``BzrDir.initialize_ex`` which implements a
  refactoring to the core of clone allowing less round trips on new
  branches. (Robert Collins)

* New method ``Tags.rename_revisions`` that can rename revision ids tags
  are pointing at. (Jelmer Vernooij)

* Updated the bundled ``ConfigObj`` library to 4.6.0 (Matt Nordhoff)

Testing
*******

* ``bzr selftest`` will now fail if lock/unlock are not correctly balanced in
  tests. Using ``-Dlock`` will turn the related failures into warnings.
  (Vincent Ladeuil, Robert Collins)

bzr 1.14
########
:Codename: brisbane-core
:1.14rc1: 2009-04-06
:1.14rc2: 2009-04-19
:1.14: 2009-04-28
:1.14.1: 2009-05-01

New formats 1.14 and 1.14-rich-root supporting End-Of-Line (EOL) conversions,
keyword templating (via the bzr-keywords plugin) and generic content filtering.
End-of-line conversion is now supported for formats supporting content
filtering.

Changes from 1.14final to 1.14.1
********************************

* Change api_minimum_version back to api_minimum_version = (1, 13, 0)

Changes from 1.14rc2 to 1.14final
*********************************

* Fix a bug in the pure-python ``GroupCompress`` code when handling copies
  longer than 64KiB. (John Arbash Meinel, #364900)

Changes from 1.14rc1 to 1.14rc2
*******************************

* Fix for bug 358037 Revision not in
  bzrlib.groupcompress.GroupCompressVersionedFiles (Brian de Alwis, 
  John A Meinel)

* Fix for bug 354036 ErrorFromSmartServer - AbsentContentFactory object has no
  attribute 'get_bytes_as' exception while pulling from Launchpad 
  (Jean-Francois Roy, Andrew Bennetts, Robert Collins)

* Fix for bug 355280 eol content filters are never loaded and thus never
  applied (Brian de Alwis, Ian Clatworthy)
 
* bzr.dev -r4280  Change _fetch_uses_deltas = False for CHK repos until we can
  write a better fix. (John Arbash Meinel, Robert Collins)

* Fix for bug 361574 uncommit recommends undefined --levels and -n options
  (Marius Kruger, Ian Clatworthy)

* bzr.dev r4289 as cherrypicked at lp:~spiv/bzr/stacking-cherrypick-1.14 
  (Andrew Bennetts, Robert Collins)

Compatibility Breaks
********************

* A previously disabled code path to accelerate getting configuration
  settings from a smart server has been reinstated. We think this *may*
  cause a incompatibility with servers older than bzr 0.15. We intend
  to issue a point release to address this if it turns out to be a
  problem. (Robert Collins, Andrew Bennetts)

* bzr no longer autodetects nested trees as 'tree-references'.  They
  must now be explicitly added tree references.  At the commandline, use
  join --reference instead of add.  (Aaron Bentley)

* The ``--long`` log format (the default) no longer shows merged
  revisions implicitly, making it consistent with the ``short`` and
  ``line`` log formats.  To see merged revisions for just a given
  revision, use ``bzr log -n0 -rX``. To see every merged revision,
  use ``bzr log -n0``.  (Ian Clatworthy)

New Features
************

* New formats ``1.14`` and ``1.14-rich-root`` supporting End-Of-Line
  (EOL) conversions, keyword templating (via the bzr-keywords plugin)
  and generic content filtering. These formats replace the experimental
  ``development-wt5`` and ``development-wt5-rich-root`` formats
  respectively, but have support for filtered views disabled.
  (Ian Clatworthy)

* New ``mv --auto`` option recognizes renames after they occur.
  (Aaron Bentley)

* ``bzr`` can now get passwords from stdin without requiring a controlling
  terminal (i.e. by redirecting stdin). (Vincent Ladeuil)

* ``bzr log`` now supports filtering of multiple files and directories
  and will show changes that touch any of them. Furthermore,
  directory filtering now shows the changes to any children of that
  directory, not just the directory object itself.
  (Ian Clatworthy, #97715)

* ``bzr shelve`` can now apply changes without storing anything on the
  shelf, via the new --destroy option.  (Aaron Bentley)

* ``bzr send`` now accepts --body to specify an initial message body.
  (Aaron bentley)

* ``bzr xxx --usage`` where xxx is a command now shows a usage
  message and the options without the descriptive help sections
  (like Description and Examples). A message is also given
  explaining how to see the complete help, i.e. ``bzr help xxx``.
  (Ian Clatworthy)

* Content filters can now be used to provide custom conversion
  between the canonical format of content (i.e. as stored) and
  the convenience format of content (i.e. as created in working
  trees). See ``bzr help content-filters`` for further details.
  (Ian Clatworthy, Alexander Belchenko)

* End-of-line conversion is now supported for formats supporting
  content filtering. See ``bzr help eol`` for details.
  (Ian Clatworthy)

* Newly-blessed `join` command allows combining two trees into one.
  (Aaron Bentley)

Improvements
************

* A new format name alias ``default-rich-root`` has been added and
  points at the closest relative of the default format that supports 
  rich roots. (Jelmer Vernooij, #338061)

* Branching from a stacked branch using ``bzr*://`` will now stream
  the data when the target repository does not need topological
  ordering, reducing round trips and network overhead. This uses the
  existing smart server methods added in 1.13, so will work on any
  1.13 or newer server. (Robert Collins, Andrew Bennetts)

* ``bzr cat`` and ``bzr export`` now supports a ``--filters`` option
  that displays/saves the content after content filters are applied.
  (Ian Clatworthy)

* ``bzr ignore`` gives a more informative message when existing
  version controlled files match the ignore pattern. (Neil
  Martinsen-Burrell, #248895)

* ``bzr log`` now has ``--include-merges`` as an alias for ``--levels 0``.
  (Ian Clatworthy)

* ``bzr send`` is faster on repositories with deep histories.
  (Ian Clatworthy)

* IPv6 literals are accepted in URLs.
  (stlman, Martin Pool, Jelmer Vernooij, #165014)

* Progress bars now show the rate of network activity for
  ``bzr+ssh://`` and ``bzr://`` connections.  (Andrew Bennetts)

* Prompt for user names if they are not in the configuration. 
  (Jelmer Vernooij, #256612)

* Pushing to a stacked pack-format branch on a 1.12 or older smart server
  now takes many less round trips.  (Andrew Bennetts, Robert Collins,
  #294479)
  
* Streaming push can be done to older repository formats.  This is
  implemented using a new ``Repository.insert_stream_locked`` RPC.
  (Andrew Bennetts, Robert Collins)

* The "ignoring files outside view: .." message has been re-worded
  to "Ignoring files outside view. View is .." to reduce confusion
  about what was being considered and what was being ignored.
  (Ian Clatworthy)

* The ``long`` log formatter now shows [merge] indicators. If
  only one level of revisions is displayed and merges are found,
  the ``long`` and ``short`` log formatters now tell the user
  how to see the hidden merged revisions.  (Ian Clatworthy)

* The ``brisbane-core`` project has delivered its beta format
  ``development6-rich-root``. This format is suitable for judicious
  testing by early adopters. In particular if you are benchmarking bzr
  performance please be sure to test using this format. At this stage
  more information is best obtained by contacting the Bazaar mailing list
  or IRC channel if you are interested in using this format. We will make
  end user documentation available closer to blessing the format as
  production ready. (Robert Collins, John Arbash Meinel, Ian Clatworthy,
  Vincent Ladeuil, Andrew Bennetts, Martin Pool)

* Tildes are no longer escaped. No more %7Euser/project/branch!
  (Jonathan Lange)

Bug Fixes
*********

* Pushing a new stacked branch will also push the parent inventories for
  revisions at the stacking boundary.  This makes sure that the stacked
  branch has enough data to calculate inventory deltas for all of its
  revisions (without requiring the fallback branch).  This avoids
  "'AbsentContentFactory' object has no attribute 'get_bytes_as'" errors
  when fetching the stacked branch from a 1.13 (or later) smart server.
  This partially fixes #354036.  (Andrew Bennetts, Robert Collins)

* End-Of-Line content filters are now loaded correctly.
  (Ian Clatworthy, Brian de Alwis, #355280)

* Authentication plugins now receive all the parameters from the request
  itself (aka host, port, realm, path, etc). Previously, only the 
  authentication section name, username and encoded password were 
  provided. (Jean-Francois Roy)

* bzr gives a better message if an invalid regexp is passed to ``bzr log
  -m``.  (Anne Mohsen, Martin Pool)

* ``bzr split`` now says "See also: join" (Aaron Bentley, #335015)

* ``bzr version-info`` now works in empty branches. (Jelmer Vernooij,
  #313028)

* Fix "is not a stackable format" error when pushing a
  stackable-format branch with an unstackable-format repository to a
  destination with a default stacking policy.  (Andrew Bennetts)

* Fixed incorrect "Source format does not support stacking" warning
  when pushing to a smart server.  (Andrew Bennetts, #334114)

* Fix 'make check-dist-tarball' failure by converting paths to unicode when
  needed. (Vincent Ladeuil, #355454)

* Fixed "Specified file 'x/y/z' is outside current view: " occurring
  on ``bzr add x/y/z`` in formats supporting views when no view is
  defined.  (Ian Clatworthy, #344708)

* It is no longer possible to fetch between repositories while the
  target repository is in a write group. This prevents race conditions
  that prevent the use of RPC's to perform fetch, and thus allows
  optimising more operations. (Robert Collins, Andrew Bennetts)

* ``merge --force`` works again. (Robert Collins, #342105)

* No more warnings are issued about ``sha`` being deprecated under python-2.6.
  (Vincent Ladeuil, #346593)

* Pushing a new branch to a server that has a stacking policy will now
  upgrade from the local branch format when the stacking policy points at
  a branch which is itself stackable, because we know the client can read
  both branches, we know that the trunk for the project can be read too,
  so the upgrade will not inconvenience users. (Robert Collins, #345169)

* Pushing a new stacked branch will also push the parent inventories for
  revisions at the stacking boundary.  This makes sure that the stacked
  branch has enough data to calculate inventory deltas for all of its
  revisions (without requiring the fallback branch).  This avoids
  "'AbsentContentFactory' object has no attribute 'get_bytes_as'" errors
  when fetching the stacked branch from a 1.13 (or later) smart server.
  This partially fixes #354036.  (Andrew Bennetts, Robert Collins)

* The full test suite is passing again on OSX. Several minor issues (mostly
  test related) have been fixed. (Vincent Ladeuil, #355273).

* The GNU Changelog formatter is slightly improved in the case where
  the delta is empty, and now correctly claims not to support tags.
  (Andrea Bolognani)

* Shelve can now shelve changes to a symlink target.
  (James Westby, #341558)

* The help for the ``info`` command has been corrected.
  (Ian Clatworthy, #351931)

* Upgrade will now use a sensible default format if the source repository
  uses rich roots.  (Jelmer Vernooij, #252908)

Documentation
*************

* Expanded the index of the developer documentation. (Eric Siegerman)

* New topic `bzr help debug-flags`.  (Martin Pool)

* The generated manpage now explicitly lists aliases as commands.
  (James Westby, #336998)

API Changes
***********

* APIs deprecated in 1.6 and previous versions of bzr are now removed.
  (Martin Pool)

* ``CommitReporter`` is no longer called with ``unchanged`` status during
  commit - this was a full-tree overhead that bzr no longer performs.
  (Robert Collins)

* New abstract ``UIFactory`` method ``get_username`` which will be called to 
  obtain the username to use when connecting to remote machines. 
  (Jelmer Vernooij)

* New API ``Inventory.filter()`` added that filters an inventory by
  a set of file-ids so that only those fileids, their parents and
  their children are included.  (Ian Clatworthy)

* New sort order for ``get_record_stream`` ``groupcompress`` which
  sorts optimally for use with groupcompress compressors. (John Arbash
  Meinel, Robert Collins)

* Repository APIs ``get_deltas_for_revisions()`` and
  ``get_revision_delta()`` now support an optional ``specific_fileids``
  parameter. If provided, the deltas are filtered so that only those
  file-ids, their parents and their children are included.
  (Ian Clatworthy)

* The ``get_credentials`` and ``set_credentials`` methods of 
  ``AuthenticationConfig`` now accept an optional realm argument.
  (Jean-Francois Roy)

* The ``pb`` argument to ``fetch()`` is deprecated.
  (Martin Pool)

* The ``Serializer`` class and the serializer ``format registry`` have moved
  from ``bzrlib.xml_serializer`` to ``bzrlib.serializer``. (Jelmer Vernooij)

* The smart server jail now hooks into BzrDir.open to prevent any BzrDir
  that is not inside the backing transport from being opened.  See the
  module documentation for ``bzrlib.smart.request`` for details.
  (Andrew Bennetts, Robert Collins)

* ``Tree.get_symlink_target`` now always returns a unicode string result
  or None. Previously it would return the bytes from reading the link
  which could be in any arbitrary encoding. (Robert Collins)

Testing
*******

* ``bzrlib.tests.TestCase`` now fails the test if its own ``setUp``
  and ``tearDown`` weren't called.  This catches faulty tests that
  forget to upcall when overriding ``setUp`` and ``tearDown``.  Those
  faulty tests were not properly isolated.
  (Andrew Bennetts, Robert Collins)

* Fix test_msgeditor.MsgEditorTest test isolation.
  (Vincent Ladeuil, #347130)

* ``medusa`` is not used anymore as an FTP test server starting with
  python2.6. A new FTP test server based on ``pyftplib`` can be used
  instead. This new server is a soft dependency as medusa which is still
  preferred if both are available (modulo python version).
  (Vincent Ladeuil)

Internals
*********

* Added ``chk_map`` for fast, trie-based storage of tuple to string maps.
  (Robert Collins, John Arbash Meinel, Vincent Ladeuil)

* Added ``bzrlib.chk_map`` for fast, trie-based storage of tuple to string
  maps.  (Robert Collins, John Arbash Meinel, Vincent Ladeuil)

* Added ``bzrlib.inventory_delta`` module.  This will be used for
  serializing and deserializing inventory deltas for more efficient
  streaming on the the network.  (Robert Collins, Andrew Bennetts)

* ``Branch._get_config`` has been added, which splits out access to the
  specific config file from the branch. This is used to let RemoteBranch
  avoid constructing real branch objects to access configuration settings.
  (Robert Collins, Andrew Bennetts)

* ``Branch`` now implements ``set_stacked_on_url`` in the base class as
  the implementation is generic and should impact foreign formats. This
  helps performance for ``RemoteBranch`` push operations to new stacked
  branches. (Robert Collins, Andrew Bennetts)

* ``BtreeIndex._spill_mem_keys_to_disk()`` now generates disk index with
  optmizations turned off. This only has effect when processing > 100,000
  keys during something like ``bzr pack``. (John Arbash Meinel)

* ``bzr selftest`` now accepts ``--subunit`` to run in subunit output
  mode. Requires ``lp:subunit`` installed to work, but is not a hard
  dependency. (Robert Collins)

* ``BzrDir.open_branch`` now takes an optional ``ignore_fallbacks``
  parameter for controlling opening of stacked branches.
  (Andrew Bennetts, Robert Collins)
  
* ``CommitBuilder`` has a new method, ``record_iter_changes`` which works
  in terms of an iter_changes iterator rather than full tree scanning.
  (Robert Collins)

* ``DirState`` can now be passed a custom ``SHA1Provider`` object
  enabling it to store the SHA1 and stat of the canonical (post
  content filtered) form. (Ian Clatworthy)

* New ``assertLength`` method based on one Martin has squirreled away
  somewhere. (Robert Collins, Martin Pool)

* New hook ``BzrDir.pre_open`` which runs before opening ``BzrDir``
  objects, allowing better enforcement of the smart server jail when
  dealing with stacked branches. (Robert Collins, Andrew Bennetts)

* New hook ``RioVersionInfoBuilder.revision``, allowing extra entries 
  to be added to the stanza that is printed for a particular revision.
  (Jelmer Vernooij)

* New repository method ``refresh_data`` to cause any repository to
  make visible data inserted into the repository by a smart server
  fetch operation. (Robert Collins, Andrew Bennetts)

* ``register_filter_stack_map`` now takes an optional fallback parameter,
  a callable to invoke if a preference has a value not in the map
  of filter stacks. This enhancement allows, for example,  bzr-svn to
  handle existing svn properties that define a list of keywords to be
  expanded.  (Ian Clatworthy)

* ``RemoteBranchConfig`` will use a new verb ``Branch.set_config_option``
  to write config settings to smart servers that support this, saving
  5 round trips on the stacked streaming acceptance test.
  (Robert Collins, Andrew Bennetts)

* ``RemoteBranch`` now provides ``_get_config`` for access to just the
  branch specific configuration from a remote server, which uses the 
  already existing ``Branch.get_config_file`` smart verb.
  (Robert Collins, Andrew Bennetts)

* ``RemoteRepository`` will now negatively cache missing revisions during
  ``get_parent_map`` while read-locked. Write-locks are unaffected.
  (Robert Collins, Andrew Bennetts)

* Removed ``InterRemoteToOther``, ``InterOtherToRemote`` and
  ``InterPackToRemotePack`` classes, as they are now unnecessary.
  (Andrew Bennetts)

* ``RepositoryFormat`` as a new attribute ``fast_deltas`` to indicate
  whether the repository can efficiently generate deltas between trees
  regardless of tree size. (Robert Collins)

* ``Repository.iter_files_bytes()`` now properly returns an "iterable of
  byte strings" (aka 'chunked') for the content. It previously was
  returning a plain string, which worked, but performed very poorly when
  building a working tree (file.writelines(str) is very inefficient). This
  can have a large effect on ``bzr checkout`` times. (John Arbash Meinel)

* selftest now supports a --parallel option, with values of 'fork' or
  'subprocess' to run the test suite in parallel. Currently only linux
  machine work, other platforms need patches submitted. (Robert Collins,
  Vincent Ladeuil)

* ``tests.run_suite`` has a new parameter ``suite_decorators``, a list of 
  callables to use to decorate the test suite. Such decorators can add or
  remove tests, or even remote the test suite to another machine if
  desired. (Robert Collins)

* The smart server verb ``Repository.get_parent_map`` can now include
  information about ghosts when the special revision ``include-missing:``
  is in the requested parents map list. With this flag, ghosts are
  included as ``missing:REVISION_ID``. (Robert Collins, Andrew Bennetts)

* ``_walk_to_common_revisions`` will now batch up at least 50
  revisions before calling ``get_parent_map`` on the target,
  regardless of ``InterRepository``.
  (Andrew Bennetts, Robert Collins)

bzr 1.13
########

:Codename: paraskavedekatriaphobia
:1.13: 2009-03-14
:1.13rc1: 2009-03-10
:1.13.1: 2009-03-23
:1.13.2: 2009-04-27

GNU Changelog output can now be produced by ``bzr log --gnu-changelog``.  Debug
flags can now be set in ``~/.bazaar/bazaar.conf``.  Lightweight checkouts and
stacked branches should both be much faster over remote connections.  

Changes From 1.13.1 to 1.13.2
*****************************

A regression was found in the 1.13.1 release. When bzr 1.13.1 and earlier push
a stacked branch they do not take care to push all the parent inventories for
the transferred revisions. This means that a smart server serving that branch
often cannot calculate inventory deltas for the branch (because smart server
does not/cannot open fallback repositories). Prior to 1.13 the server did not
have a verb to stream revisions out of a repository, so that's why this bug has
appeared now.

Bug Fixes
*********

* Fix for bug 354036 ErrorFromSmartServer - AbsentContentFactory object has no
  attribute 'get_bytes_as' exception while pulling from Launchpad 
  (Jean-Francois Roy, Andrew Bennetts, Robert Collins)

Changes From 1.13final to 1.13.1
********************************

A couple regessions where found in the 1.13 release. The pyrex-generated C
extensions are missing from the .tar.gz and .zip files.  Documentation on how
to generate GNU ChangeLogs is wrong.

Bug Fixes
*********

* Change ``./bzr``'s ``_script_version`` to match ./bzrlib/__init__.py
  version_info. (Bob Tanner, Martin Pool, #345232)

* Distribution archives for 1.13 do not contain generated C extension modules
  (Jean-Francois Roy, Bob Tanner, #344465)

* GNU ChangeLog output can now be produced by bzr log --format gnu-changelog is
  incorrect (Deejay, Bob Tanner, Martin Pool, Robert Collins, #343928)

* ``merge --force`` works again. (Robert Collins, #342105)

Changes From 1.13rc1 to 1.13final
*********************************

* Fix "is not a stackable format" error when pushing a
  stackable-format branch with an unstackable-format repository to a
  destination with a default stacking policy.  (Andrew Bennetts)

* Progress bars now show the rate of network activity for
  ``bzr+ssh://`` and ``bzr://`` connections.  (Andrew Bennetts)

Compatibility Breaks
********************

* ``bzr log --line`` now indicates which revisions are merges with
  `[merge]` after the date.  Scripts which parse the output of this
  command may need to be adjusted.
  (Neil Martinsen-Burrell)

New Features
************

* ``bzr reconfigure`` now supports --with-trees and --with-no-trees
  options to change the default tree-creation policy of shared
  repositories.  (Matthew Fuller, Marius Kruger, #145033)

* Debug flags can now be set in ``~/.bazaar/bazaar.conf``.
  (Martin Pool)

* Filtered views provide a mask over the tree so that users can focus
  on a subset of a tree when doing their work. See ``Filtered views``
  in chapter 7 of the User Guide and ``bzr help view`` for details.
  (Ian Clatworthy)

* GNU Changelog output can now be produced by ``bzr log --gnu-changelog``.
  (Andrea Bolognani, Martin Pool)

* The ``-Dmemory`` flag now gives memory information on Windows.
  (John Arbash Meinel)

* Multiple authors for a commit can now be recorded by using the "--author"
  option multiple times. (James Westby, #185772)

* New clean-tree command, from bzrtools.  (Aaron Bentley, Jelmer Vernoij)

* New command ``bzr launchpad-open`` opens a Launchpad web page for that
  branch in your web browser, as long as the branch is on Launchpad at all.
  (Jonathan Lange)

* New API for getting bugs fixed by a revision: Revision.iter_bugs().
  (Jonathan Lange)

Improvements
************

* All bzr ``Hooks`` classes are now registered in
  ``bzrlib.hooks.known_hooks``. This removes the separate list from
  ``bzrlib.tests`` and ensures that all hooks registered there are
  correctly isolated by the test suite (previously
  ``MutableTreeHooks`` were not being isolated correctly). Further, 
  documentation for hooks is now dynamically generated from the
  present HookPoints. ``bzr hooks`` will now also report on all the
  hooks present in the ``bzrlib.hooks.known_hooks`` registry.
  (Robert Collins)

* ``bzr add`` no longer prints ``add completed`` on success. Failure
  still prints an error message. (Robert Collins)

* ``bzr branch`` now has a ``--no-tree`` option which turns off the
  generation of a working tree in the new branch.
  (Daniel Watkins, John Klinger, #273993)

* Bazaar will now point out ``bzr+ssh://`` to the user when they 
  use ssh://. (Jelmer Vernooij, #330535)

* ``bzr -v info`` now omits the number of committers branch statistic,
  making it many times faster for large projects. To include that
  statistic in the output, use ``bzr -vv info``.
  (Ian Clatworthy)

* ``bzr push`` to a ``bzr`` url (``bzr://``, ``bzr+ssh://`` etc) will
  stream if the server is version 1.13 or greater, reducing roundtrips
  significantly. (Andrew Bennetts, Robert Collins)

* Lightweight Checkouts and Stacked Branches should both be much
  faster over remote connections. Building the working tree now
  batches up requests into approx 5MB requests, rather than a separate
  request for each file. (John Arbash Meinel)

* Support for GSSAPI authentication when using HTTP or HTTPS. 
  (Jelmer Vernooij)

* The ``bzr shelve`` prompt now includes a '?' help option to explain the
  short options better. (Daniel Watkins, #327429)

* ``bzr lp-open`` now falls back to the push location if it cannot find a
  public location. (Jonathan Lange, #332372)

* ``bzr lp-open`` will try to find the Launchpad URL for the location
  passed on the command line. This makes ``bzr lp-open lp:foo`` work as
  expected. (Jonathan Lange, #332705)

* ``bzr send`` now supports MH-E via ``emacsclient``. (Eric Gillespie)

Bug Fixes
*********

* Allows ``bzr log <FILE>`` to be called in an empty branch without
  backtracing. (Vincent Ladeuil, #346431)

* Bazaar now gives a better message including the filename if it's
  unable to read a file in the working directory, for example because
  of a permission error.  (Martin Pool, #338653)

* ``bzr cat -r<old> <path>`` doesn't traceback anymore when <path> has a
  file id in the working tree different from the one in revision <old>.
  (Vincent Ladeuil, #341517, #253806)

* ``bzr send`` help is more specific about how to apply merge
  directives.  (Neil Martinsen-Burrell, #253470)

* ``bzr missing`` now uses ``Repository.get_revision_delta()`` rather
  than fetching trees and determining a delta itself. (Jelmer
  Vernooij, #315048)

* ``bzr push`` to a smart server no longer causes "Revision
  {set([('null:',)])} not present ..." errors when the branch has
  multiple root revisions. (Andrew Bennetts, #317654)

* ``bzr shelve`` now properly handle patches with no terminating newline.
  (Benoît PIERRE, #303569)

* ``bzr unshelve`` gives a more palatable error if passed a non-integer
  shelf id. (Daniel Watkins)

* Export now handles files that are not present in the tree.
  (James Westby, #174539)

* Fixed incorrect "Source format does not support stacking" warning
  when pushing to a smart server.  (Andrew Bennetts, #334114)
  
* Fixed "sprout() got an unexpected keyword argument 'source_branch'"
  error branching from old repositories.
  (Martin Pool, #321695)

* Make ``bzr push --quiet <non-local location>`` less chatty.
  (Kent Gibson, #221461)

* Many Branch hooks would not fire with ``bzr://`` and ``bzr+ssh://``
  branches, and this was not noticed due to a bug in the test logic
  for branches. This is now fixed and a test added to prevent it
  reoccuring. (Robert Collins, Andrew Bennetts)

* Restore the progress bar on Windows. We were disabling it when TERM
  wasn't set, but Windows doesn't set TERM. (Alexander Belchenko,
  #334808)

* ``setup.py build_ext`` now gives a proper error when an extension
  fails to build. (John Arbash Meinel)

* Symlinks to non ascii file names are now supported.
  (Robert Collins, Vincent Ladeuil, #339055, #272444)    

* Under rare circumstances (aka nobody reported a bug about it), the ftp
  transport could revert to ascii mode. It now stays in binary mode except
  when needed.  (Vincent Ladeuil)

* Unshelve does not generate warnings about progress bars.
  (Aaron Bentley, #328148)

* shelve cleans up properly when unversioned files are specified.
  (Benoît Pierre, Aaron Bentley)

Documentation
*************

* Added ``Organizing your workspace`` to the User Guide appendices,
  summarizing some common ways of organizing trees, branches and
  repositories and the processes/workflows implied/enabled by each.
  (Ian Clatworthy)

* Hooks can now be self documenting. ``bzrlib.hooks.Hooks.create_hook``
  is the entry point for this feature. (Robert Collins)

* The documentation for ``shelve`` and ``unshelve`` has been clarified.
  (Daniel Watkins, #327421, #327425)

API Changes
***********

* ``bzr selftest`` now fails if the bazaar sources contain trailing
  whitespace, non-unix style line endings and files not ending in a
  newline. About 372 files and 3243 lines with trailing whitespace was
  updated to comply with this. The code already complied with the other
  criteria, but now it is enforced. (Marius Kruger)

* ``bzrlib.branch.PushResult`` was renamed to 
  ``bzrlib.branch.BranchPushResult``. (Jelmer Vernooij)

* ``Branch.fetch`` and ``Repository.fetch`` now return None rather
  than a count of copied revisions and failed revisions. A while back
  we stopped ever reporting failed revisions because we started
  erroring instead, and the copied revisions count is not used in the
  UI at all - indeed it only reflects the repository status not
  changes to the branch itself. (Robert Collins)

* ``Inventory.apply_delta`` now raises an AssertionError if a file-id
  appears multiple times within the delta. (Ian Clatworthy)

* MutableTree.commit now favours the "authors" argument, with the old
  "author" argument being deprecated.

* Remove deprecated EmptyTree.  (Martin Pool)

* ``Repository.fetch`` now accepts an optional ``fetch_spec``
  parameter.  A ``SearchResult`` or ``MiniSearchResult`` may be passed
  to ``fetch_spec`` instead of a ``last_revision`` to specify exactly
  which revisions to fetch. (Andrew Bennetts)

* ``RepositoryAcquisitionPolicy.acquire_repository`` now returns a
  tuple of ``(repository, is_new_flag)``, rather than just the
  repository.  (Andrew Bennetts)

* Revision.get_apparent_author() is now deprecated, replaced by
  Revision.get_apparent_authors(), which returns a list. The former
  now returns the first item that would be returned from the second.

* The ``BranchBuilder`` test helper now accepts a ``timestamp``
  parameter to ``build_commit`` and ``build_snapshot``.  (Martin Pool)

* The ``_fetch_*`` attributes on ``Repository`` are now on
  ``RepositoryFormat``, more accurately reflecting their intent (they
  describe a disk format capability, not state of a particular
  repository of that format). (Robert Collins)

Internals
*********

* Branching from a non-stacked branch on a smart protocol is now
  free of virtual file system methods.
  (Robert Collins, Andrew Bennetts)

* Branch and Repository creation on a bzr+ssh://server are now done
  via RPC calls rather than VFS calls, reducing round trips for
  pushing new branches substantially. (Robert Collins)

* ``Branch.clone`` now takes the ``repository_policy`` formerly used
  inside ``BzrDir.clone_on_transport``, allowing stacking to be
  configured before the branch tags and revision tip are set. This
  fixes a race condition cloning stacked branches that would cause
  plugins to have hooks called on non-stacked instances.
  (Robert Collins, #334187)

* ``BzrDir.cloning_metadir`` now has a RPC call. (Robert Collins)

* ``BzrDirFormat.__str__`` now uses the human readable description
  rather than the sometimes-absent disk label. (Robert Collins)

* ``bzrlib.fetch`` is now composed of a sender and a sink component
  allowing for decoupling over a network connection. Fetching from
  or into a RemoteRepository with a 1.13 server will use this to
  stream the operation.
  (Andrew Bennetts, Robert Collins)

* ``bzrlib.tests.run_suite`` accepts a runner_class parameter
  supporting the use of different runners. (Robert Collins)

* Change how file_ids and revision_ids are interned as part of
  inventory deserialization. Now we use the real ``intern()``, rather
  than our own workaround that would also cache a Unicode copy of the
  string, and never emptied the cache. This should slightly reduce
  memory consumption. (John Arbash Meinel)

* New branch method ``create_clone_on_transport`` that returns a
  branch object. (Robert Collins)

* New hook Commands['extend_command'] to allow plugins to access a
  command object before the command is run (or help generated from
  it), without overriding the command. (Robert Collins)

* New version of the ``BzrDir.find_repository`` verb supporting
  ``_network_name`` to support removing more _ensure_real calls.
  (Robert Collins)

* ``RemoteBranchFormat`` no longer claims to have a disk format string.
  (Robert Collins)

* ``Repository`` objects now have ``suspend_write_group`` and
  ``resume_write_group`` methods.  These are currently only useful
  with pack repositories. (Andrew Bennetts, Robert Collins)

* ``BzrDirFormat``, ``BranchFormat`` and ``RepositoryFormat`` objects
  now have a ``network_name`` for passing the format across RPC calls.
  (Robert Collins, Andrew Bennetts)

* ``RepositoryFormat`` objects now all have a new attribute
  ``_serializer`` used by fetch when reserialising is required.
  (Robert Collins, Andrew Bennetts)

* Some methods have been pulled up from ``BzrBranch`` to ``Branch``
  to aid branch types that are not bzr branch objects (like
  RemoteBranch). (Robert Collins, Andrew Bennetts)

* Test adaptation has been made consistent throughout the built in
  tests. ``TestScenarioApplier``, ``multiply_tests_from_modules``,
  ``adapt_tests``, ``adapt_modules`` have all been deleted. Please
  use ``multiply_tests``, or for lower level needs ``apply_scenarios``
  and ``apply_scenario``. (Robert Collins)

* ``TestSkipped`` is now detected by TestCase and passed to the
  ``TestResult`` by calling ``addSkip``. For older TestResult objects,
  where ``addSkip`` is not available, ``addError`` is still called.
  This permits test filtering in subunit to strip out skipped tests
  resulting in a faster fix-shrink-list-run cycle. This is compatible
  with the testtools protocol for skips. (Robert Collins)

* The ``_index`` of ``KnitVersionedFiles`` now supports the ability
  to scan an underlying index that is going to be incorporated into
  the ``KnitVersionedFiles`` object, to determine if it has missing
  delta references. The method is ``scan_unvalidated_index``.
  (Andrew Bennetts, Robert Collins)

* There is a RemoteSink object which handles pushing to smart servers.
  (Andrew Bennetts, Robert Collins)

* ``TransportTraceDecorator`` now logs ``put_bytes_non_atomic`` and
  ``rmdir`` calls. (Robert Collins)

* ``VersionedFiles`` record adapters have had their signature change
  from ``(record, record.get_bytes_as(record.storage_kind))`` to
  ``(record)`` reducing excess duplication and allowing adapters
  to access private data in record to obtain content more
  efficiently. (Robert Collins)

* We no longer probe to see if we should create a working tree during
  clone if we cannot get a local_abspath for the new bzrdir.
  (Robert Collins)


bzr 1.12
########

:Codename: 1234567890
:1.12: 2009-02-13
:1.12rc1: 2009-02-10

This release of Bazaar contains many improvements to the speed,
documentation and functionality of ``bzr log`` and the display of logged
revisions by ``bzr status``.  bzr now also gives a better indication of
progress, both in the way operations are drawn onto a text terminal, and
by showing the rate of network IO.

Changes from RC1 to Final
*************************

* ``bzr init --development-wt5[-rich-root]`` would fail because of
  circular import errors. (John Arbash Meinel, #328135)

* Expanded the help for log and added a new help topic called
  ``log-formats``.  (Ian Clatworthy)

Compatibility Breaks
********************

* By default, ``bzr status`` after a merge now shows just the pending
  merge tip revisions. This improves the signal-to-noise ratio after
  merging from trunk and completes much faster. To see all merged
  revisions, use the new ``-v`` flag.  (Ian Clatworthy)

* ``bzr log --line`` now shows any tags after the date and before
  the commit message. If you have scripts which parse the output
  from this command, you may need to adjust them accordingly.
  (Ian Clatworthy)

* ``bzr log --short`` now shows any additional revision properties
  after the date and before the commit message.  Scripts that parse 
  output of the log command in this situation may need to adjust.
  (Neil Martinsen-Burrell)

* The experimental formats ``1.12-preview`` and ``1.12-preview-rich-root``
  have been renamed ``development-wt5`` and ``development-wt5-rich-root``
  respectively, given they are not ready for release in 1.12.
  (Ian Clatworthy)

* ``read_bundle_from_url`` has been deprecated. (Vincent Ladeuil)

New Features
************

* Add support for filtering ``bzr missing`` on revisions.  Remote revisions
  can be filtered using ``bzr missing -r -20..-10`` and local revisions can
  be filtered using ``bzr missing --my-revision -20..-10``.
  (Marius Kruger)

* ``bzr log -p`` displays the patch diff for each revision.
  When logging a file, the diff only includes changes to that file.
  (Ian Clatworthy, #202331, #227335)

* ``bzr log`` supports a new option called ``-n N`` or ``--level N``.
  A value of 0 (zero) means "show all nested merge revisions" while
  a value of 1 (one) means "show just the top level". Values above
  1 can be used to see a limited amount of nesting. That can be
  useful for seeing the level or two below PQM submits for example.
  To force the ``--short`` and ``--line`` formats to display all nested
  merge revisions just like ``--long`` does by default, use a command
  like ``bzr log --short -n0``. To display just the mainline using
  ``--long`` format, ``bzr log --long -n1``.
  (Ian Clatworthy)

Improvements
************

* ``bzr add`` more clearly communicates success vs failure.
  (Daniel Watkins)

* ``bzr init`` will now print a little less verbose output.
  (Marius Kruger)

* ``bzr log`` is now much faster in many use cases, particularly
  at incrementally displaying results and filtering by a
  revision range. (Ian Clatworthy)

* ``bzr log --short`` and ``bzr log --line`` now show tags, if any,
  for each revision. The tags are shown comma-separated inside
  ``{}``. For short format, the tags appear at the end of line
  before the optional ``[merge]`` indicator. For line format,
  the tags appear after the date. (Ian Clatworthy)

* Progress bars now show the rate of activity for some sftp 
  operations, and they are drawn different.  (Martin Pool, #172741)

* Progress bars now show the rate of activity for urllib and pycurl based
  http client implementations. The operations are tracked at the socket
  level for better precision.
  (Vincent Ladeuil)

* Rule-based preferences can now accept multiple patterns for a set of
  rules.  (Marius Kruger)

* The ``ancestor:`` revision spec will now default to referring to the
  parent of the branch if no other location is given.
  (Daniel Watkins, #198417)

* The debugger started as a result of setting ``$BZR_PDB`` works
  around a bug in ``pdb``, http://bugs.python.org/issue4150.  The bug
  can cause truncated tracebacks in Python versions before 2.6.
  (Andrew Bennetts)

* VirtualVersionedFiles now implements
  ``iter_lines_added_or_present_in_keys``. This allows the creation of 
  new branches based on stacked bzr-svn branches. (#311997)

Bug Fixes
*********

* ``bzr annotate --show-ids`` doesn't give a backtrace on empty files
  anymore.
  (Anne Mohsen, Vincent Ladeuil, #314525)

* ``bzr log FILE`` now correctly shows mainline revisions merging
  a change to FILE when the ``--short`` and ``--line`` log formats
  are used. (Ian Clatworthy, #317417)

* ``bzr log -rX..Y FILE`` now shows the history of FILE provided
  it existed in Y or X, even if the file has since been deleted or
  renamed. If no range is given, the current/basis tree and
  initial tree are searched in that order. More generally, log
  now interprets filenames in their historical context.
  (Ian Clatworthy, #175520)

* ``bzr status`` now reports nonexistent files and continues, then
  errors (with code 3) at the end.  (Karl Fogel, #306394)

* Don't require the present compression base in knits to be the same
  when adding records in knits. (Jelmer Vernooij, #307394)

* Fix a problem with CIFS client/server lag on Windows colliding with
  an invariant-per-process algorithm for generating AtomicFile names
  (Adrian Wilkins, #304023)

* Many socket operations now handle EINTR by retrying the operation.
  Previously EINTR was treated as an unrecoverable failure.  There is
  a new ``until_no_eintr`` helper function in ``bzrlib.osutils``.
  (Andrew Bennetts)

* Support symlinks with non-ascii characters in the symlink filename.
  (Jelmer Vernooij, #319323)

* There was a bug in how we handled resolving when a file is deleted
  in one branch, and modified in the other. If there was a criss-cross
  merge, we would cause the deletion to conflict a second time.
  (Vincent Ladeuil, John Arbash Meinel)

* There was another bug in how we chose the correct intermediate LCA in
  criss-cross merges leading to several kind of changes be incorrectly
  handled.
  (John Arbash Meinel, Vincent Ladeuil)

* Unshelve now handles deleted paths without crashing. (Robert Collins)

Documentation
*************

* Improved plugin developer documentation.  (Martin Pool)

API Changes
***********

* ``ProgressBarStack`` is deprecated; instead use
  ``ui_factory.nested_progress_bar`` to create new progress bars.
  (Martin Pool)

* ForeignVcsMapping() now requires a ForeignVcs object as first
  argument. (Jelmer Vernooij)

* ForeignVcsMapping.show_foreign_revid() has been moved to
  ForeignVcs. (Jelmer Vernooij)

* ``read_bundle_from_url`` is deprecated in favor of
  ``read_mergeable_from_url``.  (Vincent Ladeuil)

* Revision specifiers are now registered in
  ``bzrlib.revisionspec.revspec_registry``, and the old list of 
  revisionspec classes (``bzrlib.revisionspec.SPEC_TYPES``) has been
  deprecated. (Jelmer Vernooij, #321183)

* The progress and UI classes have changed; the main APIs remain the
  same but code that provides a new UI or progress bar class may
  need to be updated.  (Martin Pool)

Internals
*********

* Default User Interface (UI) is CLIUIFactory when bzr runs in a dumb
  terminal. It is sometimes desirable do override this default by forcing
  bzr to use TextUIFactory. This can be achieved by setting the
  BZR_USE_TEXT_UI environment variable (emacs shells, as opposed to
  compile buffers, are such an example).
  (Vincent Ladeuil)

* New API ``Branch.iter_merge_sorted_revisions()`` that iterates over
  ``(revision_id, depth, revno, end_of_merge)`` tuples.
  (Ian Clatworthy)

* New ``Branch.dotted_revno_to_revision_id()`` and
  ``Branch.revision_id_to_dotted_revno()`` APIs that pick the most
  efficient way of doing the mapping.
  (Ian Clatworthy)

* Refactor cmd_serve so that it's a little easier to build commands that
  extend it, and perhaps even a bit easier to read.  (Jonathan Lange)

* ``TreeDelta.show()`` now accepts a ``filter`` parameter allowing log
  formatters to retrict the output.
  (Vincent Ladeuil)


bzr 1.11 "Eyes up!" 2009-01-19
##############################

This first monthly release of Bazaar for 2009 improves Bazaar's operation
in Windows, Mac OS X, and other situations where file names are matched
without regard to capitalization: Bazaar tries to match the case of an
existing file.  This release of Bazaar also improves the efficiency of
Tortoise Windows Shell integration and lets it work on 64-bit platforms.

The UI through which Bazaar supports historic formats has been improved,
so 'bzr help formats' now gives a simpler and shorter list, with clear
advice.

This release also fixes a number of bugs, particularly a glitch that can
occur when there are concurrent writes to a pack repository.

Bug Fixes
*********

* Fix failing test when CompiledChunksToLines is not available.
  (Vincent Ladeuil)

* Stacked branches don't repeatedly open their transport connection.
  (John Arbash Meinel)



bzr 1.11rc1 "Eyes up!" 2009-01-09
#################################

Changes
*******

* Formats using Knit-based repository formats are now explicitly
  marked as deprecated. (Ian Clatworthy)

New Features
************

* Add support for `bzr tags -r 1..2`, that is we now support showing
  tags applicable for a specified revision range. (Marius Kruger)

* ``authentication.conf`` now accepts pluggable read-only credential
  stores. Such a plugin (``netrc_credential_store``) is now included,
  handles the ``$HOME/.netrc`` file and can server as an example to
  implement other plugins.
  (Vincent Ladeuil)

* ``shelve --list`` can now be used to list shelved changes.
  (Aaron Bentley)

Improvements
************

* Add trailing slash to directories in all output of ``bzr ls``, except
  ``bzr ls --null``. (Gordon P. Hemsley, #306424)

* ``bzr revision-info`` now supports a -d option to specify an
  alternative branch. (Michael Hudson)

* Add connection to a C++ implementation of the Windows Shell Extension
  which is able to fully replace the current Python implemented one.
  Advantages include 64bit support and reduction in overhead for
  processes which drag in shell extensions.
  (Mark Hammond)

* Support the Claws mail client directly, rather than via
  xdg-email. This prevents the display of an unnecessary modal
  dialog in Claws, informing the user that a file has been
  attached to the message, and works around bug #291847 in
  xdg-utils which corrupts the destination address.

* When working on a case-insensitive case-preserving file-system, as
  commonly found with Windows, bzr will often ignore the case of the
  arguments specified by the user in preference to the case of an existing
  item on the file-system or in the inventory to help prevent
  counter-intuitive behaviour on Windows. (Mark Hammond)

Bug Fixes
*********
  
* Allow BzrDir implementation to implement backing up of 
  control directory. (#139691)

* ``bzr push`` creating a new stacked branch will now only open a
  single connection to the target machine. (John Arbash Meinel)

* Don't call iteritems on transport_list_registry, because it may
  change during iteration.  (Martin Pool, #277048)

* Don't make a broken branch when pushing an unstackable-format branch
  that's in a stackable shared repository to a location with default
  stack-on location.  (Andrew Bennetts, #291046)

* Don't require embedding user in HTTP(S) URLs do use authentication.conf.
  (Ben Jansen, Vincent Ladeuil, #300347)

* Fix a problem with CIFS client/server lag on windows colliding with
  an invariant-per-process algorithm for generating AtomicFile names
  (Adrian Wilkins, #304023)

* Fix bogus setUp signature in UnavailableFTPServer.
  (Gary van der Merwe, #313498)

* Fix compilation error in ``_dirstate_helpers_c`` on SunOS/Solaris.
  (Jari Aalto)

* Fix SystemError in ``_patiencediff_c`` module by calling
  PyErr_NoMemory() before returning NULL in PatienceSequenceMatcher_new.
  (Andrew Bennetts, #303206)

* Give proper error message for diff with non-existent dotted revno.
  (Marius Kruger, #301969)

* Handle EACCES (permission denied) errors when launching a message
  editor, and emit warnings when a configured editor cannot be
  started. (Andrew Bennetts)

* ``$HOME/.netrc`` file is now recognized as a read-only credential store
  if configured in ``authentication.conf`` with 'password_encoding=netrc'
  in the appropriate sections.
  (Vincent Ladeuil, #103029)

* Opening a stacked branch now properly shares the connection, rather
  than opening a new connection for the stacked-on branch.
  (John Arbash meinel)

* Preserve transport decorators while following redirections.
  (Vincent Ladeuil, #245964, #270863)

* Provides a finer and more robust filter for accepted redirections.
  (Vincent Ladeuil, #303959, #265070)

* ``shelve`` paths are now interpreted relative to the current working
  tree.  (Aaron Bentley)

* ``Transport.readv()`` defaults to not reading more than 100MB in a
  single array. Further ``RemoteTransport.readv`` sets this to 5MB to
  work better with how it splits its requests.
  (John Arbash Meinel, #303538)

* Pack repositories are now able to reload the pack listing and retry
  the current operation if another action causes the data to be
  repacked.  (John Arbash Meinel, #153786)

* ``pull -v`` now respects the log_format configuration variable.
  (Aaron Bentley)

* ``push -v`` now works on non-initial pushes.  (Aaron Bentley)

* Use the short status format when the short format is used for log.
  (Vincent Ladeuil, #87179)

* Allow files to be renamed or moved via remove + add-by-id. (Charles
  Duffy, #314251)

Documentation
*************

* Improved the formats help topic to explain why multiple formats
  exist and to provide guidelines in selecting one. Introduced
  two new supporting help topics: current-formats and other-formats.
  (Ian Clatworthy)

API Changes
***********

* ``LRUCache(after_cleanup_size)`` was renamed to
  ``after_cleanup_count`` and the old name deprecated. The new name is
  used for clarity, and to avoid confusion with
  ``LRUSizeCache(after_cleanup_size)``. (John Arbash Meinel)

* New ``ForeignRepository`` base class, to help with foreign branch 
  support (e.g. svn).  (Jelmer Vernooij)

* ``node_distances`` and ``select_farthest`` can no longer be imported
  from ``bzrlib.graph``.  They can still be imported from
  ``bzrlib.deprecated_graph``, which has been the preferred way to
  import them since before 1.0.  (Andrew Bennetts)
  
* The logic in commit now delegates inventory basis calculations to
  the ``CommitBuilder`` object; this requires that the commit builder
  in use has been updated to support the new ``recording_deletes`` and
  ``record_delete`` methods. (Robert Collins)

Testing
*******

* An HTTPS server is now available (it requires python-2.6). Future bzr
  versions will allow the use of the python-2.6 ssl module that can be
  installed for 2.5 and 2.4.

* ``bzr selftest`` now fails if new trailing white space is added to
  the bazaar sources. It only checks changes not committed yet. This
  means that PQM will now reject changes that introduce new trailing
  whitespace. (Marius Kruger)

* Introduced new experimental formats called ``1.12-preview`` and
  ``1.12-preview-rich-root`` to enable testing of related pending
  features, namely content filtering and filtered views.
  (Ian Clatworthy)

Internals
*********

* Added an ``InventoryEntry`` cache when deserializing inventories.
  Can cut the time to iterate over multiple RevisionsTrees in half.
  (John Arbash Meinel)

* Added ``bzrlib.fifo_cache.FIFOCache`` which is designed to have
  minimal overhead versus using a plain dict for cache hits, at the
  cost of not preserving the 'active' set as well as an ``LRUCache``.
  (John Arbash Meinel)

* ``bzrlib.patience_diff.unified_diff`` now properly uses a tab
  character to separate the filename from the date stamp, and doesn't
  add trailing whitespace when a date stamp is not supplied.
  (Adeodato Simó, John Arbash Meinel)

* ``DirStateWorkingTree`` and ``DirStateWorkingTreeFormat`` added
  as base classes of ``WorkingTree4`` and ``WorkingTreeFormat4``
  respectively. (Ian Clatworthy)

* ``KnitVersionedFiles._check_should_delta()`` now uses the
  ``get_build_details`` api to avoid multiple hits to the index, and
  to properly follow the ``compression_parent`` rather than assuming
  it is the left-hand parent. (John Arbash Meinel)

* ``KnitVersionedFiles.get_record_stream()`` will now chose a
  more optimal ordering when the keys are requested 'unordered'.
  Previously the order was fully random, now the records should be
  returned from each pack in turn, in forward I/O order.
  (John Arbash Meinel)
    
* ``mutter()`` will now flush the ``~/.bzr.log`` if it has been more
  than 2s since the last time it flushed. (John Arbash Meinel)

* New method ``bzrlib.repository.Repository.add_inventory_by_delta``
  allows adding an inventory via an inventory delta, which can be
  more efficient for some repository types. (Robert Collins)

* Repository ``CommitBuilder`` objects can now accumulate an inventory
  delta. To enable this functionality call ``builder.recording_deletes``
  and additionally call ``builder.record_delete`` when a delete
  against the basis occurs. (Robert Collins)

* The default http handler has been changed from pycurl to urllib.
  The default is still pycurl for https connections. (The only
  advantage of pycurl is that it checks ssl certificates.)
  (John Arbash Meinel)

* ``VersionedFiles.get_record_stream()`` can now return objects with a
  storage_kind of ``chunked``. This is a collection (list/tuple) of
  strings. You can use ``osutils.chunks_to_lines()`` to turn them into
  guaranteed 'lines' or you can use ``''.join(chunks)`` to turn it
  into a fulltext. This allows for some very good memory savings when
  asking for many texts that share ancestry, as the individual chunks
  can be shared between versions of the file. (John Arbash Meinel)

* ``pull -v`` and ``push -v`` use new function
  ``bzrlib.log.show_branch_change`` (Aaron Bentley)



bzr 1.10 2008-12-05
###################

Bazaar 1.10 has several performance improvements for copying revisions
(especially for small updates to large projects).  There has also been a
significant amount of effort in polishing stacked branches.  The commands
``shelve`` and ``unshelve`` have become core commands, with an improved
implementation.

The only changes versus bzr-1.10rc1 are bugfixes for stacked branches.

bug Fixes
*********

* Don't set a pack write cache size from RepoFetcher, because the
  cache is not coherent with reads and causes ShortReadvErrors.
  This reverses the change that fixed #294479.
  (Martin Pool, #303856)

* Properly handle when a revision can be inserted as a delta versus
  when it needs to be expanded to a fulltext for stacked branches.
  There was a bug involving merge revisions. As a method to help
  prevent future difficulties, also make stacked fetches sort
  topologically. (John Arbash Meinel, #304841)


bzr 1.10rc1 2008-11-28
######################

This release of Bazaar focuses on performance improvements when pushing
and pulling revisions, both locally and to remote networks.  The popular
``shelve`` and ``unshelve`` commands, used to interactively revert and
restore work in progress, have been merged from bzrtools into the bzr
core.  There are also bug fixes for portability, and for stacked branches.

New Features
************

* New ``commit_message_template`` hook that is called by the commit
  code to generate a template commit message. (Jelmer Vernooij)

* New `shelve` and `unshelve` commands allow undoing and redoing changes.
  (Aaron Bentley)

Improvements
************

* ``(Remote)Branch.copy_content_into`` no longer generates the full revision
  history just to set the last revision info.
  (Andrew Bennetts, John Arbash Meinel)

* Fetches between formats with different serializers (such as
  pack-0.92-subtree and 1.9-rich-root) are faster now.  This is due to
  operating on batches of 100 revisions at time rather than
  one-by-one.  (Andrew Bennetts, John Arbash Meinel)

* Search index files corresponding to pack files we've already used
  before searching others, because they are more likely to have the
  keys we're looking for.  This reduces the number of iix and tix
  files accessed when pushing 1 new revision, for instance.
  (John Arbash Meinel)

* Signatures to transfer are calculated more efficiently in
  ``item_keys_introduced_by``.  (Andrew Bennetts, John Arbash Meinel)

* The generic fetch code can once again copy revisions and signatures
  without extracting them completely to fulltexts and then serializing
  them back down into byte strings. This is a significant performance
  improvement when fetching from a stacked branch.
  (John Arbash Meinel, #300289)

* When making a large readv() request over ``bzr+ssh``, break up the
  request into more manageable chunks. Because the RPC is not yet able
  to stream, this helps keep us from buffering too much information at
  once. (John Arbash Meinel)

Bug Fixes
*********

* Better message when the user needs to set their Launchpad ID.
  (Martin Pool, #289148)

* ``bzr commit --local`` doesn't access the master branch anymore.
  This fixes a regression introduced in 1.9.  (Marius Kruger, #299313)

* Don't call the system ``chdir()`` with an empty path. Sun OS seems
  to give an error in that case.  Also, don't count on ``getcwd()``
  being able to allocate a new buffer, which is a gnu extension.
  (John Arbash Meinel, Martin Pool, Harry Hirsch, #297831)

* Don't crash when requesting log --forward <file> for a revision range
  starting with a dotted revno.
  (Vincent Ladeuil, #300055)

* Don't create text deltas spanning stacked repositories; this could
  cause "Revision X not present in Y" when later accessing them.
  (Martin Pool, #288751)

* Pack repositories are now able to reload the pack listing and retry
  the current operation if another action causes the data to be
  repacked.  (John Arbash Meinel, #153786)

* PermissionDenied errors from smart servers no longer cause
  "PermissionDenied: "None"" on the client.
  (Andrew Bennetts, #299254)

* Pushing to a stacked pack repository now batches writes, the same
  way writes are batched to ordinary pack repository.  This makes
  pushing to a stacked branch over the network much faster.
  (Andrew Bennetts, #294479)

* TooManyConcurrentRequests no longer occur when a fetch fails and
  tries to abort a write group.  This allows the root cause (e.g. a
  network interruption) to be reported.  (Andrew Bennetts, #297014)

* RemoteRepository.get_parent_map now uses fallback repositories.
  (Aaron Bentley, #297991?, #293679?)

API Changes
***********

* ``CommitBuilder`` now validates the strings it will be committing,
  to ensure that they do not have characters that will not be properly
  round-tripped. For now, it just checks for characters that are
  invalid in the XML form. (John Arbash Meinel, #295161)

* Constructor parameters for NewPack (internal to pack repositories)
  have changed incompatibly.

* ``Repository.abort_write_group`` now accepts an optional
  ``suppress_errors`` flag.  Repository implementations that override
  ``abort_write_group`` will need to be updated to accept the new
  argument.  Subclasses that only override ``_abort_write_group``
  don't need to change.

* Transport implementations must provide copy_tree_to_transport.  A default
  implementation is provided for Transport subclasses.

Testing
*******

* ``bzr selftest`` now fails if no doctests are found in a module
  that's expected to have them.  (Martin Pool)

* Doctests now only report the first failure.  (Martin Pool)


bzr 1.9 2008-11-07
##################

This release of Bazaar adds a new repository format, ``1.9``, with smaller
and more efficient index files.  This format can be specified when
creating a new repository, or used to losslessly upgrade an existing
repository.  bzr 1.9 also speeds most operations over the smart server
protocol, makes annotate faster, and uses less memory when making
checkouts or pulling large amounts of data.

Bug Fixes
*********

* Fix "invalid property value 'branch-nick' for None" regression with
  branches bound to svn branches.  (Martin Pool, #293440)

* Fix SSL/https on Python2.6.  (Vincent Ladeuil, #293054)

* ``SFTPTransport.readv()`` had a bug when requests were out-of-order.
  This only triggers some-of-the-time on Knit format repositories.
  (John Arbash Meinel, #293746)


bzr 1.9rc1 2008-10-31
#####################

New Features
************

* New Branch hook ``transform_fallback_location`` allows a function to
  be called when looking up the stacked source. (Michael Hudson)

* New repository formats ``1.9`` and ``1.9-rich-root``. These have all
  the functionality of ``1.6``, but use the new btree indexes.
  These indexes are both smaller and faster for access to historical
  information.  (John Arbash Meinel)

Improvements
************

* ``BTreeIndex`` code now is able to prefetch extra pages to help tune
  the tradeoff between bandwidth and latency. Should be tuned
  appropriately to not impact commands which need minimal information,
  but provide a significant boost to ones that need more context. Only
  has a direct impact on the ``--development2`` format which uses
  btree's for the indexes. (John Arbash Meinel)

* ``bzr dump-btree`` is a hidden command introduced to allow dumping
  the contents of a compressed btree file.  (John Arbash Meinel)

* ``bzr pack`` now tells the index builders to optimize for size. For
  btree index repositories, this can save 25% of the index size
  (mostly in the text indexes). (John Arbash Meinel)

* ``bzr push`` to an existing branch or repository on a smart server
  is faster, due to Bazaar making more use of the ``get_parent_map``
  RPC when querying the remote branch's revision graph.
  (Andrew Bennetts)

* default username for bzr+ssh and sftp can be configured in
  authentication.conf. (Aaron Bentley)

* launchpad-login now provides a default username for bzr+ssh and sftp
  URLs, allowing username-free URLs to work for everyone. (Aaron Bentley)

* ``lp:`` lookups no longer include usernames, making them shareable and
  shorter. (Aaron Bentley)

* New ``PackRepository.autopack`` smart server RPC, which does
  autopacking entirely on the server.  This is much faster than
  autopacking via plain file methods, which downloads a large amount
  of pack data and then re-uploads the same pack data into a single
  file.  This fixes a major (although infrequent) cause of lengthy
  delays when using a smart server.  For example, pushing the 10th
  revision to a repository with 9 packs now takes 44 RPCs rather than
  179, and much less bandwidth too.  This requires Bazaar 1.9 on both
  the client and the server, otherwise the client will fallback to the
  slower method.  (Andrew Bennetts)

Bug Fixes
*********

* A failure to load a plugin due to an IncompatibleAPI exception is
  now correctly reported. (Robert Collins, #279451)

* API versioning support now has a multiple-version checking api
  ``require_any_api``. (Robert Collins, #279447)

* ``bzr branch --stacked`` from a smart server to a standalone branch
  works again.  This fixes a regression in 1.7 and 1.8.
  (Andrew Bennetts, #270397)

* ``bzr co`` uses less memory. It used to unpack the entire WT into
  memory before writing it to disk. This was a little bit faster, but
  consumed lots of memory. (John Arbash Meinel, #269456)

* ``bzr missing --quiet`` no longer prints messages about whether
  there are missing revisions.  The exit code indicates whether there
  were or not.  (Martin Pool, #284748)

* Fixes to the ``annotate`` code. The fast-path which re-used the
  stored deltas was accidentally disabled all the time, instead of
  only when a branch was stacked. Second, the code would accidentally
  re-use a delta even if it wasn't against the left-parent, this
  could only happen if ``bzr reconcile`` decided that the parent
  ordering was incorrect in the file graph.  (John Arbash Meinel)

* "Permission denied" errors that occur when pushing a new branch to a
  smart server no longer cause tracebacks.  (Andrew Bennetts, #278673)

* Some compatibility fixes for building the extensions with MSVC and
  for python2.4. (John Arbash Meinel, #277484)

* The index logic is now able to reload the list of pack files if and
  index ends up disappearing. We still don't reload if the pack data
  itself goes missing after checking the index. This bug appears as a
  transient failure (file not found) when another process is writing
  to the repository.  (John Arbash Meinel, #153786)

* ``bzr switch`` and ``bzr bind`` will now update the branch nickname if
  it was previously set. All checkouts will now refer to the bound branch
  for a nickname if one was not explicitly set.
  (Marius Kruger, #230903)

Documentation
*************

* Improved hook documentation. (Michael Ernst)

API Changes
***********

* commands.plugins_cmds is now a CommandRegistry, not a dict.

Internals
*********

* New AuthenticationConfig.set_credentials method allows easy programmatic
  configuration of authetication credentials.


bzr 1.8 2008-10-16
##################

Bazaar 1.8 includes several fixes that improve working tree performance,
display of revision logs, and merges.  The bzr testsuite now passes on OS
X and Python 2.6, and almost completely passes on Windows.  The
smartserver code has gained several bug fixes and performance
improvements, and can now run server-side hooks within an http server.

Bug Fixes
*********

* Fix "Must end write group" error when another error occurs during
  ``bzr push``.  (Andrew Bennetts, #230902)

Portability
***********

* Some Pyrex versions require the WIN32 macro defined to compile on
  that platform.  (Alexander Belchenko, Martin Pool, #277481)


bzr 1.8rc1 2008-10-07
#####################

Changes
*******

* ``bzr log file`` has been changed. It now uses a different method
  for determining which revisions to show as merging the changes to
  the file. It now only shows revisions which merged the change
  towards your mainline. This simplifies the output, makes it faster,
  and reduces memory consumption.  (John Arbash Meinel)

* ``bzr merge`` now defaults to having ``--reprocess`` set, whenever
  ``--show-base`` is not supplied.  (John Arbash Meinel)

* ``bzr+http//`` will now optionally load plugins and write logs on the
  server. (Marius Kruger)

* ``bzrlib._dirstate_helpers_c.pyx`` does not compile correctly with
  Pyrex 0.9.4.1 (it generates C code which causes segfaults). We
  explicitly blacklist that version of the compiler for that
  extension. Packaged versions will include .c files created with
  pyrex >= 0.9.6 so it doesn't effect releases, only users running
  from the source tree. (John Arbash Meinel, #276868)

Features
********

* bzr is now compatible with python-2.6. python-2.6 is not yet officially
  supported (nor released, tests were conducted with the dev version of
  python-2.6rc2), but all known problems have been fixed.  Feedback
  welcome.
  (Vincent Ladeuil, #269535)

Improvements
************

* ``bzr annotate`` will now include uncommitted changes from the local
  working tree by default. Such uncommitted changes are given the
  revision number they would get if a commit was done, followed with a
  ? to indicate that its not actually known. (Robert Collins, #3439)

* ``bzr branch`` now accepts a ``--standalone`` option, which creates a
  standalone branch regardless of the presence of shared repositories.
  (Daniel Watkins)

* ``bzr push`` is faster in the case there are no new revisions to
  push.  It is also faster if there are no tags in the local branch.
  (Andrew Bennetts)

* File changes during a commit will update the tree stat cache.
  (Robert Collins)

* Location aliases can now accept a trailing path.  (Micheal Hudson)

* New hooks ``Lock.hooks`` when LockDirs are acquired and released.
  (Robert Collins, MartinPool)

* Switching in heavyweight checkouts uses the master branch's context, not
  the checkout's context.  (Adrian Wilkins)

* ``status`` on large trees is now faster, due to optimisations in the
  walkdirs code. Of particular note, the walkdirs code now performs
  a temporary ``chdir()`` while reading a single directory; if your
  platform has non thread-local current working directories (and is
  not windows which has its own implementation), this may introduce a
  race condition during concurrent uses of bzrlib. The bzrlib CLI
  will not encounter this as it is single threaded for working tree
  operations. (Robert Collins)

* The C extensions now build on python 2.4 (Robert Collins, #271939)

* The ``-Dhpss`` debug flag now reports the number of smart server
  calls per medium to stderr.  This is in addition to the existing
  detailed logging to the .bzr.log trace file.  (Andrew Bennetts)

Bug Fixes
*********

* Avoid random failures arising from misinterpreted ``errno`` values
  in ``_readdir_pyx.read_dir``.
  (Martin Pool, #279381)

* Branching from a shared repository on a smart server into a new
  repository now preserves the repository format.
  (Andrew Bennetts, #269214)

* ``bzr log`` now accepts a ``--change`` option.
  (Vincent Ladeuil, #248427)

* ``bzr missing`` now accepts an ``--include-merges`` option.
  (Vincent Ladeuil, #233817)

* Don't try to filter (internally) '.bzr' from the files to be deleted if
  it's not there.
  (Vincent Ladeuil, #272648)

* Fix '_in_buffer' AttributeError when using the -Dhpss debug flag.
  (Andrew Bennetts)

* Fix TooManyConcurrentRequests errors caused by a connection failure
  when doing ``bzr pull`` or ``bzr merge`` from a ``bzr+ssh`` URL.
  (Andrew Bennetts, #246233)

* Fixed ``bzr st -r branch:PATH_TO_BRANCH`` where the other branch
  is in a different repository than the current one.
  (Lukáš Lalinský, #144421)

* Make the first line of the manpage preamble a comment again.
  (David Futcher, #242106)

* Remove use of optional parameter in GSSAPI FTP support, since
  it breaks newer versions of Python-Kerberos. (Jelmer Vernooij)

* The autopacking logic will now always create a single new pack from
  all of the content which it deems is worth moving. This avoids the
  'repack a single pack' bug and should result in better packing
  overall.  (John Arbash Meinel, #242510, #172644)

* Trivial documentation fix.
  (John Arbash Meinel, #270471)

* ``bzr switch`` and ``bzr bind`` will now update the branch nickname if
  it was previously set. All checkouts will now refer to the bound branch
  for a nickname if one was not explicitly set.
  (Marius Kruger, #230903)

Documentation
*************

* Explain revision/range identifiers. (Daniel Clemente)

API Changes
***********

* ``CommitBuilder.record_entry_contents`` returns one more element in
  its result tuple - an optional file system hash for the hash cache
  to use. (Robert Collins)

* ``dirstate.DirState.update_entry`` will now only calculate the sha1
  of a file if it is likely to be needed in determining the output
  of iter_changes. (Robert Collins)

* The PackRepository, RepositoryPackCollection, NewPack classes have a
  slightly changed interface to support different index types; as a
  result other users of these classes need to supply the index types
  they want. (Robert Collins)

Testing
*******

* ``bzrlib.tests.repository_implementations`` has been renamed to
  ``bzrlib.tests.per_repository`` so that we have a common structure
  (and it is shorter). (John Arbash Meinel, #239343)

* ``LocalTransport.abspath()`` now returns a drive letter if the
  transport has one, fixing numerous tests on Windows.
  (Mark Hammond)

* PreviewTree is now tested via intertree_implementations.
  (Aaron Bentley)

* The full test suite is passing again on OSX.
  (Guillermo Gonzalez, Vincent Ladeuil)

* The full test suite passes when run with ``-Eallow_debug``.
  (Andrew Bennetts)

Internals
*********

* A new hook, ``Branch.open``, has been added, which is called when
  branch objects are opened. (Robert Collins)

* ``bzrlib.osutils._walkdirs_utf8`` has been refactored into common
  tree walking, and modular directory listing code to aid future
  performance optimisations and refactoring. (Robert Collins)

* ``bzrlib.trace.debug_memory`` can be used to get a quick memory dump
  in the middle of processing. It only reports memory if
  ``/proc/PID/status`` is available. (John Arbash Meinel)

* New method ``RevisionSpec.as_tree`` for representing the revision
  specifier as a revision tree object. (Lukáš Lalinský)

* New race-free method on MutableTree ``get_file_with_stat`` for use
  when generating stat cache results. (Robert Collins)

* New win32utils.get_local_appdata_location() provides access to a local
  directory for storing data.  (Mark Hammond)

* To be compatible with python-2.6 a few new rules should be
  observed. 'message' attribute can't be used anymore in exception
  classes, 'sha' and 'md5' modules have been deprecated (use
  osutils.[md5|sha]), object__init__ and object.__new__ don't accept
  parameters anymore.
  (Vincent Ladeuil)


bzr 1.7.1 2008-10-01
####################

No changes from 1.7.1rc1.


bzr 1.7.1rc1 2008-09-24
#######################

This release just includes an update to how the merge algorithm handles
file paths when we encounter complex history.

Features
********

* If we encounter a criss-cross in history, use information from
  direct Least Common Ancestors to resolve inventory shape (locations
  of files, adds, deletes, etc). This is similar in concept to using
  ``--lca`` for merging file texts, only applied to paths.
  (John Arbash Meinel)


bzr 1.7 2008-09-23
##################

This release includes many bug fixes and a few performance and feature
improvements.  ``bzr rm`` will now scan for missing files and remove them,
like how ``bzr add`` scans for unknown files and adds them. A bit more
polish has been applied to the stacking code. The b-tree indexing code has
been brought in, with an eye on using it in a future repository format.
There are only minor installer changes since bzr-1.7rc2.

Features
********

* Some small updates to the win32 installer. Include localization
  files found in plugins, and include the builtin distutils as part of
  packaging qbzr. (Mark Hammond)


bzr 1.7rc2 2008-09-17
#####################

A few bug fixes from 1.7rc1. The biggest change is a new
``RemoteBranch.get_stacked_on_url`` rpc. This allows clients that are
trying to access a Stacked branch over the smart protocol, to properly
connect to the stacked-on location.

Bug Fixes
*********

* Branching from a shared repository on a smart server into a new
  repository now preserves the repository format.
  (Andrew Bennetts, #269214)

* Branching from a stacked branch via ``bzr+ssh`` can properly connect
  to the stacked-on branch.  (Martin Pool, #261315)

* ``bzr init`` no longer re-opens the BzrDir multiple times.
  (Vincent Ladeuil)

* Fix '_in_buffer' AttributeError when using the -Dhpss debug flag.
  (Andrew Bennetts)


bzr 1.7rc1 2008-09-09
#####################

This release candidate for bzr 1.7 has several bug fixes and a few
performance and feature improvements.  ``bzr rm`` will now scan for
missing files and remove them, like how ``bzr add`` scans for unknown
files and adds them. A bit more polish has been applied to the stacking
code. The b-tree indexing code has been brought in, with an eye on using
it in a future repository format.


Changes
*******

* ``bzr export`` can now export a subdirectory of a project.
  (Robert Collins)

* ``bzr remove-tree`` will now refuse to remove a tree with uncommitted
  changes, unless the ``--force`` option is specified.
  (Lukáš Lalinský, #74101)

* ``bzr rm`` will now scan for files that are missing and remove just
  them automatically, much as ``bzr add`` scans for new files that
  are not ignored and adds them automatically. (Robert Collins)

Features
********

* Support for GSSAPI authentication when using FTP as documented in
  RFC2228. (Jelmer Vernooij, #49623)

* Add support for IPv6 in the smart server. (Jelmer Vernooij, #165014)

Improvements
************

* A url like ``log+file:///tmp`` will log all access to that Transport
  to ``.bzr.log``, which may help in debugging or profiling.
  (Martin Pool)

* ``bzr branch`` and ``bzr push`` use the default stacking policy if the
  branch format supports it. (Aaron Bentley)

* ``bzr init`` and ``bzr init-repo`` will now print out the same as
  ``bzr info`` if it completed successfully.
  (Marius Kruger)

* ``bzr uncommit`` logs the old tip revision id, and displays how to
  restore the branch to that tip using ``bzr pull``.  This allows you
  to recover if you realize you uncommitted the wrong thing.
  (John Arbash Meinel)

* Fix problems in accessing stacked repositories over ``bzr://``.
  (Martin Pool, #261315)

* ``SFTPTransport.readv()`` was accidentally using ``list += string``,
  which 'works', but adds each character separately to the list,
  rather than using ``list.append(string)``. Fixing this makes the
  SFTP transport a little bit faster (~20%) and use a bit less memory.
  (John Arbash Meinel)

* When reading index files, if we happen to read the whole file in a
  single request treat it as a ``_buffer_all`` request. This happens
  most often on small indexes over remote transports, where we default
  to reading 64kB. It saves a round trip for each small index during
  fetch operations. Also, if we have read more than 50% of an index
  file, trigger a ``_buffer_all`` on the next request. This works
  around some inefficiencies because reads don't fall neatly on page
  boundaries, so we would ignore those bytes, but request them again
  later. This could trigger a total read size of more than the whole
  file. (John Arbash Meinel)

Bug Fixes
*********

* ``bzr rm`` is now aliased to ``bzr del`` for the convenience of svn
  users. (Robert Collins, #205416)

* Catch the infamous "select/poll returned error" which occurs when
  pycurl try to send a body request to an HTTP/1.0 server which has
  already refused to handle the request. (Vincent Ladeuil, #225020)

* Fix ``ObjectNotLocked`` errors when using various commands
  (including ``bzr cat`` and ``bzr annotate``) in combination with a
  smart server URL.  (Andrew Bennetts, #237067)

* ``FTPTransport.stat()`` would return ``0000`` as the permission bits
  for the containing ``.bzr/`` directory (it does not implement
  permissions). This would cause us to set all subdirectories to
  ``0700`` and files to ``0600`` rather than leaving them unmodified.
  Now we ignore ``0000`` as the permissions and assume they are
  invalid. (John Arbash Meinel, #259855)

* Merging from a previously joined branch will no longer cause
  a traceback. (Jelmer Vernooij, #203376)

* Pack operations on windows network shares will work even with large
  files. (Robert Collins, #255656)

* Running ``bzr st PATH_TO_TREE`` will no longer suppress merge
  status. Status is also about 7% faster on mozilla sized trees
  when the path to the root of the tree has been given. Users of
  the internal ``show_tree_status`` function should be aware that
  the show_pending flag is now authoritative for showing pending
  merges, as it was originally. (Robert Collins, #225204)

* Set valid default _param_name for Option so that ListOption can embed
  '-' in names. (Vincent Ladeuil, #263249)

* Show proper error rather than traceback when an unknown revision
  id is specified to ``bzr cat-revision``. (Jelmer Vernooij, #175569)

* Trailing text in the dirstate file could cause the C dirstate parser
  to try to allocate an invalid amount of memory. We now properly
  check and test for parsing a dirstate with invalid trailing data.
  (John Arbash Meinel, #186014)

* Unexpected error responses from a smart server no longer cause the
  client to traceback.  (Andrew Bennetts, #263527)

* Use a Windows api function to get a Unicode host name, rather than
  assuming the host name is ascii.
  (Mark Hammond, John Arbash Meinel, #256550)

* ``WorkingTree4`` trees will now correctly report missing-and-new
  paths in the output of ``iter_changes``. (Robert Collins)

Documentation
*************

* Updated developer documentation.  (Martin Pool)

API Changes
***********

* Exporters now take 4 parameters. (Robert Collins)

* ``Tree.iter_changes`` will now return False for the content change
  field when a file is missing in the basis tree and not present in
  the target tree. Previously it returned True unconditionally.
  (Robert Collins)

* The deprecated ``Branch.abspath`` and unimplemented
  ``Branch.rename_one`` and ``Branch.move`` were removed. (Jelmer Vernooij)

* BzrDir.clone_on_transport implementations must now accept a stacked_on
  parameter.  (Aaron Bentley)

* BzrDir.cloning_metadir implementations must now take a require_stacking
  parameter.  (Aaron Bentley)

Testing
*******

* ``addCleanup`` now takes ``*arguments`` and ``**keyword_arguments``
  which are then passed to the cleanup callable as it is run. In
  addition, addCleanup no longer requires that the callables passed to
  it be unique. (Jonathan Lange)

* Fix some tests that fail on Windows because files are deleted while
  still in use.
  (Mark Hammond)

* ``selftest``'s ``--starting-with`` option can now use predefined
  prefixes so that one can say ``bzr selftest -s bp.loom`` instead of
  ``bzr selftest -s bzrlib.plugins.loom``. (Vincent Ladeuil)

* ``selftest``'s ``--starting-with`` option now accepts multiple values.
  (Vincent Ladeuil)

Internals
*********

* A new plugin interface, ``bzrlib.log.log_adapters``, has been added.
  This allows dynamic log output filtering by plugins.
  (Robert Collins)

* ``bzrlib.btree_index`` is now available, providing a b-tree index
  layer. The design is memory conservative (limited memory cache),
  faster to seek (approx 100 nodes per page, gives 100-way fan out),
  and stores compressed pages allowing more keys per page.
  (Robert Collins, John Arbash Meinel)

* ``bzrlib.diff.DiffTree.show_diff`` now skips changes where the kind
  is unknown in both source and target.
  (Robert Collins, Aaron Bentley)

* ``GraphIndexBuilder.add_node`` and ``BTreeBuilder`` have been
  streamlined a bit. This should make creating large indexes faster.
  (In benchmarking, it now takes less time to create a BTree index than
  it takes to read the GraphIndex one.) (John Arbash Meinel)

* Mail clients for `bzr send` are now listed in a registry.  This
  allows plugins to add new clients by registering them with
  ``bzrlib.mail_client.mail_client_registry``.  All of the built-in
  clients now use this mechanism.  (Neil Martinsen-Burrell)


bzr 1.6.1 2008-09-05
####################

A couple regressions were found in the 1.6 release. There was a
performance issue when using ``bzr+ssh`` to branch large repositories,
and some problems with stacking and ``rich-root`` capable repositories.


bzr 1.6.1rc2 2008-09-03
#######################

Bug Fixes
*********

* Copying between ``rich-root`` and ``rich-root-pack`` (and vice
  versa) was accidentally using the inter-model fetcher, instead of
  recognizing that both were 'rich root' formats.
  (John Arbash Meinel, #264321)


bzr 1.6.1rc1 2008-08-29
#######################

This release fixes a few regressions found in the 1.6 client. Fetching
changes was using an O(N^2) buffering algorithm, so for large projects it
would cause memory thrashing. There is also a specific problem with the
``--1.6-rich-root`` format, which prevented stacking on top of
``--rich-root-pack`` repositories, and could allow users to accidentally
fetch experimental data (``-subtree``) without representing it properly.
The ``--1.6-rich-root`` format has been deprecated and users are
recommended to upgrade to ``--1.6.1-rich-root`` immediately.  Also we
re-introduced a workaround for users who have repositories with incorrect
nodes (not possible if you only used official releases).
I should also clarify that none of this is data loss level issues, but
still sufficient enough to warrant an updated release.

Bug Fixes
*********

* ``RemoteTransport.readv()`` was being inefficient about how it
  buffered the readv data and processed it. It would keep appending to
  the same string (causing many copies) and then pop bytes out of the
  start of the string (causing more copies).
  With this patch "bzr+ssh://local" can improve dramatically,
  especially for projects with large files.
  (John Arbash Meinel)

* Revision texts were always meant to be stored as fulltexts. There
  was a bug in a bzr.dev version that would accidentally create deltas
  when copying from a Pack repo to a Knit repo. This has been fixed,
  but to support those repositories, we know always request full texts
  for Revision texts. (John Arbash Meinel, #261339)

* The previous ``--1.6-rich-root`` format used an incorrect xml
  serializer, which would accidentally support fetching from a
  repository that supported subtrees, even though the local one would
  not. We deprecated that format, and introduced a new one that uses
  the correct serializer ``--1.6.1-rich-root``.
  (John Arbash Meinel, #262333)


bzr 1.6 2008-08-25
##################

Finally, the long awaited bzr 1.6 has been released. This release includes
new features like Stacked Branches, improved weave merge, and an updated
server protocol (now on v3) which will allow for better cross version
compatibility. With this release we have deprecated Knit format
repositories, and recommend that users upgrade them, we will continue to
support reading and writing them for the forseeable future, but we will
not be tuning them for performance as pack repositories have proven to be
better at scaling. This will also be the first release to bundle
TortoiseBzr in the standalone Windows installer.


bzr 1.6rc5 2008-08-19
#####################

Bug Fixes
*********

* Disable automatic detection of stacking based on a containing
  directory of the target. It interacted badly with push, and needs a
  bit more work to get the edges polished before it should happen
  automatically. (John Arbash Meinel, #259275)
  (This change was reverted when merged to bzr.dev)


bzr 1.6rc4 2008-08-18
#####################

Bug Fixes
*********

* Fix a regression in knit => pack fetching.  We had a logic
  inversion, causing the fetch to insert fulltexts in random order,
  rather than preserving deltas.  (John Arbash Meinel, #256757)


bzr 1.6rc3 2008-08-14
#####################

Changes
*******

* Disable reading ``.bzrrules`` as a per-branch rule preferences
  file. The feature was not quite ready for a full release.
  (Robert Collins)

Improvements
************

* Update the windows installer to bundle TortoiseBzr and ``qbzr``
  into the standalone installer. This will be the first official
  windows release that installs Tortoise by default.
  (Mark Hammond)

Bug Fixes
*********

* Fix a regression in ``bzr+http`` support. There was a missing
  function (``_read_line``) that needed to be carried over from
  ``bzr+ssh`` support. (Andrew Bennetts)

* ``GraphIndex`` objects will internally read an entire index if more
  than 1/20th of their keyspace is requested in a single operation.
  This largely mitigates a performance regression in ``bzr log FILE``
  and completely corrects the performance regression in ``bzr log``.
  The regression was caused by removing an accomodation which had been
  supporting the index format in use. A newer index format is in
  development which is substantially faster. (Robert Collins)


bzr 1.6rc2 2008-08-13
#####################

This release candidate has a few minor bug fixes, and some regression
fixes for Windows.

Bug Fixes
*********

* ``bzr upgrade`` on remote branches accessed via bzr:// and
  bzr+ssh:// now works.  (Andrew Bennetts)

* Change the ``get_format_description()`` strings for
  ``RepositoryFormatKnitPack5`` et al to be single line messages.
  (Aaron Bentley)

* Fix for a regression on Win32 where we would try to call
  ``os.listdir()`` on a file and not catch the exception properly.
  (Windows raises a different exception.) This would manifest in
  places like ``bzr rm file`` or ``bzr switch``.
  (Mark Hammond, John Arbash Meinel)

* ``Inventory.copy()`` was failing to set the revision property for
  the root entry. (Jelmer Vernooij)

* sftp transport: added missing ``FileExists`` case to
  ``_translate_io_exception`` (Christophe Troestler, #123475)

* The help for ``bzr ignored`` now suggests ``bzr ls --ignored`` for
  scripting use. (Robert Collins, #3834)

* The default ``annotate`` logic will now always assign the
  last-modified value of a line to one of the revisions that modified
  it, rather than a merge revision. This would happen when both sides
  claimed to have modified the line resulting in the same text. The
  choice is arbitrary but stable, so merges in different directions
  will get the same results.  (John Arbash Meinel, #232188)


bzr 1.6rc1 2008-08-06
#####################

This release candidate for bzr 1.6 solidifies the new branch stacking
feature.  Bazaar now recommends that users upgrade all knit repositories,
because later formats are much faster.  However, we plan to continue read/write and
upgrade support for knit repostories for the forseeable future.  Several
other bugs and performance issues were fixed.

Changes
*******

* Knit format repositories are deprecated and bzr will now emit
  warnings whenever it encounters one.  Use ``bzr upgrade`` to upgrade
  knit repositories to pack format.  (Andrew Bennetts)

Improvements
************

* ``bzr check`` can now be told which elements at a location it should
  check.  (Daniel Watkins)

* Commit now supports ``--exclude`` (or ``-x``) to exclude some files
  from the commit. (Robert Collins, #3117)

* Fetching data between repositories that have the same model but no
  optimised fetcher will not reserialise all the revisions, increasing
  performance. (Robert Collins, John Arbash Meinel)

* Give a more specific error when target branch is not reachable.
  (James Westby)

* Implemented a custom ``walkdirs_utf8`` implementation for win32.
  This uses a pyrex extension to get direct access to the
  ``FindFirstFileW`` style apis, rather than using ``listdir`` +
  ``lstat``. Shows a very strong improvement in commands like
  ``status`` and ``diff`` which have to iterate the working tree.
  Anywhere from 2x-6x faster depending on the size of the tree (bigger
  trees, bigger benefit.) (John Arbash Meinel)

* New registry for log properties handles  and the method in
  LongLogFormatter to display the custom properties returned by the
  registered handlers. (Guillermo Gonzalez, #162469)

Bug Fixes
*********

* Add more tests that stacking does not create deltas spanning
  physical repository boundaries.
  (Martin Pool, #252428)

* Better message about incompatible repositories.
  (Martin Pool, #206258)

* ``bzr branch --stacked`` ensures the destination branch format can
  support stacking, even if the origin does not.
  (Martin Pool)

* ``bzr export`` no longer exports ``.bzrrules``.
  (Ian Clatworthy)

* ``bzr serve --directory=/`` now correctly allows the whole
  filesystem to be accessed on Windows, not just the root of the drive
  that Python is running from.
  (Adrian Wilkins, #240910)

* Deleting directories by hand before running ``bzr rm`` will not
  cause subsequent errors in ``bzr st`` and ``bzr commit``.
  (Robert Collins, #150438)

* Fix a test case that was failing if encoding wasn't UTF-8.
  (John Arbash Meinel, #247585)

* Fix "no buffer space available" error when branching with the new
  smart server protocol to or from Windows.
  (Andrew Bennetts, #246180)

* Fixed problem in branching from smart server.
  (#249256, Michael Hudson, Martin Pool)

* Handle a file turning in to a directory in TreeTransform.
  (James Westby, #248448)

API Changes
***********

* ``MutableTree.commit`` has an extra optional keywork parameter
  ``exclude`` that will be unconditionally supplied by the command
  line UI - plugins that add tree formats may need an update.
  (Robert Collins)

* The API minimum version for plugin compatibility has been raised to
  1.6 - there are significant changes throughout the code base.
  (Robert Collins)

* The generic fetch code now uses three attributes on Repository objects
  to control fetch. The streams requested are controlled via :
  ``_fetch_order`` and ``_fetch_uses_deltas``. Setting these
  appropriately allows different repository implementations to recieve
  data in their optimial form. If the ``_fetch_reconcile`` is set then
  a reconcile operation is triggered at the end of the fetch.
  (Robert Collins)

* The ``put_on_disk`` and ``get_tar_item`` methods in
  ``InventoryEntry`` were deprecated. (Ian Clatworthy)

* ``Repository.is_shared`` doesn't take a read lock. It didn't
  need one in the first place (nobody cached the value, and
  ``RemoteRepository`` wasn't taking one either). This saves a round
  trip when probing Pack repositories, as they read the ``pack-names``
  file when locked. And during probe, locking the repo isn't very
  useful. (John Arbash Meinel)

Internals
*********

* ``bzrlib.branchbuilder.BranchBuilder`` is now much more capable of
  putting together a real history without having to create a full
  WorkingTree. It is recommended that tests that are not directly
  testing the WorkingTree use BranchBuilder instead.  See
  ``BranchBuilder.build_snapshot`` or
  ``TestCaseWithMemoryTree.make_branch_builder``.  (John Arbash Meinel)

* ``bzrlib.builtins.internal_tree_files`` broken into two giving a new
  helper ``safe_relpath_files`` - used by the new ``exclude``
  parameter to commit. (Robert Collins)

* Make it easier to introduce new WorkingTree formats.
  (Ian Clatworthy)

* The code for exporting trees was refactored not to use the
  deprecated ``InventoryEntry`` methods. (Ian Clatworthy)

* RuleSearchers return () instead of [] now when there are no matches.
  (Ian Clatworthy)


bzr 1.6beta3 2008-07-17
#######################

This release adds a new 'stacked branches' feature allowing branches to
share storage without being in the same repository or on the same machine.
(See the user guide for more details.)  It also adds a new hook, improved
weaves, aliases for related locations, faster bzr+ssh push, and several
bug fixes.

Features
********

* New ``pre_change_branch_tip`` hook that is called before the
  branch tip is moved, while the branch is write-locked.  See the User
  Reference for signature details.  (Andrew Bennetts)

* Rule-based preferences can now be defined for selected files in
  selected branches, allowing commands and plugins to provide
  custom behaviour for files matching defined patterns.
  See ``Rule-based preferences`` (part of ``Configuring Bazaar``)
  in the User Guide and ``bzr help rules`` for more information.
  (Ian Clatworthy)

* Sites may suggest a branch to stack new branches on.  (Aaron Bentley)

* Stacked branches are now supported. See ``bzr help branch`` and
  ``bzr help push``.  Branches must be in the ``development1`` format
  to stack, though the stacked-on branch can be of any format.
  (Robert Collins)

Improvements
************

* ``bzr export --format=tgz --root=NAME -`` to export a gzipped tarball
  to stdout; also ``tar`` and ``tbz2``.
  (Martin Pool)

* ``bzr (re)merge --weave`` will now use a standard Weave algorithm,
  rather than the annotation-based merge it was using. It does so by
  building up a Weave of the important texts, without needing to build
  the full ancestry. (John Arbash Meinel, #238895)

* ``bzr send`` documents and better supports ``emacsclient`` (proper
  escaping of mail headers and handling of the MUA Mew).
  (Christophe Troestler)

* Remembered locations can be specified by aliases, e.g. :parent, :public,
  :submit.  (Aaron Bentley)

* The smart protocol now has improved support for setting branches'
  revision info directly.  This makes operations like push
  faster.  The new request method name is
  ``Branch.set_last_revision_ex``.  (Andrew Bennetts)

Bug Fixes
*********

* Bazaar is now able to be a client to the web server of IIS 6 and 7.
  The broken implementations of RFC822 in Python and RFC2046 in IIS
  combined with boundary-line checking in Bazaar previously made this
  impossible. (NB, IIS 5 does not suffer from this problem).
  (Adrian Wilkins, #247585)

* ``bzr log --long`` with a ghost in your mainline now handles that
  ghost properly. (John Arbash Meinel, #243536)

* ``check`` handles the split-up .bzr layout correctly, so no longer
  requires a branch to be present.
  (Daniel Watkins, #64783)

* Clearer message about how to set the PYTHONPATH if bzrlib can't be
  loaded.
  (Martin Pool, #205230)

* Errors about missing libraries are now shown without a traceback,
  and with a suggestion to install the library.  The full traceback is
  still in ``.bzr.log`` and can be shown with ``-Derror``.
  (Martin Pool, #240161)

* Fetch from a stacked branch copies all required data.
  (Aaron Bentley, #248506)

* Handle urls such as ftp://user@host.com@www.host.com where the user
  name contains an @.
  (Neil Martinsen-Burrell, #228058)

* ``needs_read_lock`` and ``needs_write_lock`` now suppress an error during
  ``unlock`` if there was an error in the original function. This helps
  most when there is a failure with a smart server action, since often the
  connection closes and we cannot unlock.
  (Andrew Bennetts, John Arbash Meinel, #125784)

* Obsolete hidden command ``bzr fetch`` removed.
  (Martin Pool, #172870)

* Raise the correct exception when doing ``-rbefore:0`` or ``-c0``.
  (John Arbash Meinel, #239933)

* You can now compare file revisions in Windows diff programs from
  Cygwin Bazaar.
  (Matt McClure, #209281)

* revision_history now tolerates mainline ghosts for Branch format 6.
  (Aaron Bentley, #235055)

* Set locale from environment for third party libs.
  (Martin von Gagern, #128496)

Documentation
*************

* Added *Using stacked branches* to the User Guide.
  (Ian Clatworthy)

* Updated developer documentation.
  (Martin Pool)

Testing
*******

* ``-Dmemory`` will cause /proc/PID/status to be catted before bzr
  exits, allowing low-key analysis of peak memory use. (Robert Collins)

* ``TestCaseWithTransport.make_branch_and_tree`` tries harder to return
  a tree with a ``branch`` attribute of the right format.  This was
  preventing some ``RemoteBranch`` tests from actually running with
  ``RemoteBranch`` instances.  (Andrew Bennetts)

API Changes
***********

* Removed ``Repository.text_store``, ``control_store``, etc.  Instead,
  there are new attributes ``texts, inventories, revisions,
  signatures``, each of which is a ``VersionedFiles``.  See the
  Repository docstring for more details.
  (Robert Collins)

* ``Branch.pull`` now accepts an ``_override_hook_target`` optional
  parameter.  If you have a subclass of ``Branch`` that overrides
  ``pull`` then you should add this parameter.  (Andrew Bennetts)

* ``bzrlib.check.check()`` has been deprecated in favour of the more
  aptly-named ``bzrlib.check.check_branch()``.
  (Daniel Watkins)

* ``Tree.print_file`` and ``Repository.print_file`` are deprecated.
  These methods are bad APIs because they write directly to sys.stdout.
  bzrlib does not use them internally, and there are no direct tests
  for them. (Alexander Belchenko)

Internals
*********

* ``cat`` command no longer uses ``Tree.print_file()`` internally.
  (Alexander Belchenko)

* New class method ``BzrDir.open_containing_tree_branch_or_repository``
  which eases the discovery of the tree, the branch and the repository
  containing a given location.
  (Daniel Watkins)

* New ``versionedfile.KeyMapper`` interface to abstract out the access to
  underlying .knit/.kndx etc files in repositories with partitioned
  storage. (Robert Collins)

* Obsolete developer-use command ``weave-join`` has been removed.
  (Robert Collins)

* ``RemoteToOtherFetcher`` and ``get_data_stream_for_search`` removed,
  to support new ``VersionedFiles`` layering.
  (Robert Collins)


bzr 1.6beta2 2008-06-10
#######################

This release contains further progress towards our 1.6 goals of shallow
repositories, and contains a fix for some user-affecting bugs in the
repository layer.  Building working trees during checkout and branch is
now faster.

Bug Fixes
*********

* Avoid KnitCorrupt error extracting inventories from some repositories.
  (The data is not corrupt; an internal check is detecting a problem
  reading from the repository.)
  (Martin Pool, Andrew Bennetts, Robert Collins, #234748)

* ``bzr status`` was breaking if you merged the same revision twice.
  (John Arbash Meinel, #235407)

* Fix infinite loop consuming 100% CPU when a connection is lost while
  reading a response body via the smart protocol v1 or v2.
  (Andrew Bennetts)

* Inserting a bundle which changes the contents of a file with no trailing
  end of line, causing a knit snapshot in a 'knits' repository will no longer
  cause KnitCorrupt. (Robert Collins)

* ``RemoteBranch.pull`` needs to return the ``self._real_branch``'s
  pull result. It was instead just returning None, which breaks ``bzr
  pull``. (John Arbash Meinel, #238149)

* Sanitize branch nick before using it as an attachment filename in
  ``bzr send``. (Lukáš Lalinský, #210218)

* Squash ``inv_entry.symlink_target`` to a plain string when
  generating DirState details. This prevents from getting a
  ``UnicodeError`` when you have symlinks and non-ascii filenames.
  (John Arbash Meinel, #135320)

Improvements
************

* Added the 'alias' command to set/unset and display aliases. (Tim Penhey)

* ``added``, ``modified``, and ``unknowns`` behaviour made consistent (all three
  now quote paths where required). Added ``--null`` option to ``added`` and
  ``modified`` (for null-separated unknowns, use ``ls --unknown --null``)
  (Adrian Wilkins)

* Faster branching (1.09x) and lightweight checkouts (1.06x) on large trees.
  (Ian Clatworthy, Aaron Bentley)

Documentation
*************

* Added *Bazaar Zen* section to the User Guide. (Ian Clatworthy)

Testing
*******

* Fix the test HTTPServer to be isolated from chdir calls made while it is
  running, allowing it to be used in blackbox tests. (Robert Collins)

API Changes
***********

* ``WorkingTree.set_parent_(ids/trees)`` will now filter out revisions
  which are in the ancestry of other revisions. So if you merge the same
  tree twice, or merge an ancestor of an existing merge, it will only
  record the newest. (If you merge a descendent, it will replace its
  ancestor). (John Arbash Meinel, #235407)

* ``RepositoryPolicy.__init__`` now requires stack_on and stack_on_pwd,
  through the derived classes do not.  (Aaron Bentley)

Internals
*********

* ``bzrlib.bzrdir.BzrDir.sprout`` now accepts ``stacked`` to control
  creating stacked branches. (Robert Collins)

* Knit record serialisation is now stricter on what it will accept, to
  guard against potential internal bugs, or broken input. (Robert Collins)

bzr 1.6beta1 2008-06-02
#######################


Commands that work on the revision history such as push, pull, missing,
uncommit and log are now substantially faster.  This release adds a
translation of some of the user documentation into Spanish.  (Contributions of
other translations would be very welcome.)  Bazaar 1.6beta1 adds a new network
protocol which is used by default and which allows for more efficient transfers
and future extensions.


Notes When Upgrading
********************

* There is a new version of the network protocol used for bzr://, bzr+ssh://
  and bzr+http:// connections.  This will allow more efficient requests and
  responses, and more graceful fallback when a server is too old to
  recognise a request from a more recent client.  Bazaar 1.6 will
  interoperate with 0.16 and later versions, but servers should be upgraded
  when possible.  Bazaar 1.6 no longer interoperates with 0.15 and earlier via
  these protocols.  Use alternatives like SFTP or upgrade those servers.
  (Andrew Bennetts, #83935)

Changes
*******

* Deprecation warnings will not be suppressed when running ``bzr selftest``
  so that developers can see if their code is using deprecated functions.
  (John Arbash Meinel)

Features
********

* Adding ``-Derror`` will now display a traceback when a plugin fails to
  load. (James Westby)

Improvements
************

* ``bzr branch/push/pull -r XXX`` now have a helper function for finding
  the revno of the new revision (``Graph.find_distance_to_null``). This
  should make something like ``bzr branch -r -100`` in a shared, no-trees
  repository much snappier. (John Arbash Meinel)

* ``bzr log --short -r X..Y`` no longer needs to access the full revision
  history. This makes it noticeably faster when logging the last few
  revisions. (John Arbash Meinel)

* ``bzr ls`` now accepts ``-V`` as an alias for ``--versioned``.
  (Jerad Cramp, #165086)

* ``bzr missing`` uses the new ``Graph.find_unique_ancestors`` and
  ``Graph.find_differences`` to determine missing revisions without having
  to search the whole ancestry. (John Arbash Meinel, #174625)

* ``bzr uncommit`` now uses partial history access, rather than always
  extracting the full revision history for a branch. This makes it
  resolve the appropriate revisions much faster (in testing it drops
  uncommit from 1.5s => 0.4s). It also means ``bzr log --short`` is one
  step closer to not using full revision history.
  (John Arbash Meinel, #172649)

Bugfixes
********

* ``bzr merge --lca`` should handle when two revisions have no common
  ancestor other than NULL_REVISION. (John Arbash Meinel, #235715)

* ``bzr status`` was breaking if you merged the same revision twice.
  (John Arbash Meinel, #235407)

* ``bzr push`` with both ``--overwrite`` and ``-r NNN`` options no longer
  fails.  (Andrew Bennetts, #234229)

* Correctly track the base URL of a smart medium when using bzr+http://
  URLs, which was causing spurious "No repository present" errors with
  branches in shared repositories accessed over bzr+http.
  (Andrew Bennetts, #230550)

* Define ``_remote_is_at_least_1_2`` on ``SmartClientMedium`` so that all
  implementations have the attribute.  Fixes 'PyCurlTransport' object has no
  attribute '_remote_is_at_least_1_2' attribute errors.
  (Andrew Bennetts, #220806)

* Failure to delete an obsolete pack file should just give a warning
  message, not a fatal error.  It may for example fail if the file is still
  in use by another process.
  (Martin Pool)

* Fix MemoryError during large fetches over HTTP by limiting the amount of
  data we try to read per ``recv`` call.  The problem was observed with
  Windows and a proxy, but might affect other environments as well.
  (Eric Holmberg, #215426)

* Handle old merge directives correctly in Merger.from_mergeable.  Stricter
  get_parent_map requirements exposed a latent bug here.  (Aaron Bentley)

* Issue a warning and ignore passwords declared in authentication.conf when
  used for an ssh scheme (sftp or bzr+ssh).
  (Vincent Ladeuil, #203186)

* Make both http implementations raise appropriate exceptions on 403
  Forbidden when POSTing smart requests.
  (Vincent Ladeuil, #230223)

* Properly *title* header names in http requests instead of capitalizing
  them.
  (Vincent Ladeuil, #229076)

* The "Unable to obtain lock" error message now also suggests using
  ``bzr break-lock`` to fix it.  (Martin Albisetti, #139202)

* Treat an encoding of '' as ascii; this can happen when bzr is run
  under vim on Mac OS X.
  (Neil Martinsen-Burrell)

* ``VersionedFile.make_mpdiffs()`` was raising an exception that wasn't in
  scope. (Daniel Fischer #235687)

Documentation
*************

* Added directory structure and started translation of docs in spanish.
  (Martin Albisetti, Lucio Albenga)

* Incorporate feedback from Jelmer Vernooij and Neil Martinsen-Burrell
  on the plugin and integration chapters of the User Guide.
  (Ian Clatworthy)

* More Bazaar developer documentation about packaging and release process,
  and about use of Python reprs.
  (Martin Pool, Martin Albisetti)

* Updated Tortise strategy document. (Mark Hammond)

Testing
*******

* ``bzrlib.tests.adapt_tests`` was broken and unused - it has been fixed.
  (Robert Collins)

* Fix the test HTTPServer to be isolated from chdir calls made while it is
  running, allowing it to be used in blackbox tests. (Robert Collins)

* New helper function for splitting test suites
  ``split_suite_by_condition``. (Robert Collins)

Internals
*********

* ``Branch.missing_revisions`` has been deprecated. Similar functionality
  can be obtained using ``bzrlib.missing.find_unmerged``. The api was
  fairly broken, and the function was unused, so we are getting rid of it.
  (John Arbash Meinel)

API Changes
***********

* ``Branch.abspath`` is deprecated; use the Tree or Transport
  instead.  (Martin Pool)

* ``Branch.update_revisions`` now takes an optional ``Graph``
  object. This can be used by ``update_revisions`` when it is
  checking ancestry, and allows callers to prefer request to go to a
  local branch.  (John Arbash Meinel)

* Branch, Repository, Tree and BzrDir should expose a Transport as an
  attribute if they have one, rather than having it indirectly accessible
  as ``.control_files._transport``.  This doesn't add a requirement
  to support a Transport in cases where it was not needed before;
  it just simplifies the way it is reached.  (Martin Pool)

* ``bzr missing --mine-only`` will return status code 0 if you have no
  new revisions, but the remote does. Similarly for ``--theirs-only``.
  The new code only checks one side, so it doesn't know if the other
  side has changes. This seems more accurate with the request anyway.
  It also changes the output to print '[This|Other] branch is up to
  date.' rather than displaying nothing.  (John Arbash Meinel)

* ``LockableFiles.put_utf8``, ``put_bytes`` and ``controlfilename``
  are now deprecated in favor of using Transport operations.
  (Martin Pool)

* Many methods on ``VersionedFile``, ``Repository`` and in
  ``bzrlib.revision``  deprecated before bzrlib 1.5 have been removed.
  (Robert Collins)

* ``RevisionSpec.wants_revision_history`` can be set to False for a given
  ``RevisionSpec``. This will disable the existing behavior of passing in
  the full revision history to ``self._match_on``. Useful for specs that
  don't actually need access to the full history. (John Arbash Meinel)

* The constructors of ``SmartClientMedium`` and its subclasses now require a
  ``base`` parameter.  ``SmartClientMedium`` implementations now also need
  to provide a ``remote_path_from_transport`` method.  (Andrew Bennetts)

* The default permissions for creating new files and directories
  should now be obtained from ``BzrDir._get_file_mode()`` and
  ``_get_dir_mode()``, rather than from LockableFiles.  The ``_set_file_mode``
  and ``_set_dir_mode`` variables on LockableFiles which were advertised
  as a way for plugins to control this are no longer consulted.
  (Martin Pool)

* ``VersionedFile.join`` is deprecated. This method required local
  instances of both versioned file objects and was thus hostile to being
  used for streaming from a smart server. The new get_record_stream and
  insert_record_stream are meant to efficiently replace this method.
  (Robert Collins)

* ``WorkingTree.set_parent_(ids/trees)`` will now filter out revisions
  which are in the ancestry of other revisions. So if you merge the same
  tree twice, or merge an ancestor of an existing merge, it will only
  record the newest. (If you merge a descendent, it will replace its
  ancestor). (John Arbash Meinel, #235407)

* ``WorkingTreeFormat2.stub_initialize_remote`` is now private.
  (Martin Pool)


bzr 1.5 2008-05-16
##################

This release of Bazaar includes several updates to the documentation, and fixes
to prepare for making rich root support the default format. Many bugs have been
squashed, including fixes to log, bzr+ssh inter-operation with older servers.

Changes
*******

* Suppress deprecation warnings when bzrlib is a 'final' release. This way
  users of packaged software won't be bothered with DeprecationWarnings,
  but developers and testers will still see them. (John Arbash Meinel)

Documentation
*************

* Incorporate feedback from Jelmer Vernooij and Neil Martinsen-Burrell
  on the plugin and integration chapters of the User Guide.
  (Ian Clatworthy)


bzr 1.5rc1 2008-05-09
#####################

Changes
*******

* Broader support of GNU Emacs mail clients. Set
  ``mail_client=emacsclient`` in your bazaar.conf and ``send`` will pop the
  bundle in a mail buffer according to the value of ``mail-user-agent``
  variable. (Xavier Maillard)

Improvements
************

* Diff now handles revision specs like "branch:" and "submit:" more
  efficiently.  (Aaron Bentley, #202928)

* More friendly error given when attempt to start the smart server
  on an address already in use. (Andrea Corbellini, #200575)

* Pull completes much faster when there is nothing to pull.
  (Aaron Bentley)

Bugfixes
********

* Authentication.conf can define sections without password.
  (Vincent Ladeuil, #199440)

* Avoid muttering every time a child update does not cause a progress bar
  update. (John Arbash Meinel, #213771)

* ``Branch.reconcile()`` is now implemented. This allows ``bzr reconcile``
  to fix when a Branch has a non-canonical mainline history. ``bzr check``
  also detects this condition. (John Arbash Meinel, #177855)

* ``bzr log -r ..X bzr://`` was failing, because it was getting a request
  for ``revision_id=None`` which was not a string.
  (John Arbash Meinel, #211661)

* ``bzr commit`` now works with Microsoft's FTP service.
  (Andreas Deininger)

* Catch definitions outside sections in authentication.conf.
  (Vincent Ladeuil, #217650)

* Conversion from non-rich-root to rich-root(-pack) updates inventory
  sha1s, even when bundles are used.  (Aaron Bentley, #181391)

* Conversion from non-rich-root to rich-root(-pack) works correctly even
  though search keys are not topologically sorted.  (Aaron Bentley)

* Conversion from non-rich-root to rich-root(-pack) works even when a
  parent revision has a different root id.  (Aaron Bentley, #177874)

* Disable strace testing until strace is fixed (see bug #103133) and emit a
  warning when selftest ends to remind us of leaking tests.
  (Vincent Ladeuil, #226769)

* Fetching all revisions from a repository does not cause pack collisions.
  (Robert Collins, Aaron Bentley, #212908)

* Fix error about "attempt to add line-delta in non-delta knit".
  (Andrew Bennetts, #217701)

* Pushing a branch in "dirstate" format (Branch5) over bzr+ssh would break
  if the remote server was < version 1.2. This was due to a bug in the
  RemoteRepository.get_parent_map() fallback code.
  (John Arbash Meinel, #214894)

* Remove leftover code in ``bzr_branch`` that inappropriately creates
  a ``branch-name`` file in the branch control directory.
  (Martin Pool)

* Set SO_REUSEADDR on server sockets of ``bzr serve`` to avoid problems
  rebinding the socket when starting the server a second time.
  (John Arbash Meinel, Martin Pool, #164288)

* Severe performance degradation in fetching from knit repositories to
  knits and packs due to parsing the entire revisions.kndx on every graph
  walk iteration fixed by using the Repository.get_graph API.  There was
  another regression in knit => knit fetching which re-read the index for
  every revision each side had in common.
  (Robert Collins, John Arbash Meinel)

* When logging the changes to a particular file, there was a bug if there
  were ghosts in the revision ancestry. (John Arbash Meinel, #209948)

* xs4all's ftp server returns a temporary error when trying to list an
  empty directory, rather than returning an empty list. Adding a
  workaround so that we don't get spurious failures.
  (John Arbash Meinel, #215522)

Documentation
*************

* Expanded the User Guide to include new chapters on popular plugins and
  integrating Bazaar into your environment. The *Best practices* chapter
  was renamed to *Miscellaneous topics* as suggested by community
  feedback as well. (Ian Clatworthy)

* Document outlining strategies for TortoiseBzr. (Mark Hammond)

* Improved the documentation on hooks. (Ian Clatworthy)

* Update authentication docs regarding ssh agents.
  (Vincent Ladeuil, #183705)

Testing
*******

* Add ``thread_name_suffix`` parameter to SmartTCPServer_for_testing, to
  make it easy to identify which test spawned a thread with an unhandled
  exception. (Andrew Bennetts)

* New ``--debugflag``/``-E`` option to ``bzr selftest`` for setting
  options for debugging tests, these are complementary to the the -D
  options.  The ``-Dselftest_debug`` global option has been replaced by the
  ``-E=allow_debug`` option for selftest. (Andrew Bennetts)

* Parameterised test ids are preserved correctly to aid diagnosis of test
  failures. (Robert Collins, Andrew Bennetts)

* selftest now accepts --starting-with <id> to load only the tests whose id
  starts with the one specified. This greatly speeds up running the test
  suite on a limited set of tests and can be used to run the tests for a
  single module, a single class or even a single test.  (Vincent Ladeuil)

* The test suite modules have been modified to define load_tests() instead
  of test_suite(). That speeds up selective loading (via --load-list)
  significantly and provides many examples on how to migrate (grep for
  load_tests).  (Vincent Ladeuil)

Internals
*********

* ``Hooks.install_hook`` is now deprecated in favour of
  ``Hooks.install_named_hook`` which adds a required ``name`` parameter, to
  avoid having to call ``Hooks.name_hook``. (Daniel Watkins)

* Implement xml8 serializer.  (Aaron Bentley)

* New form ``@deprecated_method(deprecated_in(1, 5, 0))`` for making
  deprecation wrappers.  (Martin Pool)

* ``Repository.revision_parents`` is now deprecated in favour of
  ``Repository.get_parent_map([revid])[revid]``. (Jelmer Vernooij)

* The Python ``assert`` statement is no longer used in Bazaar source, and
  a test checks this.  (Martin Pool)

API Changes
***********

* ``bzrlib.status.show_pending_merges`` requires the repository to be
  locked by the caller. Callers should have been doing it anyway, but it
  will now raise an exception if they do not. (John Arbash Meinel)

* Repository.get_data_stream, Repository.get_data_stream_for_search(),
  Repository.get_deltas_for_revsions(), Repository.revision_trees(),
  Repository.item_keys_introduced_by() no longer take read locks.
  (Aaron Bentley)

* ``LockableFiles.get_utf8`` and ``.get`` are deprecated, as a start
  towards removing LockableFiles and ``.control_files`` entirely.
  (Martin Pool)

* Methods deprecated prior to 1.1 have been removed.
  (Martin Pool)


bzr 1.4 2008-04-28
##################

This release of Bazaar includes handy improvements to the speed of log and
status, new options for several commands, improved documentation, and better
hooks, including initial code for server-side hooks.  A number of bugs have
been fixed, particularly in interoperability between different formats or
different releases of Bazaar over there network.  There's been substantial
internal work in both the repository and network code to enable new features
and faster performance.

Bug Fixes
*********

* Pushing a branch in "dirstate" format (Branch5) over bzr+ssh would break
  if the remote server was < version 1.2.  This was due to a bug in the
  RemoteRepository.get_parent_map() fallback code.
  (John Arbash Meinel, Andrew Bennetts, #214894)


bzr 1.4rc2 2008-04-21
#####################

Bug Fixes
*********

* ``bzr log -r ..X bzr://`` was failing, because it was getting a request
  for ``revision_id=None`` which was not a string.
  (John Arbash Meinel, #211661)

* Fixed a bug in handling ghost revisions when logging changes in a
  particular file.  (John Arbash Meinel, #209948)

* Fix error about "attempt to add line-delta in non-delta knit".
  (Andrew Bennetts, #205156)

* Fixed performance degradation in fetching from knit repositories to
  knits and packs due to parsing the entire revisions.kndx on every graph
  walk iteration fixed by using the Repository.get_graph API.  There was
  another regression in knit => knit fetching which re-read the index for
  every revision each side had in common.
  (Robert Collins, John Arbash Meinel)


bzr 1.4rc1 2008-04-11
#####################

Changes
*******

* bzr main script cannot be imported (Benjamin Peterson)

* On Linux bzr additionally looks for plugins in arch-independent site
  directory. (Toshio Kuratomi)

* The ``set_rh`` branch hook is now deprecated. Please migrate
  any plugins using this hook to use an alternative, e.g.
  ``post_change_branch_tip``. (Ian Clatworthy)

* When a plugin cannot be loaded as the file path is not a valid
  python module name bzr will now strip a ``bzr_`` prefix from the
  front of the suggested name, as many plugins (e.g. bzr-svn)
  want to be installed without this prefix. It is a common mistake
  to have a folder named "bzr-svn" for that plugin, especially
  as this is what bzr branch lp:bzr-svn will give you. (James Westby,
  Andrew Cowie)

* UniqueIntegerBugTracker now appends bug-ids instead of joining
  them to the base URL. Plugins that register bug trackers may
  need a trailing / added to the base URL if one is not already there.
  (James Wesby, Andrew Cowie)

Features
********

* Added start_commit hook for mutable trees. (Jelmer Vernooij, #186422)

* ``status`` now accepts ``--no-pending`` to show the status without
  listing pending merges, which speeds up the command a lot on large
  histories.  (James Westby, #202830)

* New ``post_change_branch_tip`` hook that is called after the
  branch tip is moved but while the branch is still write-locked.
  See the User Reference for signature details.
  (Ian Clatworthy, James Henstridge)

* Reconfigure can convert a branch to be standalone or to use a shared
  repository.  (Aaron Bentley)

Improvements
************

* The smart protocol now has support for setting branches' revision info
  directly.  This should make operations like push slightly faster, and is a
  step towards server-side hooks.  The new request method name is
  ``Branch.set_last_revision_info``.  (Andrew Bennetts)

* ``bzr commit --fixes`` now recognises "gnome" as a tag by default.
  (James Westby, Andrew Cowie)

* ``bzr switch`` will attempt to find branches to switch to relative to the
  current branch. E.g. ``bzr switch branchname`` will look for
  ``current_branch/../branchname``. (Robert Collins, Jelmer Vernooij,
  Wouter van Heyst)

* Diff is now more specific about execute-bit changes it describes
  (Chad Miller)

* Fetching data over HTTP is a bit faster when urllib is used.  This is done
  by forcing it to recv 64k at a time when reading lines in HTTP headers,
  rather than just 1 byte at a time.  (Andrew Bennetts)

* Log --short and --line are much faster when -r is not specified.
  (Aaron Bentley)

* Merge is faster.  We no longer check a file's existence unnecessarily
  when merging the execute bit.  (Aaron Bentley)

* ``bzr status`` on an explicit list of files no longer shows pending
  merges, making it much faster on large trees. (John Arbash Meinel)

* The launchpad directory service now warns the user if they have not set
  their launchpad login and are trying to resolve a URL using it, just
  in case they want to do a write operation with it.  (James Westby)

* The smart protocol client is slightly faster, because it now only queries
  the server for the protocol version once per connection.  Also, the HTTP
  transport will now automatically probe for and use a smart server if
  one is present.  You can use the new ``nosmart+`` transport decorator
  to get the old behaviour.  (Andrew Bennetts)

* The ``version`` command takes a ``--short`` option to print just the
  version number, for easier use in scripts.  (Martin Pool)

* Various operations with revision specs and commands that calculate
  revnos and revision ids are faster.  (John A. Meinel, Aaron Bentley)

Bugfixes
********

* Add ``root_client_path`` parameter to SmartWSGIApp and
  SmartServerRequest.  This makes it possible to publish filesystem
  locations that don't exactly match URL paths. SmartServerRequest
  subclasses should use the new ``translate_client_path`` and
  ``transport_from_client_path`` methods when dealing with paths received
  from a client to take this into account.  (Andrew Bennetts, #124089)

* ``bzr mv a b`` can be now used also to rename previously renamed
  directories, not only files. (Lukáš Lalinský, #107967)

* ``bzr uncommit --local`` can now remove revisions from the local
  branch to be symmetric with ``bzr commit --local``.
  (John Arbash Meinel, #93412)

* Don't ask for a password if there is no real terminal.
  (Alexander Belchenko, #69851)

* Fix a bug causing a ValueError crash in ``parse_line_delta_iter`` when
  fetching revisions from a knit to pack repository or vice versa using
  bzr:// (including over http or ssh).
  (#208418, Andrew Bennetts, Martin Pool, Robert Collins)

* Fixed ``_get_line`` in ``bzrlib.smart.medium``, which was buggy.  Also
  fixed ``_get_bytes`` in the same module to use the push back buffer.
  These bugs had no known impact in normal use, but were problematic for
  developers working on the code, and were likely to cause real bugs sooner
  or later.  (Andrew Bennetts)

* Implement handling of basename parameter for DefaultMail.  (James Westby)

* Incompatibility with Paramiko versions newer than 1.7.2 was fixed.
  (Andrew Bennetts, #213425)

* Launchpad locations (lp: URLs) can be pulled.  (Aaron Bentley, #181945)

* Merges that add files to deleted root directories complete.  They
  do create conflicts.  (Aaron Bentley, #210092)

* vsftp's return ``550 RNFR command failed.`` supported.
  (Marcus Trautwig, #129786)

Documentation
*************

* Improved documentation on send/merge relationship. (Peter Schuller)

* Minor fixes to the User Guide. (Matthew Fuller)

* Reduced the evangelism in the User Guide. (Ian Clatworthy)

* Added Integrating with Bazaar document for developers (Martin Albisetti)

API Breaks
**********

* Attempting to pull data from a ghost aware repository (e.g. knits) into a
  non-ghost aware repository such as weaves will now fail if there are
  ghosts.  (Robert Collins)

* ``KnitVersionedFile`` no longer accepts an ``access_mode`` parameter, and
  now requires the ``index`` and ``access_method`` parameters to be
  supplied. A compatible shim has been kept in the new function
  ``knit.make_file_knit``. (Robert Collins)

* Log formatters must now provide log_revision instead of show and
  show_merge_revno methods. The latter had been deprecated since the 0.17
  release. (James Westby)

* ``LoopbackSFTP`` is now called ``SocketAsChannelAdapter``.
  (Andrew Bennetts)

* ``osutils.backup_file`` is removed. (Alexander Belchenko)

* ``Repository.get_revision_graph`` is deprecated, with no replacement
  method. The method was size(history) and not desirable. (Robert Collins)

* ``revision.revision_graph`` is deprecated, with no replacement function.
  The function was size(history) and not desirable. (Robert Collins)

* ``Transport.get_shared_medium`` is deprecated.  Use
  ``Transport.get_smart_medium`` instead.  (Andrew Bennetts)

* ``VersionedFile`` factories now accept a get_scope parameter rather
  than using a call to ``transaction_finished``, allowing the removal of
  the fixed list of versioned files per repository. (Robert Collins)

* ``VersionedFile.annotate_iter`` is deprecated. While in principle this
  allowed lower memory use, all users of annotations wanted full file
  annotations, and there is no storage format suitable for incremental
  line-by-line annotation. (Robert Collins)

* ``VersionedFile.clone_text`` is deprecated. This performance optimisation
  is no longer used - reading the content of a file that is undergoing a
  file level merge to identical state on two branches is rare enough, and
  not expensive enough to special case. (Robert Collins)

* ``VersionedFile.clear_cache`` and ``enable_cache`` are deprecated.
  These methods added significant complexity to the ``VersionedFile``
  implementation, but were only used for optimising fetches from knits -
  which can be done from outside the knit layer, or via a caching
  decorator. As knits are not the default format, the complexity is no
  longer worth paying. (Robert Collins)

* ``VersionedFile.create_empty`` is removed. This method presupposed a
  sensible mapping to a transport for individual files, but pack backed
  versioned files have no such mapping. (Robert Collins)

* ``VersionedFile.get_graph`` is deprecated, with no replacement method.
  The method was size(history) and not desirable. (Robert Collins)

* ``VersionedFile.get_graph_with_ghosts`` is deprecated, with no
  replacement method.  The method was size(history) and not desirable.
  (Robert Collins)

* ``VersionedFile.get_parents`` is deprecated, please use
  ``VersionedFile.get_parent_map``. (Robert Collins)

* ``VersionedFile.get_sha1`` is deprecated, please use
  ``VersionedFile.get_sha1s``. (Robert Collins)

* ``VersionedFile.has_ghost`` is now deprecated, as it is both expensive
  and unused outside of a single test. (Robert Collins)

* ``VersionedFile.iter_parents`` is now deprecated in favour of
  ``get_parent_map`` which can be used to instantiate a Graph on a
  VersionedFile. (Robert Collins)

* ``VersionedFileStore`` no longer uses the transaction parameter given
  to most methods; amongst other things this means that the
  get_weave_or_empty method no longer guarantees errors on a missing weave
  in a readonly transaction, and no longer caches versioned file instances
  which reduces memory pressure (but requires more careful management by
  callers to preserve performance). (Robert Collins)

Testing
*******

* New -Dselftest_debug flag disables clearing of the debug flags during
  tests.  This is useful if you want to use e.g. -Dhpss to help debug a
  failing test.  Be aware that using this feature is likely to cause
  spurious test failures if used with the full suite. (Andrew Bennetts)

* selftest --load-list now uses a new more agressive test loader that will
  avoid loading unneeded modules and building their tests. Plugins can use
  this new loader by defining a load_tests function instead of a test_suite
  function. (a forthcoming patch will provide many examples on how to
  implement this).
  (Vincent Ladeuil)

* selftest --load-list now does some sanity checks regarding duplicate test
  IDs and tests present in the list but not found in the actual test suite.
  (Vincent Ladeuil)

* Slightly more concise format for the selftest progress bar, so there's
  more space to show the test name.  (Martin Pool) ::

    [2500/10884, 1fail, 3miss in 1m29s] test_revisionnamespaces.TestRev

* The test suite takes much less memory to run, and is a bit faster.  This
  is done by clearing most attributes of TestCases after running them, if
  they succeeded.  (Andrew Bennetts)

Internals
*********

* Added ``_build_client_protocol`` to ``_SmartClient``.  (Andrew Bennetts)

* Added basic infrastructure for automatic plugin suggestion.
  (Martin Albisetti)

* If a ``LockableFiles`` object is not explicitly unlocked (for example
  because of a missing ``try/finally`` block, it will give a warning but
  not automatically unlock itself.  (Previously they did.)  This
  sometimes caused knock-on errors if for example the network connection
  had already failed, and should not be relied upon by code.
  (Martin Pool, #109520)

* ``make dist`` target to build a release tarball, and also
  ``check-dist-tarball`` and ``dist-upload-escudero``.  (Martin Pool)

* The ``read_response_tuple`` method of ``SmartClientRequestProtocol*``
  classes will now raise ``UnknownSmartMethod`` when appropriate, so that
  callers don't need to try distinguish unknown request errors from other
  errors.  (Andrew Bennetts)

* ``set_make_working_trees`` is now implemented provided on all repository
  implementations (Aaron Bentley)

* ``VersionedFile`` now has a new method ``get_parent_map`` which, like
  ``Graph.get_parent_map`` returns a dict of key:parents. (Robert Collins)


bzr 1.3.1 2008-04-09
####################

No changes from 1.3.1rc1.


bzr 1.3.1rc1 2008-04-04
#######################

Bug Fixes
*********

* Fix a bug causing a ValueError crash in ``parse_line_delta_iter`` when
  fetching revisions from a knit to pack repository or vice versa using
  bzr:// (including over http or ssh).
  (#208418, Andrew Bennetts, Martin Pool, Robert Collins)


bzr 1.3 2008-03-20
##################

Bazaar has become part of the GNU project <http://www.gnu.org>

Many operations that act on history, including ``log`` and ``annotate`` are now
substantially faster.  Several bugs have been fixed and several new options and
features have been added.

Testing
*******

* Avoid spurious failure of ``TestVersion.test_version`` matching
  directory names.
  (#202778, Martin Pool)


bzr 1.3rc1 2008-03-16
#####################

Notes When Upgrading
********************

* The backup directory created by ``upgrade`` is now called
  ``backup.bzr``, not ``.bzr.backup``. (Martin Albisetti)

Changes
*******

* A new repository format 'development' has been added. This format will
  represent the latest 'in-progress' format that the bzr developers are
  interested in getting early-adopter testing and feedback on.
  ``doc/developers/development-repo.txt`` has detailed information.
  (Robert Collins)

* BZR_LOG environment variable controls location of .bzr.log trace file.
  User can suppress writing messages to .bzr.log by using '/dev/null'
  filename (on Linux) or 'NUL' (on Windows). If BZR_LOG variable
  is not defined but BZR_HOME is defined then default location
  for .bzr.log trace file is ``$BZR_HOME/.bzr.log``.
  (Alexander Belchenko, #106117)

* ``launchpad`` builtin plugin now shipped as separate part in standalone
  bzr.exe, installed to ``C:\Program Files\Bazaar\plugins`` directory,
  and standalone installer allows user to skip installation of this plugin.
  (Alexander Belchenko)

* Restore auto-detection of plink.exe on Windows. (Dmitry Vasiliev)

* Version number is now shown as "1.2" or "1.2pr2", without zeroed or
  missing final fields.  (Martin Pool)

Features
********

* ``branch`` and ``checkout`` can hard-link working tree files, which is
  faster and saves space.  (Aaron Bentley)

* ``bzr send`` will now also look at the ``child_submit_to`` setting in
  the submit branch to determine the email address to send to.
  (Jelmer Vernooij)

Improvements
************

* BzrBranch._lefthand_history is faster on pack repos.  (Aaron Bentley)

* Branch6.generate_revision_history is faster.  (Aaron Bentley)

* Directory services can now be registered, allowing special URLs to be
  dereferenced into real URLs.  This is a generalization and cleanup of
  the lp: transport lookup.  (Aaron Bentley)

* Merge directives that are automatically attached to emails have nicer
  filenames, based on branch-nick + revno. (Aaron Bentley)

* ``push`` has a ``--revision`` option, to specify what revision to push up
  to.  (Daniel Watkins)

* Significantly reducing execution time and network traffic for trivial
  case of running ``bzr missing`` command for two identical branches.
  (Alexander Belchenko)

* Speed up operations that look at the revision graph (such as 'bzr log').
  ``KnitPackRepositor.get_revision_graph`` uses ``Graph.iter_ancestry`` to
  extract the revision history. This allows filtering ghosts while
  stepping instead of needing to peek ahead. (John Arbash Meinel)

* The ``hooks`` command lists installed hooks, to assist in debugging.
  (Daniel Watkins)

* Updates to how ``annotate`` work. Should see a measurable improvement in
  performance and memory consumption for file with a lot of merges.
  Also, correctly handle when a line is introduced by both parents (it
  should be attributed to the first merge which notices this, and not
  to all subsequent merges.) (John Arbash Meinel)

Bugfixes
********

* Autopacking no longer holds the full set of inventory lines in
  memory while copying. For large repositories, this can amount to
  hundreds of MB of ram consumption.
  (Ian Clatworthy, John Arbash Meinel)

* Cherrypicking when using ``--format=merge3`` now explictly excludes
  BASE lines. (John Arbash Meinel, #151731)

* Disable plink's interactive prompt for password.
  (#107593, Dmitry Vasiliev)

* Encode command line arguments from unicode to user_encoding before
  invoking external mail client in `bzr send` command.
  (#139318, Alexander Belchenko)

* Fixed problem connecting to ``bzr+https://`` servers.
  (#198793, John Ferlito)

* Improved error reporting in the Launchpad plugin. (Daniel Watkins,
  #196618)

* Include quick-start-summary.svg file to python-based installer(s)
  for Windows. (#192924, Alexander Belchenko)

* lca merge now respects specified files. (Aaron Bentley)

* Make version-info --custom imply --all. (#195560, James Westby)

* ``merge --preview`` now works for merges that add or modify
  symlinks (James Henstridge)

* Redirecting the output from ``bzr merge`` (when the remembered
  location is used) now works. (John Arbash Meinel)

* setup.py script explicitly checks for Python version.
  (Jari Aalto, Alexander Belchenko, #200569)

* UnknownFormatErrors no longer refer to branches regardless of kind of
  unknown format. (Daniel Watkins, #173980)

* Upgrade bundled ConfigObj to version 4.5.2, which properly quotes #
  signs, among other small improvements. (Matt Nordhoff, #86838)

* Use correct indices when emitting LCA conflicts.  This fixes IndexError
  errors.  (Aaron Bentley, #196780)

Documentation
*************

* Explained how to use ``version-info --custom`` in the User Guide.
  (Neil Martinsen-Burrell)

API Breaks
**********

* Support for loading plugins from zip files and
  ``bzrlib.plugin.load_from_zip()`` function are deprecated.
  (Alexander Belchenko)

Testing
*******

* Added missing blackbox tests for ``modified`` (Adrian Wilkins)

* The branch interface tests were invalid for branches using rich-root
  repositories because the empty string is not a valid file-id.
  (Robert Collins)

Internals
*********

* ``Graph.iter_ancestry`` returns the ancestry of revision ids. Similar to
  ``Repository.get_revision_graph()`` except it includes ghosts and you can
  stop part-way through. (John Arbash Meinel)

* New module ``tools/package_mf.py`` provide custom module finder for
  python packages (improves standard python library's modulefinder.py)
  used by ``setup.py`` script while building standalone bzr.exe.
  (Alexander Belchenko)

* New remote method ``RemoteBzrDir.find_repositoryV2`` adding support for
  detecting external lookup support on remote repositories. This method is
  now attempted first when lookup up repositories, leading to an extra
  round trip on older bzr smart servers. (Robert Collins)

* Repository formats have a new supported-feature attribute
  ``supports_external_lookups`` used to indicate repositories which support
  falling back to other repositories when they have partial data.
  (Robert Collins)

* ``Repository.get_revision_graph_with_ghosts`` and
  ``bzrlib.revision.(common_ancestor,MultipleRevisionSources,common_graph)``
  have been deprecated.  (John Arbash Meinel)

* ``Tree.iter_changes`` is now a public API, replacing the work-in-progress
  ``Tree._iter_changes``. The api is now considered stable and ready for
  external users.  (Aaron Bentley)

* The bzrdir format registry now accepts an ``alias`` keyword to
  register_metadir, used to indicate that a format name is an alias for
  some other format and thus should not be reported when describing the
  format. (Robert Collins)


bzr 1.2 2008-02-15
##################

Bug Fixes
*********

* Fix failing test in Launchpad plugin. (Martin Pool)


bzr 1.2rc1 2008-02-13
#####################

Notes When Upgrading
********************

* Fetching via the smart protocol may need to reconnect once during a fetch
  if the remote server is running Bazaar 1.1 or earlier, because the client
  attempts to use more efficient requests that confuse older servers.  You
  may be required to re-enter a password or passphrase when this happens.
  This won't happen if the server is upgraded to Bazaar 1.2.
  (Andrew Bennetts)

Changes
*******

* Fetching via bzr+ssh will no longer fill ghosts by default (this is
  consistent with pack-0.92 fetching over SFTP). (Robert Collins)

* Formatting of ``bzr plugins`` output is changed to be more human-
  friendly. Full path of plugins locations will be shown only with
  ``--verbose`` command-line option. (Alexander Belchenko)

* ``merge`` now prefers to use the submit branch, but will fall back to
  parent branch.  For many users, this has no effect.  But some users who
  pull and merge on the same branch will notice a change.  This change
  makes it easier to work on a branch on two different machines, pulling
  between the machines, while merging from the upstream.
  ``merge --remember`` can now be used to set the submit_branch.
  (Aaron Bentley)

Features
********

* ``merge --preview`` produces a diff of the changes merge would make,
  but does not actually perform the merge.  (Aaron Bentley)

* New smart method ``Repository.get_parent_map`` for getting revision
  parent data. This returns additional parent information topologically
  adjacent to the requested data to reduce round trip latency impacts.
  (Robert Collins)

* New smart method, ``Repository.stream_revisions_chunked``, for fetching
  revision data that streams revision data via a chunked encoding.  This
  avoids buffering large amounts of revision data on the server and on the
  client, and sends less data to the server to request the revisions.
  (Andrew Bennetts, Robert Collins, #178353)

* The launchpad plugin now handles lp urls of the form
  ``lp://staging/``, ``lp://demo/``, ``lp://dev/`` to use the appropriate
  launchpad instance to do the resolution of the branch identities.
  This is primarily of use to Launchpad developers, but can also
  be used by other users who want to try out Launchpad as
  a branch location without messing up their public Launchpad
  account.  Branches that are pushed to the staging environment
  have an expected lifetime of one day. (Tim Penhey)

Improvements
************

* Creating a new branch no longer tries to read the entire revision-history
  unnecessarily over smart server operations. (Robert Collins)

* Fetching between different repository formats with compatible models now
  takes advantage of the smart method to stream revisions.  (Andrew Bennetts)

* The ``--coverage`` option is now global, rather specific to ``bzr
  selftest``.  (Andrew Bennetts)

* The ``register-branch`` command will now use the public url of the branch
  containing the current directory, if one has been set and no explicit
  branch is provided.  (Robert Collins)

* Tweak the ``reannotate`` code path to optimize the 2-parent case.
  Speeds up ``bzr annotate`` with a pack repository by approx 3:2.
  (John Arbash Meinel)

Bugfixes
********

* Calculate remote path relative to the shared medium in _SmartClient.  This
  is related to the problem in bug #124089.  (Andrew Bennetts)

* Cleanly handle connection errors in smart protocol version two, the same
  way as they are handled by version one.  (Andrew Bennetts)

* Clearer error when ``version-info --custom`` is used without
  ``--template`` (Lukáš Lalinský)

* Don't raise UnavailableFeature during test setup when medusa is not
  available or tearDown is never called leading to nasty side effects.
  (#137823, Vincent Ladeuil)

* If a plugin's test suite cannot be loaded, for example because of a syntax
  error in the tests, then ``selftest`` fails, rather than just printing
  a warning.  (Martin Pool, #189771)

* List possible values for BZR_SSH environment variable in env-variables
  help topic. (Alexander Belchenko, #181842)

* New methods ``push_log_file`` and ``pop_log_file`` to intercept messages:
  popping the log redirection now precisely restores the previous state,
  which makes it easier to use bzr log output from other programs.
  TestCaseInTempDir no longer depends on a log redirection being established
  by the test framework, which lets bzr tests cleanly run from a normal
  unittest runner.
  (#124153, #124849, Martin Pool, Jonathan Lange)

* ``pull --quiet`` is now more quiet, in particular a message is no longer
  printed when the remembered pull location is used. (James Westby,
  #185907)

* ``reconfigure`` can safely be interrupted while fetching.
  (Aaron Bentley, #179316)

* ``reconfigure`` preserves tags when converting to and from lightweight
  checkouts.  (Aaron Bentley, #182040)

* Stop polluting /tmp when running selftest.
  (Vincent Ladeuil, #123623)

* Switch from NFKC => NFC for normalization checks. NFC allows a few
  more characters which should be considered valid.
  (John Arbash Meinel, #185458)

* The launchpad plugin now uses the ``edge`` xmlrpc server to avoid
  interacting badly with a bug on the launchpad side. (Robert Collins)

* Unknown hostnames when connecting to a ``bzr://`` URL no longer cause
  tracebacks.  (Andrew Bennetts, #182849)

API Breaks
**********

* Classes implementing Merge types like Merge3Merger must now accept (and
  honour) a do_merge flag in their constructor.  (Aaron Bentley)

* ``Repository.add_inventory`` and ``add_revision`` now require the caller
  to previously take a write lock (and start a write group.)
  (Martin Pool)

Testing
*******

* selftest now accepts --load-list <file> to load a test id list. This
  speeds up running the test suite on a limited set of tests.
  (Vincent Ladeuil)

Internals
*********

* Add a new method ``get_result`` to graph search objects. The resulting
  ``SearchResult`` can be used to recreate the search later, which will
  be useful in reducing network traffic. (Robert Collins)

* Use convenience function to check whether two repository handles
  are referring to the same repository in ``Repository.get_graph``.
  (Jelmer Vernooij, #187162)

* Fetching now passes the find_ghosts flag through to the
  ``InterRepository.missing_revision_ids`` call consistently for all
  repository types. This will enable faster missing revision discovery with
  bzr+ssh. (Robert Collins)

* Fix error handling in Repository.insert_data_stream. (Lukas Lalinsky)

* ``InterRepository.missing_revision_ids`` is now deprecated in favour of
  ``InterRepository.search_missing_revision_ids`` which returns a
  ``bzrlib.graph.SearchResult`` suitable for making requests from the smart
  server. (Robert Collins)

* New error ``NoPublicBranch`` for commands that need a public branch to
  operate. (Robert Collins)

* New method ``iter_inventories`` on Repository for access to many
  inventories. This is primarily used by the ``revision_trees`` method, as
  direct access to inventories is discouraged. (Robert Collins)

* New method ``next_with_ghosts`` on the Graph breadth-first-search objects
  which will split out ghosts and present parents into two separate sets,
  useful for code which needs to be aware of ghosts (e.g. fetching data
  cares about ghosts during revision selection). (Robert Collins)

* Record a timestamp against each mutter to the trace file, relative to the
  first import of bzrlib.  (Andrew Bennetts)

* ``Repository.get_data_stream`` is now deprecated in favour of
  ``Repository.get_data_stream_for_search`` which allows less network
  traffic when requesting data streams over a smart server. (Robert Collins)

* ``RemoteBzrDir._get_tree_branch`` no longer triggers ``_ensure_real``,
  removing one round trip on many network operations. (Robert Collins)

* RemoteTransport's ``recommended_page_size`` method now returns 64k, like
  SFTPTransport and HttpTransportBase.  (Andrew Bennetts)

* Repository has a new method ``has_revisions`` which signals the presence
  of many revisions by returning a set of the revisions listed which are
  present. This can be done by index queries without reading data for parent
  revision names etc. (Robert Collins)


bzr 1.1 2008-01-15
##################

(no changes from 1.1rc1)

bzr 1.1rc1 2008-01-05
#####################

Changes
*******

* Dotted revision numbers have been revised. Instead of growing longer with
  nested branches the branch number just increases. (eg instead of 1.1.1.1.1
  we now report 1.2.1.) This helps scale long lived branches which have many
  feature branches merged between them. (John Arbash Meinel)

* The syntax ``bzr diff branch1 branch2`` is no longer supported.
  Use ``bzr diff branch1 --new branch2`` instead. This change has
  been made to remove the ambiguity where ``branch2`` is in fact a
  specific file to diff within ``branch1``.

Features
********

* New option to use custom template-based formats in  ``bzr version-info``.
  (Lukáš Lalinský)

* diff '--using' allows an external diff tool to be used for files.
  (Aaron Bentley)

* New "lca" merge-type for fast everyday merging that also supports
  criss-cross merges.  (Aaron Bentley)

Improvements
************

* ``annotate`` now doesn't require a working tree. (Lukáš Lalinský,
  #90049)

* ``branch`` and ``checkout`` can now use files from a working tree to
  to speed up the process.  For checkout, this requires the new
  --files-from flag.  (Aaron Bentley)

* ``bzr diff`` now sorts files in alphabetical order.  (Aaron Bentley)

* ``bzr diff`` now works on branches without working trees. Tree-less
  branches can also be compared to each other and to working trees using
  the new diff options ``--old`` and ``--new``. Diffing between branches,
  with or without trees, now supports specific file filtering as well.
  (Ian Clatworthy, #6700)

* ``bzr pack`` now orders revision texts in topological order, with newest
  at the start of the file, promoting linear reads for ``bzr log`` and the
  like. This partially fixes #154129. (Robert Collins)

* Merge directives now fetch prerequisites from the target branch if
  needed.  (Aaron Bentley)

* pycurl now handles digest authentication.
  (Vincent Ladeuil)

* ``reconfigure`` can now convert from repositories.  (Aaron Bentley)

* ``-l`` is now a short form for ``--limit`` in ``log``.  (Matt Nordhoff)

* ``merge`` now warns when merge directives cause cherrypicks.
  (Aaron Bentley)

* ``split`` now supported, to enable splitting large trees into smaller
  pieces.  (Aaron Bentley)

Bugfixes
********

* Avoid AttributeError when unlocking a pack repository when an error occurs.
  (Martin Pool, #180208)

* Better handle short reads when processing multiple range requests.
  (Vincent Ladeuil, #179368)

* build_tree acceleration uses the correct path when a file has been moved.
  (Aaron Bentley)

* ``commit`` now succeeds when a checkout and its master branch share a
  repository.  (Aaron Bentley, #177592)

* Fixed error reporting of unsupported timezone format in
  ``log --timezone``. (Lukáš Lalinský, #178722)

* Fixed Unicode encoding error in ``ignored`` when the output is
  redirected to a pipe. (Lukáš Lalinský)

* Fix traceback when sending large response bodies over the smart protocol
  on Windows. (Andrew Bennetts, #115781)

* Fix ``urlutils.relative_url`` for the case of two ``file:///`` URLs
  pointed to different logical drives on Windows.
  (Alexander Belchenko, #90847)

* HTTP test servers are now compatible with the http protocol version 1.1.
  (Vincent Ladeuil, #175524)

* _KnitParentsProvider.get_parent_map now handles requests for ghosts
  correctly, instead of erroring or attributing incorrect parents to ghosts.
  (Aaron Bentley)

* ``merge --weave --uncommitted`` now works.  (Aaron Bentley)

* pycurl authentication handling was broken and incomplete. Fix handling of
  user:pass embedded in the urls.
  (Vincent Ladeuil, #177643)

* Files inside non-directories are now handled like other conflict types.
  (Aaron Bentley, #177390)

* ``reconfigure`` is able to convert trees into lightweight checkouts.
  (Aaron Bentley)

* Reduce lockdir timeout to 0 when running ``bzr serve``.  (Andrew Bennetts,
  #148087)

* Test that the old ``version_info_format`` functions still work, even
  though they are deprecated. (John Arbash Meinel, ShenMaq, #177872)

* Transform failures no longer cause ImmortalLimbo errors (Aaron Bentley,
  #137681)

* ``uncommit`` works even when the commit messages of revisions to be
  removed use characters not supported in the terminal encoding.
  (Aaron Bentley)

* When dumb http servers return whole files instead of the requested ranges,
  read the remaining bytes by chunks to avoid overflowing network buffers.
  (Vincent Ladeuil, #175886)

Documentation
*************

* Minor tweaks made to the bug tracker integration documentation.
  (Ian Clatworthy)

* Reference material has now be moved out of the User Guide and added
  to the User Reference. The User Reference has gained 4 sections as
  a result: Authenication Settings, Configuration Settings, Conflicts
  and Hooks. All help topics are now dumped into text format in the
  doc/en/user-reference directory for those who like browsing that
  information in their editor. (Ian Clatworthy)

* *Using Bazaar with Launchpad* tutorial added. (Ian Clatworthy)

Internals
*********

* find_* methods available for BzrDirs, Branches and WorkingTrees.
  (Aaron Bentley)

* Help topics can now be loaded from files.
  (Ian Clatworthy, Alexander Belchenko)

* get_parent_map now always provides tuples as its output.  (Aaron Bentley)

* Parent Providers should now implement ``get_parent_map`` returning a
  dictionary instead of ``get_parents`` returning a list.
  ``Graph.get_parents`` is now deprecated. (John Arbash Meinel,
  Robert Collins)

* Patience Diff now supports arbitrary python objects, as long as they
  support ``hash()``. (John Arbash Meinel)

* Reduce selftest overhead to establish test names by memoization.
  (Vincent Ladeuil)

API Breaks
**********

Testing
*******

* Modules can now customise their tests by defining a ``load_tests``
  attribute. ``pydoc bzrlib.tests.TestUtil.TestLoader.loadTestsFromModule``
  for the documentation on this attribute. (Robert Collins)

* New helper function ``bzrlib.tests.condition_id_re`` which helps
  filter tests based on a regular expression search on the tests id.
  (Robert Collins)

* New helper function ``bzrlib.tests.condition_isinstance`` which helps
  filter tests based on class. (Robert Collins)

* New helper function ``bzrlib.tests.exclude_suite_by_condition`` which
  generalises the ``exclude_suite_by_re`` function. (Robert Collins)

* New helper function ``bzrlib.tests.filter_suite_by_condition`` which
  generalises the ``filter_suite_by_re`` function. (Robert Collins)

* New helper method ``bzrlib.tests.exclude_tests_by_re`` which gives a new
  TestSuite that does not contain tests from the input that matched a
  regular expression. (Robert Collins)

* New helper method ``bzrlib.tests.randomize_suite`` which returns a
  randomized copy of the input suite. (Robert Collins)

* New helper method ``bzrlib.tests.split_suite_by_re`` which splits a test
  suite into two according to a regular expression. (Robert Collins)

* Parametrize all http tests for the transport implementations, the http
  protocol versions (1.0 and 1.1) and the authentication schemes.
  (Vincent Ladeuil)

* The ``exclude_pattern`` and ``random_order`` parameters to the function
  ``bzrlib.tests.filter_suite_by_re`` have been deprecated. (Robert Collins)

* The method ``bzrlib.tests.sort_suite_by_re`` has been deprecated. It is
  replaced by the new helper methods added in this release. (Robert Collins)


bzr 1.0 2007-12-14
##################

Documentation
*************

* More improvements and fixes to the User Guide.  (Ian Clatworthy)

* Add information on cherrypicking/rebasing to the User Guide.
  (Ian Clatworthy)

* Improve bug tracker integration documentation. (Ian Clatworthy)

* Minor edits to ``Bazaar in five minutes`` from David Roberts and
  to the rebasing section of the User Guide from Aaron Bentley.
  (Ian Clatworthy)


bzr 1.0rc3 2007-12-11
#####################

Changes
*******

* If a traceback occurs, users are now asked to report the bug
  through Launchpad (https://bugs.launchpad.net/bzr/), rather than
  by mail to the mailing list.
  (Martin Pool)

Bugfixes
********

* Fix Makefile rules for doc generation. (Ian Clatworthy, #175207)

* Give more feedback during long http downloads by making readv deliver data
  as it arrives for urllib, and issue more requests for pycurl. High latency
  networks are better handled by urllib, the pycurl implementation give more
  feedback but also incur more latency.
  (Vincent Ladeuil, #173010)

* Implement _make_parents_provider on RemoteRepository, allowing generating
  bundles against branches on a smart server.  (Andrew Bennetts, #147836)

Documentation
*************

* Improved user guide.  (Ian Clatworthy)

* The single-page quick reference guide is now available as a PDF.
  (Ian Clatworthy)

Internals
*********

* readv urllib http implementation is now a real iterator above the
  underlying socket and deliver data as soon as it arrives. 'get' still
  wraps its output in a StringIO.
  (Vincent Ladeuil)


bzr 1.0rc2 2007-12-07
#####################

Improvements
************

* Added a --coverage option to selftest. (Andrew Bennetts)

* Annotate merge (merge-type=weave) now supports cherrypicking.
  (Aaron Bentley)

* ``bzr commit`` now doesn't print the revision number twice. (Matt
  Nordhoff, #172612)

* New configuration option ``bugtracker_<tracker_abbrevation>_url`` to
  define locations of bug trackers that are not directly supported by
  bzr or a plugin. The URL will be treated as a template and ``{id}``
  placeholders will be replaced by specific bug IDs.  (Lukáš Lalinský)

* Support logging single merge revisions with short and line log formatters.
  (Kent Gibson)

* User Guide enhanced with suggested readability improvements from
  Matt Revell and corrections from John Arbash Meinel. (Ian Clatworthy)

* Quick Start Guide renamed to Quick Start Card, moved down in
  the catalog, provided in pdf and png format and updated to refer
  to ``send`` instead of ``bundle``. (Ian Clatworthy, #165080)

* ``switch`` can now be used on heavyweight checkouts as well as
  lightweight ones. After switching a heavyweight checkout, the
  local branch is a mirror/cache of the new bound branch and
  uncommitted changes in the working tree are merged. As a safety
  check, if there are local commits in a checkout which have not
  been committed to the previously bound branch, then ``switch``
  fails unless the ``--force`` option is given. This option is
  now also required if the branch a lightweight checkout is pointing
  to has been moved. (Ian Clatworthy)

Internals
*********

* New -Dhttp debug option reports http connections, requests and responses.
  (Vincent Ladeuil)

* New -Dmerge debug option, which emits merge plans for merge-type=weave.

Bugfixes
********

* Better error message when running ``bzr cat`` on a non-existant branch.
  (Lukáš Lalinský, #133782)

* Catch OSError 17 (file exists) in final phase of tree transform and show
  filename to user.
  (Alexander Belchenko, #111758)

* Catch ShortReadvErrors while using pycurl. Also make readv more robust by
  allowing multiple GET requests to be issued if too many ranges are
  required.
  (Vincent Ladeuil, #172701)

* Check for missing basis texts when fetching from packs to packs.
  (John Arbash Meinel, #165290)

* Fall back to showing e-mail in ``log --short/--line`` if the
  committer/author has only e-mail. (Lukáš Lalinský, #157026)

API Breaks
**********

* Deprecate not passing a ``location`` argument to commit reporters'
  ``started`` methods. (Matt Nordhoff)


bzr 1.0rc1 2007-11-30
#####################

Notes When Upgrading
********************

* The default repository format is now ``pack-0.92``.  This
  default is used when creating new repositories with ``init`` and
  ``init-repo``, and when branching over bzr+ssh or bzr+hpss.
  (See https://bugs.launchpad.net/bugs/164626)

  This format can be read and written by Bazaar 0.92 and later, and
  data can be transferred to and from older formats.

  To upgrade, please reconcile your repository (``bzr reconcile``), and then
  upgrade (``bzr upgrade``).

  ``pack-0.92`` offers substantially better scaling and performance than the
  previous knits format. Some operations are slower where the code already
  had bad scaling characteristics under knits, the pack format makes such
  operations more visible as part of being more scalable overall. We will
  correct such operations over the coming releases and encourage the filing
  of bugs on any operation which you observe to be slower in a packs
  repository. One particular case that we do not intend to fix is pulling
  data from a pack repository into a knit repository over a high latency
  link;  downgrading such data requires reinsertion of the file texts, and
  this is a classic space/time tradeoff. The current implementation is
  conservative on memory usage because we need to support converting data
  from any tree without problems.
  (Robert Collins, Martin Pool, #164476)

Changes
*******

* Disable detection of plink.exe as possible ssh vendor. Plink vendor
  still available if user selects it explicitly with BZR_SSH environment
  variable. (Alexander Belchenko, workaround for bug #107593)

* The pack format is now accessible as "pack-0.92", or "pack-0.92-subtree"
  to enable the subtree functions (for example, for bzr-svn).
  (Martin Pool)

Features
********

* New ``authentication.conf`` file holding the password or other credentials
  for remote servers. This can be used for ssh, sftp, smtp and other
  supported transports.
  (Vincent Ladeuil)

* New rich-root and rich-root-pack formats, recording the same data about
  tree roots that's recorded for all other directories.
  (Aaron Bentley, #164639)

* ``pack-0.92`` repositories can now be reconciled.
  (Robert Collins, #154173)

* ``switch`` command added for changing the branch a lightweight checkout
  is associated with and updating the tree to reflect the latest content
  accordingly. This command was previously part of the BzrTools plug-in.
  (Ian Clatworthy, Aaron Bentley, David Allouche)

* ``reconfigure`` command can now convert branches, trees, or checkouts to
  lightweight checkouts.  (Aaron Bentley)

Performance
***********

* Commit updates the state of the working tree via a delta rather than
  supplying entirely new basis trees. For commit of a single specified file
  this reduces the wall clock time for commit by roughly a 30%.
  (Robert Collins, Martin Pool)

* Commit with many automatically found deleted paths no longer performs
  linear scanning for the children of those paths during inventory
  iteration. This should fix commit performance blowing out when many such
  paths occur during commit. (Robert Collins, #156491)

* Fetch with pack repositories will no longer read the entire history graph.
  (Robert Collins, #88319)

* Revert takes out an appropriate lock when reverting to a basis tree, and
  does not read the basis inventory twice. (Robert Collins)

* Diff does not require an inventory to be generated on dirstate trees.
  (Aaron Bentley, #149254)

* New annotate merge (--merge-type=weave) implementation is fast on
  versionedfiles withough cached annotations, e.g. pack-0.92.
  (Aaron Bentley)

Improvements
************

* ``bzr merge`` now warns when it encounters a criss-cross merge.
  (Aaron Bentley)

* ``bzr send`` now doesn't require the target e-mail address to be
  specified on the command line if an interactive e-mail client is used.
  (Lukáš Lalinský)

* ``bzr tags`` now prints the revision number for each tag, instead of
  the revision id, unless --show-ids is passed. In addition, tags can be
  sorted chronologically instead of lexicographically with --sort=time.
  (Adeodato Simó, #120231)

* Windows standalone version of bzr is able to load system-wide plugins from
  "plugins" subdirectory in installation directory. In addition standalone
  installer write to the registry (HKLM\SOFTWARE\Bazaar) useful info
  about paths and bzr version. (Alexander Belchenko, #129298)

Documentation
*************

Bug Fixes
*********

* A progress bar has been added for knitpack -> knitpack fetching.
  (Robert Collins, #157789, #159147)

* Branching from a branch via smart server now preserves the repository
  format. (Andrew Bennetts,  #164626)

* ``commit`` is now able to invoke an external editor in a non-ascii
  directory. (Daniel Watkins, #84043)

* Catch connection errors for ftp.
  (Vincent Ladeuil, #164567)

* ``check`` no longer reports spurious unreferenced text versions.
  (Robert Collins, John A Meinel, #162931, #165071)

* Conflicts are now resolved recursively by ``revert``.
  (Aaron Bentley, #102739)

* Detect invalid transport reuse attempts by catching invalid URLs.
  (Vincent Ladeuil, #161819)

* Deleting a file without removing it shows a correct diff, not a traceback.
  (Aaron Bentley)

* Do no use timeout in HttpServer anymore.
  (Vincent Ladeuil, #158972).

* Don't catch the exceptions related to the http pipeline status before
  retrying an http request or some programming errors may be masked.
  (Vincent Ladeuil, #160012)

* Fix ``bzr rm`` to not delete modified and ignored files.
  (Lukáš Lalinský, #172598)

* Fix exception when revisionspec contains merge revisons but log
  formatter doesn't support merge revisions. (Kent Gibson, #148908)

* Fix exception when ScopeReplacer is assigned to before any members have
  been retrieved.  (Aaron Bentley)

* Fix multiple connections during checkout --lightweight.
  (Vincent Ladeuil, #159150)

* Fix possible error in insert_data_stream when copying between
  pack repositories over bzr+ssh or bzr+http.
  KnitVersionedFile.get_data_stream now makes sure that requested
  compression parents are sent before any delta hunks that depend
  on them.
  (Martin Pool, #164637)

* Fix typo in limiting offsets coalescing for http, leading to
  whole files being downloaded instead of parts.
  (Vincent Ladeuil, #165061)

* FTP server errors don't error in the error handling code.
  (Robert Collins, #161240)

* Give a clearer message when a pull fails because the source needs
  to be reconciled.
  (Martin Pool, #164443)

* It is clearer when a plugin cannot be loaded because of its name, and a
  suggestion for an acceptable name is given. (Daniel Watkins, #103023)

* Leave port as None in transport objects if user doesn't
  specify a port in urls.
  (vincent Ladeuil, #150860)

* Make sure Repository.fetch(self) is properly a no-op for all
  Repository implementations. (John Arbash Meinel, #158333)

* Mark .bzr directories as "hidden" on Windows.
  (Alexander Belchenko, #71147)

* ``merge --uncommitted`` can now operate on a single file.
  (Aaron Bentley, Lukáš Lalinský, #136890)

* Obsolete packs are now cleaned up by pack and autopack operations.
  (Robert Collins, #153789)

* Operations pulling data from a smart server where the underlying
  repositories are not both annotated/both unannotated will now work.
  (Robert Collins, #165304).

* Reconcile now shows progress bars. (Robert Collins, #159351)

* ``RemoteBranch`` was not initializing ``self._revision_id_to_revno_map``
  properly. (John Arbash Meinel, #162486)

* Removing an already-removed file reports the file does not exist. (Daniel
  Watkins, #152811)

* Rename on Windows is able to change filename case.
  (Alexander Belchenko, #77740)

* Return error instead of a traceback for ``bzr log -r0``.
  (Kent Gibson, #133751)

* Return error instead of a traceback when bzr is unable to create
  symlink on some platforms (e.g. on Windows).
  (Alexander Belchenko, workaround for #81689)

* Revert doesn't crash when restoring a single file from a deleted
  directory. (Aaron Bentley)

* Stderr output via logging mechanism now goes through encoded wrapper
  and no more uses utf-8, but terminal encoding instead. So all unicode
  strings now should be readable in non-utf-8 terminal.
  (Alexander Belchenko, #54173)

* The error message when ``move --after`` should be used makes how to do so
  clearer. (Daniel Watkins, #85237)

* Unicode-safe output from ``bzr info``. The output will be encoded
  using the terminal encoding and unrepresentable characters will be
  replaced by '?'. (Lukáš Lalinský, #151844)

* Working trees are no longer created when pushing into a local no-trees
  repo. (Daniel Watkins, #50582)

* Upgrade util/configobj to version 4.4.0.
  (Vincent Ladeuil, #151208).

* Wrap medusa ftp test server as an FTPServer feature.
  (Vincent Ladeuil, #157752)

API Breaks
**********

* ``osutils.backup_file`` is deprecated. Actually it's not used in bzrlib
  during very long time. (Alexander Belchenko)

* The return value of
  ``VersionedFile.iter_lines_added_or_present_in_versions`` has been
  changed. Previously it was an iterator of lines, now it is an iterator of
  (line, version_id) tuples. This change has been made to aid reconcile and
  fetch operations. (Robert Collins)

* ``bzrlib.repository.get_versioned_file_checker`` is now private.
  (Robert Collins)

* The Repository format registry default has been removed; it was previously
  obsoleted by the bzrdir format default, which implies a default repository
  format.
  (Martin Pool)

Internals
*********

* Added ``ContainerSerialiser`` and ``ContainerPushParser`` to
  ``bzrlib.pack``.  These classes provide more convenient APIs for generating
  and parsing containers from streams rather than from files.  (Andrew
  Bennetts)

* New module ``lru_cache`` providing a cache for use by tasks that need
  semi-random access to large amounts of data. (John A Meinel)

* InventoryEntry.diff is now deprecated.  Please use diff.DiffTree instead.


bzr 0.92 2007-11-05
###################

Changes
*******

  * New uninstaller on Win32.  (Alexander Belchenko)


bzr 0.92rc1 2007-10-29
######################

Changes
*******

* ``bzr`` now returns exit code 4 if an internal error occurred, and
  3 if a normal error occurred.  (Martin Pool)

* ``pull``, ``merge`` and ``push`` will no longer silently correct some
  repository index errors that occured as a result of the Weave disk format.
  Instead the ``reconcile`` command needs to be run to correct those
  problems if they exist (and it has been able to fix most such problems
  since bzr 0.8). Some new problems have been identified during this release
  and you should run ``bzr check`` once on every repository to see if you
  need to reconcile. If you cannot ``pull`` or ``merge`` from a remote
  repository due to mismatched parent errors - a symptom of index errors -
  you should simply take a full copy of that remote repository to a clean
  directory outside any local repositories, then run reconcile on it, and
  finally pull from it locally. (And naturally email the repositories owner
  to ask them to upgrade and run reconcile).
  (Robert Collins)

Features
********

* New ``knitpack-experimental`` repository format. This is interoperable with
  the ``dirstate-tags`` format but uses a smarter storage design that greatly
  speeds up many operations, both local and remote. This new format can be
  used as an option to the ``init``, ``init-repository`` and ``upgrade``
  commands. (Robert Collins)

* For users of bzr-svn (and those testing the prototype subtree support) that
  wish to try packs, a new ``knitpack-subtree-experimental`` format has also
  been added. This is interoperable with the ``dirstate-subtrees`` format.
  (Robert Collins)

* New ``reconfigure`` command. (Aaron Bentley)

* New ``revert --forget-merges`` command, which removes the record of a pending
  merge without affecting the working tree contents.  (Martin Pool)

* New ``bzr_remote_path`` configuration variable allows finer control of
  remote bzr locations than BZR_REMOTE_PATH environment variable.
  (Aaron Bentley)

* New ``launchpad-login`` command to tell Bazaar your Launchpad
  user ID.  This can then be used by other functions of the
  Launchpad plugin. (James Henstridge)

Performance
***********

* Commit in quiet mode is now slightly faster as the information to
  output is no longer calculated. (Ian Clatworthy)

* Commit no longer checks for new text keys during insertion when the
  revision id was deterministically unique. (Robert Collins)

* Committing a change which is not a merge and does not change the number of
  files in the tree is faster by utilising the data about whether files are
  changed to determine if the tree is unchanged rather than recalculating
  it at the end of the commit process. (Robert Collins)

* Inventory serialisation no longer double-sha's the content.
  (Robert Collins)

* Knit text reconstruction now avoids making copies of the lines list for
  interim texts when building a single text. The new ``apply_delta`` method
  on ``KnitContent`` aids this by allowing modification of the revision id
  such objects represent. (Robert Collins)

* Pack indices are now partially parsed for specific key lookup using a
  bisection approach. (Robert Collins)

* Partial commits are now approximately 40% faster by walking over the
  unselected current tree more efficiently. (Robert Collins)

* XML inventory serialisation takes 20% less time while being stricter about
  the contents. (Robert Collins)

* Graph ``heads()`` queries have been fixed to no longer access all history
  unnecessarily. (Robert Collins)

Improvements
************

* ``bzr+https://`` smart server across https now supported.
  (John Ferlito, Martin Pool, #128456)

* Mutt is now a supported mail client; set ``mail_client=mutt`` in your
  bazaar.conf and ``send`` will use mutt. (Keir Mierle)

* New option ``-c``/``--change`` for ``merge`` command for cherrypicking
  changes from one revision. (Alexander Belchenko, #141368)

* Show encodings, locale and list of plugins in the traceback message.
  (Martin Pool, #63894)

* Experimental directory formats can now be marked with
  ``experimental = True`` during registration. (Ian Clatworthy)

Documentation
*************

* New *Bazaar in Five Minutes* guide.  (Matthew Revell)

* The hooks reference documentation is now converted to html as expected.
  (Ian Clatworthy)

Bug Fixes
*********

* Connection error reporting for the smart server has been fixed to
  display a user friendly message instead of a traceback.
  (Ian Clatworthy, #115601)

* Make sure to use ``O_BINARY`` when opening files to check their
  sha1sum. (Alexander Belchenko, John Arbash Meinel, #153493)

* Fix a problem with Win32 handling of the executable bit.
  (John Arbash Meinel, #149113)

* ``bzr+ssh://`` and ``sftp://`` URLs that do not specify ports explicitly
  no longer assume that means port 22.  This allows people using OpenSSH to
  override the default port in their ``~/.ssh/config`` if they wish.  This
  fixes a bug introduced in bzr 0.91.  (Andrew Bennetts, #146715)

* Commands reporting exceptions can now be profiled and still have their
  data correctly dumped to a file. For example, a ``bzr commit`` with
  no changes still reports the operation as pointless but doing so no
  longer throws away the profiling data if this command is run with
  ``--lsprof-file callgrind.out.ci`` say. (Ian Clatworthy)

* Fallback to ftp when paramiko is not installed and sftp can't be used for
  ``tests/commands`` so that the test suite is still usable without
  paramiko.
  (Vincent Ladeuil, #59150)

* Fix commit ordering in corner case. (Aaron Bentley, #94975)

* Fix long standing bug in partial commit when there are renames
  left in tree. (Robert Collins, #140419)

* Fix selftest semi-random noise during http related tests.
  (Vincent Ladeuil, #140614)

* Fix typo in ftp.py making the reconnection fail on temporary errors.
  (Vincent Ladeuil, #154259)

* Fix failing test by comparing real paths to cover the case where the TMPDIR
  contains a symbolic link.
  (Vincent Ladeuil, #141382).

* Fix log against smart server branches that don't support tags.
  (James Westby, #140615)

* Fix pycurl http implementation by defining error codes from
  pycurl instead of relying on an old curl definition.
  (Vincent Ladeuil, #147530)

* Fix 'unprintable error' message when displaying BzrCheckError and
  some other exceptions on Python 2.5.
  (Martin Pool, #144633)

* Fix ``Inventory.copy()`` and add test for it. (Jelmer Vernooij)

* Handles default value for ListOption in cmd_commit.
  (Vincent Ladeuil, #140432)

* HttpServer and FtpServer need to be closed properly or a listening socket
  will remain opened.
  (Vincent Ladeuil, #140055)

* Monitor the .bzr directory created in the top level test
  directory to detect leaking tests.
  (Vincent Ladeuil, #147986)

* The basename, not the full path, is now used when checking whether
  the profiling dump file begins with ``callgrind.out`` or not. This
  fixes a bug reported by Aaron Bentley on IRC. (Ian Clatworthy)

* Trivial fix for invoking command ``reconfigure`` without arguments.
  (Rob Weir, #141629)

* ``WorkingTree.rename_one`` will now raise an error if normalisation of the
  new path causes bzr to be unable to access the file. (Robert Collins)

* Correctly detect a NoSuchFile when using a filezilla server. (Gary van der
  Merwe)

API Breaks
**********

* ``bzrlib.index.GraphIndex`` now requires a size parameter to the
  constructor, for enabling bisection searches. (Robert Collins)

* ``CommitBuilder.record_entry_contents`` now requires the root entry of a
  tree be supplied to it, previously failing to do so would trigger a
  deprecation warning. (Robert Collins)

* ``KnitVersionedFile.add*`` will no longer cache added records even when
  enable_cache() has been called - the caching feature is now exclusively for
  reading existing data. (Robert Collins)

* ``ReadOnlyLockError`` is deprecated; ``LockFailed`` is usually more
  appropriate.  (Martin Pool)

* Removed ``bzrlib.transport.TransportLogger`` - please see the new
  ``trace+`` transport instead. (Robert Collins)

* Removed previously deprecated varargs interface to ``TestCase.run_bzr`` and
  deprecated methods ``TestCase.capture`` and ``TestCase.run_bzr_captured``.
  (Martin Pool)

* Removed previous deprecated ``basis_knit`` parameter to the
  ``KnitVersionedFile`` constructor. (Robert Collins)

* Special purpose method ``TestCase.run_bzr_decode`` is moved to the test_non_ascii
  class that needs it.
  (Martin Pool)

* The class ``bzrlib.repofmt.knitrepo.KnitRepository3`` has been folded into
  ``KnitRepository`` by parameters to the constructor. (Robert Collins)

* The ``VersionedFile`` interface now allows content checks to be bypassed
  by supplying check_content=False.  This saves nearly 30% of the minimum
  cost to store a version of a file. (Robert Collins)

* Tree's with bad state such as files with no length or sha will no longer
  be silently accepted by the repository XML serialiser. To serialise
  inventories without such data, pass working=True to write_inventory.
  (Robert Collins)

* ``VersionedFile.fix_parents`` has been removed as a harmful API.
  ``VersionedFile.join`` will no longer accept different parents on either
  side of a join - it will either ignore them, or error, depending on the
  implementation. See notes when upgrading for more information.
  (Robert Collins)

Internals
*********

* ``bzrlib.transport.Transport.put_file`` now returns the number of bytes
  put by the method call, to allow avoiding stat-after-write or
  housekeeping in callers. (Robert Collins)

* ``bzrlib.xml_serializer.Serializer`` is now responsible for checking that
  mandatory attributes are present on serialisation and deserialisation.
  This fixes some holes in API usage and allows better separation between
  physical storage and object serialisation. (Robert Collins)

* New class ``bzrlib.errors.InternalBzrError`` which is just a convenient
  shorthand for deriving from BzrError and setting internal_error = True.
  (Robert Collins)

* New method ``bzrlib.mutabletree.update_to_one_parent_via_delta`` for
  moving the state of a parent tree to a new version via a delta rather than
  a complete replacement tree. (Robert Collins)

* New method ``bzrlib.osutils.minimum_path_selection`` useful for removing
  duplication from user input, when a user mentions both a path and an item
  contained within that path. (Robert Collins)

* New method ``bzrlib.repository.Repository.is_write_locked`` useful for
  determining if a repository is write locked. (Robert Collins)

* New method on ``bzrlib.tree.Tree`` ``path_content_summary`` provides a
  tuple containing the key information about a path for commit processing
  to complete. (Robert Collins)

* New method on xml serialisers, write_inventory_to_lines, which matches the
  API used by knits for adding content. (Robert Collins)

* New module ``bzrlib.bisect_multi`` with generic multiple-bisection-at-once
  logic, currently only available for byte-based lookup
  (``bisect_multi_bytes``). (Robert Collins)

* New helper ``bzrlib.tuned_gzip.bytes_to_gzip`` which takes a byte string
  and returns a gzipped version of the same. This is used to avoid a bunch
  of api friction during adding of knit hunks. (Robert Collins)

* New parameter on ``bzrlib.transport.Transport.readv``
  ``adjust_for_latency`` which changes readv from returning strictly the
  requested data to inserted return larger ranges and in forward read order
  to reduce the effect of network latency. (Robert Collins)

* New parameter yield_parents on ``Inventory.iter_entries_by_dir`` which
  causes the parents of a selected id to be returned recursively, so all the
  paths from the root down to each element of selected_file_ids are
  returned. (Robert Collins)

* Knit joining has been enhanced to support plain to annotated conversion
  and annotated to plain conversion. (Ian Clatworthy)

* The CommitBuilder method ``record_entry_contents`` now returns summary
  information about the effect of the commit on the repository. This tuple
  contains an inventory delta item if the entry changed from the basis, and a
  boolean indicating whether a new file graph node was recorded.
  (Robert Collins)

* The python path used in the Makefile can now be overridden.
  (Andrew Bennetts, Ian Clatworthy)

Testing
*******

* New transport implementation ``trace+`` which is useful for testing,
  logging activity taken to its _activity attribute. (Robert Collins)

* When running bzr commands within the test suite, internal exceptions are
  not caught and reported in the usual way, but rather allowed to propagate
  up and be visible to the test suite.  A new API ``run_bzr_catch_user_errors``
  makes this behavior available to other users.
  (Martin Pool)

* New method ``TestCase.call_catch_warnings`` for testing methods that
  raises a Python warning.  (Martin Pool)


bzr 0.91 2007-09-26
###################

Bug Fixes
*********

* Print a warning instead of aborting the ``python setup.py install``
  process if building of a C extension is not possible.
  (Lukáš Lalinský, Alexander Belchenko)

* Fix commit ordering in corner case (Aaron Bentley, #94975)

* Fix ''bzr info bzr://host/'' and other operations on ''bzr://' URLs with
  an implicit port.  We were incorrectly raising PathNotChild due to
  inconsistent treatment of the ''_port'' attribute on the Transport object.
  (Andrew Bennetts, #133965)

* Make RemoteRepository.sprout cope gracefully with servers that don't
  support the ``Repository.tarball`` request.
  (Andrew Bennetts)


bzr 0.91rc2 2007-09-11
######################

* Replaced incorrect tarball for previous release; a debug statement was left
  in bzrlib/remote.py.


bzr 0.91rc1 2007-09-11
######################

Changes
*******

* The default branch and repository format has changed to
  ``dirstate-tags``, so tag commands are active by default.
  This format is compatible with Bazaar 0.15 and later.
  This incidentally fixes bug #126141.
  (Martin Pool)

* ``--quiet`` or ``-q`` is no longer a global option. If present, it
  must now appear after the command name. Scripts doing things like
  ``bzr -q missing`` need to be rewritten as ``bzr missing -q``.
  (Ian Clatworthy)

Features
********

* New option ``--author`` in ``bzr commit`` to specify the author of the
  change, if it's different from the committer. ``bzr log`` and
  ``bzr annotate`` display the author instead of the committer.
  (Lukáš Lalinský)

* In addition to global options and command specific options, a set of
  standard options are now supported. Standard options are legal for
  all commands. The initial set of standard options are:

  * ``--help`` or ``-h`` - display help message
  * ``--verbose`` or ``-v`` - display additional information
  * ``--quiet``  or ``-q`` - only output warnings and errors.

  Unlike global options, standard options can be used in aliases and
  may have command-specific help. (Ian Clatworthy)

* Verbosity level processing has now been unified. If ``--verbose``
  or ``-v`` is specified on the command line multiple times, the
  verbosity level is made positive the first time then increased.
  If ``--quiet`` or ``-q`` is specified on the command line
  multiple times, the verbosity level is made negative the first
  time then decreased. To get the default verbosity level of zero,
  either specify none of the above , ``--no-verbose`` or ``--no-quiet``.
  Note that most commands currently ignore the magnitude of the
  verbosity level but do respect *quiet vs normal vs verbose* when
  generating output. (Ian Clatworthy)

* ``Branch.hooks`` now supports ``pre_commit`` hook. The hook's signature
  is documented in BranchHooks constructor. (Nam T. Nguyen, #102747)

* New ``Repository.stream_knit_data_for_revisions`` request added to the
  network protocol for greatly reduced roundtrips when retrieving a set of
  revisions. (Andrew Bennetts)

Bug Fixes
*********

* ``bzr plugins`` now lists the version number for each plugin in square
  brackets after the path. (Robert Collins, #125421)

* Pushing, pulling and branching branches with subtree references was not
  copying the subtree weave, preventing the file graph from being accessed
  and causing errors in commits in clones. (Robert Collins)

* Suppress warning "integer argument expected, got float" from Paramiko,
  which sometimes caused false test failures.  (Martin Pool)

* Fix bug in bundle 4 that could cause attempts to write data to wrong
  versionedfile.  (Aaron Bentley)

* Diffs generated using "diff -p" no longer break the patch parser.
  (Aaron Bentley)

* get_transport treats an empty possible_transports list the same as a non-
  empty one.  (Aaron Bentley)

* patch verification for merge directives is reactivated, and works with
  CRLF and CR files.  (Aaron Bentley)

* Accept ..\ as a path in revision specifiers. This fixes for example
  "-r branch:..\other-branch" on Windows.  (Lukáš Lalinský)

* ``BZR_PLUGIN_PATH`` may now contain trailing slashes.
  (Blake Winton, #129299)

* man page no longer lists hidden options (#131667, Aaron Bentley)

* ``uncommit --help`` now explains the -r option adequately.  (Daniel
  Watkins, #106726)

* Error messages are now better formatted with parameters (such as
  filenames) quoted when necessary. This avoids confusion when directory
  names ending in a '.' at the end of messages were confused with a
  full stop that may or not have been there. (Daniel Watkins, #129791)

* Fix ``status FILE -r X..Y``. (Lukáš Lalinský)

* If a particular command is an alias, ``help`` will show the alias
  instead of claiming there is no help for said alias. (Daniel Watkins,
  #133548)

* TreeTransform-based operations, like pull, merge, revert, and branch,
  now roll back if they encounter an error.  (Aaron Bentley, #67699)

* ``bzr commit`` now exits cleanly if a character unsupported by the
  current encoding is used in the commit message.  (Daniel Watkins,
  #116143)

* bzr send uses default values for ranges when only half of an elipsis
  is specified ("-r..5" or "-r5..").  (#61685, Aaron Bentley)

* Avoid trouble when Windows ssh calls itself 'plink' but no plink
  binary is present.  (Martin Albisetti, #107155)

* ``bzr remove`` should remove clean subtrees.  Now it will remove (without
  needing ``--force``) subtrees that contain no files with text changes or
  modified files.  With ``--force`` it removes the subtree regardless of
  text changes or unknown files. Directories with renames in or out (but
  not changed otherwise) will now be removed without needing ``--force``.
  Unknown ignored files will be deleted without needing ``--force``.
  (Marius Kruger, #111665)

* When two plugins conflict, the source of both the losing and now the
  winning definition is shown.  (Konstantin Mikhaylov, #5454)

* When committing to a branch, the location being committed to is
  displayed.  (Daniel Watkins, #52479)

* ``bzr --version`` takes care about encoding of stdout, especially
  when output is redirected. (Alexander Belchenko, #131100)

* Prompt for an ftp password if none is provided.
  (Vincent Ladeuil, #137044)

* Reuse bound branch associated transport to avoid multiple
  connections.
  (Vincent Ladeuil, #128076, #131396)

* Overwrite conflicting tags by ``push`` and ``pull`` if the
  ``--overwrite`` option is specified.  (Lukáš Lalinský, #93947)

* In checkouts, tags are copied into the master branch when created,
  changed or deleted, and are copied into the checkout when it is
  updated.  (Martin Pool, #93856, #93860)

* Print a warning instead of aborting the ``python setup.py install``
  process if building of a C extension is not possible.
  (Lukáš Lalinský, Alexander Belchenko)

Improvements
************

* Add the option "--show-diff" to the commit command in order to display
  the diff during the commit log creation. (Goffredo Baroncelli)

* ``pull`` and ``merge`` are much faster at installing bundle format 4.
  (Aaron Bentley)

* ``pull -v`` no longer includes deltas, making it much faster.
  (Aaron Bentley)

* ``send`` now sends the directive as an attachment by default.
  (Aaron Bentley, Lukáš Lalinský, Alexander Belchenko)

* Documentation updates (Martin Albisetti)

* Help on debug flags is now included in ``help global-options``.
  (Daniel Watkins, #124853)

* Parameters passed on the command line are checked to ensure they are
  supported by the encoding in use. (Daniel Watkins)

* The compression used within the bzr repository has changed from zlib
  level 9 to the zlib default level. This improves commit performance with
  only a small increase in space used (and in some cases a reduction in
  space). (Robert Collins)

* Initial commit no longer SHAs files twice and now reuses the path
  rather than looking it up again, making it faster.
  (Ian Clatworthy)

* New option ``-c``/``--change`` for ``diff`` and ``status`` to show
  changes in one revision.  (Lukáš Lalinský)

* If versioned files match a given ignore pattern, a warning is now
  given. (Daniel Watkins, #48623)

* ``bzr status`` now has -S as a short name for --short and -V as a
  short name for --versioned. These have been added to assist users
  migrating from Subversion: ``bzr status -SV`` is now like
  ``svn status -q``.  (Daniel Watkins, #115990)

* Added C implementation of  ``PatienceSequenceMatcher``, which is about
  10x faster than the Python version. This speeds up commands that
  need file diffing, such as ``bzr commit`` or ``bzr diff``.
  (Lukáš Lalinský)

* HACKING has been extended with a large section on core developer tasks.
  (Ian Clatworthy)

* Add ``branches`` and ``standalone-trees`` as online help topics and
  include them as Concepts within the User Reference.
  (Paul Moore, Ian Clatworthy)

* ``check`` can detect versionedfile parent references that are
  inconsistent with revision and inventory info, and ``reconcile`` can fix
  them.  These faulty references were generated by 0.8-era releases,
  so repositories which were manipulated by old bzrs should be
  checked, and possibly reconciled ASAP.  (Aaron Bentley, Andrew Bennetts)

API Breaks
**********

* ``Branch.append_revision`` is removed altogether; please use
  ``Branch.set_last_revision_info`` instead.  (Martin Pool)

* CommitBuilder now advertises itself as requiring the root entry to be
  supplied. This only affects foreign repository implementations which reuse
  CommitBuilder directly and have changed record_entry_contents to require
  that the root not be supplied. This should be precisely zero plugins
  affected. (Robert Collins)

* The ``add_lines`` methods on ``VersionedFile`` implementations has changed
  its return value to include the sha1 and length of the inserted text. This
  allows the avoidance of double-sha1 calculations during commit.
  (Robert Collins)

* ``Transport.should_cache`` has been removed.  It was not called in the
  previous release.  (Martin Pool)

Testing
*******

* Tests may now raise TestNotApplicable to indicate they shouldn't be
  run in a particular scenario.  (Martin Pool)

* New function multiply_tests_from_modules to give a simpler interface
  to test parameterization.  (Martin Pool, Robert Collins)

* ``Transport.should_cache`` has been removed.  It was not called in the
  previous release.  (Martin Pool)

* NULL_REVISION is returned to indicate the null revision, not None.
  (Aaron Bentley)

* Use UTF-8 encoded StringIO for log tests to avoid failures on
  non-ASCII committer names.  (Lukáš Lalinský)

Internals
*********

* ``bzrlib.plugin.all_plugins`` has been deprecated in favour of
  ``bzrlib.plugin.plugins()`` which returns PlugIn objects that provide
  useful functionality for determining the path of a plugin, its tests, and
  its version information. (Robert Collins)

* Add the option user_encoding to the function 'show_diff_trees()'
  in order to move the user encoding at the UI level. (Goffredo Baroncelli)

* Add the function make_commit_message_template_encoded() and the function
  edit_commit_message_encoded() which handle encoded strings.
  This is done in order to mix the commit messages (which is a unicode
  string), and the diff which is a raw string. (Goffredo Baroncelli)

* CommitBuilder now defaults to using add_lines_with_ghosts, reducing
  overhead on non-weave repositories which don't require all parents to be
  present. (Robert Collins)

* Deprecated method ``find_previous_heads`` on
  ``bzrlib.inventory.InventoryEntry``. This has been superseded by the use
  of ``parent_candidates`` and a separate heads check via the repository
  API. (Robert Collins)

* New trace function ``mutter_callsite`` will print out a subset of the
  stack to the log, which can be useful for gathering debug details.
  (Robert Collins)

* ``bzrlib.pack.ContainerWriter`` now tracks how many records have been
  added via a public attribute records_written. (Robert Collins)

* New method ``bzrlib.transport.Transport.get_recommended_page_size``.
  This provides a hint to users of transports as to the reasonable
  minimum data to read. In principle this can take latency and
  bandwidth into account on a per-connection basis, but for now it
  just has hard coded values based on the url. (e.g. http:// has a large
  page size, file:// has a small one.) (Robert Collins)

* New method on ``bzrlib.transport.Transport`` ``open_write_stream`` allows
  incremental addition of data to a file without requiring that all the
  data be buffered in memory. (Robert Collins)

* New methods on ``bzrlib.knit.KnitVersionedFile``:
  ``get_data_stream(versions)``, ``insert_data_stream(stream)`` and
  ``get_format_signature()``.  These provide some infrastructure for
  efficiently streaming the knit data for a set of versions over the smart
  protocol.

* Knits with no annotation cache still produce correct annotations.
  (Aaron Bentley)

* Three new methods have been added to ``bzrlib.trace``:
  ``set_verbosity_level``, ``get_verbosity_level`` and ``is_verbose``.
  ``set_verbosity_level`` expects a numeric value: negative for quiet,
  zero for normal, positive for verbose. The size of the number can be
  used to determine just how quiet or verbose the application should be.
  The existing ``be_quiet`` and ``is_quiet`` routines have been
  integrated into this new scheme. (Ian Clatworthy)

* Options can now be delcared with a ``custom_callback`` parameter. If
  set, this routine is called after the option is processed. This feature
  is now used by the standard options ``verbose`` and ``quiet`` so that
  setting one implicitly resets the other. (Ian Clatworthy)

* Rather than declaring a new option from scratch in order to provide
  custom help, a centrally registered option can be decorated using the
  new ``bzrlib.Option.custom_help`` routine. In particular, this routine
  is useful when declaring better help for the ``verbose`` and ``quiet``
  standard options as the base definition of these is now more complex
  than before thanks to their use of a custom callback. (Ian Clatworthy)

* Tree._iter_changes(specific_file=[]) now iterates through no files,
  instead of iterating through all files.  None is used to iterate through
  all files.  (Aaron Bentley)

* WorkingTree.revert() now accepts None to revert all files.  The use of
  [] to revert all files is deprecated.  (Aaron Bentley)


bzr 0.90 2007-08-28
###################

Improvements
************

* Documentation is now organized into multiple directories with a level
  added for different languages or locales. Added the Mini Tutorial
  and Quick Start Summary (en) documents from the Wiki, improving the
  content and readability of the former. Formatted NEWS as Release Notes
  complete with a Table of Conents, one heading per release. Moved the
  Developer Guide into the main document catalog and provided a link
  from the developer document catalog back to the main one.
  (Ian Clatworthy, Sabin Iacob, Alexander Belchenko)


API Changes
***********

* The static convenience method ``BzrDir.create_repository``
  is deprecated.  Callers should instead create a ``BzrDir`` instance
  and call ``create_repository`` on that.  (Martin Pool)


bzr 0.90rc1 2007-08-14
######################

Bugfixes
********

* ``bzr init`` should connect to the remote location one time only.  We
  have been connecting several times because we forget to pass around the
  Transport object. This modifies ``BzrDir.create_branch_convenience``,
  so that we can give it the Transport we already have.
  (John Arbash Meinel, Vincent Ladeuil, #111702)

* Get rid of sftp connection cache (get rid of the FTP one too).
  (Vincent Ladeuil, #43731)

* bzr branch {local|remote} remote don't try to create a working tree
  anymore.
  (Vincent Ladeuil, #112173)

* All identified multiple connections for a single bzr command have been
  fixed. See bzrlib/tests/commands directory.
  (Vincent Ladeuil)

* ``bzr rm`` now does not insist on ``--force`` to delete files that
  have been renamed but not otherwise modified.  (Marius Kruger,
  #111664)

* ``bzr selftest --bench`` no longer emits deprecation warnings
  (Lukáš Lalinský)

* ``bzr status`` now honours FILE parameters for conflict lists
  (Aaron Bentley, #127606)

* ``bzr checkout`` now honours -r when reconstituting a working tree.
  It also honours -r 0.  (Aaron Bentley, #127708)

* ``bzr add *`` no more fails on Windows if working tree contains
  non-ascii file names. (Kuno Meyer, #127361)

* allow ``easy_install bzr`` runs without fatal errors.
  (Alexander Belchenko, #125521)

* Graph._filter_candidate_lca does not raise KeyError if a candidate
  is eliminated just before it would normally be examined.  (Aaron Bentley)

* SMTP connection failures produce a nice message, not a traceback.
  (Aaron Bentley)

Improvements
************

* Don't show "dots" progress indicators when run non-interactively, such
  as from cron.  (Martin Pool)

* ``info`` now formats locations more nicely and lists "submit" and
  "public" branches (Aaron Bentley)

* New ``pack`` command that will trigger database compression within
  the repository (Robert Collins)

* Implement ``_KnitIndex._load_data`` in a pyrex extension. The pyrex
  version is approximately 2-3x faster at parsing a ``.kndx`` file.
  Which yields a measurable improvement for commands which have to
  read from the repository, such as a 1s => 0.75s improvement in
  ``bzr diff`` when there are changes to be shown.  (John Arbash Meinel)

* Merge is now faster.  Depending on the scenario, it can be more than 2x
  faster. (Aaron Bentley)

* Give a clearer warning, and allow ``python setup.py install`` to
  succeed even if pyrex is not available.
  (John Arbash Meinel)

* ``DirState._read_dirblocks`` now has an optional Pyrex
  implementation. This improves the speed of any command that has to
  read the entire DirState. (``diff``, ``status``, etc, improve by
  about 10%).
  ``bisect_dirblocks`` has also been improved, which helps all
  ``_get_entry`` type calls (whenever we are searching for a
  particular entry in the in-memory DirState).
  (John Arbash Meinel)

* ``bzr pull`` and ``bzr push`` no longer do a complete walk of the
  branch revision history for ui display unless -v is supplied.
  (Robert Collins)

* ``bzr log -rA..B`` output shifted to the left margin if the log only
  contains merge revisions. (Kent Gibson)

* The ``plugins`` command is now public with improved help.
  (Ian Clatworthy)

* New bundle and merge directive formats are faster to generate, and

* Annotate merge now works when there are local changes. (Aaron Bentley)

* Commit now only shows the progress in terms of directories instead of
  entries. (Ian Clatworthy)

* Fix ``KnitRepository.get_revision_graph`` to not request the graph 2
  times. This makes ``get_revision_graph`` 2x faster. (John Arbash
  Meinel)

* Fix ``VersionedFile.get_graph()`` to avoid using
  ``set.difference_update(other)``, which has bad scaling when
  ``other`` is large. This improves ``VF.get_graph([version_id])`` for
  a 12.5k graph from 2.9s down to 200ms. (John Arbash Meinel)

* The ``--lsprof-file`` option now generates output for KCacheGrind if
  the file starts with ``callgrind.out``. This matches the default file
  filtering done by KCacheGrind's Open Dialog. (Ian Clatworthy)

* Fix ``bzr update`` to avoid an unnecessary
  ``branch.get_master_branch`` call, which avoids 1 extra connection
  to the remote server. (Partial fix for #128076, John Arbash Meinel)

* Log errors from the smart server in the trace file, to make debugging
  test failures (and live failures!) easier.  (Andrew Bennetts)

* The HTML version of the man page has been superceded by a more
  comprehensive manual called the Bazaar User Reference. This manual
  is completed generated from the online help topics. As part of this
  change, limited reStructuredText is now explicitly supported in help
  topics and command help with 'unnatural' markup being removed prior
  to display by the online help or inclusion in the man page.
  (Ian Clatworthy)

* HTML documentation now use files extension ``*.html``
  (Alexander Belchenko)

* The cache of ignore definitions is now cleared in WorkingTree.unlock()
  so that changes to .bzrignore aren't missed. (#129694, Daniel Watkins)

* ``bzr selftest --strict`` fails if there are any missing features or
  expected test failures. (Daniel Watkins, #111914)

* Link to registration survey added to README. (Ian Clatworthy)

* Windows standalone installer show link to registration survey
  when installation finished. (Alexander Belchenko)

Library API Breaks
******************

* Deprecated dictionary ``bzrlib.option.SHORT_OPTIONS`` removed.
  Options are now required to provide a help string and it must
  comply with the style guide by being one or more sentences with an
  initial capital and final period. (Martin Pool)

* KnitIndex.get_parents now returns tuples. (Robert Collins)

* Ancient unused ``Repository.text_store`` attribute has been removed.
  (Robert Collins)

* The ``bzrlib.pack`` interface has changed to use tuples of bytestrings
  rather than just bytestrings, making it easier to represent multiple
  element names. As this interface was not used by any internal facilities
  since it was introduced in 0.18 no API compatibility is being preserved.
  The serialised form of these packs is identical with 0.18 when a single
  element tuple is in use. (Robert Collins)

Internals
*********

* merge now uses ``iter_changes`` to calculate changes, which makes room for
  future performance increases.  It is also more consistent with other
  operations that perform comparisons, and reduces reliance on
  Tree.inventory.  (Aaron Bentley)

* Refactoring of transport classes connected to a remote server.
  ConnectedTransport is a new class that serves as a basis for all
  transports needing to connect to a remote server.  transport.split_url
  have been deprecated, use the static method on the object instead. URL
  tests have been refactored too.
  (Vincent Ladeuil)

* Better connection sharing for ConnectedTransport objects.
  transport.get_transport() now accepts a 'possible_transports' parameter.
  If a newly requested transport can share a connection with one of the
  list, it will.
  (Vincent Ladeuil)

* Most functions now accept ``bzrlib.revision.NULL_REVISION`` to indicate
  the null revision, and consider using ``None`` for this purpose
  deprecated.  (Aaron Bentley)

* New ``index`` module with abstract index functionality. This will be
  used during the planned changes in the repository layer. Currently the
  index layer provides a graph aware immutable index, a builder for the
  same index type to allow creating them, and finally a composer for
  such indices to allow the use of many indices in a single query. The
  index performance is not optimised, however the API is stable to allow
  development on top of the index. (Robert Collins)

* ``bzrlib.dirstate.cmp_by_dirs`` can be used to compare two paths by
  their directory sections. This is equivalent to comparing
  ``path.split('/')``, only without having to split the paths.
  This has a Pyrex implementation available.
  (John Arbash Meinel)

* New transport decorator 'unlistable+' which disables the list_dir
  functionality for testing.

* Deprecated ``change_entry`` in transform.py. (Ian Clatworthy)

* RevisionTree.get_weave is now deprecated.  Tree.plan_merge is now used
  for performing annotate-merge.  (Aaron Bentley)

* New EmailMessage class to create email messages. (Adeodato Simó)

* Unused functions on the private interface KnitIndex have been removed.
  (Robert Collins)

* New ``knit.KnitGraphIndex`` which provides a ``KnitIndex`` layered on top
  of a ``index.GraphIndex``. (Robert Collins)

* New ``knit.KnitVersionedFile.iter_parents`` method that allows querying
  the parents of many knit nodes at once, reducing round trips to the
  underlying index. (Robert Collins)

* Graph now has an is_ancestor method, various bits use it.
  (Aaron Bentley)

* The ``-Dhpss`` flag now includes timing information. As well as
  logging when a new connection is opened. (John Arbash Meinel)

* ``bzrlib.pack.ContainerWriter`` now returns an offset, length tuple to
  callers when inserting data, allowing generation of readv style access
  during pack creation, without needing a separate pass across the output
  pack to gather such details. (Robert Collins)

* ``bzrlib.pack.make_readv_reader`` allows readv based access to pack
  files that are stored on a transport. (Robert Collins)

* New ``Repository.has_same_location`` method that reports if two
  repository objects refer to the same repository (although with some risk
  of false negatives).  (Andrew Bennetts)

* InterTree.compare now passes require_versioned on correctly.
  (Marius Kruger)

* New methods on Repository - ``start_write_group``,
  ``commit_write_group``, ``abort_write_group`` and ``is_in_write_group`` -
  which provide a clean hook point for transactional Repositories - ones
  where all the data for a fetch or commit needs to be made atomically
  available in one step. This allows the write lock to remain while making
  a series of data insertions.  (e.g. data conversion). (Robert Collins)

* In ``bzrlib.knit`` the internal interface has been altered to use
  3-tuples (index, pos, length) rather than two-tuples (pos, length) to
  describe where data in a knit is, allowing knits to be split into
  many files. (Robert Collins)

* ``bzrlib.knit._KnitData`` split into cache management and physical access
  with two access classes - ``_PackAccess`` and ``_KnitAccess`` defined.
  The former provides access into a .pack file, and the latter provides the
  current production repository form of .knit files. (Robert Collins)

Testing
*******

* Remove selftest ``--clean-output``, ``--numbered-dirs`` and
  ``--keep-output`` options, which are obsolete now that tests
  are done within directories in $TMPDIR.  (Martin Pool)

* The SSH_AUTH_SOCK environment variable is now reset to avoid
  interaction with any running ssh agents.  (Jelmer Vernooij, #125955)

* run_bzr_subprocess handles parameters the same way as run_bzr:
  either a string or a list of strings should be passed as the first
  parameter.  Varargs-style parameters are deprecated. (Aaron Bentley)


bzr 0.18  2007-07-17
####################

Bugfixes
********

* Fix 'bzr add' crash under Win32 (Kuno Meyer)


bzr 0.18rc1  2007-07-10
#######################

Bugfixes
********

* Do not suppress pipe errors, etc. in non-display commands
  (Alexander Belchenko, #87178)

* Display a useful error message when the user requests to annotate
  a file that is not present in the specified revision.
  (James Westby, #122656)

* Commands that use status flags now have a reference to 'help
  status-flags'.  (Daniel Watkins, #113436)

* Work around python-2.4.1 inhability to correctly parse the
  authentication header.
  (Vincent Ladeuil, #121889)

* Use exact encoding for merge directives. (Adeodato Simó, #120591)

* Fix tempfile permissions error in smart server tar bundling under
  Windows. (Martin _, #119330)

* Fix detection of directory entries in the inventory. (James Westby)

* Fix handling of http code 400: Bad Request When issuing too many ranges.
  (Vincent Ladeuil, #115209)

* Issue a CONNECT request when connecting to an https server
  via a proxy to enable SSL tunneling.
  (Vincent Ladeuil, #120678)

* Fix ``bzr log -r`` to support selecting merge revisions, both
  individually and as part of revision ranges.
  (Kent Gibson, #4663)

* Don't leave cruft behind when failing to acquire a lockdir.
  (Martin Pool, #109169)

* Don't use the '-f' strace option during tests.
  (Vincent Ladeuil, #102019).

* Warn when setting ``push_location`` to a value that will be masked by
  locations.conf.  (Aaron Bentley, #122286)

* Fix commit ordering in corner case (Aaron Bentley, #94975)

*  Make annotate behave in a non-ASCII world (Adeodato Simó).

Improvements
************

* The --lsprof-file option now dumps a text rendering of the profiling
  information if the filename ends in ".txt". It will also convert the
  profiling information to a format suitable for KCacheGrind if the
  output filename ends in ".callgrind". Fixes to the lsprofcalltree
  conversion process by Jean Paul Calderone and Itamar were also merged.
  See http://ddaa.net/blog/python/lsprof-calltree. (Ian Clatworthy)

* ``info`` now defaults to non-verbose mode, displaying only paths and
  abbreviated format info.  ``info -v`` displays all the information
  formerly displayed by ``info``.  (Aaron Bentley, Adeodato Simó)

* ``bzr missing`` now has better option names ``--this`` and ``--other``.
  (Elliot Murphy)

* The internal ``weave-list`` command has become ``versionedfile-list``,
  and now lists knits as well as weaves.  (Aaron Bentley)

* Automatic merge base selection uses a faster algorithm that chooses
  better bases in criss-cross merge situations (Aaron Bentley)

* Progress reporting in ``commit`` has been improved. The various logical
  stages are now reported on as follows, namely:

  * Collecting changes [Entry x/y] - Stage n/m
  * Saving data locally - Stage n/m
  * Uploading data to master branch - Stage n/m
  * Updating the working tree - Stage n/m
  * Running post commit hooks - Stage n/m

  If there is no master branch, the 3rd stage is omitted and the total
  number of stages is adjusted accordingly.

  Each hook that is run after commit is listed with a name (as hooks
  can be slow it is useful feedback).
  (Ian Clatworthy, Robert Collins)

* Various operations that are now faster due to avoiding unnecessary
  topological sorts. (Aaron Bentley)

* Make merge directives robust against broken bundles. (Aaron Bentley)

* The lsprof filename note is emitted via trace.note(), not standard
  output.  (Aaron Bentley)

* ``bzrlib`` now exports explicit API compatibility information to assist
  library users and plugins. See the ``bzrlib.api`` module for details.
  (Robert Collins)

* Remove unnecessary lock probes when acquiring a lockdir.
  (Martin Pool)

* ``bzr --version`` now shows the location of the bzr log file, which
  is especially useful on Windows.  (Martin Pool)

* -D now supports hooks to get debug tracing of hooks (though its currently
  minimal in nature). (Robert Collins)

* Long log format reports deltas on merge revisions.
  (John Arbash Meinel, Kent Gibson)

* Make initial push over ftp more resilient. (John Arbash Meinel)

* Print a summary of changes for update just like pull does.
  (Daniel Watkins, #113990)

* Add a -Dhpss option to trace smart protocol requests and responses.
  (Andrew Bennetts)

Library API Breaks
******************

* Testing cleanups -
  ``bzrlib.repository.RepositoryTestProviderAdapter`` has been moved
  to ``bzrlib.tests.repository_implementations``;
  ``bzrlib.repository.InterRepositoryTestProviderAdapter`` has been moved
  to ``bzrlib.tests.interrepository_implementations``;
  ``bzrlib.transport.TransportTestProviderAdapter`` has moved to
  ``bzrlib.tests.test_transport_implementations``.
  ``bzrlib.branch.BranchTestProviderAdapter`` has moved to
  ``bzrlib.tests.branch_implementations``.
  ``bzrlib.bzrdir.BzrDirTestProviderAdapter`` has moved to
  ``bzrlib.tests.bzrdir_implementations``.
  ``bzrlib.versionedfile.InterVersionedFileTestProviderAdapter`` has moved
  to ``bzrlib.tests.interversionedfile_implementations``.
  ``bzrlib.store.revision.RevisionStoreTestProviderAdapter`` has moved to
  ``bzrlib.tests.revisionstore_implementations``.
  ``bzrlib.workingtree.WorkingTreeTestProviderAdapter`` has moved to
  ``bzrlib.tests.workingtree_implementations``.
  These changes are an API break in the testing infrastructure only.
  (Robert Collins)

* Relocate TestCaseWithRepository to be more central. (Robert Collins)

* ``bzrlib.add.smart_add_tree`` will no longer perform glob expansion on
  win32. Callers of the function should do this and use the new
  ``MutableTree.smart_add`` method instead. (Robert Collins)

* ``bzrlib.add.glob_expand_for_win32`` is now
  ``bzrlib.win32utils.glob_expand``.  (Robert Collins)

* ``bzrlib.add.FastPath`` is now private and moved to
  ``bzrlib.mutabletree._FastPath``. (Robert Collins, Martin Pool)

* ``LockDir.wait`` removed.  (Martin Pool)

* The ``SmartServer`` hooks API has changed for the ``server_started`` and
  ``server_stopped`` hooks. The first parameter is now an iterable of
  backing URLs rather than a single URL. This is to reflect that many
  URLs may map to the external URL of the server. E.g. the server interally
  may have a chrooted URL but also the local file:// URL will be at the
  same location. (Robert Collins)

Internals
*********

* New SMTPConnection class to unify email handling.  (Adeodato Simó)

* Fix documentation of BzrError. (Adeodato Simó)

* Make BzrBadParameter an internal error. (Adeodato Simó)

* Remove use of 'assert False' to raise an exception unconditionally.
  (Martin Pool)

* Give a cleaner error when failing to decode knit index entry.
  (Martin Pool)

* TreeConfig would mistakenly search the top level when asked for options
  from a section. It now respects the section argument and only
  searches the specified section. (James Westby)

* Improve ``make api-docs`` output. (John Arbash Meinel)

* Use os.lstat rather than os.stat for osutils.make_readonly and
  osutils.make_writeable. This makes the difftools plugin more
  robust when dangling symlinks are found. (Elliot Murphy)

* New ``-Dlock`` option to log (to ~/.bzr.log) information on when
  lockdirs are taken or released.  (Martin Pool)

* ``bzrlib`` Hooks are now nameable using ``Hooks.name_hook``. This
  allows a nicer UI when hooks are running as the current hook can
  be displayed. (Robert Collins)

* ``Transport.get`` has had its interface made more clear for ease of use.
  Retrieval of a directory must now fail with either 'PathError' at open
  time, or raise 'ReadError' on a read. (Robert Collins)

* New method ``_maybe_expand_globs`` on the ``Command`` class for
  dealing with unexpanded glob lists - e.g. on the win32 platform. This
  was moved from ``bzrlib.add._prepare_file_list``. (Robert Collins)

* ``bzrlib.add.smart_add`` and ``bzrlib.add.smart_add_tree`` are now
  deprecated in favour of ``MutableTree.smart_add``. (Robert Collins,
  Martin Pool)

* New method ``external_url`` on Transport for obtaining the url to
  hand to external processes. (Robert Collins)

* Teach windows installers to build pyrex/C extensions.
  (Alexander Belchenko)

Testing
*******

* Removed the ``--keep-output`` option from selftest and clean up test
  directories as they're used.  This reduces the IO load from
  running the test suite and cuts the time by about half.
  (Andrew Bennetts, Martin Pool)

* Add scenarios as a public attribute on the TestAdapter classes to allow
  modification of the generated scenarios before adaption and easier
  testing. (Robert Collins)

* New testing support class ``TestScenarioApplier`` which multiplies
  out a single teste by a list of supplied scenarios. (RobertCollins)

* Setting ``repository_to_test_repository`` on a repository_implementations
  test will cause it to be called during repository creation, allowing the
  testing of repository classes which are not based around the Format
  concept. For example a repository adapter can be tested in this manner,
  by altering the repository scenarios to include a scenario that sets this
  attribute during the test parameterisation in
  ``bzrlib.tests.repository.repository_implementations``. (Robert Collins)

* Clean up many of the APIs for blackbox testing of Bazaar.  The standard
  interface is now self.run_bzr.  The command to run can be passed as
  either a list of parameters, a string containing the command line, or
  (deprecated) varargs parameters.  (Martin Pool)

* The base TestCase now isolates tests from -D parameters by clearing
  ``debug.debug_flags`` and restores it afterwards. (Robert Collins)

* Add a relpath parameter to get_transport methods in test framework to
  avoid useless cloning.
  (Vincent Ladeuil, #110448)


bzr 0.17  2007-06-18
####################

Bugfixes
********

* Fix crash of commit due to wrong lookup of filesystem encoding.
  (Colin Watson, #120647)

* Revert logging just to stderr in commit as broke unicode filenames.
  (Aaron Bentley, Ian Clatworthy, #120930)


bzr 0.17rc1  2007-06-12
#######################

Notes When Upgrading
********************

* The kind() and is_executable() APIs on the WorkingTree interface no
  longer implicitly (read) locks and unlocks the tree. This *might*
  impact some plug-ins and tools using this part of the API. If you find
  an issue that may be caused by this change, please let us know,
  particularly the plug-in/tool maintainer. If encountered, the API
  fix is to surround kind() and is_executable() calls with lock_read()
  and unlock() like so::

    work_tree.lock_read()
    try:
        kind = work_tree.kind(...)
    finally:
        work_tree.unlock()

Internals
*********
* Rework of LogFormatter API to provide beginning/end of log hooks and to
  encapsulate the details of the revision to be logged in a LogRevision
  object.
  In long log formats, merge revision ids are only shown when --show-ids
  is specified, and are labelled "revision-id:", as per mainline
  revisions, instead of "merged:". (Kent Gibson)

* New ``BranchBuilder`` API which allows the construction of particular
  histories quickly. Useful for testing and potentially other applications
  too. (Robert Collins)

Improvements
************

* There are two new help topics, working-trees and repositories that
  attempt to explain these concepts. (James Westby, John Arbash Meinel,
  Aaron Bentley)

* Added ``bzr log --limit`` to report a limited number of revisions.
  (Kent Gibson, #3659)

* Revert does not try to preserve file contents that were originally
  produced by reverting to a historical revision.  (Aaron Bentley)

* ``bzr log --short`` now includes ``[merge]`` for revisions which
  have more than one parent. This is a small improvement to help
  understanding what changes have occurred
  (John Arbash Meinel, #83887)

* TreeTransform avoids many renames when contructing large trees,
  improving speed.  3.25x speedups have been observed for construction of
  kernel-sized-trees, and checkouts are 1.28x faster.  (Aaron Bentley)

* Commit on large trees is now faster. In my environment, a commit of
  a small change to the Mozilla tree (55k files) has dropped from
  66 seconds to 32 seconds. For a small tree of 600 files, commit of a
  small change is 33% faster. (Ian Clatworthy)

* New --create-prefix option to bzr init, like for push.  (Daniel Watkins,
  #56322)

Bugfixes
********

* ``bzr push`` should only connect to the remote location one time.
  We have been connecting 3 times because we forget to pass around
  the Transport object. This adds ``BzrDir.clone_on_transport()``, so
  that we can pass in the Transport that we already have.
  (John Arbash Meinel, #75721)

* ``DirState.set_state_from_inventory()`` needs to properly order
  based on split paths, not just string paths.
  (John Arbash Meinel, #115947)

* Let TestUIFactoy encode the password prompt with its own stdout.
  (Vincent Ladeuil, #110204)

* pycurl should take use the range header that takes the range hint
  into account.
  (Vincent Ladeuil, #112719)

* WorkingTree4.get_file_sha1 no longer raises an exception when invoked
  on a missing file.  (Aaron Bentley, #118186)

* WorkingTree.remove works correctly with tree references, and when pwd is
  not the tree root. (Aaron Bentley)

* Merge no longer fails when a file is renamed in one tree and deleted
  in the other. (Aaron Bentley, #110279)

* ``revision-info`` now accepts dotted revnos, doesn't require a tree,
  and defaults to the last revision (Matthew Fuller, #90048)

* Tests no longer fail when BZR_REMOTE_PATH is set in the environment.
  (Daniel Watkins, #111958)

* ``bzr branch -r revid:foo`` can be used to branch any revision in
  your repository. (Previously Branch6 only supported revisions in your
  mainline). (John Arbash Meinel, #115343)

bzr 0.16  2007-05-07
####################

Bugfixes
********

* Handle when you have 2 directories with similar names, but one has a
  hyphen. (``'abc'`` versus ``'abc-2'``). The WT4._iter_changes
  iterator was using direct comparison and ``'abc/a'`` sorts after
  ``'abc-2'``, but ``('abc', 'a')`` sorts before ``('abc-2',)``.
  (John Arbash Meinel, #111227)

* Handle when someone renames a file on disk without telling bzr.
  Previously we would report the first file as missing, but not show
  the new unknown file. (John Arbash Meinel, #111288)

* Avoid error when running hooks after pulling into or pushing from
  a branch bound to a smartserver branch.  (Martin Pool, #111968)

Improvements
************

* Move developer documentation to doc/developers/. This reduces clutter in
  the root of the source tree and allows HACKING to be split into multiple
  files. (Robert Collins, Alexander Belchenko)

* Clean up the ``WorkingTree4._iter_changes()`` internal loops as well as
  ``DirState.update_entry()``. This optimizes the core logic for ``bzr
  diff`` and ``bzr status`` significantly improving the speed of
  both. (John Arbash Meinel)

bzr 0.16rc2  2007-04-30
#######################

Bugfixes
********

* Handle the case when you delete a file, and then rename another file
  on top of it. Also handle the case of ``bzr rm --keep foo``. ``bzr
  status`` should show the removed file and an unknown file in its
  place. (John Arbash Meinel, #109993)

* Bundles properly read and write revision properties that have an
  empty value. And when the value is not ASCII.
  (John Arbash Meinel, #109613)

* Fix the bzr commit message to be in text mode.
  (Alexander Belchenko, #110901)

* Also handle when you rename a file and create a file where it used
  to be. (John Arbash Meinel, #110256)

* ``WorkingTree4._iter_changes`` should not descend into unversioned
  directories. (John Arbash Meinel, #110399)

bzr 0.16rc1  2007-04-26
#######################

Notes When Upgrading
********************

* ``bzr remove`` and ``bzr rm`` will now remove the working file, if
  it could be recovered again.
  This has been done for consistency with svn and the unix rm command.
  The old ``remove`` behaviour has been retained in the new option
  ``bzr remove --keep``, which will just stop versioning the file,
  but not delete it.
  ``bzr remove --force`` have been added which will always delete the
  files.
  ``bzr remove`` is also more verbose.
  (Marius Kruger, #82602)

Improvements
************

* Merge directives can now be supplied as input to `merge` and `pull`,
  like bundles can.  (Aaron Bentley)

* Sending the SIGQUIT signal to bzr, which can be done on Unix by
  pressing Control-Backslash, drops bzr into a debugger.  Type ``'c'``
  to continue.  This can be disabled by setting the environment variable
  ``BZR_SIGQUIT_PDB=0``.  (Martin Pool)

* selftest now supports --list-only to list tests instead of running
  them. (Ian Clatworthy)

* selftest now supports --exclude PATTERN (or -x PATTERN) to exclude
  tests with names that match that regular expression.
  (Ian Clatworthy, #102679)

* selftest now supports --randomize SEED to run tests in a random order.
  SEED is typically the value 'now' meaning 'use the current time'.
  (Ian Clatworthy, #102686)

* New option ``--fixes`` to commit, which stores bug fixing annotations as
  revision properties. Built-in support for Launchpad, Debian, Trac and
  Bugzilla bug trackers. (Jonathan Lange, James Henstridge, Robert Collins)

* New API, ``bzrlib.bugtracker.tracker_registry``, for adding support for
  other bug trackers to ``fixes``. (Jonathan Lange, James Henstridge,
  Robert Collins)

* ``selftest`` has new short options ``-f`` and ``-1``.  (Martin
  Pool)

* ``bzrlib.tsort.MergeSorter`` optimizations. Change the inner loop
  into using local variables instead of going through ``self._var``.
  Improves the time to ``merge_sort`` a 10k revision graph by
  approximately 40% (~700->400ms).  (John Arbash Meinel)

* ``make docs`` now creates a man page at ``man1/bzr.1`` fixing bug 107388.
  (Robert Collins)

* ``bzr help`` now provides cross references to other help topics using
  the _see_also facility on command classes. Likewise the bzr_man
  documentation, and the bzr.1 man page also include this information.
  (Robert Collins)

* Tags are now included in logs, that use the long log formatter.
  (Erik Bågfors, Alexander Belchenko)

* ``bzr help`` provides a clearer message when a help topic cannot be
  found. (Robert Collins, #107656)

* ``bzr help`` now accepts optional prefixes for command help. The help
  for all commands can now be found at ``bzr help commands/COMMANDNAME``
  as well as ``bzr help COMMANDNAME`` (which only works for commands
  where the name is not the same as a more general help topic).
  (Robert Collins)

* ``bzr help PLUGINNAME`` will now return the module docstring from the
  plugin PLUGINNAME. (Robert Collins, #50408)

* New help topic ``urlspec`` which lists the availables transports.
  (Goffredo Baroncelli)

* doc/server.txt updated to document the default bzr:// port
  and also update the blurb about the hpss' current status.
  (Robert Collins, #107125).

* ``bzr serve`` now listens on interface 0.0.0.0 by default, making it
  serve out to the local LAN (and anyone in the world that can reach the
  machine running ``bzr serve``. (Robert Collins, #98918)

* A new smart server protocol version has been added.  It prefixes requests
  and responses with an explicit version identifier so that future protocol
  revisions can be dealt with gracefully.  (Andrew Bennetts, Robert Collins)

* The bzr protocol version 2 indicates success or failure in every response
  without depending on particular commands encoding that consistently,
  allowing future client refactorings to be much more robust about error
  handling. (Robert Collins, Martin Pool, Andrew Bennetts)

* The smart protocol over HTTP client has been changed to always post to the
  same ``.bzr/smart`` URL under the original location when it can.  This allows
  HTTP servers to only have to pass URLs ending in .bzr/smart to the smart
  server handler, and not arbitrary ``.bzr/*/smart`` URLs.  (Andrew Bennetts)

* digest authentication is now supported for proxies and HTTP by the urllib
  based http implementation. Tested against Apache 2.0.55 and Squid
  2.6.5. Basic and digest authentication are handled coherently for HTTP
  and proxy: if the user is provided in the url (bzr command line for HTTP,
  proxy environment variables for proxies), the password is prompted for
  (only once). If the password is provided, it is taken into account. Once
  the first authentication is successful, all further authentication
  roundtrips are avoided by preventively setting the right authentication
  header(s).
  (Vincent Ladeuil).

Internals
*********

* bzrlib API compatability with 0.8 has been dropped, cleaning up some
  code paths. (Robert Collins)

* Change the format of chroot urls so that they can be safely manipulated
  by generic url utilities without causing the resulting urls to have
  escaped the chroot. A side effect of this is that creating a chroot
  requires an explicit action using a ChrootServer.
  (Robert Collins, Andrew Bennetts)

* Deprecate ``Branch.get_root_id()`` because branches don't have root ids,
  rather than fixing bug #96847.  (Aaron Bentley)

* ``WorkingTree.apply_inventory_delta`` provides a better alternative to
  ``WorkingTree._write_inventory``.  (Aaron Bentley)

* Convenience method ``TestCase.expectFailure`` ensures that known failures
  do not silently pass.  (Aaron Bentley)

* ``Transport.local_abspath`` now raises ``NotLocalUrl`` rather than
  ``TransportNotPossible``. (Martin Pool, Ian Clatworthy)

* New SmartServer hooks facility. There are two initial hooks documented
  in ``bzrlib.transport.smart.SmartServerHooks``. The two initial hooks allow
  plugins to execute code upon server startup and shutdown.
  (Robert Collins).

* SmartServer in standalone mode will now close its listening socket
  when it stops, rather than waiting for garbage collection. This primarily
  fixes test suite hangs when a test tries to connect to a shutdown server.
  It may also help improve behaviour when dealing with a server running
  on a specific port (rather than dynamically assigned ports).
  (Robert Collins)

* Move most SmartServer code into a new package, bzrlib/smart.
  bzrlib/transport/remote.py contains just the Transport classes that used
  to be in bzrlib/transport/smart.py.  (Andrew Bennetts)

* urllib http implementation avoid roundtrips associated with
  401 (and 407) errors once the authentication succeeds.
  (Vincent Ladeuil).

* urlib http now supports querying the user for a proxy password if
  needed. Realm is shown in the prompt for both HTTP and proxy
  authentication when the user is required to type a password.
  (Vincent Ladeuil).

* Renamed SmartTransport (and subclasses like SmartTCPTransport) to
  RemoteTransport (and subclasses to RemoteTCPTransport, etc).  This is more
  consistent with its new home in ``bzrlib/transport/remote.py``, and because
  it's not really a "smart" transport, just one that does file operations
  via remote procedure calls.  (Andrew Bennetts)

* The ``lock_write`` method of ``LockableFiles``, ``Repository`` and
  ``Branch`` now accept a ``token`` keyword argument, so that separate
  instances of those objects can share a lock if it has the right token.
  (Andrew Bennetts, Robert Collins)

* New method ``get_branch_reference`` on ``BzrDir`` allows the detection of
  branch references - which the smart server component needs.

* The Repository API ``make_working_trees`` is now permitted to return
  False when ``set_make_working_trees`` is not implemented - previously
  an unimplemented ``set_make_working_trees`` implied the result True
  from ``make_working_trees``. This has been changed to accomodate the
  smart server, where it does not make sense (at this point) to ever
  make working trees by default. (Robert Collins)

* Command objects can now declare related help topics by having _see_also
  set to a list of related topic. (Robert Collins)

* ``bzrlib.help`` now delegates to the Command class for Command specific
  help. (Robert Collins)

* New class ``TransportListRegistry``, derived from the Registry class, which
  simplifies tracking the available Transports. (Goffredo Baroncelli)

* New function ``Branch.get_revision_id_to_revno_map`` which will
  return a dictionary mapping revision ids to dotted revnos. Since
  dotted revnos are defined in the context of the branch tip, it makes
  sense to generate them from a ``Branch`` object.
  (John Arbash Meinel)

* Fix the 'Unprintable error' message display to use the repr of the
  exception that prevented printing the error because the str value
  for it is often not useful in debugging (e.g. KeyError('foo') has a
  str() of 'foo' but a repr of 'KeyError('foo')' which is much more
  useful. (Robert Collins)

* ``urlutils.normalize_url`` now unescapes unreserved characters, such as "~".
  (Andrew Bennetts)

Bugfixes
********

* Don't fail bundle selftest if email has 'two' embedded.
  (Ian Clatworthy, #98510)

* Remove ``--verbose`` from ``bzr bundle``. It didn't work anyway.
  (Robert Widhopf-Fenk, #98591)

* Remove ``--basis`` from the checkout/branch commands - it didn't work
  properly and is no longer beneficial.
  (Robert Collins, #53675, #43486)

* Don't produce encoding error when adding duplicate files.
  (Aaron Bentley)

* Fix ``bzr log <file>`` so it only logs the revisions that changed
  the file, and does it faster.
  (Kent Gibson, John Arbash Meinel, #51980, #69477)

* Fix ``InterDirstateTre._iter_changes`` to handle when we come across
  an empty versioned directory, which now has files in it.
  (John Arbash Meinel, #104257)

* Teach ``common_ancestor`` to shortcut when the tip of one branch is
  inside the ancestry of the other. Saves a lot of graph processing
  (with an ancestry of 16k revisions, ``bzr merge ../already-merged``
  changes from 2m10s to 13s).  (John Arbash Meinel, #103757)

* Fix ``show_diff_trees`` to handle the case when a file is modified,
  and the containing directory is renamed. (The file path is different
  in this versus base, but it isn't marked as a rename).
  (John Arbash Meinel, #103870)

* FTP now works even when the FTP server does not support atomic rename.
  (Aaron Bentley, #89436)

* Correct handling in bundles and merge directives of timezones with
  that are not an integer number of hours offset from UTC.  Always
  represent the epoch time in UTC to avoid problems with formatting
  earlier times on win32.  (Martin Pool, Alexander Belchenko, John
  Arbash Meinel)

* Typo in the help for ``register-branch`` fixed. (Robert Collins, #96770)

* "dirstate" and "dirstate-tags" formats now produce branches compatible
  with old versions of bzr. (Aaron Bentley, #107168))

* Handle moving a directory when children have been added, removed,
  and renamed. (John Arbash Meinel, #105479)

* Don't preventively use basic authentication for proxy before receiving a
  407 error. Otherwise people willing to use other authentication schemes
  may expose their password in the clear (or nearly). This add one
  roundtrip in case basic authentication should be used, but plug the
  security hole.
  (Vincent Ladeuil)

* Handle http and proxy digest authentication.
  (Vincent Ladeuil, #94034).

Testing
*******

* Added ``bzrlib.strace.strace`` which will strace a single callable and
  return a StraceResult object which contains just the syscalls involved
  in running it. (Robert Collins)

* New test method ``reduceLockdirTimeout`` to drop the default (ui-centric)
  default time down to one suitable for tests. (Andrew Bennetts)

* Add new ``vfs_transport_factory`` attribute on tests which provides the
  common vfs backing for both the readonly and readwrite transports.
  This allows the RemoteObject tests to back onto local disk or memory,
  and use the existing ``transport_server`` attribute all tests know about
  to be the smart server transport. This in turn allows tests to
  differentiate between 'transport to access the branch', and
  'transport which is a VFS' - which matters in Remote* tests.
  (Robert Collins, Andrew Bennetts)

* The ``make_branch_and_tree`` method for tests will now create a
  lightweight checkout for the tree if the ``vfs_transport_factory`` is not
  a LocalURLServer. (Robert Collins, Andrew Bennetts)

* Branch implementation tests have been audited to ensure that all urls
  passed to Branch APIs use proper urls, except when local-disk paths
  are intended. This is so that tests correctly access the test transport
  which is often not equivalent to local disk in Remote* tests. As part
  of this many tests were adjusted to remove dependencies on local disk
  access.
  (Robert Collins, Andrew Bennetts)

* Mark bzrlib.tests and bzrlib.tests.TestUtil as providing assertFOO helper
  functions by adding a ``__unittest`` global attribute. (Robert Collins,
  Andrew Bennetts, Martin Pool, Jonathan Lange)

* Refactored proxy and authentication handling to simplify the
  implementation of new auth schemes for both http and proxy.
  (Vincent Ladeuil)

bzr 0.15 2007-04-01
###################

Bugfixes
********

* Handle incompatible repositories as a user issue when fetching.
  (Aaron Bentley)

* Don't give a recommendation to upgrade when branching or
  checking out a branch that contains an old-format working tree.
  (Martin Pool)

bzr 0.15rc3  2007-03-26
#######################

Changes
*******

* A warning is now displayed when opening working trees in older
  formats, to encourage people to upgrade to WorkingTreeFormat4.
  (Martin Pool)

Improvements
************

* HTTP redirections are now taken into account when a branch (or a
  bundle) is accessed for the first time. A message is issued at each
  redirection to inform the user. In the past, http redirections were
  silently followed for each request which significantly degraded the
  performances. The http redirections are not followed anymore by
  default, instead a RedirectRequested exception is raised. For bzrlib
  users needing to follow http redirections anyway,
  ``bzrlib.transport.do_catching_redirections`` provide an easy transition
  path.  (vila)

Internals
*********

* Added ``ReadLock.temporary_write_lock()`` to allow upgrading an OS read
  lock to an OS write lock. Linux can do this without unlocking, Win32
  needs to unlock in between. (John Arbash Meinel)

* New parameter ``recommend_upgrade`` to ``BzrDir.open_workingtree``
  to silence (when false) warnings about opening old formats.
  (Martin Pool)

* Fix minor performance regression with bzr-0.15 on pre-dirstate
  trees. (We were reading the working inventory too many times).
  (John Arbash Meinel)

* Remove ``Branch.get_transaction()`` in favour of a simple cache of
  ``revision_history``.  Branch subclasses should override
  ``_gen_revision_history`` rather than ``revision_history`` to make use of
  this cache, and call ``_clear_revision_history_cache`` and
  ``_cache_revision_history`` at appropriate times. (Andrew Bennetts)

Bugfixes
********

* Take ``smtp_server`` from user config into account.
  (vila, #92195)

* Restore Unicode filename handling for versioned and unversioned files.
  (John Arbash Meinel, #92608)

* Don't fail during ``bzr commit`` if a file is marked removed, and
  the containing directory is auto-removed.  (John Arbash Meinel, #93681)

* ``bzr status FILENAME`` failed on Windows because of an uncommon
  errno. (``ERROR_DIRECTORY == 267 != ENOTDIR``).
  (Wouter van Heyst, John Arbash Meinel, #90819)

* ``bzr checkout source`` should create a local branch in the same
  format as source. (John Arbash Meinel, #93854)

* ``bzr commit`` with a kind change was failing to update the
  last-changed-revision for directories.  The
  InventoryDirectory._unchanged only looked at the ``parent_id`` and name,
  ignoring the fact that the kind could have changed, too.
  (John Arbash Meinel, #90111)

* ``bzr mv dir/subdir other`` was incorrectly updating files inside
  the directory. So that there was a chance it would break commit,
  etc. (John Arbash Meinel, #94037)

* Correctly handles mutiple permanent http redirections.
  (vila, #88780)

bzr 0.15rc2  2007-03-14
#######################

Notes When Upgrading
********************

* Release 0.15rc2 of bzr changes the ``bzr init-repo`` command to
  default to ``--trees`` instead of ``--no-trees``.
  Existing shared repositories are not affected.

Improvements
************

* New ``merge-directive`` command to generate machine- and human-readable
  merge requests.  (Aaron Bentley)

* New ``submit:`` revision specifier makes it easy to diff against the
  common ancestor with the submit location (Aaron Bentley)

* Added support for Putty's SSH implementation. (Dmitry Vasiliev)

* Added ``bzr status --versioned`` to report only versioned files,
  not unknowns. (Kent Gibson)

* Merge now autodetects the correct line-ending style for its conflict
  markers.  (Aaron Bentley)

Internals
*********

* Refactored SSH vendor registration into SSHVendorManager class.
  (Dmitry Vasiliev)

Bugfixes
********

* New ``--numbered-dirs`` option to ``bzr selftest`` to use
  numbered dirs for TestCaseInTempDir. This is default behavior
  on Windows. Anyone can force named dirs on Windows
  with ``--no-numbered-dirs``. (Alexander Belchenko)

* Fix ``RevisionSpec_revid`` to handle the Unicode strings passed in
  from the command line. (Marien Zwart, #90501)

* Fix ``TreeTransform._iter_changes`` when both the source and
  destination are missing. (Aaron Bentley, #88842)

* Fix commit of merges with symlinks in dirstate trees.
  (Marien Zwart)

* Switch the ``bzr init-repo`` default from --no-trees to --trees.
  (Wouter van Heyst, #53483)


bzr 0.15rc1  2007-03-07
#######################

Surprises
*********

* The default disk format has changed. Please run 'bzr upgrade' in your
  working trees to upgrade. This new default is compatible for network
  operations, but not for local operations. That is, if you have two
  versions of bzr installed locally, after upgrading you can only use the
  bzr 0.15 version. This new default does not enable tags or nested-trees
  as they are incompatible with bzr versions before 0.15 over the network.

* For users of bzrlib: Two major changes have been made to the working tree
  api in bzrlib. The first is that many methods and attributes, including
  the inventory attribute, are no longer valid for use until one of
  ``lock_read``/``lock_write``/``lock_tree_write`` has been called,
  and become invalid again after unlock is called. This has been done
  to improve performance and correctness as part of the dirstate
  development.
  (Robert Collins, John A Meinel, Martin Pool, and others).

* For users of bzrlib: The attribute 'tree.inventory' should be considered
  readonly. Previously it was possible to directly alter this attribute, or
  its contents, and have the tree notice this. This has been made
  unsupported - it may work in some tree formats, but in the newer dirstate
  format such actions will have no effect and will be ignored, or even
  cause assertions. All operations possible can still be carried out by a
  combination of the tree API, and the bzrlib.transform API. (Robert
  Collins, John A Meinel, Martin Pool, and others).

Improvements
************

* Support for OS Windows 98. Also .bzr.log on any windows system
  saved in My Documents folder. (Alexander Belchenko)

* ``bzr mv`` enhanced to support already moved files.
  In the past the mv command would have failed if the source file doesn't
  exist. In this situation ``bzr mv`` would now detect that the file has
  already moved and update the repository accordingly, if the target file
  does exist.
  A new option ``--after`` has been added so that if two files already
  exist, you could notify Bazaar that you have moved a (versioned) file
  and replaced it with another. Thus in this case ``bzr move --after``
  will only update the Bazaar identifier.
  (Steffen Eichenberg, Marius Kruger)

* ``ls`` now works on treeless branches and remote branches.
  (Aaron Bentley)

* ``bzr help global-options`` describes the global options.
  (Aaron Bentley)

* ``bzr pull --overwrite`` will now correctly overwrite checkouts.
  (Robert Collins)

* Files are now allowed to change kind (e.g. from file to symlink).
  Supported by ``commit``, ``revert`` and ``status``
  (Aaron Bentley)

* ``inventory`` and ``unknowns`` hidden in favour of ``ls``
  (Aaron Bentley)

* ``bzr help checkouts`` descibes what checkouts are and some possible
  uses of them. (James Westby, Aaron Bentley)

* A new ``-d`` option to push, pull and merge overrides the default
  directory.  (Martin Pool)

* Branch format 6: smaller, and potentially faster than format 5.  Supports
  ``append_history_only`` mode, where the log view and revnos do not change,
  except by being added to.  Stores policy settings in
  ".bzr/branch/branch.conf".

* ``append_only`` branches:  Format 6 branches may be configured so that log
  view and revnos are always consistent.  Either create the branch using
  "bzr init --append-revisions-only" or edit the config file as descriped
  in docs/configuration.txt.

* rebind: Format 6 branches retain the last-used bind location, so if you
  "bzr unbind", you can "bzr bind" to bind to the previously-selected
  bind location.

* Builtin tags support, created and deleted by the ``tag`` command and
  stored in the branch.  Tags can be accessed with the revisionspec
  ``-rtag:``, and listed with ``bzr tags``.  Tags are not versioned
  at present. Tags require a network incompatible upgrade. To perform this
  upgrade, run ``bzr upgrade --dirstate-tags`` in your branch and
  repositories. (Martin Pool)

* The ``bzr://`` transport now has a well-known port number, 4155,
  which it will use by default.  (Andrew Bennetts, Martin Pool)

* Bazaar now looks for user-installed plugins before looking for site-wide
  plugins. (Jonathan Lange)

* ``bzr resolve`` now detects and marks resolved text conflicts.
  (Aaron Bentley)

Internals
*********

* Internally revision ids and file ids are now passed around as utf-8
  bytestrings, rather than treating them as Unicode strings. This has
  performance benefits for Knits, since we no longer need to decode the
  revision id for each line of content, nor for each entry in the index.
  This will also help with the future dirstate format.
  (John Arbash Meinel)

* Reserved ids (any revision-id ending in a colon) are rejected by
  versionedfiles, repositories, branches, and working trees
  (Aaron Bentley)

* Minor performance improvement by not creating a ProgressBar for
  every KnitIndex we create. (about 90ms for a bzr.dev tree)
  (John Arbash Meinel)

* New easier to use Branch hooks facility. There are five initial hooks,
  all documented in bzrlib.branch.BranchHooks.__init__ - ``'set_rh'``,
  ``'post_push'``, ``'post_pull'``, ``'post_commit'``,
  ``'post_uncommit'``. These hooks fire after the matching operation
  on a branch has taken place, and were originally added for the
  branchrss plugin. (Robert Collins)

* New method ``Branch.push()`` which should be used when pushing from a
  branch as it makes performance and policy decisions to match the UI
  level command ``push``. (Robert Collins).

* Add a new method ``Tree.revision_tree`` which allows access to cached
  trees for arbitrary revisions. This allows the in development dirstate
  tree format to provide access to the callers to cached copies of
  inventory data which are cheaper to access than inventories from the
  repository.
  (Robert Collins, Martin Pool)

* New ``Branch.last_revision_info`` method, this is being done to allow
  optimization of requests for both the number of revisions and the last
  revision of a branch with smartservers and potentially future branch
  formats. (Wouter van Heyst, Robert Collins)

* Allow ``'import bzrlib.plugins.NAME'`` to work when the plugin NAME has not
  yet been loaded by ``load_plugins()``. This allows plugins to depend on each
  other for code reuse without requiring users to perform file-renaming
  gymnastics. (Robert Collins)

* New Repository method ``'gather_stats'`` for statistic data collection.
  This is expected to grow to cover a number of related uses mainly
  related to bzr info. (Robert Collins)

* Log formatters are now managed with a registry.
  ``log.register_formatter`` continues to work, but callers accessing
  the FORMATTERS dictionary directly will not.

* Allow a start message to be passed to the ``edit_commit_message``
  function.  This will be placed in the message offered to the user
  for editing above the separator. It allows a template commit message
  to be used more easily. (James Westby)

* ``GPGStrategy.sign()`` will now raise ``BzrBadParameterUnicode`` if
  you pass a Unicode string rather than an 8-bit string. Callers need
  to be updated to encode first. (John Arbash Meinel)

* Branch.push, pull, merge now return Result objects with information
  about what happened, rather than a scattering of various methods.  These
  are also passed to the post hooks.  (Martin Pool)

* File formats and architecture is in place for managing a forest of trees
  in bzr, and splitting up existing trees into smaller subtrees, and
  finally joining trees to make a larger tree. This is the first iteration
  of this support, and the user-facing aspects still require substantial
  work.  If you wish to experiment with it, use ``bzr upgrade
  --dirstate-with-subtree`` in your working trees and repositories.
  You can use the hidden commands ``split`` and ``join`` and to create
  and manipulate nested trees, but please consider using the nested-trees
  branch, which contains substantial UI improvements, instead.
  http://code.aaronbentley.com/bzr/bzrrepo/nested-trees/
  (Aaron Bentley, Martin Pool, Robert Collins).

Bugfixes
********

* ``bzr annotate`` now uses dotted revnos from the viewpoint of the
  branch, rather than the last changed revision of the file.
  (John Arbash Meinel, #82158)

* Lock operations no longer hang if they encounter a permission problem.
  (Aaron Bentley)

* ``bzr push`` can resume a push that was canceled before it finished.
  Also, it can push even if the target directory exists if you supply
  the ``--use-existing-dir`` flag.
  (John Arbash Meinel, #30576, #45504)

* Fix http proxy authentication when user and an optional
  password appears in the ``*_proxy`` vars. (Vincent Ladeuil,
  #83954).

* ``bzr log branch/file`` works for local treeless branches
  (Aaron Bentley, #84247)

* Fix problem with UNC paths on Windows 98. (Alexander Belchenko, #84728)

* Searching location of CA bundle for PyCurl in env variable
  (``CURL_CA_BUNDLE``), and on win32 along the PATH.
  (Alexander Belchenko, #82086)

* ``bzr init`` works with unicode argument LOCATION.
  (Alexander Belchenko, #85599)

* Raise ``DependencyNotPresent`` if pycurl do not support https.
  (Vincent Ladeuil, #85305)

* Invalid proxy env variables should not cause a traceback.
  (Vincent Ladeuil, #87765)

* Ignore patterns normalised to use '/' path separator.
  (Kent Gibson, #86451)

* bzr rocks. It sure does! Fix case. (Vincent Ladeuil, #78026)

* Fix bzrtools shelve command for removed lines beginning with "--"
  (Johan Dahlberg, #75577)

Testing
*******

* New ``--first`` option to ``bzr selftest`` to run specified tests
  before the rest of the suite.  (Martin Pool)


bzr 0.14  2007-01-23
####################

Improvements
************

* ``bzr help global-options`` describes the global options. (Aaron Bentley)

Bug Fixes
*********

* Skip documentation generation tests if the tools to do so are not
  available. Fixes running selftest for installled copies of bzr.
  (John Arbash Meinel, #80330)

* Fix the code that discovers whether bzr is being run from it's
  working tree to handle the case when it isn't but the directory
  it is in is below a repository. (James Westby, #77306)


bzr 0.14rc1  2007-01-16
#######################

Improvements
************

* New connection: ``bzr+http://`` which supports tunnelling the smart
  protocol over an HTTP connection. If writing is enabled on the bzr
  server, then you can write over the http connection.
  (Andrew Bennetts, John Arbash Meinel)

* Aliases now support quotation marks, so they can contain whitespace
  (Marius Kruger)

* PyCurlTransport now use a single curl object. By specifying explicitly
  the 'Range' header, we avoid the need to use two different curl objects
  (and two connections to the same server). (Vincent Ladeuil)

* ``bzr commit`` does not prompt for a message until it is very likely to
  succeed.  (Aaron Bentley)

* ``bzr conflicts`` now takes --text to list pathnames of text conflicts
  (Aaron Bentley)

* Fix ``iter_lines_added_or_present_in_versions`` to use a set instead
  of a list while checking if a revision id was requested. Takes 10s
  off of the ``fileids_affected_by_revision_ids`` time, which is 10s
  of the ``bzr branch`` time. Also improve ``fileids_...`` time by
  filtering lines with a regex rather than multiple ``str.find()``
  calls. (saves another 300ms) (John Arbash Meinel)

* Policy can be set for each configuration key. This allows keys to be
  inherited properly across configuration entries. For example, this
  should enable you to do::

    [/home/user/project]
    push_location = sftp://host/srv/project/
    push_location:policy = appendpath

  And then a branch like ``/home/user/project/mybranch`` should get an
  automatic push location of ``sftp://host/srv/project/mybranch``.
  (James Henstridge)

* Added ``bzr status --short`` to make status report svn style flags
  for each file.  For example::

    $ bzr status --short
    A  foo
    A  bar
    D  baz
    ?  wooley

* 'bzr selftest --clean-output' allows easily clean temporary tests
  directories without running tests. (Alexander Belchenko)

* ``bzr help hidden-commands`` lists all hidden commands. (Aaron Bentley)

* ``bzr merge`` now has an option ``--pull`` to fall back to pull if
  local is fully merged into remote. (Jan Hudec)

* ``bzr help formats`` describes available directory formats. (Aaron Bentley)

Internals
*********

* A few tweaks directly to ``fileids_affected_by_revision_ids`` to
  help speed up processing, as well allowing to extract unannotated
  lines. Between the two ``fileids_affected_by_revision_ids`` is
  improved by approx 10%. (John Arbash Meinel)

* Change Revision serialization to only write out millisecond
  resolution. Rather than expecting floating point serialization to
  preserve more resolution than we need. (Henri Weichers, Martin Pool)

* Test suite ends cleanly on Windows.  (Vincent Ladeuil)

* When ``encoding_type`` attribute of class Command is equal to 'exact',
  force sys.stdout to be a binary stream on Windows, and therefore
  keep exact line-endings (without LF -> CRLF conversion).
  (Alexander Belchenko)

* Single-letter short options are no longer globally declared.  (Martin
  Pool)

* Before using detected user/terminal encoding bzr should check
  that Python has corresponding codec. (Alexander Belchenko)

* Formats for end-user selection are provided via a FormatRegistry (Aaron Bentley)

Bug Fixes
*********

* ``bzr missing --verbose`` was showing adds/removals in the wrong
  direction. (John Arbash Meinel)

* ``bzr annotate`` now defaults to showing dotted revnos for merged
  revisions. It cuts them off at a depth of 12 characters, but you can
  supply ``--long`` to see the full number. You can also use
  ``--show-ids`` to display the original revision ids, rather than
  revision numbers and committer names. (John Arbash Meinel, #75637)

* bzr now supports Win32 UNC path (e.g. ``\HOST\path``.
  (Alexander Belchenko, #57869)

* Win32-specific: output of cat, bundle and diff commands don't mangle
  line-endings (Alexander Belchenko, #55276)

* Replace broken fnmatch based ignore pattern matching with custom pattern
  matcher.
  (Kent Gibson, Jan Hudec #57637)

* pycurl and urllib can detect short reads at different places. Update
  the test suite to test more cases. Also detect http error code 416
  which was raised for that specific bug. Also enhance the urllib
  robustness by detecting invalid ranges (and pycurl's one by detecting
  short reads during the initial GET). (Vincent Ladeuil, #73948)

* The urllib connection sharing interacts badly with urllib2
  proxy setting (the connections didn't go thru the proxy
  anymore). Defining a proper ProxyHandler solves the
  problem.  (Vincent Ladeuil, #74759)

* Use urlutils to generate relative URLs, not osutils
  (Aaron Bentley, #76229)

* ``bzr status`` in a readonly directory should work without giving
  lots of errors. (John Arbash Meinel, #76299)

* Mention the revisionspec topic for the revision option help.
  (Wouter van Heyst, #31663)

* Allow plugins import from zip archives.
  (Alexander Belchenko, #68124)


bzr 0.13  2006-12-05
####################

No changes from 0.13rc


bzr 0.13rc1  2006-11-27
#######################

Improvements
************

* New command ``bzr remove-tree`` allows the removal of the working
  tree from a branch.
  (Daniel Silverstone)

* urllib uses shared keep-alive connections, so http
  operations are substantially faster.
  (Vincent Ladeuil, #53654)

* ``bzr export`` allows an optional branch parameter, to export a bzr
  tree from some other url. For example:
  ``bzr export bzr.tar.gz http://bazaar-vcs.org/bzr/bzr.dev``
  (Daniel Silverstone)

* Added ``bzr help topics`` to the bzr help system. This gives a
  location for general information, outside of a specific command.
  This includes updates for ``bzr help revisionspec`` the first topic
  included. (Goffredo Baroncelli, John Arbash Meinel, #42714)

* WSGI-compatible HTTP smart server.  See ``doc/http_smart_server.txt``.
  (Andrew Bennetts)

* Knit files will now cache full texts only when the size of the
  deltas is as large as the size of the fulltext. (Or after 200
  deltas, whichever comes first). This has the most benefit on large
  files with small changes, such as the inventory for a large project.
  (eg For a project with 2500 files, and 7500 revisions, it changes
  the size of inventory.knit from 11MB to 5.4MB) (John Arbash Meinel)

Internals
*********

* New -D option given before the command line turns on debugging output
  for particular areas.  -Derror shows tracebacks on all errors.
  (Martin Pool)

* Clean up ``bzr selftest --benchmark bundle`` to correct an import,
  and remove benchmarks that take longer than 10min to run.
  (John Arbash Meinel)

* Use ``time.time()`` instead of ``time.clock()`` to decide on
  progress throttling. Because ``time.clock()`` is actually CPU time,
  so over a high-latency connection, too many updates get throttled.
  (John Arbash Meinel)

* ``MemoryTransport.list_dir()`` would strip the first character for
  files or directories in root directory. (John Arbash Meinel)

* New method ``get_branch_reference`` on 'BzrDir' allows the detection of
  branch references - which the smart server component needs.

* New ``ChrootTransportDecorator``, accessible via the ``chroot+`` url
  prefix.  It disallows any access to locations above a set URL.  (Andrew
  Bennetts)

Bug Fixes
*********

* Now ``_KnitIndex`` properly decode revision ids when loading index data.
  And optimize the knit index parsing code.
  (Dmitry Vasiliev, John Arbash Meinel)

* ``bzrlib/bzrdir.py`` was directly referencing ``bzrlib.workingtree``,
  without importing it. This prevented ``bzr upgrade`` from working
  unless a plugin already imported ``bzrlib.workingtree``
  (John Arbash Meinel, #70716)

* Suppress the traceback on invalid URLs (Vincent Ladeuil, #70803).

* Give nicer error message when an http server returns a 403
  error code. (Vincent Ladeuil, #57644).

* When a multi-range http GET request fails, try a single
  range one. If it fails too, forget about ranges. Remember that until
  the death of the transport and propagates that to the clones.
  (Vincent Ladeuil, #62276, #62029).

* Handles user/passwords supplied in url from command
  line (for the urllib implementation). Don't request already
  known passwords (Vincent Ladeuil, #42383, #44647, #48527)

* ``_KnitIndex.add_versions()`` dictionary compresses revision ids as they
  are added. This fixes bug where fetching remote revisions records
  them as full references rather than integers.
  (John Arbash Meinel, #64789)

* ``bzr ignore`` strips trailing slashes in patterns.
  Also ``bzr ignore`` rejects absolute paths. (Kent Gibson, #4559)

* ``bzr ignore`` takes multiple arguments. (Cheuksan Edward Wang, #29488)

* mv correctly handles paths that traverse symlinks.
  (Aaron Bentley, #66964)

* Give nicer looking error messages when failing to connect over ssh.
  (John Arbash Meinel, #49172)

* Pushing to a remote branch does not currently update the remote working
  tree. After a remote push, ``bzr status`` and ``bzr diff`` on the remote
  machine now show that the working tree is out of date.
  (Cheuksan Edward Wang #48136)

* Use patiencediff instead of difflib for determining deltas to insert
  into knits. This avoids the O(N^3) behavior of difflib. Patience
  diff should be O(N^2). (Cheuksan Edward Wang, #65714)

* Running ``bzr log`` on nonexistent file gives an error instead of the
  entire log history. (Cheuksan Edward Wang #50793)

* ``bzr cat`` can look up contents of removed or renamed files. If the
  pathname is ambiguous, i.e. the files in the old and new trees have
  different id's, the default is the file in the new tree. The user can
  use "--name-from-revision" to select the file in the old tree.
  (Cheuksan Edward Wang, #30190)

Testing
*******

* TestingHTTPRequestHandler really handles the Range header
  (previously it was ignoring it and returning the whole file,).

bzr 0.12  2006-10-30
####################

Internals
*********

* Clean up ``bzr selftest --benchmark bundle`` to correct an import,
  and remove benchmarks that take longer than 10min to run.
  (John Arbash Meinel)

bzr 0.12rc1  2006-10-23
#######################

Improvements
************

* ``bzr log`` now shows dotted-decimal revision numbers for all revisions,
  rather than just showing a decimal revision number for revisions on the
  mainline. These revision numbers are not yet accepted as input into bzr
  commands such as log, diff etc. (Robert Collins)

* revisions can now be specified using dotted-decimal revision numbers.
  For instance, ``bzr diff -r 1.2.1..1.2.3``. (Robert Collins)

* ``bzr help commands`` output is now shorter (Aaron Bentley)

* ``bzr`` now uses lazy importing to reduce the startup time. This has
  a moderate effect on lots of actions, especially ones that have
  little to do. For example ``bzr rocks`` time is down to 116ms from
  283ms. (John Arbash Meinel)

* New Registry class to provide name-to-object registry-like support,
  for example for schemes where plugins can register new classes to
  do certain tasks (e.g. log formatters). Also provides lazy registration
  to allow modules to be loaded on request.
  (John Arbash Meinel, Adeodato Simó)

API Incompatability
*******************

* LogFormatter subclasses show now expect the 'revno' parameter to
  show() to be a string rather than an int. (Robert Collins)

Internals
*********

* ``TestCase.run_bzr``, ``run_bzr_captured``, and ``run_bzr_subprocess``
  can take a ``working_dir='foo'`` parameter, which will change directory
  for the command. (John Arbash Meinel)

* ``bzrlib.lazy_regex.lazy_compile`` can be used to create a proxy
  around a regex, which defers compilation until first use.
  (John Arbash Meinel)

* ``TestCase.run_bzr_subprocess`` defaults to supplying the
  ``--no-plugins`` parameter to ensure test reproducability, and avoid
  problems with system-wide installed plugins. (John Arbash Meinel)

* Unique tree root ids are now supported. Newly created trees still
  use the common root id for compatibility with bzr versions before 0.12.
  (Aaron Bentley)

* ``WorkingTree.set_root_id(None)`` is now deprecated. Please
  pass in ``inventory.ROOT_ID`` if you want the default root id value.
  (Robert Collins, John Arbash Meinel)

* New method ``WorkingTree.flush()`` which will write the current memory
  inventory out to disk. At the same time, ``read_working_inventory`` will
  no longer trash the current tree inventory if it has been modified within
  the current lock, and the tree will now ``flush()`` automatically on
  ``unlock()``. ``WorkingTree.set_root_id()`` has been updated to take
  advantage of this functionality. (Robert Collins, John Arbash Meinel)

* ``bzrlib.tsort.merge_sorted`` now accepts ``generate_revnos``. This
  parameter will cause it to add another column to its output, which
  contains the dotted-decimal revno for each revision, as a tuple.
  (Robert Collins)

* ``LogFormatter.show_merge`` is deprecated in favour of
  ``LogFormatter.show_merge_revno``. (Robert Collins)

Bug Fixes
*********

* Avoid circular imports by creating a deprecated function for
  ``bzrlib.tree.RevisionTree``. Callers should have been using
  ``bzrlib.revisontree.RevisionTree`` anyway. (John Arbash Meinel,
  #66349)

* Don't use ``socket.MSG_WAITALL`` as it doesn't exist on all
  platforms. (Martin Pool, #66356)

* Don't require ``Content-Type`` in range responses. Assume they are a
  single range if ``Content-Type`` does not exist.
  (John Arbash Meinel, #62473)

* bzr branch/pull no longer complain about progress bar cleanup when
  interrupted during fetch.  (Aaron Bentley, #54000)

* ``WorkingTree.set_parent_trees()`` uses the trees to directly write
  the basis inventory, rather than going through the repository. This
  allows us to have 1 inventory read, and 2 inventory writes when
  committing a new tree. (John Arbash Meinel)

* When reverting, files that are not locally modified that do not exist
  in the target are deleted, not just unversioned (Aaron Bentley)

* When trying to acquire a lock, don't fail immediately. Instead, try
  a few times (up to 1 hour) before timing out. Also, report why the
  lock is unavailable (John Arbash Meinel, #43521, #49556)

* Leave HttpTransportBase daughter classes decides how they
  implement cloning. (Vincent Ladeuil, #61606)

* diff3 does not indicate conflicts on clean merge. (Aaron Bentley)

* If a commit fails, the commit message is stored in a file at the root of
  the tree for later commit. (Cheuksan Edward Wang, Stefan Metzmacher,
  #32054)

Testing
*******

* New test base class TestCaseWithMemoryTransport offers memory-only
  testing facilities: its not suitable for tests that need to mutate disk
  state, but most tests should not need that and should be converted to
  TestCaseWithMemoryTransport. (Robert Collins)

* ``TestCase.make_branch_and_memory_tree`` now takes a format
  option to set the BzrDir, Repository and Branch formats of the
  created objects. (Robert Collins, John Arbash Meinel)

bzr 0.11  2006-10-02
####################

* Smart server transport test failures on windows fixed. (Lukáš Lalinský).

bzr 0.11rc2  2006-09-27
#######################

Bug Fixes
*********

* Test suite hangs on windows fixed. (Andrew Bennets, Alexander Belchenko).

* Commit performance regression fixed. (Aaron Bentley, Robert Collins, John
  Arbash Meinel).

bzr 0.11rc1  2006-09-25
#######################

Improvements
************

* Knit files now wait to create their contents until the first data is
  added. The old code used to create an empty .knit and a .kndx with just
  the header. However, this caused a lot of extra round trips over sftp.
  This can change the time for ``bzr push`` to create a new remote branch
  from 160s down to 100s. This also affects ``bzr commit`` performance when
  adding new files, ``bzr commit`` on a new kernel-like tree drops from 50s
  down to 40s (John Arbash Meinel, #44692)

* When an entire subtree has been deleted, commit will now report that
  just the top of the subtree has been deleted, rather than reporting
  all the individual items. (Robert Collins)

* Commit performs one less XML parse. (Robert Collins)

* ``bzr checkout`` now operates on readonly branches as well
  as readwrite branches. This fixes bug #39542. (Robert Collins)

* ``bzr bind`` no longer synchronises history with the master branch.
  Binding should be followed by an update or push to synchronise the
  two branches. This is closely related to the fix for bug #39542.
  (Robert Collins)

* ``bzrlib.lazy_import.lazy_import`` function to create on-demand
  objects.  This allows all imports to stay at the global scope, but
  modules will not actually be imported if they are not used.
  (John Arbash Meinel)

* Support ``bzr://`` and ``bzr+ssh://`` urls to work with the new RPC-based
  transport which will be used with the upcoming high-performance smart
  server. The new command ``bzr serve`` will invoke bzr in server mode,
  which processes these requests. (Andrew Bennetts, Robert Collins, Martin
  Pool)

* New command ``bzr version-info`` which can be used to get a summary
  of the current state of the tree. This is especially useful as part
  of a build commands. See ``doc/version_info.txt`` for more information
  (John Arbash Meinel)

Bug Fixes
*********

* ``'bzr inventory [FILE...]'`` allows restricting the file list to a
  specific set of files. (John Arbash Meinel, #3631)

* Don't abort when annotating empty files (John Arbash Meinel, #56814)

* Add ``Stanza.to_unicode()`` which can be passed to another Stanza
  when nesting stanzas. Also, add ``read_stanza_unicode`` to handle when
  reading a nested Stanza. (John Arbash Meinel)

* Transform._set_mode() needs to stat the right file.
  (John Arbash Meinel, #56549)

* Raise WeaveFormatError rather than StopIteration when trying to read
  an empty Weave file. (John Arbash Meinel, #46871)

* Don't access e.code for generic URLErrors, only HTTPErrors have .code.
  (Vincent Ladeuil, #59835)

* Handle boundary="" lines properly to allow access through a Squid proxy.
  (John Arbash Meinel, #57723)

* revert now removes newly-added directories (Aaron Bentley, #54172)

* ``bzr upgrade sftp://`` shouldn't fail to upgrade v6 branches if there
  isn't a working tree. (David Allouche, #40679)

* Give nicer error messages when a user supplies an invalid --revision
  parameter. (John Arbash Meinel, #55420)

* Handle when LANG is not recognized by python. Emit a warning, but
  just revert to using 'ascii'. (John Arbash Meinel, #35392)

* Don't use ``preexec_fn`` on win32, as it is not supported by subprocess.
  (John Arbash Meinel)

* Skip specific tests when the dependencies aren't met. This includes
  some ``setup.py`` tests when ``python-dev`` is not available, and
  some tests that depend on paramiko. (John Arbash Meinel, Mattheiu Moy)

* Fallback to Paramiko properly, if no ``ssh`` executable exists on
  the system. (Andrew Bennetts, John Arbash Meinel)

* ``Branch.bind(other_branch)`` no longer takes a write lock on the
  other branch, and will not push or pull between the two branches.
  API users will need to perform a push or pull or update operation if they
  require branch synchronisation to take place. (Robert Collins, #47344)

* When creating a tarball or zipfile export, export unicode names as utf-8
  paths. This may not work perfectly on all platforms, but has the best
  chance of working in the common case. (John Arbash Meinel, #56816)

* When committing, only files that exist in working tree or basis tree
  may be specified (Aaron Bentley, #50793)

Portability
***********

* Fixes to run on Python 2.5 (Brian M. Carlson, Martin Pool, Marien Zwart)

Internals
*********

* TestCaseInTempDir now creates a separate directory for HOME, rather
  than having HOME set to the same location as the working directory.
  (John Arbash Meinel)

* ``run_bzr_subprocess()`` can take an optional ``env_changes={}`` parameter,
  which will update os.environ inside the spawned child. It also can
  take a ``universal_newlines=True``, which helps when checking the output
  of the command. (John Arbash Meinel)

* Refactor SFTP vendors to allow easier re-use when ssh is used.
  (Andrew Bennetts)

* ``Transport.list_dir()`` and ``Transport.iter_files_recursive()`` should always
  return urlescaped paths. This is now tested (there were bugs in a few
  of the transports) (Andrew Bennetts, David Allouche, John Arbash Meinel)

* New utility function ``symbol_versioning.deprecation_string``. Returns the
  formatted string for a callable, deprecation format pair. (Robert Collins)

* New TestCase helper applyDeprecated. This allows you to call a callable
  which is deprecated without it spewing to the screen, just by supplying
  the deprecation format string issued for it. (Robert Collins)

* Transport.append and Transport.put have been deprecated in favor of
  ``.append_bytes``, ``.append_file``, ``.put_bytes``, and
  ``.put_file``. This removes the ambiguity in what type of object the
  functions take.  ``Transport.non_atomic_put_{bytes,file}`` has also
  been added. Which works similarly to ``Transport.append()`` except for
  SFTP, it doesn't have a round trip when opening the file. Also, it
  provides functionality for creating a parent directory when trying
  to create a file, rather than raise NoSuchFile and forcing the
  caller to repeat their request.
  (John Arbash Meinel)

* WorkingTree has a new api ``unversion`` which allow the unversioning of
  entries by their file id. (Robert Collins)

* ``WorkingTree.pending_merges`` is deprecated.  Please use the
  ``get_parent_ids`` (introduced in 0.10) method instead. (Robert Collins)

* WorkingTree has a new ``lock_tree_write`` method which locks the branch for
  read rather than write. This is appropriate for actions which only need
  the branch data for reference rather than mutation. A new decorator
  ``needs_tree_write_lock`` is provided in the workingtree module. Like the
  ``needs_read_lock`` and ``needs_write_lock`` decorators this allows static
  declaration of the locking requirements of a function to ensure that
  a lock is taken out for casual scripts. (Robert Collins, #54107)

* All WorkingTree methods which write to the tree, but not to the branch
  have been converted to use ``needs_tree_write_lock`` rather than
  ``needs_write_lock``. Also converted is the revert, conflicts and tree
  transform modules. This provides a modest performance improvement on
  metadir style trees, due to the reduce lock-acquisition, and a more
  significant performance improvement on lightweight checkouts from
  remote branches, where trivial operations used to pay a significant
  penalty. It also provides the basis for allowing readonly checkouts.
  (Robert Collins)

* Special case importing the standard library 'copy' module. This shaves
  off 40ms of startup time, while retaining compatibility. See:
  ``bzrlib/inspect_for_copy.py`` for more details. (John Arbash Meinel)

* WorkingTree has a new parent class MutableTree which represents the
  specialisations of Tree which are able to be altered. (Robert Collins)

* New methods mkdir and ``put_file_bytes_non_atomic`` on MutableTree that
  mutate the tree and its contents. (Robert Collins)

* Transport behaviour at the root of the URL is now defined and tested.
  (Andrew Bennetts, Robert Collins)

Testing
*******

* New test helper classs MemoryTree. This is typically accessed via
  ``self.make_branch_and_memory_tree()`` in test cases. (Robert Collins)

* Add ``start_bzr_subprocess`` and ``stop_bzr_subprocess`` to allow test
  code to continue running concurrently with a subprocess of bzr.
  (Andrew Bennetts, Robert Collins)

* Add a new method ``Transport.get_smart_client()``. This is provided to
  allow upgrades to a richer interface than the VFS one provided by
  Transport. (Andrew Bennetts, Martin Pool)

bzr 0.10  2006-08-29
####################

Improvements
************
* 'merge' now takes --uncommitted, to apply uncommitted changes from a
  tree.  (Aaron Bentley)

* 'bzr add --file-ids-from' can be used to specify another path to use
  for creating file ids, rather than generating all new ones. Internally,
  the 'action' passed to ``smart_add_tree()`` can return ``file_ids`` that
  will be used, rather than having bzrlib generate new ones.
  (John Arbash Meinel, #55781)

* ``bzr selftest --benchmark`` now allows a ``--cache-dir`` parameter.
  This will cache some of the intermediate trees, and decrease the
  setup time for benchmark tests. (John Arbash Meinel)

* Inverse forms are provided for all boolean options.  For example,
  --strict has --no-strict, --no-recurse has --recurse (Aaron Bentley)

* Serialize out Inventories directly, rather than using ElementTree.
  Writing out a kernel sized inventory drops from 2s down to ~350ms.
  (Robert Collins, John Arbash Meinel)

Bug Fixes
*********

* Help diffutils 2.8.4 get along with binary tests (Marien Zwart: #57614)

* Change LockDir so that if the lock directory doesn't exist when
  ``lock_write()`` is called, an attempt will be made to create it.
  (John Arbash Meinel, #56974)

* ``bzr uncommit`` preserves pending merges. (John Arbash Meinel, #57660)

* Active FTP transport now works as intended. (ghozzy, #56472)

* Really fix mutter() so that it won't ever raise a UnicodeError.
  It means it is possible for ~/.bzr.log to contain non UTF-8 characters.
  But it is a debugging log, not a real user file.
  (John Arbash Meinel, #56947, #53880)

* Change Command handle to allow Unicode command and options.
  At present we cannot register Unicode command names, so we will get
  BzrCommandError('unknown command'), or BzrCommandError('unknown option')
  But that is better than a UnicodeError + a traceback.
  (John Arbash Meinel, #57123)

* Handle TZ=UTC properly when reading/writing revisions.
  (John Arbash Meinel, #55783, #56290)

* Use ``GPG_TTY`` to allow gpg --cl to work with gpg-agent in a pipeline,
  (passing text to sign in on stdin). (John Arbash Meinel, #54468)

* External diff does the right thing for binaries even in foreign
  languages. (John Arbash Meinel, #56307)

* Testament handles more cases when content is unicode. Specific bug was
  in handling of revision properties.
  (John Arbash Meinel, Holger Krekel, #54723)

* The bzr selftest was failing on installed versions due to a bug in a new
  test helper. (John Arbash Meinel, Robert Collins, #58057)

Internals
*********

* ``bzrlib.cache_utf8`` contains ``encode()`` and ``decode()`` functions
  which can be used to cache the conversion between utf8 and Unicode.
  Especially helpful for some of the knit annotation code, which has to
  convert revision ids to utf8 to annotate lines in storage.
  (John Arbash Meinel)

* ``setup.py`` now searches the filesystem to find all packages which
  need to be installed. This should help make the life of packagers
  easier. (John Arbash Meinel)

bzr 0.9.0  2006-08-11
#####################

Surprises
*********

* The hard-coded built-in ignore rules have been removed. There are
  now two rulesets which are enforced. A user global one in
  ``~/.bazaar/ignore`` which will apply to every tree, and the tree
  specific one '.bzrignore'.
  ``~/.bazaar/ignore`` will be created if it does not exist, but with
  a more conservative list than the old default.
  This fixes bugs with default rules being enforced no matter what.
  The old list of ignore rules from bzr is available by
  running 'bzr ignore --old-default-rules'.
  (Robert Collins, Martin Pool, John Arbash Meinel)

* 'branches.conf' has been changed to 'locations.conf', since it can apply
  to more locations than just branch locations.
  (Aaron Bentley)

Improvements
************

* The revision specifier "revno:" is extended to accept the syntax
  revno:N:branch. For example,
  revno:42:http://bazaar-vcs.org/bzr/bzr.dev/ means revision 42 in
  bzr.dev.  (Matthieu Moy)

* Tests updates to ensure proper URL handling, UNICODE support, and
  proper printing when the user's terminal encoding cannot display
  the path of a file that has been versioned.
  ``bzr branch`` can take a target URL rather than only a local directory.
  ``Branch.get_parent()/set_parent()`` now save a relative path if possible,
  and normalize the parent based on root, allowing access across
  different transports. (John Arbash Meinel, Wouter van Heyst, Martin Pool)
  (Malone #48906, #42699, #40675, #5281, #3980, #36363, #43689,
  #42517, #42514)

* On Unix, detect terminal width using an ioctl not just $COLUMNS.
  Use terminal width for single-line logs from ``bzr log --line`` and
  pending-merge display.  (Robert Widhopf-Fenk, Gustavo Niemeyer)
  (Malone #3507)

* On Windows, detect terminal width using GetConsoleScreenBufferInfo.
  (Alexander Belchenko)

* Speedup improvement for 'date:'-revision search. (Guillaume Pinot).

* Show the correct number of revisions pushed when pushing a new branch.
  (Robert Collins).

* 'bzr selftest' now shows a progress bar with the number of tests, and
  progress made. 'make check' shows tests in -v mode, to be more useful
  for the PQM status window. (Robert Collins).
  When using a progress bar, failed tests are printed out, rather than
  being overwritten by the progress bar until the suite finishes.
  (John Arbash Meinel)

* 'bzr selftest --benchmark' will run a new benchmarking selftest.
  'bzr selftest --benchmark --lsprof-timed' will use lsprofile to generate
  profile data for the individual profiled calls, allowing for fine
  grained analysis of performance.
  (Robert Collins, Martin Pool).

* 'bzr commit' shows a progress bar. This is useful for commits over sftp
  where commit can take an appreciable time. (Robert Collins)

* 'bzr add' is now less verbose in telling you what ignore globs were
  matched by files being ignored. Instead it just tells you how many
  were ignored (because you might reasonably be expecting none to be
  ignored). 'bzr add -v' is unchanged and will report every ignored
  file. (Robert Collins).

* ftp now has a test server if medusa is installed. As part of testing,
  ftp support has been improved, including support for supplying a
  non-standard port. (John Arbash Meinel).

* 'bzr log --line' shows the revision number, and uses only the
  first line of the log message (#5162, Alexander Belchenko;
  Matthieu Moy)

* 'bzr status' has had the --all option removed. The 'bzr ls' command
  should be used to retrieve all versioned files. (Robert Collins)

* 'bzr bundle OTHER/BRANCH' will create a bundle which can be sent
  over email, and applied on the other end, while maintaining ancestry.
  This bundle can be applied with either 'bzr merge' or 'bzr pull',
  the same way you would apply another branch.
  (John Arbash Meinel, Aaron Bentley)

* 'bzr whoami' can now be used to set your identity from the command line,
  for a branch or globally.  (Robey Pointer)

* 'bzr checkout' now aliased to 'bzr co', and 'bzr annotate' to 'bzr ann'.
  (Michael Ellerman)

* 'bzr revert DIRECTORY' now reverts the contents of the directory as well.
  (Aaron Bentley)

* 'bzr get sftp://foo' gives a better error when paramiko is not present.
  Also updates things like 'http+pycurl://' if pycurl is not present.
  (John Arbash Meinel) (Malone #47821, #52204)

* New env variable ``BZR_PROGRESS_BAR``, sets the default progress bar type.
  Can be set to 'none' or 'dummy' to disable the progress bar, 'dots' or
  'tty' to create the respective type. (John Arbash Meinel, #42197, #51107)

* Improve the help text for 'bzr diff' to explain what various options do.
  (John Arbash Meinel, #6391)

* 'bzr uncommit -r 10' now uncommits revisions 11.. rather than uncommitting
  revision 10. This makes -r10 more in line with what other commands do.
  'bzr uncommit' also now saves the pending merges of the revisions that
  were removed. So it is safe to uncommit after a merge, fix something,
  and commit again. (John Arbash Meinel, #32526, #31426)

* 'bzr init' now also works on remote locations.
  (Wouter van Heyst, #48904)

* HTTP support has been updated. When using pycurl we now support
  connection keep-alive, which reduces dns requests and round trips.
  And for both urllib and pycurl we support multi-range requests,
  which decreases the number of round-trips. Performance results for
  ``bzr branch http://bazaar-vcs.org/bzr/bzr.dev/`` indicate
  http branching is now 2-3x faster, and ``bzr pull`` in an existing
  branch is as much as 4x faster.
  (Michael Ellerman, Johan Rydberg, John Arbash Meinel, #46768)

* Performance improvements for sftp. Branching and pulling are now up to
  2x faster. Utilize paramiko.readv() support for async requests if it
  is available (paramiko > 1.6) (John Arbash Meinel)

Bug Fixes
*********

* Fix shadowed definition of TestLocationConfig that caused some
  tests not to run.
  (Erik Bågfors, Michael Ellerman, Martin Pool, #32587)

* Fix unnecessary requirement of sign-my-commits that it be run from
  a working directory.  (Martin Pool, Robert Collins)

* 'bzr push location' will only remember the push location if it succeeds
  in connecting to the remote location. (John Arbash Meinel, #49742)

* 'bzr revert' no longer toggles the executable bit on win32
  (John Arbash Meinel, #45010)

* Handle broken pipe under win32 correctly. (John Arbash Meinel)

* sftp tests now work correctly on win32 if you have a newer paramiko
  (John Arbash Meinel)

* Cleanup win32 test suite, and general cleanup of places where
  file handles were being held open. (John Arbash Meinel)

* When specifying filenames for 'diff -r x..y', the name of the file in the
  working directory can be used, even if its name is different in both x
  and y.

* File-ids containing single- or double-quotes are handled correctly by
  push. (Aaron Bentley, #52227)

* Normalize unicode filenames to ensure cross-platform consistency.
  (John Arbash Meinel, #43689)

* The argument parser can now handle '-' as an argument. Currently
  no code interprets it specially (it is mostly handled as a file named
  '-'). But plugins, and future operations can use it.
  (John Arbash meinel, #50984)

* Bundles can properly read binary files with a plain '\r' in them.
  (John Arbash Meinel, #51927)

* Tuning ``iter_entries()`` to be more efficient (John Arbash Meinel, #5444)

* Lots of win32 fixes (the test suite passes again).
  (John Arbash Meinel, #50155)

* Handle openbsd returning None for sys.getfilesystemencoding() (#41183)

* Support ftp APPE (append) to allow Knits to be used over ftp (#42592)

* Removals are only committed if they match the filespec (or if there is
  no filespec).  (#46635, Aaron Bentley)

* smart-add recurses through all supplied directories
  (John Arbash Meinel, #52578)

* Make the bundle reader extra lines before and after the bundle text.
  This allows you to parse an email with the bundle inline.
  (John Arbash Meinel, #49182)

* Change the file id generator to squash a little bit more. Helps when
  working with long filenames on windows. (Also helps for unicode filenames
  not generating hidden files). (John Arbash Meinel, #43801)

* Restore terminal mode on C-c while reading sftp password.  (#48923,
  Nicholas Allen, Martin Pool)

* Timestamps are rounded to 1ms, and revision entries can be recreated
  exactly. (John Arbash Meinel, Jamie Wilkinson, #40693)

* Branch.base has changed to a URL, but ~/.bazaar/locations.conf should
  use local paths, since it is user visible (John Arbash Meinel, #53653)

* ``bzr status foo`` when foo was unversioned used to cause a full delta
  to be generated (John Arbash Meinel, #53638)

* When reading revision properties, an empty value should be considered
  the empty string, not None (John Arbash Meinel, #47782)

* ``bzr diff --diff-options`` can now handle binary files being changed.
  Also, the output is consistent when --diff-options is not supplied.
  (John Arbash Meinel, #54651, #52930)

* Use the right suffixes for loading plugins (John Arbash Meinel, #51810)

* Fix ``Branch.get_parent()`` to handle the case when the parent is not
  accessible (John Arbash Meinel, #52976)

Internals
*********

* Combine the ignore rules into a single regex rather than looping over
  them to reduce the threshold where  N^2 behaviour occurs in operations
  like status. (Jan Hudec, Robert Collins).

* Appending to ``bzrlib.DEFAULT_IGNORE`` is now deprecated. Instead, use
  one of the add functions in bzrlib.ignores. (John Arbash Meinel)

* 'bzr push' should only push the ancestry of the current revision, not
  all of the history in the repository. This is especially important for
  shared repositories. (John Arbash Meinel)

* ``bzrlib.delta.compare_trees`` now iterates in alphabetically sorted order,
  rather than randomly walking the inventories. (John Arbash Meinel)

* Doctests are now run in temporary directories which are cleaned up when
  they finish, rather than using special ScratchDir/ScratchBranch objects.
  (Martin Pool)

* Split ``check`` into separate methods on the branch and on the repository,
  so that it can be specialized in ways that are useful or efficient for
  different formats.  (Martin Pool, Robert Collins)

* Deprecate ``Repository.all_revision_ids``; most methods don't really need
  the global revision graph but only that part leading up to a particular
  revision.  (Martin Pool, Robert Collins)

* Add a BzrDirFormat ``control_formats`` list which allows for control formats
  that do not use '.bzr' to store their data - i.e. '.svn', '.hg' etc.
  (Robert Collins, Jelmer Vernooij).

* ``bzrlib.diff.external_diff`` can be redirected to any file-like object.
  Uses subprocess instead of spawnvp.
  (James Henstridge, John Arbash Meinel, #4047, #48914)

* New command line option '--profile-imports', which will install a custom
  importer to log time to import modules and regex compilation time to
  sys.stderr (John Arbash Meinel)

* 'EmptyTree' is now deprecated, please use ``repository.revision_tree(None)``
  instead. (Robert Collins)

* "RevisionTree" is now in bzrlib/revisiontree.py. (Robert Collins)

bzr 0.8.2  2006-05-17
#####################

Bug Fixes
*********

* setup.py failed to install launchpad plugin.  (Martin Pool)

bzr 0.8.1  2006-05-16
#####################

Bug Fixes
*********

* Fix failure to commit a merge in a checkout.  (Martin Pool,
  Robert Collins, Erik Bågfors, #43959)

* Nicer messages from 'commit' in the case of renames, and correct
  messages when a merge has occured. (Robert Collins, Martin Pool)

* Separate functionality from assert statements as they are skipped in
  optimized mode of python. Add the same check to pending merges.
  (Olaf Conradi, #44443)

Changes
*******

* Do not show the None revision in output of bzr ancestry. (Olaf Conradi)

* Add info on standalone branches without a working tree.
  (Olaf Conradi, #44155)

* Fix bug in knits when raising InvalidRevisionId. (Olaf Conradi, #44284)

Changes
*******

* Make editor invocation comply with Debian Policy. First check
  environment variables VISUAL and EDITOR, then try editor from
  alternatives system. If that all fails, fall back to the pre-defined
  list of editors. (Olaf Conradi, #42904)

New Features
************

* New 'register-branch' command registers a public branch into
  Launchpad.net, where it can be associated with bugs, etc.
  (Martin Pool, Bjorn Tillenius, Robert Collins)

Internals
*********

* New public api in InventoryEntry - ``describe_change(old, new)`` which
  provides a human description of the changes between two old and
  new. (Robert Collins, Martin Pool)

Testing
*******

* Fix test case for bzr info in upgrading a standalone branch to metadir,
  uses bzrlib api now. (Olaf Conradi)

bzr 0.8  2006-05-08
###################

Notes When Upgrading
********************

Release 0.8 of bzr introduces a new format for history storage, called
'knit', as an evolution of to the 'weave' format used in 0.7.  Local
and remote operations are faster using knits than weaves.  Several
operations including 'init', 'init-repo', and 'upgrade' take a
--format option that controls this.  Branching from an existing branch
will keep the same format.

It is possible to merge, pull and push between branches of different
formats but this is slower than moving data between homogenous
branches.  It is therefore recommended (but not required) that you
upgrade all branches for a project at the same time.  Information on
formats is shown by 'bzr info'.

bzr 0.8 now allows creation of 'repositories', which hold the history
of files and revisions for several branches.  Previously bzr kept all
the history for a branch within the .bzr directory at the root of the
branch, and this is still the default.  To create a repository, use
the new 'bzr init-repo' command.  Branches exist as directories under
the repository and contain just a small amount of information
indicating the current revision of the branch.

bzr 0.8 also supports 'checkouts', which are similar to in cvs and
subversion.  Checkouts are associated with a branch (optionally in a
repository), which contains all the historical information.  The
result is that a checkout can be deleted without losing any
already-committed revisions.  A new 'update' command is also available.

Repositories and checkouts are not supported with the 0.7 storage
format.  To use them you must upgrad to either knits, or to the
'metaweave' format, which uses weaves but changes the .bzr directory
arrangement.


Improvements
************

* sftp paths can now be relative, or local, according to the lftp
  convention. Paths now take the form::

      sftp://user:pass@host:port/~/relative/path
      or
      sftp://user:pass@host:port/absolute/path

* The FTP transport now tries to reconnect after a temporary
  failure. ftp put is made atomic. (Matthieu Moy)

* The FTP transport now maintains a pool of connections, and
  reuses them to avoid multiple connections to the same host (like
  sftp did). (Daniel Silverstone)

* The ``bzr_man.py`` file has been removed. To create the man page now,
  use ``./generate_docs.py man``. The new program can also create other files.
  Run ``python generate_docs.py --help`` for usage information.
  (Hans Ulrich Niedermann & James Blackwell).

* Man Page now gives full help (James Blackwell).
  Help also updated to reflect user config now being stored in .bazaar
  (Hans Ulrich Niedermann)

* It's now possible to set aliases in bazaar.conf (Erik Bågfors)

* Pull now accepts a --revision argument (Erik Bågfors)

* ``bzr re-sign`` now allows multiple revisions to be supplied on the command
  line. You can now use the following command to sign all of your old
  commits::

    find .bzr/revision-store// -name my@email-* \
      | sed 's/.*\/\/..\///' \
      | xargs bzr re-sign

* Upgrade can now upgrade over the network. (Robert Collins)

* Two new commands 'bzr checkout' and 'bzr update' allow for CVS/SVN-alike
  behaviour.  By default they will cache history in the checkout, but
  with --lightweight almost all data is kept in the master branch.
  (Robert Collins)

* 'revert' unversions newly-versioned files, instead of deleting them.

* 'merge' is more robust.  Conflict messages have changed.

* 'merge' and 'revert' no longer clobber existing files that end in '~' or
  '.moved'.

* Default log format can be set in configuration and plugins can register
  their own formatters. (Erik Bågfors)

* New 'reconcile' command will check branch consistency and repair indexes
  that can become out of sync in pre 0.8 formats. (Robert Collins,
  Daniel Silverstone)

* New 'bzr init --format' and 'bzr upgrade --format' option to control
  what storage format is created or produced.  (Robert Collins,
  Martin Pool)

* Add parent location to 'bzr info', if there is one.  (Olaf Conradi)

* New developer commands 'weave-list' and 'weave-join'.  (Martin Pool)

* New 'init-repository' command, plus support for repositories in 'init'
  and 'branch' (Aaron Bentley, Erik Bågfors, Robert Collins)

* Improve output of 'info' command. Show all relevant locations related to
  working tree, branch and repository. Use kibibytes for binary quantities.
  Fix off-by-one error in missing revisions of working tree.  Make 'info'
  work on branches, repositories and remote locations.  Show locations
  relative to the shared repository, if applicable.  Show locking status
  of locations.  (Olaf Conradi)

* Diff and merge now safely handle binary files. (Aaron Bentley)

* 'pull' and 'push' now normalise the revision history, so that any two
  branches with the same tip revision will have the same output from 'log'.
  (Robert Collins)

* 'merge' accepts --remember option to store parent location, like 'push'
  and 'pull'. (Olaf Conradi)

* bzr status and diff when files given as arguments do not exist
  in the relevant trees.  (Martin Pool, #3619)

* Add '.hg' to the default ignore list.  (Martin Pool)

* 'knit' is now the default disk format. This improves disk performance and
  utilization, increases incremental pull performance, robustness with SFTP
  and allows checkouts over SFTP to perform acceptably.
  The initial Knit code was contributed by Johan Rydberg based on a
  specification by Martin Pool.
  (Robert Collins, Aaron Bentley, Johan Rydberg, Martin Pool).

* New tool to generate all-in-one html version of the manual.  (Alexander
  Belchenko)

* Hitting CTRL-C while doing an SFTP push will no longer cause stale locks
  to be left in the SFTP repository. (Robert Collins, Martin Pool).

* New option 'diff --prefix' to control how files are named in diff
  output, with shortcuts '-p0' and '-p1' corresponding to the options for
  GNU patch.  (Alexander Belchenko, Goffredo Baroncelli, Martin Pool)

* Add --revision option to 'annotate' command.  (Olaf Conradi)

* If bzr shows an unexpected revision-history after pulling (perhaps due
  to a reweave) it can now be corrected by 'bzr reconcile'.
  (Robert Collins)

Changes
*******

* Commit is now verbose by default, and shows changed filenames and the
  new revision number.  (Robert Collins, Martin Pool)

* Unify 'mv', 'move', 'rename'.  (Matthew Fuller, #5379)

* 'bzr -h' shows help.  (Martin Pool, Ian Bicking, #35940)

* Make 'pull' and 'push' remember location on failure using --remember.
  (Olaf Conradi)

* For compatibility, make old format for using weaves inside metadir
  available as 'metaweave' format.  Rename format 'metadir' to 'default'.
  Clean up help for option --format in commands 'init', 'init-repo' and
  'upgrade'.  (Olaf Conradi)

Internals
*********

* The internal storage of history, and logical branch identity have now
  been split into Branch, and Repository. The common locking and file
  management routines are now in bzrlib.lockablefiles.
  (Aaron Bentley, Robert Collins, Martin Pool)

* Transports can now raise DependencyNotPresent if they need a library
  which is not installed, and then another implementation will be
  tried.  (Martin Pool)

* Remove obsolete (and no-op) `decode` parameter to `Transport.get`.
  (Martin Pool)

* Using Tree Transform for merge, revert, tree-building

* WorkingTree.create, Branch.create, ``WorkingTree.create_standalone``,
  Branch.initialize are now deprecated. Please see ``BzrDir.create_*`` for
  replacement API's. (Robert Collins)

* New BzrDir class represents the .bzr control directory and manages
  formatting issues. (Robert Collins)

* New repository.InterRepository class encapsulates Repository to
  Repository actions and allows for clean selection of optimised code
  paths. (Robert Collins)

* ``bzrlib.fetch.fetch`` and ``bzrlib.fetch.greedy_fetch`` are now
  deprecated, please use ``branch.fetch`` or ``repository.fetch``
  depending on your needs. (Robert Collins)

* deprecated methods now have a ``is_deprecated`` flag on them that can
  be checked, if you need to determine whether a given callable is
  deprecated at runtime. (Robert Collins)

* Progress bars are now nested - see
  ``bzrlib.ui.ui_factory.nested_progress_bar``.
  (Robert Collins, Robey Pointer)

* New API call ``get_format_description()`` for each type of format.
  (Olaf Conradi)

* Changed ``branch.set_parent()`` to accept None to remove parent.
  (Olaf Conradi)

* Deprecated BzrError AmbiguousBase.  (Olaf Conradi)

* WorkingTree.branch is now a read only property.  (Robert Collins)

* bzrlib.ui.text.TextUIFactory now accepts a ``bar_type`` parameter which
  can be None or a factory that will create a progress bar. This is
  useful for testing or for overriding the bzrlib.progress heuristic.
  (Robert Collins)

* New API method ``get_physical_lock_status()`` to query locks present on a
  transport.  (Olaf Conradi)

* Repository.reconcile now takes a thorough keyword parameter to allow
  requesting an indepth reconciliation, rather than just a data-loss
  check. (Robert Collins)

* ``bzrlib.ui.ui_factory protocol`` now supports ``get_boolean`` to prompt
  the user for yes/no style input. (Robert Collins)

Testing
*******

* SFTP tests now shortcut the SSH negotiation, reducing test overhead
  for testing SFTP protocol support. (Robey Pointer)

* Branch formats are now tested once per implementation (see ``bzrlib.
  tests.branch_implementations``. This is analagous to the transport
  interface tests, and has been followed up with working tree,
  repository and BzrDir tests. (Robert Collins)

* New test base class TestCaseWithTransport provides a transport aware
  test environment, useful for testing any transport-interface using
  code. The test suite option --transport controls the transport used
  by this class (when its not being used as part of implementation
  contract testing). (Robert Collins)

* Close logging handler on disabling the test log. This will remove the
  handler from the internal list inside python's logging module,
  preventing shutdown from closing it twice.  (Olaf Conradi)

* Move test case for uncommit to blackbox tests.  (Olaf Conradi)

* ``run_bzr`` and ``run_bzr_captured`` now accept a 'stdin="foo"'
  parameter which will provide String("foo") to the command as its stdin.

bzr 0.7 2006-01-09
##################

Changes
*******

* .bzrignore is excluded from exports, on the grounds that it's a bzr
  internal-use file and may not be wanted.  (Jamie Wilkinson)

* The "bzr directories" command were removed in favor of the new
  --kind option to the "bzr inventory" command.  To list all
  versioned directories, now use "bzr inventory --kind directory".
  (Johan Rydberg)

* Under Windows configuration directory is now ``%APPDATA%\bazaar\2.0``
  by default. (John Arbash Meinel)

* The parent of Bzr configuration directory can be set by ``BZR_HOME``
  environment variable. Now the path for it is searched in ``BZR_HOME``,
  then in HOME. Under Windows the order is: ``BZR_HOME``, ``APPDATA``
  (usually points to ``C:\Documents and Settings\User Name\Application Data``),
  ``HOME``. (John Arbash Meinel)

* Plugins with the same name in different directories in the bzr plugin
  path are no longer loaded: only the first successfully loaded one is
  used. (Robert Collins)

* Use systems' external ssh command to open connections if possible.
  This gives better integration with user settings such as ProxyCommand.
  (James Henstridge)

* Permissions on files underneath .bzr/ are inherited from the .bzr
  directory. So for a shared repository, simply doing 'chmod -R g+w .bzr/'
  will mean that future file will be created with group write permissions.

* configure.in and config.guess are no longer in the builtin default
  ignore list.

* '.sw[nop]' pattern ignored, to ignore vim swap files for nameless
  files.  (John Arbash Meinel, Martin Pool)

Improvements
************

* "bzr INIT dir" now initializes the specified directory, and creates
  it if it does not exist.  (John Arbash Meinel)

* New remerge command (Aaron Bentley)

* Better zsh completion script.  (Steve Borho)

* 'bzr diff' now returns 1 when there are changes in the working
  tree. (Robert Collins)

* 'bzr push' now exists and can push changes to a remote location.
  This uses the transport infrastructure, and can store the remote
  location in the ~/.bazaar/branches.conf configuration file.
  (Robert Collins)

* Test directories are only kept if the test fails and the user requests
  that they be kept.

* Tweaks to short log printing

* Added branch nicks, new nick command, printing them in log output.
  (Aaron Bentley)

* If ``$BZR_PDB`` is set, pop into the debugger when an uncaught exception
  occurs.  (Martin Pool)

* Accept 'bzr resolved' (an alias for 'bzr resolve'), as this is
  the same as Subversion.  (Martin Pool)

* New ftp transport support (on ftplib), for ftp:// and aftp://
  URLs.  (Daniel Silverstone)

* Commit editor temporary files now start with ``bzr_log.``, to allow
  text editors to match the file name and set up appropriate modes or
  settings.  (Magnus Therning)

* Improved performance when integrating changes from a remote weave.
  (Goffredo Baroncelli)

* Sftp will attempt to cache the connection, so it is more likely that
  a connection will be reused, rather than requiring multiple password
  requests.

* bzr revno now takes an optional argument indicating the branch whose
  revno should be printed.  (Michael Ellerman)

* bzr cat defaults to printing the last version of the file.
  (Matthieu Moy, #3632)

* New global option 'bzr --lsprof COMMAND' runs bzr under the lsprof
  profiler.  (Denys Duchier)

* Faster commits by reading only the headers of affected weave files.
  (Denys Duchier)

* 'bzr add' now takes a --dry-run parameter which shows you what would be
  added, but doesn't actually add anything. (Michael Ellerman)

* 'bzr add' now lists how many files were ignored per glob.  add --verbose
  lists the specific files.  (Aaron Bentley)

* 'bzr missing' now supports displaying changes in diverged trees and can
  be limited to show what either end of the comparison is missing.
  (Aaron Bently, with a little prompting from Daniel Silverstone)

Bug Fixes
*********

* SFTP can walk up to the root path without index errors. (Robert Collins)

* Fix bugs in running bzr with 'python -O'.  (Martin Pool)

* Error when run with -OO

* Fix bug in reporting http errors that don't have an http error code.
  (Martin Pool)

* Handle more cases of pipe errors in display commands

* Change status to 3 for all errors

* Files that are added and unlinked before committing are completely
  ignored by diff and status

* Stores with some compressed texts and some uncompressed texts are now
  able to be used. (John A Meinel)

* Fix for bzr pull failing sometimes under windows

* Fix for sftp transport under windows when using interactive auth

* Show files which are both renamed and modified as such in 'bzr
  status' output.  (Daniel Silverstone, #4503)

* Make annotate cope better with revisions committed without a valid
  email address.  (Marien Zwart)

* Fix representation of tab characters in commit messages.
  (Harald Meland)

* List of plugin directories in ``BZR_PLUGIN_PATH`` environment variable is
  now parsed properly under Windows. (Alexander Belchenko)

* Show number of revisions pushed/pulled/merged. (Robey Pointer)

* Keep a cached copy of the basis inventory to speed up operations
  that need to refer to it.  (Johan Rydberg, Martin Pool)

* Fix bugs in bzr status display of non-ascii characters.
  (Martin Pool)

* Remove Makefile.in from default ignore list.
  (Tollef Fog Heen, Martin Pool, #6413)

* Fix failure in 'bzr added'.  (Nathan McCallum, Martin Pool)

Testing
*******

* Fix selftest asking for passwords when there are no SFTP keys.
  (Robey Pointer, Jelmer Vernooij)

* Fix selftest run with 'python -O'.  (Martin Pool)

* Fix HTTP tests under Windows. (John Arbash Meinel)

* Make tests work even if HOME is not set (Aaron Bentley)

* Updated ``build_tree`` to use fixed line-endings for tests which read
  the file cotents and compare. Make some tests use this to pass under
  Windows. (John Arbash Meinel)

* Skip stat and symlink tests under Windows. (Alexander Belchenko)

* Delay in selftest/testhashcash is now issued under win32 and Cygwin.
  (John Arbash Meinel)

* Use terminal width to align verbose test output.  (Martin Pool)

* Blackbox tests are maintained within the bzrlib.tests.blackbox directory.
  If adding a new test script please add that to
  ``bzrlib.tests.blackbox.__init__``. (Robert Collins)

* Much better error message if one of the test suites can't be
  imported.  (Martin Pool)

* Make check now runs the test suite twice - once with the default locale,
  and once with all locales forced to C, to expose bugs. This is not
  trivially done within python, so for now its only triggered by running
  Make check. Integrators and packagers who wish to check for full
  platform support should run 'make check' to test the source.
  (Robert Collins)

* Tests can now run TestSkipped if they can't execute for any reason.
  (Martin Pool) (NB: TestSkipped should only be raised for correctable
  reasons - see the wiki spec ImprovingBzrTestSuite).

* Test sftp with relative, absolute-in-homedir and absolute-not-in-homedir
  paths for the transport tests. Introduce blackbox remote sftp tests that
  test the same permutations. (Robert Collins, Robey Pointer)

* Transport implementation tests are now independent of the local file
  system, which allows tests for esoteric transports, and for features
  not available in the local file system. They also repeat for variations
  on the URL scheme that can introduce issues in the transport code,
  see bzrlib.transport.TransportTestProviderAdapter() for this.
  (Robert Collins).

* ``TestCase.build_tree`` uses the transport interface to build trees,
  pass in a transport parameter to give it an existing connection.
  (Robert Collins).

Internals
*********

* WorkingTree.pull has been split across Branch and WorkingTree,
  to allow Branch only pulls. (Robert Collins)

* ``commands.display_command`` now returns the result of the decorated
  function. (Robert Collins)

* LocationConfig now has a ``set_user_option(key, value)`` call to save
  a setting in its matching location section (a new one is created
  if needed). (Robert Collins)

* Branch has two new methods, ``get_push_location`` and
  ``set_push_location`` to respectively, get and set the push location.
  (Robert Collins)

* ``commands.register_command`` now takes an optional flag to signal that
  the registrant is planning to decorate an existing command. When
  given multiple plugins registering a command is not an error, and
  the original command class (whether built in or a plugin based one) is
  returned to the caller. There is a new error 'MustUseDecorated' for
  signalling when a wrapping command should switch to the original
  version. (Robert Collins)

* Some option parsing errors will raise 'BzrOptionError', allowing
  granular detection for decorating commands. (Robert Collins).

* ``Branch.read_working_inventory`` has moved to
  ``WorkingTree.read_working_inventory``. This necessitated changes to
  ``Branch.get_root_id``, and a move of ``Branch.set_inventory`` to
  WorkingTree as well. To make it clear that a WorkingTree cannot always
  be obtained ``Branch.working_tree()`` will raise
  ``errors.NoWorkingTree`` if one cannot be obtained. (Robert Collins)

* All pending merges operations from Branch are now on WorkingTree.
  (Robert Collins)

* The follow operations from Branch have moved to WorkingTree::

      add()
      commit()
      move()
      rename_one()
      unknowns()

  (Robert Collins)

* ``bzrlib.add.smart_add_branch`` is now ``smart_add_tree``. (Robert Collins)

* New "rio" serialization format, similar to rfc-822. (Martin Pool)

* Rename selftests to ``bzrlib.tests.test_foo``.  (John A Meinel, Martin
  Pool)

* ``bzrlib.plugin.all_plugins`` has been changed from an attribute to a
  query method. (Robert Collins)

* New options to read only the table-of-contents of a weave.
  (Denys Duchier)

* Raise NoSuchFile when someone tries to add a non-existant file.
  (Michael Ellerman)

* Simplify handling of DivergedBranches in ``cmd_pull()``.
  (Michael Ellerman)

* Branch.controlfile* logic has moved to lockablefiles.LockableFiles, which
  is exposed as ``Branch().control_files``. Also this has been altered with the
  controlfile pre/suffix replaced by simple method names like 'get' and
  'put'. (Aaron Bentley, Robert Collins).

* Deprecated functions and methods can now be marked as such using the
  ``bzrlib.symbol_versioning`` module. Marked method have their docstring
  updated and will issue a DeprecationWarning using the warnings module
  when they are used. (Robert Collins)

* ``bzrlib.osutils.safe_unicode`` now exists to provide parameter coercion
  for functions that need unicode strings. (Robert Collins)

bzr 0.6 2005-10-28
##################

Improvements
************

* pull now takes --verbose to show you what revisions are added or removed
  (John A Meinel)

* merge now takes a --show-base option to include the base text in
  conflicts.
  (Aaron Bentley)

* The config files are now read using ConfigObj, so '=' should be used as
  a separator, not ':'.
  (Aaron Bentley)

* New 'bzr commit --strict' option refuses to commit if there are
  any unknown files in the tree.  To commit, make sure all files are
  either ignored, added, or deleted.  (Michael Ellerman)

* The config directory is now ~/.bazaar, and there is a single file
  ~/.bazaar/bazaar.conf storing email, editor and other preferences.
  (Robert Collins)

* 'bzr add' no longer takes a --verbose option, and a --quiet option
  has been added that suppresses all output.

* Improved zsh completion support in contrib/zsh, from Clint
  Adams.

* Builtin 'bzr annotate' command, by Martin Pool with improvements from
  Goffredo Baroncelli.

* 'bzr check' now accepts -v for verbose reporting, and checks for
  ghosts in the branch. (Robert Collins)

* New command 're-sign' which will regenerate the gpg signature for
  a revision. (Robert Collins)

* If you set ``check_signatures=require`` for a path in
  ``~/.bazaar/branches.conf`` then bzr will invoke your
  ``gpg_signing_command`` (defaults to gpg) and record a digital signature
  of your commit. (Robert Collins)

* New sftp transport, based on Paramiko.  (Robey Pointer)

* 'bzr pull' now accepts '--clobber' which will discard local changes
  and make this branch identical to the source branch. (Robert Collins)

* Just give a quieter warning if a plugin can't be loaded, and
  put the details in .bzr.log.  (Martin Pool)

* 'bzr branch' will now set the branch-name to the last component of the
  output directory, if one was supplied.

* If the option ``post_commit`` is set to one (or more) python function
  names (must be in the bzrlib namespace), then they will be invoked
  after the commit has completed, with the branch and ``revision_id`` as
  parameters. (Robert Collins)

* Merge now has a retcode of 1 when conflicts occur. (Robert Collins)

* --merge-type weave is now supported for file contents.  Tree-shape
  changes are still three-way based.  (Martin Pool, Aaron Bentley)

* 'bzr check' allows the first revision on revision-history to have
  parents - something that is expected for cheap checkouts, and occurs
  when conversions from baz do not have all history.  (Robert Collins).

* 'bzr merge' can now graft unrelated trees together, if your specify
  0 as a base. (Aaron Bentley)

* 'bzr commit branch' and 'bzr commit branch/file1 branch/file2' now work
  (Aaron Bentley)

* Add '.sconsign*' to default ignore list.  (Alexander Belchenko)

* 'bzr merge --reprocess' minimizes conflicts

Testing
*******

* The 'bzr selftest --pattern' option for has been removed, now
  test specifiers on the command line can be simple strings, or
  regexps, or both. (Robert Collins)

* Passing -v to selftest will now show the time each test took to
  complete, which will aid in analysing performance regressions and
  related questions. (Robert Collins)

* 'bzr selftest' runs all tests, even if one fails, unless '--one'
  is given. (Martin Pool)

* There is a new method for TestCaseInTempDir, assertFileEqual, which
  will check that a given content is equal to the content of the named
  file. (Robert Collins)

* Fix test suite's habit of leaving many temporary log files in $TMPDIR.
  (Martin Pool)

Internals
*********

* New 'testament' command and concept for making gpg-signatures
  of revisions that are not tied to a particular internal
  representation.  (Martin Pool).

* Per-revision properties ('revprops') as key-value associated
  strings on each revision created when the revision is committed.
  Intended mainly for the use of external tools.  (Martin Pool).

* Config options have moved from bzrlib.osutils to bzrlib.config.
  (Robert Collins)

* Improved command line option definitions allowing explanations
  for individual options, among other things.  Contributed by
  Magnus Therning.

* Config options have moved from bzrlib.osutils to bzrlib.config.
  Configuration is now done via the config.Config interface:
  Depending on whether you have a Branch, a Location or no information
  available, construct a ``*Config``, and use its ``signature_checking``,
  ``username`` and ``user_email`` methods. (Robert Collins)

* Plugins are now loaded under bzrlib.plugins, not bzrlib.plugin, and
  they are made available for other plugins to use. You should not
  import other plugins during the ``__init__`` of your plugin though, as
  no ordering is guaranteed, and the plugins directory is not on the
  python path. (Robert Collins)

* Branch.relpath has been moved to WorkingTree.relpath. WorkingTree no
  no longer takes an inventory, rather it takes an option branch
  parameter, and if None is given will open the branch at basedir
  implicitly. (Robert Collins)

* Cleaner exception structure and error reporting.  Suggested by
  Scott James Remnant.  (Martin Pool)

* Branch.remove has been moved to WorkingTree, which has also gained
  ``lock_read``, ``lock_write`` and ``unlock`` methods for convenience.
  (Robert Collins)

* Two decorators, ``needs_read_lock`` and ``needs_write_lock`` have been
  added to the branch module. Use these to cause a function to run in a
  read or write lock respectively. (Robert Collins)

* ``Branch.open_containing`` now returns a tuple (Branch, relative-path),
  which allows direct access to the common case of 'get me this file
  from its branch'. (Robert Collins)

* Transports can register using ``register_lazy_transport``, and they
  will be loaded when first used.  (Martin Pool)

* 'pull' has been factored out of the command as ``WorkingTree.pull()``.
  A new option to WorkingTree.pull has been added, clobber, which will
  ignore diverged history and pull anyway.
  (Robert Collins)

* config.Config has a ``get_user_option`` call that accepts an option name.
  This will be looked up in branches.conf and bazaar.conf as normal.
  It is intended that this be used by plugins to support options -
  options of built in programs should have specific methods on the config.
  (Robert Collins)

* ``merge.merge_inner`` now has tempdir as an optional parameter.
  (Robert Collins)

* Tree.kind is not recorded at the top level of the hierarchy, as it was
  missing on EmptyTree, leading to a bug with merge on EmptyTrees.
  (Robert Collins)

* ``WorkingTree.__del__`` has been removed, it was non deterministic and not
  doing what it was intended to. See ``WorkingTree.__init__`` for a comment
  about future directions. (Robert Collins/Martin Pool)

* bzrlib.transport.http has been modified so that only 404 urllib errors
  are returned as NoSuchFile. Other exceptions will propagate as normal.
  This allows debuging of actual errors. (Robert Collins)

* bzrlib.transport.Transport now accepts *ONLY* url escaped relative paths
  to apis like 'put', 'get' and 'has'. This is to provide consistent
  behaviour - it operates on url's only. (Robert Collins)

* Transports can register using ``register_lazy_transport``, and they
  will be loaded when first used.  (Martin Pool)

* ``merge_flex`` no longer calls ``conflict_handler.finalize()``, instead that
  is called by ``merge_inner``. This is so that the conflict count can be
  retrieved (and potentially manipulated) before returning to the caller
  of ``merge_inner``. Likewise 'merge' now returns the conflict count to the
  caller. (Robert Collins)

* ``revision.revision_graph`` can handle having only partial history for
  a revision - that is no revisions in the graph with no parents.
  (Robert Collins).

* New ``builtins.branch_files`` uses the standard ``file_list`` rules to
  produce a branch and a list of paths, relative to that branch
  (Aaron Bentley)

* New TestCase.addCleanup facility.

* New ``bzrlib.version_info`` tuple (similar to ``sys.version_info``),
  which can be used by programs importing bzrlib.

Bug Fixes
*********

* Better handling of branches in directories with non-ascii names.
  (Joel Rosdahl, Panagiotis Papadakos)

* Upgrades of trees with no commits will not fail due to accessing
  [-1] in the revision-history. (Andres Salomon)


bzr 0.1.1 2005-10-12
####################

Bug Fixes
*********

* Fix problem in pulling over http from machines that do not
  allow directories to be listed.

* Avoid harmless warning about invalid hash cache after
  upgrading branch format.

Performance
***********

* Avoid some unnecessary http operations in branch and pull.


bzr 0.1 2005-10-11
##################

Notes
*****

* 'bzr branch' over http initially gives a very high estimate
  of completion time but it should fall as the first few
  revisions are pulled in.  branch is still slow on
  high-latency connections.

Bug Fixes
*********

* bzr-man.py has been updated to work again. Contributed by
  Rob Weir.

* Locking is now done with fcntl.lockf which works with NFS
  file systems. Contributed by Harald Meland.

* When a merge encounters a file that has been deleted on
  one side and modified on the other, the old contents are
  written out to foo.BASE and foo.SIDE, where SIDE is this
  or OTHER. Contributed by Aaron Bentley.

* Export was choosing incorrect file paths for the content of
  the tarball, this has been fixed by Aaron Bentley.

* Commit will no longer commit without a log message, an
  error is returned instead. Contributed by Jelmer Vernooij.

* If you commit a specific file in a sub directory, any of its
  parent directories that are added but not listed will be
  automatically included. Suggested by Michael Ellerman.

* bzr commit and upgrade did not correctly record new revisions
  for files with only a change to their executable status.
  bzr will correct this when it encounters it. Fixed by
  Robert Collins

* HTTP tests now force off the use of ``http_proxy`` for the duration.
  Contributed by Gustavo Niemeyer.

* Fix problems in merging weave-based branches that have
  different partial views of history.

* Symlink support: working with symlinks when not in the root of a
  bzr tree was broken, patch from Scott James Remnant.

Improvements
************

* 'branch' now accepts a --basis parameter which will take advantage
  of local history when making a new branch. This allows faster
  branching of remote branches. Contributed by Aaron Bentley.

* New tree format based on weave files, called version 5.
  Existing branches can be upgraded to this format using
  'bzr upgrade'.

* Symlinks are now versionable. Initial patch by
  Erik Toubro Nielsen, updated to head by Robert Collins.

* Executable bits are tracked on files. Patch from Gustavo
  Niemeyer.

* 'bzr status' now shows unknown files inside a selected directory.
  Patch from Heikki Paajanen.

* Merge conflicts are recorded in .bzr. Two new commands 'conflicts'
  and 'resolve' have needed added, which list and remove those
  merge conflicts respectively. A conflicted tree cannot be committed
  in. Contributed by Aaron Bentley.

* 'rm' is now an alias for 'remove'.

* Stores now split out their content in a single byte prefixed hash,
  dropping the density of files per directory by 256. Contributed by
  Gustavo Niemeyer.

* 'bzr diff -r branch:URL' will now perform a diff between two branches.
  Contributed by Robert Collins.

* 'bzr log' with the default formatter will show merged revisions,
  indented to the right. Initial implementation contributed by Gustavo
  Niemeyer, made incremental by Robert Collins.


Internals
*********

* Test case failures have the exception printed after the log
  for your viewing pleasure.

* InventoryEntry is now an abstract base class, use one of the
  concrete InventoryDirectory etc classes instead.

* Branch raises an UnsupportedFormatError when it detects a
  bzr branch it cannot understand. This allows for precise
  handling of such circumstances.

* Remove RevisionReference class; ``Revision.parent_ids`` is now simply a
  list of their ids and ``parent_sha1s`` is a list of their corresponding
  sha1s (for old branches only at the moment.)

* New method-object style interface for Commit() and Fetch().

* Renamed ``Branch.last_patch()`` to ``Branch.last_revision()``, since
  we call them revisions not patches.

* Move ``copy_branch`` to ``bzrlib.clone.copy_branch``.  The destination
  directory is created if it doesn't exist.

* Inventories now identify the files which were present by
  giving the revision *of that file*.

* Inventory and Revision XML contains a version identifier.
  This must be consistent with the overall branch version
  but allows for more flexibility in future upgrades.

Testing
*******

* Removed testsweet module so that tests can be run after
  bzr installed by 'bzr selftest'.

* 'bzr selftest' command-line arguments can now be partial ids
  of tests to run, e.g. ``bzr selftest test_weave``


bzr 0.0.9 2005-09-23
####################

Bug Fixes
*********

* Fixed "branch -r" option.

* Fix remote access to branches containing non-compressed history.
  (Robert Collins).

* Better reliability of http server tests.  (John Arbash-Meinel)

* Merge graph maximum distance calculation fix.  (Aaron Bentley)

* Various minor bug in windows support have been fixed, largely in the
  test suite. Contributed by Alexander Belchenko.

Improvements
************

* Status now accepts a -r argument to give status between chosen
  revisions. Contributed by Heikki Paajanen.

* Revision arguments no longer use +/-/= to control ranges, instead
  there is a 'before' namespace, which limits the successive namespace.
  For example '$ bzr log -r date:yesterday..before:date:today' will
  select everything from yesterday and before today. Contributed by
  Robey Pointer

* There is now a bzr.bat file created by distutils when building on
  Windows. Contributed by Alexander Belchenko.

Internals
*********

* Removed uuid() as it was unused.

* Improved 'fetch' code for pulling revisions from one branch into
  another (used by pull, merged, etc.)


bzr 0.0.8 2005-09-20
####################

Improvements
************

* Adding a file whose parent directory is not versioned will
  implicitly add the parent, and so on up to the root. This means
  you should never need to explictly add a directory, they'll just
  get added when you add a file in the directory.  Contributed by
  Michael Ellerman.

* Ignore ``.DS_Store`` (contains Mac metadata) by default.
  (Nir Soffer)

* If you set ``BZR_EDITOR`` in the environment, it is checked in
  preference to EDITOR and the config file for the interactive commit
  editing program. Related to this is a bugfix where a missing program
  set in EDITOR would cause editing to fail, now the fallback program
  for the operating system is still tried.

* Files that are not directories/symlinks/regular files will no longer
  cause bzr to fail, it will just ignore them by default. You cannot add
  them to the tree though - they are not versionable.


Internals
*********

* Refactor xml packing/unpacking.

Bug Fixes
*********

* Fixed 'bzr mv' by Ollie Rutherfurd.

* Fixed strange error when trying to access a nonexistent http
  branch.

* Make sure that the hashcache gets written out if it can't be
  read.


Portability
***********

* Various Windows fixes from Ollie Rutherfurd.

* Quieten warnings about locking; patch from Matt Lavin.


bzr-0.0.7 2005-09-02
####################

New Features
************

* ``bzr shell-complete`` command contributed by Clint Adams to
  help with intelligent shell completion.

* New expert command ``bzr find-merge-base`` for debugging merges.


Enhancements
************

* Much better merge support.

* merge3 conflicts are now reported with markers like '<<<<<<<'
  (seven characters) which is the same as CVS and pleases things
  like emacs smerge.


Bug Fixes
*********

* ``bzr upgrade`` no longer fails when trying to fix trees that
  mention revisions that are not present.

* Fixed bugs in listing plugins from ``bzr plugins``.

* Fix case of $EDITOR containing options for the editor.

* Fix log -r refusing to show the last revision.
  (Patch from Goffredo Baroncelli.)


Changes
*******

* ``bzr log --show-ids`` shows the revision ids of all parents.

* Externally provided commands on your $BZRPATH no longer need
  to recognize --bzr-usage to work properly, and can just handle
  --help themselves.


Library
*******

* Changed trace messages to go through the standard logging
  framework, so that they can more easily be redirected by
  libraries.



bzr-0.0.6 2005-08-18
####################

New Features
************

* Python plugins, automatically loaded from the directories on
  ``BZR_PLUGIN_PATH`` or ``~/.bzr.conf/plugins`` by default.

* New 'bzr mkdir' command.

* Commit mesage is fetched from an editor if not given on the
  command line; patch from Torsten Marek.

* ``bzr log -m FOO`` displays commits whose message matches regexp
  FOO.

* ``bzr add`` with no arguments adds everything under the current directory.

* ``bzr mv`` does move or rename depending on its arguments, like
  the Unix command.

* ``bzr missing`` command shows a summary of the differences
  between two trees.  (Merged from John Arbash-Meinel.)

* An email address for commits to a particular tree can be
  specified by putting it into .bzr/email within a branch.  (Based
  on a patch from Heikki Paajanen.)


Enhancements
************

* Faster working tree operations.


Changes
*******

* 3rd-party modules shipped with bzr are copied within the bzrlib
  python package, so that they can be installed by the setup
  script without clashing with anything already existing on the
  system.  (Contributed by Gustavo Niemeyer.)

* Moved plugins directory to bzrlib/, so that there's a standard
  plugin directory which is not only installed with bzr itself but
  is also available when using bzr from the development tree.
  ``BZR_PLUGIN_PATH`` and ``DEFAULT_PLUGIN_PATH`` are then added to the
  standard plugins directory.

* When exporting to a tarball with ``bzr export --format tgz``, put
  everything under a top directory rather than dumping it into the
  current directory.   This can be overridden with the ``--root``
  option.  Patch from William Dodé and John Meinel.

* New ``bzr upgrade`` command to upgrade the format of a branch,
  replacing ``bzr check --update``.

* Files within store directories are no longer marked readonly on
  disk.

* Changed ``bzr log`` output to a more compact form suggested by
  John A Meinel.  Old format is available with the ``--long`` or
  ``-l`` option, patched by William Dodé.

* By default the commit command refuses to record a revision with
  no changes unless the ``--unchanged`` option is given.

* The ``--no-plugins``, ``--profile`` and ``--builtin`` command
  line options must come before the command name because they
  affect what commands are available; all other options must come
  after the command name because their interpretation depends on
  it.

* ``branch`` and ``clone`` added as aliases for ``branch``.

* Default log format is back to the long format; the compact one
  is available with ``--short``.


Bug Fixes
*********

* Fix bugs in committing only selected files or within a subdirectory.


bzr-0.0.5  2005-06-15
#####################

Changes
*******

* ``bzr`` with no command now shows help rather than giving an
  error.  Suggested by Michael Ellerman.

* ``bzr status`` output format changed, because svn-style output
  doesn't really match the model of bzr.  Now files are grouped by
  status and can be shown with their IDs.  ``bzr status --all``
  shows all versioned files and unknown files but not ignored files.

* ``bzr log`` runs from most-recent to least-recent, the reverse
  of the previous order.  The previous behaviour can be obtained
  with the ``--forward`` option.

* ``bzr inventory`` by default shows only filenames, and also ids
  if ``--show-ids`` is given, in which case the id is the second
  field.


Enhancements
************

* New 'bzr whoami --email' option shows only the email component
  of the user identification, from Jo Vermeulen.

* New ``bzr ignore PATTERN`` command.

* Nicer error message for broken pipe, interrupt and similar
  conditions that don't indicate an internal error.

* Add ``.*.sw[nop] .git .*.tmp *,v`` to default ignore patterns.

* Per-branch locks keyed on ``.bzr/branch-lock``, available in
  either read or write mode.

* New option ``bzr log --show-ids`` shows revision and file ids.

* New usage ``bzr log FILENAME`` shows only revisions that
  affected that file.

* Changed format for describing changes in ``bzr log -v``.

* New option ``bzr commit --file`` to take a message from a file,
  suggested by LarstiQ.

* New syntax ``bzr status [FILE...]`` contributed by Bartosz
  Oler.  File may be in a branch other than the working directory.

* ``bzr log`` and ``bzr root`` can be given an http URL instead of
  a filename.

* Commands can now be defined by external programs or scripts
  in a directory on $BZRPATH.

* New "stat cache" avoids reading the contents of files if they
  haven't changed since the previous time.

* If the Python interpreter is too old, try to find a better one
  or give an error.  Based on a patch from Fredrik Lundh.

* New optional parameter ``bzr info [BRANCH]``.

* New form ``bzr commit SELECTED`` to commit only selected files.

* New form ``bzr log -r FROM:TO`` shows changes in selected
  range; contributed by John A Meinel.

* New option ``bzr diff --diff-options 'OPTS'`` allows passing
  options through to an external GNU diff.

* New option ``bzr add --no-recurse`` to add a directory but not
  their contents.

* ``bzr --version`` now shows more information if bzr is being run
  from a branch.


Bug Fixes
*********

* Fixed diff format so that added and removed files will be
  handled properly by patch.  Fix from Lalo Martins.

* Various fixes for files whose names contain spaces or other
  metacharacters.


Testing
*******

* Converted black-box test suites from Bourne shell into Python;
  now run using ``./testbzr``.  Various structural improvements to
  the tests.

* testbzr by default runs the version of bzr found in the same
  directory as the tests, or the one given as the first parameter.

* testbzr also runs the internal tests, so the only command
  required to check is just ``./testbzr``.

* testbzr requires python2.4, but can be used to test bzr running
  under a different version.

* Tests added for many other changes in this release.


Internal
********

* Included ElementTree library upgraded to 1.2.6 by Fredrik Lundh.

* Refactor command functions into Command objects based on HCT by
  Scott James Remnant.

* Better help messages for many commands.

* Expose ``bzrlib.open_tracefile()`` to start the tracefile; until
  this is called trace messages are just discarded.

* New internal function ``find_touching_revisions()`` and hidden
  command touching-revisions trace the changes to a given file.

* Simpler and faster ``compare_inventories()`` function.

* ``bzrlib.open_tracefile()`` takes a tracefilename parameter.

* New AtomicFile class.

* New developer commands ``added``, ``modified``.


Portability
***********

* Cope on Windows on python2.3 by using the weaker random seed.
  2.4 is now only recommended.


bzr-0.0.4  2005-04-22
#####################

Enhancements
************

* 'bzr diff' optionally takes a list of files to diff.  Still a bit
  basic.  Patch from QuantumG.

* More default ignore patterns.

* New 'bzr log --verbose' shows a list of files changed in the
  changeset.  Patch from Sebastian Cote.

* Roll over ~/.bzr.log if it gets too large.

* Command abbreviations 'ci', 'st', 'stat', '?' based on a patch
  by Jason Diamon.

* New 'bzr help commands' based on a patch from Denys Duchier.


Changes
*******

* User email is determined by looking at $BZREMAIL or ~/.bzr.email
  or $EMAIL.  All are decoded by the locale preferred encoding.
  If none of these are present user@hostname is used.  The host's
  fully-qualified name is not used because that tends to fail when
  there are DNS problems.

* New 'bzr whoami' command instead of username user-email.


Bug Fixes
*********

* Make commit safe for hardlinked bzr trees.

* Some Unicode/locale fixes.

* Partial workaround for ``difflib.unified_diff`` not handling
  trailing newlines properly.


Internal
********

* Allow docstrings for help to be in PEP0257 format.  Patch from
  Matt Brubeck.

* More tests in test.sh.

* Write profile data to a temporary file not into working
  directory and delete it when done.

* Smaller .bzr.log with process ids.


Portability
***********

* Fix opening of ~/.bzr.log on Windows.  Patch from Andrew
  Bennetts.

* Some improvements in handling paths on Windows, based on a patch
  from QuantumG.


bzr-0.0.3  2005-04-06
#####################

Enhancements
************

* New "directories" internal command lists versioned directories
  in the tree.

* Can now say "bzr commit --help".

* New "rename" command to rename one file to a different name
  and/or directory.

* New "move" command to move one or more files into a different
  directory.

* New "renames" command lists files renamed since base revision.

* New cat command contributed by janmar.

Changes
*******

* .bzr.log is placed in $HOME (not pwd) and is always written in
  UTF-8.  (Probably not a completely good long-term solution, but
  will do for now.)

Portability
***********

* Workaround for difflib bug in Python 2.3 that causes an
  exception when comparing empty files.  Reported by Erik Toubro
  Nielsen.

Internal
********

* Refactored inventory storage to insert a root entry at the top.

Testing
*******

* Start of shell-based black-box testing in test.sh.


bzr-0.0.2.1
###########

Portability
***********

* Win32 fixes from Steve Brown.


bzr-0.0.2  "black cube"  2005-03-31
###################################

Enhancements
************

* Default ignore list extended (see bzrlib/__init__.py).

* Patterns in .bzrignore are now added to the default ignore list,
  rather than replacing it.

* Ignore list isn't reread for every file.

* More help topics.

* Reinstate the 'bzr check' command to check invariants of the
  branch.

* New 'ignored' command lists which files are ignored and why;
  'deleted' lists files deleted in the current working tree.

* Performance improvements.

* New global --profile option.

* Ignore patterns like './config.h' now correctly match files in
  the root directory only.


bzr-0.0.1  2005-03-26
#####################

Enhancements
************

* More information from info command.

* Can now say "bzr help COMMAND" for more detailed help.

* Less file flushing and faster performance when writing logs and
  committing to stores.

* More useful verbose output from some commands.

Bug Fixes
*********

* Fix inverted display of 'R' and 'M' during 'commit -v'.

Portability
***********

* Include a subset of ElementTree-1.2.20040618 to make
  installation easier.

* Fix time.localtime call to work with Python 2.3 (the minimum
  supported).


bzr-0.0.0.69  2005-03-22
########################

Enhancements
************

* First public release.

* Storage of local versions: init, add, remove, rm, info, log,
  diff, status, etc.

..
   vim: tw=74 ft=rst ff=unix<|MERGE_RESOLUTION|>--- conflicted
+++ resolved
@@ -12,26 +12,26 @@
 Bug Fixes
 *********
 
-<<<<<<< HEAD
+* Bazaar's native protocol code now correctly handles EINTR, which most
+  noticeably occurs if you break in to the debugger while connected to a
+  bzr+ssh server.  You can now can continue from the debugger (by typing
+  'c') and the process continues.  However, note that pressing C-\ in the
+  shell may still kill the SSH process, which is bug 162509, so you must
+  sent a signal to the bzr process specifically, for example by typing
+  ``kill -QUIT PID`` in another shell.  (Martin Pool, #341535)
+
+* ``bzr check`` in pack-0.92, 1.6 and 1.9 format repositories will no
+  longer report incorrect errors about ``Missing inventory ('TREE_ROOT', ...)``
+  (Robert Collins, #416732)
+
+* ``bzr log stacked-branch`` shows the full log including
+  revisions that are in the fallback repository. (Regressed in 2.0rc1).
+  (John Arbash Meinel, #419241)
+
 * Fix a potential segmentation fault when doing 'log' of a branch that had
   ghosts in its mainline.  (Evaluating None as a tuple is bad.)
   (John Arbash Meinel, #419241)
 
-* SmartMedium now correctly handles EINTR, which most noticeably occurs
-  if a smart server operation is interrupted by the debugger, so you can
-  continue from the debugger and the process continues.  However, note
-  that pressing C-\ in the shell may still kill the SSH process, which is
-  <https://bugs.launchpad.net/bugs/162502>.
-  (Martin Pool, #341535)
-=======
-* ``bzr check`` in pack-0.92, 1.6 and 1.9 format repositories will no
-  longer report incorrect errors about ``Missing inventory ('TREE_ROOT', ...)``
-  (Robert Collins, #416732)
-
-* ``bzr log stacked-branch`` shows the full log including
-  revisions that are in the fallback repository. (Regressed in 2.0rc1).
-  (John Arbash Meinel, #419241)
-
 * Fix a segmentation fault when computing the ``merge_sort`` of a graph
   that has a ghost in the mainline ancestry.
   (John Arbash Meinel, #419241)
@@ -49,8 +49,6 @@
 
 * The main table of contents now provides links to the new Migration Docs
   and Plugins Guide. (Ian Clatworthy)
->>>>>>> 88131110
-
 
 bzr 2.0rc1
 ##########
