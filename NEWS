IN DEVELOPMENT

  NOTES WHEN UPGRADING:

    * ``bzr remove`` and ``bzr rm`` will now remove the working file, if
      it could be recovered again.
      This has been done for consistency with svn and the unix rm command.
      The old ``remove`` behaviour has been retained in the new option
      ``bzr remove --keep``, which will just stop versioning the file,
      but not delete it.
      ``bzr remove --force`` have been added which will always delete the
      files.
      ``bzr remove`` is also more verbose.
      (Marius Kruger, #82602)

  IMPROVEMENTS:

    * Merge directives can now be supplied as input to `merge` and `pull`,
      like bundles can.  (Aaron Bentley)

    * Sending the SIGQUIT signal to bzr, which can be done on Unix by
      pressing Control-Backslash, drops bzr into a debugger.  Type `c`
      to continue.  This can be disabled by setting the environment variable
      BZR_SIGQUIT_PDB=0.  (Martin Pool)

    * selftest now supports --list-only to list tests instead of running
      them. (Ian Clatworthy)

    * selftest now supports --exclude PATTERN (or -x PATTERN) to exclude
      tests with names that match that regular expression.
      (Ian Clatworthy, #102679)

    * selftest now supports --randomize SEED to run tests in a random order.
      SEED is typically the value 'now' meaning 'use the current time'.
      (Ian Clatworthy, #102686)

    * New option ``--fixes`` to commit, which stores bug fixing annotations as
      revision properties. Built-in support for Launchpad, Debian, Trac and
      Bugzilla bug trackers. (Jonathan Lange, James Henstridge, Robert Collins)

    * New API, ``bzrlib.bugtracker.tracker_registry``, for adding support for
      other bug trackers to ``fixes``. (Jonathan Lange, James Henstridge,
      Robert Collins)

    * ``selftest`` has new short options ``-f`` and ``-1``.  (Martin
      Pool)

    * ``bzrlib.tsort.MergeSorter`` optimizations. Change the inner loop
      into using local variables instead of going through ``self._var``.
      Improves the time to ``merge_sort`` a 10k revision graph by
      approximately 40% (~700->400ms).  (John Arbash Meinel)

    * ``make docs`` now creates a man page at ``man1/bzr.1`` fixing bug 107388.
      (Robert Collins)

    * ``bzr help`` now provides cross references to other help topics using
      the _see_also facility on command classes. Likewise the bzr_man
      documentation, and the bzr.1 man page also include this information.
      (Robert Collins)

    * Tags are now included in logs, that use the long log formatter. 
      (Erik Bågfors, Alexander Belchenko)

    * ``bzr help`` provides a clearer message when a help topic cannot be
      found (fixes bug 107656). (Robert Collins)

    * ``bzr help`` now accepts optional prefixes for command help. The help
      for all commands can now be found at ``bzr help commands/COMMANDNAME``
      as well as ``bzr help COMMANDNAME`` (which only works for commands 
      where the name is not the same as a more general help topic). 
      (Robert Collins)

    * ``bzr help PLUGINNAME`` will now return the module docstring from the
      plugin PLUGINNAME fixing bug 50408. (Robert Collins)

    * New help topic ``urlspec`` which lists the availables transports.
      (Goffredo Baroncelli)

    * doc/server.txt updated to document the default bzr:// port (fixes
      #107125) and also update the blurb about the hpss' current status.
      (Robert Collins).

    * ``bzr serve`` now listens on interface 0.0.0.0 by default, making it
      serve out to the local LAN (and anyone in the world that can reach the
      machine running ``bzr serve``. (Robert Collins, #98918)

    * A new smart server protocol version has been added.  It prefixes requests
      and responses with an explicit version identifier so that future protocol
      revisions can be dealt with gracefully.  (Andrew Bennetts, Robert Collins)

  INTERNALS:

    * bzrlib API compatability with 0.8 has been dropped, cleaning up some
      code paths. (Robert Collins)

    * Change the format of chroot urls so that they can be safely manipulated
      by generic url utilities without causing the resulting urls to have
      escaped the chroot. A side effect of this is that creating a chroot
      requires an explicit action using a ChrootServer.
      (Robert Collins, Andrew Bennetts)

    * Deprecate Branch.get_root_id() because branches don't have root ids,
      rather than fixing bug #96847.  (Aaron Bentley)

    * WorkingTree.apply_inventory_delta provides a better alternative to
      WorkingTree._write_inventory.  (Aaron Bentley)

    * Convenience method TestCase.expectFailure ensures that known failures
      do not silently pass.  (Aaron Bentley)

    * Transport.local_abspath now raises NotLocalUrl rather than 
      TransportNotPossible. (Martin Pool, Ian Clatworthy)

    * New SmartServer hooks facility. There are two initial hooks documented
      in bzrlib.transport.smart.SmartServerHooks. The two initial hooks allow
      plugins to execute code upon server startup and shutdown.
      (Robert Collins).

    * SmartServer in standalone mode will now close its listening socket
      when it stops, rather than waiting for garbage collection. This primarily
      fixes test suite hangs when a test tries to connect to a shutdown server.
      It may also help improve behaviour when dealing with a server running
      on a specific port (rather than dynamically assigned ports).
      (Robert Collins)

    * Move most SmartServer code into a new package, bzrlib/smart.
      bzrlib/transport/remote.py contains just the Transport classes that used
      to be in bzrlib/transport/smart.py.  (Andrew Bennetts)

    * Renamed SmartTransport (and subclasses like SmartTCPTransport) to
      RemoteTransport (and subclasses to RemoteTCPTransport, etc).  This is more
      consistent with its new home in bzrlib/transport/remote.py, and because
      it's not really a "smart" transport, just one that does file operations
      via remote procedure calls.  (Andrew Bennetts)
 
    * The ``lock_write`` method of ``LockableFiles``, ``Repository`` and
      ``Branch`` now accept a ``token`` keyword argument, so that separate
      instances of those objects can share a lock if it has the right token.
      (Andrew Bennetts, Robert Collins)

    * New method 'get_branch_reference' on 'BzrDir' allows the detection of
      branch references - which the smart server component needs.

    * The Repository API ``make_working_trees`` is now permitted to return
      False when ``set_make_working_trees`` is not implemented - previously
      an unimplemented ``set_make_working_trees`` implied the result True
      from ``make_working_trees``. This has been changed to accomodate the
      smart server, where it does not make sense (at this point) to ever
      make working trees by default. (Robert Collins)

    * Command objects can now declare related help topics by having _see_also
      set to a list of related topic. (Robert Collins)

    * ``bzrlib.help`` now delegates to the Command class for Command specific
      help. (Robert Collins)

    * New class 'TransportListRegistry', derived from the Registry class, which 
      simplifies tracking the available Transports. (Goffredo Baroncelli)

    * New function ``Branch.get_revision_id_to_revno_map`` which will
      return a dictionary mapping revision ids to dotted revnos. Since
      dotted revnos are defined in the context of the branch tip, it makes
      sense to generate them from a ``Branch`` object.
      (John Arbash Meinel)

    * Fix the 'Unprintable error' message display to use the repr of the 
      exception that prevented printing the error because the str value
      for it is often not useful in debugging (e.g. KeyError('foo') has a
      str() of 'foo' but a repr of 'KeyError('foo')' which is much more
      useful. (Robert Collins)

  BUGFIXES:

    * Don't fail bundle selftest if email has 'two' embedded.  
      (#98510, Ian Clatworthy)

    * Remove ``--verbose`` from ``bzr bundle``. It didn't work anyway.
      (Robert Widhopf-Fenk, #98591)

    * Remove ``--basis`` from the checkout/branch commands - it didn't work
      properly and is no longer beneficial. Fixes #53675 and #43486.
      (Robert Collins)

    * Don't produce encoding error when adding duplicate files.
      (Aaron Bentley)

    * Fix ``bzr log <file>`` so it only logs the revisions that changed
      the file, and does it faster.
      (Kent Gibson, John Arbash Meinel, #51980, #69477)
 
    * Fix ``InterDirstateTre._iter_changes`` to handle when we come across
      an empty versioned directory, which now has files in it.
      (John Arbash Meinel, #104257)

    * Teach ``common_ancestor`` to shortcut when the tip of one branch is
      inside the ancestry of the other. Saves a lot of graph processing
      (with an ancestry of 16k revisions, ``bzr merge ../already-merged``
      changes from 2m10s to 13s).  (John Arbash Meinel, #103757)

    * Fix ``show_diff_trees`` to handle the case when a file is modified,
      and the containing directory is renamed. (The file path is different
      in this versus base, but it isn't marked as a rename).
      (John Arbash Meinel, #103870)

    * FTP now works even when the FTP server does not support atomic rename.
      (Aaron Bentley, #89436)

    * Typo in the help for ``register-branch`` fixed. (Robert Collins, #96770)

    * "dirstate" and "dirstate-tags" formats now produce branches compatible
      with old versions of bzr. (Aaron Bentley, #107168))

    * Handle moving a directory when children have been added, removed,
      and renamed. (John Arbash Meinel, #105479)

  TESTING:

    * Added ``bzrlib.strace.strace`` which will strace a single callable and
      return a StraceResult object which contains just the syscalls involved
      in running it. (Robert Collins)

    * New test method ``reduceLockdirTimeout`` to drop the default (ui-centric)
      default time down to one suitable for tests. (Andrew Bennetts)

    * Add new vfs_transport_factory attribute on tests which provides the 
      common vfs backing for both the readonly and readwrite transports.
      This allows the RemoteObject tests to back onto local disk or memory,
      and use the existing transport_server attribute all tests know about
      to be the smart server transport. This in turn allows tests to 
      differentiate between 'transport to access the branch', and 
      'transport which is a VFS' - which matters in Remote* tests.
      (Robert Collins, Andrew Bennetts)

    * The ``make_branch_and_tree`` method for tests will now create a 
      lightweight checkout for the tree if the vfs_transport_factory is not
      a LocalURLServer. (Robert Collins, Andrew Bennetts)

    * Branch implementation tests have been audited to ensure that all urls 
      passed to Branch APIs use proper urls, except when local-disk paths
      are intended. This is so that tests correctly access the test transport
      which is often not equivalent to local disk in Remote* tests. As part
      of this many tests were adjusted to remove dependencies on local disk
      access.
      (Robert Collins, Andrew Bennetts)

    * Mark bzrlib.tests and bzrlib.tests.TestUtil as providing assertFOO helper
      functions by adding a __unittest global attribute. (Robert Collins,
      Andrew Bennetts, Martin Pool, Jonathan Lange)

bzr 0.15 2007-04-01

  BUGFIXES:

    * Handle incompatible repositories as a user issue when fetching.
      (Aaron Bentley)

    * Don't give a recommendation to upgrade when branching or 
      checking out a branch that contains an old-format working tree.
      (Martin Pool)

bzr 0.15rc3  2007-03-26

  CHANGES:
 
    * A warning is now displayed when opening working trees in older 
      formats, to encourage people to upgrade to WorkingTreeFormat4.
      (Martin Pool)

  IMPROVEMENTS:

    * HTTP redirections are now taken into account when a branch (or a
      bundle) is accessed for the first time. A message is issued at each
      redirection to inform the user. In the past, http redirections were
      silently followed for each request which significantly degraded the
      performances. The http redirections are not followed anymore by
      default, instead a RedirectRequested exception is raised. For bzrlib
      users needing to follow http redirections anyway,
      bzrlib.transport.do_catching_redirections provide an easy transition
      path.  (vila)

  INTERNALS:

    * Added ``ReadLock.temporary_write_lock()`` to allow upgrading an OS read
      lock to an OS write lock. Linux can do this without unlocking, Win32
      needs to unlock in between. (John Arbash Meinel)
 
    * New parameter ``recommend_upgrade`` to BzrDir.open_workingtree 
      to silence (when false) warnings about opening old formats.
      (Martin Pool)

    * Fix minor performance regression with bzr-0.15 on pre-dirstate
      trees. (We were reading the working inventory too many times).
      (John Arbash Meinel)

    * Remove ``Branch.get_transaction()`` in favour of a simple cache of
      ``revision_history``.  Branch subclasses should override
      ``_gen_revision_history`` rather than ``revision_history`` to make use of
      this cache, and call ``_clear_revision_history_cache`` and
      ``_cache_revision_history`` at appropriate times. (Andrew Bennetts)

  BUGFIXES:

    * Take smtp_server from user config into account.
      (vila, #92195)

    * Restore Unicode filename handling for versioned and unversioned files.
      (John Arbash Meinel, #92608)

    * Don't fail during ``bzr commit`` if a file is marked removed, and
      the containing directory is auto-removed.  (John Arbash Meinel, #93681)

    * ``bzr status FILENAME`` failed on Windows because of an uncommon
      errno. (``ERROR_DIRECTORY == 267 != ENOTDIR``).
      (Wouter van Heyst, John Arbash Meinel, #90819)

    * ``bzr checkout source`` should create a local branch in the same
      format as source. (John Arbash Meinel, #93854)

    * ``bzr commit`` with a kind change was failing to update the
      last-changed-revision for directories.  The
      InventoryDirectory._unchanged only looked at the parent_id and name,
      ignoring the fact that the kind could have changed, too.
      (John Arbash Meinel, #90111)

    * ``bzr mv dir/subdir other`` was incorrectly updating files inside
      the directory. So that there was a chance it would break commit,
      etc. (John Arbash Meinel, #94037)
 
    * Correctly handles mutiple permanent http redirections.
     (vila, #88780)


bzr 0.15rc2  2007-03-14

  NOTES WHEN UPGRADING:
        
    * Release 0.15rc2 of bzr changes the ``bzr init-repo`` command to
      default to ``--trees`` instead of ``--no-trees``.
      Existing shared repositories are not affected.

  IMPROVEMENTS:

    * New ``merge-directive`` command to generate machine- and human-readable
      merge requests.  (Aaron Bentley)

    * New ``submit:`` revision specifier makes it easy to diff against the
      common ancestor with the submit location (Aaron Bentley)

    * Added support for Putty's SSH implementation. (Dmitry Vasiliev)

    * Added ``bzr status --versioned`` to report only versioned files, 
      not unknowns. (Kent Gibson)

    * Merge now autodetects the correct line-ending style for its conflict
      markers.  (Aaron Bentley)

  INTERNALS:

    * Refactored SSH vendor registration into SSHVendorManager class.
      (Dmitry Vasiliev)

  BUGFIXES:

    * New ``--numbered-dirs`` option to ``bzr selftest`` to use
      numbered dirs for TestCaseInTempDir. This is default behavior
      on Windows. Anyone can force named dirs on Windows
      with ``--no-numbered-dirs``. (Alexander Belchenko)

    * Fix ``RevisionSpec_revid`` to handle the Unicode strings passed in
      from the command line. (Marien Zwart, #90501)

    * Fix ``TreeTransform._iter_changes`` when both the source and
      destination are missing. (Aaron Bentley, #88842)

    * Fix commit of merges with symlinks in dirstate trees.
      (Marien Zwart)
    
    * Switch the ``bzr init-repo`` default from --no-trees to --trees. 
      (Wouter van Heyst, #53483)


bzr 0.15rc1  2007-03-07

  SURPRISES:

    * The default disk format has changed. Please run 'bzr upgrade' in your
      working trees to upgrade. This new default is compatible for network
      operations, but not for local operations. That is, if you have two
      versions of bzr installed locally, after upgrading you can only use the
      bzr 0.15 version. This new default does not enable tags or nested-trees
      as they are incompatible with bzr versions before 0.15 over the network.

    * For users of bzrlib: Two major changes have been made to the working tree
      api in bzrlib. The first is that many methods and attributes, including
      the inventory attribute, are no longer valid for use until one of
      lock_read/lock_write/lock_tree_write has been called, and become invalid
      again after unlock is called. This has been done to improve performance
      and correctness as part of the dirstate development. (Robert Collins,
      John A Meinel, Martin Pool, and others).

    * For users of bzrlib: The attribute 'tree.inventory' should be considered
      readonly. Previously it was possible to directly alter this attribute, or
      its contents, and have the tree notice this. This has been made
      unsupported - it may work in some tree formats, but in the newer dirstate
      format such actions will have no effect and will be ignored, or even
      cause assertions. All operations possible can still be carried out by a
      combination of the tree API, and the bzrlib.transform API. (Robert
      Collins, John A Meinel, Martin Pool, and others).

  IMPROVEMENTS:

    * Support for OS Windows 98. Also .bzr.log on any windows system
      saved in My Documents folder. (Alexander Belchenko)

    * ``bzr mv`` enhanced to support already moved files.
      In the past the mv command would have failed if the source file doesn't
      exist. In this situation ``bzr mv`` would now detect that the file has
      already moved and update the repository accordingly, if the target file
      does exist.
      A new option ``--after`` has been added so that if two files already
      exist, you could notify Bazaar that you have moved a (versioned) file
      and replaced it with another. Thus in this case ``bzr move --after``
      will only update the Bazaar identifier.
      (Steffen Eichenberg, Marius Kruger)

    * ``ls`` now works on treeless branches and remote branches.
      (Aaron Bentley)

    * ``bzr help global-options`` describes the global options.
      (Aaron Bentley)

    * ``bzr pull --overwrite`` will now correctly overwrite checkouts.
      (Robert Collins)

    * Files are now allowed to change kind (e.g. from file to symlink).
      Supported by ``commit``, ``revert`` and ``status``
      (Aaron Bentley)

    * ``inventory`` and ``unknowns`` hidden in favour of ``ls``
      (Aaron Bentley)

    * ``bzr help checkouts`` descibes what checkouts are and some possible
      uses of them. (James Westby, Aaron Bentley)

    * A new ``-d`` option to push, pull and merge overrides the default 
      directory.  (Martin Pool)

    * Branch format 6: smaller, and potentially faster than format 5.  Supports
      "append_history_only" mode, where the log view and revnos do not change,
      except by being added to.  Stores policy settings in
      ".bzr/branch/branch.conf".

    * append_only branches:  Format 6 branches may be configured so that log
      view and revnos are always consistent.  Either create the branch using
      "bzr init --append-revisions-only" or edit the config file as descriped
      in docs/configuration.txt.

    * rebind: Format 6 branches retain the last-used bind location, so if you
      "bzr unbind", you can "bzr bind" to bind to the previously-selected
      bind location.

    * Builtin tags support, created and deleted by the ``tag`` command and
      stored in the branch.  Tags can be accessed with the revisionspec
      ``-rtag:``, and listed with ``bzr tags``.  Tags are not versioned 
      at present. Tags require a network incompatible upgrade. To perform this
      upgrade, run ``bzr upgrade --dirstate-tags`` in your branch and
      repositories. (Martin Pool)

    * The bzr:// transport now has a well-known port number, 4155, which it will
      use by default.  (Andrew Bennetts, Martin Pool)

    * Bazaar now looks for user-installed plugins before looking for site-wide
      plugins. (Jonathan Lange)

    * ``bzr resolve`` now detects and marks resolved text conflicts.
      (Aaron Bentley)

  INTERNALS:

    * Internally revision ids and file ids are now passed around as utf-8
      bytestrings, rather than treating them as Unicode strings. This has
      performance benefits for Knits, since we no longer need to decode the
      revision id for each line of content, nor for each entry in the index.
      This will also help with the future dirstate format.
      (John Arbash Meinel)

    * Reserved ids (any revision-id ending in a colon) are rejected by
      versionedfiles, repositories, branches, and working trees
      (Aaron Bentley)

    * Minor performance improvement by not creating a ProgressBar for
      every KnitIndex we create. (about 90ms for a bzr.dev tree)
      (John Arbash Meinel)

    * New easier to use Branch hooks facility. There are five initial hooks,
      all documented in bzrlib.branch.BranchHooks.__init__ - 'set_rh',
      'post_push', 'post_pull', 'post_commit', 'post_uncommit'. These hooks
      fire after the matching operation on a branch has taken place, and were
      originally added for the branchrss plugin. (Robert Collins)

    * New method ``Branch.push()`` which should be used when pushing from a
      branch as it makes performance and policy decisions to match the UI
      level command ``push``. (Robert Collins).

    * Add a new method ``Tree.revision_tree`` which allows access to cached
      trees for arbitrary revisions. This allows the in development dirstate
      tree format to provide access to the callers to cached copies of 
      inventory data which are cheaper to access than inventories from the
      repository.
      (Robert Collins, Martin Pool)

    * New Branch.last_revision_info method, this is being done to allow
      optimization of requests for both the number of revisions and the last
      revision of a branch with smartservers and potentially future branch
      formats. (Wouter van Heyst, Robert Collins)

    * Allow 'import bzrlib.plugins.NAME' to work when the plugin NAME has not
      yet been loaded by load_plugins(). This allows plugins to depend on each
      other for code reuse without requiring users to perform file-renaming
      gymnastics. (Robert Collins)

    * New Repository method 'gather_stats' for statistic data collection.
      This is expected to grow to cover a number of related uses mainly
      related to bzr info. (Robert Collins)

    * Log formatters are now managed with a registry.
      ``log.register_formatter`` continues to work, but callers accessing
      the FORMATTERS dictionary directly will not.

    * Allow a start message to be passed to the ``edit_commit_message``
      function.  This will be placed in the message offered to the user
      for editing above the separator. It allows a template commit message
      to be used more easily. (James Westby)

    * ``GPGStrategy.sign()`` will now raise ``BzrBadParameterUnicode`` if
      you pass a Unicode string rather than an 8-bit string. Callers need
      to be updated to encode first. (John Arbash Meinel)

    * Branch.push, pull, merge now return Result objects with information
      about what happened, rather than a scattering of various methods.  These
      are also passed to the post hooks.  (Martin Pool)

    * File formats and architecture is in place for managing a forest of trees
      in bzr, and splitting up existing trees into smaller subtrees, and
      finally joining trees to make a larger tree. This is the first iteration
      of this support, and the user-facing aspects still require substantial
      work.  If you wish to experiment with it, use ``bzr upgrade
      --dirstate-with-subtree`` in your working trees and repositories.
      You can use the hidden commands ``split`` and ``join`` and to create
      and manipulate nested trees, but please consider using the nested-trees
      branch, which contains substantial UI improvements, instead.
      http://code.aaronbentley.com/bzr/bzrrepo/nested-trees/
      (Aaron Bentley, Martin Pool, Robert Collins).

  BUGFIXES:

    * ``bzr annotate`` now uses dotted revnos from the viewpoint of the
      branch, rather than the last changed revision of the file.
      (John Arbash Meinel, #82158)

    * Lock operations no longer hang if they encounter a permission problem.
      (Aaron Bentley)

    * ``bzr push`` can resume a push that was canceled before it finished.
      Also, it can push even if the target directory exists if you supply
      the ``--use-existing-dir`` flag.
      (John Arbash Meinel, #30576, #45504)

    * Fix http proxy authentication when user and an optional
      password appears in the ``*_proxy`` vars. (Vincent Ladeuil,
      #83954).

    * ``bzr log branch/file`` works for local treeless branches
      (Aaron Bentley, #84247)

    * Fix problem with UNC paths on Windows 98. (Alexander Belchenko, #84728)

    * Searching location of CA bundle for PyCurl in env variable (CURL_CA_BUNDLE),
      and on win32 along the PATH. (Alexander Belchenko, #82086)

    * ``bzr init`` works with unicode argument LOCATION.
      (Alexander Belchenko, #85599)

    * Raise DependencyNotPresent if pycurl do not support https. (Vincent
      Ladeuil, #85305)

    * Invalid proxy env variables should not cause a traceback.
      (Vincent Ladeuil, #87765)

    * Ignore patterns normalised to use '/' path separator.
      (Kent Gibson, #86451)

    * bzr rocks. It sure does! Fix case. (Vincent Ladeuil, #78026)

    * Fix bzrtools shelve command for removed lines beginning with "--"
      (Johan Dahlberg, #75577)

  TESTING:

    * New ``--first`` option to ``bzr selftest`` to run specified tests
      before the rest of the suite.  (Martin Pool)


bzr 0.14  2007-01-23

  IMPROVEMENTS:

    * ``bzr help global-options`` describes the global options. (Aaron Bentley)

  BUG FIXES:
    
    * Skip documentation generation tests if the tools to do so are not
      available. Fixes running selftest for installled copies of bzr. 
      (John Arbash Meinel, #80330)

    * Fix the code that discovers whether bzr is being run from it's
      working tree to handle the case when it isn't but the directory
      it is in is below a repository. (James Westby, #77306)


bzr 0.14rc1  2007-01-16

  IMPROVEMENTS:

    * New connection: ``bzr+http://`` which supports tunnelling the smart
      protocol over an HTTP connection. If writing is enabled on the bzr
      server, then you can write over the http connection.
      (Andrew Bennetts, John Arbash Meinel)

    * Aliases now support quotation marks, so they can contain whitespace
      (Marius Kruger)

    * PyCurlTransport now use a single curl object. By specifying explicitly
      the 'Range' header, we avoid the need to use two different curl objects
      (and two connections to the same server). (Vincent Ladeuil)

    * ``bzr commit`` does not prompt for a message until it is very likely to
      succeed.  (Aaron Bentley)

    * ``bzr conflicts`` now takes --text to list pathnames of text conflicts
      (Aaron Bentley)

    * Fix ``iter_lines_added_or_present_in_versions`` to use a set instead
      of a list while checking if a revision id was requested. Takes 10s
      off of the ``fileids_affected_by_revision_ids`` time, which is 10s
      of the ``bzr branch`` time. Also improve ``fileids_...`` time by
      filtering lines with a regex rather than multiple ``str.find()``
      calls. (saves another 300ms) (John Arbash Meinel)

    * Policy can be set for each configuration key. This allows keys to be
      inherited properly across configuration entries. For example, this
      should enable you to do::
        
        [/home/user/project]
        push_location = sftp://host/srv/project/
        push_location:policy = appendpath

      And then a branch like ``/home/user/project/mybranch`` should get an
      automatic push location of ``sftp://host/srv/project/mybranch``.
      (James Henstridge)

    * Added ``bzr status --short`` to make status report svn style flags
      for each file.  For example::

        $ bzr status --short
        A  foo
        A  bar
        D  baz
        ?  wooley

    * 'bzr selftest --clean-output' allows easily clean temporary tests 
      directories without running tests. (Alexander Belchenko)

    * ``bzr help hidden-commands`` lists all hidden commands. (Aaron Bentley)

    * ``bzr merge`` now has an option ``--pull`` to fall back to pull if
      local is fully merged into remote. (Jan Hudec)

    * ``bzr help formats`` describes available directory formats. (Aaron Bentley)

  INTERNALS:

    * A few tweaks directly to ``fileids_affected_by_revision_ids`` to
      help speed up processing, as well allowing to extract unannotated
      lines. Between the two ``fileids_affected_by_revision_ids`` is
      improved by approx 10%. (John Arbash Meinel)

    * Change Revision serialization to only write out millisecond
      resolution. Rather than expecting floating point serialization to
      preserve more resolution than we need. (Henri Weichers, Martin Pool)

    * Test suite ends cleanly on Windows.  (Vincent Ladeuil)

    * When 'encoding_type' attribute of class Command is equal to 'exact', 
      force sys.stdout to be a binary stream on Windows, and therefore
      keep exact line-endings (without LF -> CRLF conversion).
      (Alexander Belchenko)

    * Single-letter short options are no longer globally declared.  (Martin
      Pool)

<<<<<<< HEAD
    * urlutils.normalize_url now unescapes unreserved characters, such as "~".
      (Andrew Bennetts)
=======
    * Before using detected user/terminal encoding bzr should check
      that Python has corresponding codec. (Alexander Belchenko)

    * Formats for end-user selection are provided via a FormatRegistry (Aaron Bentley)
>>>>>>> a7bef508

  BUG FIXES:

    * ``bzr missing --verbose`` was showing adds/removals in the wrong
      direction. (John Arbash Meinel)

    * ``bzr annotate`` now defaults to showing dotted revnos for merged
      revisions. It cuts them off at a depth of 12 characters, but you can
      supply ``--long`` to see the full number. You can also use
      ``--show-ids`` to display the original revision ids, rather than
      revision numbers and committer names. (John Arbash Meinel, #75637)

    * bzr now supports Win32 UNC path (e.g. \\HOST\path). 
      (Alexander Belchenko, #57869)

    * Win32-specific: output of cat, bundle and diff commands don't mangle
      line-endings (Alexander Belchenko, #55276)

    * Replace broken fnmatch based ignore pattern matching with custom pattern
      matcher.
      (Kent Gibson, Jan Hudec #57637)

    * pycurl and urllib can detect short reads at different places. Update
      the test suite to test more cases. Also detect http error code 416
      which was raised for that specific bug. Also enhance the urllib
      robustness by detecting invalid ranges (and pycurl's one by detecting
      short reads during the initial GET). (Vincent Ladeuil, #73948)

    * The urllib connection sharing interacts badly with urllib2
      proxy setting (the connections didn't go thru the proxy
      anymore). Defining a proper ProxyHandler solves the
      problem.  (Vincent Ladeuil, #74759)

    * Use urlutils to generate relative URLs, not osutils 
      (Aaron Bentley, #76229)

    * ``bzr status`` in a readonly directory should work without giving
      lots of errors. (John Arbash Meinel, #76299)

    * Mention the revisionspec topic for the revision option help.
      (Wouter van Heyst, #31663)

    * Allow plugins import from zip archives.
      (Alexander Belchenko, #68124)


bzr 0.13  2006-12-05
    
  No changes from 0.13rc1
    
bzr 0.13rc1  2006-11-27

  IMPROVEMENTS:

    * New command ``bzr remove-tree`` allows the removal of the working
      tree from a branch.
      (Daniel Silverstone)

    * urllib uses shared keep-alive connections, so http 
      operations are substantially faster.
      (Vincent Ladeuil, #53654)

    * ``bzr export`` allows an optional branch parameter, to export a bzr
      tree from some other url. For example:
      ``bzr export bzr.tar.gz http://bazaar-vcs.org/bzr/bzr.dev``
      (Daniel Silverstone)

    * Added ``bzr help topics`` to the bzr help system. This gives a
      location for general information, outside of a specific command.
      This includes updates for ``bzr help revisionspec`` the first topic
      included. (Goffredo Baroncelli, John Arbash Meinel, #42714)

    * WSGI-compatible HTTP smart server.  See ``doc/http_smart_server.txt``.
      (Andrew Bennetts)

    * Knit files will now cache full texts only when the size of the
      deltas is as large as the size of the fulltext. (Or after 200
      deltas, whichever comes first). This has the most benefit on large
      files with small changes, such as the inventory for a large project.
      (eg For a project with 2500 files, and 7500 revisions, it changes
      the size of inventory.knit from 11MB to 5.4MB) (John Arbash Meinel)

  INTERNALS:

    * New -D option given before the command line turns on debugging output
      for particular areas.  -Derror shows tracebacks on all errors.
      (Martin Pool)

    * Clean up ``bzr selftest --benchmark bundle`` to correct an import,
      and remove benchmarks that take longer than 10min to run.
      (John Arbash Meinel)

    * Use ``time.time()`` instead of ``time.clock()`` to decide on
      progress throttling. Because ``time.clock()`` is actually CPU time,
      so over a high-latency connection, too many updates get throttled.
      (John Arbash Meinel)

    * ``MemoryTransport.list_dir()`` would strip the first character for
      files or directories in root directory. (John Arbash Meinel)

    * New method 'get_branch_reference' on 'BzrDir' allows the detection of 
      branch references - which the smart server component needs.
  
    * New ``ChrootTransportDecorator``, accessible via the ``chroot+`` url
      prefix.  It disallows any access to locations above a set URL.  (Andrew
      Bennetts)

  BUG FIXES:

    * Now _KnitIndex properly decode revision ids when loading index data.
      And optimize the knit index parsing code.  (Dmitry Vasiliev, John
      Arbash Meinel)

    * ``bzrlib/bzrdir.py`` was directly referencing ``bzrlib.workingtree``,
      without importing it. This prevented ``bzr upgrade`` from working
      unless a plugin already imported ``bzrlib.workingtree``
      (John Arbash Meinel, #70716)

    * Suppress the traceback on invalid URLs (Vincent Ladeuil, #70803).

    * Give nicer error message when an http server returns a 403
      error code. (Vincent Ladeuil, #57644).

    * When a multi-range http GET request fails, try a single
      range one. If it fails too, forget about ranges. Remember that until 
      the death of the transport and propagates that to the clones.
      (Vincent Ladeuil, #62276, #62029).

    * Handles user/passwords supplied in url from command
      line (for the urllib implementation). Don't request already
      known passwords (Vincent Ladeuil, #42383, #44647, #48527)

    * _KnitIndex.add_versions() dictionary compresses revision ids as they
      are added. This fixes bug where fetching remote revisions records
      them as full references rather than integers. (John Arbash Meinel,
      #64789)

    * ``bzr ignore`` strips trailing slashes in patterns.
      Also ``bzr ignore`` rejects absolute paths. (Kent Gibson, #4559)

    * ``bzr ignore`` takes multiple arguments. (Cheuksan Edward Wang, #29488)

    * mv correctly handles paths that traverse symlinks. 
      (Aaron Bentley, #66964)

    * Give nicer looking error messages when failing to connect over ssh.
      (John Arbash Meinel, #49172)

    * Pushing to a remote branch does not currently update the remote working
      tree. After a remote push, ``bzr status`` and ``bzr diff`` on the remote
      machine now show that the working tree is out of date.
      (Cheuksan Edward Wang #48136)

    * Use patiencediff instead of difflib for determining deltas to insert
      into knits. This avoids the O(N^3) behavior of difflib. Patience
      diff should be O(N^2). (Cheuksan Edward Wang, #65714)

    * Running ``bzr log`` on nonexistent file gives an error instead of the
      entire log history. (Cheuksan Edward Wang #50793)

    * ``bzr cat`` can look up contents of removed or renamed files. If the
      pathname is ambiguous, i.e. the files in the old and new trees have
      different id's, the default is the file in the new tree. The user can
      use "--name-from-revision" to select the file in the old tree.
      (Cheuksan Edward Wang, #30190)

  TESTING:

    * TestingHTTPRequestHandler really handles the Range header
      (previously it was ignoring it and returning the whole file,).

bzr 0.12  2006-10-30

  INTERNALS:

    * Clean up ``bzr selftest --benchmark bundle`` to correct an import,
      and remove benchmarks that take longer than 10min to run.
      (John Arbash Meinel)
  
bzr 0.12rc1  2006-10-23

  IMPROVEMENTS:

    * ``bzr log`` now shows dotted-decimal revision numbers for all revisions,
      rather than just showing a decimal revision number for revisions on the
      mainline. These revision numbers are not yet accepted as input into bzr
      commands such as log, diff etc. (Robert Collins)

    * revisions can now be specified using dotted-decimal revision numbers.
      For instance, ``bzr diff -r 1.2.1..1.2.3``. (Robert Collins)

    * ``bzr help commands`` output is now shorter (Aaron Bentley)

    * ``bzr`` now uses lazy importing to reduce the startup time. This has
      a moderate effect on lots of actions, especially ones that have
      little to do. For example ``bzr rocks`` time is down to 116ms from
      283ms. (John Arbash Meinel)

    * New Registry class to provide name-to-object registry-like support,
      for example for schemes where plugins can register new classes to
      do certain tasks (e.g. log formatters). Also provides lazy registration
      to allow modules to be loaded on request. (John Arbash Meinel, Adeodato
      Simó)

  API INCOMPATABILITY:
  
    * LogFormatter subclasses show now expect the 'revno' parameter to 
      show() to be a string rather than an int. (Robert Collins)

  INTERNALS:

    * ``TestCase.run_bzr``, ``run_bzr_captured``, and ``run_bzr_subprocess``
      can take a ``working_dir='foo'`` parameter, which will change directory 
      for the command. (John Arbash Meinel)

    * ``bzrlib.lazy_regex.lazy_compile`` can be used to create a proxy
      around a regex, which defers compilation until first use. 
      (John Arbash Meinel)

    * ``TestCase.run_bzr_subprocess`` defaults to supplying the
      ``--no-plugins`` parameter to ensure test reproducability, and avoid
      problems with system-wide installed plugins. (John Arbash Meinel)

    * Unique tree root ids are now supported. Newly created trees still
      use the common root id for compatibility with bzr versions before 0.12.
      (Aaron Bentley)

    * ``WorkingTree.set_root_id(None)`` is now deprecated. Please
      pass in inventory.ROOT_ID if you want the default root id value.
      (Robert Collins, John Arbash Meinel)

    * New method ``WorkingTree.flush()`` which will write the current memory
      inventory out to disk. At the same time, read_working_inventory will
      no longer trash the current tree inventory if it has been modified within
      the current lock, and the tree will now ``flush()`` automatically on
      ``unlock()``. ``WorkingTree.set_root_id()`` has been updated to take
      advantage of this functionality. (Robert Collins, John Arbash Meinel)

    * ``bzrlib.tsort.merge_sorted`` now accepts ``generate_revnos``. This
      parameter will cause it to add another column to its output, which
      contains the dotted-decimal revno for each revision, as a tuple.
      (Robert Collins)

    * ``LogFormatter.show_merge`` is deprecated in favour of
      ``LogFormatter.show_merge_revno``. (Robert Collins)

  BUG FIXES:

    * Avoid circular imports by creating a deprecated function for
      ``bzrlib.tree.RevisionTree``. Callers should have been using
      ``bzrlib.revisontree.RevisionTree`` anyway. (John Arbash Meinel,
      #63360, #66349)

    * Don't use ``socket.MSG_WAITALL`` as it doesn't exist on all
      platforms. (Martin Pool, #66356)

    * Don't require ``Content-Type`` in range responses. Assume they are a
      single range if ``Content-Type`` does not exist.
      (John Arbash Meinel, #62473)

    * bzr branch/pull no longer complain about progress bar cleanup when
      interrupted during fetch.  (Aaron Bentley, #54000)

    * ``WorkingTree.set_parent_trees()`` uses the trees to directly write
      the basis inventory, rather than going through the repository. This
      allows us to have 1 inventory read, and 2 inventory writes when
      committing a new tree. (John Arbash Meinel)

    * When reverting, files that are not locally modified that do not exist
      in the target are deleted, not just unversioned (Aaron Bentley)

    * When trying to acquire a lock, don't fail immediately. Instead, try
      a few times (up to 1 hour) before timing out. Also, report why the
      lock is unavailable (John Arbash Meinel, #43521, #49556)

    * Leave HttpTransportBase daughter classes decides how they
      implement cloning. (Vincent Ladeuil, #61606)

    * diff3 does not indicate conflicts on clean merge. (Aaron Bentley)

    * If a commit fails, the commit message is stored in a file at the root of
      the tree for later commit. (Cheuksan Edward Wang, Stefan Metzmacher,
      #32054)

  TESTING:

    * New test base class TestCaseWithMemoryTransport offers memory-only
      testing facilities: its not suitable for tests that need to mutate disk
      state, but most tests should not need that and should be converted to
      TestCaseWithMemoryTransport. (Robert Collins)

    * ``TestCase.make_branch_and_memory_tree`` now takes a format
      option to set the BzrDir, Repository and Branch formats of the
      created objects. (Robert Collins, John Arbash Meinel)

bzr 0.11  2006-10-02

    * Smart server transport test failures on windows fixed. (Lukáš Lalinský).

bzr 0.11rc2  2006-09-27

  BUG FIXES:

    * Test suite hangs on windows fixed. (Andrew Bennets, Alexander Belchenko).
    
    * Commit performance regression fixed. (Aaron Bentley, Robert Collins, John
      Arbash Meinel).

bzr 0.11rc1  2006-09-25

  IMPROVEMENTS:

    * Knit files now wait to create their contents until the first data is
      added. The old code used to create an empty .knit and a .kndx with just
      the header. However, this caused a lot of extra round trips over sftp.
      This can change the time for ``bzr push`` to create a new remote branch
      from 160s down to 100s. This also affects ``bzr commit`` performance when
      adding new files, ``bzr commit`` on a new kernel-like tree drops from 50s
      down to 40s (John Arbash Meinel, #44692)

    * When an entire subtree has been deleted, commit will now report that
      just the top of the subtree has been deleted, rather than reporting
      all the individual items. (Robert Collins)

    * Commit performs one less XML parse. (Robert Collins)

    * ``bzr checkout`` now operates on readonly branches as well
      as readwrite branches. This fixes bug #39542. (Robert Collins)

    * ``bzr bind`` no longer synchronises history with the master branch.
      Binding should be followed by an update or push to synchronise the 
      two branches. This is closely related to the fix for bug #39542.
      (Robert Collins)

    * ``bzrlib.lazy_import.lazy_import`` function to create on-demand 
      objects.  This allows all imports to stay at the global scope, but
      modules will not actually be imported if they are not used.
      (John Arbash Meinel)

    * Support bzr:// and bzr+ssh:// urls to work with the new RPC-based
      transport which will be used with the upcoming high-performance smart
      server. The new command ``bzr serve`` will invoke bzr in server mode,
      which processes these requests. (Andrew Bennetts, Robert Collins, Martin
      Pool)

    * New command ``bzr version-info`` which can be used to get a summary
      of the current state of the tree. This is especially useful as part
      of a build commands. See ``doc/version_info.txt`` for more information 
      (John Arbash Meinel)

  BUG FIXES:

    * 'bzr inventory [FILE...]' allows restricting the file list to a
      specific set of files. (John Arbash Meinel, #3631)

    * Don't abort when annotating empty files (John Arbash Meinel, #56814)

    * Add ``Stanza.to_unicode()`` which can be passed to another Stanza
      when nesting stanzas. Also, add ``read_stanza_unicode`` to handle when
      reading a nested Stanza. (John Arbash Meinel)

    * Transform._set_mode() needs to stat the right file. 
      (John Arbash Meinel, #56549)

    * Raise WeaveFormatError rather than StopIteration when trying to read
      an empty Weave file. (John Arbash Meinel, #46871)

    * Don't access e.code for generic URLErrors, only HTTPErrors have .code.
      (Vincent Ladeuil, #59835)

    * Handle boundary="" lines properly to allow access through a Squid proxy.
      (John Arbash Meinel, #57723)

    * revert now removes newly-added directories (Aaron Bentley, #54172)

    * ``bzr upgrade sftp://`` shouldn't fail to upgrade v6 branches if there 
      isn't a working tree. (David Allouche, #40679)

    * Give nicer error messages when a user supplies an invalid --revision
      parameter. (John Arbash Meinel, #55420)

    * Handle when LANG is not recognized by python. Emit a warning, but
      just revert to using 'ascii'. (John Arbash Meinel, #35392)

    * Don't use preexec_fn on win32, as it is not supported by subprocess.
      (John Arbash Meinel)

    * Skip specific tests when the dependencies aren't met. This includes
      some ``setup.py`` tests when ``python-dev`` is not available, and
      some tests that depend on paramiko. (John Arbash Meinel, Mattheiu Moy)

    * Fallback to Paramiko properly, if no ``ssh`` executable exists on
      the system. (Andrew Bennetts, John Arbash Meinel)

    * ``Branch.bind(other_branch)`` no longer takes a write lock on the
      other branch, and will not push or pull between the two branches.
      API users will need to perform a push or pull or update operation if they
      require branch synchronisation to take place. (Robert Collins, #47344)

    * When creating a tarball or zipfile export, export unicode names as utf-8
      paths. This may not work perfectly on all platforms, but has the best
      chance of working in the common case. (John Arbash Meinel, #56816)

    * When committing, only files that exist in working tree or basis tree
      may be specified (Aaron Bentley, #50793)

  PORTABILITY:

    * Fixes to run on Python 2.5 (Brian M. Carlson, Martin Pool, Marien Zwart)

  INTERNALS:

    * TestCaseInTempDir now creates a separate directory for HOME, rather
      than having HOME set to the same location as the working directory.
      (John Arbash Meinel)

    * run_bzr_subprocess() can take an optional 'env_changes={}' parameter,
      which will update os.environ inside the spawned child. It also can
      take a 'universal_newlines=True', which helps when checking the output
      of the command. (John Arbash Meinel)

    * Refactor SFTP vendors to allow easier re-use when ssh is used. 
      (Andrew Bennetts)

    * Transport.list_dir() and Transport.iter_files_recursive() should always
      return urlescaped paths. This is now tested (there were bugs in a few
      of the transports) (Andrew Bennetts, David Allouche, John Arbash Meinel)

    * New utility function symbol_versioning.deprecation_string. Returns the
      formatted string for a callable, deprecation format pair. (Robert Collins)

    * New TestCase helper applyDeprecated. This allows you to call a callable
      which is deprecated without it spewing to the screen, just by supplying
      the deprecation format string issued for it. (Robert Collins)

    * Transport.append and Transport.put have been deprecated in favor of
      .append_bytes, .append_file, .put_bytes, and .put_file. This removes the
      ambiguity in what type of object the functions take.
      Transport.non_atomic_put_{bytes,file} has also been added. Which works
      similarly to Transport.append() except for SFTP, it doesn't have a round
      trip when opening the file. Also, it provides functionality for creating
      a parent directory when trying to create a file, rather than raise
      NoSuchFile and forcing the caller to repeat their request.
      (John Arbash Meinel)

    * WorkingTree has a new api ``unversion`` which allow the unversioning of
      entries by their file id. (Robert Collins)

    * WorkingTree.pending_merges is deprecated.  Please use the get_parent_ids
      (introduced in 0.10) method instead. (Robert Collins)

    * WorkingTree has a new lock_tree_write method which locks the branch for
      read rather than write. This is appropriate for actions which only need
      the branch data for reference rather than mutation. A new decorator
      needs_tree_write_lock is provided in the workingtree module. Like the
      needs_read_lock and needs_write_lock decorators this allows static 
      declaration of the locking requirements of a function to ensure that
      a lock is taken out for casual scripts. (Robert Collins, #54107)

    * All WorkingTree methods which write to the tree, but not to the branch
      have been converted to use ``needs_tree_write_lock`` rather than 
      ``needs_write_lock``. Also converted is the revert, conflicts and tree
      transform modules. This provides a modest performance improvement on 
      metadir style trees, due to the reduce lock-acquisition, and a more
      significant performance improvement on lightweight checkouts from 
      remote branches, where trivial operations used to pay a significant 
      penalty. It also provides the basis for allowing readonly checkouts.
      (Robert Collins)

    * Special case importing the standard library 'copy' module. This shaves
      off 40ms of startup time, while retaining compatibility. See:
      ``bzrlib/inspect_for_copy.py`` for more details. (John Arbash Meinel)

    * WorkingTree has a new parent class MutableTree which represents the 
      specialisations of Tree which are able to be altered. (Robert Collins)

    * New methods mkdir and put_file_bytes_non_atomic on MutableTree that
      mutate the tree and its contents. (Robert Collins)

    * Transport behaviour at the root of the URL is now defined and tested.
      (Andrew Bennetts, Robert Collins)

  TESTING:

    * New test helper classs MemoryTree. This is typically accessed via
      ``self.make_branch_and_memory_tree()`` in test cases. (Robert Collins)
      
    * Add start_bzr_subprocess and stop_bzr_subprocess to allow test code to
      continue running concurrently with a subprocess of bzr. (Andrew Bennetts,
      Robert Collins)

    * Add a new method ``Transport.get_smart_client()``. This is provided to
      allow upgrades to a richer interface than the VFS one provided by
      Transport. (Andrew Bennetts, Martin Pool)

bzr 0.10  2006-08-29
  
  IMPROVEMENTS:
    * 'merge' now takes --uncommitted, to apply uncommitted changes from a
      tree.  (Aaron Bentley)
  
    * 'bzr add --file-ids-from' can be used to specify another path to use
      for creating file ids, rather than generating all new ones. Internally,
      the 'action' passed to smart_add_tree() can return file_ids that
      will be used, rather than having bzrlib generate new ones.
      (John Arbash Meinel, #55781)

    * ``bzr selftest --benchmark`` now allows a ``--cache-dir`` parameter.
      This will cache some of the intermediate trees, and decrease the
      setup time for benchmark tests. (John Arbash Meinel)

    * Inverse forms are provided for all boolean options.  For example,
      --strict has --no-strict, --no-recurse has --recurse (Aaron Bentley)

    * Serialize out Inventories directly, rather than using ElementTree.
      Writing out a kernel sized inventory drops from 2s down to ~350ms.
      (Robert Collins, John Arbash Meinel)

  BUG FIXES:

    * Help diffutils 2.8.4 get along with binary tests (Marien Zwart: #57614)

    * Change LockDir so that if the lock directory doesn't exist when
      lock_write() is called, an attempt will be made to create it.
      (John Arbash Meinel, #56974)

    * ``bzr uncommit`` preserves pending merges. (John Arbash Meinel, #57660)

    * Active FTP transport now works as intended. (ghozzy, #56472)

    * Really fix mutter() so that it won't ever raise a UnicodeError.
      It means it is possible for ~/.bzr.log to contain non UTF-8 characters.
      But it is a debugging log, not a real user file.
      (John Arbash Meinel, #56947, #53880)

    * Change Command handle to allow Unicode command and options.
      At present we cannot register Unicode command names, so we will get
      BzrCommandError('unknown command'), or BzrCommandError('unknown option')
      But that is better than a UnicodeError + a traceback.
      (John Arbash Meinel, #57123)

    * Handle TZ=UTC properly when reading/writing revisions.
      (John Arbash Meinel, #55783, #56290)

    * Use GPG_TTY to allow gpg --cl to work with gpg-agent in a pipeline,
      (passing text to sign in on stdin). (John Arbash Meinel, #54468)

    * External diff does the right thing for binaries even in foreign 
      languages. (John Arbash Meinel, #56307)

    * Testament handles more cases when content is unicode. Specific bug was
      in handling of revision properties. (John Arbash Meinel, Holger Krekel,
      #54723)

    * The bzr selftest was failing on installed versions due to a bug in a new
      test helper. (John Arbash Meinel, Robert Collins, #58057)

  INTERNALS:

    * ``bzrlib.cache_utf8`` contains ``encode()`` and ``decode()`` functions
      which can be used to cache the conversion between utf8 and Unicode.
      Especially helpful for some of the knit annotation code, which has to
      convert revision ids to utf8 to annotate lines in storage.
      (John Arbash Meinel)

    * ``setup.py`` now searches the filesystem to find all packages which
      need to be installed. This should help make the life of packagers
      easier. (John Arbash Meinel)

bzr 0.9.0  2006-08-11

  SURPRISES:

   * The hard-coded built-in ignore rules have been removed. There are
     now two rulesets which are enforced. A user global one in 
     ~/.bazaar/ignore which will apply to every tree, and the tree
     specific one '.bzrignore'.
     ~/.bazaar/ignore will be created if it does not exist, but with
     a more conservative list than the old default.
     This fixes bugs with default rules being enforced no matter what. 
     The old list of ignore rules from bzr is available by
     running 'bzr ignore --old-default-rules'.
     (Robert Collins, Martin Pool, John Arbash Meinel)

   * 'branches.conf' has been changed to 'locations.conf', since it can apply
     to more locations than just branch locations.
     (Aaron Bentley)
   
  IMPROVEMENTS:

   * The revision specifier "revno:" is extended to accept the syntax
     revno:N:branch. For example,
     revno:42:http://bazaar-vcs.org/bzr/bzr.dev/ means revision 42 in
     bzr.dev.  (Matthieu Moy)

   * Tests updates to ensure proper URL handling, UNICODE support, and
     proper printing when the user's terminal encoding cannot display 
     the path of a file that has been versioned.
     ``bzr branch`` can take a target URL rather than only a local directory.
     Branch.get_parent()/set_parent() now save a relative path if possible,
     and normalize the parent based on root, allowing access across
     different transports. (John Arbash Meinel, Wouter van Heyst, Martin Pool)
     (Malone #48906, #42699, #40675, #5281, #3980, #36363, #43689,
     #42517, #42514)

   * On Unix, detect terminal width using an ioctl not just $COLUMNS.
     Use terminal width for single-line logs from ``bzr log --line`` and
     pending-merge display.  (Robert Widhopf-Fenk, Gustavo Niemeyer)
     (Malone #3507)

   * On Windows, detect terminal width using GetConsoleScreenBufferInfo.
     (Alexander Belchenko)

   * Speedup improvement for 'date:'-revision search. (Guillaume Pinot).

   * Show the correct number of revisions pushed when pushing a new branch.
     (Robert Collins).

   * 'bzr selftest' now shows a progress bar with the number of tests, and 
     progress made. 'make check' shows tests in -v mode, to be more useful
     for the PQM status window. (Robert Collins).
     When using a progress bar, failed tests are printed out, rather than
     being overwritten by the progress bar until the suite finishes.
     (John Arbash Meinel)

   * 'bzr selftest --benchmark' will run a new benchmarking selftest.
     'bzr selftest --benchmark --lsprof-timed' will use lsprofile to generate
     profile data for the individual profiled calls, allowing for fine
     grained analysis of performance.
     (Robert Collins, Martin Pool).

   * 'bzr commit' shows a progress bar. This is useful for commits over sftp
     where commit can take an appreciable time. (Robert Collins)

   * 'bzr add' is now less verbose in telling you what ignore globs were
     matched by files being ignored. Instead it just tells you how many 
     were ignored (because you might reasonably be expecting none to be
     ignored). 'bzr add -v' is unchanged and will report every ignored
     file. (Robert Collins).

   * ftp now has a test server if medusa is installed. As part of testing,
     ftp support has been improved, including support for supplying a
     non-standard port. (John Arbash Meinel).

   * 'bzr log --line' shows the revision number, and uses only the
     first line of the log message (#5162, Alexander Belchenko;
     Matthieu Moy)

   * 'bzr status' has had the --all option removed. The 'bzr ls' command
     should be used to retrieve all versioned files. (Robert Collins)

   * 'bzr bundle OTHER/BRANCH' will create a bundle which can be sent
     over email, and applied on the other end, while maintaining ancestry.
     This bundle can be applied with either 'bzr merge' or 'bzr pull',
     the same way you would apply another branch.
     (John Arbash Meinel, Aaron Bentley)
  
   * 'bzr whoami' can now be used to set your identity from the command line,
     for a branch or globally.  (Robey Pointer)

   * 'bzr checkout' now aliased to 'bzr co', and 'bzr annotate' to 'bzr ann'.
     (Michael Ellerman)

   * 'bzr revert DIRECTORY' now reverts the contents of the directory as well.
     (Aaron Bentley)

   * 'bzr get sftp://foo' gives a better error when paramiko is not present.
     Also updates things like 'http+pycurl://' if pycurl is not present.
     (John Arbash Meinel) (Malone #47821, #52204)

   * New env variable BZR_PROGRESS_BAR, sets the default progress bar type.
     Can be set to 'none' or 'dummy' to disable the progress bar, 'dots' or 
     'tty' to create the respective type. (John Arbash Meinel, #42197, #51107)

   * Improve the help text for 'bzr diff' to explain what various options do.
     (John Arbash Meinel, #6391)

   * 'bzr uncommit -r 10' now uncommits revisions 11.. rather than uncommitting
     revision 10. This makes -r10 more in line with what other commands do.
     'bzr uncommit' also now saves the pending merges of the revisions that
     were removed. So it is safe to uncommit after a merge, fix something,
     and commit again. (John Arbash Meinel, #32526, #31426)

   * 'bzr init' now also works on remote locations.
     (Wouter van Heyst, #48904)

   * HTTP support has been updated. When using pycurl we now support 
     connection keep-alive, which reduces dns requests and round trips.
     And for both urllib and pycurl we support multi-range requests, 
     which decreases the number of round-trips. Performance results for
     ``bzr branch http://bazaar-vcs.org/bzr/bzr.dev/`` indicate
     http branching is now 2-3x faster, and ``bzr pull`` in an existing 
     branch is as much as 4x faster.
     (Michael Ellerman, Johan Rydberg, John Arbash Meinel, #46768)

   * Performance improvements for sftp. Branching and pulling are now up to
     2x faster. Utilize paramiko.readv() support for async requests if it
     is available (paramiko > 1.6) (John Arbash Meinel)

  BUG FIXES:

    * Fix shadowed definition of TestLocationConfig that caused some 
      tests not to run.  (#32587, Erik Bågfors, Michael Ellerman, 
      Martin Pool)

    * Fix unnecessary requirement of sign-my-commits that it be run from
      a working directory.  (Martin Pool, Robert Collins)

    * 'bzr push location' will only remember the push location if it succeeds
      in connecting to the remote location. (#49742, John Arbash Meinel)

    * 'bzr revert' no longer toggles the executable bit on win32
      (#45010, John Arbash Meinel)

    * Handle broken pipe under win32 correctly. (John Arbash Meinel)
    
    * sftp tests now work correctly on win32 if you have a newer paramiko
      (John Arbash Meinel)

    * Cleanup win32 test suite, and general cleanup of places where
      file handles were being held open. (John Arbash Meinel)

    * When specifying filenames for 'diff -r x..y', the name of the file in the
      working directory can be used, even if its name is different in both x
      and y.

    * File-ids containing single- or double-quotes are handled correctly by
      push.  (#52227, Aaron Bentley)

    * Normalize unicode filenames to ensure cross-platform consistency.
      (John Arbash Meinel, #43689)

    * The argument parser can now handle '-' as an argument. Currently
      no code interprets it specially (it is mostly handled as a file named 
      '-'). But plugins, and future operations can use it.
      (John Arbash meinel, #50984)

    * Bundles can properly read binary files with a plain '\r' in them.
      (John Arbash Meinel, #51927)

    * Tuning iter_entries() to be more efficient (John Arbash Meinel, #5444)

    * Lots of win32 fixes (the test suite passes again).
      (John Arbash Meinel, #50155)

    * Handle openbsd returning None for sys.getfilesystemencoding() (#41183) 

    * Support ftp APPE (append) to allow Knits to be used over ftp (#42592)

    * Removals are only committed if they match the filespec (or if there is
      no filespec).  (#46635, Aaron Bentley)

    * smart-add recurses through all supplied directories 
      (John Arbash Meinel, #52578)

    * Make the bundle reader extra lines before and after the bundle text.
      This allows you to parse an email with the bundle inline.
      (John Arbash Meinel, #49182)

    * Change the file id generator to squash a little bit more. Helps when
      working with long filenames on windows. (Also helps for unicode filenames
      not generating hidden files). (John Arbash Meinel, #43801)

    * Restore terminal mode on C-c while reading sftp password.  (#48923, 
      Nicholas Allen, Martin Pool)

    * Timestamps are rounded to 1ms, and revision entries can be recreated
      exactly. (John Arbash Meinel, Jamie Wilkinson, #40693)

    * Branch.base has changed to a URL, but ~/.bazaar/locations.conf should
      use local paths, since it is user visible (John Arbash Meinel, #53653)

    * ``bzr status foo`` when foo was unversioned used to cause a full delta
      to be generated (John Arbash Meinel, #53638)

    * When reading revision properties, an empty value should be considered
      the empty string, not None (John Arbash Meinel, #47782)

    * ``bzr diff --diff-options`` can now handle binary files being changed.
      Also, the output is consistent when --diff-options is not supplied.
      (John Arbash Meinel, #54651, #52930)

    * Use the right suffixes for loading plugins (John Arbash Meinel, #51810)

    * Fix Branch.get_parent() to handle the case when the parent is not 
      accessible (John Arbash Meinel, #52976)

  INTERNALS:

    * Combine the ignore rules into a single regex rather than looping over
      them to reduce the threshold where  N^2 behaviour occurs in operations
      like status. (Jan Hudec, Robert Collins).

    * Appending to bzrlib.DEFAULT_IGNORE is now deprecated. Instead, use
      one of the add functions in bzrlib.ignores. (John Arbash Meinel)

    * 'bzr push' should only push the ancestry of the current revision, not
      all of the history in the repository. This is especially important for
      shared repositories. (John Arbash Meinel)

    * bzrlib.delta.compare_trees now iterates in alphabetically sorted order,
      rather than randomly walking the inventories. (John Arbash Meinel)

    * Doctests are now run in temporary directories which are cleaned up when
      they finish, rather than using special ScratchDir/ScratchBranch objects.
      (Martin Pool)

    * Split ``check`` into separate methods on the branch and on the repository,
      so that it can be specialized in ways that are useful or efficient for
      different formats.  (Martin Pool, Robert Collins)

    * Deprecate Repository.all_revision_ids; most methods don't really need
      the global revision graph but only that part leading up to a particular
      revision.  (Martin Pool, Robert Collins)

    * Add a BzrDirFormat control_formats list which allows for control formats
      that do not use '.bzr' to store their data - i.e. '.svn', '.hg' etc.
      (Robert Collins, Jelmer Vernooij).

    * bzrlib.diff.external_diff can be redirected to any file-like object.
      Uses subprocess instead of spawnvp.
      (#4047, #48914, James Henstridge, John Arbash Meinel)

    * New command line option '--profile-imports', which will install a custom
      importer to log time to import modules and regex compilation time to 
      sys.stderr (John Arbash Meinel)

    * 'EmptyTree' is now deprecated, please use repository.revision_tree(None)
      instead. (Robert Collins)

    * "RevisionTree" is now in bzrlib/revisiontree.py. (Robert Collins)

bzr 0.8.2  2006-05-17
  
  BUG FIXES:
   
    * setup.py failed to install launchpad plugin.  (Martin Pool)

bzr 0.8.1  2006-05-16

  BUG FIXES:

    * Fix failure to commit a merge in a checkout.  (Martin Pool, 
      Robert Collins, Erik Bågfors, #43959)

    * Nicer messages from 'commit' in the case of renames, and correct
      messages when a merge has occured. (Robert Collins, Martin Pool)

    * Separate functionality from assert statements as they are skipped in
      optimized mode of python. Add the same check to pending merges.
      (#44443, Olaf Conradi)

  CHANGES:

    * Do not show the None revision in output of bzr ancestry. (Olaf Conradi)

    * Add info on standalone branches without a working tree.
      (#44155, Olaf Conradi)

    * Fix bug in knits when raising InvalidRevisionId. (#44284, Olaf Conradi)

  CHANGES:

    * Make editor invocation comply with Debian Policy. First check
      environment variables VISUAL and EDITOR, then try editor from
      alternatives system. If that all fails, fall back to the pre-defined
      list of editors. (#42904, Olaf Conradi)

  NEW FEATURES:

    * New 'register-branch' command registers a public branch into 
      Launchpad.net, where it can be associated with bugs, etc.
      (Martin Pool, Bjorn Tillenius, Robert Collins)

  INTERNALS:

    * New public api in InventoryEntry - 'describe_change(old, new)' which
      provides a human description of the changes between two old and
      new. (Robert Collins, Martin Pool)

  TESTING:

    * Fix test case for bzr info in upgrading a standalone branch to metadir,
      uses bzrlib api now. (Olaf Conradi)

bzr 0.8  2006-05-08

  NOTES WHEN UPGRADING:

    Release 0.8 of bzr introduces a new format for history storage, called
    'knit', as an evolution of to the 'weave' format used in 0.7.  Local 
    and remote operations are faster using knits than weaves.  Several
    operations including 'init', 'init-repo', and 'upgrade' take a 
    --format option that controls this.  Branching from an existing branch
    will keep the same format.

    It is possible to merge, pull and push between branches of different
    formats but this is slower than moving data between homogenous
    branches.  It is therefore recommended (but not required) that you
    upgrade all branches for a project at the same time.  Information on
    formats is shown by 'bzr info'.

    bzr 0.8 now allows creation of 'repositories', which hold the history 
    of files and revisions for several branches.  Previously bzr kept all
    the history for a branch within the .bzr directory at the root of the
    branch, and this is still the default.  To create a repository, use
    the new 'bzr init-repo' command.  Branches exist as directories under
    the repository and contain just a small amount of information
    indicating the current revision of the branch.

    bzr 0.8 also supports 'checkouts', which are similar to in cvs and
    subversion.  Checkouts are associated with a branch (optionally in a
    repository), which contains all the historical information.  The
    result is that a checkout can be deleted without losing any
    already-committed revisions.  A new 'update' command is also available. 

    Repositories and checkouts are not supported with the 0.7 storage
    format.  To use them you must upgrad to either knits, or to the
    'metaweave' format, which uses weaves but changes the .bzr directory
    arrangement.
    

  IMPROVEMENTS:

    * Sftp paths can now be relative, or local, according to the lftp
      convention. Paths now take the form:
      sftp://user:pass@host:port/~/relative/path
      or
      sftp://user:pass@host:port/absolute/path

    * The FTP transport now tries to reconnect after a temporary
      failure. ftp put is made atomic. (Matthieu Moy)

    * The FTP transport now maintains a pool of connections, and
      reuses them to avoid multiple connections to the same host (like
      sftp did). (Daniel Silverstone)

    * The bzr_man.py file has been removed. To create the man page now,
      use ./generate_docs.py man. The new program can also create other files.
      Run "python generate_docs.py --help" for usage information. (Hans
      Ulrich Niedermann & James Blackwell).

    * Man Page now gives full help (James Blackwell). Help also updated to 
      reflect user config now being stored in .bazaar (Hans Ulrich
      Niedermann)

    * It's now possible to set aliases in bazaar.conf (Erik Bågfors)

    * Pull now accepts a --revision argument (Erik Bågfors)

    * 'bzr re-sign' now allows multiple revisions to be supplied on the command
      line. You can now use the following command to sign all of your old
      commits::

        find .bzr/revision-store// -name my@email-* \
          | sed 's/.*\/\/..\///' \
          | xargs bzr re-sign

    * Upgrade can now upgrade over the network. (Robert Collins)

    * Two new commands 'bzr checkout' and 'bzr update' allow for CVS/SVN-alike
      behaviour.  By default they will cache history in the checkout, but
      with --lightweight almost all data is kept in the master branch.
      (Robert Collins)

    * 'revert' unversions newly-versioned files, instead of deleting them.

    * 'merge' is more robust.  Conflict messages have changed.

    * 'merge' and 'revert' no longer clobber existing files that end in '~' or
      '.moved'.

    * Default log format can be set in configuration and plugins can register
      their own formatters. (Erik Bågfors)

    * New 'reconcile' command will check branch consistency and repair indexes
      that can become out of sync in pre 0.8 formats. (Robert Collins,
      Daniel Silverstone)

    * New 'bzr init --format' and 'bzr upgrade --format' option to control 
      what storage format is created or produced.  (Robert Collins, 
      Martin Pool)

    * Add parent location to 'bzr info', if there is one.  (Olaf Conradi)

    * New developer commands 'weave-list' and 'weave-join'.  (Martin Pool)

    * New 'init-repository' command, plus support for repositories in 'init'
      and 'branch' (Aaron Bentley, Erik Bågfors, Robert Collins)

    * Improve output of 'info' command. Show all relevant locations related to
      working tree, branch and repository. Use kibibytes for binary quantities.
      Fix off-by-one error in missing revisions of working tree.  Make 'info'
      work on branches, repositories and remote locations.  Show locations
      relative to the shared repository, if applicable.  Show locking status
      of locations.  (Olaf Conradi)

    * Diff and merge now safely handle binary files. (Aaron Bentley)

    * 'pull' and 'push' now normalise the revision history, so that any two
      branches with the same tip revision will have the same output from 'log'.
      (Robert Collins)

    * 'merge' accepts --remember option to store parent location, like 'push'
      and 'pull'. (Olaf Conradi)

    * bzr status and diff when files given as arguments do not exist
      in the relevant trees.  (Martin Pool, #3619)

    * Add '.hg' to the default ignore list.  (Martin Pool)

    * 'knit' is now the default disk format. This improves disk performance and
      utilization, increases incremental pull performance, robustness with SFTP
      and allows checkouts over SFTP to perform acceptably. 
      The initial Knit code was contributed by Johan Rydberg based on a
      specification by Martin Pool.
      (Robert Collins, Aaron Bentley, Johan Rydberg, Martin Pool).

    * New tool to generate all-in-one html version of the manual.  (Alexander
      Belchenko)

    * Hitting CTRL-C while doing an SFTP push will no longer cause stale locks
      to be left in the SFTP repository. (Robert Collins, Martin Pool).

    * New option 'diff --prefix' to control how files are named in diff
      output, with shortcuts '-p0' and '-p1' corresponding to the options for 
      GNU patch.  (Alexander Belchenko, Goffredo Baroncelli, Martin Pool)

    * Add --revision option to 'annotate' command.  (Olaf Conradi)

    * If bzr shows an unexpected revision-history after pulling (perhaps due
      to a reweave) it can now be corrected by 'bzr reconcile'.
      (Robert Collins)

  CHANGES:

    * Commit is now verbose by default, and shows changed filenames and the 
      new revision number.  (Robert Collins, Martin Pool)

    * Unify 'mv', 'move', 'rename'.  (#5379, Matthew Fuller)

    * 'bzr -h' shows help.  (#35940, Martin Pool, Ian Bicking)

    * Make 'pull' and 'push' remember location on failure using --remember.
      (Olaf Conradi)

    * For compatibility, make old format for using weaves inside metadir
      available as 'metaweave' format.  Rename format 'metadir' to 'default'.
      Clean up help for option --format in commands 'init', 'init-repo' and
      'upgrade'.  (Olaf Conradi)

  INTERNALS:
  
    * The internal storage of history, and logical branch identity have now
      been split into Branch, and Repository. The common locking and file 
      management routines are now in bzrlib.lockablefiles. 
      (Aaron Bentley, Robert Collins, Martin Pool)

    * Transports can now raise DependencyNotPresent if they need a library
      which is not installed, and then another implementation will be 
      tried.  (Martin Pool)

    * Remove obsolete (and no-op) `decode` parameter to `Transport.get`.  
      (Martin Pool)

    * Using Tree Transform for merge, revert, tree-building

    * WorkingTree.create, Branch.create, WorkingTree.create_standalone,
      Branch.initialize are now deprecated. Please see BzrDir.create_* for
      replacement API's. (Robert Collins)

    * New BzrDir class represents the .bzr control directory and manages
      formatting issues. (Robert Collins)

    * New repository.InterRepository class encapsulates Repository to 
      Repository actions and allows for clean selection of optimised code
      paths. (Robert Collins)

    * bzrlib.fetch.fetch and bzrlib.fetch.greedy_fetch are now deprecated,
      please use 'branch.fetch' or 'repository.fetch' depending on your
      needs. (Robert Collins)

    * deprecated methods now have a 'is_deprecated' flag on them that can
      be checked, if you need to determine whether a given callable is 
      deprecated at runtime. (Robert Collins)

    * Progress bars are now nested - see
      bzrlib.ui.ui_factory.nested_progress_bar. (Robert Collins, Robey Pointer)

    * New API call get_format_description() for each type of format.
      (Olaf Conradi)

    * Changed branch.set_parent() to accept None to remove parent.
      (Olaf Conradi)

    * Deprecated BzrError AmbiguousBase.  (Olaf Conradi)

    * WorkingTree.branch is now a read only property.  (Robert Collins)

    * bzrlib.ui.text.TextUIFactory now accepts a bar_type parameter which
      can be None or a factory that will create a progress bar. This is
      useful for testing or for overriding the bzrlib.progress heuristic.
      (Robert Collins)

    * New API method get_physical_lock_status() to query locks present on a
      transport.  (Olaf Conradi)

    * Repository.reconcile now takes a thorough keyword parameter to allow
      requesting an indepth reconciliation, rather than just a data-loss 
      check. (Robert Collins)

    * bzrlib.ui.ui_factory protocol now supports 'get_boolean' to prompt
      the user for yes/no style input. (Robert Collins)

  TESTING:

    * SFTP tests now shortcut the SSH negotiation, reducing test overhead
      for testing SFTP protocol support. (Robey Pointer)

    * Branch formats are now tested once per implementation (see bzrlib.
      tests.branch_implementations. This is analagous to the transport
      interface tests, and has been followed up with working tree,
      repository and BzrDir tests. (Robert Collins)

    * New test base class TestCaseWithTransport provides a transport aware
      test environment, useful for testing any transport-interface using
      code. The test suite option --transport controls the transport used
      by this class (when its not being used as part of implementation
      contract testing). (Robert Collins)

    * Close logging handler on disabling the test log. This will remove the
      handler from the internal list inside python's logging module,
      preventing shutdown from closing it twice.  (Olaf Conradi)

    * Move test case for uncommit to blackbox tests.  (Olaf Conradi)

    * run_bzr and run_bzr_captured now accept a 'stdin="foo"' parameter which
      will provide String("foo") to the command as its stdin.

bzr 0.7 2006-01-09

  CHANGES:

    * .bzrignore is excluded from exports, on the grounds that it's a bzr 
      internal-use file and may not be wanted.  (Jamie Wilkinson)

    * The "bzr directories" command were removed in favor of the new
      --kind option to the "bzr inventory" command.  To list all 
      versioned directories, now use "bzr inventory --kind directory".  
      (Johan Rydberg)

    * Under Windows configuration directory is now %APPDATA%\bazaar\2.0
      by default. (John Arbash Meinel)

    * The parent of Bzr configuration directory can be set by BZR_HOME
      environment variable. Now the path for it is searched in BZR_HOME, then
      in HOME. Under Windows the order is: BZR_HOME, APPDATA (usually
      points to C:\Documents and Settings\User Name\Application Data), HOME.
      (John Arbash Meinel)

    * Plugins with the same name in different directories in the bzr plugin
      path are no longer loaded: only the first successfully loaded one is
      used. (Robert Collins)

    * Use systems' external ssh command to open connections if possible.  
      This gives better integration with user settings such as ProxyCommand.
      (James Henstridge)

    * Permissions on files underneath .bzr/ are inherited from the .bzr 
      directory. So for a shared repository, simply doing 'chmod -R g+w .bzr/'
      will mean that future file will be created with group write permissions.

    * configure.in and config.guess are no longer in the builtin default 
      ignore list.

    * '.sw[nop]' pattern ignored, to ignore vim swap files for nameless
      files.  (John Arbash Meinel, Martin Pool)

  IMPROVEMENTS:

    * "bzr INIT dir" now initializes the specified directory, and creates 
      it if it does not exist.  (John Arbash Meinel)

    * New remerge command (Aaron Bentley)

    * Better zsh completion script.  (Steve Borho)

    * 'bzr diff' now returns 1 when there are changes in the working 
      tree. (Robert Collins)

    * 'bzr push' now exists and can push changes to a remote location. 
      This uses the transport infrastructure, and can store the remote
      location in the ~/.bazaar/branches.conf configuration file.
      (Robert Collins)

    * Test directories are only kept if the test fails and the user requests
      that they be kept.

    * Tweaks to short log printing

    * Added branch nicks, new nick command, printing them in log output. 
      (Aaron Bentley)

    * If $BZR_PDB is set, pop into the debugger when an uncaught exception 
      occurs.  (Martin Pool)

    * Accept 'bzr resolved' (an alias for 'bzr resolve'), as this is
      the same as Subversion.  (Martin Pool)

    * New ftp transport support (on ftplib), for ftp:// and aftp:// 
      URLs.  (Daniel Silverstone)

    * Commit editor temporary files now start with 'bzr_log.', to allow 
      text editors to match the file name and set up appropriate modes or 
      settings.  (Magnus Therning)

    * Improved performance when integrating changes from a remote weave.  
      (Goffredo Baroncelli)

    * Sftp will attempt to cache the connection, so it is more likely that
      a connection will be reused, rather than requiring multiple password
      requests.

    * bzr revno now takes an optional argument indicating the branch whose
      revno should be printed.  (Michael Ellerman)

    * bzr cat defaults to printing the last version of the file.  
      (#3632, Matthieu Moy)

    * New global option 'bzr --lsprof COMMAND' runs bzr under the lsprof 
      profiler.  (Denys Duchier)

    * Faster commits by reading only the headers of affected weave files. 
      (Denys Duchier)

    * 'bzr add' now takes a --dry-run parameter which shows you what would be
      added, but doesn't actually add anything. (Michael Ellerman)

    * 'bzr add' now lists how many files were ignored per glob.  add --verbose
      lists the specific files.  (Aaron Bentley)

    * 'bzr missing' now supports displaying changes in diverged trees and can
      be limited to show what either end of the comparison is missing.
      (Aaron Bently, with a little prompting from Daniel Silverstone)

  BUG FIXES:

    * SFTP can walk up to the root path without index errors. (Robert Collins)

    * Fix bugs in running bzr with 'python -O'.  (Martin Pool)

    * Error when run with -OO

    * Fix bug in reporting http errors that don't have an http error code.
      (Martin Pool)

    * Handle more cases of pipe errors in display commands

    * Change status to 3 for all errors

    * Files that are added and unlinked before committing are completely
      ignored by diff and status

    * Stores with some compressed texts and some uncompressed texts are now
      able to be used. (John A Meinel)

    * Fix for bzr pull failing sometimes under windows

    * Fix for sftp transport under windows when using interactive auth

    * Show files which are both renamed and modified as such in 'bzr 
      status' output.  (#4503, Daniel Silverstone)

    * Make annotate cope better with revisions committed without a valid 
      email address.  (Marien Zwart)

    * Fix representation of tab characters in commit messages.  (Harald 
      Meland)

    * List of plugin directories in BZR_PLUGIN_PATH environment variable is
      now parsed properly under Windows. (Alexander Belchenko)

    * Show number of revisions pushed/pulled/merged. (Robey Pointer)

    * Keep a cached copy of the basis inventory to speed up operations 
      that need to refer to it.  (Johan Rydberg, Martin Pool)

    * Fix bugs in bzr status display of non-ascii characters.  (Martin 
      Pool)

    * Remove Makefile.in from default ignore list.  (#6413, Tollef Fog 
      Heen, Martin Pool)

    * Fix failure in 'bzr added'.  (Nathan McCallum, Martin Pool)

  TESTING:

    * Fix selftest asking for passwords when there are no SFTP keys.  
      (Robey Pointer, Jelmer Vernooij) 

    * Fix selftest run with 'python -O'.  (Martin Pool)

    * Fix HTTP tests under Windows. (John Arbash Meinel)

    * Make tests work even if HOME is not set (Aaron Bentley)

    * Updated build_tree to use fixed line-endings for tests which read 
      the file cotents and compare. Make some tests use this to pass under
      Windows. (John Arbash Meinel)

    * Skip stat and symlink tests under Windows. (Alexander Belchenko)

    * Delay in selftest/testhashcash is now issued under win32 and Cygwin.
      (John Arbash Meinel)

    * Use terminal width to align verbose test output.  (Martin Pool)

    * Blackbox tests are maintained within the bzrlib.tests.blackbox directory.
      If adding a new test script please add that to
      bzrlib.tests.blackbox.__init__. (Robert Collins)

    * Much better error message if one of the test suites can't be 
      imported.  (Martin Pool)

    * Make check now runs the test suite twice - once with the default locale,
      and once with all locales forced to C, to expose bugs. This is not 
      trivially done within python, so for now its only triggered by running
      Make check. Integrators and packagers who wish to check for full 
      platform support should run 'make check' to test the source.
      (Robert Collins)

    * Tests can now run TestSkipped if they can't execute for any reason.
      (Martin Pool) (NB: TestSkipped should only be raised for correctable
      reasons - see the wiki spec ImprovingBzrTestSuite).

    * Test sftp with relative, absolute-in-homedir and absolute-not-in-homedir
      paths for the transport tests. Introduce blackbox remote sftp tests that
      test the same permutations. (Robert Collins, Robey Pointer)

    * Transport implementation tests are now independent of the local file
      system, which allows tests for esoteric transports, and for features
      not available in the local file system. They also repeat for variations
      on the URL scheme that can introduce issues in the transport code,
      see bzrlib.transport.TransportTestProviderAdapter() for this.
      (Robert Collins).

    * TestCase.build_tree uses the transport interface to build trees, pass
      in a transport parameter to give it an existing connection.
      (Robert Collins).

  INTERNALS:

    * WorkingTree.pull has been split across Branch and WorkingTree,
      to allow Branch only pulls. (Robert Collins)

    * commands.display_command now returns the result of the decorated 
      function. (Robert Collins)

    * LocationConfig now has a set_user_option(key, value) call to save
      a setting in its matching location section (a new one is created
      if needed). (Robert Collins)

    * Branch has two new methods, get_push_location and set_push_location
      to respectively, get and set the push location. (Robert Collins)

    * commands.register_command now takes an optional flag to signal that
      the registrant is planning to decorate an existing command. When 
      given multiple plugins registering a command is not an error, and
      the original command class (whether built in or a plugin based one) is
      returned to the caller. There is a new error 'MustUseDecorated' for
      signalling when a wrapping command should switch to the original
      version. (Robert Collins)

    * Some option parsing errors will raise 'BzrOptionError', allowing 
      granular detection for decorating commands. (Robert Collins).

    * Branch.read_working_inventory has moved to
      WorkingTree.read_working_inventory. This necessitated changes to
      Branch.get_root_id, and a move of Branch.set_inventory to WorkingTree
      as well. To make it clear that a WorkingTree cannot always be obtained
      Branch.working_tree() will raise 'errors.NoWorkingTree' if one cannot
      be obtained. (Robert Collins)

    * All pending merges operations from Branch are now on WorkingTree.
      (Robert Collins)

    * The follow operations from Branch have moved to WorkingTree:
      add()
      commit()
      move()
      rename_one()
      unknowns()
      (Robert Collins)

    * bzrlib.add.smart_add_branch is now smart_add_tree. (Robert Collins)

    * New "rio" serialization format, similar to rfc-822. (Martin Pool)

    * Rename selftests to `bzrlib.tests.test_foo`.  (John A Meinel, Martin 
      Pool)

    * bzrlib.plugin.all_plugins has been changed from an attribute to a 
      query method. (Robert Collins)
 
    * New options to read only the table-of-contents of a weave.  
      (Denys Duchier)

    * Raise NoSuchFile when someone tries to add a non-existant file.
      (Michael Ellerman)

    * Simplify handling of DivergedBranches in cmd_pull().
      (Michael Ellerman)
   
    * Branch.controlfile* logic has moved to lockablefiles.LockableFiles, which
      is exposed as Branch().control_files. Also this has been altered with the
      controlfile pre/suffix replaced by simple method names like 'get' and
      'put'. (Aaron Bentley, Robert Collins).

    * Deprecated functions and methods can now be marked as such using the 
      bzrlib.symbol_versioning module. Marked method have their docstring
      updated and will issue a DeprecationWarning using the warnings module
      when they are used. (Robert Collins)

    * bzrlib.osutils.safe_unicode now exists to provide parameter coercion
      for functions that need unicode strings. (Robert Collins)

bzr 0.6 2005-10-28

  IMPROVEMENTS:
  
    * pull now takes --verbose to show you what revisions are added or removed
      (John A Meinel)

    * merge now takes a --show-base option to include the base text in
      conflicts.
      (Aaron Bentley)

    * The config files are now read using ConfigObj, so '=' should be used as
      a separator, not ':'.
      (Aaron Bentley)

    * New 'bzr commit --strict' option refuses to commit if there are 
      any unknown files in the tree.  To commit, make sure all files are 
      either ignored, added, or deleted.  (Michael Ellerman)

    * The config directory is now ~/.bazaar, and there is a single file 
      ~/.bazaar/bazaar.conf storing email, editor and other preferences.
      (Robert Collins)

    * 'bzr add' no longer takes a --verbose option, and a --quiet option
      has been added that suppresses all output.

    * Improved zsh completion support in contrib/zsh, from Clint
      Adams.

    * Builtin 'bzr annotate' command, by Martin Pool with improvements from 
      Goffredo Baroncelli.
    
    * 'bzr check' now accepts -v for verbose reporting, and checks for
      ghosts in the branch. (Robert Collins)

    * New command 're-sign' which will regenerate the gpg signature for 
      a revision. (Robert Collins)

    * If you set check_signatures=require for a path in 
      ~/.bazaar/branches.conf then bzr will invoke your
      gpg_signing_command (defaults to gpg) and record a digital signature
      of your commit. (Robert Collins)

    * New sftp transport, based on Paramiko.  (Robey Pointer)

    * 'bzr pull' now accepts '--clobber' which will discard local changes
      and make this branch identical to the source branch. (Robert Collins)

    * Just give a quieter warning if a plugin can't be loaded, and 
      put the details in .bzr.log.  (Martin Pool)

    * 'bzr branch' will now set the branch-name to the last component of the
      output directory, if one was supplied.

    * If the option 'post_commit' is set to one (or more) python function
      names (must be in the bzrlib namespace), then they will be invoked
      after the commit has completed, with the branch and revision_id as
      parameters. (Robert Collins)

    * Merge now has a retcode of 1 when conflicts occur. (Robert Collins)

    * --merge-type weave is now supported for file contents.  Tree-shape
      changes are still three-way based.  (Martin Pool, Aaron Bentley)

    * 'bzr check' allows the first revision on revision-history to have
      parents - something that is expected for cheap checkouts, and occurs
      when conversions from baz do not have all history.  (Robert Collins).

   * 'bzr merge' can now graft unrelated trees together, if your specify
     0 as a base. (Aaron Bentley)

   * 'bzr commit branch' and 'bzr commit branch/file1 branch/file2' now work
     (Aaron Bentley)

    * Add '.sconsign*' to default ignore list.  (Alexander Belchenko)

   * 'bzr merge --reprocess' minimizes conflicts

  TESTING:

    * The 'bzr selftest --pattern' option for has been removed, now 
      test specifiers on the command line can be simple strings, or 
      regexps, or both. (Robert Collins)

    * Passing -v to selftest will now show the time each test took to 
      complete, which will aid in analysing performance regressions and
      related questions. (Robert Collins)

    * 'bzr selftest' runs all tests, even if one fails, unless '--one'
      is given. (Martin Pool)

    * There is a new method for TestCaseInTempDir, assertFileEqual, which
      will check that a given content is equal to the content of the named
      file. (Robert Collins)

    * Fix test suite's habit of leaving many temporary log files in $TMPDIR.
      (Martin Pool)

  INTERNALS:

    * New 'testament' command and concept for making gpg-signatures 
      of revisions that are not tied to a particular internal
      representation.  (Martin Pool).

    * Per-revision properties ('revprops') as key-value associated 
      strings on each revision created when the revision is committed.
      Intended mainly for the use of external tools.  (Martin Pool).

    * Config options have moved from bzrlib.osutils to bzrlib.config.
      (Robert Collins)

    * Improved command line option definitions allowing explanations
      for individual options, among other things.  Contributed by 
      Magnus Therning.

    * Config options have moved from bzrlib.osutils to bzrlib.config.
      Configuration is now done via the config.Config interface:
      Depending on whether you have a Branch, a Location or no information
      available, construct a ``*Config``, and use its ``signature_checking``,
      ``username`` and ``user_email`` methods. (Robert Collins)

    * Plugins are now loaded under bzrlib.plugins, not bzrlib.plugin, and
      they are made available for other plugins to use. You should not 
      import other plugins during the __init__ of your plugin though, as 
      no ordering is guaranteed, and the plugins directory is not on the
      python path. (Robert Collins)

    * Branch.relpath has been moved to WorkingTree.relpath. WorkingTree no
      no longer takes an inventory, rather it takes an option branch
      parameter, and if None is given will open the branch at basedir 
      implicitly. (Robert Collins)

    * Cleaner exception structure and error reporting.  Suggested by 
      Scott James Remnant.  (Martin Pool)

    * Branch.remove has been moved to WorkingTree, which has also gained
      lock_read, lock_write and unlock methods for convenience. (Robert
      Collins)

    * Two decorators, needs_read_lock and needs_write_lock have been added
      to the branch module. Use these to cause a function to run in a
      read or write lock respectively. (Robert Collins)

    * Branch.open_containing now returns a tuple (Branch, relative-path),
      which allows direct access to the common case of 'get me this file
      from its branch'. (Robert Collins)

    * Transports can register using register_lazy_transport, and they 
      will be loaded when first used.  (Martin Pool)

    * 'pull' has been factored out of the command as WorkingTree.pull().
      A new option to WorkingTree.pull has been added, clobber, which will
      ignore diverged history and pull anyway.
      (Robert Collins)

    * config.Config has a 'get_user_option' call that accepts an option name.
      This will be looked up in branches.conf and bazaar.conf as normal.
      It is intended that this be used by plugins to support options - 
      options of built in programs should have specific methods on the config.
      (Robert Collins)

    * merge.merge_inner now has tempdir as an optional parameter. (Robert
      Collins)

    * Tree.kind is not recorded at the top level of the hierarchy, as it was
      missing on EmptyTree, leading to a bug with merge on EmptyTrees.
      (Robert Collins)

    * WorkingTree.__del__ has been removed, it was non deterministic and not 
      doing what it was intended to. See WorkingTree.__init__ for a comment
      about future directions. (Robert Collins/Martin Pool)

    * bzrlib.transport.http has been modified so that only 404 urllib errors
      are returned as NoSuchFile. Other exceptions will propogate as normal.
      This allows debuging of actual errors. (Robert Collins)

    * bzrlib.transport.Transport now accepts *ONLY* url escaped relative paths
      to apis like 'put', 'get' and 'has'. This is to provide consistent
      behaviour - it operates on url's only. (Robert Collins)

    * Transports can register using register_lazy_transport, and they 
      will be loaded when first used.  (Martin Pool)

    * 'merge_flex' no longer calls conflict_handler.finalize(), instead that
      is called by merge_inner. This is so that the conflict count can be 
      retrieved (and potentially manipulated) before returning to the caller
      of merge_inner. Likewise 'merge' now returns the conflict count to the
      caller. (Robert Collins)

    * 'revision.revision_graph can handle having only partial history for
      a revision - that is no revisions in the graph with no parents.
      (Robert Collins).

    * New builtins.branch_files uses the standard file_list rules to produce
      a branch and a list of paths, relative to that branch (Aaron Bentley)

    * New TestCase.addCleanup facility.

    * New bzrlib.version_info tuple (similar to sys.version_info), which can
      be used by programs importing bzrlib.

  BUG FIXES:

    * Better handling of branches in directories with non-ascii names. 
      (Joel Rosdahl, Panagiotis Papadakos)

    * Upgrades of trees with no commits will not fail due to accessing
      [-1] in the revision-history. (Andres Salomon)


bzr 0.1.1 2005-10-12

  BUG FIXES:

    * Fix problem in pulling over http from machines that do not 
      allow directories to be listed.

    * Avoid harmless warning about invalid hash cache after 
      upgrading branch format.

  PERFORMANCE: 
  
    * Avoid some unnecessary http operations in branch and pull.


bzr 0.1 2005-10-11

  NOTES:

    * 'bzr branch' over http initially gives a very high estimate
      of completion time but it should fall as the first few 
      revisions are pulled in.  branch is still slow on 
      high-latency connections.

  BUG FIXES:
  
    * bzr-man.py has been updated to work again. Contributed by
      Rob Weir.

    * Locking is now done with fcntl.lockf which works with NFS
      file systems. Contributed by Harald Meland.

    * When a merge encounters a file that has been deleted on
      one side and modified on the other, the old contents are
      written out to foo.BASE and foo.SIDE, where SIDE is this
      or OTHER. Contributed by Aaron Bentley.

    * Export was choosing incorrect file paths for the content of
      the tarball, this has been fixed by Aaron Bentley.

    * Commit will no longer commit without a log message, an 
      error is returned instead. Contributed by Jelmer Vernooij.

    * If you commit a specific file in a sub directory, any of its
      parent directories that are added but not listed will be 
      automatically included. Suggested by Michael Ellerman.

    * bzr commit and upgrade did not correctly record new revisions
      for files with only a change to their executable status.
      bzr will correct this when it encounters it. Fixed by
      Robert Collins

    * HTTP tests now force off the use of http_proxy for the duration.
      Contributed by Gustavo Niemeyer.

    * Fix problems in merging weave-based branches that have 
      different partial views of history.

    * Symlink support: working with symlinks when not in the root of a 
      bzr tree was broken, patch from Scott James Remnant.

  IMPROVEMENTS:

    * 'branch' now accepts a --basis parameter which will take advantage
      of local history when making a new branch. This allows faster 
      branching of remote branches. Contributed by Aaron Bentley.

    * New tree format based on weave files, called version 5.
      Existing branches can be upgraded to this format using 
      'bzr upgrade'.

    * Symlinks are now versionable. Initial patch by 
      Erik Toubro Nielsen, updated to head by Robert Collins.

    * Executable bits are tracked on files. Patch from Gustavo
      Niemeyer.

    * 'bzr status' now shows unknown files inside a selected directory.
      Patch from Heikki Paajanen.

    * Merge conflicts are recorded in .bzr. Two new commands 'conflicts'
      and 'resolve' have needed added, which list and remove those 
      merge conflicts respectively. A conflicted tree cannot be committed
      in. Contributed by Aaron Bentley.

    * 'rm' is now an alias for 'remove'.

    * Stores now split out their content in a single byte prefixed hash,
      dropping the density of files per directory by 256. Contributed by
      Gustavo Niemeyer.

    * 'bzr diff -r branch:URL' will now perform a diff between two branches.
      Contributed by Robert Collins.

    * 'bzr log' with the default formatter will show merged revisions,
      indented to the right. Initial implementation contributed by Gustavo
      Niemeyer, made incremental by Robert Collins.


  INTERNALS:

    * Test case failures have the exception printed after the log 
      for your viewing pleasure.

    * InventoryEntry is now an abstract base class, use one of the
      concrete InventoryDirectory etc classes instead.

    * Branch raises an UnsupportedFormatError when it detects a 
      bzr branch it cannot understand. This allows for precise
      handling of such circumstances.

    * Remove RevisionReference class; Revision.parent_ids is now simply a
      list of their ids and parent_sha1s is a list of their corresponding
      sha1s (for old branches only at the moment.)

    * New method-object style interface for Commit() and Fetch().

    * Renamed Branch.last_patch() to Branch.last_revision(), since
      we call them revisions not patches.

    * Move copy_branch to bzrlib.clone.copy_branch.  The destination
      directory is created if it doesn't exist.

    * Inventories now identify the files which were present by 
      giving the revision *of that file*.

    * Inventory and Revision XML contains a version identifier.  
      This must be consistent with the overall branch version
      but allows for more flexibility in future upgrades.

  TESTING:

    * Removed testsweet module so that tests can be run after 
      bzr installed by 'bzr selftest'.

    * 'bzr selftest' command-line arguments can now be partial ids
      of tests to run, e.g. 'bzr selftest test_weave'

      
bzr 0.0.9 2005-09-23

  BUG FIXES:

    * Fixed "branch -r" option.

    * Fix remote access to branches containing non-compressed history.
      (Robert Collins).

    * Better reliability of http server tests.  (John Arbash-Meinel)

    * Merge graph maximum distance calculation fix.  (Aaron Bentley)
   
    * Various minor bug in windows support have been fixed, largely in the
      test suite. Contributed by Alexander Belchenko.

  IMPROVEMENTS:

    * Status now accepts a -r argument to give status between chosen
      revisions. Contributed by Heikki Paajanen.

    * Revision arguments no longer use +/-/= to control ranges, instead
      there is a 'before' namespace, which limits the successive namespace.
      For example '$ bzr log -r date:yesterday..before:date:today' will
      select everything from yesterday and before today. Contributed by
      Robey Pointer

    * There is now a bzr.bat file created by distutils when building on 
      Windows. Contributed by Alexander Belchenko.

  INTERNALS:

    * Removed uuid() as it was unused.

    * Improved 'fetch' code for pulling revisions from one branch into
      another (used by pull, merged, etc.)


bzr 0.0.8 2005-09-20

  IMPROVEMENTS:

    * Adding a file whose parent directory is not versioned will
      implicitly add the parent, and so on up to the root. This means
      you should never need to explictly add a directory, they'll just
      get added when you add a file in the directory.  Contributed by
      Michael Ellerman.

    * Ignore .DS_Store (contains Mac metadata) by default.  Patch from
      Nir Soffer.

    * If you set BZR_EDITOR in the environment, it is checked in
      preference to EDITOR and the config file for the interactive commit
      editing program. Related to this is a bugfix where a missing program
      set in EDITOR would cause editing to fail, now the fallback program
      for the operating system is still tried.

    * Files that are not directories/symlinks/regular files will no longer
      cause bzr to fail, it will just ignore them by default. You cannot add
      them to the tree though - they are not versionable.


  INTERNALS:

    * Refactor xml packing/unpacking.

  BUG FIXES: 

    * Fixed 'bzr mv' by Ollie Rutherfurd.

    * Fixed strange error when trying to access a nonexistent http
      branch.

    * Make sure that the hashcache gets written out if it can't be
      read.


  PORTABILITY:

    * Various Windows fixes from Ollie Rutherfurd.

    * Quieten warnings about locking; patch from Matt Lavin.


bzr-0.0.7 2005-09-02

  NEW FEATURES:

    * ``bzr shell-complete`` command contributed by Clint Adams to
      help with intelligent shell completion.

    * New expert command ``bzr find-merge-base`` for debugging merges.


  ENHANCEMENTS:

    * Much better merge support.

    * merge3 conflicts are now reported with markers like '<<<<<<<'
      (seven characters) which is the same as CVS and pleases things
      like emacs smerge.


  BUG FIXES:

    * ``bzr upgrade`` no longer fails when trying to fix trees that
      mention revisions that are not present.

    * Fixed bugs in listing plugins from ``bzr plugins``.

    * Fix case of $EDITOR containing options for the editor.

    * Fix log -r refusing to show the last revision.
      (Patch from Goffredo Baroncelli.)


  CHANGES:

    * ``bzr log --show-ids`` shows the revision ids of all parents.

    * Externally provided commands on your $BZRPATH no longer need
      to recognize --bzr-usage to work properly, and can just handle
      --help themselves.


  LIBRARY:

    * Changed trace messages to go through the standard logging
      framework, so that they can more easily be redirected by
      libraries.



bzr-0.0.6 2005-08-18

  NEW FEATURES:

    * Python plugins, automatically loaded from the directories on
      BZR_PLUGIN_PATH or ~/.bzr.conf/plugins by default.

    * New 'bzr mkdir' command.

    * Commit mesage is fetched from an editor if not given on the
      command line; patch from Torsten Marek.

    * ``bzr log -m FOO`` displays commits whose message matches regexp 
      FOO.
      
    * ``bzr add`` with no arguments adds everything under the current directory.

    * ``bzr mv`` does move or rename depending on its arguments, like
      the Unix command.

    * ``bzr missing`` command shows a summary of the differences
      between two trees.  (Merged from John Arbash-Meinel.)

    * An email address for commits to a particular tree can be
      specified by putting it into .bzr/email within a branch.  (Based
      on a patch from Heikki Paajanen.)


  ENHANCEMENTS:

    * Faster working tree operations.


  CHANGES:

    * 3rd-party modules shipped with bzr are copied within the bzrlib
      python package, so that they can be installed by the setup
      script without clashing with anything already existing on the
      system.  (Contributed by Gustavo Niemeyer.)

    * Moved plugins directory to bzrlib/, so that there's a standard
      plugin directory which is not only installed with bzr itself but
      is also available when using bzr from the development tree.
      BZR_PLUGIN_PATH and DEFAULT_PLUGIN_PATH are then added to the
      standard plugins directory.

    * When exporting to a tarball with ``bzr export --format tgz``, put 
      everything under a top directory rather than dumping it into the
      current directory.   This can be overridden with the ``--root`` 
      option.  Patch from William Dodé and John Meinel.

    * New ``bzr upgrade`` command to upgrade the format of a branch,
      replacing ``bzr check --update``.

    * Files within store directories are no longer marked readonly on
      disk.

    * Changed ``bzr log`` output to a more compact form suggested by
      John A Meinel.  Old format is available with the ``--long`` or
      ``-l`` option, patched by William Dodé.

    * By default the commit command refuses to record a revision with
      no changes unless the ``--unchanged`` option is given.

    * The ``--no-plugins``, ``--profile`` and ``--builtin`` command
      line options must come before the command name because they 
      affect what commands are available; all other options must come 
      after the command name because their interpretation depends on
      it.

    * ``branch`` and ``clone`` added as aliases for ``branch``.

    * Default log format is back to the long format; the compact one
      is available with ``--short``.
      
      
  BUG FIXES:
  
    * Fix bugs in committing only selected files or within a subdirectory.


bzr-0.0.5  2005-06-15
  
  CHANGES:

    * ``bzr`` with no command now shows help rather than giving an
      error.  Suggested by Michael Ellerman.

    * ``bzr status`` output format changed, because svn-style output
      doesn't really match the model of bzr.  Now files are grouped by
      status and can be shown with their IDs.  ``bzr status --all``
      shows all versioned files and unknown files but not ignored files.

    * ``bzr log`` runs from most-recent to least-recent, the reverse
      of the previous order.  The previous behaviour can be obtained
      with the ``--forward`` option.
        
    * ``bzr inventory`` by default shows only filenames, and also ids
      if ``--show-ids`` is given, in which case the id is the second
      field.


  ENHANCEMENTS:

    * New 'bzr whoami --email' option shows only the email component
      of the user identification, from Jo Vermeulen.

    * New ``bzr ignore PATTERN`` command.

    * Nicer error message for broken pipe, interrupt and similar
      conditions that don't indicate an internal error.

    * Add ``.*.sw[nop] .git .*.tmp *,v`` to default ignore patterns.

    * Per-branch locks keyed on ``.bzr/branch-lock``, available in
      either read or write mode.

    * New option ``bzr log --show-ids`` shows revision and file ids.

    * New usage ``bzr log FILENAME`` shows only revisions that
      affected that file.

    * Changed format for describing changes in ``bzr log -v``.

    * New option ``bzr commit --file`` to take a message from a file,
      suggested by LarstiQ.

    * New syntax ``bzr status [FILE...]`` contributed by Bartosz
      Oler.  File may be in a branch other than the working directory.

    * ``bzr log`` and ``bzr root`` can be given an http URL instead of
      a filename.

    * Commands can now be defined by external programs or scripts
      in a directory on $BZRPATH.

    * New "stat cache" avoids reading the contents of files if they 
      haven't changed since the previous time.

    * If the Python interpreter is too old, try to find a better one
      or give an error.  Based on a patch from Fredrik Lundh.

    * New optional parameter ``bzr info [BRANCH]``.

    * New form ``bzr commit SELECTED`` to commit only selected files.

    * New form ``bzr log -r FROM:TO`` shows changes in selected
      range; contributed by John A Meinel.

    * New option ``bzr diff --diff-options 'OPTS'`` allows passing
      options through to an external GNU diff.

    * New option ``bzr add --no-recurse`` to add a directory but not
      their contents.

    * ``bzr --version`` now shows more information if bzr is being run
      from a branch.

  
  BUG FIXES:

    * Fixed diff format so that added and removed files will be
      handled properly by patch.  Fix from Lalo Martins.

    * Various fixes for files whose names contain spaces or other
      metacharacters.


  TESTING:

    * Converted black-box test suites from Bourne shell into Python;
      now run using ``./testbzr``.  Various structural improvements to
      the tests.

    * testbzr by default runs the version of bzr found in the same
      directory as the tests, or the one given as the first parameter.

    * testbzr also runs the internal tests, so the only command
      required to check is just ``./testbzr``.

    * testbzr requires python2.4, but can be used to test bzr running
      under a different version.

    * Tests added for many other changes in this release.


  INTERNAL:

    * Included ElementTree library upgraded to 1.2.6 by Fredrik Lundh.

    * Refactor command functions into Command objects based on HCT by
      Scott James Remnant.

    * Better help messages for many commands.

    * Expose bzrlib.open_tracefile() to start the tracefile; until
      this is called trace messages are just discarded.

    * New internal function find_touching_revisions() and hidden
      command touching-revisions trace the changes to a given file.

    * Simpler and faster compare_inventories() function.

    * bzrlib.open_tracefile() takes a tracefilename parameter.

    * New AtomicFile class.

    * New developer commands ``added``, ``modified``.


  PORTABILITY:

    * Cope on Windows on python2.3 by using the weaker random seed.
      2.4 is now only recommended.


bzr-0.0.4  2005-04-22

  ENHANCEMENTS:

    * 'bzr diff' optionally takes a list of files to diff.  Still a bit
      basic.  Patch from QuantumG.

    * More default ignore patterns.

    * New 'bzr log --verbose' shows a list of files changed in the
      changeset.  Patch from Sebastian Cote.

    * Roll over ~/.bzr.log if it gets too large.

    * Command abbreviations 'ci', 'st', 'stat', '?' based on a patch
      by Jason Diamon.

    * New 'bzr help commands' based on a patch from Denys Duchier.


  CHANGES:

    * User email is determined by looking at $BZREMAIL or ~/.bzr.email
      or $EMAIL.  All are decoded by the locale preferred encoding.
      If none of these are present user@hostname is used.  The host's
      fully-qualified name is not used because that tends to fail when
      there are DNS problems.

    * New 'bzr whoami' command instead of username user-email.


  BUG FIXES: 

    * Make commit safe for hardlinked bzr trees.

    * Some Unicode/locale fixes.

    * Partial workaround for difflib.unified_diff not handling
      trailing newlines properly.


  INTERNAL:

    * Allow docstrings for help to be in PEP0257 format.  Patch from
      Matt Brubeck.

    * More tests in test.sh.

    * Write profile data to a temporary file not into working
      directory and delete it when done.

    * Smaller .bzr.log with process ids.


  PORTABILITY:

    * Fix opening of ~/.bzr.log on Windows.  Patch from Andrew
      Bennetts.

    * Some improvements in handling paths on Windows, based on a patch
      from QuantumG.


bzr-0.0.3  2005-04-06

  ENHANCEMENTS:

    * New "directories" internal command lists versioned directories
      in the tree.

    * Can now say "bzr commit --help".

    * New "rename" command to rename one file to a different name
      and/or directory.

    * New "move" command to move one or more files into a different
      directory.

    * New "renames" command lists files renamed since base revision.

    * New cat command contributed by janmar.

  CHANGES:

    * .bzr.log is placed in $HOME (not pwd) and is always written in
      UTF-8.  (Probably not a completely good long-term solution, but
      will do for now.)

  PORTABILITY:

    * Workaround for difflib bug in Python 2.3 that causes an
      exception when comparing empty files.  Reported by Erik Toubro
      Nielsen.

  INTERNAL:

    * Refactored inventory storage to insert a root entry at the top.

  TESTING:

    * Start of shell-based black-box testing in test.sh.


bzr-0.0.2.1

  PORTABILITY:

    * Win32 fixes from Steve Brown.


bzr-0.0.2  "black cube"  2005-03-31

  ENHANCEMENTS:

    * Default ignore list extended (see bzrlib/__init__.py).

    * Patterns in .bzrignore are now added to the default ignore list,
      rather than replacing it.

    * Ignore list isn't reread for every file.

    * More help topics.

    * Reinstate the 'bzr check' command to check invariants of the
      branch.

    * New 'ignored' command lists which files are ignored and why;
      'deleted' lists files deleted in the current working tree.

    * Performance improvements.

    * New global --profile option.
    
    * Ignore patterns like './config.h' now correctly match files in
      the root directory only.


bzr-0.0.1  2005-03-26

  ENHANCEMENTS:

    * More information from info command.

    * Can now say "bzr help COMMAND" for more detailed help.

    * Less file flushing and faster performance when writing logs and
      committing to stores.

    * More useful verbose output from some commands.

  BUG FIXES:

    * Fix inverted display of 'R' and 'M' during 'commit -v'.

  PORTABILITY:

    * Include a subset of ElementTree-1.2.20040618 to make
      installation easier.

    * Fix time.localtime call to work with Python 2.3 (the minimum
      supported).


bzr-0.0.0.69  2005-03-22

  ENHANCEMENTS:

    * First public release.

    * Storage of local versions: init, add, remove, rm, info, log,
      diff, status, etc.<|MERGE_RESOLUTION|>--- conflicted
+++ resolved
@@ -168,6 +168,9 @@
       for it is often not useful in debugging (e.g. KeyError('foo') has a
       str() of 'foo' but a repr of 'KeyError('foo')' which is much more
       useful. (Robert Collins)
+
+    * urlutils.normalize_url now unescapes unreserved characters, such as "~".
+      (Andrew Bennetts)
 
   BUGFIXES:
 
@@ -699,15 +702,10 @@
     * Single-letter short options are no longer globally declared.  (Martin
       Pool)
 
-<<<<<<< HEAD
-    * urlutils.normalize_url now unescapes unreserved characters, such as "~".
-      (Andrew Bennetts)
-=======
     * Before using detected user/terminal encoding bzr should check
       that Python has corresponding codec. (Alexander Belchenko)
 
     * Formats for end-user selection are provided via a FormatRegistry (Aaron Bentley)
->>>>>>> a7bef508
 
   BUG FIXES:
 
