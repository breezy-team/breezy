####################
Bazaar Release Notes
####################

.. contents:: List of Releases
   :depth: 1

bzr 2.1.4
#########

:2.1.4: NOT RELEASED YET

Compatibility Breaks
********************

New Features
************

Bug Fixes
*********

<<<<<<< HEAD
* Skip tests that needs a bzr source tree when there isn't one. This is
  needed to succesfully run the test suite for installed versions.
  (Vincent Ladeuil, #644855).
=======
* Skip the tests that requires respecting the chmod bits when running as root.
  (Vincent Ladeuil, #646133)
>>>>>>> d3f86726

Improvements
************

Documentation
*************

API Changes
***********

Internals
*********

Testing
*******


bzr 2.1.3
#########

:Codename: Do run run
:2.1.3: 2010-09-17

The third release in our 2.1 series addresses several user-inconvenience bugs
(and includes the fixes done in 2.0.6).  None are critical, but upgrading is
recommended for all users on earlier 2.1 releases.

Bug Fixes
*********

* Additional merges after an unrelated branch has been merged with its
  history no longer crash when deleted files are involved.
  (Vincent Ladeuil, John Arbash Meinel, #375898)

* ``bzr add SYMLINK/FILE`` now works properly when the symlink points to a
  previously-unversioned directory within the tree: the directory is
  marked versioned too.  
  (Martin Pool, #192859)

* ``bzr commit SYMLINK`` now works, rather than trying to commit the
  target of the symlink.
  (Martin Pool, John Arbash Meinel, #128562)

* ``bzr upgrade`` now creates the ``backup.bzr`` directory with the same
  permissions as ``.bzr`` directory on a POSIX OS.
  (Parth Malwankar, #262450)

* Configuration files in ``${BZR_HOME}`` are now written in an atomic
  way which should help avoid problems with concurrent writers.
  (Vincent Ladeuil, #525571)

* Don't traceback trying to unversion children files of an already
  unversioned directory.  (Vincent Ladeuil, #494221)

* Don't traceback when a lockdir's ``held/info`` file is corrupt (e.g.
  contains only NUL bytes).  Instead warn the user, and allow ``bzr
  break-lock`` to remove it.  (Andrew Bennetts, #619872)
  
* Fix ``AttributeError on parent.children`` when adding a file under a 
  directory that was a symlink in the previous commit.
  (Martin Pool, #192859)

* Prevent ``CHKMap.apply_delta`` from generating non-canonical CHK maps,
  which can result in "missing referenced chk root keys" errors when
  fetching from repositories with affected revisions.
  (Andrew Bennetts, #522637)

* Raise ValueError instead of a string exception.
  (John Arbash Meinel, #586926)

* Reduce peak memory by one copy of compressed text.
  (John Arbash Meinel, #566940)

* Repositories accessed via a smart server now reject being stacked on a
  repository in an incompatible format, as is the case when accessing them
  via other methods.  This was causing fetches from those repositories via
  a smart server (e.g. using ``bzr branch``) to receive invalid data.
  (Andrew Bennetts, #562380)

* Selftest with versions of subunit that support ``stopTestRun`` will no longer
  error. This error was caused by 2.0 not being updated when upstream
  python merged the end of run patch, which chose ``stopTestRun`` rather than
  ``done``. (Robert Collins, #571437)

* Stop ``AttributeError: 'module' object has no attribute 'ElementTree'``
  being thrown from ``xml_serializer`` on certain cElementTree setups.
  (Martin [gz], #254278)

* When passing a file to ``UTF8DirReader`` make sure to close the current
  directory file handle after the chdir fails. Otherwise when passing many
  filenames into a command line ``bzr status`` we would leak descriptors.
  (John Arbash Meinel, #583486)

Testing
*******

* ``build_tree_contents`` can create symlinks.
  (Martin Pool, John Arbash Meinel)

bzr 2.1.2
#########

:2.1.2: 2010-05-28

This release fixes two critical networking issues with older servers and
with interrupted system call errors when pushing or pulling.  We recommend
upgrading to anyone running a 2.1.x version of bzr.

Bug Fixes
*********

* ``bzr clean-tree`` should not delete nested bzrdirs. Required for proper
  support of bzr-externals and scmproj plugins.
  (Alexander Belchenko, bug #572098)

* ``bzr switch`` does not die if a ConfigurableFileMerger is used.
  (Aaron Bentley, #559436)

* Do not register a SIGWINCH signal handler, instead just poll for the
  terminal width as needed.  This avoids the "Interrupted System Call"
  problems that occur on POSIX with all currently released versions of
  Python.
  (Andrew Bennetts, #583941)

* Fixed ``AssertionError`` when accessing smart servers running Bazaar
  versions before 1.6.
  (Andrew Bennetts, #528041)

* Reset ``siginterrupt`` flag to False every time we handle a signal
  installed with ``set_signal_handler(..., restart_syscall=True)`` (from
  ``bzrlib.osutils``.  Reduces the likelihood of "Interrupted System Call"
  errors compared to registering ``signal.signal`` directly.
  (Andrew Bennetts)

* Reduce peak memory by one copy of compressed text.
  (John Arbash Meinel, #566940)

* Support Pyrex 0.9.9, required changing how we handle exceptionsin Pyrex.
  (John Arbash Meinel, #582656)

* When passing a file to ``UTF8DirReader`` make sure to close the current
  directory file handle after the chdir fails. Otherwise when passing many
  filenames into a command line ``bzr status`` we would leak descriptors.
  (John Arbash Meinel, #583486)

Internals
*********

* ``_remember_remote_is_before`` no longer raises AssertionError when
  suboptimal network behaviour is noticed; instead it just mutters to the
  log file (and warns the user if they have set the ``hpss`` debug flag).
  This was causing unnecessary aborts for performance bugs that are minor
  at worst.
  (Andrew Bennetts, #528041)


bzr 2.1.1
#########

:2.1.1: 2010-03-24

This is a small bugfix release.  Upgrading is recommended for anyone
running 2.1.0 or earlier.

Bug Fixes
*********

* Allow syscalls to automatically restart when ``TextUIFactory``'s
  SIGWINCH handler is invoked, avoiding ``EINTR`` errors during blocking
  IO, which are often poorly handled by Python's libraries and parts of
  bzrlib.  (Andrew Bennetts, #496813)

* Avoid ``malloc(0)`` in ``patiencediff``, which is non-portable.
  (Martin Pool, #331095)

* Fix plugin packaging on Windows. (Ian Clatworthy, #524162)

* Fix stub sftp test server to call os.getcwdu().
  (Vincent Ladeuil, #526221, #526353)

* Fixed CHM generation by moving the NEWS section template into
  a separate file. (Ian Clatworthy, #524184)

* Merge correctly when this_tree is not a WorkingTree.  (Aaron Bentley)

* Register SIGWINCH handler only when creating a ``TextUIFactory``; avoids
  problems importing bzrlib from a non-main thread.
  (Elliot Murphy, #521989)

* Repositories accessed via a smart server now reject being stacked on a
  repository in an incompatible format, as is the case when accessing them
  via other methods.  This was causing fetches from those repositories via
  a smart server (e.g. using ``bzr branch``) to receive invalid data.
  (Andrew Bennetts, #562380)

* Standardize the error handling when creating a new ``StaticTuple``
  (problems will raise TypeError). (Matt Nordhoff, #457979)

* Warn if pyrex is too old to compile the new ``SimpleSet`` and
  ``StaticTuple`` extensions, rather than having the build fail randomly.
  (John Arbash Meinel, #449776)

Documentation
*************

* Added a link to the Desktop Guide. (Ian Clatworthy)

* Added What's New in Bazaar 2.1 document. (Ian Clatworthy)

* Drop Google Analytics from the core docs as they caused problems
  in the CHM files. (Ian Clatworthy, #502010)

API Changes
***********

* Added ``bzrlib.osutils.set_signal_handler``, a convenience function that
  can set a signal handler and call ``signal.siginterrupt(signum,
  False)`` for it, if the platform and Python version supports it.
  (Andrew Bennetts, #496813)


bzr 2.1.0
#########

:Codename: Strasbourg
:2.1.0: 2010-02-11

This release marks our second long-term-stable series. The Bazaar team
has decided that we will continue to make bugfix-only 2.0.x and 2.1.x
releases, along with 2.2 development releases. 

This is a fairly incremental update, focusing on polish and bugfixing.
There are no changes for supported disk formats. Key updates include
reduced memory consumption for many operations, a new per-file merge
hook, ignore patterns can now include '!' to exclude files, globbing
support for all commands on Windows, and support for addressing home
directories via ``bzr+ssh://host/~/`` syntax.

Users are encouraged to upgrade from the 2.0 stable series.

Bug Fixes
*********

* Don't require testtools to use sftp.
  (Vincent Ladeuil, #516183)

* Fix "AttributeError in Inter1and2Helper" during fetch.
  (Martin Pool, #513432)

* Ignore ``KeyError`` from ``remove_index`` during ``_abort_write_group``
  in a pack repository, which can happen harmlessly if the abort occurs during
  finishing the write group.  Also use ``bzrlib.cleanup`` so that any
  other errors that occur while aborting the individual packs won't be
  hidden by secondary failures when removing the corresponding indices.
  (Andrew Bennetts, #423015)
  
* Using the ``bzrlib.chk_map`` module from within multiple threads at the
  same time was broken due to race conditions with a module level page
  cache. This shows up as a KeyError in the ``bzrlib.lru_cache`` code with
  ``bzrlib.chk_map`` in the backtrace, and can be triggered without using
  the same high level objects such as ``bzrlib.repository.Repository``
  from different threads. chk_map now uses a thread local cache which may
  increase memory pressure on processes using threads.
  (Robert Collins, John Arbash Meinel, #514090)

* The new ``merge_file_content`` should now be ok with tests to avoid
  regressions.
  (Vincent Ladeuil, #515597)
  
Internals
*********

* Use ``bzrlib.cleanup`` rather than less robust ``try``/``finally``
  blocks in several places in ``bzrlib.merge``.  This avoids masking prior
  errors when errors like ``ImmortalPendingDeletion`` occur during cleanup
  in ``do_merge``.
  (Andrew Bennetts, #517275)

API Changes
***********

* The ``remove_index`` method of
  ``bzrlib.repofmt.pack_repo.AggregateIndex`` no longer takes a ``pack``
  argument.  This argument was always ignored.
  (Andrew Bennetts, #423015)

bzr 2.1.0rc2
############

:Codename: after the bubbles
:2.1.0rc2: 2010-01-29

This is a quick-turn-around to update a small issue with our new per-file
merge hook. We expect no major changes from this to the final 2.1.0.

API Changes
***********

* The new ``merge_file_content`` hook point has been altered to provide a
  better API where state for extensions can be stored rather than the
  too-simple function based approach. This fixes a performance regression
  where branch configuration would be parsed per-file during merge. As
  part of this the included news_merger has been refactored into a base
  helper class ``bzrlib.merge.ConfigurableFileMerger``.
  (Robert Collins, John Arbash Meinel, #513822)


bzr 2.1.0rc1
############

:Codename: the 'new' stable
:2.1.0rc1: 2009-01-21

This is the first stable release candidate for Bazaar's 2.1 series. From
this point onwards, the 2.1 series will be considered stable (as the 2.0
series) and only bugfixes are expected to be incorporated. The dozen or so
bugfixes in the 2.0.4 release are also included in this release (along
with more than 15 more bugfixes). Some of the interesting features are
support for per-file merge hooks, ``bzr unshelve --preview``, support
for using ! in ignore files to exclude files from being ignored, a small
memory leak was squashed, and many ``ObjectNotLocked`` errors were fixed.
This looks to be a very good start for a new stable series.


New Features
************

* Add bug information to log output when available.
  (Neil Martinsen-Burrell, Guillermo Gonzalez, #251729)

* Added ``merge_file_content`` hook point to ``Merger``, allowing plugins
  to register custom merge logic, e.g. to provide smarter merging for
  particular files.

* Bazaar now includes the ``news_merge`` plugin.  It is disabled by
  default, to enable it add a ``news_merge_files`` option to your
  configuration.  Consult ``bzr help news_merge`` for more information.
  (Andrew Bennetts)
  
* ``bzr branch`` now takes a ``--bind`` option. This lets you
  branch and bind all in one command. (Ian Clatworthy)

* ``bzr switch`` now takes a ``--revision`` option, to allow switching to
  a specific revision of a branch. (Daniel Watkins, #183559)

* ``bzr unshelve --preview`` can now be used to show how a patch on the
  shelf would be applied to the working tree.
  (Guilherme Salgado, #308122)

* ``bzr update`` now takes a ``--revision`` argument. This lets you
  change the revision of the working tree to any revision in the
  ancestry of the current or master branch. (Matthieu Moy, Mark Hammond,
  Martin Pool, #45719)

* ``-Dbytes`` can now be used to display the total number of bytes
  transferred for the current command. This information is always logged
  to ``.bzr.log`` for later inspection. (John Arbash Meinel)

* New ignore patterns.  Patterns prefixed with '!' are exceptions to 
  ignore patterns and take precedence over regular ignores.  Such 
  exceptions are used to specify files that should be versioned which 
  would otherwise be ignored.  Patterns prefixed with '!!' act as regular 
  ignore patterns, but have highest precedence, even over the '!' 
  exception patterns. (John Whitley, #428031)

* The ``supress_warnings`` configuration option has been introduced to disable
  various warnings (it currently only supports the ``format_deprecation``
  warning). The new option can be set in any of the following locations:
  ``bazaar.conf``, ``locations.conf`` and/or ``branch.conf``.
  (Ted Gould, Matthew Fuller, Vincent Ladeuil)

Bug Fixes
*********

* Always show a message if an OS error occurs while trying to run a
  user-specified commit message editor.
  (Martin Pool, #504842)

* ``bzr diff`` will now use the epoch when it is unable to determine 
  the timestamp of a file, if the revision it was introduced in is a
  ghost. (Jelmer Vernooij, #295611)

* ``bzr switch -b`` can now create branches that are located using directory
  services such as ``lp:``, even when the branch name doesn't contain a
  '/'.  (Neil Martinsen-Burrell, #495263)

* ``bzr unshelve`` has improved messages about what it is doing.
  (Neil Martinsen-Burrell, #496917)

* Concurrent autopacking is more resilient to already-renamed pack files.
  If we find that a file we are about to obsolete is already obsoleted, we
  do not try to rename it, and we leave the file in ``obsolete_packs``.
  The code is also fault tolerant if a file goes missing, assuming that
  another process already removed the file.
  (John Arbash Meinel, Gareth White, #507557)

* Fix "Too many concurrent requests" in reconcile when network connection
  fails.  (Andrew Bennetts, #503878)

* Fixed a side effect mutation of ``RemoteBzrDirFormat._network_name``
  that caused some tests to fail when run in a non-default order.
  Probably no user impact.  (Martin Pool, #504102)

* Fixed ``ObjectNotLocked`` error in ``bzr cat -rbranch:../foo FILE``.
  (Andrew Bennetts, #506274)

* FTP transports support Unicode paths by encoding/decoding them as utf8.
  (Vincent Ladeuil, #472161)

* Listen to the SIGWINCH signal to update the terminal width.
  (Vincent Ladeuil, #316357)

* Progress bars are now hidden when ``--quiet`` is given.
  (Martin Pool, #320035)

* ``SilentUIFactory`` now supports ``make_output_stream`` and discards
  whatever is written to it.  This un-breaks some plugin tests that
  depended on this behaviour.
  (Martin Pool, #499757)

* When operations update the working tree, all affected files should end
  up with the same mtime. (eg. when versioning a generated file, if you
  update the source and the generated file together, the generated file
  should appear up-to-date.)
  (John Arbash Meinel, Martin <gzlist>, #488724)

Improvements
************

* Added ``add_cleanup`` and ``cleanup_now`` to ``bzrlib.command.Command``.
  All the builtin commands now use ``add_cleanup`` rather than
  ``try``/``finally`` blocks where applicable as it is simpler and more
  robust.  (Andrew Bennetts)

* All except a small number of storage formats are now hidden, making
  the help for numerous commands far more digestible. (Ian Clatworthy)

* Attempts to open a shared repository as a branch (e.g. ``bzr branch
  path/to/repo``) will now include "location is a repository" as a hint in
  the error message.  (Brian de Alwis, Andrew Bennetts, #440952)

* Push will now inform the user when they are trying to push to a foreign 
  VCS for which roundtripping is not supported, and will suggest them to 
  use dpush. (Jelmer Vernooij)

* The version of bzr being run is now written to the log file.
  (__monty__, #257170)

* Transport network activity indicator is shown more of the time when
  Bazaar is doing network IO.
  (Martin Pool)

Documentation
*************

* Add documentation on creating merges with more than one parent.
  (Neil Martinsen-Burrell, #481526)

* Better explain the --uncommitted option of merge.
  (Neil Martinsen-Burrell, #505088)

* Improve discussion of pending merges in the documentation for
  ``revert``.  (Neil Martinsen-Burrell, #505093)

* Improved help for ``bzr send``. 
  (Martin Pool, Bojan Nikolic)

* There is a System Administrator's Guide in ``doc/en/admin-guide``,
  including discussions of installation, relevant plugins, security and 
  backup. (Neil Martinsen-Burrell)

* The ``conflicts`` help topic has been renamed to ``conflict-types``.
  (Ian Clatworthy)

* The User Reference is now presented as a series of topics.
  Many of the included topics have link and format tweaks applied.
  (Ian Clatworthy)

API Changes
***********

* Added ``cachedproperty`` decorator to ``bzrlib.decorators``.
  (Andrew Bennetts)

* Many test features were renamed from ``FooFeature`` to ``foo_feature``
  to be consistent with instances being lower case and classes being
  CamelCase. For the features that were more likely to be used, we added a
  deprecation thunk, but not all. (John Arbash Meinel)

* Merger classes (such as ``Merge3Merger``) now expect a ``this_branch``
  parameter in their constructors, and provide ``this_branch`` as an
  attribute. (Andrew Bennetts)
  
* The Branch hooks pre_change_branch_tip no longer masks exceptions raised
  by plugins - the original exceptions are now preserved. (Robert Collins)

* The Transport ``Server.tearDown`` method is now renamed to
  ``stop_server`` and ``setUp`` to ``start_server`` for consistency with
  our normal naming pattern, and to avoid confusion with Python's
  ``TestCase.tearDown``.  (Martin Pool)

* ``WorkingTree.update`` implementations must now accept a ``revision``
  parameter.

Internals
*********

* Added ``BzrDir.open_branchV3`` smart server request, which can receive
  a string of details (such as "location is a repository") as part of a
  ``nobranch`` response.  (Andrew Bennetts, #440952)
  
* New helper osutils.UnicodeOrBytesToBytesWriter which encodes unicode
  objects but passes str objects straight through. This is used for
  selftest but may be useful for diff and other operations that generate
  mixed output. (Robert Collins)

* New exception ``NoRoundtrippingSupport``, for use by foreign branch 
  plugins. (Jelmer Vernooij)

Testing
*******

* ``bzrlib.tests.permute_for_extension`` is a helper that simplifies
  running all tests in the current module, once against a pure python
  implementation, and once against an extension (pyrex/C) implementation.
  It can be used to dramatically simplify the implementation of
  ``load_tests``.  (John Arbash Meinel)

* ``bzrlib.tests.TestCase`` now subclasses ``testtools.testcase.TestCase``.
  This permits features in testtools such as getUniqueInteger and
  getUniqueString to be used. Because of this, testtools version 0.9.2 or
  newer is now a dependency to run bzr selftest. Running with versions of
  testtools less than 0.9.2 will cause bzr to error while loading the test
  suite. (Robert Collins)

* Shell-like tests now support the command "mv" for moving files.  The
  syntax for ``mv file1 file2``, ``mv dir1 dir2`` and ``mv file dir`` is
  supported.  (Neil Martinsen-Burrell)

* The test progress bar no longer distinguishes tests that 'errored' from
  tests that 'failed' - they're all just failures.
  (Martin Pool)

bzr 2.0.6
#########

:2.0.6: 2010-09-17

The sixth release in our 2.0 series addresses several user-inconvenience
bugs.  None are critical, but upgrading is recommended for all users on
earlier 2.0 releases.

Bug Fixes
*********

* Additional merges after an unrelated branch has been merged with its
  history no longer crash when deleted files are involved.
  (Vincent Ladeuil, John Arbash Meinel, #375898)

* ``bzr add SYMLINK/FILE`` now works properly when the symlink points to a
  previously-unversioned directory within the tree: the directory is
  marked versioned too.  
  (Martin Pool, #192859)

* ``bzr commit SYMLINK`` now works, rather than trying to commit the
  target of the symlink.
  (Martin Pool, John Arbash Meinel, #128562)

* ``bzr revert`` now only takes write lock on working tree, instead of on 
  both working tree and branch.
  (Danny van Heumen, #498409)

* ``bzr upgrade`` now creates the ``backup.bzr`` directory with the same
  permissions as ``.bzr`` directory on a POSIX OS.
  (Parth Malwankar, #262450)

* Don't traceback trying to unversion children files of an already
  unversioned directory.  (Vincent Ladeuil, #494221)

* Don't traceback when a lockdir's ``held/info`` file is corrupt (e.g.
  contains only NUL bytes).  Instead warn the user, and allow ``bzr
  break-lock`` to remove it.  (Andrew Bennetts, #619872)
  
* Fix ``AttributeError on parent.children`` when adding a file under a 
  directory that was a symlink in the previous commit.
  (Martin Pool, #192859)

* Prevent ``CHKMap.apply_delta`` from generating non-canonical CHK maps,
  which can result in "missing referenced chk root keys" errors when
  fetching from repositories with affected revisions.
  (Andrew Bennetts, #522637)

* Raise ValueError instead of a string exception.
  (John Arbash Meinel, #586926)

* Reduce peak memory by one copy of compressed text.
  (John Arbash Meinel, #566940)

* Repositories accessed via a smart server now reject being stacked on a
  repository in an incompatible format, as is the case when accessing them
  via other methods.  This was causing fetches from those repositories via
  a smart server (e.g. using ``bzr branch``) to receive invalid data.
  (Andrew Bennetts, #562380)

* Selftest with versions of subunit that support ``stopTestRun`` will no longer
  error. This error was caused by 2.0 not being updated when upstream
  python merged the end of run patch, which chose ``stopTestRun`` rather than
  ``done``. (Robert Collins, #571437)

* When passing a file to ``UTF8DirReader`` make sure to close the current
  directory file handle after the chdir fails. Otherwise when passing many
  filenames into a command line ``bzr status`` we would leak descriptors.
  (John Arbash Meinel, #583486)


Testing
*******

* ``build_tree_contents`` can create symlinks.
  (Martin Pool, John Arbash Meinel)


bzr 2.0.5
#########

:2.0.5: 2010-03-23

This fifth release in our 2.0 series addresses several user-inconvenience
bugs.  None are critical, but upgrading is recommended for all users on
earlier 2.0 releases.

Bug Fixes
*********

* Avoid ``malloc(0)`` in ``patiencediff``, which is non-portable.
  (Martin Pool, #331095)

* Concurrent autopacking is more resilient to already-renamed pack files.
  If we find that a file we are about to obsolete is already obsoleted, we
  do not try to rename it, and we leave the file in ``obsolete_packs``.
  The code is also fault tolerant if a file goes missing, assuming that
  another process already removed the file.
  (John Arbash Meinel, Gareth White, #507557)

* Cope with the lockdir ``held/info`` file being empty, which seems to
  happen fairly often if the process is suddenly interrupted while taking
  a lock.
  (Martin Pool, #185103)

* Give the warning about potentially slow cross-format fetches much
  earlier on in the fetch operation.  Don't show this message during
  upgrades, and show the correct format indication for remote
  repositories.
  (Martin Pool, #456077, #515356, #513157)

* Handle renames correctly when there are files or directories that 
  differ only in case.  (Chris Jones, Martin Pool, #368931)

* If ``bzr push --create-prefix`` triggers an unexpected ``NoSuchFile``
  error, report that error rather than failing with an unhelpful
  ``UnboundLocalError``.
  (Andrew Bennetts, #423563)

* Running ``bzr`` command without any arguments now shows bzr
  version number along with rest of the help text.
  (Parth Malwankar, #369501)

* Use osutils.O_NOINHERIT for some files on win32 to avoid PermissionDenied
  errors.
  (Inada Naoki, #524560)

Documentation
*************

* Added ``location-alias`` help topic.
  (Andrew Bennetts, #337834)

* Fixed CHM generation by moving the NEWS section template into
  a separate file. (Ian Clatworthy, #524184)


bzr 2.0.4
#########

:Codename: smooth sailing
:2.0.4: 2010-01-21

The fourth bugfix-only release in the 2.0 series contains more than a
dozen bugfixes relative to 2.0.3. The primary focus is on handling
interruptions and concurrent operations more cleanly, there is also a fair
improvement to ``bzr export`` when exporting a remote branch.


Bug Fixes
*********

* ``bzr annotate`` on another branch with ``-r branch:...`` no longer
  fails with an ``ObjectNotLocked`` error.  (Andrew Bennetts, #496590)

* ``bzr export dir`` now requests all file content as a record stream,
  rather than requsting the file content one file-at-a-time. This can make
  exporting over the network significantly faster (54min => 9min in one
  case). (John Arbash Meinel, #343218)

* ``bzr serve`` no longer slowly leaks memory. The compiled
  ``bzrlib.bencode.Encoder()`` class was using ``__del__`` to cleanup and
  free resources, and it should have been using ``__dealloc__``.
  This will likely have an impact on any other process that is serving for
  an extended period of time.  (John Arbash Meinel, #494406)

* Check for SIGINT (Ctrl-C) and other signals immediately if ``readdir``
  returns ``EINTR`` by calling ``PyErr_CheckSignals``.  This affected the
  optional ``_readdir_pyx`` extension.  (Andrew Bennetts, #495023)

* Concurrent autopacks will no longer lose a newly created pack file.
  There was a race condition, where if the reload happened at the right
  time, the second packer would forget the name of the newly added pack
  file. (John Arbash Meinel, Gareth White, #507566)

* Give a clearer message if the lockdir disappears after being apparently
  successfully taken.  (Martin Pool, #498378)

* Give a warning when fetching between repositories (local or remote) with
  sufficiently different formats that the content will need to be
  serialized (ie ``InterDifferingSerializer`` or ``inventory-deltas``), so
  the user has a clue that upgrading could make it faster.
  (Martin Pool, #456077)

* If we fail to open ``~/.bzr.log`` write a clear message to stderr rather
  than using ``warning()``. The log file is opened before logging is set
  up, and it leads to very confusing: 'no handlers for "bzr"' messages for
  users, rather than something nicer.
  (John Arbash Meinel, Barry Warsaw, #503886)

* Refuse to build with any Pyrex 0.9.4 release, as they have known bugs.
  (Martin Pool, John Arbash Meinel, #449372)

* ``setup.py bdist_rpm`` now properly finds extra files needed for the
  build. (there is still the distutils bug
  http://bugs.python.org/issue644744) (Joe Julian, #175839)

* The 2a format wasn't properly restarting autopacks when something
  changed underneath it (like another autopack). Now concurrent
  autopackers will properly succeed. (John Arbash Meinel, #495000)

* ``TreeTransform`` can now handle when a delta says that the file id for
  the tree root changes. Rather than trying to rename your working
  directory, or failing early saying that you can't have multiple
  tree roots. This also fixes revert, update, and pull when the root id
  changes.  (John Arbash Meinel, #494269, #504390)

* ``_update_current_block`` no longer suppresses exceptions, so ^C at just
  the right time will get propagated, rather than silently failing to move
  the block pointer. (John Arbash Meinel, Gareth White, #495023)

Testing
*******

* We have a new ``test_source`` that ensures all pyrex ``cdef`` functions
  handle exceptions somehow. (Possibly by setting ``# cannot_raise``
  rather than an ``except ?:`` clause.) This should help prevent bugs like
  bug #495023. (John Arbash Meinel)


bzr 2.1.0b4
###########

:Codename: san francisco airport
:2.1.0b4: 2009-12-14

The fourth beta release in the 2.1 series brings with it a significant
number of bugfixes (~20). The test suite is once again (finally) "green"
on Windows, and should remain that way for future releases. There are a
few performance related updates (faster upgrade and log), and several UI
tweaks. There has also been a significant number of tweaks to the runtime
documentation. 2.1.0b4 include everything from the 2.0.3 release.


Compatibility Breaks
********************

* The BZR_SSH environmental variable may now be set to the path of a secure
  shell client. If currently set to the value ``ssh`` it will now guess the
  vendor of the program with that name, to restore the old behaviour that
  indicated the SSH Corporation client use ``sshcorp`` instead as the magic
  string. (Martin <gzlist@googlemail.com>, #176292)

New Features
************

* ``bzr commit`` now has a ``--commit-time`` option.
  (Alexander Sack, #459276)

* ``-Dhpss`` now increases logging done when run on the bzr server,
  similarly to how it works on the client. (John Arbash Meinel)

* New option ``bzr unshelve --keep`` applies the changes and leaves them
  on the shelf.  (Martin Pool, Oscar Fuentes, #492091)

* The ``BZR_COLUMNS`` envrionment variable can be set to force bzr to
  respect a given terminal width. This can be useful when output is
  redirected or in obscure cases where the default value is not
  appropriate. Pagers can use it to get a better control of the line
  lengths. 
  (Vincent Ladeuil)

* The new command ``bzr lp-mirror`` will request that Launchpad update its
  mirror of a local branch. This command will only function if launchpadlib
  is installed.
  (Jonathan Lange)


Bug Fixes
*********

* After renaming a file, the dirstate could accidentally reference
  ``source\\path`` rather than ``source/path`` on Windows. This might be a
  source of some dirstate-related failures. (John Arbash Meinel)

* ``bzr commit`` now detects commit messages that looks like file names
  and issues a warning.
  (Gioele Barabucci, #73073)

* ``bzr ignore /`` no longer causes an IndexError. (Gorder Tyler, #456036)

* ``bzr log -n0 -rN`` should not return revisions beyond its merged revisions.
  (#325618, #484109, Marius Kruger)

* ``bzr merge --weave`` and ``--lca`` will now create ``.BASE`` files for
  files with conflicts (similar to ``--merge3``). The contents of the file
  is a synthesis of all bases used for the merge.
  (John Arbash Meinel, #40412)

* ``bzr mv --quiet`` really is quiet now.  (Gordon Tyler, #271790)

* ``bzr serve`` is more clear about the risk of supplying --allow-writes.
  (Robert Collins, #84659)

* ``bzr serve --quiet`` really is quiet now.  (Gordon Tyler, #252834)

* Fix bug with redirected URLs over authenticated HTTP.
  (Glen Mailer, Neil Martinsen-Burrell, Vincent Ladeuil, #395714)

* Interactive merge doesn't leave branch locks behind.  (Aaron Bentley)

* Lots of bugfixes for the test suite on Windows. We should once again
  have a test suite with no failures on Windows. (John Arbash Meinel)

* ``osutils.terminal_width()`` obeys the BZR_COLUMNS environment
  variable but returns None if the terminal is not a tty (when output is
  redirected for example). Also fixes its usage under OSes that doesn't
  provide termios.TIOCGWINSZ. Make sure the corresponding tests runs on
  windows too.
  (Joke de Buhr, Vincent Ladeuil, #353370, #62539)
  (John Arbash Meinel, Vincent Ladeuil, #492561)

* Terminate ssh subprocesses when no references to them remain, fixing
  subprocess and file descriptor leaks.  (Andrew Bennetts, #426662)
  
* The ``--hardlink`` option of ``bzr branch`` and ``bzr checkout`` now
  works for 2a format trees.  Only files unaffected by content filters
  will be hardlinked.  (Andrew Bennetts, #408193)

* The new glob expansion on Windows would replace all ``\`` characters
  with ``/`` even if it there wasn't a glob to expand, the arg was quoted,
  etc. Now only change slashes if there is something being glob expanded.
  (John Arbash Meinel, #485771)

* Use our faster ``KnownGraph.heads()`` functionality when computing the
  new rich-root heads. This can cut a conversion time in half (mysql from
  13.5h => 6.2h) (John Arbash Meinel, #487632)

* When launching a external diff tool via bzr diff --using, temporary files
  are no longer created, rather, the path to the file in the working tree is
  passed to the external diff tool. This allows the file to be edited if the
  diff tool provides for this. (Gary van der Merwe, #490738)
  
* The launchpad-open command can now be used from a subdirectory of a
  branch, not just from the root of the branch. 
  (Neil Martinsen-Burrell, #489102)


Improvements
************

* ``bzr log`` is now faster. (Ian Clatworthy)

* ``bzr update`` provides feedback on which branch it is up to date with.
  (Neil Martinsen-Burrell)

* ``bzr upgrade`` from pre-2a to 2a can be significantly faster (4x).
  For details see the xml8 patch and heads() improvements.
  (John Arbash Meinel)

* ``bzrlib.urlutils.local_path_from_url`` now accepts
  'file://localhost/' as well as 'file:///' URLs on POSIX.  (Michael
  Hudson)

* The progress bar now shows only a spinner and per-operation counts,
  not an overall progress bar.  The previous bar was often not correlated
  with real overall operation progress, either because the operations take
  nonlinear time, or because at the start of the operation Bazaar couldn't
  estimate how much work there was to do.  (Martin Pool)

Documentation
*************

* Lots of documentation tweaks for inline help topics and command help
  information.

API Changes
***********

* ``bzrlib.textui`` (vestigial module) removed.  (Martin Pool)

* The Launchpad plugin now has a function ``login`` which will log in to
  Launchpad with launchpadlib, and ``load_branch`` which will return the
  Launchpad Branch object corresponding to a given Bazaar Branch object.
  (Jonathan Lange)

Internals
*********

* New test Feature: ``ModuleAvailableFeature``. It is designed to make it
  easier to handle what tests you want to run based on what modules can be
  imported. (Rather than lots of custom-implemented features that were
  basically copy-and-pasted.) (John Arbash Meinel)

* ``osutils.timer_func()`` can be used to get either ``time.time()`` or
  ``time.clock()`` when you want to do performance timing.
  ``time.time()`` is limited to 15ms resolution on Windows, but
  ``time.clock()`` gives CPU and not wall-clock time on other platforms.
  (John Arbash Meinel)

* Several code paths that were calling ``Transport.get().read()`` have
  been changed to the equalivent ``Transport.get_bytes()``. The main
  difference is that the latter will explicitly call ``file.close()``,
  rather than expecting the garbage collector to handle it. This helps
  with some race conditions on Windows during the test suite and sftp
  tests. (John Arbash Meinel)

Testing
*******

* TestCaseWithMemoryTransport no longer sets $HOME and $BZR_HOME to
  unicode strings. (Michael Hudson, #464174)


bzr 2.0.3
#########

:Codename: little italy
:2.0.3: 2009-12-14


The third stable release of Bazaar has a small handful of bugfixes. As
expected, this has no internal or external compatibility changes versus
2.0.2 (or 2.0.0).

Bug Fixes
*********

* ``bzr push --use-existing-dir`` no longer crashes if the directory
  exists but contains an invalid ``.bzr`` directory.
  (Andrew Bennetts, #423563)

* Content filters are now applied correctly after pull, merge and switch.
  (Ian Clatworthy, #385879)

* Fix a potential segfault in the groupcompress hash map handling code.
  When inserting new entries, if the final hash bucket was empty, we could
  end up trying to access if ``(last_entry+1)->ptr == NULL``.
  (John Arbash Meinel, #490228)

* Improve "Binary files differ" hunk handling.  (Aaron Bentley, #436325)


bzr 2.1.0b3
###########

:Codename: after sprint recovery
:2.1.0b3: 2009-11-16

This release was pushed up from its normal release cycle due to a
regression in python 2.4 compatibility in 2.1.0b2.  Since this regression
was caught before 2.1.0b2 was officially announced, the full changelog
includes both 2.1.0b3 and 2.1.0b2 changes.

Highlights of 2.1.0b3 are: new globbing code for all commands on Windows,
the test suite now conforms to python's trunk enhanced semantics (skip,
etc.), and ``bzr info -v`` will now report the correct branch and repo
formats for Remote objects.


New Features
************

* Users can define a shelve editor to provide shelf functionality at a
  granularity finer than per-patch-hunk. (Aaron Bentley)

Bug Fixes
*********

* Fix for shell completion and short options.  (Benoît PIERRE)

* Hooks daughter classes should always call the base constructor.
  (Alexander Belchenko, Vincent Ladeuil, #389648) 

* Improve "Binary files differ" hunk handling.  (Aaron Bentley, #436325)

* On Windows, do glob expansion at the command-line level (as is usually
  done in bash, etc.) This means that *all* commands get glob expansion
  (bzr status, bzr add, bzr mv, etc). It uses a custom command line
  parser, which allows us to know if a given section was quoted. It means
  you can now do ``bzr ignore "*.py"``.
  (John Arbash Meinel, #425510, #426410, #194450)

* Sanitize commit messages that come in from the '-m' flag. We translate
  '\r\n' => '\n' and a plain '\r' => '\n'. The storage layer doesn't
  allow those because XML store silently translate it anyway. (The parser
  auto-translates \r\n => \n in ways that are hard for us to catch.)

* Show correct branch and repository format descriptions in 
  ``bzr info -v`` on a smart server location.  (Andrew Bennetts, #196080)

* The fix for bug #186920 accidentally broke compatibility with python
  2.4.  (Vincent Ladeuil, #475585)

* Using ``Repository.get_commit_builder().record_iter_changes()`` now
  correctly sets ``self.inv_sha1`` to a sha1 string and
  ``self.new_inventory`` to an Inventory instance after calling
  ``self.finish_inventory()``. (Previously it accidently set both values
  as a tuple on ``self.inv_sha1``. This was missed because
  ``repo.add_revision`` ignores the supplied inventory sha1 and recomputes
  the sha1 from the repo directly. (John Arbash Meinel)

* Shelve command refuse to run if there is no real terminal.
  (Alexander Belchenko)

* Avoid unnecessarily flushing of trace file; it's now unbuffered at the
  Python level.  (Martin Pool)

Documentation
*************

* Include Japanese translations for documentation (Inada Naoki)

* New API ``ui_factory.make_output_stream`` to be used for sending bulk
  (rather than user-interaction) data to stdout.  This automatically
  coordinates with progress bars or other terminal activity, and can be
  overridden by GUIs.
  (Martin Pool, 493944)

Internals
*********

* Some of the core groupcompress functionality now releases the GIL before
  operation. Similar to how zlib and bz2 operate without the GIL in the
  core compression and decompression routines. (John Arbash Meinel)

Testing
*******

* -Dhpssvfs will now trigger on ``RemoteBzrDir._ensure_real``, providing
  more debugging of VFS access triggers. (Robert Collins)

* KnownFailure is now signalled to ``ExtendedTestResult`` using the same
  method that Python 2.7 uses - ``addExpectedFailure``. (Robert Collins)

* ``--parallel=fork`` is now compatible with --subunit.
  (Robert Collins, Vincent Ladeuil, #419776)

* Reporting of failures shows test ids not descriptions and thus shows
  parameterised tests correctly. (Robert Collins)

* TestNotApplicable is now handled within the TestCase.run method rather
  than being looked for within ``ExtendedTestResult.addError``. This
  provides better handling with other ``TestResult`` objects, degrading to
  sucess rather than error. (Robert Collins)

* The private method ``_testConcluded`` on ``ExtendedTestResult`` has been
  removed - it was empty and unused. (Robert Collins)

* UnavailableFeature is now handled within the TestCase.run method rather
  than being looked for within addError. If the Result object does not
  have an addNotSupported method, addSkip is attempted instead, and
  failing that addSuccess. (Robert Collins)

* When a TestResult does not have an addSkip method, skipped tests are now
  reported as successful tests, rather than as errors. This change is
  to make it possible to get a clean test run with a less capable
  TestResult. (Robert Collins)



bzr 2.1.0b2
###########

:Codename: a load off my mind
:2.1.0b2: 2009-11-02

This is our second feature-filled release since 2.0, pushing us down the
path to a 2.1.0. Once again, all bugfixes in 2.0.2 are present in 2.1.0b2.

Key highlights in this release are: improved handling of
failures-during-cleanup for commit, fixing a long-standing bug with
``bzr+http`` and shared repositories, all ``lp:`` urls to be resolved
behind proxies, and a new StaticTuple datatype, allowing us to reduce
memory consumption (50%) and garbage collector overhead (40% faster) for
many operations.

* A new ``--concurrency`` option has been added as well as an associated
  BZR_CONCURRENCY environment variable to specify the number of
  processes that can be run concurrently when running ``bzr selftest``. The
  command-line option overrides the environment variable if both are
  specified. If none is specified. the number of processes is obtained
  from the OS as before.  (Matt Nordhoff, Vincent Ladeuil)

Bug Fixes
*********

* ``bzr+http`` servers no longer give spurious jail break errors when
  serving branches inside a shared repository.  (Andrew Bennetts, #348308)

* Errors during commit are handled more robustly so that knock-on errors
  are less likely to occur, and will not obscure the original error if
  they do occur.  This fixes some causes of ``TooManyConcurrentRequests``
  and similar errors.  (Andrew Bennetts, #429747, #243391)

* Launchpad urls can now be resolved from behind proxies.
  (Gordon Tyler, Vincent Ladeuil, #186920)

* Reduce the strictness for StaticTuple, instead add a debug flag
  ``-Dstatic_tuple`` which will change apis to be strict and raise errors.
  This way, most users won't see failures, but developers can improve
  internals. (John Arbash Meinel, #471193)

* TreeTransform.adjust_path updates the limbo paths of descendants of adjusted
  files.  (Aaron Bentley)

* Unicode paths are now handled correctly and consistently by the smart
  server.  (Andrew Bennetts, Michael Hudson, #458762)

Improvements
************

* When reading index files, we now use a ``StaticTuple`` rather than a
  plain ``tuple`` object. This generally gives a 20% decrease in peak
  memory, and can give a performance boost up to 40% on large projects.
  (John Arbash Meinel)

* Peak memory under certain operations has been reduced significantly.
  (eg, 'bzr branch launchpad standalone' is cut in half)
  (John Arbash Meinel)

Documentation
*************

* Filtered views user documentation upgraded to refer to format 2a
  instead of pre-2.0 formats. (Ian Clatworthy)

API Changes
***********

* Remove deprecated ``CLIUIFactory``.  (Martin Pool)

* ``UIFactory`` now has new ``show_error``, ``show_message`` and
  ``show_warning`` methods, which can be hooked by non-text UIs.  
  (Martin Pool)

Internals
*********

* Added ``bzrlib._simple_set_pyx``. This is a hybrid between a Set and a
  Dict (it only holds keys, but you can lookup the object located at a
  given key). It has significantly reduced memory consumption versus the
  builtin objects (1/2 the size of Set, 1/3rd the size of Dict). This is
  used as the interning structure for StaticTuple objects.
  (John Arbash Meinel)

* ``bzrlib._static_tuple_c.StaticTuple`` is now available and used by
  the btree index parser and the chk map parser. This class functions
  similarly to ``tuple`` objects. However, it can only point to a limited
  collection of types.  (Currently StaticTuple, str, unicode, None, bool,
  int, long, float, but not subclasses).  This allows us to remove it from
  the garbage collector (it cannot be in a cycle), it also allows us to
  intern the objects. In testing, this can reduce peak memory by 20-40%,
  and significantly improve performance by removing objects from being
  inspected by the garbage collector.  (John Arbash Meinel)

* ``GroupCompressBlock._ensure_content()`` will now release the
  ``zlib.decompressobj()`` when the first request is for all of the
  content. (Previously it would only be released if you made a request for
  part of the content, and then all of it later.) This turns out to be a
  significant memory savings, as a ``zstream`` carries around approx 260kB
  of internal state and buffers. (For branching bzr.dev this drops peak
  memory from 382MB => 345MB.) (John Arbash Meinel)

* When streaming content between ``2a`` format repositories, we now clear
  caches from earlier versioned files. (So 'revisions' is cleared when we
  start reading 'inventories', etc.) This can have a significant impact on
  peak memory for initial copies (~200MB). (John Arbash Meinel)


bzr 2.0.2
#########

:Codename: after the scare
:2.0.2: 2009-11-02

The second in our "let's keep the stable bugfixes flowing" series. As
expected this has a few (~9) bugfixes relative to 2.0.1, and no major api
changes or features.

Bug Fixes
*********

* Avoid "NoneType has no attribute st_mode" error when files disappear
  from a directory while it's being read.  (Martin Pool, #446033)

* Content filters are now applied correctly after revert.
  (Ian Clatworthy)

* Diff parsing handles "Binary files differ" hunks.  (Aaron Bentley, #436325)

* Fetching from stacked pre-2a repository via a smart server no longer
  fails intermittently with "second push failed to complete".
  (Andrew Bennetts, #437626)

* Fix typos left after test_selftest refactoring.
  (Vincent Ladeuil, Matt Nordhoff, #461149)

* Fixed ``ObjectNotLocked`` errors during ``bzr log -r NNN somefile``.
  (Andrew Bennetts, #445171)
  
* PreviewTree file names are not limited by the encoding of the temp
  directory's filesystem. (Aaron Bentley, #436794)

Improvements
************

* ``bzr log`` now read-locks branches exactly once, so makes better use of
  data caches.  (Andrew Bennetts)

Documentation
*************

* Filtered views user documentation upgraded to refer to format 2a
  instead of pre-2.0 formats. (Ian Clatworthy)


bzr 2.1.0b1
###########

:Codename: While the cat is away
:2.1.0b1: 2009-10-14

This is the first development release in the new split "stable" and
"development" series. As such, the release is a snapshot of bzr.dev
without creating a release candidate first. This release includes a
fair amount of internal changes, with deprecated code being removed,
and several new feature developments. People looking for a stable code
base with only bugfixes should focus on the 2.0.1 release. All bugfixes
present in 2.0.1 are present in 2.1.0b1.

Highlights include support for ``bzr+ssh://host/~/homedir`` style urls,
finer control over the plugin search path via extended BZR_PLUGIN_PATH
syntax, visible warnings when extension modules fail to load, and improved
error handling during unlocking.


New Features
************

* Bazaar can now send mail through Apple OS X Mail.app. 
  (Brian de Alwis)

* ``bzr+ssh`` and ``bzr`` paths can now be relative to home directories
  specified in the URL.  Paths starting with a path segment of ``~`` are
  relative to the home directory of the user running the server, and paths
  starting with ``~user`` are relative to the home directory of the named
  user.  For example, for a user "bob" with a home directory of
  ``/home/bob``, these URLs are all equivalent:

  * ``bzr+ssh://bob@host/~/repo``
  * ``bzr+ssh://bob@host/~bob/repo``
  * ``bzr+ssh://bob@host/home/bob/repo``

  If ``bzr serve`` was invoked with a ``--directory`` argument, then no
  home directories outside that directory will be accessible via this
  method.

  This is a feature of ``bzr serve``, so pre-2.1 clients will
  automatically benefit from this feature when ``bzr`` on the server is
  upgraded.  (Andrew Bennetts, #109143)

* Extensions can now be compiled if either Cython or Pyrex is available.
  Currently Pyrex is preferred, but that may change in the future.
  (Arkanes)

* Give more control on BZR_PLUGIN_PATH by providing a way to refer to or
  disable the user, site and core plugin directories.
  (Vincent Ladeuil, #412930, #316192, #145612)

Bug Fixes
*********

* Bazaar's native protocol code now correctly handles EINTR, which most
  noticeably occurs if you break in to the debugger while connected to a
  bzr+ssh server.  You can now can continue from the debugger (by typing
  'c') and the process continues.  However, note that pressing C-\ in the
  shell may still kill the SSH process, which is bug 162509, so you must
  sent a signal to the bzr process specifically, for example by typing
  ``kill -QUIT PID`` in another shell.  (Martin Pool, #341535)

* ``bzr add`` in a tree that has files with ``\r`` or ``\n`` in the
  filename will issue a warning and skip over those files.
  (Robert Collins, #3918)

* ``bzr dpush`` now aborts if uncommitted changes (including pending merges)
  are present in the working tree. The configuration option ``dpush_strict``
  can be used to set the default for this behavior.
  (Vincent Ladeuil, #438158)

* ``bzr merge`` and ``bzr remove-tree`` now requires --force if pending
  merges are present in the working tree.
  (Vincent Ladeuil, #426344)

* Clearer message when Bazaar runs out of memory, instead of a ``MemoryError``
  traceback.  (Martin Pool, #109115)

* Don't give a warning on Windows when failing to import ``_readdir_pyx``
  as it is never built. (John Arbash Meinel, #430645)

* Don't restrict the command name used to run the test suite.
  (Vincent Ladeuil, #419950)

* ftp transports were built differently when the kerberos python module was
  present leading to obscure failures related to ASCII/BINARY modes.
  (Vincent Ladeuil, #443041)

* Network streams now decode adjacent records of the same type into a
  single stream, reducing layering churn. (Robert Collins)

* PreviewTree behaves correctly when get_file_mtime is invoked on an unmodified
  file. (Aaron Bentley, #251532)

* Registry objects should not use iteritems() when asked to use items().
  (Vincent Ladeuil, #430510)

* Weave based repositories couldn't be cloned when committers were using
  domains or user ids embedding '.sig'. Now they can.
  (Matthew Fuller, Vincent Ladeuil, #430868)

Improvements
************

* Revision specifiers can now be given in a more DWIM form, without
  needing explicit prefixes for specifiers like tags or revision id's.
  See ``bzr help revisionspec`` for full details.  (Matthew Fuller)

* Bazaar gives a warning before exiting, and writes into ``.bzr.log``, if 
  compiled extensions can't be loaded.  This typically indicates a
  packaging or installation problem.  In this case Bazaar will keep
  running using pure-Python versions, but this may be substantially
  slower.  The warning can be disabled by setting
  ``ignore_missing_extensions = True`` in ``bazaar.conf``.
  See also <https://answers.launchpad.net/bzr/+faq/703>.
  (Martin Pool, #406113, #430529)

* Secondary errors that occur during Branch.unlock and Repository.unlock
  no longer obscure the original error.  These methods now use a new
  decorator, ``only_raises``.  This fixes many causes of
  ``TooManyConcurrentRequests`` and similar errors.
  (Andrew Bennetts, #429747)

Documentation
*************

* Describe the new shell-like test feature. (Vincent Ladeuil)

* Help on hooks no longer says 'Not deprecated' for hooks that are
  currently supported. (Ian Clatworthy, #422415)

API Changes
***********

* ``bzrlib.user_encoding`` has been removed; use
  ``bzrlib.osutils.get_user_encoding`` instead.  (Martin Pool)

* ``bzrlib.tests`` now uses ``stopTestRun`` for its ``TestResult``
  subclasses - the same as python's unittest module. (Robert Collins)
  
* ``diff._get_trees_to_diff`` has been renamed to 
  ``diff.get_trees_and_branches_to_diff``. It is now a public API, and it 
  returns the old and new branches. (Gary van der Merwe)

* ``bzrlib.trace.log_error``, ``error`` and ``info`` have been deprecated.
  (Martin Pool)

* ``MutableTree.has_changes()`` does not require a tree parameter anymore. It
  now defaults to comparing to the basis tree. It now checks for pending
  merges too.  ``Merger.check_basis`` has been deprecated and replaced by the
  corresponding has_changes() calls. ``Merge.compare_basis``,
  ``Merger.file_revisions`` and ``Merger.ensure_revision_trees`` have also
  been deprecated.
  (Vincent Ladeuil, #440631)

* ``ProgressTask.note`` is deprecated.
  (Martin Pool)

Internals
*********

* Added ``-Drelock`` debug flag.  It will ``note`` a message every time a
  repository or branch object is unlocked then relocked the same way.
  (Andrew Bennetts)
  
* ``BTreeLeafParser.extract_key`` has been tweaked slightly to reduce
  mallocs while parsing the index (approx 3=>1 mallocs per key read).
  This results in a 10% speedup while reading an index.
  (John Arbash Meinel)

* The ``bzrlib.lsprof`` module has a new class ``BzrProfiler`` which makes
  profiling in some situations like callbacks and generators easier.
  (Robert Collins)

Testing
*******

* Passing ``--lsprof-tests -v`` to bzr selftest will cause lsprof output to
  be output for every test. Note that this is very verbose! (Robert Collins)

* Setting ``BZR_TEST_PDB=1`` when running selftest will cause a pdb
  post_mortem to be triggered when a test failure occurs. (Robert Collins)

* Shell-like tests can now be written. Code in ``bzrlib/tests/script.py`` ,
  documentation in ``developers/testing.txt`` for details.
  (Vincent Ladeuil)

* Some tests could end up with the same id, that was dormant for
  a long time.
  (Vincent Ladeuil, #442980)

* Stop showing the number of tests due to missing features in the test
  progress bar.  (Martin Pool)

* Test parameterisation now does a shallow copy, not a deep copy of the test
  to be parameterised. This is not expected to break external use of test
  parameterisation, and is substantially faster. (Robert Collins)

* Tests that try to open a bzr dir on an arbitrary transport will now
  fail unless they have explicitly permitted the transport via
  ``self.permit_url``. The standard test factories such as ``self.get_url``
  will permit the urls they provide automatically, so only exceptional
  tests should need to do this. (Robert Collins)

* The break-in test no longer cares about clean shutdown of the child,
  instead it is happy if the debugger starts up. (Robert  Collins)

* The full test suite is expected to pass when the C extensions are not
  present. (Vincent Ladeuil, #430749)


bzr 2.0.1
#########

:Codename: Stability First
:2.0.1: 2009-10-14

The first of our new ongoing bugfix-only stable releases has arrived. It
includes a collection of 12 bugfixes applied to bzr 2.0.0, but does not
include any of the feature development in the 2.1.0 series.


Bug Fixes
*********

* ``bzr add`` in a tree that has files with ``\r`` or ``\n`` in the
  filename will issue a warning and skip over those files.
  (Robert Collins, #3918)

* bzr will attempt to authenticate with SSH servers that support
  ``keyboard-interactive`` auth but not ``password`` auth when using
  Paramiko.   (Andrew Bennetts, #433846)

* Fixed fetches from a stacked branch on a smart server that were failing
  with some combinations of remote and local formats.  This was causing
  "unknown object type identifier 60" errors.  (Andrew Bennetts, #427736)

* Fixed ``ObjectNotLocked`` errors when doing some log and diff operations
  on branches via a smart server.  (Andrew Bennetts, #389413)

* Handle things like ``bzr add foo`` and ``bzr rm foo`` when the tree is
  at the root of a drive. ``osutils._cicp_canonical_relpath`` always
  assumed that ``abspath()`` returned a path that did not have a trailing
  ``/``, but that is not true when working at the root of the filesystem.
  (John Arbash Meinel, Jason Spashett, #322807)

* Hide deprecation warnings for 'final' releases for python2.6.
  (John Arbash Meinel, #440062)

* Improve the time for ``bzr log DIR`` for 2a format repositories.
  We had been using the same code path as for <2a formats, which required
  iterating over all objects in all revisions.
  (John Arbash Meinel, #374730)

* Make sure that we unlock the tree if we fail to create a TreeTransform
  object when doing a merge, and there is limbo, or pending-deletions
  directory.  (Gary van der Merwe, #427773)

* Occasional IndexError on renamed files have been fixed. Operations that
  set a full inventory in the working tree will now go via the
  apply_inventory_delta code path which is simpler and easier to
  understand than dirstates set_state_from_inventory method. This may
  have a small performance impact on operations built on _write_inventory,
  but such operations are already doing full tree scans, so no radical
  performance change should be observed. (Robert Collins, #403322)

* Retrieving file text or mtime from a _PreviewTree has good performance when
  there are many changes.  (Aaron Bentley)

* The CHK index pages now use an unlimited cache size. With a limited
  cache and a large project, the random access of chk pages could cause us
  to download the entire cix file many times.
  (John Arbash Meinel, #402623)

* When a file kind becomes unversionable after being added, a sensible
  error will be shown instead of a traceback. (Robert Collins, #438569)

Documentation
*************

* Improved README. (Ian Clatworthy)

* Improved upgrade documentation for Launchpad branches.
  (Barry Warsaw)


bzr 2.0.0
#########

:2.0.0: 2009-09-22
:Codename: Instant Karma

This release of Bazaar makes the 2a (previously 'brisbane-core') format
the default when new branches or repositories are created.  This format is
substantially smaller and faster for many operations.  Most of the work in
this release focuses on bug fixes and stabilization, covering both 2a and
previous formats.  (See the Upgrade Guide for information on migrating
existing projects.)

This release also improves the documentation content and presentation,
including adding Windows HtmlHelp manuals.

The Bazaar team decided that 2.0 will be a long-term supported release,
with bugfix-only 2.0.x releases based on it, continuing for at least six
months or until the following stable release.

Changes from 2.0.0rc2 to final
******************************

* Officially branded as 2.0.0 rather than 2.0 to clarify between things
  that "want to happen on the 2.0.x stable series" versus things that want
  to "land in 2.0.0". (Changes how bzrlib._format_version_tuple() handles
  micro = 0.) (John Arbash Meinel)


bzr 2.0.0rc2
############

:2.0.0rc2: 2009-09-10

New Features
************

* Added post_commit hook for mutable trees. This allows the keywords
  plugin to expand keywords on files changed by the commit.
  (Ian Clatworthy, #408841)

Bug Fixes
*********

* Bazaar's native protocol code now correctly handles EINTR, which most
  noticeably occurs if you break in to the debugger while connected to a
  bzr+ssh server.  You can now can continue from the debugger (by typing
  'c') and the process continues.  However, note that pressing C-\ in the
  shell may still kill the SSH process, which is bug 162509, so you must
  sent a signal to the bzr process specifically, for example by typing
  ``kill -QUIT PID`` in another shell.  (Martin Pool, #341535)

* ``bzr check`` in pack-0.92, 1.6 and 1.9 format repositories will no
  longer report incorrect errors about ``Missing inventory ('TREE_ROOT', ...)``
  (Robert Collins, #416732)

* ``bzr info -v`` on a 2a format still claimed that it was a "Development
  format" (John Arbash Meinel, #424392)

* ``bzr log stacked-branch`` shows the full log including
  revisions that are in the fallback repository. (Regressed in 2.0rc1).
  (John Arbash Meinel, #419241)

* Clearer message when Bazaar runs out of memory, instead of a ``MemoryError``
  traceback.  (Martin Pool, #109115)

* Conversion to 2a will create a single pack for all the new revisions (as
  long as it ran without interruption). This improves both ``bzr upgrade``
  and ``bzr pull`` or ``bzr merge`` from local branches in older formats.
  The autopack logic that occurs every 100 revisions during local
  conversions was not returning that pack's identifier, which resulted in
  the partial packs created during the conversion not being consolidated
  at the end of the conversion process. (Robert Collins, #423818)

* Fetches from 2a to 2a are now again requested in 'groupcompress' order.
  Groups that are seen as 'underutilized' will be repacked on-the-fly.
  This means that when the source is fully packed, there is minimal
  overhead during the fetch, but if the source is poorly packed the result
  is a fairly well packed repository (not as good as 'bzr pack' but
  good-enough.) (Robert Collins, John Arbash Meinel, #402652)

* Fix a potential segmentation fault when doing 'log' of a branch that had
  ghosts in its mainline.  (Evaluating None as a tuple is bad.)
  (John Arbash Meinel, #419241)

* ``groupcompress`` sort order is now more stable, rather than relying on
  ``topo_sort`` ordering. The implementation is now
  ``KnownGraph.gc_sort``. (John Arbash Meinel)

* Local data conversion will generate correct deltas. This is a critical
  bugfix vs 2.0rc1, and all 2.0rc1 users should upgrade to 2.0rc2 before
  converting repositories. (Robert Collins, #422849)

* Network streams now decode adjacent records of the same type into a
  single stream, reducing layering churn. (Robert Collins)

* Prevent some kinds of incomplete data from being committed to a 2a
  repository, such as revisions without inventories, a missing chk_bytes
  record for an inventory, or a missing text referenced by an inventory.
  (Andrew Bennetts, #423506, #406687)
  
Documentation
*************

* Fix assertion error about "_remember_remote_is_before" when pushing to
  older smart servers.
  (Andrew Bennetts, #418931)

* Help on hooks no longer says 'Not deprecated' for hooks that are
  currently supported. (Ian Clatworthy, #422415)

* PDF and CHM (Windows HtmlHelp) formats are now supported for the
  user documentation. The HTML documentation is better broken up into
  topics. (Ian Clatworthy)

* The developer and foreign language documents are now separated
  out so that searching in the HTML and CHM files produces more
  useful results. (Ian Clatworthy)

* The main table of contents now provides links to the new Migration Docs
  and Plugins Guide. (Ian Clatworthy)


bzr 2.0.0rc1
############

:Codename: no worries
:2.0.0rc1: 2009-08-26

Compatibility Breaks
********************

* The default format for bzr is now ``2a``. This format brings many
  significant performance and size improvements. bzr can pull from
  any existing repository into a ``2a`` one, but can only transfer
  from ``2a`` into ``rich-root`` repositories. The Upgrade guide
  has more information about this change. (Robert Collins)

* On Windows auto-detection of Putty's plink.exe is disabled.
  Default SSH client for Windows is paramiko. User still can force
  usage of plink if explicitly set environment variable BZR_SSH=plink.
  (#414743, Alexander Belchenko)

New Features
************

* ``bzr branch --switch`` can now switch the checkout in the current directory
  to the newly created branch. (Lukáš Lalinský)

Bug Fixes
*********

* Further tweaks to handling of ``bzr add`` messages about ignored files.
  (Jason Spashett, #76616)

* Fetches were being requested in 'groupcompress' order, but weren't
  recombining the groups. Thus they would 'fragment' to get the correct
  order, but not 'recombine' to actually benefit from it. Until we get
  recombining to work, switching to 'unordered' fetches avoids the
  fragmentation. (John Arbash Meinel, #402645)

* Fix a pycurl related test failure on karmic by recognizing an error
  raised by newer versions of pycurl.
  (Vincent Ladeuil, #306264)

* Fix a test failure on karmic by making a locale test more robust.
  (Vincent Ladeuil, #413514)

* Fix IndexError printing CannotBindAddress errors.
  (Martin Pool, #286871)

* Fix "Revision ... not present" errors when upgrading stacked branches,
  or when doing fetches from a stacked source to a stacked target.
  (Andrew Bennetts, #399140)

* ``bzr branch`` of 2a repositories over HTTP is much faster.  bzr now
  batches together small fetches from 2a repositories, rather than
  fetching only a few hundred bytes at a time.
  (Andrew Bennetts, #402657)

Improvements
************

* A better description of the platform is shown in crash tracebacks, ``bzr
  --version`` and ``bzr selftest``.
  (Martin Pool, #409137)

* bzr can now (again) capture crash data through the apport library, 
  so that a single human-readable file can be attached to bug reports.
  This can be disabled by using ``-Dno_apport`` on the command line, or by
  putting ``no_apport`` into the ``debug_flags`` section of
  ``bazaar.conf``.
  (Martin Pool, Robert Collins, #389328)

* ``bzr push`` locally on windows will no longer give a locking error with
  dirstate based formats. (Robert Collins)

* ``bzr shelve`` and ``bzr unshelve`` now work on windows.
  (Robert Collins, #305006)

* Commit of specific files no longer prevents using the iter_changes
  codepath. On 2a repositories, commit of specific files should now be as
  fast, or slightly faster, than a full commit. (Robert Collins)

* The internal core code that handles specific file operations like
  ``bzr st FILENAME`` or ``bzr commit FILENAME`` has been changed to
  include the parent directories if they have altered, and when a
  directory stops being a directory its children are always included. This
  fixes a number of causes for ``InconsistentDelta`` errors, and permits
  faster commit of specific paths. (Robert Collins, #347649)

Documentation
*************

* New developer documentation for content filtering.
  (Martin Pool)

API Changes
***********

* ``bzrlib.shelf_ui`` has had the ``from_args`` convenience methods of its
  classes changed to manage lock lifetime of the trees they open in a way
  consistent with reader-exclusive locks. (Robert Collins, #305006)

Testing
*******

bzr 1.18.1
##########

:Codename:     nein nein nein!
:1.18.1:       2009-09-09

This release fixes two small but worthwhile bugs relevant to users on
Microsoft Windows: some commands that failed on with locking errors will
now work, and a bug that caused poor performance after committing a file
with line-ending conversion has now been fixed.  It also fixes a bug in
pushing to older servers.

Bug Fixes
*********

* Fixed a problem where using content filtering and especially end-of-line
  conversion will commit too many copies a file.
  (Martin Pool, #415508)

* Fix assertion error about ``_remember_remote_is_before`` in
  ``set_tags_bytes`` when pushing to older smart servers.  
  (Andrew Bennetts, Alexander Belchenko, #418931)

Improvements
************

* ``bzr push`` locally on Windows will no longer give a locking error with
  dirstate based formats. (Robert Collins)

* ``bzr shelve`` and ``bzr unshelve`` now work on Windows.
  (Robert Collins, #305006)

API Changes
***********

* ``bzrlib.shelf_ui`` has had the ``from_args`` convenience methods of its
  classes changed to manage lock lifetime of the trees they open in a way
  consistent with reader-exclusive locks. (Robert Collins, #305006)

* ``Tree.path_content_summary`` may return a size of None, when called on
  a tree with content filtering where the size of the canonical form
  cannot be cheaply determined.  (Martin Pool)

* When manually creating transport servers in test cases, a new helper
  ``TestCase.start_server`` that registers a cleanup and starts the server
  should be used. (Robert Collins)

bzr 1.18
########

Compatibility Breaks
********************

* Committing directly to a stacked branch from a lightweight checkout will
  no longer work. In previous versions this would appear to work but would
  generate repositories with insufficient data to create deltas, leading
  to later errors when branching or reading from the repository.
  (Robert Collins, bug #375013)

New Features
************

Bug Fixes
*********

* Fetching from 2a branches from a version-2 bzr protocol would fail to
  copy the internal inventory pages from the CHK store. This cannot happen
  in normal use as all 2a compatible clients and servers support the
  version-3 protocol, but it does cause test suite failures when testing
  downlevel protocol behaviour. (Robert Collins)

* Fix a test failure on karmic by making a locale test more robust.
  (Vincent Ladeuil, #413514)

* Fixed "Pack ... already exists" error when running ``bzr pack`` on a
  fully packed 2a repository.  (Andrew Bennetts, #382463)

* Further tweaks to handling of ``bzr add`` messages about ignored files.
  (Jason Spashett, #76616)

* Properly handle fetching into a stacked branch while converting the
  data, especially when there are also ghosts. The code was filling in
  parent inventories incorrectly, and also not handling when one of the
  parents was a ghost. (John Arbash Meinel, #402778, #412198)

* ``RemoteStreamSource.get_stream_for_missing_keys`` will fetch CHK
  inventory pages when appropriate (by falling back to the vfs stream
  source).  (Andrew Bennetts, #406686)

* StreamSource generates rich roots from non-rich root sources correctly
  now.  (Andrew Bennetts, #368921)

* When deciding whether a repository was compatible for upgrading or
  fetching, we previously incorrectly checked the default repository
  format for the bzrdir format, rather than the format that was actually
  present on disk.  (Martin Pool, #408824)

Improvements
************

* A better description of the platform is shown in crash tracebacks, ``bzr
  --version`` and ``bzr selftest``.
  (Martin Pool, #409137)

* Cross-format fetches (such as between 1.9-rich-root and 2a) via the
  smart server are more efficient now.  They send inventory deltas rather
  than full inventories.  The smart server has two new requests,
  ``Repository.get_stream_1.19`` and ``Repository.insert_stream_1.19`` to
  support this.  (Andrew Bennetts, #374738, #385826)

* Extracting the full ancestry and computing the ``merge_sort`` is now
  significantly faster. This effects things like ``bzr log -n0``. (For
  example, ``bzr log -r -10..-1 -n0 bzr.dev`` is 2.5s down to 1.0s.
  (John Arbash Meinel)

Documentation
*************

API Changes
***********

Internals
*********

* ``-Dstrict_locks`` can now be used to check that read and write locks
  are treated properly w.r.t. exclusivity. (We don't try to take an OS
  read lock on a file that we already have an OS write lock on.) This is
  now set by default for all tests, if you have a test which cannot be
  fixed, you can use ``self.thisFailsStrictLockCheck()`` as a
  compatibility knob. (John Arbash Meinel)

* InterDifferingSerializer is now only used locally.  Other fetches that
  would have used InterDifferingSerializer now use the more network
  friendly StreamSource, which now automatically does the same
  transformations as InterDifferingSerializer.  (Andrew Bennetts)

* ``KnownGraph`` now has a ``.topo_sort`` and ``.merge_sort`` member which
  are implemented in pyrex and significantly faster. This is exposed along
  with ``CombinedGraphIndex.find_ancestry()`` as
  ``VersionedFiles.get_known_graph_ancestry(keys)``.
  (John Arbash Meinel)

* RemoteBranch.open now honours ignore_fallbacks correctly on bzr-v2
  protocols. (Robert Collins)

* The index code now has some specialized routines to extract the full
  ancestry of a key in a more efficient manner.
  ``CombinedGraphIndex.find_ancestry()``. (Time to get ancestry for
  bzr.dev drops from 1.5s down to 300ms. For OOo from 33s => 10.5s) (John
  Arbash Meinel)

Testing
*******

* Install the test ssl certificate and key so that installed bzr
  can run the https tests. (Denys Duchier, #392401)
  

bzr 1.18rc1
###########

:Codename: little traveller
:1.18:    2009-08-20
:1.18rc1: 2009-08-10

This release of Bazaar marches on towards the 2.0 release in which the 2a
'brisbane-core' format becomes generally recommended.  Most of the work in
this release now focusses on bug fixes and stabilization, covering both 2a
and previous formats.  There is a new text-mode interactive merge feature,
a new guide to migration to 2a format in the user documentation, and
pushing branches to a smart server is now much faster.  

The Bazaar team decided that 2.0 will be a long-term supported release,
with bugfix-only releases based on it continuing for at least six months
or until the following stable release.

There are no changes from 1.18rc1 to 1.18.

New Features
************

* ``bzr merge --interactive`` applies a user-selected portion of the
  merge.  The UI is similar to ``shelve``.  (Aaron Bentley)

* ``bzr reconfigure`` now takes options ``--stacked-on URL`` and
  ``--unstacked`` to change stacking of a branch.
  (Martin Pool, #391411)

Bug Fixes
*********

* Annotating on a stacked branch will now succeed in simple scenarios.
  There are still some complex scenarios where it will fail (bug #399884)
  (John Arbash Meinel, #393366)

* A progress bar is no longer left dangling when ``bzr selftest``
  completes, and the progress bar updates with zero latency so the
  displayed test name is always the one that's actually running.
  (Martin Pool, #123688)

* Authenticating against an ssh server now uses ``auth_none`` to determine
  if password authentication is even supported. This fixes a bug where
  users would be prompted for a launchpad password, even though launchpad
  only supports publickey authentication. (John Arbash Meinel, #375867)

* BranchBuilder now accepts timezone to avoid test failures in countries far
  from GMT. (Vincent Ladeuil, #397716)

* ``bzr commit`` no longer saves the unversioning of missing files until
  the commit has completed on the branch. This means that aborting a
  commit that found a missing file will leave the tree unedited.
  (Robert Collins, #282402)

* ``bzr mv`` no longer takes out branch locks, which allows it to work
  when the branch is readonly. (Robert Collins, #216541)

* ``bzr revert .`` no longer generates an InconsistentDelta error when
  there are missing subtrees. (Robert Collins, #367632)

* ``bzr send`` now generates valid bundles with ``--2a`` formats. However,
  do to internal changes necessary to support this, older clients will
  fail when trying to insert them. For newer clients, the bundle can be
  used to apply the changes to any rich-root compatible format.
  (John Arbash Meinel, #393349)

* Cope with FTP servers that don't support restart/append by falling back
  to reading and then rewriting the whole file, such as TahoeLAFS.  (This
  fallback may be slow for some access patterns.)  (Nils Durner, #294709)

* Encode the paths in ``mbcs`` encoding on Windows when spawning an
  external diff client. This at least allows supporting filenames that are
  not ascii, but are present in the current locale. Ideally we would be
  able to pass the Unicode path, but that would be client dependent.
  (John Arbash Meinel, #382709)

* Fix a compile bug on Solaris having to do with const and
  pointer-to-pointers. (John Arbash Meinel, #408441)

* Fixed a NameError that occurs when merging or pulling from a URL that
  causes a redirection loop when bzr tries to read a URL as a bundle.
  (Andrew Bennetts, #400847)

* Fix ``AttributeError: 'TestUIFactory' object has no attribute 'tick'``
  running send and similar commands on 2a formats.
  (Martin Pool, #408201)
  
* Fix crash in some invocations of ``bzr status`` in format 2a.
  (Martin Pool, #403523)

* Fixed export to existing directory: if directory is empty then export 
  will succeed, otherwise it fails with error.
  (Alexander Belchenko, #406174)

* Fixed spurious "Source branch does not support stacking" warning when
  pushing. (Andrew Bennetts, #388908)

* Fixed spurious transport activity indicator appearing while tests are
  running.  (Martin Pool, #343532)

* Merge now correctly handles empty right-hand revision specs.
  (Aaron Bentley, #333961)

* Renames to lexographically lower basenames in trees that have never been
  committed to will no longer corrupt the dirstate. This was caused by an
  bug in the dirstate update_minimal method. (Robert Collins, #395556)

* Requests for unknown methods no longer cause the smart server to log
  lots of backtraces about ``UnknownSmartMethod``, ``do_chunk`` or
  ``do_end``.  (Andrew Bennetts, #338561)

* Shelve will not shelve the initial add of the tree root.  (Aaron Bentley)

* Streaming from bzr servers where there is a chain of stacked branches
  (A stacked on B stacked on C) will now work. (Robert Collins, #406597)

* The environment variable ``BZR_PROGRESS_BAR`` set to either ``text`` or ``none``
  always forces progress bars either on or off respectively.  Otherwise,
  they're turned on if ``TERM`` is not ``dumb`` and stderr is a terminal.
  bzr always uses the 'text' user interface when run as a command, so
  ``BZR_USE_TEXT_UI`` is no longer needed.
  (Martin Pool, #339385, #387717)

* The optional ``_knit_load_data_pyx`` C extension was never being
  imported.  This caused significant slowdowns when reading data from
  repositories.  (Andrew Bennetts, #405653)
  
* The ``--hardlink`` option to ``branch`` and ``checkout`` is not
  supported at the moment on workingtree formats that can do content
  filtering.  (See <https://bugs.edge.launchpad.net/bzr/+bug/408193>.)
  bzr now says so, rather than just ignoring the option.  (Martin Pool)

* There was a bug in ``osutils.relpath`` that was only triggered on
  Windows. Essentially if you were at the root of a drive, and did
  something to a branch/repo on another drive, we would go into an
  infinite loop while trying to find a 'relative path'.
  (John Arbash Meinel, #394227)

* ``WorkingTree4.unversion`` will no longer fail to unversion ids which
  were present in a parent tree but renamed in the working tree.
  (Robert Collins, #187207)

Improvements
************

* Can now rename/move files even if they have been removed from the inventory.
  (Marius Kruger)

* Pushing branches with tags via ``bzr://`` and ``bzr+ssh://`` is much
  faster, using a new ``Branch.set_tags_bytes`` smart server verb rather
  than VFS methods.  For example, pushes of small branches with tags take
  11 rather than 18 smart server requests.  (Andrew Bennetts, #398608)

* Sending Ctrl-Break on Windows will now drop you into the debugger, in
  the same way that sending Ctrl-\\ does on other platforms.
  (John Arbash Meinel)

Documentation
*************

* Added Bazaar 2.0 Upgrade Guide. (Ian Clatworthy)

API Changes
***********

* ``CLIUIFactory`` is deprecated; use ``TextUIFactory`` instead if you
  need to subclass or create a specific class, or better yet the existing
  ``make_ui_for_terminal``.  ``SilentUIFactory`` is clarified to do no
  user interaction at all, rather than trying to read from stdin but not
  writing any output, which would be strange if reading prompts or
  passwords.  (Martin Pool)

* New TransformPreview.commit() allows committing without a working tree.
  (Aaron Bentley)

* ``pb`` parameter to ``TextTestResult`` is deprecated and ignored.
  (Martin Pool)

* ProgressTasks now prefer to talk direct to their ProgressView not to the
  UIFactory. 
  (Martin Pool)

* ``WorkingTree._check`` now requires a references dict with keys matching
  those returned by ``WorkingTree._get_check_refs``. (Robert Collins)

Internals
*********

* ``CHKInventory.path2id`` uses the parent_id to basename hash to avoid
  reading the entries along the path, reducing work to lookup ids from
  paths. (Robert Collins)

* ``CHKMap.apply_delta`` now raises ``InconsistentDelta`` if a delta adds
  as new a key which was already mapped. (Robert Collins)

* Inventory delta application catches more cases of corruption and can
  prevent corrupt deltas from affecting consistency of data structures on
  disk. (Robert Collins)

* --subunit support now adds timestamps if the subunit version supports
  it. (Robert Collins)

* The Windows all-in-one installer now bundles the PyQt image format
  plugins, which allows previewing more images as part of 'qdiff'.
  (Alexander Belchenko)


Testing
*******

* Merge directive cherrypick tests must use the same root id.
  (Martin Pool, #409684)

* Spurious failure in ``check`` tests on rich-root formats fixed.
  (Martin Pool, #408199)

* The ``bzrlib.tests.TextTestRunner`` will no longer call
  ``countTestsCases`` on the test being run. Progress information is
  instead handled by having the test passed in call ``result.progress``
  before running its contents. This improves the behaviour when using
  ``TextTestRunner`` with test suites that don't support
  ``countTestsCases``. (Robert Collins)


bzr 1.17.1 (unreleased)
#######################

Bug Fixes
*********

* The optional ``_knit_load_data_pyx`` C extension was never being
  imported.  This caused significant slowdowns when reading data from
  knit format repositories.  (Andrew Bennetts, #405653)
  

bzr 1.17
########
:Codename: so-late-its-brunch
:1.17rc1: 2009-07-13
:1.17: 2009-07-20


Bazaar continues to blaze a straight and shining path to the 2.0 release and
the elevation of the ``2a`` beta format to the full glory of "supported and
stable".

Highlights in this release include greatly reduced memory consumption during
commits, faster ``ls``, faster ``annotate``, faster network operations if
you're specifying a revision number and the final destruction of those
annoying progress bar artifacts.


Changes from 1.17rc1 to 1.17final
*********************************

* Change an extension to call the python ``frozenset()`` rather than the C
  api ``PyFrozenSet_New``. It turns out that python2.4 did not expose the
  C api. (John Arbash Meinel, #399366)

* Fixes for the Makefile and the rename of ``generate_docs.py`` to
  ``tools/generate_docs.py`` to allow everything to be built on Windows.
  (John Arbash Meinel, #399356)

* ``bzr serve`` once again applies a ``ChrootServer`` to the given
  directory before serving it. (Andrew Bennetts, #400535)


Compatibility Breaks
********************

* ``bzr register-branch`` from the Launchpad plugin now refers to "project"
  instead of "product" which is the correct Launchpad terminology.  The
  --product option is deprecated and users should switch to using --project.
  (Neil Martinsen-Burrell, #238764)


New Features
************

* ``bzr push`` now aborts if uncommitted changes (including pending merges)
  are present in the working tree (if one is present) and no revision is
  specified. The configuration option ``push_strict`` can be used to set the
  default for this behavior.  (Vincent Ladeuil, #284038, #322808, #65286)

* ``bzr revno`` and ``bzr revision-info`` now have a ``--tree`` option to
  show revision info for the working tree instead of the branch.
  (Matthew Fuller, John Arbash Meinel)

* ``bzr send`` now aborts if uncommitted changes (including pending merges)
  are present in the working tree and no revision is specified. The
  configuration option ``send_strict`` can be used to set the default for this
  behavior.
  (Vincent Ladeuil, #206577)

* ``bzr switch --create-branch/-b`` can now be used to create and switch
  to a new branch. Supplying a name without a ``/`` will create the branch
  relative to the existing branch. (similar to how ``bzr switch name``
  works when the branch already exists.) (John Arbash Meinel)


Bug Fixes
*********

* Accept uppercase "Y/N" to prompts such as from break lock. 
  (#335182, Tim Powell, Martin Pool)

* Add documentation about diverged branches and how to fix them in the
  centralized workflow with local commits.  Mention ``bzr help
  diverged-branches`` when a push fails because the branches have
  diverged.  (Neil Martinsen-Burrell, #269477)

* Annotate would sometimes 'latch on' to trivial lines, causing important
  lines to be incorrectly annotated. (John Arbash Meinel, #387952)

* Automatic format upgrades triggered by default stacking policies on a
  1.16rc1 (or later) smart server work again.
  (Andrew Bennetts, #388675)

* Avoid progress bar artifacts being left behind on the screen.
  (Martin Pool, #321935)

* Better message in ``bzr split`` error suggesting a rich root format.
  (Neil Martinsen-Burrell, #220067)

* ``Branch.set_append_revisions_only`` now works with branches on a smart
  server. (Andrew Bennetts, #365865)

* By default, ``bzr branch`` will fail if the target directory exists, but
  does not already have a control directory.  The flag ``--use-existing-dir``
  will allow operation to proceed.  (Alexander Belchenko, #307554)

* ``bzr ls DIR --from-root`` now shows only things in DIR, not everything.
  (Ian Clatworthy)

* Fetch between repositories does not error if they have inconsistent data
  that should be irrelevant to the fetch operation. (Aaron Bentley)

* Fix ``AttributeError`` exception when reconfiguring lightweight checkout 
  of a remote repository.
  (Jelmer Vernooij, #332194)

* Fix bug in decoding v3 smart server messages when receiving multiple
  lots of excess bytes after an end-of-message.
  (Andrew Bennetts)

* Force deletion of readonly files during merge, update and other tree
  transforms.
  (Craig Hewetson, Martin Pool, #218206)

* Force socket shutdown in threaded http test servers to avoid client hangs
  (pycurl).  (Vincent Ladeuil, #383920).

* ``LRUCache`` will maintain the linked list pointers even if a nodes
  cleanup function raises an exception. (John Arbash Meinel, #396838)

* Progress bars are now suppressed again when the environment variable
  ``BZR_PROGRESS_BAR`` is set to ``none``.
  (Martin Pool, #339385)

* Reduced memory consumption during ``bzr commit`` of large files. For
  pre 2a formats, should be down to ~3x the size of a file.
  For ``--2a`` format repositories, it is down to the size of the file
  content plus the size of the compressed text.  Related to bug #109114.
  (John Arbash Meinel)

* Set hidden attribute on .bzr directory below unicode path should never
  fail with error. The operation should succeed even if bzr unable to set 
  the attribute.  (Alexander Belchenko, related to bug #335362).
  
* Stacking will no longer accept requests to stack on the same
  branch/repository. Existing branches that incorrectly reference the same
  repository in a stacking configuration will now raise
  UnstackableLocationError when the branch is opened. This can be fixed by
  removing the stacking location inside ``.bzr/branch``.
  (Robert Collins, #376243)

* The ``log+`` decorator, useful in debugging or profiling, could cause
  "AttributeError: 'list' object has no attribute 'next'".  This is now
  fixed.  The log decorator no longer shows the elapsed time or transfer
  rate because they're available in the log prefixes and the transport
  activity display respectively.
  (Martin Pool, #340347)

* Unshelve works correctly when multiple zero-length files are present on
  the shelf. (Aaron Bentley, #363444)

* Progress bars no longer show the network transport scheme or direction.
  (Martin Pool)

* launchpad-login now respects the 'verbose' option.
  (Jonathan Lange, #217031)


Internals
*********

* ``bzrlib.user_encoding`` is now officially deprecated. It is not
  possible to write a deprecation wrapper, but the variable will be
  removed in the near future. Use ``bzrlib.osutils.get_user_encoding()``
  instead. (Alexander Belchenko)

* Command lookup has had hooks added. ``bzrlib.Command.hooks`` has
  three new hook points: ``get_command``, ``get_missing_command`` and
  ``list_commands``, which allow just-in-time command name provision
  rather than requiring all command names be known a-priori.
  (Robert Collins)

* ``get_app_path`` from win32utils.py now supports REG_EXPAND_SZ data type
  and can read path to wordpad.exe. (Alexander Belchenko, #392046)

* ``graph.KnownGraph`` has been added. This is a class that can give
  answers to ``heads()`` very quickly. However, it has the assumption that
  the whole graph has already been loaded. This is true during
  ``annotate`` so it is used there with good success (as much as 2x faster
  for files with long ancestry and 'cherrypicked' changes.)
  (John Arbash Meinel, Vincent Ladeuil)

* OS file locks are now taken out using ``CreateFile`` rather than
  ``LockFileEx`` on Windows. The locking remains exclusive with
  ``LockFileEx`` but now it also works on older versions of Windows (such
  as Win98). (Martin <gzlist>)

* pack <=> pack fetching is now done via a ``PackStreamSource`` rather
  than the ``Packer`` code. The user visible change is that we now
  properly fetch the minimum number of texts for non-smart fetching.
  (John Arbash Meinel)


* ``VersionedFiles._add_text`` is a new api that lets us insert text into
  the repository as a single string, rather than a list of lines. This can
  improve memory overhead and performance of committing large files.
  (Currently a private api, used only by commit). (John Arbash Meinel)


Improvements
************

* ``bzr annotate`` can now be significantly faster. The time for
  ``bzr annotate NEWS`` is down to 7s from 22s in 1.16. Files with long
  histories and lots of 'duplicate insertions' will be improved more than
  others. (John Arbash Meinel, Vincent Ladeuil)

* ``bzr ls`` is now faster. On OpenOffice.org, the time drops from 2.4
  to 1.1 seconds. The improvement for ``bzr ls -r-1`` is more
  substantial dropping from 54.3 to 1.1 seconds. (Ian Clatworthy)

* Improve "Path(s) are not versioned" error reporting for some commands.
  (Benoît PIERRE)

* Initial commit performance in ``--2a`` repositories has been improved by
  making it cheaper to build the initial CHKMap. (John Arbash Meinel)

* Resolving a revno to a revision id on a branch accessed via ``bzr://``
  or ``bzr+ssh://`` is now much faster and involves no VFS operations.
  This speeds up commands like ``bzr pull -r 123``.  (Andrew Bennetts)

* ``revision-info`` now properly aligns the revnos/revids in the output
  and doesn't traceback when given revisions not in the current branch.
  Performance is also significantly improved when requesting multiple revs
  at once.  (Matthew Fuller, John Arbash Meinel)

* Tildes are no longer escaped by Transports. (Andy Kilner)


Documentation
*************

* Avoid bad text wrapping in generated documentation.  Slightly better
  formatting in the user reference.
  (Martin Pool, #249908)

* Minor clarifications to the help for End-Of-Line conversions.
  (Ian Clatworthy)

API Changes
***********

* Removed overspecific error class ``InvalidProgressBarType``.
  (Martin Pool)

* The method ``ProgressView._show_transport_activity`` is now
  ``show_transport_activity`` because it's part of the contract between
  this class and the UI.  (Martin Pool)


bzr 1.16.1
##########

:Released: 2009-06-26

End user testing of the 2a format revealed two serious bugs. The first,
#365615, caused bzr to raise AbsentContentFactory errors when autopacking.
This meant that commits or pushes to 2a-format repositories failed
intermittently.

The second bug, #390563, caused the smart server to raise AbsentContentFactory
when streaming 2a stacked 2a-format branches. This particularly affected
branches stored on Launchpad in the 2a format.

Both of these bugs cause command failures only, neither of them cause data
corruption or data loss. And, of course, both of these bugs are now fixed.

Bug Fixes
*********

* We now properly request a more minimal set of file texts when fetching
  multiple revisions. (Robert Collins, John Arbash Meinel, #390563)

* Repositories using CHK pages (which includes the new 2a format) will no
  longer error during commit or push operations when an autopack operation
  is triggered. (Robert Collins, #365615)

* ``chk_map.iter_interesting_nodes`` now properly uses the *intersection*
  of referenced nodes rather than the *union* to determine what
  uninteresting pages we still need to look at. Prior to this,
  incrementally pushing to stacked branch would push the minimal data, but
  fetching everything would request extra texts. There are some unhandled
  cases wrt trees of different depths, but this fixes the common cases.
  (Robert Collins, John Arbash Meinel, #390563)

* ``GroupCompress`` repositories now take advantage of the pack hints
  parameter to permit cross-format fetching to incrementally pack the
  converted data. (Robert Collins)

* ``Repository.commit_write_group`` now returns opaque data about what
  was committed, for passing to the ``Repository.pack``. Repositories
  without atomic commits will still return None. (Robert Collins)

* ``Repository.pack`` now takes an optional ``hint`` parameter
  which will support doing partial packs for repositories that can do
  that. (Robert Collins)

* RepositoryFormat has a new attribute 'pack_compresses' which is True
  when doing a pack operation changes the compression of content in the
  repository. (Robert Collins)

* ``StreamSink`` and ``InterDifferingSerialiser`` will call
  ``Repository.pack`` with the hint returned by
  ``Repository.commit_write_group`` if the formats were different and the
  repository can increase compression by doing a pack operation.
  (Robert Collins, #376748)


bzr 1.16
########
:Codename: yesterday-in-california
:1.16rc1: 2009-06-11
:1.16: 2009-06-18

This version of Bazaar contains the beta release of the new ``2a`` repository
format, suitable for testing by fearless, advanced users. This format or an
updated version of it will become the default format in Bazaar 2.0. Please
read the NEWS entry before even thinking about upgrading to the new format.

Also included are speedups for many operations on huge projects, a bug fix for
pushing stacked new stacked branches to smart servers and the usual bevy of
bug fixes and improvements.


Changes from 1.16rc1 to 1.16final
*********************************

* Fix the nested tree flag check so that upgrade from development formats to
  2a can work correctly.
  (Jelmer Vernooij, #388727)

* Automatic format upgrades triggered by default stacking policies on a
  1.16rc1 (or later) smart server work again.
  (Andrew Bennetts, #388675)


Compatibility Breaks
********************

* Display prompt on stderr (instead of stdout) when querying users so
  that the output of commands can be safely redirected.
  (Vincent Ladeuil, #376582)


New Features
************

* A new repository format ``2a`` has been added.  This is a beta release
  of the brisbane-core (aka group-compress) project.  This format now
  suitable for wider testing by advanced users willing to deal with some
  bugs.  We would appreciate test reports, either positive or negative.
  Format 2a is substantially smaller and faster for many operations on
  many trees.  This format or an updated version will become the default
  in bzr 2.0.

  This is a rich-root format, so this repository format can be used with
  bzr-svn.  Bazaar branches in previous non-rich-root formats can be
  converted (including by merge, push and pull) to format 2a, but not vice
  versa.  We recommend upgrading previous development formats to 2a.

  Upgrading to this format can take considerable time because it expands
  and more concisely repacks the full history.

  If you use stacked branches, you must upgrade the stacked branches
  before the stacked-on branches.  (See <https://bugs.launchpad.net/bugs/374735>)

* ``--development7-rich-root`` is a new dev format, similar to ``--dev6``
  but using a Revision serializer using bencode rather than XML.
  (Jelmer Vernooij, John Arbash Meinel)

* mail_client=claws now supports --body (and message body hooks).  Also uses
  configured from address.  (Barry Warsaw)

Improvements
************


* ``--development6-rich-root`` can now stack. (Modulo some smart-server
  bugs with stacking and non default formats.)
  (John Arbash Meinel, #373455)

* ``--development6-rich-root`` delays generating a delta index for the
  first object inserted into a group. This has a beneficial impact on
  ``bzr commit`` since each committed texts goes to its own group. For
  committing a 90MB file, it drops peak memory by about 200MB, and speeds
  up commit from 7s => 4s. (John Arbash Meinel)

* Numerous operations are now faster for huge projects, i.e. those
  with a large number of files and/or a large number of revisions,
  particularly when the latest development format is used. These
  operations (and improvements on OpenOffice.org) include:

  * branch in a shared repository (2X faster)
  * branch --no-tree (100X faster)
  * diff (2X faster)
  * tags (70X faster)

  (Ian Clatworthy)

* Pyrex version of ``bencode`` support. This provides optimized support
  for both encoding and decoding, and is now found at ``bzrlib.bencode``.
  ``bzrlib.utils.bencode`` is now deprecated.
  (Alexander Belchenko, Jelmer Vernooij, John Arbash Meinel)


Bug Fixes
*********

* Bazaar can now pass attachment files to the mutt email client.
  (Edwin Grubbs, #384158)

* Better message in ``bzr add`` output suggesting using ``bzr ignored`` to
  see which files can also be added.  (Jason Spashett, #76616)

* ``bzr pull -r 123`` from a stacked branch on a smart server no longer fails.
  Also, the ``Branch.revision_history()`` API now works in the same
  situation.  (Andrew Bennetts, #380314)
  
* ``bzr serve`` on Windows no longer displays a traceback simply because a
  TCP client disconnected. (Andrew Bennetts)

* Clarify the rules for locking and fallback repositories. Fix bugs in how
  ``RemoteRepository`` was handling fallbacks along with the
  ``_real_repository``. (Andrew Bennetts, John Arbash Meinel, #375496)

* Fix a small bug with fetching revisions w/ ghosts into a new stacked
  branch. Not often triggered, because it required ghosts to be part of
  the fetched revisions, not in the stacked-on ancestry.
  (John Arbash Meinel)

* Fix status and commit to work with content filtered trees, addressing
  numerous bad bugs with line-ending support. (Ian Clatworthy, #362030)

* Fix problem of "directory not empty" when contending for a lock over
  sftp.  (Martin Pool, #340352)

* Fix rule handling so that eol is optional, not mandatory.
  (Ian Clatworthy, #379370)

* Pushing a new stacked branch to a 1.15 smart server was broken due to a
  bug in the ``BzrDirFormat.initialize_ex`` smart verb.  This is fixed in
  1.16, but required changes to the network protocol, so the
  ``BzrDirFormat.initialize_ex`` verb has been removed and replaced with a
  corrected ``BzrDirFormat.initialize_ex_1.16`` verb.  1.15 clients will
  still work with a 1.16 server as they will fallback to slower (and
  bug-free) methods.
  (Jonathan Lange, Robert Collins, Andrew Bennetts, #385132)

* Reconcile can now deal with text revisions that originated in revisions 
  that are ghosts. (Jelmer Vernooij, #336749)

* Support cloning of branches with ghosts in the left hand side history.
  (Jelmer Vernooij, #248540)

* The ''bzr diff'' now catches OSError from osutils.rmtree and logs a
  helpful message to the trace file, unless the temp directory really was
  removed (which would be very strange).  Since the diff operation has
  succeeded from the user's perspective, no output is written to stderr 
  or stdout.  (Maritza Mendez, #363837)

* Translate errors received from a smart server in response to a
  ``BzrDirFormat.initialize`` or ``BzrDirFormat.initialize_ex`` request.
  This was causing tracebacks even for mundane errors like
  ``PermissionDenied``.  (Andrew Bennetts, #381329)

Documentation
*************

* Added directory structure and started translation of docs in Russian.
  (Alexey Shtokalo, Alexander Iljin, Alexander Belchenko, Dmitry Vasiliev,
  Volodymyr Kotulskyi)

API Changes
***********

* Added osutils.parent_directories(). (Ian Clatworthy)

* ``bzrlib.progress.ProgressBar``, ``ChildProgress``, ``DotsProgressBar``,
  ``TTYProgressBar`` and ``child_progress`` are now deprecated; use
  ``ui_factory.nested_progress_bar`` instead.  (Martin Pool)

* ``graph.StackedParentsProvider`` is now a public API, replacing
  ``graph._StackedParentsProvider``. The api is now considered stable and ready
  for external users. (Gary van der Merwe)

* ``bzrlib.user_encoding`` is deprecated in favor of
  ``get_user_encoding``.  (Alexander Belchenko)

* TreeTransformBase no longer assumes that limbo is provided via disk.
  DiskTreeTransform now provides disk functionality.  (Aaron Bentley)

Internals
*********

* Remove ``weave.py`` script for accessing internals of old weave-format
  repositories.  (Martin Pool)

Testing
*******

* ``make check`` no longer repeats the test run in ``LANG=C``.
  (Martin Pool, #386180)

* The number of cores is now correctly detected on OSX. (John Szakmeister)

* The number of cores is also detected on Solaris and win32. (Vincent Ladeuil)

* The number of cores is also detected on FreeBSD. (Matthew Fuller)


bzr 1.15
########
:1.15rc1: 2009-05-16
:1.15: 2009-05-22
:1.15.1: 2009-06-09

The smart server will no longer raise 'NoSuchRevision' when streaming content
with a size mismatch in a reconstructed graph search. New command ``bzr
dpush``. Plugins can now define their own annotation tie-breaker when two
revisions introduce the exact same line.

Changes from 1.15.1 to 1.15.2
*****************************

* Use zdll on Windows to build ``_chk_map_pyx`` extension.
  (Alexander Belchenko)

Changes from 1.15final to 1.15.1
*********************************

* Translate errors received from a smart server in response to a
  ``BzrDirFormat.initialize`` or ``BzrDirFormat.initialize_ex`` request.
  This was causing tracebacks even for mundane errors like
  ``PermissionDenied``.  (Andrew Bennetts, #381329)

Changes from 1.15rc1 to 1.15final
*********************************

* No changes

Compatibility Breaks
********************

* ``bzr ls`` is no longer recursive by default. To recurse, use the
  new ``-R`` option. The old ``--non-recursive`` option has been removed.
  If you alias ``ls`` to ``ls -R``, you can disable recursion using
  ``--no-recursive`` instead.  (Ian Clatworthy)

New Features
************

* New command ``bzr dpush`` that can push changes to foreign 
  branches (svn, git) without setting custom bzr-specific metadata.
  (Jelmer Vernooij)

* The new development format ``--development6-rich-root`` now supports
  stacking. We chose not to use a new format marker, since old clients
  will just fail to open stacked branches, the same as if we used a new
  format flag. (John Arbash Meinel, #373455)

* Plugins can now define their own annotation tie-breaker when two revisions
  introduce the exact same line. See ``bzrlib.annotate._break_annotation_tie``
  Be aware though that this is temporary, private (as indicated by the leading
  '_') and a first step to address the problem. (Vincent Ladeuil, #348459)

* New command ``bzr dpush`` that can push changes to foreign 
  branches (svn, git) without setting custom bzr-specific metadata.
  (Jelmer Vernooij)

* ``bzr send`` will now check the ``child_submit_format`` setting in
  the submit branch to determine what format to use, if none was 
  specified on the command-line.  (Jelmer Vernooij)

Improvements
************

* -Dhpss output now includes the number of VFS calls made to the remote
  server. (Jonathan Lange)

* ``--coverage`` works for code running in threads too.
  (Andrew Bennets, Vincent Ladeuil)

* ``bzr pull`` now has a ``--local`` option to only make changes to the
  local branch, and not the bound master branch.
  (Gary van der Merwe, #194716)

* ``bzr rm *`` is now as fast as ``bzr rm * --keep``. (Johan Walles, #180116)

Bug Fixes
*********

* Adding now works properly when path contains a symbolic link.
  (Geoff Bache, #183831)

* An error is now raised for unknown eol values. (Brian de Alwis, #358199)

* ``bzr merge --weave`` will now generate a conflict if one side deletes a
  line, and the other side modifies the line. (John Arbash Meinel, #328171)

* ``bzr reconfigure --standalone`` no longer raises IncompatibleRepositories.
  (Martin von Gagern, #248932)

* ``bzr send`` works to send emails again using MAPI.
  (Neil Martinsen-Burrell, #346998)

* Check for missing parent inventories in StreamSink.  This prevents
  incomplete stacked branches being created by 1.13 bzr:// and
  bzr+ssh:// clients (which have bug #354036).  Instead, the server now
  causes those clients to send the missing records.  (Andrew Bennetts)

* Correctly handle http servers proposing multiple authentication schemes.
  (Vincent Ladeuil, #366107)

* End-Of-Line content filters are now loaded correctly.
  (Ian Clatworthy, Brian de Alwis, #355280)

* Fix a bug in the pure-python ``GroupCompress`` code when handling copies
  longer than 64KiB. (John Arbash Meinel, #364900)

* Fix TypeError in running ``bzr break-lock`` on some URLs.
  (Alexander Belchenko, Martin Pool, #365891)

* Non-recursive ``bzr ls`` now works properly when a path is specified.
  (Jelmer Vernooij, #357863)

* ssh usernames (defined in ~/.ssh/config) are honoured for bzr+ssh connections.
  (Vincent Ladeuil, #367726)

* Several bugs related to unicode symlinks have been fixed and the test suite
  enhanced to better catch regressions for them. (Vincent Ladeuil)

* The smart server will no longer raise 'NoSuchRevision' when streaming
  content with a size mismatch in a reconstructed graph search: it assumes
  that the client will make sure it is happy with what it got, and this
  sort of mismatch is normal for stacked environments.
  bzr 1.13.0/1 will stream from unstacked branches only - in that case not
  getting all the content expected would be a bug. However the graph
  search is how we figured out what we wanted, so a mismatch is both odd
  and unrecoverable without starting over, and starting over will end up
  with the same data as if we just permitted the mismatch. If data is
  gc'd, doing a new search will find only the truncated data, so sending
  only the truncated data seems reasonable. bzr versions newer than this
  will stream from stacked branches and check the stream to find missing
  content in the stacked-on branch, and thus will handle the situation
  implicitly.  (Robert Collins, #360791)

* Upgrading to, or fetching into a 'rich-root' format will now correctly
  set the root data the same way that reconcile does.
  (Robert Collins, #368921)

* Using unicode Windows API to obtain command-line arguments.
  (Alexander Belchenko, #375934)

Documentation
*************

API Changes
***********

* ``InterPackRepo.fetch`` and ``RepoFetcher`` now raise ``NoSuchRevision``
  instead of ``InstallFailed`` when they detect a missing revision.
  ``InstallFailed`` itself has been deleted. (Jonathan Lange)

* Not passing arguments to ``bzrlib.commands.main()`` will now grab the
  arguments from ``osutils.get_unicode_argv()`` which has proper support
  for unicode arguments on windows. Further, the supplied arguments are now 
  required to be unicode strings, rather than user_encoded strings.
  (Alexander Belchenko)

Internals
*********

* ``bzrlib.branch.Branch.set_parent`` is now present on the base branch
  class and will call ``_set_parent_location`` after doing unicode 
  encoding. (Robert Collins)

* ``bzrlib.remote.RemoteBranch._set_parent_location`` will use a new verb
  ``Branch.set_parent_location`` removing further VFS operations.
  (Robert Collins)

* ``bzrlib.bzrdir.BzrDir._get_config`` now returns a ``TransportConfig``
  or similar when the dir supports configuration settings. The base class
  defaults to None. There is a matching new server verb
  ``BzrDir.get-config_file`` to reduce roundtrips for getting BzrDir
  configuration. (Robert Collins)

* ``bzrlib.tests.ExtendedTestResult`` has new methods ``startTests``
  called before the first test is started, ``done`` called after the last
  test completes, and a new parameter ``strict``. (Robert Collins)

* ``-Dhpss`` when passed to bzr will cause a backtrace to be printed when
  VFS operations are started on a smart server repository. This should not
  occur on regular push and pull operations, and is a key indicator for
  performance regressions. (Robert Collins)

* ``-Dlock`` when passed to the selftest (e.g. ``bzr -Dlock selftest``) will
  cause mismatched physical locks to cause test errors rather than just
  reporting to the screen. (Robert Collins)

* -Dprogress will cause pdb to start up if a progress view jumps
  backwards. (Robert Collins)

* Fallback ``CredentialStore`` instances registered with ``fallback=True``
  are now be able to provide credentials if obtaining credentials 
  via ~/.bazaar/authentication.conf fails. (Jelmer Vernooij, 
  Vincent Ladeuil, #321918)

* New hook ``Lock.lock_broken`` which runs when a lock is
  broken. This is mainly for testing that lock/unlock are
  balanced in tests. (Vincent Ladeuil)

* New MergeDirective hook 'merge_request_body' allows hooks to supply or
  alter a body for the message produced by ``bzr send``.

* New smart server verb ``BzrDir.initialize_ex`` which implements a
  refactoring to the core of clone allowing less round trips on new
  branches. (Robert Collins)

* New method ``Tags.rename_revisions`` that can rename revision ids tags
  are pointing at. (Jelmer Vernooij)

* Updated the bundled ``ConfigObj`` library to 4.6.0 (Matt Nordhoff)

Testing
*******

* ``bzr selftest`` will now fail if lock/unlock are not correctly balanced in
  tests. Using ``-Dlock`` will turn the related failures into warnings.
  (Vincent Ladeuil, Robert Collins)

bzr 1.14
########
:Codename: brisbane-core
:1.14rc1: 2009-04-06
:1.14rc2: 2009-04-19
:1.14: 2009-04-28
:1.14.1: 2009-05-01

New formats 1.14 and 1.14-rich-root supporting End-Of-Line (EOL) conversions,
keyword templating (via the bzr-keywords plugin) and generic content filtering.
End-of-line conversion is now supported for formats supporting content
filtering.

Changes from 1.14final to 1.14.1
********************************

* Change api_minimum_version back to api_minimum_version = (1, 13, 0)

Changes from 1.14rc2 to 1.14final
*********************************

* Fix a bug in the pure-python ``GroupCompress`` code when handling copies
  longer than 64KiB. (John Arbash Meinel, #364900)

Changes from 1.14rc1 to 1.14rc2
*******************************

* Fix for bug 358037 Revision not in
  bzrlib.groupcompress.GroupCompressVersionedFiles (Brian de Alwis, 
  John A Meinel)

* Fix for bug 354036 ErrorFromSmartServer - AbsentContentFactory object has no
  attribute 'get_bytes_as' exception while pulling from Launchpad 
  (Jean-Francois Roy, Andrew Bennetts, Robert Collins)

* Fix for bug 355280 eol content filters are never loaded and thus never
  applied (Brian de Alwis, Ian Clatworthy)
 
* bzr.dev -r4280  Change _fetch_uses_deltas = False for CHK repos until we can
  write a better fix. (John Arbash Meinel, Robert Collins)

* Fix for bug 361574 uncommit recommends undefined --levels and -n options
  (Marius Kruger, Ian Clatworthy)

* bzr.dev r4289 as cherrypicked at lp:~spiv/bzr/stacking-cherrypick-1.14 
  (Andrew Bennetts, Robert Collins)

Compatibility Breaks
********************

* A previously disabled code path to accelerate getting configuration
  settings from a smart server has been reinstated. We think this *may*
  cause a incompatibility with servers older than bzr 0.15. We intend
  to issue a point release to address this if it turns out to be a
  problem. (Robert Collins, Andrew Bennetts)

* bzr no longer autodetects nested trees as 'tree-references'.  They
  must now be explicitly added tree references.  At the commandline, use
  join --reference instead of add.  (Aaron Bentley)

* The ``--long`` log format (the default) no longer shows merged
  revisions implicitly, making it consistent with the ``short`` and
  ``line`` log formats.  To see merged revisions for just a given
  revision, use ``bzr log -n0 -rX``. To see every merged revision,
  use ``bzr log -n0``.  (Ian Clatworthy)

New Features
************

* New formats ``1.14`` and ``1.14-rich-root`` supporting End-Of-Line
  (EOL) conversions, keyword templating (via the bzr-keywords plugin)
  and generic content filtering. These formats replace the experimental
  ``development-wt5`` and ``development-wt5-rich-root`` formats
  respectively, but have support for filtered views disabled.
  (Ian Clatworthy)

* New ``mv --auto`` option recognizes renames after they occur.
  (Aaron Bentley)

* ``bzr`` can now get passwords from stdin without requiring a controlling
  terminal (i.e. by redirecting stdin). (Vincent Ladeuil)

* ``bzr log`` now supports filtering of multiple files and directories
  and will show changes that touch any of them. Furthermore,
  directory filtering now shows the changes to any children of that
  directory, not just the directory object itself.
  (Ian Clatworthy, #97715)

* ``bzr shelve`` can now apply changes without storing anything on the
  shelf, via the new --destroy option.  (Aaron Bentley)

* ``bzr send`` now accepts --body to specify an initial message body.
  (Aaron bentley)

* ``bzr xxx --usage`` where xxx is a command now shows a usage
  message and the options without the descriptive help sections
  (like Description and Examples). A message is also given
  explaining how to see the complete help, i.e. ``bzr help xxx``.
  (Ian Clatworthy)

* Content filters can now be used to provide custom conversion
  between the canonical format of content (i.e. as stored) and
  the convenience format of content (i.e. as created in working
  trees). See ``bzr help content-filters`` for further details.
  (Ian Clatworthy, Alexander Belchenko)

* End-of-line conversion is now supported for formats supporting
  content filtering. See ``bzr help eol`` for details.
  (Ian Clatworthy)

* Newly-blessed `join` command allows combining two trees into one.
  (Aaron Bentley)

Improvements
************

* A new format name alias ``default-rich-root`` has been added and
  points at the closest relative of the default format that supports 
  rich roots. (Jelmer Vernooij, #338061)

* Branching from a stacked branch using ``bzr*://`` will now stream
  the data when the target repository does not need topological
  ordering, reducing round trips and network overhead. This uses the
  existing smart server methods added in 1.13, so will work on any
  1.13 or newer server. (Robert Collins, Andrew Bennetts)

* ``bzr cat`` and ``bzr export`` now supports a ``--filters`` option
  that displays/saves the content after content filters are applied.
  (Ian Clatworthy)

* ``bzr ignore`` gives a more informative message when existing
  version controlled files match the ignore pattern. (Neil
  Martinsen-Burrell, #248895)

* ``bzr log`` now has ``--include-merges`` as an alias for ``--levels 0``.
  (Ian Clatworthy)

* ``bzr send`` is faster on repositories with deep histories.
  (Ian Clatworthy)

* IPv6 literals are accepted in URLs.
  (stlman, Martin Pool, Jelmer Vernooij, #165014)

* Progress bars now show the rate of network activity for
  ``bzr+ssh://`` and ``bzr://`` connections.  (Andrew Bennetts)

* Prompt for user names if they are not in the configuration. 
  (Jelmer Vernooij, #256612)

* Pushing to a stacked pack-format branch on a 1.12 or older smart server
  now takes many less round trips.  (Andrew Bennetts, Robert Collins,
  #294479)
  
* Streaming push can be done to older repository formats.  This is
  implemented using a new ``Repository.insert_stream_locked`` RPC.
  (Andrew Bennetts, Robert Collins)

* The "ignoring files outside view: .." message has been re-worded
  to "Ignoring files outside view. View is .." to reduce confusion
  about what was being considered and what was being ignored.
  (Ian Clatworthy)

* The ``long`` log formatter now shows [merge] indicators. If
  only one level of revisions is displayed and merges are found,
  the ``long`` and ``short`` log formatters now tell the user
  how to see the hidden merged revisions.  (Ian Clatworthy)

* The ``brisbane-core`` project has delivered its beta format
  ``development6-rich-root``. This format is suitable for judicious
  testing by early adopters. In particular if you are benchmarking bzr
  performance please be sure to test using this format. At this stage
  more information is best obtained by contacting the Bazaar mailing list
  or IRC channel if you are interested in using this format. We will make
  end user documentation available closer to blessing the format as
  production ready. (Robert Collins, John Arbash Meinel, Ian Clatworthy,
  Vincent Ladeuil, Andrew Bennetts, Martin Pool)

* Tildes are no longer escaped. No more %7Euser/project/branch!
  (Jonathan Lange)

Bug Fixes
*********

* Pushing a new stacked branch will also push the parent inventories for
  revisions at the stacking boundary.  This makes sure that the stacked
  branch has enough data to calculate inventory deltas for all of its
  revisions (without requiring the fallback branch).  This avoids
  "'AbsentContentFactory' object has no attribute 'get_bytes_as'" errors
  when fetching the stacked branch from a 1.13 (or later) smart server.
  This partially fixes #354036.  (Andrew Bennetts, Robert Collins)

* End-Of-Line content filters are now loaded correctly.
  (Ian Clatworthy, Brian de Alwis, #355280)

* Authentication plugins now receive all the parameters from the request
  itself (aka host, port, realm, path, etc). Previously, only the 
  authentication section name, username and encoded password were 
  provided. (Jean-Francois Roy)

* bzr gives a better message if an invalid regexp is passed to ``bzr log
  -m``.  (Anne Mohsen, Martin Pool)

* ``bzr split`` now says "See also: join" (Aaron Bentley, #335015)

* ``bzr version-info`` now works in empty branches. (Jelmer Vernooij,
  #313028)

* Fix "is not a stackable format" error when pushing a
  stackable-format branch with an unstackable-format repository to a
  destination with a default stacking policy.  (Andrew Bennetts)

* Fixed incorrect "Source format does not support stacking" warning
  when pushing to a smart server.  (Andrew Bennetts, #334114)

* Fix 'make check-dist-tarball' failure by converting paths to unicode when
  needed. (Vincent Ladeuil, #355454)

* Fixed "Specified file 'x/y/z' is outside current view: " occurring
  on ``bzr add x/y/z`` in formats supporting views when no view is
  defined.  (Ian Clatworthy, #344708)

* It is no longer possible to fetch between repositories while the
  target repository is in a write group. This prevents race conditions
  that prevent the use of RPC's to perform fetch, and thus allows
  optimising more operations. (Robert Collins, Andrew Bennetts)

* ``merge --force`` works again. (Robert Collins, #342105)

* No more warnings are issued about ``sha`` being deprecated under python-2.6.
  (Vincent Ladeuil, #346593)

* Pushing a new branch to a server that has a stacking policy will now
  upgrade from the local branch format when the stacking policy points at
  a branch which is itself stackable, because we know the client can read
  both branches, we know that the trunk for the project can be read too,
  so the upgrade will not inconvenience users. (Robert Collins, #345169)

* Pushing a new stacked branch will also push the parent inventories for
  revisions at the stacking boundary.  This makes sure that the stacked
  branch has enough data to calculate inventory deltas for all of its
  revisions (without requiring the fallback branch).  This avoids
  "'AbsentContentFactory' object has no attribute 'get_bytes_as'" errors
  when fetching the stacked branch from a 1.13 (or later) smart server.
  This partially fixes #354036.  (Andrew Bennetts, Robert Collins)

* The full test suite is passing again on OSX. Several minor issues (mostly
  test related) have been fixed. (Vincent Ladeuil, #355273).

* The GNU Changelog formatter is slightly improved in the case where
  the delta is empty, and now correctly claims not to support tags.
  (Andrea Bolognani)

* Shelve can now shelve changes to a symlink target.
  (James Westby, #341558)

* The help for the ``info`` command has been corrected.
  (Ian Clatworthy, #351931)

* Upgrade will now use a sensible default format if the source repository
  uses rich roots.  (Jelmer Vernooij, #252908)

Documentation
*************

* Expanded the index of the developer documentation. (Eric Siegerman)

* New topic `bzr help debug-flags`.  (Martin Pool)

* The generated manpage now explicitly lists aliases as commands.
  (James Westby, #336998)

API Changes
***********

* APIs deprecated in 1.6 and previous versions of bzr are now removed.
  (Martin Pool)

* ``CommitReporter`` is no longer called with ``unchanged`` status during
  commit - this was a full-tree overhead that bzr no longer performs.
  (Robert Collins)

* New abstract ``UIFactory`` method ``get_username`` which will be called to 
  obtain the username to use when connecting to remote machines. 
  (Jelmer Vernooij)

* New API ``Inventory.filter()`` added that filters an inventory by
  a set of file-ids so that only those fileids, their parents and
  their children are included.  (Ian Clatworthy)

* New sort order for ``get_record_stream`` ``groupcompress`` which
  sorts optimally for use with groupcompress compressors. (John Arbash
  Meinel, Robert Collins)

* Repository APIs ``get_deltas_for_revisions()`` and
  ``get_revision_delta()`` now support an optional ``specific_fileids``
  parameter. If provided, the deltas are filtered so that only those
  file-ids, their parents and their children are included.
  (Ian Clatworthy)

* The ``get_credentials`` and ``set_credentials`` methods of 
  ``AuthenticationConfig`` now accept an optional realm argument.
  (Jean-Francois Roy)

* The ``pb`` argument to ``fetch()`` is deprecated.
  (Martin Pool)

* The ``Serializer`` class and the serializer ``format registry`` have moved
  from ``bzrlib.xml_serializer`` to ``bzrlib.serializer``. (Jelmer Vernooij)

* The smart server jail now hooks into BzrDir.open to prevent any BzrDir
  that is not inside the backing transport from being opened.  See the
  module documentation for ``bzrlib.smart.request`` for details.
  (Andrew Bennetts, Robert Collins)

* ``Tree.get_symlink_target`` now always returns a unicode string result
  or None. Previously it would return the bytes from reading the link
  which could be in any arbitrary encoding. (Robert Collins)

Testing
*******

* ``bzrlib.tests.TestCase`` now fails the test if its own ``setUp``
  and ``tearDown`` weren't called.  This catches faulty tests that
  forget to upcall when overriding ``setUp`` and ``tearDown``.  Those
  faulty tests were not properly isolated.
  (Andrew Bennetts, Robert Collins)

* Fix test_msgeditor.MsgEditorTest test isolation.
  (Vincent Ladeuil, #347130)

* ``medusa`` is not used anymore as an FTP test server starting with
  python2.6. A new FTP test server based on ``pyftplib`` can be used
  instead. This new server is a soft dependency as medusa which is still
  preferred if both are available (modulo python version).
  (Vincent Ladeuil)

Internals
*********

* Added ``chk_map`` for fast, trie-based storage of tuple to string maps.
  (Robert Collins, John Arbash Meinel, Vincent Ladeuil)

* Added ``bzrlib.chk_map`` for fast, trie-based storage of tuple to string
  maps.  (Robert Collins, John Arbash Meinel, Vincent Ladeuil)

* Added ``bzrlib.inventory_delta`` module.  This will be used for
  serializing and deserializing inventory deltas for more efficient
  streaming on the network.  (Robert Collins, Andrew Bennetts)

* ``Branch._get_config`` has been added, which splits out access to the
  specific config file from the branch. This is used to let RemoteBranch
  avoid constructing real branch objects to access configuration settings.
  (Robert Collins, Andrew Bennetts)

* ``Branch`` now implements ``set_stacked_on_url`` in the base class as
  the implementation is generic and should impact foreign formats. This
  helps performance for ``RemoteBranch`` push operations to new stacked
  branches. (Robert Collins, Andrew Bennetts)

* ``BtreeIndex._spill_mem_keys_to_disk()`` now generates disk index with
  optmizations turned off. This only has effect when processing > 100,000
  keys during something like ``bzr pack``. (John Arbash Meinel)

* ``bzr selftest`` now accepts ``--subunit`` to run in subunit output
  mode. Requires ``lp:subunit`` installed to work, but is not a hard
  dependency. (Robert Collins)

* ``BzrDir.open_branch`` now takes an optional ``ignore_fallbacks``
  parameter for controlling opening of stacked branches.
  (Andrew Bennetts, Robert Collins)
  
* ``CommitBuilder`` has a new method, ``record_iter_changes`` which works
  in terms of an iter_changes iterator rather than full tree scanning.
  (Robert Collins)

* ``DirState`` can now be passed a custom ``SHA1Provider`` object
  enabling it to store the SHA1 and stat of the canonical (post
  content filtered) form. (Ian Clatworthy)

* New ``assertLength`` method based on one Martin has squirreled away
  somewhere. (Robert Collins, Martin Pool)

* New hook ``BzrDir.pre_open`` which runs before opening ``BzrDir``
  objects, allowing better enforcement of the smart server jail when
  dealing with stacked branches. (Robert Collins, Andrew Bennetts)

* New hook ``RioVersionInfoBuilder.revision``, allowing extra entries 
  to be added to the stanza that is printed for a particular revision.
  (Jelmer Vernooij)

* New repository method ``refresh_data`` to cause any repository to
  make visible data inserted into the repository by a smart server
  fetch operation. (Robert Collins, Andrew Bennetts)

* ``register_filter_stack_map`` now takes an optional fallback parameter,
  a callable to invoke if a preference has a value not in the map
  of filter stacks. This enhancement allows, for example,  bzr-svn to
  handle existing svn properties that define a list of keywords to be
  expanded.  (Ian Clatworthy)

* ``RemoteBranchConfig`` will use a new verb ``Branch.set_config_option``
  to write config settings to smart servers that support this, saving
  5 round trips on the stacked streaming acceptance test.
  (Robert Collins, Andrew Bennetts)

* ``RemoteBranch`` now provides ``_get_config`` for access to just the
  branch specific configuration from a remote server, which uses the 
  already existing ``Branch.get_config_file`` smart verb.
  (Robert Collins, Andrew Bennetts)

* ``RemoteRepository`` will now negatively cache missing revisions during
  ``get_parent_map`` while read-locked. Write-locks are unaffected.
  (Robert Collins, Andrew Bennetts)

* Removed ``InterRemoteToOther``, ``InterOtherToRemote`` and
  ``InterPackToRemotePack`` classes, as they are now unnecessary.
  (Andrew Bennetts)

* ``RepositoryFormat`` as a new attribute ``fast_deltas`` to indicate
  whether the repository can efficiently generate deltas between trees
  regardless of tree size. (Robert Collins)

* ``Repository.iter_files_bytes()`` now properly returns an "iterable of
  byte strings" (aka 'chunked') for the content. It previously was
  returning a plain string, which worked, but performed very poorly when
  building a working tree (file.writelines(str) is very inefficient). This
  can have a large effect on ``bzr checkout`` times. (John Arbash Meinel)

* selftest now supports a --parallel option, with values of 'fork' or
  'subprocess' to run the test suite in parallel. Currently only linux
  machine work, other platforms need patches submitted. (Robert Collins,
  Vincent Ladeuil)

* ``tests.run_suite`` has a new parameter ``suite_decorators``, a list of 
  callables to use to decorate the test suite. Such decorators can add or
  remove tests, or even remote the test suite to another machine if
  desired. (Robert Collins)

* The smart server verb ``Repository.get_parent_map`` can now include
  information about ghosts when the special revision ``include-missing:``
  is in the requested parents map list. With this flag, ghosts are
  included as ``missing:REVISION_ID``. (Robert Collins, Andrew Bennetts)

* ``_walk_to_common_revisions`` will now batch up at least 50
  revisions before calling ``get_parent_map`` on the target,
  regardless of ``InterRepository``.
  (Andrew Bennetts, Robert Collins)

bzr 1.13
########

:Codename: paraskavedekatriaphobia
:1.13: 2009-03-14
:1.13rc1: 2009-03-10
:1.13.1: 2009-03-23
:1.13.2: 2009-04-27

GNU Changelog output can now be produced by ``bzr log --gnu-changelog``.  Debug
flags can now be set in ``~/.bazaar/bazaar.conf``.  Lightweight checkouts and
stacked branches should both be much faster over remote connections.  

Changes From 1.13.1 to 1.13.2
*****************************

A regression was found in the 1.13.1 release. When bzr 1.13.1 and earlier push
a stacked branch they do not take care to push all the parent inventories for
the transferred revisions. This means that a smart server serving that branch
often cannot calculate inventory deltas for the branch (because smart server
does not/cannot open fallback repositories). Prior to 1.13 the server did not
have a verb to stream revisions out of a repository, so that's why this bug has
appeared now.

Bug Fixes
*********

* Fix for bug 354036 ErrorFromSmartServer - AbsentContentFactory object has no
  attribute 'get_bytes_as' exception while pulling from Launchpad 
  (Jean-Francois Roy, Andrew Bennetts, Robert Collins)

Changes From 1.13final to 1.13.1
********************************

A couple regessions where found in the 1.13 release. The pyrex-generated C
extensions are missing from the .tar.gz and .zip files.  Documentation on how
to generate GNU ChangeLogs is wrong.

Bug Fixes
*********

* Change ``./bzr``'s ``_script_version`` to match ./bzrlib/__init__.py
  version_info. (Bob Tanner, Martin Pool, #345232)

* Distribution archives for 1.13 do not contain generated C extension modules
  (Jean-Francois Roy, Bob Tanner, #344465)

* GNU ChangeLog output can now be produced by bzr log --format gnu-changelog is
  incorrect (Deejay, Bob Tanner, Martin Pool, Robert Collins, #343928)

* ``merge --force`` works again. (Robert Collins, #342105)

Changes From 1.13rc1 to 1.13final
*********************************

* Fix "is not a stackable format" error when pushing a
  stackable-format branch with an unstackable-format repository to a
  destination with a default stacking policy.  (Andrew Bennetts)

* Progress bars now show the rate of network activity for
  ``bzr+ssh://`` and ``bzr://`` connections.  (Andrew Bennetts)

Compatibility Breaks
********************

* ``bzr log --line`` now indicates which revisions are merges with
  `[merge]` after the date.  Scripts which parse the output of this
  command may need to be adjusted.
  (Neil Martinsen-Burrell)

New Features
************

* ``bzr reconfigure`` now supports --with-trees and --with-no-trees
  options to change the default tree-creation policy of shared
  repositories.  (Matthew Fuller, Marius Kruger, #145033)

* Debug flags can now be set in ``~/.bazaar/bazaar.conf``.
  (Martin Pool)

* Filtered views provide a mask over the tree so that users can focus
  on a subset of a tree when doing their work. See ``Filtered views``
  in chapter 7 of the User Guide and ``bzr help view`` for details.
  (Ian Clatworthy)

* GNU Changelog output can now be produced by ``bzr log --gnu-changelog``.
  (Andrea Bolognani, Martin Pool)

* The ``-Dmemory`` flag now gives memory information on Windows.
  (John Arbash Meinel)

* Multiple authors for a commit can now be recorded by using the "--author"
  option multiple times. (James Westby, #185772)

* New clean-tree command, from bzrtools.  (Aaron Bentley, Jelmer Vernooij)

* New command ``bzr launchpad-open`` opens a Launchpad web page for that
  branch in your web browser, as long as the branch is on Launchpad at all.
  (Jonathan Lange)

* New API for getting bugs fixed by a revision: Revision.iter_bugs().
  (Jonathan Lange)

Improvements
************

* All bzr ``Hooks`` classes are now registered in
  ``bzrlib.hooks.known_hooks``. This removes the separate list from
  ``bzrlib.tests`` and ensures that all hooks registered there are
  correctly isolated by the test suite (previously
  ``MutableTreeHooks`` were not being isolated correctly). Further, 
  documentation for hooks is now dynamically generated from the
  present HookPoints. ``bzr hooks`` will now also report on all the
  hooks present in the ``bzrlib.hooks.known_hooks`` registry.
  (Robert Collins)

* ``bzr add`` no longer prints ``add completed`` on success. Failure
  still prints an error message. (Robert Collins)

* ``bzr branch`` now has a ``--no-tree`` option which turns off the
  generation of a working tree in the new branch.
  (Daniel Watkins, John Klinger, #273993)

* Bazaar will now point out ``bzr+ssh://`` to the user when they 
  use ssh://. (Jelmer Vernooij, #330535)

* ``bzr -v info`` now omits the number of committers branch statistic,
  making it many times faster for large projects. To include that
  statistic in the output, use ``bzr -vv info``.
  (Ian Clatworthy)

* ``bzr push`` to a ``bzr`` url (``bzr://``, ``bzr+ssh://`` etc) will
  stream if the server is version 1.13 or greater, reducing roundtrips
  significantly. (Andrew Bennetts, Robert Collins)

* Lightweight Checkouts and Stacked Branches should both be much
  faster over remote connections. Building the working tree now
  batches up requests into approx 5MB requests, rather than a separate
  request for each file. (John Arbash Meinel)

* Support for GSSAPI authentication when using HTTP or HTTPS. 
  (Jelmer Vernooij)

* The ``bzr shelve`` prompt now includes a '?' help option to explain the
  short options better. (Daniel Watkins, #327429)

* ``bzr lp-open`` now falls back to the push location if it cannot find a
  public location. (Jonathan Lange, #332372)

* ``bzr lp-open`` will try to find the Launchpad URL for the location
  passed on the command line. This makes ``bzr lp-open lp:foo`` work as
  expected. (Jonathan Lange, #332705)

* ``bzr send`` now supports MH-E via ``emacsclient``. (Eric Gillespie)

Bug Fixes
*********

* Allows ``bzr log <FILE>`` to be called in an empty branch without
  backtracing. (Vincent Ladeuil, #346431)

* Bazaar now gives a better message including the filename if it's
  unable to read a file in the working directory, for example because
  of a permission error.  (Martin Pool, #338653)

* ``bzr cat -r<old> <path>`` doesn't traceback anymore when <path> has a
  file id in the working tree different from the one in revision <old>.
  (Vincent Ladeuil, #341517, #253806)

* ``bzr send`` help is more specific about how to apply merge
  directives.  (Neil Martinsen-Burrell, #253470)

* ``bzr missing`` now uses ``Repository.get_revision_delta()`` rather
  than fetching trees and determining a delta itself. (Jelmer
  Vernooij, #315048)

* ``bzr push`` to a smart server no longer causes "Revision
  {set([('null:',)])} not present ..." errors when the branch has
  multiple root revisions. (Andrew Bennetts, #317654)

* ``bzr shelve`` now properly handle patches with no terminating newline.
  (Benoît PIERRE, #303569)

* ``bzr unshelve`` gives a more palatable error if passed a non-integer
  shelf id. (Daniel Watkins)

* Export now handles files that are not present in the tree.
  (James Westby, #174539)

* Fixed incorrect "Source format does not support stacking" warning
  when pushing to a smart server.  (Andrew Bennetts, #334114)
  
* Fixed "sprout() got an unexpected keyword argument 'source_branch'"
  error branching from old repositories.
  (Martin Pool, #321695)

* Make ``bzr push --quiet <non-local location>`` less chatty.
  (Kent Gibson, #221461)

* Many Branch hooks would not fire with ``bzr://`` and ``bzr+ssh://``
  branches, and this was not noticed due to a bug in the test logic
  for branches. This is now fixed and a test added to prevent it
  reoccuring. (Robert Collins, Andrew Bennetts)

* Restore the progress bar on Windows. We were disabling it when TERM
  wasn't set, but Windows doesn't set TERM. (Alexander Belchenko,
  #334808)

* ``setup.py build_ext`` now gives a proper error when an extension
  fails to build. (John Arbash Meinel)

* Symlinks to non ascii file names are now supported.
  (Robert Collins, Vincent Ladeuil, #339055, #272444)    

* Under rare circumstances (aka nobody reported a bug about it), the ftp
  transport could revert to ascii mode. It now stays in binary mode except
  when needed.  (Vincent Ladeuil)

* Unshelve does not generate warnings about progress bars.
  (Aaron Bentley, #328148)

* shelve cleans up properly when unversioned files are specified.
  (Benoît Pierre, Aaron Bentley)

Documentation
*************

* Added ``Organizing your workspace`` to the User Guide appendices,
  summarizing some common ways of organizing trees, branches and
  repositories and the processes/workflows implied/enabled by each.
  (Ian Clatworthy)

* Hooks can now be self documenting. ``bzrlib.hooks.Hooks.create_hook``
  is the entry point for this feature. (Robert Collins)

* The documentation for ``shelve`` and ``unshelve`` has been clarified.
  (Daniel Watkins, #327421, #327425)

API Changes
***********

* ``bzr selftest`` now fails if the bazaar sources contain trailing
  whitespace, non-unix style line endings and files not ending in a
  newline. About 372 files and 3243 lines with trailing whitespace was
  updated to comply with this. The code already complied with the other
  criteria, but now it is enforced. (Marius Kruger)

* ``bzrlib.branch.PushResult`` was renamed to 
  ``bzrlib.branch.BranchPushResult``. (Jelmer Vernooij)

* ``Branch.fetch`` and ``Repository.fetch`` now return None rather
  than a count of copied revisions and failed revisions. A while back
  we stopped ever reporting failed revisions because we started
  erroring instead, and the copied revisions count is not used in the
  UI at all - indeed it only reflects the repository status not
  changes to the branch itself. (Robert Collins)

* ``Inventory.apply_delta`` now raises an AssertionError if a file-id
  appears multiple times within the delta. (Ian Clatworthy)

* MutableTree.commit now favours the "authors" argument, with the old
  "author" argument being deprecated.

* Remove deprecated EmptyTree.  (Martin Pool)

* ``Repository.fetch`` now accepts an optional ``fetch_spec``
  parameter.  A ``SearchResult`` or ``MiniSearchResult`` may be passed
  to ``fetch_spec`` instead of a ``last_revision`` to specify exactly
  which revisions to fetch. (Andrew Bennetts)

* ``RepositoryAcquisitionPolicy.acquire_repository`` now returns a
  tuple of ``(repository, is_new_flag)``, rather than just the
  repository.  (Andrew Bennetts)

* Revision.get_apparent_author() is now deprecated, replaced by
  Revision.get_apparent_authors(), which returns a list. The former
  now returns the first item that would be returned from the second.

* The ``BranchBuilder`` test helper now accepts a ``timestamp``
  parameter to ``build_commit`` and ``build_snapshot``.  (Martin Pool)

* The ``_fetch_*`` attributes on ``Repository`` are now on
  ``RepositoryFormat``, more accurately reflecting their intent (they
  describe a disk format capability, not state of a particular
  repository of that format). (Robert Collins)

Internals
*********

* Branching from a non-stacked branch on a smart protocol is now
  free of virtual file system methods.
  (Robert Collins, Andrew Bennetts)

* Branch and Repository creation on a bzr+ssh://server are now done
  via RPC calls rather than VFS calls, reducing round trips for
  pushing new branches substantially. (Robert Collins)

* ``Branch.clone`` now takes the ``repository_policy`` formerly used
  inside ``BzrDir.clone_on_transport``, allowing stacking to be
  configured before the branch tags and revision tip are set. This
  fixes a race condition cloning stacked branches that would cause
  plugins to have hooks called on non-stacked instances.
  (Robert Collins, #334187)

* ``BzrDir.cloning_metadir`` now has a RPC call. (Robert Collins)

* ``BzrDirFormat.__str__`` now uses the human readable description
  rather than the sometimes-absent disk label. (Robert Collins)

* ``bzrlib.fetch`` is now composed of a sender and a sink component
  allowing for decoupling over a network connection. Fetching from
  or into a RemoteRepository with a 1.13 server will use this to
  stream the operation.
  (Andrew Bennetts, Robert Collins)

* ``bzrlib.tests.run_suite`` accepts a runner_class parameter
  supporting the use of different runners. (Robert Collins)

* Change how file_ids and revision_ids are interned as part of
  inventory deserialization. Now we use the real ``intern()``, rather
  than our own workaround that would also cache a Unicode copy of the
  string, and never emptied the cache. This should slightly reduce
  memory consumption. (John Arbash Meinel)

* New branch method ``create_clone_on_transport`` that returns a
  branch object. (Robert Collins)

* New hook Commands['extend_command'] to allow plugins to access a
  command object before the command is run (or help generated from
  it), without overriding the command. (Robert Collins)

* New version of the ``BzrDir.find_repository`` verb supporting
  ``_network_name`` to support removing more _ensure_real calls.
  (Robert Collins)

* ``RemoteBranchFormat`` no longer claims to have a disk format string.
  (Robert Collins)

* ``Repository`` objects now have ``suspend_write_group`` and
  ``resume_write_group`` methods.  These are currently only useful
  with pack repositories. (Andrew Bennetts, Robert Collins)

* ``BzrDirFormat``, ``BranchFormat`` and ``RepositoryFormat`` objects
  now have a ``network_name`` for passing the format across RPC calls.
  (Robert Collins, Andrew Bennetts)

* ``RepositoryFormat`` objects now all have a new attribute
  ``_serializer`` used by fetch when reserialising is required.
  (Robert Collins, Andrew Bennetts)

* Some methods have been pulled up from ``BzrBranch`` to ``Branch``
  to aid branch types that are not bzr branch objects (like
  RemoteBranch). (Robert Collins, Andrew Bennetts)

* Test adaptation has been made consistent throughout the built in
  tests. ``TestScenarioApplier``, ``multiply_tests_from_modules``,
  ``adapt_tests``, ``adapt_modules`` have all been deleted. Please
  use ``multiply_tests``, or for lower level needs ``apply_scenarios``
  and ``apply_scenario``. (Robert Collins)

* ``TestSkipped`` is now detected by TestCase and passed to the
  ``TestResult`` by calling ``addSkip``. For older TestResult objects,
  where ``addSkip`` is not available, ``addError`` is still called.
  This permits test filtering in subunit to strip out skipped tests
  resulting in a faster fix-shrink-list-run cycle. This is compatible
  with the testtools protocol for skips. (Robert Collins)

* The ``_index`` of ``KnitVersionedFiles`` now supports the ability
  to scan an underlying index that is going to be incorporated into
  the ``KnitVersionedFiles`` object, to determine if it has missing
  delta references. The method is ``scan_unvalidated_index``.
  (Andrew Bennetts, Robert Collins)

* There is a RemoteSink object which handles pushing to smart servers.
  (Andrew Bennetts, Robert Collins)

* ``TransportTraceDecorator`` now logs ``put_bytes_non_atomic`` and
  ``rmdir`` calls. (Robert Collins)

* ``VersionedFiles`` record adapters have had their signature change
  from ``(record, record.get_bytes_as(record.storage_kind))`` to
  ``(record)`` reducing excess duplication and allowing adapters
  to access private data in record to obtain content more
  efficiently. (Robert Collins)

* We no longer probe to see if we should create a working tree during
  clone if we cannot get a local_abspath for the new bzrdir.
  (Robert Collins)


bzr 1.12
########

:Codename: 1234567890
:1.12: 2009-02-13
:1.12rc1: 2009-02-10

This release of Bazaar contains many improvements to the speed,
documentation and functionality of ``bzr log`` and the display of logged
revisions by ``bzr status``.  bzr now also gives a better indication of
progress, both in the way operations are drawn onto a text terminal, and
by showing the rate of network IO.

Changes from RC1 to Final
*************************

* ``bzr init --development-wt5[-rich-root]`` would fail because of
  circular import errors. (John Arbash Meinel, #328135)

* Expanded the help for log and added a new help topic called
  ``log-formats``.  (Ian Clatworthy)

Compatibility Breaks
********************

* By default, ``bzr status`` after a merge now shows just the pending
  merge tip revisions. This improves the signal-to-noise ratio after
  merging from trunk and completes much faster. To see all merged
  revisions, use the new ``-v`` flag.  (Ian Clatworthy)

* ``bzr log --line`` now shows any tags after the date and before
  the commit message. If you have scripts which parse the output
  from this command, you may need to adjust them accordingly.
  (Ian Clatworthy)

* ``bzr log --short`` now shows any additional revision properties
  after the date and before the commit message.  Scripts that parse 
  output of the log command in this situation may need to adjust.
  (Neil Martinsen-Burrell)

* The experimental formats ``1.12-preview`` and ``1.12-preview-rich-root``
  have been renamed ``development-wt5`` and ``development-wt5-rich-root``
  respectively, given they are not ready for release in 1.12.
  (Ian Clatworthy)

* ``read_bundle_from_url`` has been deprecated. (Vincent Ladeuil)

New Features
************

* Add support for filtering ``bzr missing`` on revisions.  Remote revisions
  can be filtered using ``bzr missing -r -20..-10`` and local revisions can
  be filtered using ``bzr missing --my-revision -20..-10``.
  (Marius Kruger)

* ``bzr log -p`` displays the patch diff for each revision.
  When logging a file, the diff only includes changes to that file.
  (Ian Clatworthy, #202331, #227335)

* ``bzr log`` supports a new option called ``-n N`` or ``--level N``.
  A value of 0 (zero) means "show all nested merge revisions" while
  a value of 1 (one) means "show just the top level". Values above
  1 can be used to see a limited amount of nesting. That can be
  useful for seeing the level or two below PQM submits for example.
  To force the ``--short`` and ``--line`` formats to display all nested
  merge revisions just like ``--long`` does by default, use a command
  like ``bzr log --short -n0``. To display just the mainline using
  ``--long`` format, ``bzr log --long -n1``.
  (Ian Clatworthy)

Improvements
************

* ``bzr add`` more clearly communicates success vs failure.
  (Daniel Watkins)

* ``bzr init`` will now print a little less verbose output.
  (Marius Kruger)

* ``bzr log`` is now much faster in many use cases, particularly
  at incrementally displaying results and filtering by a
  revision range. (Ian Clatworthy)

* ``bzr log --short`` and ``bzr log --line`` now show tags, if any,
  for each revision. The tags are shown comma-separated inside
  ``{}``. For short format, the tags appear at the end of line
  before the optional ``[merge]`` indicator. For line format,
  the tags appear after the date. (Ian Clatworthy)

* Progress bars now show the rate of activity for some sftp 
  operations, and they are drawn different.  (Martin Pool, #172741)

* Progress bars now show the rate of activity for urllib and pycurl based
  http client implementations. The operations are tracked at the socket
  level for better precision.
  (Vincent Ladeuil)

* Rule-based preferences can now accept multiple patterns for a set of
  rules.  (Marius Kruger)

* The ``ancestor:`` revision spec will now default to referring to the
  parent of the branch if no other location is given.
  (Daniel Watkins, #198417)

* The debugger started as a result of setting ``$BZR_PDB`` works
  around a bug in ``pdb``, http://bugs.python.org/issue4150.  The bug
  can cause truncated tracebacks in Python versions before 2.6.
  (Andrew Bennetts)

* VirtualVersionedFiles now implements
  ``iter_lines_added_or_present_in_keys``. This allows the creation of 
  new branches based on stacked bzr-svn branches. (#311997)

Bug Fixes
*********

* ``bzr annotate --show-ids`` doesn't give a backtrace on empty files
  anymore.
  (Anne Mohsen, Vincent Ladeuil, #314525)

* ``bzr log FILE`` now correctly shows mainline revisions merging
  a change to FILE when the ``--short`` and ``--line`` log formats
  are used. (Ian Clatworthy, #317417)

* ``bzr log -rX..Y FILE`` now shows the history of FILE provided
  it existed in Y or X, even if the file has since been deleted or
  renamed. If no range is given, the current/basis tree and
  initial tree are searched in that order. More generally, log
  now interprets filenames in their historical context.
  (Ian Clatworthy, #175520)

* ``bzr status`` now reports nonexistent files and continues, then
  errors (with code 3) at the end.  (Karl Fogel, #306394)

* Don't require the present compression base in knits to be the same
  when adding records in knits. (Jelmer Vernooij, #307394)

* Fix a problem with CIFS client/server lag on Windows colliding with
  an invariant-per-process algorithm for generating AtomicFile names
  (Adrian Wilkins, #304023)

* Many socket operations now handle EINTR by retrying the operation.
  Previously EINTR was treated as an unrecoverable failure.  There is
  a new ``until_no_eintr`` helper function in ``bzrlib.osutils``.
  (Andrew Bennetts)

* Support symlinks with non-ascii characters in the symlink filename.
  (Jelmer Vernooij, #319323)

* There was a bug in how we handled resolving when a file is deleted
  in one branch, and modified in the other. If there was a criss-cross
  merge, we would cause the deletion to conflict a second time.
  (Vincent Ladeuil, John Arbash Meinel)

* There was another bug in how we chose the correct intermediate LCA in
  criss-cross merges leading to several kind of changes be incorrectly
  handled.
  (John Arbash Meinel, Vincent Ladeuil)

* Unshelve now handles deleted paths without crashing. (Robert Collins)

Documentation
*************

* Improved plugin developer documentation.  (Martin Pool)

API Changes
***********

* ``ProgressBarStack`` is deprecated; instead use
  ``ui_factory.nested_progress_bar`` to create new progress bars.
  (Martin Pool)

* ForeignVcsMapping() now requires a ForeignVcs object as first
  argument. (Jelmer Vernooij)

* ForeignVcsMapping.show_foreign_revid() has been moved to
  ForeignVcs. (Jelmer Vernooij)

* ``read_bundle_from_url`` is deprecated in favor of
  ``read_mergeable_from_url``.  (Vincent Ladeuil)

* Revision specifiers are now registered in
  ``bzrlib.revisionspec.revspec_registry``, and the old list of 
  revisionspec classes (``bzrlib.revisionspec.SPEC_TYPES``) has been
  deprecated. (Jelmer Vernooij, #321183)

* The progress and UI classes have changed; the main APIs remain the
  same but code that provides a new UI or progress bar class may
  need to be updated.  (Martin Pool)

Internals
*********

* Default User Interface (UI) is CLIUIFactory when bzr runs in a dumb
  terminal. It is sometimes desirable do override this default by forcing
  bzr to use TextUIFactory. This can be achieved by setting the
  BZR_USE_TEXT_UI environment variable (emacs shells, as opposed to
  compile buffers, are such an example).
  (Vincent Ladeuil)

* New API ``Branch.iter_merge_sorted_revisions()`` that iterates over
  ``(revision_id, depth, revno, end_of_merge)`` tuples.
  (Ian Clatworthy)

* New ``Branch.dotted_revno_to_revision_id()`` and
  ``Branch.revision_id_to_dotted_revno()`` APIs that pick the most
  efficient way of doing the mapping.
  (Ian Clatworthy)

* Refactor cmd_serve so that it's a little easier to build commands that
  extend it, and perhaps even a bit easier to read.  (Jonathan Lange)

* ``TreeDelta.show()`` now accepts a ``filter`` parameter allowing log
  formatters to retrict the output.
  (Vincent Ladeuil)


bzr 1.11
########

:Codename: "Eyes up!"
:Released: 2009-01-19

This first monthly release of Bazaar for 2009 improves Bazaar's operation
in Windows, Mac OS X, and other situations where file names are matched
without regard to capitalization: Bazaar tries to match the case of an
existing file.  This release of Bazaar also improves the efficiency of
Tortoise Windows Shell integration and lets it work on 64-bit platforms.

The UI through which Bazaar supports historic formats has been improved,
so 'bzr help formats' now gives a simpler and shorter list, with clear
advice.

This release also fixes a number of bugs, particularly a glitch that can
occur when there are concurrent writes to a pack repository.

Bug Fixes
*********

* Fix failing test when CompiledChunksToLines is not available.
  (Vincent Ladeuil)

* Stacked branches don't repeatedly open their transport connection.
  (John Arbash Meinel)



bzr 1.11rc1
###########

:Codename: "Eyes up!"
:Released: 2009-01-09

Changes
*******

* Formats using Knit-based repository formats are now explicitly
  marked as deprecated. (Ian Clatworthy)

New Features
************

* Add support for `bzr tags -r 1..2`, that is we now support showing
  tags applicable for a specified revision range. (Marius Kruger)

* ``authentication.conf`` now accepts pluggable read-only credential
  stores. Such a plugin (``netrc_credential_store``) is now included,
  handles the ``$HOME/.netrc`` file and can server as an example to
  implement other plugins.
  (Vincent Ladeuil)

* ``shelve --list`` can now be used to list shelved changes.
  (Aaron Bentley)

Improvements
************

* Add trailing slash to directories in all output of ``bzr ls``, except
  ``bzr ls --null``. (Gordon P. Hemsley, #306424)

* ``bzr revision-info`` now supports a -d option to specify an
  alternative branch. (Michael Hudson)

* Add connection to a C++ implementation of the Windows Shell Extension
  which is able to fully replace the current Python implemented one.
  Advantages include 64bit support and reduction in overhead for
  processes which drag in shell extensions.
  (Mark Hammond)

* Support the Claws mail client directly, rather than via
  xdg-email. This prevents the display of an unnecessary modal
  dialog in Claws, informing the user that a file has been
  attached to the message, and works around bug #291847 in
  xdg-utils which corrupts the destination address.

* When working on a case-insensitive case-preserving file-system, as
  commonly found with Windows, bzr will often ignore the case of the
  arguments specified by the user in preference to the case of an existing
  item on the file-system or in the inventory to help prevent
  counter-intuitive behaviour on Windows. (Mark Hammond)

Bug Fixes
*********
  
* Allow BzrDir implementation to implement backing up of 
  control directory. (#139691)

* ``bzr push`` creating a new stacked branch will now only open a
  single connection to the target machine. (John Arbash Meinel)

* Don't call iteritems on transport_list_registry, because it may
  change during iteration.  (Martin Pool, #277048)

* Don't make a broken branch when pushing an unstackable-format branch
  that's in a stackable shared repository to a location with default
  stack-on location.  (Andrew Bennetts, #291046)

* Don't require embedding user in HTTP(S) URLs do use authentication.conf.
  (Ben Jansen, Vincent Ladeuil, #300347)

* Fix a problem with CIFS client/server lag on windows colliding with
  an invariant-per-process algorithm for generating AtomicFile names
  (Adrian Wilkins, #304023)

* Fix bogus setUp signature in UnavailableFTPServer.
  (Gary van der Merwe, #313498)

* Fix compilation error in ``_dirstate_helpers_c`` on SunOS/Solaris.
  (Jari Aalto)

* Fix SystemError in ``_patiencediff_c`` module by calling
  PyErr_NoMemory() before returning NULL in PatienceSequenceMatcher_new.
  (Andrew Bennetts, #303206)

* Give proper error message for diff with non-existent dotted revno.
  (Marius Kruger, #301969)

* Handle EACCES (permission denied) errors when launching a message
  editor, and emit warnings when a configured editor cannot be
  started. (Andrew Bennetts)

* ``$HOME/.netrc`` file is now recognized as a read-only credential store
  if configured in ``authentication.conf`` with 'password_encoding=netrc'
  in the appropriate sections.
  (Vincent Ladeuil, #103029)

* Opening a stacked branch now properly shares the connection, rather
  than opening a new connection for the stacked-on branch.
  (John Arbash meinel)

* Preserve transport decorators while following redirections.
  (Vincent Ladeuil, #245964, #270863)

* Provides a finer and more robust filter for accepted redirections.
  (Vincent Ladeuil, #303959, #265070)

* ``shelve`` paths are now interpreted relative to the current working
  tree.  (Aaron Bentley)

* ``Transport.readv()`` defaults to not reading more than 100MB in a
  single array. Further ``RemoteTransport.readv`` sets this to 5MB to
  work better with how it splits its requests.
  (John Arbash Meinel, #303538)

* Pack repositories are now able to reload the pack listing and retry
  the current operation if another action causes the data to be
  repacked.  (John Arbash Meinel, #153786)

* ``pull -v`` now respects the log_format configuration variable.
  (Aaron Bentley)

* ``push -v`` now works on non-initial pushes.  (Aaron Bentley)

* Use the short status format when the short format is used for log.
  (Vincent Ladeuil, #87179)

* Allow files to be renamed or moved via remove + add-by-id. (Charles
  Duffy, #314251)

Documentation
*************

* Improved the formats help topic to explain why multiple formats
  exist and to provide guidelines in selecting one. Introduced
  two new supporting help topics: current-formats and other-formats.
  (Ian Clatworthy)

API Changes
***********

* ``LRUCache(after_cleanup_size)`` was renamed to
  ``after_cleanup_count`` and the old name deprecated. The new name is
  used for clarity, and to avoid confusion with
  ``LRUSizeCache(after_cleanup_size)``. (John Arbash Meinel)

* New ``ForeignRepository`` base class, to help with foreign branch 
  support (e.g. svn).  (Jelmer Vernooij)

* ``node_distances`` and ``select_farthest`` can no longer be imported
  from ``bzrlib.graph``.  They can still be imported from
  ``bzrlib.deprecated_graph``, which has been the preferred way to
  import them since before 1.0.  (Andrew Bennetts)
  
* The logic in commit now delegates inventory basis calculations to
  the ``CommitBuilder`` object; this requires that the commit builder
  in use has been updated to support the new ``recording_deletes`` and
  ``record_delete`` methods. (Robert Collins)

Testing
*******

* An HTTPS server is now available (it requires python-2.6). Future bzr
  versions will allow the use of the python-2.6 ssl module that can be
  installed for 2.5 and 2.4.

* ``bzr selftest`` now fails if new trailing white space is added to
  the bazaar sources. It only checks changes not committed yet. This
  means that PQM will now reject changes that introduce new trailing
  whitespace. (Marius Kruger)

* Introduced new experimental formats called ``1.12-preview`` and
  ``1.12-preview-rich-root`` to enable testing of related pending
  features, namely content filtering and filtered views.
  (Ian Clatworthy)

Internals
*********

* Added an ``InventoryEntry`` cache when deserializing inventories.
  Can cut the time to iterate over multiple RevisionsTrees in half.
  (John Arbash Meinel)

* Added ``bzrlib.fifo_cache.FIFOCache`` which is designed to have
  minimal overhead versus using a plain dict for cache hits, at the
  cost of not preserving the 'active' set as well as an ``LRUCache``.
  (John Arbash Meinel)

* ``bzrlib.patience_diff.unified_diff`` now properly uses a tab
  character to separate the filename from the date stamp, and doesn't
  add trailing whitespace when a date stamp is not supplied.
  (Adeodato Simó, John Arbash Meinel)

* ``DirStateWorkingTree`` and ``DirStateWorkingTreeFormat`` added
  as base classes of ``WorkingTree4`` and ``WorkingTreeFormat4``
  respectively. (Ian Clatworthy)

* ``KnitVersionedFiles._check_should_delta()`` now uses the
  ``get_build_details`` api to avoid multiple hits to the index, and
  to properly follow the ``compression_parent`` rather than assuming
  it is the left-hand parent. (John Arbash Meinel)

* ``KnitVersionedFiles.get_record_stream()`` will now chose a
  more optimal ordering when the keys are requested 'unordered'.
  Previously the order was fully random, now the records should be
  returned from each pack in turn, in forward I/O order.
  (John Arbash Meinel)
    
* ``mutter()`` will now flush the ``~/.bzr.log`` if it has been more
  than 2s since the last time it flushed. (John Arbash Meinel)

* New method ``bzrlib.repository.Repository.add_inventory_by_delta``
  allows adding an inventory via an inventory delta, which can be
  more efficient for some repository types. (Robert Collins)

* Repository ``CommitBuilder`` objects can now accumulate an inventory
  delta. To enable this functionality call ``builder.recording_deletes``
  and additionally call ``builder.record_delete`` when a delete
  against the basis occurs. (Robert Collins)

* The default http handler has been changed from pycurl to urllib.
  The default is still pycurl for https connections. (The only
  advantage of pycurl is that it checks ssl certificates.)
  (John Arbash Meinel)

* ``VersionedFiles.get_record_stream()`` can now return objects with a
  storage_kind of ``chunked``. This is a collection (list/tuple) of
  strings. You can use ``osutils.chunks_to_lines()`` to turn them into
  guaranteed 'lines' or you can use ``''.join(chunks)`` to turn it
  into a fulltext. This allows for some very good memory savings when
  asking for many texts that share ancestry, as the individual chunks
  can be shared between versions of the file. (John Arbash Meinel)

* ``pull -v`` and ``push -v`` use new function
  ``bzrlib.log.show_branch_change`` (Aaron Bentley)



bzr 1.10
########

:Released: 2008-12-05

Bazaar 1.10 has several performance improvements for copying revisions
(especially for small updates to large projects).  There has also been a
significant amount of effort in polishing stacked branches.  The commands
``shelve`` and ``unshelve`` have become core commands, with an improved
implementation.

The only changes versus bzr-1.10rc1 are bugfixes for stacked branches.

bug Fixes
*********

* Don't set a pack write cache size from RepoFetcher, because the
  cache is not coherent with reads and causes ShortReadvErrors.
  This reverses the change that fixed #294479.
  (Martin Pool, #303856)

* Properly handle when a revision can be inserted as a delta versus
  when it needs to be expanded to a fulltext for stacked branches.
  There was a bug involving merge revisions. As a method to help
  prevent future difficulties, also make stacked fetches sort
  topologically. (John Arbash Meinel, #304841)


bzr 1.10rc1
###########

:Released: 2008-11-28

This release of Bazaar focuses on performance improvements when pushing
and pulling revisions, both locally and to remote networks.  The popular
``shelve`` and ``unshelve`` commands, used to interactively revert and
restore work in progress, have been merged from bzrtools into the bzr
core.  There are also bug fixes for portability, and for stacked branches.

New Features
************

* New ``commit_message_template`` hook that is called by the commit
  code to generate a template commit message. (Jelmer Vernooij)

* New `shelve` and `unshelve` commands allow undoing and redoing changes.
  (Aaron Bentley)

Improvements
************

* ``(Remote)Branch.copy_content_into`` no longer generates the full revision
  history just to set the last revision info.
  (Andrew Bennetts, John Arbash Meinel)

* Fetches between formats with different serializers (such as
  pack-0.92-subtree and 1.9-rich-root) are faster now.  This is due to
  operating on batches of 100 revisions at time rather than
  one-by-one.  (Andrew Bennetts, John Arbash Meinel)

* Search index files corresponding to pack files we've already used
  before searching others, because they are more likely to have the
  keys we're looking for.  This reduces the number of iix and tix
  files accessed when pushing 1 new revision, for instance.
  (John Arbash Meinel)

* Signatures to transfer are calculated more efficiently in
  ``item_keys_introduced_by``.  (Andrew Bennetts, John Arbash Meinel)

* The generic fetch code can once again copy revisions and signatures
  without extracting them completely to fulltexts and then serializing
  them back down into byte strings. This is a significant performance
  improvement when fetching from a stacked branch.
  (John Arbash Meinel, #300289)

* When making a large readv() request over ``bzr+ssh``, break up the
  request into more manageable chunks. Because the RPC is not yet able
  to stream, this helps keep us from buffering too much information at
  once. (John Arbash Meinel)

Bug Fixes
*********

* Better message when the user needs to set their Launchpad ID.
  (Martin Pool, #289148)

* ``bzr commit --local`` doesn't access the master branch anymore.
  This fixes a regression introduced in 1.9.  (Marius Kruger, #299313)

* Don't call the system ``chdir()`` with an empty path. Sun OS seems
  to give an error in that case.  Also, don't count on ``getcwd()``
  being able to allocate a new buffer, which is a gnu extension.
  (John Arbash Meinel, Martin Pool, Harry Hirsch, #297831)

* Don't crash when requesting log --forward <file> for a revision range
  starting with a dotted revno.
  (Vincent Ladeuil, #300055)

* Don't create text deltas spanning stacked repositories; this could
  cause "Revision X not present in Y" when later accessing them.
  (Martin Pool, #288751)

* Pack repositories are now able to reload the pack listing and retry
  the current operation if another action causes the data to be
  repacked.  (John Arbash Meinel, #153786)

* PermissionDenied errors from smart servers no longer cause
  "PermissionDenied: "None"" on the client.
  (Andrew Bennetts, #299254)

* Pushing to a stacked pack repository now batches writes, the same
  way writes are batched to ordinary pack repository.  This makes
  pushing to a stacked branch over the network much faster.
  (Andrew Bennetts, #294479)

* TooManyConcurrentRequests no longer occur when a fetch fails and
  tries to abort a write group.  This allows the root cause (e.g. a
  network interruption) to be reported.  (Andrew Bennetts, #297014)

* RemoteRepository.get_parent_map now uses fallback repositories.
  (Aaron Bentley, #297991?, #293679?)

API Changes
***********

* ``CommitBuilder`` now validates the strings it will be committing,
  to ensure that they do not have characters that will not be properly
  round-tripped. For now, it just checks for characters that are
  invalid in the XML form. (John Arbash Meinel, #295161)

* Constructor parameters for NewPack (internal to pack repositories)
  have changed incompatibly.

* ``Repository.abort_write_group`` now accepts an optional
  ``suppress_errors`` flag.  Repository implementations that override
  ``abort_write_group`` will need to be updated to accept the new
  argument.  Subclasses that only override ``_abort_write_group``
  don't need to change.

* Transport implementations must provide copy_tree_to_transport.  A default
  implementation is provided for Transport subclasses.

Testing
*******

* ``bzr selftest`` now fails if no doctests are found in a module
  that's expected to have them.  (Martin Pool)

* Doctests now only report the first failure.  (Martin Pool)


bzr 1.9
#######

:Released: 2008-11-07

This release of Bazaar adds a new repository format, ``1.9``, with smaller
and more efficient index files.  This format can be specified when
creating a new repository, or used to losslessly upgrade an existing
repository.  bzr 1.9 also speeds most operations over the smart server
protocol, makes annotate faster, and uses less memory when making
checkouts or pulling large amounts of data.

Bug Fixes
*********

* Fix "invalid property value 'branch-nick' for None" regression with
  branches bound to svn branches.  (Martin Pool, #293440)

* Fix SSL/https on Python2.6.  (Vincent Ladeuil, #293054)

* ``SFTPTransport.readv()`` had a bug when requests were out-of-order.
  This only triggers some-of-the-time on Knit format repositories.
  (John Arbash Meinel, #293746)


bzr 1.9rc1
##########

:Released: 2008-10-31

New Features
************

* New Branch hook ``transform_fallback_location`` allows a function to
  be called when looking up the stacked source. (Michael Hudson)

* New repository formats ``1.9`` and ``1.9-rich-root``. These have all
  the functionality of ``1.6``, but use the new btree indexes.
  These indexes are both smaller and faster for access to historical
  information.  (John Arbash Meinel)

Improvements
************

* ``BTreeIndex`` code now is able to prefetch extra pages to help tune
  the tradeoff between bandwidth and latency. Should be tuned
  appropriately to not impact commands which need minimal information,
  but provide a significant boost to ones that need more context. Only
  has a direct impact on the ``--development2`` format which uses
  btree's for the indexes. (John Arbash Meinel)

* ``bzr dump-btree`` is a hidden command introduced to allow dumping
  the contents of a compressed btree file.  (John Arbash Meinel)

* ``bzr pack`` now tells the index builders to optimize for size. For
  btree index repositories, this can save 25% of the index size
  (mostly in the text indexes). (John Arbash Meinel)

* ``bzr push`` to an existing branch or repository on a smart server
  is faster, due to Bazaar making more use of the ``get_parent_map``
  RPC when querying the remote branch's revision graph.
  (Andrew Bennetts)

* default username for bzr+ssh and sftp can be configured in
  authentication.conf. (Aaron Bentley)

* launchpad-login now provides a default username for bzr+ssh and sftp
  URLs, allowing username-free URLs to work for everyone. (Aaron Bentley)

* ``lp:`` lookups no longer include usernames, making them shareable and
  shorter. (Aaron Bentley)

* New ``PackRepository.autopack`` smart server RPC, which does
  autopacking entirely on the server.  This is much faster than
  autopacking via plain file methods, which downloads a large amount
  of pack data and then re-uploads the same pack data into a single
  file.  This fixes a major (although infrequent) cause of lengthy
  delays when using a smart server.  For example, pushing the 10th
  revision to a repository with 9 packs now takes 44 RPCs rather than
  179, and much less bandwidth too.  This requires Bazaar 1.9 on both
  the client and the server, otherwise the client will fallback to the
  slower method.  (Andrew Bennetts)

Bug Fixes
*********

* A failure to load a plugin due to an IncompatibleAPI exception is
  now correctly reported. (Robert Collins, #279451)

* API versioning support now has a multiple-version checking api
  ``require_any_api``. (Robert Collins, #279447)

* ``bzr branch --stacked`` from a smart server to a standalone branch
  works again.  This fixes a regression in 1.7 and 1.8.
  (Andrew Bennetts, #270397)

* ``bzr co`` uses less memory. It used to unpack the entire WT into
  memory before writing it to disk. This was a little bit faster, but
  consumed lots of memory. (John Arbash Meinel, #269456)

* ``bzr missing --quiet`` no longer prints messages about whether
  there are missing revisions.  The exit code indicates whether there
  were or not.  (Martin Pool, #284748)

* Fixes to the ``annotate`` code. The fast-path which re-used the
  stored deltas was accidentally disabled all the time, instead of
  only when a branch was stacked. Second, the code would accidentally
  re-use a delta even if it wasn't against the left-parent, this
  could only happen if ``bzr reconcile`` decided that the parent
  ordering was incorrect in the file graph.  (John Arbash Meinel)

* "Permission denied" errors that occur when pushing a new branch to a
  smart server no longer cause tracebacks.  (Andrew Bennetts, #278673)

* Some compatibility fixes for building the extensions with MSVC and
  for python2.4. (John Arbash Meinel, #277484)

* The index logic is now able to reload the list of pack files if and
  index ends up disappearing. We still don't reload if the pack data
  itself goes missing after checking the index. This bug appears as a
  transient failure (file not found) when another process is writing
  to the repository.  (John Arbash Meinel, #153786)

* ``bzr switch`` and ``bzr bind`` will now update the branch nickname if
  it was previously set. All checkouts will now refer to the bound branch
  for a nickname if one was not explicitly set.
  (Marius Kruger, #230903)

Documentation
*************

* Improved hook documentation. (Michael Ernst)

API Changes
***********

* commands.plugins_cmds is now a CommandRegistry, not a dict.

Internals
*********

* New AuthenticationConfig.set_credentials method allows easy programmatic
  configuration of authetication credentials.


bzr 1.8
#######

:Released: 2008-10-16

Bazaar 1.8 includes several fixes that improve working tree performance,
display of revision logs, and merges.  The bzr testsuite now passes on OS
X and Python 2.6, and almost completely passes on Windows.  The
smartserver code has gained several bug fixes and performance
improvements, and can now run server-side hooks within an http server.

Bug Fixes
*********

* Fix "Must end write group" error when another error occurs during
  ``bzr push``.  (Andrew Bennetts, #230902)

Portability
***********

* Some Pyrex versions require the WIN32 macro defined to compile on
  that platform.  (Alexander Belchenko, Martin Pool, #277481)


bzr 1.8rc1
##########

:Released: 2008-10-07

Changes
*******

* ``bzr log file`` has been changed. It now uses a different method
  for determining which revisions to show as merging the changes to
  the file. It now only shows revisions which merged the change
  towards your mainline. This simplifies the output, makes it faster,
  and reduces memory consumption.  (John Arbash Meinel)

* ``bzr merge`` now defaults to having ``--reprocess`` set, whenever
  ``--show-base`` is not supplied.  (John Arbash Meinel)

* ``bzr+http//`` will now optionally load plugins and write logs on the
  server. (Marius Kruger)

* ``bzrlib._dirstate_helpers_c.pyx`` does not compile correctly with
  Pyrex 0.9.4.1 (it generates C code which causes segfaults). We
  explicitly blacklist that version of the compiler for that
  extension. Packaged versions will include .c files created with
  pyrex >= 0.9.6 so it doesn't effect releases, only users running
  from the source tree. (John Arbash Meinel, #276868)

Features
********

* bzr is now compatible with python-2.6. python-2.6 is not yet officially
  supported (nor released, tests were conducted with the dev version of
  python-2.6rc2), but all known problems have been fixed.  Feedback
  welcome.
  (Vincent Ladeuil, #269535)

Improvements
************

* ``bzr annotate`` will now include uncommitted changes from the local
  working tree by default. Such uncommitted changes are given the
  revision number they would get if a commit was done, followed with a
  ? to indicate that its not actually known. (Robert Collins, #3439)

* ``bzr branch`` now accepts a ``--standalone`` option, which creates a
  standalone branch regardless of the presence of shared repositories.
  (Daniel Watkins)

* ``bzr push`` is faster in the case there are no new revisions to
  push.  It is also faster if there are no tags in the local branch.
  (Andrew Bennetts)

* File changes during a commit will update the tree stat cache.
  (Robert Collins)

* Location aliases can now accept a trailing path.  (Micheal Hudson)

* New hooks ``Lock.hooks`` when LockDirs are acquired and released.
  (Robert Collins, MartinPool)

* Switching in heavyweight checkouts uses the master branch's context, not
  the checkout's context.  (Adrian Wilkins)

* ``status`` on large trees is now faster, due to optimisations in the
  walkdirs code. Of particular note, the walkdirs code now performs
  a temporary ``chdir()`` while reading a single directory; if your
  platform has non thread-local current working directories (and is
  not windows which has its own implementation), this may introduce a
  race condition during concurrent uses of bzrlib. The bzrlib CLI
  will not encounter this as it is single threaded for working tree
  operations. (Robert Collins)

* The C extensions now build on python 2.4 (Robert Collins, #271939)

* The ``-Dhpss`` debug flag now reports the number of smart server
  calls per medium to stderr.  This is in addition to the existing
  detailed logging to the .bzr.log trace file.  (Andrew Bennetts)

Bug Fixes
*********

* Avoid random failures arising from misinterpreted ``errno`` values
  in ``_readdir_pyx.read_dir``.
  (Martin Pool, #279381)

* Branching from a shared repository on a smart server into a new
  repository now preserves the repository format.
  (Andrew Bennetts, #269214)

* ``bzr log`` now accepts a ``--change`` option.
  (Vincent Ladeuil, #248427)

* ``bzr missing`` now accepts an ``--include-merges`` option.
  (Vincent Ladeuil, #233817)

* Don't try to filter (internally) '.bzr' from the files to be deleted if
  it's not there.
  (Vincent Ladeuil, #272648)

* Fix '_in_buffer' AttributeError when using the -Dhpss debug flag.
  (Andrew Bennetts)

* Fix TooManyConcurrentRequests errors caused by a connection failure
  when doing ``bzr pull`` or ``bzr merge`` from a ``bzr+ssh`` URL.
  (Andrew Bennetts, #246233)

* Fixed ``bzr st -r branch:PATH_TO_BRANCH`` where the other branch
  is in a different repository than the current one.
  (Lukáš Lalinský, #144421)

* Make the first line of the manpage preamble a comment again.
  (David Futcher, #242106)

* Remove use of optional parameter in GSSAPI FTP support, since
  it breaks newer versions of Python-Kerberos. (Jelmer Vernooij)

* The autopacking logic will now always create a single new pack from
  all of the content which it deems is worth moving. This avoids the
  'repack a single pack' bug and should result in better packing
  overall.  (John Arbash Meinel, #242510, #172644)

* Trivial documentation fix.
  (John Arbash Meinel, #270471)

* ``bzr switch`` and ``bzr bind`` will now update the branch nickname if
  it was previously set. All checkouts will now refer to the bound branch
  for a nickname if one was not explicitly set.
  (Marius Kruger, #230903)

Documentation
*************

* Explain revision/range identifiers. (Daniel Clemente)

API Changes
***********

* ``CommitBuilder.record_entry_contents`` returns one more element in
  its result tuple - an optional file system hash for the hash cache
  to use. (Robert Collins)

* ``dirstate.DirState.update_entry`` will now only calculate the sha1
  of a file if it is likely to be needed in determining the output
  of iter_changes. (Robert Collins)

* The PackRepository, RepositoryPackCollection, NewPack classes have a
  slightly changed interface to support different index types; as a
  result other users of these classes need to supply the index types
  they want. (Robert Collins)

Testing
*******

* ``bzrlib.tests.repository_implementations`` has been renamed to
  ``bzrlib.tests.per_repository`` so that we have a common structure
  (and it is shorter). (John Arbash Meinel, #239343)

* ``LocalTransport.abspath()`` now returns a drive letter if the
  transport has one, fixing numerous tests on Windows.
  (Mark Hammond)

* PreviewTree is now tested via intertree_implementations.
  (Aaron Bentley)

* The full test suite is passing again on OSX.
  (Guillermo Gonzalez, Vincent Ladeuil)

* The full test suite passes when run with ``-Eallow_debug``.
  (Andrew Bennetts)

Internals
*********

* A new hook, ``Branch.open``, has been added, which is called when
  branch objects are opened. (Robert Collins)

* ``bzrlib.osutils._walkdirs_utf8`` has been refactored into common
  tree walking, and modular directory listing code to aid future
  performance optimisations and refactoring. (Robert Collins)

* ``bzrlib.trace.debug_memory`` can be used to get a quick memory dump
  in the middle of processing. It only reports memory if
  ``/proc/PID/status`` is available. (John Arbash Meinel)

* New method ``RevisionSpec.as_tree`` for representing the revision
  specifier as a revision tree object. (Lukáš Lalinský)

* New race-free method on MutableTree ``get_file_with_stat`` for use
  when generating stat cache results. (Robert Collins)

* New win32utils.get_local_appdata_location() provides access to a local
  directory for storing data.  (Mark Hammond)

* To be compatible with python-2.6 a few new rules should be
  observed. 'message' attribute can't be used anymore in exception
  classes, 'sha' and 'md5' modules have been deprecated (use
  osutils.[md5|sha]), object__init__ and object.__new__ don't accept
  parameters anymore.
  (Vincent Ladeuil)


bzr 1.7.1
#########

:Released:  2008-10-01

No changes from 1.7.1rc1.


bzr 1.7.1rc1
############

:Released: 2008-09-24

This release just includes an update to how the merge algorithm handles
file paths when we encounter complex history.

Features
********

* If we encounter a criss-cross in history, use information from
  direct Least Common Ancestors to resolve inventory shape (locations
  of files, adds, deletes, etc). This is similar in concept to using
  ``--lca`` for merging file texts, only applied to paths.
  (John Arbash Meinel)


bzr 1.7
#######

:Released: 2008-09-23

This release includes many bug fixes and a few performance and feature
improvements.  ``bzr rm`` will now scan for missing files and remove them,
like how ``bzr add`` scans for unknown files and adds them. A bit more
polish has been applied to the stacking code. The b-tree indexing code has
been brought in, with an eye on using it in a future repository format.
There are only minor installer changes since bzr-1.7rc2.

Features
********

* Some small updates to the win32 installer. Include localization
  files found in plugins, and include the builtin distutils as part of
  packaging qbzr. (Mark Hammond)


bzr 1.7rc2
##########

:Released: 2008-09-17

A few bug fixes from 1.7rc1. The biggest change is a new
``RemoteBranch.get_stacked_on_url`` rpc. This allows clients that are
trying to access a Stacked branch over the smart protocol, to properly
connect to the stacked-on location.

Bug Fixes
*********

* Branching from a shared repository on a smart server into a new
  repository now preserves the repository format.
  (Andrew Bennetts, #269214)

* Branching from a stacked branch via ``bzr+ssh`` can properly connect
  to the stacked-on branch.  (Martin Pool, #261315)

* ``bzr init`` no longer re-opens the BzrDir multiple times.
  (Vincent Ladeuil)

* Fix '_in_buffer' AttributeError when using the -Dhpss debug flag.
  (Andrew Bennetts)


bzr 1.7rc1
##########

:Released: 2008-09-09

This release candidate for bzr 1.7 has several bug fixes and a few
performance and feature improvements.  ``bzr rm`` will now scan for
missing files and remove them, like how ``bzr add`` scans for unknown
files and adds them. A bit more polish has been applied to the stacking
code. The b-tree indexing code has been brought in, with an eye on using
it in a future repository format.


Changes
*******

* ``bzr export`` can now export a subdirectory of a project.
  (Robert Collins)

* ``bzr remove-tree`` will now refuse to remove a tree with uncommitted
  changes, unless the ``--force`` option is specified.
  (Lukáš Lalinský, #74101)

* ``bzr rm`` will now scan for files that are missing and remove just
  them automatically, much as ``bzr add`` scans for new files that
  are not ignored and adds them automatically. (Robert Collins)

Features
********

* Support for GSSAPI authentication when using FTP as documented in
  RFC2228. (Jelmer Vernooij, #49623)

* Add support for IPv6 in the smart server. (Jelmer Vernooij, #165014)

Improvements
************

* A url like ``log+file:///tmp`` will log all access to that Transport
  to ``.bzr.log``, which may help in debugging or profiling.
  (Martin Pool)

* ``bzr branch`` and ``bzr push`` use the default stacking policy if the
  branch format supports it. (Aaron Bentley)

* ``bzr init`` and ``bzr init-repo`` will now print out the same as
  ``bzr info`` if it completed successfully.
  (Marius Kruger)

* ``bzr uncommit`` logs the old tip revision id, and displays how to
  restore the branch to that tip using ``bzr pull``.  This allows you
  to recover if you realize you uncommitted the wrong thing.
  (John Arbash Meinel)

* Fix problems in accessing stacked repositories over ``bzr://``.
  (Martin Pool, #261315)

* ``SFTPTransport.readv()`` was accidentally using ``list += string``,
  which 'works', but adds each character separately to the list,
  rather than using ``list.append(string)``. Fixing this makes the
  SFTP transport a little bit faster (~20%) and use a bit less memory.
  (John Arbash Meinel)

* When reading index files, if we happen to read the whole file in a
  single request treat it as a ``_buffer_all`` request. This happens
  most often on small indexes over remote transports, where we default
  to reading 64kB. It saves a round trip for each small index during
  fetch operations. Also, if we have read more than 50% of an index
  file, trigger a ``_buffer_all`` on the next request. This works
  around some inefficiencies because reads don't fall neatly on page
  boundaries, so we would ignore those bytes, but request them again
  later. This could trigger a total read size of more than the whole
  file. (John Arbash Meinel)

Bug Fixes
*********

* ``bzr rm`` is now aliased to ``bzr del`` for the convenience of svn
  users. (Robert Collins, #205416)

* Catch the infamous "select/poll returned error" which occurs when
  pycurl try to send a body request to an HTTP/1.0 server which has
  already refused to handle the request. (Vincent Ladeuil, #225020)

* Fix ``ObjectNotLocked`` errors when using various commands
  (including ``bzr cat`` and ``bzr annotate``) in combination with a
  smart server URL.  (Andrew Bennetts, #237067)

* ``FTPTransport.stat()`` would return ``0000`` as the permission bits
  for the containing ``.bzr/`` directory (it does not implement
  permissions). This would cause us to set all subdirectories to
  ``0700`` and files to ``0600`` rather than leaving them unmodified.
  Now we ignore ``0000`` as the permissions and assume they are
  invalid. (John Arbash Meinel, #259855)

* Merging from a previously joined branch will no longer cause
  a traceback. (Jelmer Vernooij, #203376)

* Pack operations on windows network shares will work even with large
  files. (Robert Collins, #255656)

* Running ``bzr st PATH_TO_TREE`` will no longer suppress merge
  status. Status is also about 7% faster on mozilla sized trees
  when the path to the root of the tree has been given. Users of
  the internal ``show_tree_status`` function should be aware that
  the show_pending flag is now authoritative for showing pending
  merges, as it was originally. (Robert Collins, #255204)

* Set valid default _param_name for Option so that ListOption can embed
  '-' in names. (Vincent Ladeuil, #263249)

* Show proper error rather than traceback when an unknown revision
  id is specified to ``bzr cat-revision``. (Jelmer Vernooij, #175569)

* Trailing text in the dirstate file could cause the C dirstate parser
  to try to allocate an invalid amount of memory. We now properly
  check and test for parsing a dirstate with invalid trailing data.
  (John Arbash Meinel, #186014)

* Unexpected error responses from a smart server no longer cause the
  client to traceback.  (Andrew Bennetts, #263527)

* Use a Windows api function to get a Unicode host name, rather than
  assuming the host name is ascii.
  (Mark Hammond, John Arbash Meinel, #256550)

* ``WorkingTree4`` trees will now correctly report missing-and-new
  paths in the output of ``iter_changes``. (Robert Collins)

Documentation
*************

* Updated developer documentation.  (Martin Pool)

API Changes
***********

* Exporters now take 4 parameters. (Robert Collins)

* ``Tree.iter_changes`` will now return False for the content change
  field when a file is missing in the basis tree and not present in
  the target tree. Previously it returned True unconditionally.
  (Robert Collins)

* The deprecated ``Branch.abspath`` and unimplemented
  ``Branch.rename_one`` and ``Branch.move`` were removed. (Jelmer Vernooij)

* BzrDir.clone_on_transport implementations must now accept a stacked_on
  parameter.  (Aaron Bentley)

* BzrDir.cloning_metadir implementations must now take a require_stacking
  parameter.  (Aaron Bentley)

Testing
*******

* ``addCleanup`` now takes ``*arguments`` and ``**keyword_arguments``
  which are then passed to the cleanup callable as it is run. In
  addition, addCleanup no longer requires that the callables passed to
  it be unique. (Jonathan Lange)

* Fix some tests that fail on Windows because files are deleted while
  still in use.
  (Mark Hammond)

* ``selftest``'s ``--starting-with`` option can now use predefined
  prefixes so that one can say ``bzr selftest -s bp.loom`` instead of
  ``bzr selftest -s bzrlib.plugins.loom``. (Vincent Ladeuil)

* ``selftest``'s ``--starting-with`` option now accepts multiple values.
  (Vincent Ladeuil)

Internals
*********

* A new plugin interface, ``bzrlib.log.log_adapters``, has been added.
  This allows dynamic log output filtering by plugins.
  (Robert Collins)

* ``bzrlib.btree_index`` is now available, providing a b-tree index
  layer. The design is memory conservative (limited memory cache),
  faster to seek (approx 100 nodes per page, gives 100-way fan out),
  and stores compressed pages allowing more keys per page.
  (Robert Collins, John Arbash Meinel)

* ``bzrlib.diff.DiffTree.show_diff`` now skips changes where the kind
  is unknown in both source and target.
  (Robert Collins, Aaron Bentley)

* ``GraphIndexBuilder.add_node`` and ``BTreeBuilder`` have been
  streamlined a bit. This should make creating large indexes faster.
  (In benchmarking, it now takes less time to create a BTree index than
  it takes to read the GraphIndex one.) (John Arbash Meinel)

* Mail clients for `bzr send` are now listed in a registry.  This
  allows plugins to add new clients by registering them with
  ``bzrlib.mail_client.mail_client_registry``.  All of the built-in
  clients now use this mechanism.  (Neil Martinsen-Burrell)


bzr 1.6.1
#########

:Released: 2008-09-05

A couple regressions were found in the 1.6 release. There was a
performance issue when using ``bzr+ssh`` to branch large repositories,
and some problems with stacking and ``rich-root`` capable repositories.


bzr 1.6.1rc2
############

:Released: 2008-09-03

Bug Fixes
*********

* Copying between ``rich-root`` and ``rich-root-pack`` (and vice
  versa) was accidentally using the inter-model fetcher, instead of
  recognizing that both were 'rich root' formats.
  (John Arbash Meinel, #264321)


bzr 1.6.1rc1
############

:Released: 2008-08-29

This release fixes a few regressions found in the 1.6 client. Fetching
changes was using an O(N^2) buffering algorithm, so for large projects it
would cause memory thrashing. There is also a specific problem with the
``--1.6-rich-root`` format, which prevented stacking on top of
``--rich-root-pack`` repositories, and could allow users to accidentally
fetch experimental data (``-subtree``) without representing it properly.
The ``--1.6-rich-root`` format has been deprecated and users are
recommended to upgrade to ``--1.6.1-rich-root`` immediately.  Also we
re-introduced a workaround for users who have repositories with incorrect
nodes (not possible if you only used official releases).
I should also clarify that none of this is data loss level issues, but
still sufficient enough to warrant an updated release.

Bug Fixes
*********

* ``RemoteTransport.readv()`` was being inefficient about how it
  buffered the readv data and processed it. It would keep appending to
  the same string (causing many copies) and then pop bytes out of the
  start of the string (causing more copies).
  With this patch "bzr+ssh://local" can improve dramatically,
  especially for projects with large files.
  (John Arbash Meinel)

* Revision texts were always meant to be stored as fulltexts. There
  was a bug in a bzr.dev version that would accidentally create deltas
  when copying from a Pack repo to a Knit repo. This has been fixed,
  but to support those repositories, we know always request full texts
  for Revision texts. (John Arbash Meinel, #261339)

* The previous ``--1.6-rich-root`` format used an incorrect xml
  serializer, which would accidentally support fetching from a
  repository that supported subtrees, even though the local one would
  not. We deprecated that format, and introduced a new one that uses
  the correct serializer ``--1.6.1-rich-root``.
  (John Arbash Meinel, #262333)


bzr 1.6
#######

:Released: 2008-08-25

Finally, the long awaited bzr 1.6 has been released. This release includes
new features like Stacked Branches, improved weave merge, and an updated
server protocol (now on v3) which will allow for better cross version
compatibility. With this release we have deprecated Knit format
repositories, and recommend that users upgrade them, we will continue to
support reading and writing them for the forseeable future, but we will
not be tuning them for performance as pack repositories have proven to be
better at scaling. This will also be the first release to bundle
TortoiseBzr in the standalone Windows installer.


bzr 1.6rc5
##########

:Released: 2008-08-19

Bug Fixes
*********

* Disable automatic detection of stacking based on a containing
  directory of the target. It interacted badly with push, and needs a
  bit more work to get the edges polished before it should happen
  automatically. (John Arbash Meinel, #259275)
  (This change was reverted when merged to bzr.dev)


bzr 1.6rc4
##########

:Released: 2008-08-18

Bug Fixes
*********

* Fix a regression in knit => pack fetching.  We had a logic
  inversion, causing the fetch to insert fulltexts in random order,
  rather than preserving deltas.  (John Arbash Meinel, #256757)


bzr 1.6rc3
##########

:Released: 2008-08-14

Changes
*******

* Disable reading ``.bzrrules`` as a per-branch rule preferences
  file. The feature was not quite ready for a full release.
  (Robert Collins)

Improvements
************

* Update the windows installer to bundle TortoiseBzr and ``qbzr``
  into the standalone installer. This will be the first official
  windows release that installs Tortoise by default.
  (Mark Hammond)

Bug Fixes
*********

* Fix a regression in ``bzr+http`` support. There was a missing
  function (``_read_line``) that needed to be carried over from
  ``bzr+ssh`` support. (Andrew Bennetts)

* ``GraphIndex`` objects will internally read an entire index if more
  than 1/20th of their keyspace is requested in a single operation.
  This largely mitigates a performance regression in ``bzr log FILE``
  and completely corrects the performance regression in ``bzr log``.
  The regression was caused by removing an accomodation which had been
  supporting the index format in use. A newer index format is in
  development which is substantially faster. (Robert Collins)


bzr 1.6rc2
##########

:Released: 2008-08-13

This release candidate has a few minor bug fixes, and some regression
fixes for Windows.

Bug Fixes
*********

* ``bzr upgrade`` on remote branches accessed via bzr:// and
  bzr+ssh:// now works.  (Andrew Bennetts)

* Change the ``get_format_description()`` strings for
  ``RepositoryFormatKnitPack5`` et al to be single line messages.
  (Aaron Bentley)

* Fix for a regression on Win32 where we would try to call
  ``os.listdir()`` on a file and not catch the exception properly.
  (Windows raises a different exception.) This would manifest in
  places like ``bzr rm file`` or ``bzr switch``.
  (Mark Hammond, John Arbash Meinel)

* ``Inventory.copy()`` was failing to set the revision property for
  the root entry. (Jelmer Vernooij)

* sftp transport: added missing ``FileExists`` case to
  ``_translate_io_exception`` (Christophe Troestler, #123475)

* The help for ``bzr ignored`` now suggests ``bzr ls --ignored`` for
  scripting use. (Robert Collins, #3834)

* The default ``annotate`` logic will now always assign the
  last-modified value of a line to one of the revisions that modified
  it, rather than a merge revision. This would happen when both sides
  claimed to have modified the line resulting in the same text. The
  choice is arbitrary but stable, so merges in different directions
  will get the same results.  (John Arbash Meinel, #232188)


bzr 1.6rc1
##########

:Released: 2008-08-06

This release candidate for bzr 1.6 solidifies the new branch stacking
feature.  Bazaar now recommends that users upgrade all knit repositories,
because later formats are much faster.  However, we plan to continue read/write and
upgrade support for knit repostories for the forseeable future.  Several
other bugs and performance issues were fixed.

Changes
*******

* Knit format repositories are deprecated and bzr will now emit
  warnings whenever it encounters one.  Use ``bzr upgrade`` to upgrade
  knit repositories to pack format.  (Andrew Bennetts)

Improvements
************

* ``bzr check`` can now be told which elements at a location it should
  check.  (Daniel Watkins)

* Commit now supports ``--exclude`` (or ``-x``) to exclude some files
  from the commit. (Robert Collins, #3117)

* Fetching data between repositories that have the same model but no
  optimised fetcher will not reserialise all the revisions, increasing
  performance. (Robert Collins, John Arbash Meinel)

* Give a more specific error when target branch is not reachable.
  (James Westby)

* Implemented a custom ``walkdirs_utf8`` implementation for win32.
  This uses a pyrex extension to get direct access to the
  ``FindFirstFileW`` style apis, rather than using ``listdir`` +
  ``lstat``. Shows a very strong improvement in commands like
  ``status`` and ``diff`` which have to iterate the working tree.
  Anywhere from 2x-6x faster depending on the size of the tree (bigger
  trees, bigger benefit.) (John Arbash Meinel)

* New registry for log properties handles  and the method in
  LongLogFormatter to display the custom properties returned by the
  registered handlers. (Guillermo Gonzalez, #162469)

Bug Fixes
*********

* Add more tests that stacking does not create deltas spanning
  physical repository boundaries.
  (Martin Pool, #252428)

* Better message about incompatible repositories.
  (Martin Pool, #206258)

* ``bzr branch --stacked`` ensures the destination branch format can
  support stacking, even if the origin does not.
  (Martin Pool)

* ``bzr export`` no longer exports ``.bzrrules``.
  (Ian Clatworthy)

* ``bzr serve --directory=/`` now correctly allows the whole
  filesystem to be accessed on Windows, not just the root of the drive
  that Python is running from.
  (Adrian Wilkins, #240910)

* Deleting directories by hand before running ``bzr rm`` will not
  cause subsequent errors in ``bzr st`` and ``bzr commit``.
  (Robert Collins, #150438)

* Fix a test case that was failing if encoding wasn't UTF-8.
  (John Arbash Meinel, #247585)

* Fix "no buffer space available" error when branching with the new
  smart server protocol to or from Windows.
  (Andrew Bennetts, #246180)

* Fixed problem in branching from smart server.
  (#249256, Michael Hudson, Martin Pool)

* Handle a file turning in to a directory in TreeTransform.
  (James Westby, #248448)

API Changes
***********

* ``MutableTree.commit`` has an extra optional keywork parameter
  ``exclude`` that will be unconditionally supplied by the command
  line UI - plugins that add tree formats may need an update.
  (Robert Collins)

* The API minimum version for plugin compatibility has been raised to
  1.6 - there are significant changes throughout the code base.
  (Robert Collins)

* The generic fetch code now uses three attributes on Repository objects
  to control fetch. The streams requested are controlled via :
  ``_fetch_order`` and ``_fetch_uses_deltas``. Setting these
  appropriately allows different repository implementations to recieve
  data in their optimial form. If the ``_fetch_reconcile`` is set then
  a reconcile operation is triggered at the end of the fetch.
  (Robert Collins)

* The ``put_on_disk`` and ``get_tar_item`` methods in
  ``InventoryEntry`` were deprecated. (Ian Clatworthy)

* ``Repository.is_shared`` doesn't take a read lock. It didn't
  need one in the first place (nobody cached the value, and
  ``RemoteRepository`` wasn't taking one either). This saves a round
  trip when probing Pack repositories, as they read the ``pack-names``
  file when locked. And during probe, locking the repo isn't very
  useful. (John Arbash Meinel)

Internals
*********

* ``bzrlib.branchbuilder.BranchBuilder`` is now much more capable of
  putting together a real history without having to create a full
  WorkingTree. It is recommended that tests that are not directly
  testing the WorkingTree use BranchBuilder instead.  See
  ``BranchBuilder.build_snapshot`` or
  ``TestCaseWithMemoryTree.make_branch_builder``.  (John Arbash Meinel)

* ``bzrlib.builtins.internal_tree_files`` broken into two giving a new
  helper ``safe_relpath_files`` - used by the new ``exclude``
  parameter to commit. (Robert Collins)

* Make it easier to introduce new WorkingTree formats.
  (Ian Clatworthy)

* The code for exporting trees was refactored not to use the
  deprecated ``InventoryEntry`` methods. (Ian Clatworthy)

* RuleSearchers return () instead of [] now when there are no matches.
  (Ian Clatworthy)


bzr 1.6beta3
############

:Released: 2008-07-17

This release adds a new 'stacked branches' feature allowing branches to
share storage without being in the same repository or on the same machine.
(See the user guide for more details.)  It also adds a new hook, improved
weaves, aliases for related locations, faster bzr+ssh push, and several
bug fixes.

Features
********

* New ``pre_change_branch_tip`` hook that is called before the
  branch tip is moved, while the branch is write-locked.  See the User
  Reference for signature details.  (Andrew Bennetts)

* Rule-based preferences can now be defined for selected files in
  selected branches, allowing commands and plugins to provide
  custom behaviour for files matching defined patterns.
  See ``Rule-based preferences`` (part of ``Configuring Bazaar``)
  in the User Guide and ``bzr help rules`` for more information.
  (Ian Clatworthy)

* Sites may suggest a branch to stack new branches on.  (Aaron Bentley)

* Stacked branches are now supported. See ``bzr help branch`` and
  ``bzr help push``.  Branches must be in the ``development1`` format
  to stack, though the stacked-on branch can be of any format.
  (Robert Collins)

Improvements
************

* ``bzr export --format=tgz --root=NAME -`` to export a gzipped tarball
  to stdout; also ``tar`` and ``tbz2``.
  (Martin Pool)

* ``bzr (re)merge --weave`` will now use a standard Weave algorithm,
  rather than the annotation-based merge it was using. It does so by
  building up a Weave of the important texts, without needing to build
  the full ancestry. (John Arbash Meinel, #238895)

* ``bzr send`` documents and better supports ``emacsclient`` (proper
  escaping of mail headers and handling of the MUA Mew).
  (Christophe Troestler)

* Remembered locations can be specified by aliases, e.g. :parent, :public,
  :submit.  (Aaron Bentley)

* The smart protocol now has improved support for setting branches'
  revision info directly.  This makes operations like push
  faster.  The new request method name is
  ``Branch.set_last_revision_ex``.  (Andrew Bennetts)

Bug Fixes
*********

* Bazaar is now able to be a client to the web server of IIS 6 and 7.
  The broken implementations of RFC822 in Python and RFC2046 in IIS
  combined with boundary-line checking in Bazaar previously made this
  impossible. (NB, IIS 5 does not suffer from this problem).
  (Adrian Wilkins, #247585)

* ``bzr log --long`` with a ghost in your mainline now handles that
  ghost properly. (John Arbash Meinel, #243536)

* ``check`` handles the split-up .bzr layout correctly, so no longer
  requires a branch to be present.
  (Daniel Watkins, #64783)

* Clearer message about how to set the PYTHONPATH if bzrlib can't be
  loaded.
  (Martin Pool, #205230)

* Errors about missing libraries are now shown without a traceback,
  and with a suggestion to install the library.  The full traceback is
  still in ``.bzr.log`` and can be shown with ``-Derror``.
  (Martin Pool, #240161)

* Fetch from a stacked branch copies all required data.
  (Aaron Bentley, #248506)

* Handle urls such as ftp://user@host.com@www.host.com where the user
  name contains an @.
  (Neil Martinsen-Burrell, #228058)

* ``needs_read_lock`` and ``needs_write_lock`` now suppress an error during
  ``unlock`` if there was an error in the original function. This helps
  most when there is a failure with a smart server action, since often the
  connection closes and we cannot unlock.
  (Andrew Bennetts, John Arbash Meinel, #125784)

* Obsolete hidden command ``bzr fetch`` removed.
  (Martin Pool, #172870)

* Raise the correct exception when doing ``-rbefore:0`` or ``-c0``.
  (John Arbash Meinel, #239933)

* You can now compare file revisions in Windows diff programs from
  Cygwin Bazaar.
  (Matt McClure, #209281)

* revision_history now tolerates mainline ghosts for Branch format 6.
  (Aaron Bentley, #235055)

* Set locale from environment for third party libs.
  (Martin von Gagern, #128496)

Documentation
*************

* Added *Using stacked branches* to the User Guide.
  (Ian Clatworthy)

* Updated developer documentation.
  (Martin Pool)

Testing
*******

* ``-Dmemory`` will cause /proc/PID/status to be catted before bzr
  exits, allowing low-key analysis of peak memory use. (Robert Collins)

* ``TestCaseWithTransport.make_branch_and_tree`` tries harder to return
  a tree with a ``branch`` attribute of the right format.  This was
  preventing some ``RemoteBranch`` tests from actually running with
  ``RemoteBranch`` instances.  (Andrew Bennetts)

API Changes
***********

* Removed ``Repository.text_store``, ``control_store``, etc.  Instead,
  there are new attributes ``texts, inventories, revisions,
  signatures``, each of which is a ``VersionedFiles``.  See the
  Repository docstring for more details.
  (Robert Collins)

* ``Branch.pull`` now accepts an ``_override_hook_target`` optional
  parameter.  If you have a subclass of ``Branch`` that overrides
  ``pull`` then you should add this parameter.  (Andrew Bennetts)

* ``bzrlib.check.check()`` has been deprecated in favour of the more
  aptly-named ``bzrlib.check.check_branch()``.
  (Daniel Watkins)

* ``Tree.print_file`` and ``Repository.print_file`` are deprecated.
  These methods are bad APIs because they write directly to sys.stdout.
  bzrlib does not use them internally, and there are no direct tests
  for them. (Alexander Belchenko)

Internals
*********

* ``cat`` command no longer uses ``Tree.print_file()`` internally.
  (Alexander Belchenko)

* New class method ``BzrDir.open_containing_tree_branch_or_repository``
  which eases the discovery of the tree, the branch and the repository
  containing a given location.
  (Daniel Watkins)

* New ``versionedfile.KeyMapper`` interface to abstract out the access to
  underlying .knit/.kndx etc files in repositories with partitioned
  storage. (Robert Collins)

* Obsolete developer-use command ``weave-join`` has been removed.
  (Robert Collins)

* ``RemoteToOtherFetcher`` and ``get_data_stream_for_search`` removed,
  to support new ``VersionedFiles`` layering.
  (Robert Collins)


bzr 1.6beta2
############

:Released: 2008-06-10

This release contains further progress towards our 1.6 goals of shallow
repositories, and contains a fix for some user-affecting bugs in the
repository layer.  Building working trees during checkout and branch is
now faster.

Bug Fixes
*********

* Avoid KnitCorrupt error extracting inventories from some repositories.
  (The data is not corrupt; an internal check is detecting a problem
  reading from the repository.)
  (Martin Pool, Andrew Bennetts, Robert Collins, #234748)

* ``bzr status`` was breaking if you merged the same revision twice.
  (John Arbash Meinel, #235407)

* Fix infinite loop consuming 100% CPU when a connection is lost while
  reading a response body via the smart protocol v1 or v2.
  (Andrew Bennetts)

* Inserting a bundle which changes the contents of a file with no trailing
  end of line, causing a knit snapshot in a 'knits' repository will no longer
  cause KnitCorrupt. (Robert Collins)

* ``RemoteBranch.pull`` needs to return the ``self._real_branch``'s
  pull result. It was instead just returning None, which breaks ``bzr
  pull``. (John Arbash Meinel, #238149)

* Sanitize branch nick before using it as an attachment filename in
  ``bzr send``. (Lukáš Lalinský, #210218)

* Squash ``inv_entry.symlink_target`` to a plain string when
  generating DirState details. This prevents from getting a
  ``UnicodeError`` when you have symlinks and non-ascii filenames.
  (John Arbash Meinel, #135320)

Improvements
************

* Added the 'alias' command to set/unset and display aliases. (Tim Penhey)

* ``added``, ``modified``, and ``unknowns`` behaviour made consistent (all three
  now quote paths where required). Added ``--null`` option to ``added`` and
  ``modified`` (for null-separated unknowns, use ``ls --unknown --null``)
  (Adrian Wilkins)

* Faster branching (1.09x) and lightweight checkouts (1.06x) on large trees.
  (Ian Clatworthy, Aaron Bentley)

Documentation
*************

* Added *Bazaar Zen* section to the User Guide. (Ian Clatworthy)

Testing
*******

* Fix the test HTTPServer to be isolated from chdir calls made while it is
  running, allowing it to be used in blackbox tests. (Robert Collins)

API Changes
***********

* ``WorkingTree.set_parent_(ids/trees)`` will now filter out revisions
  which are in the ancestry of other revisions. So if you merge the same
  tree twice, or merge an ancestor of an existing merge, it will only
  record the newest. (If you merge a descendent, it will replace its
  ancestor). (John Arbash Meinel, #235407)

* ``RepositoryPolicy.__init__`` now requires stack_on and stack_on_pwd,
  through the derived classes do not.  (Aaron Bentley)

Internals
*********

* ``bzrlib.bzrdir.BzrDir.sprout`` now accepts ``stacked`` to control
  creating stacked branches. (Robert Collins)

* Knit record serialisation is now stricter on what it will accept, to
  guard against potential internal bugs, or broken input. (Robert Collins)

bzr 1.6beta1
############

:Released: 2008-06-02

Commands that work on the revision history such as push, pull, missing,
uncommit and log are now substantially faster.  This release adds a
translation of some of the user documentation into Spanish.  (Contributions of
other translations would be very welcome.)  Bazaar 1.6beta1 adds a new network
protocol which is used by default and which allows for more efficient transfers
and future extensions.


Notes When Upgrading
********************

* There is a new version of the network protocol used for bzr://, bzr+ssh://
  and bzr+http:// connections.  This will allow more efficient requests and
  responses, and more graceful fallback when a server is too old to
  recognise a request from a more recent client.  Bazaar 1.6 will
  interoperate with 0.16 and later versions, but servers should be upgraded
  when possible.  Bazaar 1.6 no longer interoperates with 0.15 and earlier via
  these protocols.  Use alternatives like SFTP or upgrade those servers.
  (Andrew Bennetts, #83935)

Changes
*******

* Deprecation warnings will not be suppressed when running ``bzr selftest``
  so that developers can see if their code is using deprecated functions.
  (John Arbash Meinel)

Features
********

* Adding ``-Derror`` will now display a traceback when a plugin fails to
  load. (James Westby)

Improvements
************

* ``bzr branch/push/pull -r XXX`` now have a helper function for finding
  the revno of the new revision (``Graph.find_distance_to_null``). This
  should make something like ``bzr branch -r -100`` in a shared, no-trees
  repository much snappier. (John Arbash Meinel)

* ``bzr log --short -r X..Y`` no longer needs to access the full revision
  history. This makes it noticeably faster when logging the last few
  revisions. (John Arbash Meinel)

* ``bzr ls`` now accepts ``-V`` as an alias for ``--versioned``.
  (Jerad Cramp, #165086)

* ``bzr missing`` uses the new ``Graph.find_unique_ancestors`` and
  ``Graph.find_differences`` to determine missing revisions without having
  to search the whole ancestry. (John Arbash Meinel, #174625)

* ``bzr uncommit`` now uses partial history access, rather than always
  extracting the full revision history for a branch. This makes it
  resolve the appropriate revisions much faster (in testing it drops
  uncommit from 1.5s => 0.4s). It also means ``bzr log --short`` is one
  step closer to not using full revision history.
  (John Arbash Meinel, #172649)

Bugfixes
********

* ``bzr merge --lca`` should handle when two revisions have no common
  ancestor other than NULL_REVISION. (John Arbash Meinel, #235715)

* ``bzr status`` was breaking if you merged the same revision twice.
  (John Arbash Meinel, #235407)

* ``bzr push`` with both ``--overwrite`` and ``-r NNN`` options no longer
  fails.  (Andrew Bennetts, #234229)

* Correctly track the base URL of a smart medium when using bzr+http://
  URLs, which was causing spurious "No repository present" errors with
  branches in shared repositories accessed over bzr+http.
  (Andrew Bennetts, #230550)

* Define ``_remote_is_at_least_1_2`` on ``SmartClientMedium`` so that all
  implementations have the attribute.  Fixes 'PyCurlTransport' object has no
  attribute '_remote_is_at_least_1_2' attribute errors.
  (Andrew Bennetts, #220806)

* Failure to delete an obsolete pack file should just give a warning
  message, not a fatal error.  It may for example fail if the file is still
  in use by another process.
  (Martin Pool)

* Fix MemoryError during large fetches over HTTP by limiting the amount of
  data we try to read per ``recv`` call.  The problem was observed with
  Windows and a proxy, but might affect other environments as well.
  (Eric Holmberg, #215426)

* Handle old merge directives correctly in Merger.from_mergeable.  Stricter
  get_parent_map requirements exposed a latent bug here.  (Aaron Bentley)

* Issue a warning and ignore passwords declared in authentication.conf when
  used for an ssh scheme (sftp or bzr+ssh).
  (Vincent Ladeuil, #203186)

* Make both http implementations raise appropriate exceptions on 403
  Forbidden when POSTing smart requests.
  (Vincent Ladeuil, #230223)

* Properly *title* header names in http requests instead of capitalizing
  them.
  (Vincent Ladeuil, #229076)

* The "Unable to obtain lock" error message now also suggests using
  ``bzr break-lock`` to fix it.  (Martin Albisetti, #139202)

* Treat an encoding of '' as ascii; this can happen when bzr is run
  under vim on Mac OS X.
  (Neil Martinsen-Burrell)

* ``VersionedFile.make_mpdiffs()`` was raising an exception that wasn't in
  scope. (Daniel Fischer #235687)

Documentation
*************

* Added directory structure and started translation of docs in spanish.
  (Martin Albisetti, Lucio Albenga)

* Incorporate feedback from Jelmer Vernooij and Neil Martinsen-Burrell
  on the plugin and integration chapters of the User Guide.
  (Ian Clatworthy)

* More Bazaar developer documentation about packaging and release process,
  and about use of Python reprs.
  (Martin Pool, Martin Albisetti)

* Updated Tortise strategy document. (Mark Hammond)

Testing
*******

* ``bzrlib.tests.adapt_tests`` was broken and unused - it has been fixed.
  (Robert Collins)

* Fix the test HTTPServer to be isolated from chdir calls made while it is
  running, allowing it to be used in blackbox tests. (Robert Collins)

* New helper function for splitting test suites
  ``split_suite_by_condition``. (Robert Collins)

Internals
*********

* ``Branch.missing_revisions`` has been deprecated. Similar functionality
  can be obtained using ``bzrlib.missing.find_unmerged``. The api was
  fairly broken, and the function was unused, so we are getting rid of it.
  (John Arbash Meinel)

API Changes
***********

* ``Branch.abspath`` is deprecated; use the Tree or Transport
  instead.  (Martin Pool)

* ``Branch.update_revisions`` now takes an optional ``Graph``
  object. This can be used by ``update_revisions`` when it is
  checking ancestry, and allows callers to prefer request to go to a
  local branch.  (John Arbash Meinel)

* Branch, Repository, Tree and BzrDir should expose a Transport as an
  attribute if they have one, rather than having it indirectly accessible
  as ``.control_files._transport``.  This doesn't add a requirement
  to support a Transport in cases where it was not needed before;
  it just simplifies the way it is reached.  (Martin Pool)

* ``bzr missing --mine-only`` will return status code 0 if you have no
  new revisions, but the remote does. Similarly for ``--theirs-only``.
  The new code only checks one side, so it doesn't know if the other
  side has changes. This seems more accurate with the request anyway.
  It also changes the output to print '[This|Other] branch is up to
  date.' rather than displaying nothing.  (John Arbash Meinel)

* ``LockableFiles.put_utf8``, ``put_bytes`` and ``controlfilename``
  are now deprecated in favor of using Transport operations.
  (Martin Pool)

* Many methods on ``VersionedFile``, ``Repository`` and in
  ``bzrlib.revision``  deprecated before bzrlib 1.5 have been removed.
  (Robert Collins)

* ``RevisionSpec.wants_revision_history`` can be set to False for a given
  ``RevisionSpec``. This will disable the existing behavior of passing in
  the full revision history to ``self._match_on``. Useful for specs that
  don't actually need access to the full history. (John Arbash Meinel)

* The constructors of ``SmartClientMedium`` and its subclasses now require a
  ``base`` parameter.  ``SmartClientMedium`` implementations now also need
  to provide a ``remote_path_from_transport`` method.  (Andrew Bennetts)

* The default permissions for creating new files and directories
  should now be obtained from ``BzrDir._get_file_mode()`` and
  ``_get_dir_mode()``, rather than from LockableFiles.  The ``_set_file_mode``
  and ``_set_dir_mode`` variables on LockableFiles which were advertised
  as a way for plugins to control this are no longer consulted.
  (Martin Pool)

* ``VersionedFile.join`` is deprecated. This method required local
  instances of both versioned file objects and was thus hostile to being
  used for streaming from a smart server. The new get_record_stream and
  insert_record_stream are meant to efficiently replace this method.
  (Robert Collins)

* ``WorkingTree.set_parent_(ids/trees)`` will now filter out revisions
  which are in the ancestry of other revisions. So if you merge the same
  tree twice, or merge an ancestor of an existing merge, it will only
  record the newest. (If you merge a descendent, it will replace its
  ancestor). (John Arbash Meinel, #235407)

* ``WorkingTreeFormat2.stub_initialize_remote`` is now private.
  (Martin Pool)


bzr 1.5
#######

:Released: 2008-05-16

This release of Bazaar includes several updates to the documentation, and fixes
to prepare for making rich root support the default format. Many bugs have been
squashed, including fixes to log, bzr+ssh inter-operation with older servers.

Changes
*******

* Suppress deprecation warnings when bzrlib is a 'final' release. This way
  users of packaged software won't be bothered with DeprecationWarnings,
  but developers and testers will still see them. (John Arbash Meinel)

Documentation
*************

* Incorporate feedback from Jelmer Vernooij and Neil Martinsen-Burrell
  on the plugin and integration chapters of the User Guide.
  (Ian Clatworthy)


bzr 1.5rc1
##########

:Released: 2008-05-09

Changes
*******

* Broader support of GNU Emacs mail clients. Set
  ``mail_client=emacsclient`` in your bazaar.conf and ``send`` will pop the
  bundle in a mail buffer according to the value of ``mail-user-agent``
  variable. (Xavier Maillard)

Improvements
************

* Diff now handles revision specs like "branch:" and "submit:" more
  efficiently.  (Aaron Bentley, #202928)

* More friendly error given when attempt to start the smart server
  on an address already in use. (Andrea Corbellini, #200575)

* Pull completes much faster when there is nothing to pull.
  (Aaron Bentley)

Bugfixes
********

* Authentication.conf can define sections without password.
  (Vincent Ladeuil, #199440)

* Avoid muttering every time a child update does not cause a progress bar
  update. (John Arbash Meinel, #213771)

* ``Branch.reconcile()`` is now implemented. This allows ``bzr reconcile``
  to fix when a Branch has a non-canonical mainline history. ``bzr check``
  also detects this condition. (John Arbash Meinel, #177855)

* ``bzr log -r ..X bzr://`` was failing, because it was getting a request
  for ``revision_id=None`` which was not a string.
  (John Arbash Meinel, #211661)

* ``bzr commit`` now works with Microsoft's FTP service.
  (Andreas Deininger)

* Catch definitions outside sections in authentication.conf.
  (Vincent Ladeuil, #217650)

* Conversion from non-rich-root to rich-root(-pack) updates inventory
  sha1s, even when bundles are used.  (Aaron Bentley, #181391)

* Conversion from non-rich-root to rich-root(-pack) works correctly even
  though search keys are not topologically sorted.  (Aaron Bentley)

* Conversion from non-rich-root to rich-root(-pack) works even when a
  parent revision has a different root id.  (Aaron Bentley, #177874)

* Disable strace testing until strace is fixed (see bug #103133) and emit a
  warning when selftest ends to remind us of leaking tests.
  (Vincent Ladeuil, #226769)

* Fetching all revisions from a repository does not cause pack collisions.
  (Robert Collins, Aaron Bentley, #212908)

* Fix error about "attempt to add line-delta in non-delta knit".
  (Andrew Bennetts, #217701)

* Pushing a branch in "dirstate" format (Branch5) over bzr+ssh would break
  if the remote server was < version 1.2. This was due to a bug in the
  RemoteRepository.get_parent_map() fallback code.
  (John Arbash Meinel, #214894)

* Remove leftover code in ``bzr_branch`` that inappropriately creates
  a ``branch-name`` file in the branch control directory.
  (Martin Pool)

* Set SO_REUSEADDR on server sockets of ``bzr serve`` to avoid problems
  rebinding the socket when starting the server a second time.
  (John Arbash Meinel, Martin Pool, #164288)

* Severe performance degradation in fetching from knit repositories to
  knits and packs due to parsing the entire revisions.kndx on every graph
  walk iteration fixed by using the Repository.get_graph API.  There was
  another regression in knit => knit fetching which re-read the index for
  every revision each side had in common.
  (Robert Collins, John Arbash Meinel)

* When logging the changes to a particular file, there was a bug if there
  were ghosts in the revision ancestry. (John Arbash Meinel, #209948)

* xs4all's ftp server returns a temporary error when trying to list an
  empty directory, rather than returning an empty list. Adding a
  workaround so that we don't get spurious failures.
  (John Arbash Meinel, #215522)

Documentation
*************

* Expanded the User Guide to include new chapters on popular plugins and
  integrating Bazaar into your environment. The *Best practices* chapter
  was renamed to *Miscellaneous topics* as suggested by community
  feedback as well. (Ian Clatworthy)

* Document outlining strategies for TortoiseBzr. (Mark Hammond)

* Improved the documentation on hooks. (Ian Clatworthy)

* Update authentication docs regarding ssh agents.
  (Vincent Ladeuil, #183705)

Testing
*******

* Add ``thread_name_suffix`` parameter to SmartTCPServer_for_testing, to
  make it easy to identify which test spawned a thread with an unhandled
  exception. (Andrew Bennetts)

* New ``--debugflag``/``-E`` option to ``bzr selftest`` for setting
  options for debugging tests, these are complementary to the -D
  options.  The ``-Dselftest_debug`` global option has been replaced by the
  ``-E=allow_debug`` option for selftest. (Andrew Bennetts)

* Parameterised test ids are preserved correctly to aid diagnosis of test
  failures. (Robert Collins, Andrew Bennetts)

* selftest now accepts --starting-with <id> to load only the tests whose id
  starts with the one specified. This greatly speeds up running the test
  suite on a limited set of tests and can be used to run the tests for a
  single module, a single class or even a single test.  (Vincent Ladeuil)

* The test suite modules have been modified to define load_tests() instead
  of test_suite(). That speeds up selective loading (via --load-list)
  significantly and provides many examples on how to migrate (grep for
  load_tests).  (Vincent Ladeuil)

Internals
*********

* ``Hooks.install_hook`` is now deprecated in favour of
  ``Hooks.install_named_hook`` which adds a required ``name`` parameter, to
  avoid having to call ``Hooks.name_hook``. (Daniel Watkins)

* Implement xml8 serializer.  (Aaron Bentley)

* New form ``@deprecated_method(deprecated_in(1, 5, 0))`` for making
  deprecation wrappers.  (Martin Pool)

* ``Repository.revision_parents`` is now deprecated in favour of
  ``Repository.get_parent_map([revid])[revid]``. (Jelmer Vernooij)

* The Python ``assert`` statement is no longer used in Bazaar source, and
  a test checks this.  (Martin Pool)

API Changes
***********

* ``bzrlib.status.show_pending_merges`` requires the repository to be
  locked by the caller. Callers should have been doing it anyway, but it
  will now raise an exception if they do not. (John Arbash Meinel)

* Repository.get_data_stream, Repository.get_data_stream_for_search(),
  Repository.get_deltas_for_revsions(), Repository.revision_trees(),
  Repository.item_keys_introduced_by() no longer take read locks.
  (Aaron Bentley)

* ``LockableFiles.get_utf8`` and ``.get`` are deprecated, as a start
  towards removing LockableFiles and ``.control_files`` entirely.
  (Martin Pool)

* Methods deprecated prior to 1.1 have been removed.
  (Martin Pool)


bzr 1.4 
#######

:Released: 2008-04-28

This release of Bazaar includes handy improvements to the speed of log and
status, new options for several commands, improved documentation, and better
hooks, including initial code for server-side hooks.  A number of bugs have
been fixed, particularly in interoperability between different formats or
different releases of Bazaar over there network.  There's been substantial
internal work in both the repository and network code to enable new features
and faster performance.

Bug Fixes
*********

* Pushing a branch in "dirstate" format (Branch5) over bzr+ssh would break
  if the remote server was < version 1.2.  This was due to a bug in the
  RemoteRepository.get_parent_map() fallback code.
  (John Arbash Meinel, Andrew Bennetts, #214894)


bzr 1.4rc2
##########

:Released: 2008-04-21

Bug Fixes
*********

* ``bzr log -r ..X bzr://`` was failing, because it was getting a request
  for ``revision_id=None`` which was not a string.
  (John Arbash Meinel, #211661)

* Fixed a bug in handling ghost revisions when logging changes in a
  particular file.  (John Arbash Meinel, #209948)

* Fix error about "attempt to add line-delta in non-delta knit".
  (Andrew Bennetts, #205156)

* Fixed performance degradation in fetching from knit repositories to
  knits and packs due to parsing the entire revisions.kndx on every graph
  walk iteration fixed by using the Repository.get_graph API.  There was
  another regression in knit => knit fetching which re-read the index for
  every revision each side had in common.
  (Robert Collins, John Arbash Meinel)


bzr 1.4rc1
##########

:Released: 2008-04-11

Changes
*******

* bzr main script cannot be imported (Benjamin Peterson)

* On Linux bzr additionally looks for plugins in arch-independent site
  directory. (Toshio Kuratomi)

* The ``set_rh`` branch hook is now deprecated. Please migrate
  any plugins using this hook to use an alternative, e.g.
  ``post_change_branch_tip``. (Ian Clatworthy)

* When a plugin cannot be loaded as the file path is not a valid
  python module name bzr will now strip a ``bzr_`` prefix from the
  front of the suggested name, as many plugins (e.g. bzr-svn)
  want to be installed without this prefix. It is a common mistake
  to have a folder named "bzr-svn" for that plugin, especially
  as this is what bzr branch lp:bzr-svn will give you. (James Westby,
  Andrew Cowie)

* UniqueIntegerBugTracker now appends bug-ids instead of joining
  them to the base URL. Plugins that register bug trackers may
  need a trailing / added to the base URL if one is not already there.
  (James Wesby, Andrew Cowie)

Features
********

* Added start_commit hook for mutable trees. (Jelmer Vernooij, #186422)

* ``status`` now accepts ``--no-pending`` to show the status without
  listing pending merges, which speeds up the command a lot on large
  histories.  (James Westby, #202830)

* New ``post_change_branch_tip`` hook that is called after the
  branch tip is moved but while the branch is still write-locked.
  See the User Reference for signature details.
  (Ian Clatworthy, James Henstridge)

* Reconfigure can convert a branch to be standalone or to use a shared
  repository.  (Aaron Bentley)

Improvements
************

* The smart protocol now has support for setting branches' revision info
  directly.  This should make operations like push slightly faster, and is a
  step towards server-side hooks.  The new request method name is
  ``Branch.set_last_revision_info``.  (Andrew Bennetts)

* ``bzr commit --fixes`` now recognises "gnome" as a tag by default.
  (James Westby, Andrew Cowie)

* ``bzr switch`` will attempt to find branches to switch to relative to the
  current branch. E.g. ``bzr switch branchname`` will look for
  ``current_branch/../branchname``. (Robert Collins, Jelmer Vernooij,
  Wouter van Heyst)

* Diff is now more specific about execute-bit changes it describes
  (Chad Miller)

* Fetching data over HTTP is a bit faster when urllib is used.  This is done
  by forcing it to recv 64k at a time when reading lines in HTTP headers,
  rather than just 1 byte at a time.  (Andrew Bennetts)

* Log --short and --line are much faster when -r is not specified.
  (Aaron Bentley)

* Merge is faster.  We no longer check a file's existence unnecessarily
  when merging the execute bit.  (Aaron Bentley)

* ``bzr status`` on an explicit list of files no longer shows pending
  merges, making it much faster on large trees. (John Arbash Meinel)

* The launchpad directory service now warns the user if they have not set
  their launchpad login and are trying to resolve a URL using it, just
  in case they want to do a write operation with it.  (James Westby)

* The smart protocol client is slightly faster, because it now only queries
  the server for the protocol version once per connection.  Also, the HTTP
  transport will now automatically probe for and use a smart server if
  one is present.  You can use the new ``nosmart+`` transport decorator
  to get the old behaviour.  (Andrew Bennetts)

* The ``version`` command takes a ``--short`` option to print just the
  version number, for easier use in scripts.  (Martin Pool)

* Various operations with revision specs and commands that calculate
  revnos and revision ids are faster.  (John A. Meinel, Aaron Bentley)

Bugfixes
********

* Add ``root_client_path`` parameter to SmartWSGIApp and
  SmartServerRequest.  This makes it possible to publish filesystem
  locations that don't exactly match URL paths. SmartServerRequest
  subclasses should use the new ``translate_client_path`` and
  ``transport_from_client_path`` methods when dealing with paths received
  from a client to take this into account.  (Andrew Bennetts, #124089)

* ``bzr mv a b`` can be now used also to rename previously renamed
  directories, not only files. (Lukáš Lalinský, #107967)

* ``bzr uncommit --local`` can now remove revisions from the local
  branch to be symmetric with ``bzr commit --local``.
  (John Arbash Meinel, #93412)

* Don't ask for a password if there is no real terminal.
  (Alexander Belchenko, #69851)

* Fix a bug causing a ValueError crash in ``parse_line_delta_iter`` when
  fetching revisions from a knit to pack repository or vice versa using
  bzr:// (including over http or ssh).
  (#208418, Andrew Bennetts, Martin Pool, Robert Collins)

* Fixed ``_get_line`` in ``bzrlib.smart.medium``, which was buggy.  Also
  fixed ``_get_bytes`` in the same module to use the push back buffer.
  These bugs had no known impact in normal use, but were problematic for
  developers working on the code, and were likely to cause real bugs sooner
  or later.  (Andrew Bennetts)

* Implement handling of basename parameter for DefaultMail.  (James Westby)

* Incompatibility with Paramiko versions newer than 1.7.2 was fixed.
  (Andrew Bennetts, #213425)

* Launchpad locations (lp: URLs) can be pulled.  (Aaron Bentley, #181945)

* Merges that add files to deleted root directories complete.  They
  do create conflicts.  (Aaron Bentley, #210092)

* vsftp's return ``550 RNFR command failed.`` supported.
  (Marcus Trautwig, #129786)

Documentation
*************

* Improved documentation on send/merge relationship. (Peter Schuller)

* Minor fixes to the User Guide. (Matthew Fuller)

* Reduced the evangelism in the User Guide. (Ian Clatworthy)

* Added Integrating with Bazaar document for developers (Martin Albisetti)

API Breaks
**********

* Attempting to pull data from a ghost aware repository (e.g. knits) into a
  non-ghost aware repository such as weaves will now fail if there are
  ghosts.  (Robert Collins)

* ``KnitVersionedFile`` no longer accepts an ``access_mode`` parameter, and
  now requires the ``index`` and ``access_method`` parameters to be
  supplied. A compatible shim has been kept in the new function
  ``knit.make_file_knit``. (Robert Collins)

* Log formatters must now provide log_revision instead of show and
  show_merge_revno methods. The latter had been deprecated since the 0.17
  release. (James Westby)

* ``LoopbackSFTP`` is now called ``SocketAsChannelAdapter``.
  (Andrew Bennetts)

* ``osutils.backup_file`` is removed. (Alexander Belchenko)

* ``Repository.get_revision_graph`` is deprecated, with no replacement
  method. The method was size(history) and not desirable. (Robert Collins)

* ``revision.revision_graph`` is deprecated, with no replacement function.
  The function was size(history) and not desirable. (Robert Collins)

* ``Transport.get_shared_medium`` is deprecated.  Use
  ``Transport.get_smart_medium`` instead.  (Andrew Bennetts)

* ``VersionedFile`` factories now accept a get_scope parameter rather
  than using a call to ``transaction_finished``, allowing the removal of
  the fixed list of versioned files per repository. (Robert Collins)

* ``VersionedFile.annotate_iter`` is deprecated. While in principle this
  allowed lower memory use, all users of annotations wanted full file
  annotations, and there is no storage format suitable for incremental
  line-by-line annotation. (Robert Collins)

* ``VersionedFile.clone_text`` is deprecated. This performance optimisation
  is no longer used - reading the content of a file that is undergoing a
  file level merge to identical state on two branches is rare enough, and
  not expensive enough to special case. (Robert Collins)

* ``VersionedFile.clear_cache`` and ``enable_cache`` are deprecated.
  These methods added significant complexity to the ``VersionedFile``
  implementation, but were only used for optimising fetches from knits -
  which can be done from outside the knit layer, or via a caching
  decorator. As knits are not the default format, the complexity is no
  longer worth paying. (Robert Collins)

* ``VersionedFile.create_empty`` is removed. This method presupposed a
  sensible mapping to a transport for individual files, but pack backed
  versioned files have no such mapping. (Robert Collins)

* ``VersionedFile.get_graph`` is deprecated, with no replacement method.
  The method was size(history) and not desirable. (Robert Collins)

* ``VersionedFile.get_graph_with_ghosts`` is deprecated, with no
  replacement method.  The method was size(history) and not desirable.
  (Robert Collins)

* ``VersionedFile.get_parents`` is deprecated, please use
  ``VersionedFile.get_parent_map``. (Robert Collins)

* ``VersionedFile.get_sha1`` is deprecated, please use
  ``VersionedFile.get_sha1s``. (Robert Collins)

* ``VersionedFile.has_ghost`` is now deprecated, as it is both expensive
  and unused outside of a single test. (Robert Collins)

* ``VersionedFile.iter_parents`` is now deprecated in favour of
  ``get_parent_map`` which can be used to instantiate a Graph on a
  VersionedFile. (Robert Collins)

* ``VersionedFileStore`` no longer uses the transaction parameter given
  to most methods; amongst other things this means that the
  get_weave_or_empty method no longer guarantees errors on a missing weave
  in a readonly transaction, and no longer caches versioned file instances
  which reduces memory pressure (but requires more careful management by
  callers to preserve performance). (Robert Collins)

Testing
*******

* New -Dselftest_debug flag disables clearing of the debug flags during
  tests.  This is useful if you want to use e.g. -Dhpss to help debug a
  failing test.  Be aware that using this feature is likely to cause
  spurious test failures if used with the full suite. (Andrew Bennetts)

* selftest --load-list now uses a new more agressive test loader that will
  avoid loading unneeded modules and building their tests. Plugins can use
  this new loader by defining a load_tests function instead of a test_suite
  function. (a forthcoming patch will provide many examples on how to
  implement this).
  (Vincent Ladeuil)

* selftest --load-list now does some sanity checks regarding duplicate test
  IDs and tests present in the list but not found in the actual test suite.
  (Vincent Ladeuil)

* Slightly more concise format for the selftest progress bar, so there's
  more space to show the test name.  (Martin Pool) ::

    [2500/10884, 1fail, 3miss in 1m29s] test_revisionnamespaces.TestRev

* The test suite takes much less memory to run, and is a bit faster.  This
  is done by clearing most attributes of TestCases after running them, if
  they succeeded.  (Andrew Bennetts)

Internals
*********

* Added ``_build_client_protocol`` to ``_SmartClient``.  (Andrew Bennetts)

* Added basic infrastructure for automatic plugin suggestion.
  (Martin Albisetti)

* If a ``LockableFiles`` object is not explicitly unlocked (for example
  because of a missing ``try/finally`` block, it will give a warning but
  not automatically unlock itself.  (Previously they did.)  This
  sometimes caused knock-on errors if for example the network connection
  had already failed, and should not be relied upon by code.
  (Martin Pool, #109520)

* ``make dist`` target to build a release tarball, and also
  ``check-dist-tarball`` and ``dist-upload-escudero``.  (Martin Pool)

* The ``read_response_tuple`` method of ``SmartClientRequestProtocol*``
  classes will now raise ``UnknownSmartMethod`` when appropriate, so that
  callers don't need to try distinguish unknown request errors from other
  errors.  (Andrew Bennetts)

* ``set_make_working_trees`` is now implemented provided on all repository
  implementations (Aaron Bentley)

* ``VersionedFile`` now has a new method ``get_parent_map`` which, like
  ``Graph.get_parent_map`` returns a dict of key:parents. (Robert Collins)


bzr 1.3.1
#########

:Released: 2008-04-09

No changes from 1.3.1rc1.


bzr 1.3.1rc1
############

:Released: 2008-04-04

Bug Fixes
*********

* Fix a bug causing a ValueError crash in ``parse_line_delta_iter`` when
  fetching revisions from a knit to pack repository or vice versa using
  bzr:// (including over http or ssh).
  (#208418, Andrew Bennetts, Martin Pool, Robert Collins)


bzr 1.3
#######

:Released: 2008-03-20

Bazaar has become part of the GNU project <http://www.gnu.org>

Many operations that act on history, including ``log`` and ``annotate`` are now
substantially faster.  Several bugs have been fixed and several new options and
features have been added.

Testing
*******

* Avoid spurious failure of ``TestVersion.test_version`` matching
  directory names.
  (#202778, Martin Pool)


bzr 1.3rc1
##########

:Released: 2008-03-16

Notes When Upgrading
********************

* The backup directory created by ``upgrade`` is now called
  ``backup.bzr``, not ``.bzr.backup``. (Martin Albisetti)

Changes
*******

* A new repository format 'development' has been added. This format will
  represent the latest 'in-progress' format that the bzr developers are
  interested in getting early-adopter testing and feedback on.
  ``doc/developers/development-repo.txt`` has detailed information.
  (Robert Collins)

* BZR_LOG environment variable controls location of .bzr.log trace file.
  User can suppress writing messages to .bzr.log by using '/dev/null'
  filename (on Linux) or 'NUL' (on Windows). If BZR_LOG variable
  is not defined but BZR_HOME is defined then default location
  for .bzr.log trace file is ``$BZR_HOME/.bzr.log``.
  (Alexander Belchenko, #106117)

* ``launchpad`` builtin plugin now shipped as separate part in standalone
  bzr.exe, installed to ``C:\Program Files\Bazaar\plugins`` directory,
  and standalone installer allows user to skip installation of this plugin.
  (Alexander Belchenko)

* Restore auto-detection of plink.exe on Windows. (Dmitry Vasiliev)

* Version number is now shown as "1.2" or "1.2pr2", without zeroed or
  missing final fields.  (Martin Pool)

Features
********

* ``branch`` and ``checkout`` can hard-link working tree files, which is
  faster and saves space.  (Aaron Bentley)

* ``bzr send`` will now also look at the ``child_submit_to`` setting in
  the submit branch to determine the email address to send to.
  (Jelmer Vernooij)

Improvements
************

* BzrBranch._lefthand_history is faster on pack repos.  (Aaron Bentley)

* Branch6.generate_revision_history is faster.  (Aaron Bentley)

* Directory services can now be registered, allowing special URLs to be
  dereferenced into real URLs.  This is a generalization and cleanup of
  the lp: transport lookup.  (Aaron Bentley)

* Merge directives that are automatically attached to emails have nicer
  filenames, based on branch-nick + revno. (Aaron Bentley)

* ``push`` has a ``--revision`` option, to specify what revision to push up
  to.  (Daniel Watkins)

* Significantly reducing execution time and network traffic for trivial
  case of running ``bzr missing`` command for two identical branches.
  (Alexander Belchenko)

* Speed up operations that look at the revision graph (such as 'bzr log').
  ``KnitPackRepositor.get_revision_graph`` uses ``Graph.iter_ancestry`` to
  extract the revision history. This allows filtering ghosts while
  stepping instead of needing to peek ahead. (John Arbash Meinel)

* The ``hooks`` command lists installed hooks, to assist in debugging.
  (Daniel Watkins)

* Updates to how ``annotate`` work. Should see a measurable improvement in
  performance and memory consumption for file with a lot of merges.
  Also, correctly handle when a line is introduced by both parents (it
  should be attributed to the first merge which notices this, and not
  to all subsequent merges.) (John Arbash Meinel)

Bugfixes
********

* Autopacking no longer holds the full set of inventory lines in
  memory while copying. For large repositories, this can amount to
  hundreds of MB of ram consumption.
  (Ian Clatworthy, John Arbash Meinel)

* Cherrypicking when using ``--format=merge3`` now explictly excludes
  BASE lines. (John Arbash Meinel, #151731)

* Disable plink's interactive prompt for password.
  (#107593, Dmitry Vasiliev)

* Encode command line arguments from unicode to user_encoding before
  invoking external mail client in `bzr send` command.
  (#139318, Alexander Belchenko)

* Fixed problem connecting to ``bzr+https://`` servers.
  (#198793, John Ferlito)

* Improved error reporting in the Launchpad plugin. (Daniel Watkins,
  #196618)

* Include quick-start-summary.svg file to python-based installer(s)
  for Windows. (#192924, Alexander Belchenko)

* lca merge now respects specified files. (Aaron Bentley)

* Make version-info --custom imply --all. (#195560, James Westby)

* ``merge --preview`` now works for merges that add or modify
  symlinks (James Henstridge)

* Redirecting the output from ``bzr merge`` (when the remembered
  location is used) now works. (John Arbash Meinel)

* setup.py script explicitly checks for Python version.
  (Jari Aalto, Alexander Belchenko, #200569)

* UnknownFormatErrors no longer refer to branches regardless of kind of
  unknown format. (Daniel Watkins, #173980)

* Upgrade bundled ConfigObj to version 4.5.2, which properly quotes #
  signs, among other small improvements. (Matt Nordhoff, #86838)

* Use correct indices when emitting LCA conflicts.  This fixes IndexError
  errors.  (Aaron Bentley, #196780)

Documentation
*************

* Explained how to use ``version-info --custom`` in the User Guide.
  (Neil Martinsen-Burrell)

API Breaks
**********

* Support for loading plugins from zip files and
  ``bzrlib.plugin.load_from_zip()`` function are deprecated.
  (Alexander Belchenko)

Testing
*******

* Added missing blackbox tests for ``modified`` (Adrian Wilkins)

* The branch interface tests were invalid for branches using rich-root
  repositories because the empty string is not a valid file-id.
  (Robert Collins)

Internals
*********

* ``Graph.iter_ancestry`` returns the ancestry of revision ids. Similar to
  ``Repository.get_revision_graph()`` except it includes ghosts and you can
  stop part-way through. (John Arbash Meinel)

* New module ``tools/package_mf.py`` provide custom module finder for
  python packages (improves standard python library's modulefinder.py)
  used by ``setup.py`` script while building standalone bzr.exe.
  (Alexander Belchenko)

* New remote method ``RemoteBzrDir.find_repositoryV2`` adding support for
  detecting external lookup support on remote repositories. This method is
  now attempted first when lookup up repositories, leading to an extra
  round trip on older bzr smart servers. (Robert Collins)

* Repository formats have a new supported-feature attribute
  ``supports_external_lookups`` used to indicate repositories which support
  falling back to other repositories when they have partial data.
  (Robert Collins)

* ``Repository.get_revision_graph_with_ghosts`` and
  ``bzrlib.revision.(common_ancestor,MultipleRevisionSources,common_graph)``
  have been deprecated.  (John Arbash Meinel)

* ``Tree.iter_changes`` is now a public API, replacing the work-in-progress
  ``Tree._iter_changes``. The api is now considered stable and ready for
  external users.  (Aaron Bentley)

* The bzrdir format registry now accepts an ``alias`` keyword to
  register_metadir, used to indicate that a format name is an alias for
  some other format and thus should not be reported when describing the
  format. (Robert Collins)


bzr 1.2
#######

:Released: 2008-02-15

Bug Fixes
*********

* Fix failing test in Launchpad plugin. (Martin Pool)


bzr 1.2rc1
##########

:Released: 2008-02-13

Notes When Upgrading
********************

* Fetching via the smart protocol may need to reconnect once during a fetch
  if the remote server is running Bazaar 1.1 or earlier, because the client
  attempts to use more efficient requests that confuse older servers.  You
  may be required to re-enter a password or passphrase when this happens.
  This won't happen if the server is upgraded to Bazaar 1.2.
  (Andrew Bennetts)

Changes
*******

* Fetching via bzr+ssh will no longer fill ghosts by default (this is
  consistent with pack-0.92 fetching over SFTP). (Robert Collins)

* Formatting of ``bzr plugins`` output is changed to be more human-
  friendly. Full path of plugins locations will be shown only with
  ``--verbose`` command-line option. (Alexander Belchenko)

* ``merge`` now prefers to use the submit branch, but will fall back to
  parent branch.  For many users, this has no effect.  But some users who
  pull and merge on the same branch will notice a change.  This change
  makes it easier to work on a branch on two different machines, pulling
  between the machines, while merging from the upstream.
  ``merge --remember`` can now be used to set the submit_branch.
  (Aaron Bentley)

Features
********

* ``merge --preview`` produces a diff of the changes merge would make,
  but does not actually perform the merge.  (Aaron Bentley)

* New smart method ``Repository.get_parent_map`` for getting revision
  parent data. This returns additional parent information topologically
  adjacent to the requested data to reduce round trip latency impacts.
  (Robert Collins)

* New smart method, ``Repository.stream_revisions_chunked``, for fetching
  revision data that streams revision data via a chunked encoding.  This
  avoids buffering large amounts of revision data on the server and on the
  client, and sends less data to the server to request the revisions.
  (Andrew Bennetts, Robert Collins, #178353)

* The launchpad plugin now handles lp urls of the form
  ``lp://staging/``, ``lp://demo/``, ``lp://dev/`` to use the appropriate
  launchpad instance to do the resolution of the branch identities.
  This is primarily of use to Launchpad developers, but can also
  be used by other users who want to try out Launchpad as
  a branch location without messing up their public Launchpad
  account.  Branches that are pushed to the staging environment
  have an expected lifetime of one day. (Tim Penhey)

Improvements
************

* Creating a new branch no longer tries to read the entire revision-history
  unnecessarily over smart server operations. (Robert Collins)

* Fetching between different repository formats with compatible models now
  takes advantage of the smart method to stream revisions.  (Andrew Bennetts)

* The ``--coverage`` option is now global, rather specific to ``bzr
  selftest``.  (Andrew Bennetts)

* The ``register-branch`` command will now use the public url of the branch
  containing the current directory, if one has been set and no explicit
  branch is provided.  (Robert Collins)

* Tweak the ``reannotate`` code path to optimize the 2-parent case.
  Speeds up ``bzr annotate`` with a pack repository by approx 3:2.
  (John Arbash Meinel)

Bugfixes
********

* Calculate remote path relative to the shared medium in _SmartClient.  This
  is related to the problem in bug #124089.  (Andrew Bennetts)

* Cleanly handle connection errors in smart protocol version two, the same
  way as they are handled by version one.  (Andrew Bennetts)

* Clearer error when ``version-info --custom`` is used without
  ``--template`` (Lukáš Lalinský)

* Don't raise UnavailableFeature during test setup when medusa is not
  available or tearDown is never called leading to nasty side effects.
  (#137823, Vincent Ladeuil)

* If a plugin's test suite cannot be loaded, for example because of a syntax
  error in the tests, then ``selftest`` fails, rather than just printing
  a warning.  (Martin Pool, #189771)

* List possible values for BZR_SSH environment variable in env-variables
  help topic. (Alexander Belchenko, #181842)

* New methods ``push_log_file`` and ``pop_log_file`` to intercept messages:
  popping the log redirection now precisely restores the previous state,
  which makes it easier to use bzr log output from other programs.
  TestCaseInTempDir no longer depends on a log redirection being established
  by the test framework, which lets bzr tests cleanly run from a normal
  unittest runner.
  (#124153, #124849, Martin Pool, Jonathan Lange)

* ``pull --quiet`` is now more quiet, in particular a message is no longer
  printed when the remembered pull location is used. (James Westby,
  #185907)

* ``reconfigure`` can safely be interrupted while fetching.
  (Aaron Bentley, #179316)

* ``reconfigure`` preserves tags when converting to and from lightweight
  checkouts.  (Aaron Bentley, #182040)

* Stop polluting /tmp when running selftest.
  (Vincent Ladeuil, #123363)

* Switch from NFKC => NFC for normalization checks. NFC allows a few
  more characters which should be considered valid.
  (John Arbash Meinel, #185458)

* The launchpad plugin now uses the ``edge`` xmlrpc server to avoid
  interacting badly with a bug on the launchpad side. (Robert Collins)

* Unknown hostnames when connecting to a ``bzr://`` URL no longer cause
  tracebacks.  (Andrew Bennetts, #182849)

API Breaks
**********

* Classes implementing Merge types like Merge3Merger must now accept (and
  honour) a do_merge flag in their constructor.  (Aaron Bentley)

* ``Repository.add_inventory`` and ``add_revision`` now require the caller
  to previously take a write lock (and start a write group.)
  (Martin Pool)

Testing
*******

* selftest now accepts --load-list <file> to load a test id list. This
  speeds up running the test suite on a limited set of tests.
  (Vincent Ladeuil)

Internals
*********

* Add a new method ``get_result`` to graph search objects. The resulting
  ``SearchResult`` can be used to recreate the search later, which will
  be useful in reducing network traffic. (Robert Collins)

* Use convenience function to check whether two repository handles
  are referring to the same repository in ``Repository.get_graph``.
  (Jelmer Vernooij, #187162)

* Fetching now passes the find_ghosts flag through to the
  ``InterRepository.missing_revision_ids`` call consistently for all
  repository types. This will enable faster missing revision discovery with
  bzr+ssh. (Robert Collins)

* Fix error handling in Repository.insert_data_stream. (Lukas Lalinsky)

* ``InterRepository.missing_revision_ids`` is now deprecated in favour of
  ``InterRepository.search_missing_revision_ids`` which returns a
  ``bzrlib.graph.SearchResult`` suitable for making requests from the smart
  server. (Robert Collins)

* New error ``NoPublicBranch`` for commands that need a public branch to
  operate. (Robert Collins)

* New method ``iter_inventories`` on Repository for access to many
  inventories. This is primarily used by the ``revision_trees`` method, as
  direct access to inventories is discouraged. (Robert Collins)

* New method ``next_with_ghosts`` on the Graph breadth-first-search objects
  which will split out ghosts and present parents into two separate sets,
  useful for code which needs to be aware of ghosts (e.g. fetching data
  cares about ghosts during revision selection). (Robert Collins)

* Record a timestamp against each mutter to the trace file, relative to the
  first import of bzrlib.  (Andrew Bennetts)

* ``Repository.get_data_stream`` is now deprecated in favour of
  ``Repository.get_data_stream_for_search`` which allows less network
  traffic when requesting data streams over a smart server. (Robert Collins)

* ``RemoteBzrDir._get_tree_branch`` no longer triggers ``_ensure_real``,
  removing one round trip on many network operations. (Robert Collins)

* RemoteTransport's ``recommended_page_size`` method now returns 64k, like
  SFTPTransport and HttpTransportBase.  (Andrew Bennetts)

* Repository has a new method ``has_revisions`` which signals the presence
  of many revisions by returning a set of the revisions listed which are
  present. This can be done by index queries without reading data for parent
  revision names etc. (Robert Collins)


bzr 1.1
#######

:Released: 2008-01-15

(no changes from 1.1rc1)

bzr 1.1rc1
##########

:Released: 2008-01-05

Changes
*******

* Dotted revision numbers have been revised. Instead of growing longer with
  nested branches the branch number just increases. (eg instead of 1.1.1.1.1
  we now report 1.2.1.) This helps scale long lived branches which have many
  feature branches merged between them. (John Arbash Meinel)

* The syntax ``bzr diff branch1 branch2`` is no longer supported.
  Use ``bzr diff branch1 --new branch2`` instead. This change has
  been made to remove the ambiguity where ``branch2`` is in fact a
  specific file to diff within ``branch1``.

Features
********

* New option to use custom template-based formats in  ``bzr version-info``.
  (Lukáš Lalinský)

* diff '--using' allows an external diff tool to be used for files.
  (Aaron Bentley)

* New "lca" merge-type for fast everyday merging that also supports
  criss-cross merges.  (Aaron Bentley)

Improvements
************

* ``annotate`` now doesn't require a working tree. (Lukáš Lalinský,
  #90049)

* ``branch`` and ``checkout`` can now use files from a working tree to
  to speed up the process.  For checkout, this requires the new
  --files-from flag.  (Aaron Bentley)

* ``bzr diff`` now sorts files in alphabetical order.  (Aaron Bentley)

* ``bzr diff`` now works on branches without working trees. Tree-less
  branches can also be compared to each other and to working trees using
  the new diff options ``--old`` and ``--new``. Diffing between branches,
  with or without trees, now supports specific file filtering as well.
  (Ian Clatworthy, #6700)

* ``bzr pack`` now orders revision texts in topological order, with newest
  at the start of the file, promoting linear reads for ``bzr log`` and the
  like. This partially fixes #154129. (Robert Collins)

* Merge directives now fetch prerequisites from the target branch if
  needed.  (Aaron Bentley)

* pycurl now handles digest authentication.
  (Vincent Ladeuil)

* ``reconfigure`` can now convert from repositories.  (Aaron Bentley)

* ``-l`` is now a short form for ``--limit`` in ``log``.  (Matt Nordhoff)

* ``merge`` now warns when merge directives cause cherrypicks.
  (Aaron Bentley)

* ``split`` now supported, to enable splitting large trees into smaller
  pieces.  (Aaron Bentley)

Bugfixes
********

* Avoid AttributeError when unlocking a pack repository when an error occurs.
  (Martin Pool, #180208)

* Better handle short reads when processing multiple range requests.
  (Vincent Ladeuil, #179368)

* build_tree acceleration uses the correct path when a file has been moved.
  (Aaron Bentley)

* ``commit`` now succeeds when a checkout and its master branch share a
  repository.  (Aaron Bentley, #177592)

* Fixed error reporting of unsupported timezone format in
  ``log --timezone``. (Lukáš Lalinský, #178722)

* Fixed Unicode encoding error in ``ignored`` when the output is
  redirected to a pipe. (Lukáš Lalinský)

* Fix traceback when sending large response bodies over the smart protocol
  on Windows. (Andrew Bennetts, #115781)

* Fix ``urlutils.relative_url`` for the case of two ``file:///`` URLs
  pointed to different logical drives on Windows.
  (Alexander Belchenko, #90847)

* HTTP test servers are now compatible with the http protocol version 1.1.
  (Vincent Ladeuil, #175524)

* _KnitParentsProvider.get_parent_map now handles requests for ghosts
  correctly, instead of erroring or attributing incorrect parents to ghosts.
  (Aaron Bentley)

* ``merge --weave --uncommitted`` now works.  (Aaron Bentley)

* pycurl authentication handling was broken and incomplete. Fix handling of
  user:pass embedded in the urls.
  (Vincent Ladeuil, #177643)

* Files inside non-directories are now handled like other conflict types.
  (Aaron Bentley, #177390)

* ``reconfigure`` is able to convert trees into lightweight checkouts.
  (Aaron Bentley)

* Reduce lockdir timeout to 0 when running ``bzr serve``.  (Andrew Bennetts,
  #148087)

* Test that the old ``version_info_format`` functions still work, even
  though they are deprecated. (John Arbash Meinel, ShenMaq, #177872)

* Transform failures no longer cause ImmortalLimbo errors (Aaron Bentley,
  #137681)

* ``uncommit`` works even when the commit messages of revisions to be
  removed use characters not supported in the terminal encoding.
  (Aaron Bentley)

* When dumb http servers return whole files instead of the requested ranges,
  read the remaining bytes by chunks to avoid overflowing network buffers.
  (Vincent Ladeuil, #175886)

Documentation
*************

* Minor tweaks made to the bug tracker integration documentation.
  (Ian Clatworthy)

* Reference material has now be moved out of the User Guide and added
  to the User Reference. The User Reference has gained 4 sections as
  a result: Authenication Settings, Configuration Settings, Conflicts
  and Hooks. All help topics are now dumped into text format in the
  doc/en/user-reference directory for those who like browsing that
  information in their editor. (Ian Clatworthy)

* *Using Bazaar with Launchpad* tutorial added. (Ian Clatworthy)

Internals
*********

* find_* methods available for BzrDirs, Branches and WorkingTrees.
  (Aaron Bentley)

* Help topics can now be loaded from files.
  (Ian Clatworthy, Alexander Belchenko)

* get_parent_map now always provides tuples as its output.  (Aaron Bentley)

* Parent Providers should now implement ``get_parent_map`` returning a
  dictionary instead of ``get_parents`` returning a list.
  ``Graph.get_parents`` is now deprecated. (John Arbash Meinel,
  Robert Collins)

* Patience Diff now supports arbitrary python objects, as long as they
  support ``hash()``. (John Arbash Meinel)

* Reduce selftest overhead to establish test names by memoization.
  (Vincent Ladeuil)

API Breaks
**********

Testing
*******

* Modules can now customise their tests by defining a ``load_tests``
  attribute. ``pydoc bzrlib.tests.TestUtil.TestLoader.loadTestsFromModule``
  for the documentation on this attribute. (Robert Collins)

* New helper function ``bzrlib.tests.condition_id_re`` which helps
  filter tests based on a regular expression search on the tests id.
  (Robert Collins)

* New helper function ``bzrlib.tests.condition_isinstance`` which helps
  filter tests based on class. (Robert Collins)

* New helper function ``bzrlib.tests.exclude_suite_by_condition`` which
  generalises the ``exclude_suite_by_re`` function. (Robert Collins)

* New helper function ``bzrlib.tests.filter_suite_by_condition`` which
  generalises the ``filter_suite_by_re`` function. (Robert Collins)

* New helper method ``bzrlib.tests.exclude_tests_by_re`` which gives a new
  TestSuite that does not contain tests from the input that matched a
  regular expression. (Robert Collins)

* New helper method ``bzrlib.tests.randomize_suite`` which returns a
  randomized copy of the input suite. (Robert Collins)

* New helper method ``bzrlib.tests.split_suite_by_re`` which splits a test
  suite into two according to a regular expression. (Robert Collins)

* Parametrize all http tests for the transport implementations, the http
  protocol versions (1.0 and 1.1) and the authentication schemes.
  (Vincent Ladeuil)

* The ``exclude_pattern`` and ``random_order`` parameters to the function
  ``bzrlib.tests.filter_suite_by_re`` have been deprecated. (Robert Collins)

* The method ``bzrlib.tests.sort_suite_by_re`` has been deprecated. It is
  replaced by the new helper methods added in this release. (Robert Collins)


bzr 1.0
#######

:Released: 2007-12-14

Documentation
*************

* More improvements and fixes to the User Guide.  (Ian Clatworthy)

* Add information on cherrypicking/rebasing to the User Guide.
  (Ian Clatworthy)

* Improve bug tracker integration documentation. (Ian Clatworthy)

* Minor edits to ``Bazaar in five minutes`` from David Roberts and
  to the rebasing section of the User Guide from Aaron Bentley.
  (Ian Clatworthy)


bzr 1.0rc3
##########

:Released: 2007-12-11

Changes
*******

* If a traceback occurs, users are now asked to report the bug
  through Launchpad (https://bugs.launchpad.net/bzr/), rather than
  by mail to the mailing list.
  (Martin Pool)

Bugfixes
********

* Fix Makefile rules for doc generation. (Ian Clatworthy, #175207)

* Give more feedback during long http downloads by making readv deliver data
  as it arrives for urllib, and issue more requests for pycurl. High latency
  networks are better handled by urllib, the pycurl implementation give more
  feedback but also incur more latency.
  (Vincent Ladeuil, #173010)

* Implement _make_parents_provider on RemoteRepository, allowing generating
  bundles against branches on a smart server.  (Andrew Bennetts, #147836)

Documentation
*************

* Improved user guide.  (Ian Clatworthy)

* The single-page quick reference guide is now available as a PDF.
  (Ian Clatworthy)

Internals
*********

* readv urllib http implementation is now a real iterator above the
  underlying socket and deliver data as soon as it arrives. 'get' still
  wraps its output in a StringIO.
  (Vincent Ladeuil)


bzr 1.0rc2
##########

:Released: 2007-12-07

Improvements
************

* Added a --coverage option to selftest. (Andrew Bennetts)

* Annotate merge (merge-type=weave) now supports cherrypicking.
  (Aaron Bentley)

* ``bzr commit`` now doesn't print the revision number twice. (Matt
  Nordhoff, #172612)

* New configuration option ``bugtracker_<tracker_abbrevation>_url`` to
  define locations of bug trackers that are not directly supported by
  bzr or a plugin. The URL will be treated as a template and ``{id}``
  placeholders will be replaced by specific bug IDs.  (Lukáš Lalinský)

* Support logging single merge revisions with short and line log formatters.
  (Kent Gibson)

* User Guide enhanced with suggested readability improvements from
  Matt Revell and corrections from John Arbash Meinel. (Ian Clatworthy)

* Quick Start Guide renamed to Quick Start Card, moved down in
  the catalog, provided in pdf and png format and updated to refer
  to ``send`` instead of ``bundle``. (Ian Clatworthy, #165080)

* ``switch`` can now be used on heavyweight checkouts as well as
  lightweight ones. After switching a heavyweight checkout, the
  local branch is a mirror/cache of the new bound branch and
  uncommitted changes in the working tree are merged. As a safety
  check, if there are local commits in a checkout which have not
  been committed to the previously bound branch, then ``switch``
  fails unless the ``--force`` option is given. This option is
  now also required if the branch a lightweight checkout is pointing
  to has been moved. (Ian Clatworthy)

Internals
*********

* New -Dhttp debug option reports http connections, requests and responses.
  (Vincent Ladeuil)

* New -Dmerge debug option, which emits merge plans for merge-type=weave.

Bugfixes
********

* Better error message when running ``bzr cat`` on a non-existant branch.
  (Lukáš Lalinský, #133782)

* Catch OSError 17 (file exists) in final phase of tree transform and show
  filename to user.
  (Alexander Belchenko, #111758)

* Catch ShortReadvErrors while using pycurl. Also make readv more robust by
  allowing multiple GET requests to be issued if too many ranges are
  required.
  (Vincent Ladeuil, #172701)

* Check for missing basis texts when fetching from packs to packs.
  (John Arbash Meinel, #165290)

* Fall back to showing e-mail in ``log --short/--line`` if the
  committer/author has only e-mail. (Lukáš Lalinský, #157026)

API Breaks
**********

* Deprecate not passing a ``location`` argument to commit reporters'
  ``started`` methods. (Matt Nordhoff)


bzr 1.0rc1
##########

:Released: 2007-11-30

Notes When Upgrading
********************

* The default repository format is now ``pack-0.92``.  This
  default is used when creating new repositories with ``init`` and
  ``init-repo``, and when branching over bzr+ssh or bzr+hpss.
  (See https://bugs.launchpad.net/bugs/164626)

  This format can be read and written by Bazaar 0.92 and later, and
  data can be transferred to and from older formats.

  To upgrade, please reconcile your repository (``bzr reconcile``), and then
  upgrade (``bzr upgrade``).

  ``pack-0.92`` offers substantially better scaling and performance than the
  previous knits format. Some operations are slower where the code already
  had bad scaling characteristics under knits, the pack format makes such
  operations more visible as part of being more scalable overall. We will
  correct such operations over the coming releases and encourage the filing
  of bugs on any operation which you observe to be slower in a packs
  repository. One particular case that we do not intend to fix is pulling
  data from a pack repository into a knit repository over a high latency
  link;  downgrading such data requires reinsertion of the file texts, and
  this is a classic space/time tradeoff. The current implementation is
  conservative on memory usage because we need to support converting data
  from any tree without problems.
  (Robert Collins, Martin Pool, #164476)

Changes
*******

* Disable detection of plink.exe as possible ssh vendor. Plink vendor
  still available if user selects it explicitly with BZR_SSH environment
  variable. (Alexander Belchenko, workaround for bug #107593)

* The pack format is now accessible as "pack-0.92", or "pack-0.92-subtree"
  to enable the subtree functions (for example, for bzr-svn).
  (Martin Pool)

Features
********

* New ``authentication.conf`` file holding the password or other credentials
  for remote servers. This can be used for ssh, sftp, smtp and other
  supported transports.
  (Vincent Ladeuil)

* New rich-root and rich-root-pack formats, recording the same data about
  tree roots that's recorded for all other directories.
  (Aaron Bentley, #164639)

* ``pack-0.92`` repositories can now be reconciled.
  (Robert Collins, #154173)

* ``switch`` command added for changing the branch a lightweight checkout
  is associated with and updating the tree to reflect the latest content
  accordingly. This command was previously part of the BzrTools plug-in.
  (Ian Clatworthy, Aaron Bentley, David Allouche)

* ``reconfigure`` command can now convert branches, trees, or checkouts to
  lightweight checkouts.  (Aaron Bentley)

Performance
***********

* Commit updates the state of the working tree via a delta rather than
  supplying entirely new basis trees. For commit of a single specified file
  this reduces the wall clock time for commit by roughly a 30%.
  (Robert Collins, Martin Pool)

* Commit with many automatically found deleted paths no longer performs
  linear scanning for the children of those paths during inventory
  iteration. This should fix commit performance blowing out when many such
  paths occur during commit. (Robert Collins, #156491)

* Fetch with pack repositories will no longer read the entire history graph.
  (Robert Collins, #88319)

* Revert takes out an appropriate lock when reverting to a basis tree, and
  does not read the basis inventory twice. (Robert Collins)

* Diff does not require an inventory to be generated on dirstate trees.
  (Aaron Bentley, #149254)

* New annotate merge (--merge-type=weave) implementation is fast on
  versionedfiles withough cached annotations, e.g. pack-0.92.
  (Aaron Bentley)

Improvements
************

* ``bzr merge`` now warns when it encounters a criss-cross merge.
  (Aaron Bentley)

* ``bzr send`` now doesn't require the target e-mail address to be
  specified on the command line if an interactive e-mail client is used.
  (Lukáš Lalinský)

* ``bzr tags`` now prints the revision number for each tag, instead of
  the revision id, unless --show-ids is passed. In addition, tags can be
  sorted chronologically instead of lexicographically with --sort=time.
  (Adeodato Simó, #120231)

* Windows standalone version of bzr is able to load system-wide plugins from
  "plugins" subdirectory in installation directory. In addition standalone
  installer write to the registry (HKLM\SOFTWARE\Bazaar) useful info
  about paths and bzr version. (Alexander Belchenko, #129298)

Documentation
*************

Bug Fixes
*********

* A progress bar has been added for knitpack -> knitpack fetching.
  (Robert Collins, #157789, #159147)

* Branching from a branch via smart server now preserves the repository
  format. (Andrew Bennetts,  #164626)

* ``commit`` is now able to invoke an external editor in a non-ascii
  directory. (Daniel Watkins, #84043)

* Catch connection errors for ftp.
  (Vincent Ladeuil, #164567)

* ``check`` no longer reports spurious unreferenced text versions.
  (Robert Collins, John A Meinel, #162931, #165071)

* Conflicts are now resolved recursively by ``revert``.
  (Aaron Bentley, #102739)

* Detect invalid transport reuse attempts by catching invalid URLs.
  (Vincent Ladeuil, #161819)

* Deleting a file without removing it shows a correct diff, not a traceback.
  (Aaron Bentley)

* Do no use timeout in HttpServer anymore.
  (Vincent Ladeuil, #158972).

* Don't catch the exceptions related to the http pipeline status before
  retrying an http request or some programming errors may be masked.
  (Vincent Ladeuil, #160012)

* Fix ``bzr rm`` to not delete modified and ignored files.
  (Lukáš Lalinský, #172598)

* Fix exception when revisionspec contains merge revisons but log
  formatter doesn't support merge revisions. (Kent Gibson, #148908)

* Fix exception when ScopeReplacer is assigned to before any members have
  been retrieved.  (Aaron Bentley)

* Fix multiple connections during checkout --lightweight.
  (Vincent Ladeuil, #159150)

* Fix possible error in insert_data_stream when copying between
  pack repositories over bzr+ssh or bzr+http.
  KnitVersionedFile.get_data_stream now makes sure that requested
  compression parents are sent before any delta hunks that depend
  on them.
  (Martin Pool, #164637)

* Fix typo in limiting offsets coalescing for http, leading to
  whole files being downloaded instead of parts.
  (Vincent Ladeuil, #165061)

* FTP server errors don't error in the error handling code.
  (Robert Collins, #161240)

* Give a clearer message when a pull fails because the source needs
  to be reconciled.
  (Martin Pool, #164443)

* It is clearer when a plugin cannot be loaded because of its name, and a
  suggestion for an acceptable name is given. (Daniel Watkins, #103023)

* Leave port as None in transport objects if user doesn't
  specify a port in urls.
  (vincent Ladeuil, #150860)

* Make sure Repository.fetch(self) is properly a no-op for all
  Repository implementations. (John Arbash Meinel, #158333)

* Mark .bzr directories as "hidden" on Windows.
  (Alexander Belchenko, #71147)

* ``merge --uncommitted`` can now operate on a single file.
  (Aaron Bentley, Lukáš Lalinský, #136890)

* Obsolete packs are now cleaned up by pack and autopack operations.
  (Robert Collins, #153789)

* Operations pulling data from a smart server where the underlying
  repositories are not both annotated/both unannotated will now work.
  (Robert Collins, #165304).

* Reconcile now shows progress bars. (Robert Collins, #159351)

* ``RemoteBranch`` was not initializing ``self._revision_id_to_revno_map``
  properly. (John Arbash Meinel, #162486)

* Removing an already-removed file reports the file does not exist. (Daniel
  Watkins, #152811)

* Rename on Windows is able to change filename case.
  (Alexander Belchenko, #77740)

* Return error instead of a traceback for ``bzr log -r0``.
  (Kent Gibson, #133751)

* Return error instead of a traceback when bzr is unable to create
  symlink on some platforms (e.g. on Windows).
  (Alexander Belchenko, workaround for #81689)

* Revert doesn't crash when restoring a single file from a deleted
  directory. (Aaron Bentley)

* Stderr output via logging mechanism now goes through encoded wrapper
  and no more uses utf-8, but terminal encoding instead. So all unicode
  strings now should be readable in non-utf-8 terminal.
  (Alexander Belchenko, #54173)

* The error message when ``move --after`` should be used makes how to do so
  clearer. (Daniel Watkins, #85237)

* Unicode-safe output from ``bzr info``. The output will be encoded
  using the terminal encoding and unrepresentable characters will be
  replaced by '?'. (Lukáš Lalinský, #151844)

* Working trees are no longer created when pushing into a local no-trees
  repo. (Daniel Watkins, #50582)

* Upgrade util/configobj to version 4.4.0.
  (Vincent Ladeuil, #151208).

* Wrap medusa ftp test server as an FTPServer feature.
  (Vincent Ladeuil, #157752)

API Breaks
**********

* ``osutils.backup_file`` is deprecated. Actually it's not used in bzrlib
  during very long time. (Alexander Belchenko)

* The return value of
  ``VersionedFile.iter_lines_added_or_present_in_versions`` has been
  changed. Previously it was an iterator of lines, now it is an iterator of
  (line, version_id) tuples. This change has been made to aid reconcile and
  fetch operations. (Robert Collins)

* ``bzrlib.repository.get_versioned_file_checker`` is now private.
  (Robert Collins)

* The Repository format registry default has been removed; it was previously
  obsoleted by the bzrdir format default, which implies a default repository
  format.
  (Martin Pool)

Internals
*********

* Added ``ContainerSerialiser`` and ``ContainerPushParser`` to
  ``bzrlib.pack``.  These classes provide more convenient APIs for generating
  and parsing containers from streams rather than from files.  (Andrew
  Bennetts)

* New module ``lru_cache`` providing a cache for use by tasks that need
  semi-random access to large amounts of data. (John A Meinel)

* InventoryEntry.diff is now deprecated.  Please use diff.DiffTree instead.


bzr 0.92
########

:Released: 2007-11-05

Changes
*******

  * New uninstaller on Win32.  (Alexander Belchenko)


bzr 0.92rc1
###########

:Released: 2007-10-29

Changes
*******

* ``bzr`` now returns exit code 4 if an internal error occurred, and
  3 if a normal error occurred.  (Martin Pool)

* ``pull``, ``merge`` and ``push`` will no longer silently correct some
  repository index errors that occured as a result of the Weave disk format.
  Instead the ``reconcile`` command needs to be run to correct those
  problems if they exist (and it has been able to fix most such problems
  since bzr 0.8). Some new problems have been identified during this release
  and you should run ``bzr check`` once on every repository to see if you
  need to reconcile. If you cannot ``pull`` or ``merge`` from a remote
  repository due to mismatched parent errors - a symptom of index errors -
  you should simply take a full copy of that remote repository to a clean
  directory outside any local repositories, then run reconcile on it, and
  finally pull from it locally. (And naturally email the repositories owner
  to ask them to upgrade and run reconcile).
  (Robert Collins)

Features
********

* New ``knitpack-experimental`` repository format. This is interoperable with
  the ``dirstate-tags`` format but uses a smarter storage design that greatly
  speeds up many operations, both local and remote. This new format can be
  used as an option to the ``init``, ``init-repository`` and ``upgrade``
  commands. (Robert Collins)

* For users of bzr-svn (and those testing the prototype subtree support) that
  wish to try packs, a new ``knitpack-subtree-experimental`` format has also
  been added. This is interoperable with the ``dirstate-subtrees`` format.
  (Robert Collins)

* New ``reconfigure`` command. (Aaron Bentley)

* New ``revert --forget-merges`` command, which removes the record of a pending
  merge without affecting the working tree contents.  (Martin Pool)

* New ``bzr_remote_path`` configuration variable allows finer control of
  remote bzr locations than BZR_REMOTE_PATH environment variable.
  (Aaron Bentley)

* New ``launchpad-login`` command to tell Bazaar your Launchpad
  user ID.  This can then be used by other functions of the
  Launchpad plugin. (James Henstridge)

Performance
***********

* Commit in quiet mode is now slightly faster as the information to
  output is no longer calculated. (Ian Clatworthy)

* Commit no longer checks for new text keys during insertion when the
  revision id was deterministically unique. (Robert Collins)

* Committing a change which is not a merge and does not change the number of
  files in the tree is faster by utilising the data about whether files are
  changed to determine if the tree is unchanged rather than recalculating
  it at the end of the commit process. (Robert Collins)

* Inventory serialisation no longer double-sha's the content.
  (Robert Collins)

* Knit text reconstruction now avoids making copies of the lines list for
  interim texts when building a single text. The new ``apply_delta`` method
  on ``KnitContent`` aids this by allowing modification of the revision id
  such objects represent. (Robert Collins)

* Pack indices are now partially parsed for specific key lookup using a
  bisection approach. (Robert Collins)

* Partial commits are now approximately 40% faster by walking over the
  unselected current tree more efficiently. (Robert Collins)

* XML inventory serialisation takes 20% less time while being stricter about
  the contents. (Robert Collins)

* Graph ``heads()`` queries have been fixed to no longer access all history
  unnecessarily. (Robert Collins)

Improvements
************

* ``bzr+https://`` smart server across https now supported.
  (John Ferlito, Martin Pool, #128456)

* Mutt is now a supported mail client; set ``mail_client=mutt`` in your
  bazaar.conf and ``send`` will use mutt. (Keir Mierle)

* New option ``-c``/``--change`` for ``merge`` command for cherrypicking
  changes from one revision. (Alexander Belchenko, #141368)

* Show encodings, locale and list of plugins in the traceback message.
  (Martin Pool, #63894)

* Experimental directory formats can now be marked with
  ``experimental = True`` during registration. (Ian Clatworthy)

Documentation
*************

* New *Bazaar in Five Minutes* guide.  (Matthew Revell)

* The hooks reference documentation is now converted to html as expected.
  (Ian Clatworthy)

Bug Fixes
*********

* Connection error reporting for the smart server has been fixed to
  display a user friendly message instead of a traceback.
  (Ian Clatworthy, #115601)

* Make sure to use ``O_BINARY`` when opening files to check their
  sha1sum. (Alexander Belchenko, John Arbash Meinel, #153493)

* Fix a problem with Win32 handling of the executable bit.
  (John Arbash Meinel, #149113)

* ``bzr+ssh://`` and ``sftp://`` URLs that do not specify ports explicitly
  no longer assume that means port 22.  This allows people using OpenSSH to
  override the default port in their ``~/.ssh/config`` if they wish.  This
  fixes a bug introduced in bzr 0.91.  (Andrew Bennetts, #146715)

* Commands reporting exceptions can now be profiled and still have their
  data correctly dumped to a file. For example, a ``bzr commit`` with
  no changes still reports the operation as pointless but doing so no
  longer throws away the profiling data if this command is run with
  ``--lsprof-file callgrind.out.ci`` say. (Ian Clatworthy)

* Fallback to ftp when paramiko is not installed and sftp can't be used for
  ``tests/commands`` so that the test suite is still usable without
  paramiko.
  (Vincent Ladeuil, #59150)

* Fix commit ordering in corner case. (Aaron Bentley, #94975)

* Fix long standing bug in partial commit when there are renames
  left in tree. (Robert Collins, #140419)

* Fix selftest semi-random noise during http related tests.
  (Vincent Ladeuil, #140614)

* Fix typo in ftp.py making the reconnection fail on temporary errors.
  (Vincent Ladeuil, #154259)

* Fix failing test by comparing real paths to cover the case where the TMPDIR
  contains a symbolic link.
  (Vincent Ladeuil, #141382).

* Fix log against smart server branches that don't support tags.
  (James Westby, #140615)

* Fix pycurl http implementation by defining error codes from
  pycurl instead of relying on an old curl definition.
  (Vincent Ladeuil, #147530)

* Fix 'unprintable error' message when displaying BzrCheckError and
  some other exceptions on Python 2.5.
  (Martin Pool, #144633)

* Fix ``Inventory.copy()`` and add test for it. (Jelmer Vernooij)

* Handles default value for ListOption in cmd_commit.
  (Vincent Ladeuil, #140432)

* HttpServer and FtpServer need to be closed properly or a listening socket
  will remain opened.
  (Vincent Ladeuil, #140055)

* Monitor the .bzr directory created in the top level test
  directory to detect leaking tests.
  (Vincent Ladeuil, #147986)

* The basename, not the full path, is now used when checking whether
  the profiling dump file begins with ``callgrind.out`` or not. This
  fixes a bug reported by Aaron Bentley on IRC. (Ian Clatworthy)

* Trivial fix for invoking command ``reconfigure`` without arguments.
  (Rob Weir, #141629)

* ``WorkingTree.rename_one`` will now raise an error if normalisation of the
  new path causes bzr to be unable to access the file. (Robert Collins)

* Correctly detect a NoSuchFile when using a filezilla server. (Gary van der
  Merwe)

API Breaks
**********

* ``bzrlib.index.GraphIndex`` now requires a size parameter to the
  constructor, for enabling bisection searches. (Robert Collins)

* ``CommitBuilder.record_entry_contents`` now requires the root entry of a
  tree be supplied to it, previously failing to do so would trigger a
  deprecation warning. (Robert Collins)

* ``KnitVersionedFile.add*`` will no longer cache added records even when
  enable_cache() has been called - the caching feature is now exclusively for
  reading existing data. (Robert Collins)

* ``ReadOnlyLockError`` is deprecated; ``LockFailed`` is usually more
  appropriate.  (Martin Pool)

* Removed ``bzrlib.transport.TransportLogger`` - please see the new
  ``trace+`` transport instead. (Robert Collins)

* Removed previously deprecated varargs interface to ``TestCase.run_bzr`` and
  deprecated methods ``TestCase.capture`` and ``TestCase.run_bzr_captured``.
  (Martin Pool)

* Removed previous deprecated ``basis_knit`` parameter to the
  ``KnitVersionedFile`` constructor. (Robert Collins)

* Special purpose method ``TestCase.run_bzr_decode`` is moved to the test_non_ascii
  class that needs it.
  (Martin Pool)

* The class ``bzrlib.repofmt.knitrepo.KnitRepository3`` has been folded into
  ``KnitRepository`` by parameters to the constructor. (Robert Collins)

* The ``VersionedFile`` interface now allows content checks to be bypassed
  by supplying check_content=False.  This saves nearly 30% of the minimum
  cost to store a version of a file. (Robert Collins)

* Tree's with bad state such as files with no length or sha will no longer
  be silently accepted by the repository XML serialiser. To serialise
  inventories without such data, pass working=True to write_inventory.
  (Robert Collins)

* ``VersionedFile.fix_parents`` has been removed as a harmful API.
  ``VersionedFile.join`` will no longer accept different parents on either
  side of a join - it will either ignore them, or error, depending on the
  implementation. See notes when upgrading for more information.
  (Robert Collins)

Internals
*********

* ``bzrlib.transport.Transport.put_file`` now returns the number of bytes
  put by the method call, to allow avoiding stat-after-write or
  housekeeping in callers. (Robert Collins)

* ``bzrlib.xml_serializer.Serializer`` is now responsible for checking that
  mandatory attributes are present on serialisation and deserialisation.
  This fixes some holes in API usage and allows better separation between
  physical storage and object serialisation. (Robert Collins)

* New class ``bzrlib.errors.InternalBzrError`` which is just a convenient
  shorthand for deriving from BzrError and setting internal_error = True.
  (Robert Collins)

* New method ``bzrlib.mutabletree.update_to_one_parent_via_delta`` for
  moving the state of a parent tree to a new version via a delta rather than
  a complete replacement tree. (Robert Collins)

* New method ``bzrlib.osutils.minimum_path_selection`` useful for removing
  duplication from user input, when a user mentions both a path and an item
  contained within that path. (Robert Collins)

* New method ``bzrlib.repository.Repository.is_write_locked`` useful for
  determining if a repository is write locked. (Robert Collins)

* New method on ``bzrlib.tree.Tree`` ``path_content_summary`` provides a
  tuple containing the key information about a path for commit processing
  to complete. (Robert Collins)

* New method on xml serialisers, write_inventory_to_lines, which matches the
  API used by knits for adding content. (Robert Collins)

* New module ``bzrlib.bisect_multi`` with generic multiple-bisection-at-once
  logic, currently only available for byte-based lookup
  (``bisect_multi_bytes``). (Robert Collins)

* New helper ``bzrlib.tuned_gzip.bytes_to_gzip`` which takes a byte string
  and returns a gzipped version of the same. This is used to avoid a bunch
  of api friction during adding of knit hunks. (Robert Collins)

* New parameter on ``bzrlib.transport.Transport.readv``
  ``adjust_for_latency`` which changes readv from returning strictly the
  requested data to inserted return larger ranges and in forward read order
  to reduce the effect of network latency. (Robert Collins)

* New parameter yield_parents on ``Inventory.iter_entries_by_dir`` which
  causes the parents of a selected id to be returned recursively, so all the
  paths from the root down to each element of selected_file_ids are
  returned. (Robert Collins)

* Knit joining has been enhanced to support plain to annotated conversion
  and annotated to plain conversion. (Ian Clatworthy)

* The CommitBuilder method ``record_entry_contents`` now returns summary
  information about the effect of the commit on the repository. This tuple
  contains an inventory delta item if the entry changed from the basis, and a
  boolean indicating whether a new file graph node was recorded.
  (Robert Collins)

* The python path used in the Makefile can now be overridden.
  (Andrew Bennetts, Ian Clatworthy)

Testing
*******

* New transport implementation ``trace+`` which is useful for testing,
  logging activity taken to its _activity attribute. (Robert Collins)

* When running bzr commands within the test suite, internal exceptions are
  not caught and reported in the usual way, but rather allowed to propagate
  up and be visible to the test suite.  A new API ``run_bzr_catch_user_errors``
  makes this behavior available to other users.
  (Martin Pool)

* New method ``TestCase.call_catch_warnings`` for testing methods that
  raises a Python warning.  (Martin Pool)


bzr 0.91
########

:Released: 2007-09-26

Bug Fixes
*********

* Print a warning instead of aborting the ``python setup.py install``
  process if building of a C extension is not possible.
  (Lukáš Lalinský, Alexander Belchenko)

* Fix commit ordering in corner case (Aaron Bentley, #94975)

* Fix ''bzr info bzr://host/'' and other operations on ''bzr://' URLs with
  an implicit port.  We were incorrectly raising PathNotChild due to
  inconsistent treatment of the ''_port'' attribute on the Transport object.
  (Andrew Bennetts, #133965)

* Make RemoteRepository.sprout cope gracefully with servers that don't
  support the ``Repository.tarball`` request.
  (Andrew Bennetts)


bzr 0.91rc2
###########

:Released: 2007-09-11

* Replaced incorrect tarball for previous release; a debug statement was left
  in bzrlib/remote.py.


bzr 0.91rc1
###########

:Released: 2007-09-11

Changes
*******

* The default branch and repository format has changed to
  ``dirstate-tags``, so tag commands are active by default.
  This format is compatible with Bazaar 0.15 and later.
  This incidentally fixes bug #126141.
  (Martin Pool)

* ``--quiet`` or ``-q`` is no longer a global option. If present, it
  must now appear after the command name. Scripts doing things like
  ``bzr -q missing`` need to be rewritten as ``bzr missing -q``.
  (Ian Clatworthy)

Features
********

* New option ``--author`` in ``bzr commit`` to specify the author of the
  change, if it's different from the committer. ``bzr log`` and
  ``bzr annotate`` display the author instead of the committer.
  (Lukáš Lalinský)

* In addition to global options and command specific options, a set of
  standard options are now supported. Standard options are legal for
  all commands. The initial set of standard options are:

  * ``--help`` or ``-h`` - display help message
  * ``--verbose`` or ``-v`` - display additional information
  * ``--quiet``  or ``-q`` - only output warnings and errors.

  Unlike global options, standard options can be used in aliases and
  may have command-specific help. (Ian Clatworthy)

* Verbosity level processing has now been unified. If ``--verbose``
  or ``-v`` is specified on the command line multiple times, the
  verbosity level is made positive the first time then increased.
  If ``--quiet`` or ``-q`` is specified on the command line
  multiple times, the verbosity level is made negative the first
  time then decreased. To get the default verbosity level of zero,
  either specify none of the above , ``--no-verbose`` or ``--no-quiet``.
  Note that most commands currently ignore the magnitude of the
  verbosity level but do respect *quiet vs normal vs verbose* when
  generating output. (Ian Clatworthy)

* ``Branch.hooks`` now supports ``pre_commit`` hook. The hook's signature
  is documented in BranchHooks constructor. (Nam T. Nguyen, #102747)

* New ``Repository.stream_knit_data_for_revisions`` request added to the
  network protocol for greatly reduced roundtrips when retrieving a set of
  revisions. (Andrew Bennetts)

Bug Fixes
*********

* ``bzr plugins`` now lists the version number for each plugin in square
  brackets after the path. (Robert Collins, #125421)

* Pushing, pulling and branching branches with subtree references was not
  copying the subtree weave, preventing the file graph from being accessed
  and causing errors in commits in clones. (Robert Collins)

* Suppress warning "integer argument expected, got float" from Paramiko,
  which sometimes caused false test failures.  (Martin Pool)

* Fix bug in bundle 4 that could cause attempts to write data to wrong
  versionedfile.  (Aaron Bentley)

* Diffs generated using "diff -p" no longer break the patch parser.
  (Aaron Bentley)

* get_transport treats an empty possible_transports list the same as a non-
  empty one.  (Aaron Bentley)

* patch verification for merge directives is reactivated, and works with
  CRLF and CR files.  (Aaron Bentley)

* Accept ..\ as a path in revision specifiers. This fixes for example
  "-r branch:..\other-branch" on Windows.  (Lukáš Lalinský)

* ``BZR_PLUGIN_PATH`` may now contain trailing slashes.
  (Blake Winton, #129299)

* man page no longer lists hidden options (#131667, Aaron Bentley)

* ``uncommit --help`` now explains the -r option adequately.  (Daniel
  Watkins, #106726)

* Error messages are now better formatted with parameters (such as
  filenames) quoted when necessary. This avoids confusion when directory
  names ending in a '.' at the end of messages were confused with a
  full stop that may or not have been there. (Daniel Watkins, #129791)

* Fix ``status FILE -r X..Y``. (Lukáš Lalinský)

* If a particular command is an alias, ``help`` will show the alias
  instead of claiming there is no help for said alias. (Daniel Watkins,
  #133548)

* TreeTransform-based operations, like pull, merge, revert, and branch,
  now roll back if they encounter an error.  (Aaron Bentley, #67699)

* ``bzr commit`` now exits cleanly if a character unsupported by the
  current encoding is used in the commit message.  (Daniel Watkins,
  #116143)

* bzr send uses default values for ranges when only half of an elipsis
  is specified ("-r..5" or "-r5..").  (#61685, Aaron Bentley)

* Avoid trouble when Windows ssh calls itself 'plink' but no plink
  binary is present.  (Martin Albisetti, #107155)

* ``bzr remove`` should remove clean subtrees.  Now it will remove (without
  needing ``--force``) subtrees that contain no files with text changes or
  modified files.  With ``--force`` it removes the subtree regardless of
  text changes or unknown files. Directories with renames in or out (but
  not changed otherwise) will now be removed without needing ``--force``.
  Unknown ignored files will be deleted without needing ``--force``.
  (Marius Kruger, #111665)

* When two plugins conflict, the source of both the losing and now the
  winning definition is shown.  (Konstantin Mikhaylov, #5454)

* When committing to a branch, the location being committed to is
  displayed.  (Daniel Watkins, #52479)

* ``bzr --version`` takes care about encoding of stdout, especially
  when output is redirected. (Alexander Belchenko, #131100)

* Prompt for an ftp password if none is provided.
  (Vincent Ladeuil, #137044)

* Reuse bound branch associated transport to avoid multiple
  connections.
  (Vincent Ladeuil, #128076, #131396)

* Overwrite conflicting tags by ``push`` and ``pull`` if the
  ``--overwrite`` option is specified.  (Lukáš Lalinský, #93947)

* In checkouts, tags are copied into the master branch when created,
  changed or deleted, and are copied into the checkout when it is
  updated.  (Martin Pool, #93856, #93860)

* Print a warning instead of aborting the ``python setup.py install``
  process if building of a C extension is not possible.
  (Lukáš Lalinský, Alexander Belchenko)

Improvements
************

* Add the option "--show-diff" to the commit command in order to display
  the diff during the commit log creation. (Goffredo Baroncelli)

* ``pull`` and ``merge`` are much faster at installing bundle format 4.
  (Aaron Bentley)

* ``pull -v`` no longer includes deltas, making it much faster.
  (Aaron Bentley)

* ``send`` now sends the directive as an attachment by default.
  (Aaron Bentley, Lukáš Lalinský, Alexander Belchenko)

* Documentation updates (Martin Albisetti)

* Help on debug flags is now included in ``help global-options``.
  (Daniel Watkins, #124853)

* Parameters passed on the command line are checked to ensure they are
  supported by the encoding in use. (Daniel Watkins)

* The compression used within the bzr repository has changed from zlib
  level 9 to the zlib default level. This improves commit performance with
  only a small increase in space used (and in some cases a reduction in
  space). (Robert Collins)

* Initial commit no longer SHAs files twice and now reuses the path
  rather than looking it up again, making it faster.
  (Ian Clatworthy)

* New option ``-c``/``--change`` for ``diff`` and ``status`` to show
  changes in one revision.  (Lukáš Lalinský)

* If versioned files match a given ignore pattern, a warning is now
  given. (Daniel Watkins, #48623)

* ``bzr status`` now has -S as a short name for --short and -V as a
  short name for --versioned. These have been added to assist users
  migrating from Subversion: ``bzr status -SV`` is now like
  ``svn status -q``.  (Daniel Watkins, #115990)

* Added C implementation of  ``PatienceSequenceMatcher``, which is about
  10x faster than the Python version. This speeds up commands that
  need file diffing, such as ``bzr commit`` or ``bzr diff``.
  (Lukáš Lalinský)

* HACKING has been extended with a large section on core developer tasks.
  (Ian Clatworthy)

* Add ``branches`` and ``standalone-trees`` as online help topics and
  include them as Concepts within the User Reference.
  (Paul Moore, Ian Clatworthy)

* ``check`` can detect versionedfile parent references that are
  inconsistent with revision and inventory info, and ``reconcile`` can fix
  them.  These faulty references were generated by 0.8-era releases,
  so repositories which were manipulated by old bzrs should be
  checked, and possibly reconciled ASAP.  (Aaron Bentley, Andrew Bennetts)

API Breaks
**********

* ``Branch.append_revision`` is removed altogether; please use
  ``Branch.set_last_revision_info`` instead.  (Martin Pool)

* CommitBuilder now advertises itself as requiring the root entry to be
  supplied. This only affects foreign repository implementations which reuse
  CommitBuilder directly and have changed record_entry_contents to require
  that the root not be supplied. This should be precisely zero plugins
  affected. (Robert Collins)

* The ``add_lines`` methods on ``VersionedFile`` implementations has changed
  its return value to include the sha1 and length of the inserted text. This
  allows the avoidance of double-sha1 calculations during commit.
  (Robert Collins)

* ``Transport.should_cache`` has been removed.  It was not called in the
  previous release.  (Martin Pool)

Testing
*******

* Tests may now raise TestNotApplicable to indicate they shouldn't be
  run in a particular scenario.  (Martin Pool)

* New function multiply_tests_from_modules to give a simpler interface
  to test parameterization.  (Martin Pool, Robert Collins)

* ``Transport.should_cache`` has been removed.  It was not called in the
  previous release.  (Martin Pool)

* NULL_REVISION is returned to indicate the null revision, not None.
  (Aaron Bentley)

* Use UTF-8 encoded StringIO for log tests to avoid failures on
  non-ASCII committer names.  (Lukáš Lalinský)

Internals
*********

* ``bzrlib.plugin.all_plugins`` has been deprecated in favour of
  ``bzrlib.plugin.plugins()`` which returns PlugIn objects that provide
  useful functionality for determining the path of a plugin, its tests, and
  its version information. (Robert Collins)

* Add the option user_encoding to the function 'show_diff_trees()'
  in order to move the user encoding at the UI level. (Goffredo Baroncelli)

* Add the function make_commit_message_template_encoded() and the function
  edit_commit_message_encoded() which handle encoded strings.
  This is done in order to mix the commit messages (which is a unicode
  string), and the diff which is a raw string. (Goffredo Baroncelli)

* CommitBuilder now defaults to using add_lines_with_ghosts, reducing
  overhead on non-weave repositories which don't require all parents to be
  present. (Robert Collins)

* Deprecated method ``find_previous_heads`` on
  ``bzrlib.inventory.InventoryEntry``. This has been superseded by the use
  of ``parent_candidates`` and a separate heads check via the repository
  API. (Robert Collins)

* New trace function ``mutter_callsite`` will print out a subset of the
  stack to the log, which can be useful for gathering debug details.
  (Robert Collins)

* ``bzrlib.pack.ContainerWriter`` now tracks how many records have been
  added via a public attribute records_written. (Robert Collins)

* New method ``bzrlib.transport.Transport.get_recommended_page_size``.
  This provides a hint to users of transports as to the reasonable
  minimum data to read. In principle this can take latency and
  bandwidth into account on a per-connection basis, but for now it
  just has hard coded values based on the url. (e.g. http:// has a large
  page size, file:// has a small one.) (Robert Collins)

* New method on ``bzrlib.transport.Transport`` ``open_write_stream`` allows
  incremental addition of data to a file without requiring that all the
  data be buffered in memory. (Robert Collins)

* New methods on ``bzrlib.knit.KnitVersionedFile``:
  ``get_data_stream(versions)``, ``insert_data_stream(stream)`` and
  ``get_format_signature()``.  These provide some infrastructure for
  efficiently streaming the knit data for a set of versions over the smart
  protocol.

* Knits with no annotation cache still produce correct annotations.
  (Aaron Bentley)

* Three new methods have been added to ``bzrlib.trace``:
  ``set_verbosity_level``, ``get_verbosity_level`` and ``is_verbose``.
  ``set_verbosity_level`` expects a numeric value: negative for quiet,
  zero for normal, positive for verbose. The size of the number can be
  used to determine just how quiet or verbose the application should be.
  The existing ``be_quiet`` and ``is_quiet`` routines have been
  integrated into this new scheme. (Ian Clatworthy)

* Options can now be delcared with a ``custom_callback`` parameter. If
  set, this routine is called after the option is processed. This feature
  is now used by the standard options ``verbose`` and ``quiet`` so that
  setting one implicitly resets the other. (Ian Clatworthy)

* Rather than declaring a new option from scratch in order to provide
  custom help, a centrally registered option can be decorated using the
  new ``bzrlib.Option.custom_help`` routine. In particular, this routine
  is useful when declaring better help for the ``verbose`` and ``quiet``
  standard options as the base definition of these is now more complex
  than before thanks to their use of a custom callback. (Ian Clatworthy)

* Tree._iter_changes(specific_file=[]) now iterates through no files,
  instead of iterating through all files.  None is used to iterate through
  all files.  (Aaron Bentley)

* WorkingTree.revert() now accepts None to revert all files.  The use of
  [] to revert all files is deprecated.  (Aaron Bentley)


bzr 0.90
########

:Released: 2007-08-28

Improvements
************

* Documentation is now organized into multiple directories with a level
  added for different languages or locales. Added the Mini Tutorial
  and Quick Start Summary (en) documents from the Wiki, improving the
  content and readability of the former. Formatted NEWS as Release Notes
  complete with a Table of Conents, one heading per release. Moved the
  Developer Guide into the main document catalog and provided a link
  from the developer document catalog back to the main one.
  (Ian Clatworthy, Sabin Iacob, Alexander Belchenko)


API Changes
***********

* The static convenience method ``BzrDir.create_repository``
  is deprecated.  Callers should instead create a ``BzrDir`` instance
  and call ``create_repository`` on that.  (Martin Pool)


bzr 0.90rc1
###########

:Released: 2007-08-14

Bugfixes
********

* ``bzr init`` should connect to the remote location one time only.  We
  have been connecting several times because we forget to pass around the
  Transport object. This modifies ``BzrDir.create_branch_convenience``,
  so that we can give it the Transport we already have.
  (John Arbash Meinel, Vincent Ladeuil, #111702)

* Get rid of sftp connection cache (get rid of the FTP one too).
  (Vincent Ladeuil, #43731)

* bzr branch {local|remote} remote don't try to create a working tree
  anymore.
  (Vincent Ladeuil, #112173)

* All identified multiple connections for a single bzr command have been
  fixed. See bzrlib/tests/commands directory.
  (Vincent Ladeuil)

* ``bzr rm`` now does not insist on ``--force`` to delete files that
  have been renamed but not otherwise modified.  (Marius Kruger,
  #111664)

* ``bzr selftest --bench`` no longer emits deprecation warnings
  (Lukáš Lalinský)

* ``bzr status`` now honours FILE parameters for conflict lists
  (Aaron Bentley, #127606)

* ``bzr checkout`` now honours -r when reconstituting a working tree.
  It also honours -r 0.  (Aaron Bentley, #127708)

* ``bzr add *`` no more fails on Windows if working tree contains
  non-ascii file names. (Kuno Meyer, #127361)

* allow ``easy_install bzr`` runs without fatal errors.
  (Alexander Belchenko, #125521)

* Graph._filter_candidate_lca does not raise KeyError if a candidate
  is eliminated just before it would normally be examined.  (Aaron Bentley)

* SMTP connection failures produce a nice message, not a traceback.
  (Aaron Bentley)

Improvements
************

* Don't show "dots" progress indicators when run non-interactively, such
  as from cron.  (Martin Pool)

* ``info`` now formats locations more nicely and lists "submit" and
  "public" branches (Aaron Bentley)

* New ``pack`` command that will trigger database compression within
  the repository (Robert Collins)

* Implement ``_KnitIndex._load_data`` in a pyrex extension. The pyrex
  version is approximately 2-3x faster at parsing a ``.kndx`` file.
  Which yields a measurable improvement for commands which have to
  read from the repository, such as a 1s => 0.75s improvement in
  ``bzr diff`` when there are changes to be shown.  (John Arbash Meinel)

* Merge is now faster.  Depending on the scenario, it can be more than 2x
  faster. (Aaron Bentley)

* Give a clearer warning, and allow ``python setup.py install`` to
  succeed even if pyrex is not available.
  (John Arbash Meinel)

* ``DirState._read_dirblocks`` now has an optional Pyrex
  implementation. This improves the speed of any command that has to
  read the entire DirState. (``diff``, ``status``, etc, improve by
  about 10%).
  ``bisect_dirblocks`` has also been improved, which helps all
  ``_get_entry`` type calls (whenever we are searching for a
  particular entry in the in-memory DirState).
  (John Arbash Meinel)

* ``bzr pull`` and ``bzr push`` no longer do a complete walk of the
  branch revision history for ui display unless -v is supplied.
  (Robert Collins)

* ``bzr log -rA..B`` output shifted to the left margin if the log only
  contains merge revisions. (Kent Gibson)

* The ``plugins`` command is now public with improved help.
  (Ian Clatworthy)

* New bundle and merge directive formats are faster to generate, and

* Annotate merge now works when there are local changes. (Aaron Bentley)

* Commit now only shows the progress in terms of directories instead of
  entries. (Ian Clatworthy)

* Fix ``KnitRepository.get_revision_graph`` to not request the graph 2
  times. This makes ``get_revision_graph`` 2x faster. (John Arbash
  Meinel)

* Fix ``VersionedFile.get_graph()`` to avoid using
  ``set.difference_update(other)``, which has bad scaling when
  ``other`` is large. This improves ``VF.get_graph([version_id])`` for
  a 12.5k graph from 2.9s down to 200ms. (John Arbash Meinel)

* The ``--lsprof-file`` option now generates output for KCacheGrind if
  the file starts with ``callgrind.out``. This matches the default file
  filtering done by KCacheGrind's Open Dialog. (Ian Clatworthy)

* Fix ``bzr update`` to avoid an unnecessary
  ``branch.get_master_branch`` call, which avoids 1 extra connection
  to the remote server. (Partial fix for #128076, John Arbash Meinel)

* Log errors from the smart server in the trace file, to make debugging
  test failures (and live failures!) easier.  (Andrew Bennetts)

* The HTML version of the man page has been superceded by a more
  comprehensive manual called the Bazaar User Reference. This manual
  is completed generated from the online help topics. As part of this
  change, limited reStructuredText is now explicitly supported in help
  topics and command help with 'unnatural' markup being removed prior
  to display by the online help or inclusion in the man page.
  (Ian Clatworthy)

* HTML documentation now use files extension ``*.html``
  (Alexander Belchenko)

* The cache of ignore definitions is now cleared in WorkingTree.unlock()
  so that changes to .bzrignore aren't missed. (#129694, Daniel Watkins)

* ``bzr selftest --strict`` fails if there are any missing features or
  expected test failures. (Daniel Watkins, #111914)

* Link to registration survey added to README. (Ian Clatworthy)

* Windows standalone installer show link to registration survey
  when installation finished. (Alexander Belchenko)

Library API Breaks
******************

* Deprecated dictionary ``bzrlib.option.SHORT_OPTIONS`` removed.
  Options are now required to provide a help string and it must
  comply with the style guide by being one or more sentences with an
  initial capital and final period. (Martin Pool)

* KnitIndex.get_parents now returns tuples. (Robert Collins)

* Ancient unused ``Repository.text_store`` attribute has been removed.
  (Robert Collins)

* The ``bzrlib.pack`` interface has changed to use tuples of bytestrings
  rather than just bytestrings, making it easier to represent multiple
  element names. As this interface was not used by any internal facilities
  since it was introduced in 0.18 no API compatibility is being preserved.
  The serialised form of these packs is identical with 0.18 when a single
  element tuple is in use. (Robert Collins)

Internals
*********

* merge now uses ``iter_changes`` to calculate changes, which makes room for
  future performance increases.  It is also more consistent with other
  operations that perform comparisons, and reduces reliance on
  Tree.inventory.  (Aaron Bentley)

* Refactoring of transport classes connected to a remote server.
  ConnectedTransport is a new class that serves as a basis for all
  transports needing to connect to a remote server.  transport.split_url
  have been deprecated, use the static method on the object instead. URL
  tests have been refactored too.
  (Vincent Ladeuil)

* Better connection sharing for ConnectedTransport objects.
  transport.get_transport() now accepts a 'possible_transports' parameter.
  If a newly requested transport can share a connection with one of the
  list, it will.
  (Vincent Ladeuil)

* Most functions now accept ``bzrlib.revision.NULL_REVISION`` to indicate
  the null revision, and consider using ``None`` for this purpose
  deprecated.  (Aaron Bentley)

* New ``index`` module with abstract index functionality. This will be
  used during the planned changes in the repository layer. Currently the
  index layer provides a graph aware immutable index, a builder for the
  same index type to allow creating them, and finally a composer for
  such indices to allow the use of many indices in a single query. The
  index performance is not optimised, however the API is stable to allow
  development on top of the index. (Robert Collins)

* ``bzrlib.dirstate.cmp_by_dirs`` can be used to compare two paths by
  their directory sections. This is equivalent to comparing
  ``path.split('/')``, only without having to split the paths.
  This has a Pyrex implementation available.
  (John Arbash Meinel)

* New transport decorator 'unlistable+' which disables the list_dir
  functionality for testing.

* Deprecated ``change_entry`` in transform.py. (Ian Clatworthy)

* RevisionTree.get_weave is now deprecated.  Tree.plan_merge is now used
  for performing annotate-merge.  (Aaron Bentley)

* New EmailMessage class to create email messages. (Adeodato Simó)

* Unused functions on the private interface KnitIndex have been removed.
  (Robert Collins)

* New ``knit.KnitGraphIndex`` which provides a ``KnitIndex`` layered on top
  of a ``index.GraphIndex``. (Robert Collins)

* New ``knit.KnitVersionedFile.iter_parents`` method that allows querying
  the parents of many knit nodes at once, reducing round trips to the
  underlying index. (Robert Collins)

* Graph now has an is_ancestor method, various bits use it.
  (Aaron Bentley)

* The ``-Dhpss`` flag now includes timing information. As well as
  logging when a new connection is opened. (John Arbash Meinel)

* ``bzrlib.pack.ContainerWriter`` now returns an offset, length tuple to
  callers when inserting data, allowing generation of readv style access
  during pack creation, without needing a separate pass across the output
  pack to gather such details. (Robert Collins)

* ``bzrlib.pack.make_readv_reader`` allows readv based access to pack
  files that are stored on a transport. (Robert Collins)

* New ``Repository.has_same_location`` method that reports if two
  repository objects refer to the same repository (although with some risk
  of false negatives).  (Andrew Bennetts)

* InterTree.compare now passes require_versioned on correctly.
  (Marius Kruger)

* New methods on Repository - ``start_write_group``,
  ``commit_write_group``, ``abort_write_group`` and ``is_in_write_group`` -
  which provide a clean hook point for transactional Repositories - ones
  where all the data for a fetch or commit needs to be made atomically
  available in one step. This allows the write lock to remain while making
  a series of data insertions.  (e.g. data conversion). (Robert Collins)

* In ``bzrlib.knit`` the internal interface has been altered to use
  3-tuples (index, pos, length) rather than two-tuples (pos, length) to
  describe where data in a knit is, allowing knits to be split into
  many files. (Robert Collins)

* ``bzrlib.knit._KnitData`` split into cache management and physical access
  with two access classes - ``_PackAccess`` and ``_KnitAccess`` defined.
  The former provides access into a .pack file, and the latter provides the
  current production repository form of .knit files. (Robert Collins)

Testing
*******

* Remove selftest ``--clean-output``, ``--numbered-dirs`` and
  ``--keep-output`` options, which are obsolete now that tests
  are done within directories in $TMPDIR.  (Martin Pool)

* The SSH_AUTH_SOCK environment variable is now reset to avoid
  interaction with any running ssh agents.  (Jelmer Vernooij, #125955)

* run_bzr_subprocess handles parameters the same way as run_bzr:
  either a string or a list of strings should be passed as the first
  parameter.  Varargs-style parameters are deprecated. (Aaron Bentley)


bzr 0.18
########

:Released:  2007-07-17

Bugfixes
********

* Fix 'bzr add' crash under Win32 (Kuno Meyer)


bzr 0.18rc1
###########

:Released:  2007-07-10

Bugfixes
********

* Do not suppress pipe errors, etc. in non-display commands
  (Alexander Belchenko, #87178)

* Display a useful error message when the user requests to annotate
  a file that is not present in the specified revision.
  (James Westby, #122656)

* Commands that use status flags now have a reference to 'help
  status-flags'.  (Daniel Watkins, #113436)

* Work around python-2.4.1 inhability to correctly parse the
  authentication header.
  (Vincent Ladeuil, #121889)

* Use exact encoding for merge directives. (Adeodato Simó, #120591)

* Fix tempfile permissions error in smart server tar bundling under
  Windows. (Martin _, #119330)

* Fix detection of directory entries in the inventory. (James Westby)

* Fix handling of http code 400: Bad Request When issuing too many ranges.
  (Vincent Ladeuil, #115209)

* Issue a CONNECT request when connecting to an https server
  via a proxy to enable SSL tunneling.
  (Vincent Ladeuil, #120678)

* Fix ``bzr log -r`` to support selecting merge revisions, both
  individually and as part of revision ranges.
  (Kent Gibson, #4663)

* Don't leave cruft behind when failing to acquire a lockdir.
  (Martin Pool, #109169)

* Don't use the '-f' strace option during tests.
  (Vincent Ladeuil, #102019).

* Warn when setting ``push_location`` to a value that will be masked by
  locations.conf.  (Aaron Bentley, #122286)

* Fix commit ordering in corner case (Aaron Bentley, #94975)

*  Make annotate behave in a non-ASCII world (Adeodato Simó).

Improvements
************

* The --lsprof-file option now dumps a text rendering of the profiling
  information if the filename ends in ".txt". It will also convert the
  profiling information to a format suitable for KCacheGrind if the
  output filename ends in ".callgrind". Fixes to the lsprofcalltree
  conversion process by Jean Paul Calderone and Itamar were also merged.
  See http://ddaa.net/blog/python/lsprof-calltree. (Ian Clatworthy)

* ``info`` now defaults to non-verbose mode, displaying only paths and
  abbreviated format info.  ``info -v`` displays all the information
  formerly displayed by ``info``.  (Aaron Bentley, Adeodato Simó)

* ``bzr missing`` now has better option names ``--this`` and ``--other``.
  (Elliot Murphy)

* The internal ``weave-list`` command has become ``versionedfile-list``,
  and now lists knits as well as weaves.  (Aaron Bentley)

* Automatic merge base selection uses a faster algorithm that chooses
  better bases in criss-cross merge situations (Aaron Bentley)

* Progress reporting in ``commit`` has been improved. The various logical
  stages are now reported on as follows, namely:

  * Collecting changes [Entry x/y] - Stage n/m
  * Saving data locally - Stage n/m
  * Uploading data to master branch - Stage n/m
  * Updating the working tree - Stage n/m
  * Running post commit hooks - Stage n/m

  If there is no master branch, the 3rd stage is omitted and the total
  number of stages is adjusted accordingly.

  Each hook that is run after commit is listed with a name (as hooks
  can be slow it is useful feedback).
  (Ian Clatworthy, Robert Collins)

* Various operations that are now faster due to avoiding unnecessary
  topological sorts. (Aaron Bentley)

* Make merge directives robust against broken bundles. (Aaron Bentley)

* The lsprof filename note is emitted via trace.note(), not standard
  output.  (Aaron Bentley)

* ``bzrlib`` now exports explicit API compatibility information to assist
  library users and plugins. See the ``bzrlib.api`` module for details.
  (Robert Collins)

* Remove unnecessary lock probes when acquiring a lockdir.
  (Martin Pool)

* ``bzr --version`` now shows the location of the bzr log file, which
  is especially useful on Windows.  (Martin Pool)

* -D now supports hooks to get debug tracing of hooks (though its currently
  minimal in nature). (Robert Collins)

* Long log format reports deltas on merge revisions.
  (John Arbash Meinel, Kent Gibson)

* Make initial push over ftp more resilient. (John Arbash Meinel)

* Print a summary of changes for update just like pull does.
  (Daniel Watkins, #113990)

* Add a -Dhpss option to trace smart protocol requests and responses.
  (Andrew Bennetts)

Library API Breaks
******************

* Testing cleanups -
  ``bzrlib.repository.RepositoryTestProviderAdapter`` has been moved
  to ``bzrlib.tests.repository_implementations``;
  ``bzrlib.repository.InterRepositoryTestProviderAdapter`` has been moved
  to ``bzrlib.tests.interrepository_implementations``;
  ``bzrlib.transport.TransportTestProviderAdapter`` has moved to
  ``bzrlib.tests.test_transport_implementations``.
  ``bzrlib.branch.BranchTestProviderAdapter`` has moved to
  ``bzrlib.tests.branch_implementations``.
  ``bzrlib.bzrdir.BzrDirTestProviderAdapter`` has moved to
  ``bzrlib.tests.bzrdir_implementations``.
  ``bzrlib.versionedfile.InterVersionedFileTestProviderAdapter`` has moved
  to ``bzrlib.tests.interversionedfile_implementations``.
  ``bzrlib.store.revision.RevisionStoreTestProviderAdapter`` has moved to
  ``bzrlib.tests.revisionstore_implementations``.
  ``bzrlib.workingtree.WorkingTreeTestProviderAdapter`` has moved to
  ``bzrlib.tests.workingtree_implementations``.
  These changes are an API break in the testing infrastructure only.
  (Robert Collins)

* Relocate TestCaseWithRepository to be more central. (Robert Collins)

* ``bzrlib.add.smart_add_tree`` will no longer perform glob expansion on
  win32. Callers of the function should do this and use the new
  ``MutableTree.smart_add`` method instead. (Robert Collins)

* ``bzrlib.add.glob_expand_for_win32`` is now
  ``bzrlib.win32utils.glob_expand``.  (Robert Collins)

* ``bzrlib.add.FastPath`` is now private and moved to
  ``bzrlib.mutabletree._FastPath``. (Robert Collins, Martin Pool)

* ``LockDir.wait`` removed.  (Martin Pool)

* The ``SmartServer`` hooks API has changed for the ``server_started`` and
  ``server_stopped`` hooks. The first parameter is now an iterable of
  backing URLs rather than a single URL. This is to reflect that many
  URLs may map to the external URL of the server. E.g. the server interally
  may have a chrooted URL but also the local file:// URL will be at the
  same location. (Robert Collins)

Internals
*********

* New SMTPConnection class to unify email handling.  (Adeodato Simó)

* Fix documentation of BzrError. (Adeodato Simó)

* Make BzrBadParameter an internal error. (Adeodato Simó)

* Remove use of 'assert False' to raise an exception unconditionally.
  (Martin Pool)

* Give a cleaner error when failing to decode knit index entry.
  (Martin Pool)

* TreeConfig would mistakenly search the top level when asked for options
  from a section. It now respects the section argument and only
  searches the specified section. (James Westby)

* Improve ``make api-docs`` output. (John Arbash Meinel)

* Use os.lstat rather than os.stat for osutils.make_readonly and
  osutils.make_writeable. This makes the difftools plugin more
  robust when dangling symlinks are found. (Elliot Murphy)

* New ``-Dlock`` option to log (to ~/.bzr.log) information on when
  lockdirs are taken or released.  (Martin Pool)

* ``bzrlib`` Hooks are now nameable using ``Hooks.name_hook``. This
  allows a nicer UI when hooks are running as the current hook can
  be displayed. (Robert Collins)

* ``Transport.get`` has had its interface made more clear for ease of use.
  Retrieval of a directory must now fail with either 'PathError' at open
  time, or raise 'ReadError' on a read. (Robert Collins)

* New method ``_maybe_expand_globs`` on the ``Command`` class for
  dealing with unexpanded glob lists - e.g. on the win32 platform. This
  was moved from ``bzrlib.add._prepare_file_list``. (Robert Collins)

* ``bzrlib.add.smart_add`` and ``bzrlib.add.smart_add_tree`` are now
  deprecated in favour of ``MutableTree.smart_add``. (Robert Collins,
  Martin Pool)

* New method ``external_url`` on Transport for obtaining the url to
  hand to external processes. (Robert Collins)

* Teach windows installers to build pyrex/C extensions.
  (Alexander Belchenko)

Testing
*******

* Removed the ``--keep-output`` option from selftest and clean up test
  directories as they're used.  This reduces the IO load from
  running the test suite and cuts the time by about half.
  (Andrew Bennetts, Martin Pool)

* Add scenarios as a public attribute on the TestAdapter classes to allow
  modification of the generated scenarios before adaption and easier
  testing. (Robert Collins)

* New testing support class ``TestScenarioApplier`` which multiplies
  out a single teste by a list of supplied scenarios. (RobertCollins)

* Setting ``repository_to_test_repository`` on a repository_implementations
  test will cause it to be called during repository creation, allowing the
  testing of repository classes which are not based around the Format
  concept. For example a repository adapter can be tested in this manner,
  by altering the repository scenarios to include a scenario that sets this
  attribute during the test parameterisation in
  ``bzrlib.tests.repository.repository_implementations``. (Robert Collins)

* Clean up many of the APIs for blackbox testing of Bazaar.  The standard
  interface is now self.run_bzr.  The command to run can be passed as
  either a list of parameters, a string containing the command line, or
  (deprecated) varargs parameters.  (Martin Pool)

* The base TestCase now isolates tests from -D parameters by clearing
  ``debug.debug_flags`` and restores it afterwards. (Robert Collins)

* Add a relpath parameter to get_transport methods in test framework to
  avoid useless cloning.
  (Vincent Ladeuil, #110448)


bzr 0.17
########

:Released:  2007-06-18

Bugfixes
********

* Fix crash of commit due to wrong lookup of filesystem encoding.
  (Colin Watson, #120647)

* Revert logging just to stderr in commit as broke unicode filenames.
  (Aaron Bentley, Ian Clatworthy, #120930)


bzr 0.17rc1
###########

:Released:  2007-06-12

Notes When Upgrading
********************

* The kind() and is_executable() APIs on the WorkingTree interface no
  longer implicitly (read) locks and unlocks the tree. This *might*
  impact some plug-ins and tools using this part of the API. If you find
  an issue that may be caused by this change, please let us know,
  particularly the plug-in/tool maintainer. If encountered, the API
  fix is to surround kind() and is_executable() calls with lock_read()
  and unlock() like so::

    work_tree.lock_read()
    try:
        kind = work_tree.kind(...)
    finally:
        work_tree.unlock()

Internals
*********
* Rework of LogFormatter API to provide beginning/end of log hooks and to
  encapsulate the details of the revision to be logged in a LogRevision
  object.
  In long log formats, merge revision ids are only shown when --show-ids
  is specified, and are labelled "revision-id:", as per mainline
  revisions, instead of "merged:". (Kent Gibson)

* New ``BranchBuilder`` API which allows the construction of particular
  histories quickly. Useful for testing and potentially other applications
  too. (Robert Collins)

Improvements
************

* There are two new help topics, working-trees and repositories that
  attempt to explain these concepts. (James Westby, John Arbash Meinel,
  Aaron Bentley)

* Added ``bzr log --limit`` to report a limited number of revisions.
  (Kent Gibson, #3659)

* Revert does not try to preserve file contents that were originally
  produced by reverting to a historical revision.  (Aaron Bentley)

* ``bzr log --short`` now includes ``[merge]`` for revisions which
  have more than one parent. This is a small improvement to help
  understanding what changes have occurred
  (John Arbash Meinel, #83887)

* TreeTransform avoids many renames when contructing large trees,
  improving speed.  3.25x speedups have been observed for construction of
  kernel-sized-trees, and checkouts are 1.28x faster.  (Aaron Bentley)

* Commit on large trees is now faster. In my environment, a commit of
  a small change to the Mozilla tree (55k files) has dropped from
  66 seconds to 32 seconds. For a small tree of 600 files, commit of a
  small change is 33% faster. (Ian Clatworthy)

* New --create-prefix option to bzr init, like for push.  (Daniel Watkins,
  #56322)

Bugfixes
********

* ``bzr push`` should only connect to the remote location one time.
  We have been connecting 3 times because we forget to pass around
  the Transport object. This adds ``BzrDir.clone_on_transport()``, so
  that we can pass in the Transport that we already have.
  (John Arbash Meinel, #75721)

* ``DirState.set_state_from_inventory()`` needs to properly order
  based on split paths, not just string paths.
  (John Arbash Meinel, #115947)

* Let TestUIFactoy encode the password prompt with its own stdout.
  (Vincent Ladeuil, #110204)

* pycurl should take use the range header that takes the range hint
  into account.
  (Vincent Ladeuil, #112719)

* WorkingTree4.get_file_sha1 no longer raises an exception when invoked
  on a missing file.  (Aaron Bentley, #118186)

* WorkingTree.remove works correctly with tree references, and when pwd is
  not the tree root. (Aaron Bentley)

* Merge no longer fails when a file is renamed in one tree and deleted
  in the other. (Aaron Bentley, #110279)

* ``revision-info`` now accepts dotted revnos, doesn't require a tree,
  and defaults to the last revision (Matthew Fuller, #90048)

* Tests no longer fail when BZR_REMOTE_PATH is set in the environment.
  (Daniel Watkins, #111958)

* ``bzr branch -r revid:foo`` can be used to branch any revision in
  your repository. (Previously Branch6 only supported revisions in your
  mainline). (John Arbash Meinel, #115343)

bzr 0.16
########

:Released:  2007-05-07

Bugfixes
********

* Handle when you have 2 directories with similar names, but one has a
  hyphen. (``'abc'`` versus ``'abc-2'``). The WT4._iter_changes
  iterator was using direct comparison and ``'abc/a'`` sorts after
  ``'abc-2'``, but ``('abc', 'a')`` sorts before ``('abc-2',)``.
  (John Arbash Meinel, #111127)

* Handle when someone renames a file on disk without telling bzr.
  Previously we would report the first file as missing, but not show
  the new unknown file. (John Arbash Meinel, #111288)

* Avoid error when running hooks after pulling into or pushing from
  a branch bound to a smartserver branch.  (Martin Pool, #111968)

Improvements
************

* Move developer documentation to doc/developers/. This reduces clutter in
  the root of the source tree and allows HACKING to be split into multiple
  files. (Robert Collins, Alexander Belchenko)

* Clean up the ``WorkingTree4._iter_changes()`` internal loops as well as
  ``DirState.update_entry()``. This optimizes the core logic for ``bzr
  diff`` and ``bzr status`` significantly improving the speed of
  both. (John Arbash Meinel)

bzr 0.16rc2
###########

:Released:  2007-04-30

Bugfixes
********

* Handle the case when you delete a file, and then rename another file
  on top of it. Also handle the case of ``bzr rm --keep foo``. ``bzr
  status`` should show the removed file and an unknown file in its
  place. (John Arbash Meinel, #109993)

* Bundles properly read and write revision properties that have an
  empty value. And when the value is not ASCII.
  (John Arbash Meinel, #109613)

* Fix the bzr commit message to be in text mode.
  (Alexander Belchenko, #110901)

* Also handle when you rename a file and create a file where it used
  to be. (John Arbash Meinel, #110256)

* ``WorkingTree4._iter_changes`` should not descend into unversioned
  directories. (John Arbash Meinel, #110399)

bzr 0.16rc1
###########

:Released:  2007-04-26

Notes When Upgrading
********************

* ``bzr remove`` and ``bzr rm`` will now remove the working file, if
  it could be recovered again.
  This has been done for consistency with svn and the unix rm command.
  The old ``remove`` behaviour has been retained in the new option
  ``bzr remove --keep``, which will just stop versioning the file,
  but not delete it.
  ``bzr remove --force`` have been added which will always delete the
  files.
  ``bzr remove`` is also more verbose.
  (Marius Kruger, #82602)

Improvements
************

* Merge directives can now be supplied as input to `merge` and `pull`,
  like bundles can.  (Aaron Bentley)

* Sending the SIGQUIT signal to bzr, which can be done on Unix by
  pressing Control-Backslash, drops bzr into a debugger.  Type ``'c'``
  to continue.  This can be disabled by setting the environment variable
  ``BZR_SIGQUIT_PDB=0``.  (Martin Pool)

* selftest now supports --list-only to list tests instead of running
  them. (Ian Clatworthy)

* selftest now supports --exclude PATTERN (or -x PATTERN) to exclude
  tests with names that match that regular expression.
  (Ian Clatworthy, #102679)

* selftest now supports --randomize SEED to run tests in a random order.
  SEED is typically the value 'now' meaning 'use the current time'.
  (Ian Clatworthy, #102686)

* New option ``--fixes`` to commit, which stores bug fixing annotations as
  revision properties. Built-in support for Launchpad, Debian, Trac and
  Bugzilla bug trackers. (Jonathan Lange, James Henstridge, Robert Collins)

* New API, ``bzrlib.bugtracker.tracker_registry``, for adding support for
  other bug trackers to ``fixes``. (Jonathan Lange, James Henstridge,
  Robert Collins)

* ``selftest`` has new short options ``-f`` and ``-1``.  (Martin
  Pool)

* ``bzrlib.tsort.MergeSorter`` optimizations. Change the inner loop
  into using local variables instead of going through ``self._var``.
  Improves the time to ``merge_sort`` a 10k revision graph by
  approximately 40% (~700->400ms).  (John Arbash Meinel)

* ``make docs`` now creates a man page at ``man1/bzr.1`` fixing bug 107388.
  (Robert Collins)

* ``bzr help`` now provides cross references to other help topics using
  the _see_also facility on command classes. Likewise the bzr_man
  documentation, and the bzr.1 man page also include this information.
  (Robert Collins)

* Tags are now included in logs, that use the long log formatter.
  (Erik Bågfors, Alexander Belchenko)

* ``bzr help`` provides a clearer message when a help topic cannot be
  found. (Robert Collins, #107656)

* ``bzr help`` now accepts optional prefixes for command help. The help
  for all commands can now be found at ``bzr help commands/COMMANDNAME``
  as well as ``bzr help COMMANDNAME`` (which only works for commands
  where the name is not the same as a more general help topic).
  (Robert Collins)

* ``bzr help PLUGINNAME`` will now return the module docstring from the
  plugin PLUGINNAME. (Robert Collins, #50408)

* New help topic ``urlspec`` which lists the availables transports.
  (Goffredo Baroncelli)

* doc/server.txt updated to document the default bzr:// port
  and also update the blurb about the hpss' current status.
  (Robert Collins, #107125).

* ``bzr serve`` now listens on interface 0.0.0.0 by default, making it
  serve out to the local LAN (and anyone in the world that can reach the
  machine running ``bzr serve``. (Robert Collins, #98918)

* A new smart server protocol version has been added.  It prefixes requests
  and responses with an explicit version identifier so that future protocol
  revisions can be dealt with gracefully.  (Andrew Bennetts, Robert Collins)

* The bzr protocol version 2 indicates success or failure in every response
  without depending on particular commands encoding that consistently,
  allowing future client refactorings to be much more robust about error
  handling. (Robert Collins, Martin Pool, Andrew Bennetts)

* The smart protocol over HTTP client has been changed to always post to the
  same ``.bzr/smart`` URL under the original location when it can.  This allows
  HTTP servers to only have to pass URLs ending in .bzr/smart to the smart
  server handler, and not arbitrary ``.bzr/*/smart`` URLs.  (Andrew Bennetts)

* digest authentication is now supported for proxies and HTTP by the urllib
  based http implementation. Tested against Apache 2.0.55 and Squid
  2.6.5. Basic and digest authentication are handled coherently for HTTP
  and proxy: if the user is provided in the url (bzr command line for HTTP,
  proxy environment variables for proxies), the password is prompted for
  (only once). If the password is provided, it is taken into account. Once
  the first authentication is successful, all further authentication
  roundtrips are avoided by preventively setting the right authentication
  header(s).
  (Vincent Ladeuil).

Internals
*********

* bzrlib API compatability with 0.8 has been dropped, cleaning up some
  code paths. (Robert Collins)

* Change the format of chroot urls so that they can be safely manipulated
  by generic url utilities without causing the resulting urls to have
  escaped the chroot. A side effect of this is that creating a chroot
  requires an explicit action using a ChrootServer.
  (Robert Collins, Andrew Bennetts)

* Deprecate ``Branch.get_root_id()`` because branches don't have root ids,
  rather than fixing bug #96847.  (Aaron Bentley)

* ``WorkingTree.apply_inventory_delta`` provides a better alternative to
  ``WorkingTree._write_inventory``.  (Aaron Bentley)

* Convenience method ``TestCase.expectFailure`` ensures that known failures
  do not silently pass.  (Aaron Bentley)

* ``Transport.local_abspath`` now raises ``NotLocalUrl`` rather than
  ``TransportNotPossible``. (Martin Pool, Ian Clatworthy)

* New SmartServer hooks facility. There are two initial hooks documented
  in ``bzrlib.transport.smart.SmartServerHooks``. The two initial hooks allow
  plugins to execute code upon server startup and shutdown.
  (Robert Collins).

* SmartServer in standalone mode will now close its listening socket
  when it stops, rather than waiting for garbage collection. This primarily
  fixes test suite hangs when a test tries to connect to a shutdown server.
  It may also help improve behaviour when dealing with a server running
  on a specific port (rather than dynamically assigned ports).
  (Robert Collins)

* Move most SmartServer code into a new package, bzrlib/smart.
  bzrlib/transport/remote.py contains just the Transport classes that used
  to be in bzrlib/transport/smart.py.  (Andrew Bennetts)

* urllib http implementation avoid roundtrips associated with
  401 (and 407) errors once the authentication succeeds.
  (Vincent Ladeuil).

* urlib http now supports querying the user for a proxy password if
  needed. Realm is shown in the prompt for both HTTP and proxy
  authentication when the user is required to type a password.
  (Vincent Ladeuil).

* Renamed SmartTransport (and subclasses like SmartTCPTransport) to
  RemoteTransport (and subclasses to RemoteTCPTransport, etc).  This is more
  consistent with its new home in ``bzrlib/transport/remote.py``, and because
  it's not really a "smart" transport, just one that does file operations
  via remote procedure calls.  (Andrew Bennetts)

* The ``lock_write`` method of ``LockableFiles``, ``Repository`` and
  ``Branch`` now accept a ``token`` keyword argument, so that separate
  instances of those objects can share a lock if it has the right token.
  (Andrew Bennetts, Robert Collins)

* New method ``get_branch_reference`` on ``BzrDir`` allows the detection of
  branch references - which the smart server component needs.

* The Repository API ``make_working_trees`` is now permitted to return
  False when ``set_make_working_trees`` is not implemented - previously
  an unimplemented ``set_make_working_trees`` implied the result True
  from ``make_working_trees``. This has been changed to accomodate the
  smart server, where it does not make sense (at this point) to ever
  make working trees by default. (Robert Collins)

* Command objects can now declare related help topics by having _see_also
  set to a list of related topic. (Robert Collins)

* ``bzrlib.help`` now delegates to the Command class for Command specific
  help. (Robert Collins)

* New class ``TransportListRegistry``, derived from the Registry class, which
  simplifies tracking the available Transports. (Goffredo Baroncelli)

* New function ``Branch.get_revision_id_to_revno_map`` which will
  return a dictionary mapping revision ids to dotted revnos. Since
  dotted revnos are defined in the context of the branch tip, it makes
  sense to generate them from a ``Branch`` object.
  (John Arbash Meinel)

* Fix the 'Unprintable error' message display to use the repr of the
  exception that prevented printing the error because the str value
  for it is often not useful in debugging (e.g. KeyError('foo') has a
  str() of 'foo' but a repr of 'KeyError('foo')' which is much more
  useful. (Robert Collins)

* ``urlutils.normalize_url`` now unescapes unreserved characters, such as "~".
  (Andrew Bennetts)

Bugfixes
********

* Don't fail bundle selftest if email has 'two' embedded.
  (Ian Clatworthy, #98510)

* Remove ``--verbose`` from ``bzr bundle``. It didn't work anyway.
  (Robert Widhopf-Fenk, #98591)

* Remove ``--basis`` from the checkout/branch commands - it didn't work
  properly and is no longer beneficial.
  (Robert Collins, #53675, #43486)

* Don't produce encoding error when adding duplicate files.
  (Aaron Bentley)

* Fix ``bzr log <file>`` so it only logs the revisions that changed
  the file, and does it faster.
  (Kent Gibson, John Arbash Meinel, #51980, #69477)

* Fix ``InterDirstateTre._iter_changes`` to handle when we come across
  an empty versioned directory, which now has files in it.
  (John Arbash Meinel, #104257)

* Teach ``common_ancestor`` to shortcut when the tip of one branch is
  inside the ancestry of the other. Saves a lot of graph processing
  (with an ancestry of 16k revisions, ``bzr merge ../already-merged``
  changes from 2m10s to 13s).  (John Arbash Meinel, #103757)

* Fix ``show_diff_trees`` to handle the case when a file is modified,
  and the containing directory is renamed. (The file path is different
  in this versus base, but it isn't marked as a rename).
  (John Arbash Meinel, #103870)

* FTP now works even when the FTP server does not support atomic rename.
  (Aaron Bentley, #89436)

* Correct handling in bundles and merge directives of timezones with
  that are not an integer number of hours offset from UTC.  Always
  represent the epoch time in UTC to avoid problems with formatting
  earlier times on win32.  (Martin Pool, Alexander Belchenko, John
  Arbash Meinel)

* Typo in the help for ``register-branch`` fixed. (Robert Collins, #96770)

* "dirstate" and "dirstate-tags" formats now produce branches compatible
  with old versions of bzr. (Aaron Bentley, #107168))

* Handle moving a directory when children have been added, removed,
  and renamed. (John Arbash Meinel, #105479)

* Don't preventively use basic authentication for proxy before receiving a
  407 error. Otherwise people willing to use other authentication schemes
  may expose their password in the clear (or nearly). This add one
  roundtrip in case basic authentication should be used, but plug the
  security hole.
  (Vincent Ladeuil)

* Handle http and proxy digest authentication.
  (Vincent Ladeuil, #94034).

Testing
*******

* Added ``bzrlib.strace.strace`` which will strace a single callable and
  return a StraceResult object which contains just the syscalls involved
  in running it. (Robert Collins)

* New test method ``reduceLockdirTimeout`` to drop the default (ui-centric)
  default time down to one suitable for tests. (Andrew Bennetts)

* Add new ``vfs_transport_factory`` attribute on tests which provides the
  common vfs backing for both the readonly and readwrite transports.
  This allows the RemoteObject tests to back onto local disk or memory,
  and use the existing ``transport_server`` attribute all tests know about
  to be the smart server transport. This in turn allows tests to
  differentiate between 'transport to access the branch', and
  'transport which is a VFS' - which matters in Remote* tests.
  (Robert Collins, Andrew Bennetts)

* The ``make_branch_and_tree`` method for tests will now create a
  lightweight checkout for the tree if the ``vfs_transport_factory`` is not
  a LocalURLServer. (Robert Collins, Andrew Bennetts)

* Branch implementation tests have been audited to ensure that all urls
  passed to Branch APIs use proper urls, except when local-disk paths
  are intended. This is so that tests correctly access the test transport
  which is often not equivalent to local disk in Remote* tests. As part
  of this many tests were adjusted to remove dependencies on local disk
  access.
  (Robert Collins, Andrew Bennetts)

* Mark bzrlib.tests and bzrlib.tests.TestUtil as providing assertFOO helper
  functions by adding a ``__unittest`` global attribute. (Robert Collins,
  Andrew Bennetts, Martin Pool, Jonathan Lange)

* Refactored proxy and authentication handling to simplify the
  implementation of new auth schemes for both http and proxy.
  (Vincent Ladeuil)

bzr 0.15
########

:Released: 2007-04-01

Bugfixes
********

* Handle incompatible repositories as a user issue when fetching.
  (Aaron Bentley)

* Don't give a recommendation to upgrade when branching or
  checking out a branch that contains an old-format working tree.
  (Martin Pool)

bzr 0.15rc3
###########

:Released:  2007-03-26

Changes
*******

* A warning is now displayed when opening working trees in older
  formats, to encourage people to upgrade to WorkingTreeFormat4.
  (Martin Pool)

Improvements
************

* HTTP redirections are now taken into account when a branch (or a
  bundle) is accessed for the first time. A message is issued at each
  redirection to inform the user. In the past, http redirections were
  silently followed for each request which significantly degraded the
  performances. The http redirections are not followed anymore by
  default, instead a RedirectRequested exception is raised. For bzrlib
  users needing to follow http redirections anyway,
  ``bzrlib.transport.do_catching_redirections`` provide an easy transition
  path.  (vila)

Internals
*********

* Added ``ReadLock.temporary_write_lock()`` to allow upgrading an OS read
  lock to an OS write lock. Linux can do this without unlocking, Win32
  needs to unlock in between. (John Arbash Meinel)

* New parameter ``recommend_upgrade`` to ``BzrDir.open_workingtree``
  to silence (when false) warnings about opening old formats.
  (Martin Pool)

* Fix minor performance regression with bzr-0.15 on pre-dirstate
  trees. (We were reading the working inventory too many times).
  (John Arbash Meinel)

* Remove ``Branch.get_transaction()`` in favour of a simple cache of
  ``revision_history``.  Branch subclasses should override
  ``_gen_revision_history`` rather than ``revision_history`` to make use of
  this cache, and call ``_clear_revision_history_cache`` and
  ``_cache_revision_history`` at appropriate times. (Andrew Bennetts)

Bugfixes
********

* Take ``smtp_server`` from user config into account.
  (vila, #92195)

* Restore Unicode filename handling for versioned and unversioned files.
  (John Arbash Meinel, #92608)

* Don't fail during ``bzr commit`` if a file is marked removed, and
  the containing directory is auto-removed.  (John Arbash Meinel, #93681)

* ``bzr status FILENAME`` failed on Windows because of an uncommon
  errno. (``ERROR_DIRECTORY == 267 != ENOTDIR``).
  (Wouter van Heyst, John Arbash Meinel, #90819)

* ``bzr checkout source`` should create a local branch in the same
  format as source. (John Arbash Meinel, #93854)

* ``bzr commit`` with a kind change was failing to update the
  last-changed-revision for directories.  The
  InventoryDirectory._unchanged only looked at the ``parent_id`` and name,
  ignoring the fact that the kind could have changed, too.
  (John Arbash Meinel, #90111)

* ``bzr mv dir/subdir other`` was incorrectly updating files inside
  the directory. So that there was a chance it would break commit,
  etc. (John Arbash Meinel, #94037)

* Correctly handles mutiple permanent http redirections.
  (vila, #88780)

bzr 0.15rc2
###########

:Released:  2007-03-14

Notes When Upgrading
********************

* Release 0.15rc2 of bzr changes the ``bzr init-repo`` command to
  default to ``--trees`` instead of ``--no-trees``.
  Existing shared repositories are not affected.

Improvements
************

* New ``merge-directive`` command to generate machine- and human-readable
  merge requests.  (Aaron Bentley)

* New ``submit:`` revision specifier makes it easy to diff against the
  common ancestor with the submit location (Aaron Bentley)

* Added support for Putty's SSH implementation. (Dmitry Vasiliev)

* Added ``bzr status --versioned`` to report only versioned files,
  not unknowns. (Kent Gibson)

* Merge now autodetects the correct line-ending style for its conflict
  markers.  (Aaron Bentley)

Internals
*********

* Refactored SSH vendor registration into SSHVendorManager class.
  (Dmitry Vasiliev)

Bugfixes
********

* New ``--numbered-dirs`` option to ``bzr selftest`` to use
  numbered dirs for TestCaseInTempDir. This is default behavior
  on Windows. Anyone can force named dirs on Windows
  with ``--no-numbered-dirs``. (Alexander Belchenko)

* Fix ``RevisionSpec_revid`` to handle the Unicode strings passed in
  from the command line. (Marien Zwart, #90501)

* Fix ``TreeTransform._iter_changes`` when both the source and
  destination are missing. (Aaron Bentley, #88842)

* Fix commit of merges with symlinks in dirstate trees.
  (Marien Zwart)

* Switch the ``bzr init-repo`` default from --no-trees to --trees.
  (Wouter van Heyst, #53483)


bzr 0.15rc1
###########

:Released:  2007-03-07

Surprises
*********

* The default disk format has changed. Please run 'bzr upgrade' in your
  working trees to upgrade. This new default is compatible for network
  operations, but not for local operations. That is, if you have two
  versions of bzr installed locally, after upgrading you can only use the
  bzr 0.15 version. This new default does not enable tags or nested-trees
  as they are incompatible with bzr versions before 0.15 over the network.

* For users of bzrlib: Two major changes have been made to the working tree
  api in bzrlib. The first is that many methods and attributes, including
  the inventory attribute, are no longer valid for use until one of
  ``lock_read``/``lock_write``/``lock_tree_write`` has been called,
  and become invalid again after unlock is called. This has been done
  to improve performance and correctness as part of the dirstate
  development.
  (Robert Collins, John A Meinel, Martin Pool, and others).

* For users of bzrlib: The attribute 'tree.inventory' should be considered
  readonly. Previously it was possible to directly alter this attribute, or
  its contents, and have the tree notice this. This has been made
  unsupported - it may work in some tree formats, but in the newer dirstate
  format such actions will have no effect and will be ignored, or even
  cause assertions. All operations possible can still be carried out by a
  combination of the tree API, and the bzrlib.transform API. (Robert
  Collins, John A Meinel, Martin Pool, and others).

Improvements
************

* Support for OS Windows 98. Also .bzr.log on any windows system
  saved in My Documents folder. (Alexander Belchenko)

* ``bzr mv`` enhanced to support already moved files.
  In the past the mv command would have failed if the source file doesn't
  exist. In this situation ``bzr mv`` would now detect that the file has
  already moved and update the repository accordingly, if the target file
  does exist.
  A new option ``--after`` has been added so that if two files already
  exist, you could notify Bazaar that you have moved a (versioned) file
  and replaced it with another. Thus in this case ``bzr move --after``
  will only update the Bazaar identifier.
  (Steffen Eichenberg, Marius Kruger)

* ``ls`` now works on treeless branches and remote branches.
  (Aaron Bentley)

* ``bzr help global-options`` describes the global options.
  (Aaron Bentley)

* ``bzr pull --overwrite`` will now correctly overwrite checkouts.
  (Robert Collins)

* Files are now allowed to change kind (e.g. from file to symlink).
  Supported by ``commit``, ``revert`` and ``status``
  (Aaron Bentley)

* ``inventory`` and ``unknowns`` hidden in favour of ``ls``
  (Aaron Bentley)

* ``bzr help checkouts`` descibes what checkouts are and some possible
  uses of them. (James Westby, Aaron Bentley)

* A new ``-d`` option to push, pull and merge overrides the default
  directory.  (Martin Pool)

* Branch format 6: smaller, and potentially faster than format 5.  Supports
  ``append_history_only`` mode, where the log view and revnos do not change,
  except by being added to.  Stores policy settings in
  ".bzr/branch/branch.conf".

* ``append_only`` branches:  Format 6 branches may be configured so that log
  view and revnos are always consistent.  Either create the branch using
  "bzr init --append-revisions-only" or edit the config file as descriped
  in docs/configuration.txt.

* rebind: Format 6 branches retain the last-used bind location, so if you
  "bzr unbind", you can "bzr bind" to bind to the previously-selected
  bind location.

* Builtin tags support, created and deleted by the ``tag`` command and
  stored in the branch.  Tags can be accessed with the revisionspec
  ``-rtag:``, and listed with ``bzr tags``.  Tags are not versioned
  at present. Tags require a network incompatible upgrade. To perform this
  upgrade, run ``bzr upgrade --dirstate-tags`` in your branch and
  repositories. (Martin Pool)

* The ``bzr://`` transport now has a well-known port number, 4155,
  which it will use by default.  (Andrew Bennetts, Martin Pool)

* Bazaar now looks for user-installed plugins before looking for site-wide
  plugins. (Jonathan Lange)

* ``bzr resolve`` now detects and marks resolved text conflicts.
  (Aaron Bentley)

Internals
*********

* Internally revision ids and file ids are now passed around as utf-8
  bytestrings, rather than treating them as Unicode strings. This has
  performance benefits for Knits, since we no longer need to decode the
  revision id for each line of content, nor for each entry in the index.
  This will also help with the future dirstate format.
  (John Arbash Meinel)

* Reserved ids (any revision-id ending in a colon) are rejected by
  versionedfiles, repositories, branches, and working trees
  (Aaron Bentley)

* Minor performance improvement by not creating a ProgressBar for
  every KnitIndex we create. (about 90ms for a bzr.dev tree)
  (John Arbash Meinel)

* New easier to use Branch hooks facility. There are five initial hooks,
  all documented in bzrlib.branch.BranchHooks.__init__ - ``'set_rh'``,
  ``'post_push'``, ``'post_pull'``, ``'post_commit'``,
  ``'post_uncommit'``. These hooks fire after the matching operation
  on a branch has taken place, and were originally added for the
  branchrss plugin. (Robert Collins)

* New method ``Branch.push()`` which should be used when pushing from a
  branch as it makes performance and policy decisions to match the UI
  level command ``push``. (Robert Collins).

* Add a new method ``Tree.revision_tree`` which allows access to cached
  trees for arbitrary revisions. This allows the in development dirstate
  tree format to provide access to the callers to cached copies of
  inventory data which are cheaper to access than inventories from the
  repository.
  (Robert Collins, Martin Pool)

* New ``Branch.last_revision_info`` method, this is being done to allow
  optimization of requests for both the number of revisions and the last
  revision of a branch with smartservers and potentially future branch
  formats. (Wouter van Heyst, Robert Collins)

* Allow ``'import bzrlib.plugins.NAME'`` to work when the plugin NAME has not
  yet been loaded by ``load_plugins()``. This allows plugins to depend on each
  other for code reuse without requiring users to perform file-renaming
  gymnastics. (Robert Collins)

* New Repository method ``'gather_stats'`` for statistic data collection.
  This is expected to grow to cover a number of related uses mainly
  related to bzr info. (Robert Collins)

* Log formatters are now managed with a registry.
  ``log.register_formatter`` continues to work, but callers accessing
  the FORMATTERS dictionary directly will not.

* Allow a start message to be passed to the ``edit_commit_message``
  function.  This will be placed in the message offered to the user
  for editing above the separator. It allows a template commit message
  to be used more easily. (James Westby)

* ``GPGStrategy.sign()`` will now raise ``BzrBadParameterUnicode`` if
  you pass a Unicode string rather than an 8-bit string. Callers need
  to be updated to encode first. (John Arbash Meinel)

* Branch.push, pull, merge now return Result objects with information
  about what happened, rather than a scattering of various methods.  These
  are also passed to the post hooks.  (Martin Pool)

* File formats and architecture is in place for managing a forest of trees
  in bzr, and splitting up existing trees into smaller subtrees, and
  finally joining trees to make a larger tree. This is the first iteration
  of this support, and the user-facing aspects still require substantial
  work.  If you wish to experiment with it, use ``bzr upgrade
  --dirstate-with-subtree`` in your working trees and repositories.
  You can use the hidden commands ``split`` and ``join`` and to create
  and manipulate nested trees, but please consider using the nested-trees
  branch, which contains substantial UI improvements, instead.
  http://code.aaronbentley.com/bzr/bzrrepo/nested-trees/
  (Aaron Bentley, Martin Pool, Robert Collins).

Bugfixes
********

* ``bzr annotate`` now uses dotted revnos from the viewpoint of the
  branch, rather than the last changed revision of the file.
  (John Arbash Meinel, #82158)

* Lock operations no longer hang if they encounter a permission problem.
  (Aaron Bentley)

* ``bzr push`` can resume a push that was canceled before it finished.
  Also, it can push even if the target directory exists if you supply
  the ``--use-existing-dir`` flag.
  (John Arbash Meinel, #30576, #45504)

* Fix http proxy authentication when user and an optional
  password appears in the ``*_proxy`` vars. (Vincent Ladeuil,
  #83954).

* ``bzr log branch/file`` works for local treeless branches
  (Aaron Bentley, #84247)

* Fix problem with UNC paths on Windows 98. (Alexander Belchenko, #84728)

* Searching location of CA bundle for PyCurl in env variable
  (``CURL_CA_BUNDLE``), and on win32 along the PATH.
  (Alexander Belchenko, #82086)

* ``bzr init`` works with unicode argument LOCATION.
  (Alexander Belchenko, #85599)

* Raise ``DependencyNotPresent`` if pycurl do not support https.
  (Vincent Ladeuil, #85305)

* Invalid proxy env variables should not cause a traceback.
  (Vincent Ladeuil, #87765)

* Ignore patterns normalised to use '/' path separator.
  (Kent Gibson, #86451)

* bzr rocks. It sure does! Fix case. (Vincent Ladeuil, #78026)

* Fix bzrtools shelve command for removed lines beginning with "--"
  (Johan Dahlberg, #75577)

Testing
*******

* New ``--first`` option to ``bzr selftest`` to run specified tests
  before the rest of the suite.  (Martin Pool)


bzr 0.14
########

:Released:  2007-01-23

Improvements
************

* ``bzr help global-options`` describes the global options. (Aaron Bentley)

Bug Fixes
*********

* Skip documentation generation tests if the tools to do so are not
  available. Fixes running selftest for installled copies of bzr.
  (John Arbash Meinel, #80330)

* Fix the code that discovers whether bzr is being run from it's
  working tree to handle the case when it isn't but the directory
  it is in is below a repository. (James Westby, #77306)


bzr 0.14rc1
###########

:Released:  2007-01-16

Improvements
************

* New connection: ``bzr+http://`` which supports tunnelling the smart
  protocol over an HTTP connection. If writing is enabled on the bzr
  server, then you can write over the http connection.
  (Andrew Bennetts, John Arbash Meinel)

* Aliases now support quotation marks, so they can contain whitespace
  (Marius Kruger)

* PyCurlTransport now use a single curl object. By specifying explicitly
  the 'Range' header, we avoid the need to use two different curl objects
  (and two connections to the same server). (Vincent Ladeuil)

* ``bzr commit`` does not prompt for a message until it is very likely to
  succeed.  (Aaron Bentley)

* ``bzr conflicts`` now takes --text to list pathnames of text conflicts
  (Aaron Bentley)

* Fix ``iter_lines_added_or_present_in_versions`` to use a set instead
  of a list while checking if a revision id was requested. Takes 10s
  off of the ``fileids_affected_by_revision_ids`` time, which is 10s
  of the ``bzr branch`` time. Also improve ``fileids_...`` time by
  filtering lines with a regex rather than multiple ``str.find()``
  calls. (saves another 300ms) (John Arbash Meinel)

* Policy can be set for each configuration key. This allows keys to be
  inherited properly across configuration entries. For example, this
  should enable you to do::

    [/home/user/project]
    push_location = sftp://host/srv/project/
    push_location:policy = appendpath

  And then a branch like ``/home/user/project/mybranch`` should get an
  automatic push location of ``sftp://host/srv/project/mybranch``.
  (James Henstridge)

* Added ``bzr status --short`` to make status report svn style flags
  for each file.  For example::

    $ bzr status --short
    A  foo
    A  bar
    D  baz
    ?  wooley

* 'bzr selftest --clean-output' allows easily clean temporary tests
  directories without running tests. (Alexander Belchenko)

* ``bzr help hidden-commands`` lists all hidden commands. (Aaron Bentley)

* ``bzr merge`` now has an option ``--pull`` to fall back to pull if
  local is fully merged into remote. (Jan Hudec)

* ``bzr help formats`` describes available directory formats. (Aaron Bentley)

Internals
*********

* A few tweaks directly to ``fileids_affected_by_revision_ids`` to
  help speed up processing, as well allowing to extract unannotated
  lines. Between the two ``fileids_affected_by_revision_ids`` is
  improved by approx 10%. (John Arbash Meinel)

* Change Revision serialization to only write out millisecond
  resolution. Rather than expecting floating point serialization to
  preserve more resolution than we need. (Henri Weichers, Martin Pool)

* Test suite ends cleanly on Windows.  (Vincent Ladeuil)

* When ``encoding_type`` attribute of class Command is equal to 'exact',
  force sys.stdout to be a binary stream on Windows, and therefore
  keep exact line-endings (without LF -> CRLF conversion).
  (Alexander Belchenko)

* Single-letter short options are no longer globally declared.  (Martin
  Pool)

* Before using detected user/terminal encoding bzr should check
  that Python has corresponding codec. (Alexander Belchenko)

* Formats for end-user selection are provided via a FormatRegistry (Aaron Bentley)

Bug Fixes
*********

* ``bzr missing --verbose`` was showing adds/removals in the wrong
  direction. (John Arbash Meinel)

* ``bzr annotate`` now defaults to showing dotted revnos for merged
  revisions. It cuts them off at a depth of 12 characters, but you can
  supply ``--long`` to see the full number. You can also use
  ``--show-ids`` to display the original revision ids, rather than
  revision numbers and committer names. (John Arbash Meinel, #75637)

* bzr now supports Win32 UNC path (e.g. ``\HOST\path``.
  (Alexander Belchenko, #57869)

* Win32-specific: output of cat, bundle and diff commands don't mangle
  line-endings (Alexander Belchenko, #55276)

* Replace broken fnmatch based ignore pattern matching with custom pattern
  matcher.
  (Kent Gibson, Jan Hudec #57637)

* pycurl and urllib can detect short reads at different places. Update
  the test suite to test more cases. Also detect http error code 416
  which was raised for that specific bug. Also enhance the urllib
  robustness by detecting invalid ranges (and pycurl's one by detecting
  short reads during the initial GET). (Vincent Ladeuil, #73948)

* The urllib connection sharing interacts badly with urllib2
  proxy setting (the connections didn't go thru the proxy
  anymore). Defining a proper ProxyHandler solves the
  problem.  (Vincent Ladeuil, #74759)

* Use urlutils to generate relative URLs, not osutils
  (Aaron Bentley, #76229)

* ``bzr status`` in a readonly directory should work without giving
  lots of errors. (John Arbash Meinel, #76299)

* Mention the revisionspec topic for the revision option help.
  (Wouter van Heyst, #31663)

* Allow plugins import from zip archives.
  (Alexander Belchenko, #68124)


bzr 0.13
########

:Released:  2006-12-05

No changes from 0.13rc


bzr 0.13rc1
###########

:Released:  2006-11-27

Improvements
************

* New command ``bzr remove-tree`` allows the removal of the working
  tree from a branch.
  (Daniel Silverstone)

* urllib uses shared keep-alive connections, so http
  operations are substantially faster.
  (Vincent Ladeuil, #53654)

* ``bzr export`` allows an optional branch parameter, to export a bzr
  tree from some other url. For example:
  ``bzr export bzr.tar.gz http://bazaar-vcs.org/bzr/bzr.dev``
  (Daniel Silverstone)

* Added ``bzr help topics`` to the bzr help system. This gives a
  location for general information, outside of a specific command.
  This includes updates for ``bzr help revisionspec`` the first topic
  included. (Goffredo Baroncelli, John Arbash Meinel, #42714)

* WSGI-compatible HTTP smart server.  See ``doc/http_smart_server.txt``.
  (Andrew Bennetts)

* Knit files will now cache full texts only when the size of the
  deltas is as large as the size of the fulltext. (Or after 200
  deltas, whichever comes first). This has the most benefit on large
  files with small changes, such as the inventory for a large project.
  (eg For a project with 2500 files, and 7500 revisions, it changes
  the size of inventory.knit from 11MB to 5.4MB) (John Arbash Meinel)

Internals
*********

* New -D option given before the command line turns on debugging output
  for particular areas.  -Derror shows tracebacks on all errors.
  (Martin Pool)

* Clean up ``bzr selftest --benchmark bundle`` to correct an import,
  and remove benchmarks that take longer than 10min to run.
  (John Arbash Meinel)

* Use ``time.time()`` instead of ``time.clock()`` to decide on
  progress throttling. Because ``time.clock()`` is actually CPU time,
  so over a high-latency connection, too many updates get throttled.
  (John Arbash Meinel)

* ``MemoryTransport.list_dir()`` would strip the first character for
  files or directories in root directory. (John Arbash Meinel)

* New method ``get_branch_reference`` on 'BzrDir' allows the detection of
  branch references - which the smart server component needs.

* New ``ChrootTransportDecorator``, accessible via the ``chroot+`` url
  prefix.  It disallows any access to locations above a set URL.  (Andrew
  Bennetts)

Bug Fixes
*********

* Now ``_KnitIndex`` properly decode revision ids when loading index data.
  And optimize the knit index parsing code.
  (Dmitry Vasiliev, John Arbash Meinel)

* ``bzrlib/bzrdir.py`` was directly referencing ``bzrlib.workingtree``,
  without importing it. This prevented ``bzr upgrade`` from working
  unless a plugin already imported ``bzrlib.workingtree``
  (John Arbash Meinel, #70716)

* Suppress the traceback on invalid URLs (Vincent Ladeuil, #70803).

* Give nicer error message when an http server returns a 403
  error code. (Vincent Ladeuil, #57644).

* When a multi-range http GET request fails, try a single
  range one. If it fails too, forget about ranges. Remember that until
  the death of the transport and propagates that to the clones.
  (Vincent Ladeuil, #62276, #62029).

* Handles user/passwords supplied in url from command
  line (for the urllib implementation). Don't request already
  known passwords (Vincent Ladeuil, #42383, #44647, #48527)

* ``_KnitIndex.add_versions()`` dictionary compresses revision ids as they
  are added. This fixes bug where fetching remote revisions records
  them as full references rather than integers.
  (John Arbash Meinel, #64789)

* ``bzr ignore`` strips trailing slashes in patterns.
  Also ``bzr ignore`` rejects absolute paths. (Kent Gibson, #4559)

* ``bzr ignore`` takes multiple arguments. (Cheuksan Edward Wang, #29488)

* mv correctly handles paths that traverse symlinks.
  (Aaron Bentley, #66964)

* Give nicer looking error messages when failing to connect over ssh.
  (John Arbash Meinel, #49172)

* Pushing to a remote branch does not currently update the remote working
  tree. After a remote push, ``bzr status`` and ``bzr diff`` on the remote
  machine now show that the working tree is out of date.
  (Cheuksan Edward Wang #48136)

* Use patiencediff instead of difflib for determining deltas to insert
  into knits. This avoids the O(N^3) behavior of difflib. Patience
  diff should be O(N^2). (Cheuksan Edward Wang, #65714)

* Running ``bzr log`` on nonexistent file gives an error instead of the
  entire log history. (Cheuksan Edward Wang #50793)

* ``bzr cat`` can look up contents of removed or renamed files. If the
  pathname is ambiguous, i.e. the files in the old and new trees have
  different id's, the default is the file in the new tree. The user can
  use "--name-from-revision" to select the file in the old tree.
  (Cheuksan Edward Wang, #30190)

Testing
*******

* TestingHTTPRequestHandler really handles the Range header
  (previously it was ignoring it and returning the whole file,).

bzr 0.12
########

:Released:  2006-10-30

Internals
*********

* Clean up ``bzr selftest --benchmark bundle`` to correct an import,
  and remove benchmarks that take longer than 10min to run.
  (John Arbash Meinel)

bzr 0.12rc1
###########

:Released:  2006-10-23

Improvements
************

* ``bzr log`` now shows dotted-decimal revision numbers for all revisions,
  rather than just showing a decimal revision number for revisions on the
  mainline. These revision numbers are not yet accepted as input into bzr
  commands such as log, diff etc. (Robert Collins)

* revisions can now be specified using dotted-decimal revision numbers.
  For instance, ``bzr diff -r 1.2.1..1.2.3``. (Robert Collins)

* ``bzr help commands`` output is now shorter (Aaron Bentley)

* ``bzr`` now uses lazy importing to reduce the startup time. This has
  a moderate effect on lots of actions, especially ones that have
  little to do. For example ``bzr rocks`` time is down to 116ms from
  283ms. (John Arbash Meinel)

* New Registry class to provide name-to-object registry-like support,
  for example for schemes where plugins can register new classes to
  do certain tasks (e.g. log formatters). Also provides lazy registration
  to allow modules to be loaded on request.
  (John Arbash Meinel, Adeodato Simó)

API Incompatability
*******************

* LogFormatter subclasses show now expect the 'revno' parameter to
  show() to be a string rather than an int. (Robert Collins)

Internals
*********

* ``TestCase.run_bzr``, ``run_bzr_captured``, and ``run_bzr_subprocess``
  can take a ``working_dir='foo'`` parameter, which will change directory
  for the command. (John Arbash Meinel)

* ``bzrlib.lazy_regex.lazy_compile`` can be used to create a proxy
  around a regex, which defers compilation until first use.
  (John Arbash Meinel)

* ``TestCase.run_bzr_subprocess`` defaults to supplying the
  ``--no-plugins`` parameter to ensure test reproducability, and avoid
  problems with system-wide installed plugins. (John Arbash Meinel)

* Unique tree root ids are now supported. Newly created trees still
  use the common root id for compatibility with bzr versions before 0.12.
  (Aaron Bentley)

* ``WorkingTree.set_root_id(None)`` is now deprecated. Please
  pass in ``inventory.ROOT_ID`` if you want the default root id value.
  (Robert Collins, John Arbash Meinel)

* New method ``WorkingTree.flush()`` which will write the current memory
  inventory out to disk. At the same time, ``read_working_inventory`` will
  no longer trash the current tree inventory if it has been modified within
  the current lock, and the tree will now ``flush()`` automatically on
  ``unlock()``. ``WorkingTree.set_root_id()`` has been updated to take
  advantage of this functionality. (Robert Collins, John Arbash Meinel)

* ``bzrlib.tsort.merge_sorted`` now accepts ``generate_revnos``. This
  parameter will cause it to add another column to its output, which
  contains the dotted-decimal revno for each revision, as a tuple.
  (Robert Collins)

* ``LogFormatter.show_merge`` is deprecated in favour of
  ``LogFormatter.show_merge_revno``. (Robert Collins)

Bug Fixes
*********

* Avoid circular imports by creating a deprecated function for
  ``bzrlib.tree.RevisionTree``. Callers should have been using
  ``bzrlib.revisontree.RevisionTree`` anyway. (John Arbash Meinel,
  #66349)

* Don't use ``socket.MSG_WAITALL`` as it doesn't exist on all
  platforms. (Martin Pool, #66356)

* Don't require ``Content-Type`` in range responses. Assume they are a
  single range if ``Content-Type`` does not exist.
  (John Arbash Meinel, #62473)

* bzr branch/pull no longer complain about progress bar cleanup when
  interrupted during fetch.  (Aaron Bentley, #54000)

* ``WorkingTree.set_parent_trees()`` uses the trees to directly write
  the basis inventory, rather than going through the repository. This
  allows us to have 1 inventory read, and 2 inventory writes when
  committing a new tree. (John Arbash Meinel)

* When reverting, files that are not locally modified that do not exist
  in the target are deleted, not just unversioned (Aaron Bentley)

* When trying to acquire a lock, don't fail immediately. Instead, try
  a few times (up to 1 hour) before timing out. Also, report why the
  lock is unavailable (John Arbash Meinel, #43521, #49556)

* Leave HttpTransportBase daughter classes decides how they
  implement cloning. (Vincent Ladeuil, #61606)

* diff3 does not indicate conflicts on clean merge. (Aaron Bentley)

* If a commit fails, the commit message is stored in a file at the root of
  the tree for later commit. (Cheuksan Edward Wang, Stefan Metzmacher,
  #32054)

Testing
*******

* New test base class TestCaseWithMemoryTransport offers memory-only
  testing facilities: its not suitable for tests that need to mutate disk
  state, but most tests should not need that and should be converted to
  TestCaseWithMemoryTransport. (Robert Collins)

* ``TestCase.make_branch_and_memory_tree`` now takes a format
  option to set the BzrDir, Repository and Branch formats of the
  created objects. (Robert Collins, John Arbash Meinel)

bzr 0.11
########

:Released:  2006-10-02

* Smart server transport test failures on windows fixed. (Lukáš Lalinský).

bzr 0.11rc2
###########

:Released:  2006-09-27

Bug Fixes
*********

* Test suite hangs on windows fixed. (Andrew Bennets, Alexander Belchenko).

* Commit performance regression fixed. (Aaron Bentley, Robert Collins, John
  Arbash Meinel).

bzr 0.11rc1
###########

:Released:  2006-09-25

Improvements
************

* Knit files now wait to create their contents until the first data is
  added. The old code used to create an empty .knit and a .kndx with just
  the header. However, this caused a lot of extra round trips over sftp.
  This can change the time for ``bzr push`` to create a new remote branch
  from 160s down to 100s. This also affects ``bzr commit`` performance when
  adding new files, ``bzr commit`` on a new kernel-like tree drops from 50s
  down to 40s (John Arbash Meinel, #44692)

* When an entire subtree has been deleted, commit will now report that
  just the top of the subtree has been deleted, rather than reporting
  all the individual items. (Robert Collins)

* Commit performs one less XML parse. (Robert Collins)

* ``bzr checkout`` now operates on readonly branches as well
  as readwrite branches. This fixes bug #39542. (Robert Collins)

* ``bzr bind`` no longer synchronises history with the master branch.
  Binding should be followed by an update or push to synchronise the
  two branches. This is closely related to the fix for bug #39542.
  (Robert Collins)

* ``bzrlib.lazy_import.lazy_import`` function to create on-demand
  objects.  This allows all imports to stay at the global scope, but
  modules will not actually be imported if they are not used.
  (John Arbash Meinel)

* Support ``bzr://`` and ``bzr+ssh://`` urls to work with the new RPC-based
  transport which will be used with the upcoming high-performance smart
  server. The new command ``bzr serve`` will invoke bzr in server mode,
  which processes these requests. (Andrew Bennetts, Robert Collins, Martin
  Pool)

* New command ``bzr version-info`` which can be used to get a summary
  of the current state of the tree. This is especially useful as part
  of a build commands. See ``doc/version_info.txt`` for more information
  (John Arbash Meinel)

Bug Fixes
*********

* ``'bzr inventory [FILE...]'`` allows restricting the file list to a
  specific set of files. (John Arbash Meinel, #3631)

* Don't abort when annotating empty files (John Arbash Meinel, #56814)

* Add ``Stanza.to_unicode()`` which can be passed to another Stanza
  when nesting stanzas. Also, add ``read_stanza_unicode`` to handle when
  reading a nested Stanza. (John Arbash Meinel)

* Transform._set_mode() needs to stat the right file.
  (John Arbash Meinel, #56549)

* Raise WeaveFormatError rather than StopIteration when trying to read
  an empty Weave file. (John Arbash Meinel, #46871)

* Don't access e.code for generic URLErrors, only HTTPErrors have .code.
  (Vincent Ladeuil, #59835)

* Handle boundary="" lines properly to allow access through a Squid proxy.
  (John Arbash Meinel, #57723)

* revert now removes newly-added directories (Aaron Bentley, #54172)

* ``bzr upgrade sftp://`` shouldn't fail to upgrade v6 branches if there
  isn't a working tree. (David Allouche, #40679)

* Give nicer error messages when a user supplies an invalid --revision
  parameter. (John Arbash Meinel, #55420)

* Handle when LANG is not recognized by python. Emit a warning, but
  just revert to using 'ascii'. (John Arbash Meinel, #35392)

* Don't use ``preexec_fn`` on win32, as it is not supported by subprocess.
  (John Arbash Meinel)

* Skip specific tests when the dependencies aren't met. This includes
  some ``setup.py`` tests when ``python-dev`` is not available, and
  some tests that depend on paramiko. (John Arbash Meinel, Mattheiu Moy)

* Fallback to Paramiko properly, if no ``ssh`` executable exists on
  the system. (Andrew Bennetts, John Arbash Meinel)

* ``Branch.bind(other_branch)`` no longer takes a write lock on the
  other branch, and will not push or pull between the two branches.
  API users will need to perform a push or pull or update operation if they
  require branch synchronisation to take place. (Robert Collins, #43744)

* When creating a tarball or zipfile export, export unicode names as utf-8
  paths. This may not work perfectly on all platforms, but has the best
  chance of working in the common case. (John Arbash Meinel, #56815)

* When committing, only files that exist in working tree or basis tree
  may be specified (Aaron Bentley, #50793)

Portability
***********

* Fixes to run on Python 2.5 (Brian M. Carlson, Martin Pool, Marien Zwart)

Internals
*********

* TestCaseInTempDir now creates a separate directory for HOME, rather
  than having HOME set to the same location as the working directory.
  (John Arbash Meinel)

* ``run_bzr_subprocess()`` can take an optional ``env_changes={}`` parameter,
  which will update os.environ inside the spawned child. It also can
  take a ``universal_newlines=True``, which helps when checking the output
  of the command. (John Arbash Meinel)

* Refactor SFTP vendors to allow easier re-use when ssh is used.
  (Andrew Bennetts)

* ``Transport.list_dir()`` and ``Transport.iter_files_recursive()`` should always
  return urlescaped paths. This is now tested (there were bugs in a few
  of the transports) (Andrew Bennetts, David Allouche, John Arbash Meinel)

* New utility function ``symbol_versioning.deprecation_string``. Returns the
  formatted string for a callable, deprecation format pair. (Robert Collins)

* New TestCase helper applyDeprecated. This allows you to call a callable
  which is deprecated without it spewing to the screen, just by supplying
  the deprecation format string issued for it. (Robert Collins)

* Transport.append and Transport.put have been deprecated in favor of
  ``.append_bytes``, ``.append_file``, ``.put_bytes``, and
  ``.put_file``. This removes the ambiguity in what type of object the
  functions take.  ``Transport.non_atomic_put_{bytes,file}`` has also
  been added. Which works similarly to ``Transport.append()`` except for
  SFTP, it doesn't have a round trip when opening the file. Also, it
  provides functionality for creating a parent directory when trying
  to create a file, rather than raise NoSuchFile and forcing the
  caller to repeat their request.
  (John Arbash Meinel)

* WorkingTree has a new api ``unversion`` which allow the unversioning of
  entries by their file id. (Robert Collins)

* ``WorkingTree.pending_merges`` is deprecated.  Please use the
  ``get_parent_ids`` (introduced in 0.10) method instead. (Robert Collins)

* WorkingTree has a new ``lock_tree_write`` method which locks the branch for
  read rather than write. This is appropriate for actions which only need
  the branch data for reference rather than mutation. A new decorator
  ``needs_tree_write_lock`` is provided in the workingtree module. Like the
  ``needs_read_lock`` and ``needs_write_lock`` decorators this allows static
  declaration of the locking requirements of a function to ensure that
  a lock is taken out for casual scripts. (Robert Collins, #54107)

* All WorkingTree methods which write to the tree, but not to the branch
  have been converted to use ``needs_tree_write_lock`` rather than
  ``needs_write_lock``. Also converted is the revert, conflicts and tree
  transform modules. This provides a modest performance improvement on
  metadir style trees, due to the reduce lock-acquisition, and a more
  significant performance improvement on lightweight checkouts from
  remote branches, where trivial operations used to pay a significant
  penalty. It also provides the basis for allowing readonly checkouts.
  (Robert Collins)

* Special case importing the standard library 'copy' module. This shaves
  off 40ms of startup time, while retaining compatibility. See:
  ``bzrlib/inspect_for_copy.py`` for more details. (John Arbash Meinel)

* WorkingTree has a new parent class MutableTree which represents the
  specialisations of Tree which are able to be altered. (Robert Collins)

* New methods mkdir and ``put_file_bytes_non_atomic`` on MutableTree that
  mutate the tree and its contents. (Robert Collins)

* Transport behaviour at the root of the URL is now defined and tested.
  (Andrew Bennetts, Robert Collins)

Testing
*******

* New test helper classs MemoryTree. This is typically accessed via
  ``self.make_branch_and_memory_tree()`` in test cases. (Robert Collins)

* Add ``start_bzr_subprocess`` and ``stop_bzr_subprocess`` to allow test
  code to continue running concurrently with a subprocess of bzr.
  (Andrew Bennetts, Robert Collins)

* Add a new method ``Transport.get_smart_client()``. This is provided to
  allow upgrades to a richer interface than the VFS one provided by
  Transport. (Andrew Bennetts, Martin Pool)

bzr 0.10
########

:Released:  2006-08-29

Improvements
************
* 'merge' now takes --uncommitted, to apply uncommitted changes from a
  tree.  (Aaron Bentley)

* 'bzr add --file-ids-from' can be used to specify another path to use
  for creating file ids, rather than generating all new ones. Internally,
  the 'action' passed to ``smart_add_tree()`` can return ``file_ids`` that
  will be used, rather than having bzrlib generate new ones.
  (John Arbash Meinel, #55781)

* ``bzr selftest --benchmark`` now allows a ``--cache-dir`` parameter.
  This will cache some of the intermediate trees, and decrease the
  setup time for benchmark tests. (John Arbash Meinel)

* Inverse forms are provided for all boolean options.  For example,
  --strict has --no-strict, --no-recurse has --recurse (Aaron Bentley)

* Serialize out Inventories directly, rather than using ElementTree.
  Writing out a kernel sized inventory drops from 2s down to ~350ms.
  (Robert Collins, John Arbash Meinel)

Bug Fixes
*********

* Help diffutils 2.8.4 get along with binary tests (Marien Zwart: #57614)

* Change LockDir so that if the lock directory doesn't exist when
  ``lock_write()`` is called, an attempt will be made to create it.
  (John Arbash Meinel, #56974)

* ``bzr uncommit`` preserves pending merges. (John Arbash Meinel, #57660)

* Active FTP transport now works as intended. (ghozzy, #56472)

* Really fix mutter() so that it won't ever raise a UnicodeError.
  It means it is possible for ~/.bzr.log to contain non UTF-8 characters.
  But it is a debugging log, not a real user file.
  (John Arbash Meinel, #56947, #53880)

* Change Command handle to allow Unicode command and options.
  At present we cannot register Unicode command names, so we will get
  BzrCommandError('unknown command'), or BzrCommandError('unknown option')
  But that is better than a UnicodeError + a traceback.
  (John Arbash Meinel, #57123)

* Handle TZ=UTC properly when reading/writing revisions.
  (John Arbash Meinel, #55783, #56290)

* Use ``GPG_TTY`` to allow gpg --cl to work with gpg-agent in a pipeline,
  (passing text to sign in on stdin). (John Arbash Meinel, #54468)

* External diff does the right thing for binaries even in foreign
  languages. (John Arbash Meinel, #56307)

* Testament handles more cases when content is unicode. Specific bug was
  in handling of revision properties.
  (John Arbash Meinel, Holger Krekel, #54723)

* The bzr selftest was failing on installed versions due to a bug in a new
  test helper. (John Arbash Meinel, Robert Collins, #58057)

Internals
*********

* ``bzrlib.cache_utf8`` contains ``encode()`` and ``decode()`` functions
  which can be used to cache the conversion between utf8 and Unicode.
  Especially helpful for some of the knit annotation code, which has to
  convert revision ids to utf8 to annotate lines in storage.
  (John Arbash Meinel)

* ``setup.py`` now searches the filesystem to find all packages which
  need to be installed. This should help make the life of packagers
  easier. (John Arbash Meinel)

bzr 0.9.0
#########

:Released:  2006-08-11

Surprises
*********

* The hard-coded built-in ignore rules have been removed. There are
  now two rulesets which are enforced. A user global one in
  ``~/.bazaar/ignore`` which will apply to every tree, and the tree
  specific one '.bzrignore'.
  ``~/.bazaar/ignore`` will be created if it does not exist, but with
  a more conservative list than the old default.
  This fixes bugs with default rules being enforced no matter what.
  The old list of ignore rules from bzr is available by
  running 'bzr ignore --old-default-rules'.
  (Robert Collins, Martin Pool, John Arbash Meinel)

* 'branches.conf' has been changed to 'locations.conf', since it can apply
  to more locations than just branch locations.
  (Aaron Bentley)

Improvements
************

* The revision specifier "revno:" is extended to accept the syntax
  revno:N:branch. For example,
  revno:42:http://bazaar-vcs.org/bzr/bzr.dev/ means revision 42 in
  bzr.dev.  (Matthieu Moy)

* Tests updates to ensure proper URL handling, UNICODE support, and
  proper printing when the user's terminal encoding cannot display
  the path of a file that has been versioned.
  ``bzr branch`` can take a target URL rather than only a local directory.
  ``Branch.get_parent()/set_parent()`` now save a relative path if possible,
  and normalize the parent based on root, allowing access across
  different transports. (John Arbash Meinel, Wouter van Heyst, Martin Pool)
  (Malone #48906, #42699, #40675, #5281, #3980, #36363, #43689,
  #42517, #42514)

* On Unix, detect terminal width using an ioctl not just $COLUMNS.
  Use terminal width for single-line logs from ``bzr log --line`` and
  pending-merge display.  (Robert Widhopf-Fenk, Gustavo Niemeyer)
  (Malone #3507)

* On Windows, detect terminal width using GetConsoleScreenBufferInfo.
  (Alexander Belchenko)

* Speedup improvement for 'date:'-revision search. (Guillaume Pinot).

* Show the correct number of revisions pushed when pushing a new branch.
  (Robert Collins).

* 'bzr selftest' now shows a progress bar with the number of tests, and
  progress made. 'make check' shows tests in -v mode, to be more useful
  for the PQM status window. (Robert Collins).
  When using a progress bar, failed tests are printed out, rather than
  being overwritten by the progress bar until the suite finishes.
  (John Arbash Meinel)

* 'bzr selftest --benchmark' will run a new benchmarking selftest.
  'bzr selftest --benchmark --lsprof-timed' will use lsprofile to generate
  profile data for the individual profiled calls, allowing for fine
  grained analysis of performance.
  (Robert Collins, Martin Pool).

* 'bzr commit' shows a progress bar. This is useful for commits over sftp
  where commit can take an appreciable time. (Robert Collins)

* 'bzr add' is now less verbose in telling you what ignore globs were
  matched by files being ignored. Instead it just tells you how many
  were ignored (because you might reasonably be expecting none to be
  ignored). 'bzr add -v' is unchanged and will report every ignored
  file. (Robert Collins).

* ftp now has a test server if medusa is installed. As part of testing,
  ftp support has been improved, including support for supplying a
  non-standard port. (John Arbash Meinel).

* 'bzr log --line' shows the revision number, and uses only the
  first line of the log message (#5162, Alexander Belchenko;
  Matthieu Moy)

* 'bzr status' has had the --all option removed. The 'bzr ls' command
  should be used to retrieve all versioned files. (Robert Collins)

* 'bzr bundle OTHER/BRANCH' will create a bundle which can be sent
  over email, and applied on the other end, while maintaining ancestry.
  This bundle can be applied with either 'bzr merge' or 'bzr pull',
  the same way you would apply another branch.
  (John Arbash Meinel, Aaron Bentley)

* 'bzr whoami' can now be used to set your identity from the command line,
  for a branch or globally.  (Robey Pointer)

* 'bzr checkout' now aliased to 'bzr co', and 'bzr annotate' to 'bzr ann'.
  (Michael Ellerman)

* 'bzr revert DIRECTORY' now reverts the contents of the directory as well.
  (Aaron Bentley)

* 'bzr get sftp://foo' gives a better error when paramiko is not present.
  Also updates things like 'http+pycurl://' if pycurl is not present.
  (John Arbash Meinel) (Malone #47821, #52204)

* New env variable ``BZR_PROGRESS_BAR``, sets the default progress bar type.
  Can be set to 'none' or 'dummy' to disable the progress bar, 'dots' or
  'tty' to create the respective type. (John Arbash Meinel, #42197, #51107)

* Improve the help text for 'bzr diff' to explain what various options do.
  (John Arbash Meinel, #6391)

* 'bzr uncommit -r 10' now uncommits revisions 11.. rather than uncommitting
  revision 10. This makes -r10 more in line with what other commands do.
  'bzr uncommit' also now saves the pending merges of the revisions that
  were removed. So it is safe to uncommit after a merge, fix something,
  and commit again. (John Arbash Meinel, #32526, #31426)

* 'bzr init' now also works on remote locations.
  (Wouter van Heyst, #48904)

* HTTP support has been updated. When using pycurl we now support
  connection keep-alive, which reduces dns requests and round trips.
  And for both urllib and pycurl we support multi-range requests,
  which decreases the number of round-trips. Performance results for
  ``bzr branch http://bazaar-vcs.org/bzr/bzr.dev/`` indicate
  http branching is now 2-3x faster, and ``bzr pull`` in an existing
  branch is as much as 4x faster.
  (Michael Ellerman, Johan Rydberg, John Arbash Meinel, #46768)

* Performance improvements for sftp. Branching and pulling are now up to
  2x faster. Utilize paramiko.readv() support for async requests if it
  is available (paramiko > 1.6) (John Arbash Meinel)

Bug Fixes
*********

* Fix shadowed definition of TestLocationConfig that caused some
  tests not to run.
  (Erik Bågfors, Michael Ellerman, Martin Pool, #32587)

* Fix unnecessary requirement of sign-my-commits that it be run from
  a working directory.  (Martin Pool, Robert Collins)

* 'bzr push location' will only remember the push location if it succeeds
  in connecting to the remote location. (John Arbash Meinel, #49742)

* 'bzr revert' no longer toggles the executable bit on win32
  (John Arbash Meinel, #45010)

* Handle broken pipe under win32 correctly. (John Arbash Meinel)

* sftp tests now work correctly on win32 if you have a newer paramiko
  (John Arbash Meinel)

* Cleanup win32 test suite, and general cleanup of places where
  file handles were being held open. (John Arbash Meinel)

* When specifying filenames for 'diff -r x..y', the name of the file in the
  working directory can be used, even if its name is different in both x
  and y.

* File-ids containing single- or double-quotes are handled correctly by
  push. (Aaron Bentley, #52227)

* Normalize unicode filenames to ensure cross-platform consistency.
  (John Arbash Meinel, #43689)

* The argument parser can now handle '-' as an argument. Currently
  no code interprets it specially (it is mostly handled as a file named
  '-'). But plugins, and future operations can use it.
  (John Arbash meinel, #50984)

* Bundles can properly read binary files with a plain '\r' in them.
  (John Arbash Meinel, #51927)

* Tuning ``iter_entries()`` to be more efficient (John Arbash Meinel, #5444)

* Lots of win32 fixes (the test suite passes again).
  (John Arbash Meinel, #50155)

* Handle openbsd returning None for sys.getfilesystemencoding() (#41183)

* Support ftp APPE (append) to allow Knits to be used over ftp (#42592)

* Removals are only committed if they match the filespec (or if there is
  no filespec).  (#46635, Aaron Bentley)

* smart-add recurses through all supplied directories
  (John Arbash Meinel, #52578)

* Make the bundle reader extra lines before and after the bundle text.
  This allows you to parse an email with the bundle inline.
  (John Arbash Meinel, #49182)

* Change the file id generator to squash a little bit more. Helps when
  working with long filenames on windows. (Also helps for unicode filenames
  not generating hidden files). (John Arbash Meinel, #43801)

* Restore terminal mode on C-c while reading sftp password.  (#48923,
  Nicholas Allen, Martin Pool)

* Timestamps are rounded to 1ms, and revision entries can be recreated
  exactly. (John Arbash Meinel, Jamie Wilkinson, #40693)

* Branch.base has changed to a URL, but ~/.bazaar/locations.conf should
  use local paths, since it is user visible (John Arbash Meinel, #53653)

* ``bzr status foo`` when foo was unversioned used to cause a full delta
  to be generated (John Arbash Meinel, #53638)

* When reading revision properties, an empty value should be considered
  the empty string, not None (John Arbash Meinel, #47782)

* ``bzr diff --diff-options`` can now handle binary files being changed.
  Also, the output is consistent when --diff-options is not supplied.
  (John Arbash Meinel, #54651, #52930)

* Use the right suffixes for loading plugins (John Arbash Meinel, #51810)

* Fix ``Branch.get_parent()`` to handle the case when the parent is not
  accessible (John Arbash Meinel, #52976)

Internals
*********

* Combine the ignore rules into a single regex rather than looping over
  them to reduce the threshold where  N^2 behaviour occurs in operations
  like status. (Jan Hudec, Robert Collins).

* Appending to ``bzrlib.DEFAULT_IGNORE`` is now deprecated. Instead, use
  one of the add functions in bzrlib.ignores. (John Arbash Meinel)

* 'bzr push' should only push the ancestry of the current revision, not
  all of the history in the repository. This is especially important for
  shared repositories. (John Arbash Meinel)

* ``bzrlib.delta.compare_trees`` now iterates in alphabetically sorted order,
  rather than randomly walking the inventories. (John Arbash Meinel)

* Doctests are now run in temporary directories which are cleaned up when
  they finish, rather than using special ScratchDir/ScratchBranch objects.
  (Martin Pool)

* Split ``check`` into separate methods on the branch and on the repository,
  so that it can be specialized in ways that are useful or efficient for
  different formats.  (Martin Pool, Robert Collins)

* Deprecate ``Repository.all_revision_ids``; most methods don't really need
  the global revision graph but only that part leading up to a particular
  revision.  (Martin Pool, Robert Collins)

* Add a BzrDirFormat ``control_formats`` list which allows for control formats
  that do not use '.bzr' to store their data - i.e. '.svn', '.hg' etc.
  (Robert Collins, Jelmer Vernooij).

* ``bzrlib.diff.external_diff`` can be redirected to any file-like object.
  Uses subprocess instead of spawnvp.
  (James Henstridge, John Arbash Meinel, #4047, #48914)

* New command line option '--profile-imports', which will install a custom
  importer to log time to import modules and regex compilation time to
  sys.stderr (John Arbash Meinel)

* 'EmptyTree' is now deprecated, please use ``repository.revision_tree(None)``
  instead. (Robert Collins)

* "RevisionTree" is now in bzrlib/revisiontree.py. (Robert Collins)

bzr 0.8.2
#########

:Released:  2006-05-17

Bug Fixes
*********

* setup.py failed to install launchpad plugin.  (Martin Pool)

bzr 0.8.1
#########

:Released:  2006-05-16

Bug Fixes
*********

* Fix failure to commit a merge in a checkout.  (Martin Pool,
  Robert Collins, Erik Bågfors, #43959)

* Nicer messages from 'commit' in the case of renames, and correct
  messages when a merge has occured. (Robert Collins, Martin Pool)

* Separate functionality from assert statements as they are skipped in
  optimized mode of python. Add the same check to pending merges.
  (Olaf Conradi, #44443)

Changes
*******

* Do not show the None revision in output of bzr ancestry. (Olaf Conradi)

* Add info on standalone branches without a working tree.
  (Olaf Conradi, #44155)

* Fix bug in knits when raising InvalidRevisionId. (Olaf Conradi, #44284)

Changes
*******

* Make editor invocation comply with Debian Policy. First check
  environment variables VISUAL and EDITOR, then try editor from
  alternatives system. If that all fails, fall back to the pre-defined
  list of editors. (Olaf Conradi, #42904)

New Features
************

* New 'register-branch' command registers a public branch into
  Launchpad.net, where it can be associated with bugs, etc.
  (Martin Pool, Bjorn Tillenius, Robert Collins)

Internals
*********

* New public api in InventoryEntry - ``describe_change(old, new)`` which
  provides a human description of the changes between two old and
  new. (Robert Collins, Martin Pool)

Testing
*******

* Fix test case for bzr info in upgrading a standalone branch to metadir,
  uses bzrlib api now. (Olaf Conradi)

bzr 0.8
#######

:Released:  2006-05-08

Notes When Upgrading
********************

Release 0.8 of bzr introduces a new format for history storage, called
'knit', as an evolution of to the 'weave' format used in 0.7.  Local
and remote operations are faster using knits than weaves.  Several
operations including 'init', 'init-repo', and 'upgrade' take a
--format option that controls this.  Branching from an existing branch
will keep the same format.

It is possible to merge, pull and push between branches of different
formats but this is slower than moving data between homogenous
branches.  It is therefore recommended (but not required) that you
upgrade all branches for a project at the same time.  Information on
formats is shown by 'bzr info'.

bzr 0.8 now allows creation of 'repositories', which hold the history
of files and revisions for several branches.  Previously bzr kept all
the history for a branch within the .bzr directory at the root of the
branch, and this is still the default.  To create a repository, use
the new 'bzr init-repo' command.  Branches exist as directories under
the repository and contain just a small amount of information
indicating the current revision of the branch.

bzr 0.8 also supports 'checkouts', which are similar to in cvs and
subversion.  Checkouts are associated with a branch (optionally in a
repository), which contains all the historical information.  The
result is that a checkout can be deleted without losing any
already-committed revisions.  A new 'update' command is also available.

Repositories and checkouts are not supported with the 0.7 storage
format.  To use them you must upgrad to either knits, or to the
'metaweave' format, which uses weaves but changes the .bzr directory
arrangement.


Improvements
************

* sftp paths can now be relative, or local, according to the lftp
  convention. Paths now take the form::

      sftp://user:pass@host:port/~/relative/path
      or
      sftp://user:pass@host:port/absolute/path

* The FTP transport now tries to reconnect after a temporary
  failure. ftp put is made atomic. (Matthieu Moy)

* The FTP transport now maintains a pool of connections, and
  reuses them to avoid multiple connections to the same host (like
  sftp did). (Daniel Silverstone)

* The ``bzr_man.py`` file has been removed. To create the man page now,
  use ``./generate_docs.py man``. The new program can also create other files.
  Run ``python generate_docs.py --help`` for usage information.
  (Hans Ulrich Niedermann & James Blackwell).

* Man Page now gives full help (James Blackwell).
  Help also updated to reflect user config now being stored in .bazaar
  (Hans Ulrich Niedermann)

* It's now possible to set aliases in bazaar.conf (Erik Bågfors)

* Pull now accepts a --revision argument (Erik Bågfors)

* ``bzr re-sign`` now allows multiple revisions to be supplied on the command
  line. You can now use the following command to sign all of your old
  commits::

    find .bzr/revision-store// -name my@email-* \
      | sed 's/.*\/\/..\///' \
      | xargs bzr re-sign

* Upgrade can now upgrade over the network. (Robert Collins)

* Two new commands 'bzr checkout' and 'bzr update' allow for CVS/SVN-alike
  behaviour.  By default they will cache history in the checkout, but
  with --lightweight almost all data is kept in the master branch.
  (Robert Collins)

* 'revert' unversions newly-versioned files, instead of deleting them.

* 'merge' is more robust.  Conflict messages have changed.

* 'merge' and 'revert' no longer clobber existing files that end in '~' or
  '.moved'.

* Default log format can be set in configuration and plugins can register
  their own formatters. (Erik Bågfors)

* New 'reconcile' command will check branch consistency and repair indexes
  that can become out of sync in pre 0.8 formats. (Robert Collins,
  Daniel Silverstone)

* New 'bzr init --format' and 'bzr upgrade --format' option to control
  what storage format is created or produced.  (Robert Collins,
  Martin Pool)

* Add parent location to 'bzr info', if there is one.  (Olaf Conradi)

* New developer commands 'weave-list' and 'weave-join'.  (Martin Pool)

* New 'init-repository' command, plus support for repositories in 'init'
  and 'branch' (Aaron Bentley, Erik Bågfors, Robert Collins)

* Improve output of 'info' command. Show all relevant locations related to
  working tree, branch and repository. Use kibibytes for binary quantities.
  Fix off-by-one error in missing revisions of working tree.  Make 'info'
  work on branches, repositories and remote locations.  Show locations
  relative to the shared repository, if applicable.  Show locking status
  of locations.  (Olaf Conradi)

* Diff and merge now safely handle binary files. (Aaron Bentley)

* 'pull' and 'push' now normalise the revision history, so that any two
  branches with the same tip revision will have the same output from 'log'.
  (Robert Collins)

* 'merge' accepts --remember option to store parent location, like 'push'
  and 'pull'. (Olaf Conradi)

* bzr status and diff when files given as arguments do not exist
  in the relevant trees.  (Martin Pool, #3619)

* Add '.hg' to the default ignore list.  (Martin Pool)

* 'knit' is now the default disk format. This improves disk performance and
  utilization, increases incremental pull performance, robustness with SFTP
  and allows checkouts over SFTP to perform acceptably.
  The initial Knit code was contributed by Johan Rydberg based on a
  specification by Martin Pool.
  (Robert Collins, Aaron Bentley, Johan Rydberg, Martin Pool).

* New tool to generate all-in-one html version of the manual.  (Alexander
  Belchenko)

* Hitting CTRL-C while doing an SFTP push will no longer cause stale locks
  to be left in the SFTP repository. (Robert Collins, Martin Pool).

* New option 'diff --prefix' to control how files are named in diff
  output, with shortcuts '-p0' and '-p1' corresponding to the options for
  GNU patch.  (Alexander Belchenko, Goffredo Baroncelli, Martin Pool)

* Add --revision option to 'annotate' command.  (Olaf Conradi)

* If bzr shows an unexpected revision-history after pulling (perhaps due
  to a reweave) it can now be corrected by 'bzr reconcile'.
  (Robert Collins)

Changes
*******

* Commit is now verbose by default, and shows changed filenames and the
  new revision number.  (Robert Collins, Martin Pool)

* Unify 'mv', 'move', 'rename'.  (Matthew Fuller, #5379)

* 'bzr -h' shows help.  (Martin Pool, Ian Bicking, #35940)

* Make 'pull' and 'push' remember location on failure using --remember.
  (Olaf Conradi)

* For compatibility, make old format for using weaves inside metadir
  available as 'metaweave' format.  Rename format 'metadir' to 'default'.
  Clean up help for option --format in commands 'init', 'init-repo' and
  'upgrade'.  (Olaf Conradi)

Internals
*********

* The internal storage of history, and logical branch identity have now
  been split into Branch, and Repository. The common locking and file
  management routines are now in bzrlib.lockablefiles.
  (Aaron Bentley, Robert Collins, Martin Pool)

* Transports can now raise DependencyNotPresent if they need a library
  which is not installed, and then another implementation will be
  tried.  (Martin Pool)

* Remove obsolete (and no-op) `decode` parameter to `Transport.get`.
  (Martin Pool)

* Using Tree Transform for merge, revert, tree-building

* WorkingTree.create, Branch.create, ``WorkingTree.create_standalone``,
  Branch.initialize are now deprecated. Please see ``BzrDir.create_*`` for
  replacement API's. (Robert Collins)

* New BzrDir class represents the .bzr control directory and manages
  formatting issues. (Robert Collins)

* New repository.InterRepository class encapsulates Repository to
  Repository actions and allows for clean selection of optimised code
  paths. (Robert Collins)

* ``bzrlib.fetch.fetch`` and ``bzrlib.fetch.greedy_fetch`` are now
  deprecated, please use ``branch.fetch`` or ``repository.fetch``
  depending on your needs. (Robert Collins)

* deprecated methods now have a ``is_deprecated`` flag on them that can
  be checked, if you need to determine whether a given callable is
  deprecated at runtime. (Robert Collins)

* Progress bars are now nested - see
  ``bzrlib.ui.ui_factory.nested_progress_bar``.
  (Robert Collins, Robey Pointer)

* New API call ``get_format_description()`` for each type of format.
  (Olaf Conradi)

* Changed ``branch.set_parent()`` to accept None to remove parent.
  (Olaf Conradi)

* Deprecated BzrError AmbiguousBase.  (Olaf Conradi)

* WorkingTree.branch is now a read only property.  (Robert Collins)

* bzrlib.ui.text.TextUIFactory now accepts a ``bar_type`` parameter which
  can be None or a factory that will create a progress bar. This is
  useful for testing or for overriding the bzrlib.progress heuristic.
  (Robert Collins)

* New API method ``get_physical_lock_status()`` to query locks present on a
  transport.  (Olaf Conradi)

* Repository.reconcile now takes a thorough keyword parameter to allow
  requesting an indepth reconciliation, rather than just a data-loss
  check. (Robert Collins)

* ``bzrlib.ui.ui_factory protocol`` now supports ``get_boolean`` to prompt
  the user for yes/no style input. (Robert Collins)

Testing
*******

* SFTP tests now shortcut the SSH negotiation, reducing test overhead
  for testing SFTP protocol support. (Robey Pointer)

* Branch formats are now tested once per implementation (see ``bzrlib.
  tests.branch_implementations``. This is analagous to the transport
  interface tests, and has been followed up with working tree,
  repository and BzrDir tests. (Robert Collins)

* New test base class TestCaseWithTransport provides a transport aware
  test environment, useful for testing any transport-interface using
  code. The test suite option --transport controls the transport used
  by this class (when its not being used as part of implementation
  contract testing). (Robert Collins)

* Close logging handler on disabling the test log. This will remove the
  handler from the internal list inside python's logging module,
  preventing shutdown from closing it twice.  (Olaf Conradi)

* Move test case for uncommit to blackbox tests.  (Olaf Conradi)

* ``run_bzr`` and ``run_bzr_captured`` now accept a 'stdin="foo"'
  parameter which will provide String("foo") to the command as its stdin.

bzr 0.7
#######

:Released: 2006-01-09

Changes
*******

* .bzrignore is excluded from exports, on the grounds that it's a bzr
  internal-use file and may not be wanted.  (Jamie Wilkinson)

* The "bzr directories" command were removed in favor of the new
  --kind option to the "bzr inventory" command.  To list all
  versioned directories, now use "bzr inventory --kind directory".
  (Johan Rydberg)

* Under Windows configuration directory is now ``%APPDATA%\bazaar\2.0``
  by default. (John Arbash Meinel)

* The parent of Bzr configuration directory can be set by ``BZR_HOME``
  environment variable. Now the path for it is searched in ``BZR_HOME``,
  then in HOME. Under Windows the order is: ``BZR_HOME``, ``APPDATA``
  (usually points to ``C:\Documents and Settings\User Name\Application Data``),
  ``HOME``. (John Arbash Meinel)

* Plugins with the same name in different directories in the bzr plugin
  path are no longer loaded: only the first successfully loaded one is
  used. (Robert Collins)

* Use systems' external ssh command to open connections if possible.
  This gives better integration with user settings such as ProxyCommand.
  (James Henstridge)

* Permissions on files underneath .bzr/ are inherited from the .bzr
  directory. So for a shared repository, simply doing 'chmod -R g+w .bzr/'
  will mean that future file will be created with group write permissions.

* configure.in and config.guess are no longer in the builtin default
  ignore list.

* '.sw[nop]' pattern ignored, to ignore vim swap files for nameless
  files.  (John Arbash Meinel, Martin Pool)

Improvements
************

* "bzr INIT dir" now initializes the specified directory, and creates
  it if it does not exist.  (John Arbash Meinel)

* New remerge command (Aaron Bentley)

* Better zsh completion script.  (Steve Borho)

* 'bzr diff' now returns 1 when there are changes in the working
  tree. (Robert Collins)

* 'bzr push' now exists and can push changes to a remote location.
  This uses the transport infrastructure, and can store the remote
  location in the ~/.bazaar/branches.conf configuration file.
  (Robert Collins)

* Test directories are only kept if the test fails and the user requests
  that they be kept.

* Tweaks to short log printing

* Added branch nicks, new nick command, printing them in log output.
  (Aaron Bentley)

* If ``$BZR_PDB`` is set, pop into the debugger when an uncaught exception
  occurs.  (Martin Pool)

* Accept 'bzr resolved' (an alias for 'bzr resolve'), as this is
  the same as Subversion.  (Martin Pool)

* New ftp transport support (on ftplib), for ftp:// and aftp://
  URLs.  (Daniel Silverstone)

* Commit editor temporary files now start with ``bzr_log.``, to allow
  text editors to match the file name and set up appropriate modes or
  settings.  (Magnus Therning)

* Improved performance when integrating changes from a remote weave.
  (Goffredo Baroncelli)

* Sftp will attempt to cache the connection, so it is more likely that
  a connection will be reused, rather than requiring multiple password
  requests.

* bzr revno now takes an optional argument indicating the branch whose
  revno should be printed.  (Michael Ellerman)

* bzr cat defaults to printing the last version of the file.
  (Matthieu Moy, #3632)

* New global option 'bzr --lsprof COMMAND' runs bzr under the lsprof
  profiler.  (Denys Duchier)

* Faster commits by reading only the headers of affected weave files.
  (Denys Duchier)

* 'bzr add' now takes a --dry-run parameter which shows you what would be
  added, but doesn't actually add anything. (Michael Ellerman)

* 'bzr add' now lists how many files were ignored per glob.  add --verbose
  lists the specific files.  (Aaron Bentley)

* 'bzr missing' now supports displaying changes in diverged trees and can
  be limited to show what either end of the comparison is missing.
  (Aaron Bently, with a little prompting from Daniel Silverstone)

Bug Fixes
*********

* SFTP can walk up to the root path without index errors. (Robert Collins)

* Fix bugs in running bzr with 'python -O'.  (Martin Pool)

* Error when run with -OO

* Fix bug in reporting http errors that don't have an http error code.
  (Martin Pool)

* Handle more cases of pipe errors in display commands

* Change status to 3 for all errors

* Files that are added and unlinked before committing are completely
  ignored by diff and status

* Stores with some compressed texts and some uncompressed texts are now
  able to be used. (John A Meinel)

* Fix for bzr pull failing sometimes under windows

* Fix for sftp transport under windows when using interactive auth

* Show files which are both renamed and modified as such in 'bzr
  status' output.  (Daniel Silverstone, #4503)

* Make annotate cope better with revisions committed without a valid
  email address.  (Marien Zwart)

* Fix representation of tab characters in commit messages.
  (Harald Meland)

* List of plugin directories in ``BZR_PLUGIN_PATH`` environment variable is
  now parsed properly under Windows. (Alexander Belchenko)

* Show number of revisions pushed/pulled/merged. (Robey Pointer)

* Keep a cached copy of the basis inventory to speed up operations
  that need to refer to it.  (Johan Rydberg, Martin Pool)

* Fix bugs in bzr status display of non-ascii characters.
  (Martin Pool)

* Remove Makefile.in from default ignore list.
  (Tollef Fog Heen, Martin Pool, #6413)

* Fix failure in 'bzr added'.  (Nathan McCallum, Martin Pool)

Testing
*******

* Fix selftest asking for passwords when there are no SFTP keys.
  (Robey Pointer, Jelmer Vernooij)

* Fix selftest run with 'python -O'.  (Martin Pool)

* Fix HTTP tests under Windows. (John Arbash Meinel)

* Make tests work even if HOME is not set (Aaron Bentley)

* Updated ``build_tree`` to use fixed line-endings for tests which read
  the file cotents and compare. Make some tests use this to pass under
  Windows. (John Arbash Meinel)

* Skip stat and symlink tests under Windows. (Alexander Belchenko)

* Delay in selftest/testhashcash is now issued under win32 and Cygwin.
  (John Arbash Meinel)

* Use terminal width to align verbose test output.  (Martin Pool)

* Blackbox tests are maintained within the bzrlib.tests.blackbox directory.
  If adding a new test script please add that to
  ``bzrlib.tests.blackbox.__init__``. (Robert Collins)

* Much better error message if one of the test suites can't be
  imported.  (Martin Pool)

* Make check now runs the test suite twice - once with the default locale,
  and once with all locales forced to C, to expose bugs. This is not
  trivially done within python, so for now its only triggered by running
  Make check. Integrators and packagers who wish to check for full
  platform support should run 'make check' to test the source.
  (Robert Collins)

* Tests can now run TestSkipped if they can't execute for any reason.
  (Martin Pool) (NB: TestSkipped should only be raised for correctable
  reasons - see the wiki spec ImprovingBzrTestSuite).

* Test sftp with relative, absolute-in-homedir and absolute-not-in-homedir
  paths for the transport tests. Introduce blackbox remote sftp tests that
  test the same permutations. (Robert Collins, Robey Pointer)

* Transport implementation tests are now independent of the local file
  system, which allows tests for esoteric transports, and for features
  not available in the local file system. They also repeat for variations
  on the URL scheme that can introduce issues in the transport code,
  see bzrlib.transport.TransportTestProviderAdapter() for this.
  (Robert Collins).

* ``TestCase.build_tree`` uses the transport interface to build trees,
  pass in a transport parameter to give it an existing connection.
  (Robert Collins).

Internals
*********

* WorkingTree.pull has been split across Branch and WorkingTree,
  to allow Branch only pulls. (Robert Collins)

* ``commands.display_command`` now returns the result of the decorated
  function. (Robert Collins)

* LocationConfig now has a ``set_user_option(key, value)`` call to save
  a setting in its matching location section (a new one is created
  if needed). (Robert Collins)

* Branch has two new methods, ``get_push_location`` and
  ``set_push_location`` to respectively, get and set the push location.
  (Robert Collins)

* ``commands.register_command`` now takes an optional flag to signal that
  the registrant is planning to decorate an existing command. When
  given multiple plugins registering a command is not an error, and
  the original command class (whether built in or a plugin based one) is
  returned to the caller. There is a new error 'MustUseDecorated' for
  signalling when a wrapping command should switch to the original
  version. (Robert Collins)

* Some option parsing errors will raise 'BzrOptionError', allowing
  granular detection for decorating commands. (Robert Collins).

* ``Branch.read_working_inventory`` has moved to
  ``WorkingTree.read_working_inventory``. This necessitated changes to
  ``Branch.get_root_id``, and a move of ``Branch.set_inventory`` to
  WorkingTree as well. To make it clear that a WorkingTree cannot always
  be obtained ``Branch.working_tree()`` will raise
  ``errors.NoWorkingTree`` if one cannot be obtained. (Robert Collins)

* All pending merges operations from Branch are now on WorkingTree.
  (Robert Collins)

* The follow operations from Branch have moved to WorkingTree::

      add()
      commit()
      move()
      rename_one()
      unknowns()

  (Robert Collins)

* ``bzrlib.add.smart_add_branch`` is now ``smart_add_tree``. (Robert Collins)

* New "rio" serialization format, similar to rfc-822. (Martin Pool)

* Rename selftests to ``bzrlib.tests.test_foo``.  (John A Meinel, Martin
  Pool)

* ``bzrlib.plugin.all_plugins`` has been changed from an attribute to a
  query method. (Robert Collins)

* New options to read only the table-of-contents of a weave.
  (Denys Duchier)

* Raise NoSuchFile when someone tries to add a non-existant file.
  (Michael Ellerman)

* Simplify handling of DivergedBranches in ``cmd_pull()``.
  (Michael Ellerman)

* Branch.controlfile* logic has moved to lockablefiles.LockableFiles, which
  is exposed as ``Branch().control_files``. Also this has been altered with the
  controlfile pre/suffix replaced by simple method names like 'get' and
  'put'. (Aaron Bentley, Robert Collins).

* Deprecated functions and methods can now be marked as such using the
  ``bzrlib.symbol_versioning`` module. Marked method have their docstring
  updated and will issue a DeprecationWarning using the warnings module
  when they are used. (Robert Collins)

* ``bzrlib.osutils.safe_unicode`` now exists to provide parameter coercion
  for functions that need unicode strings. (Robert Collins)

bzr 0.6
#######

:Released: 2005-10-28

Improvements
************

* pull now takes --verbose to show you what revisions are added or removed
  (John A Meinel)

* merge now takes a --show-base option to include the base text in
  conflicts.
  (Aaron Bentley)

* The config files are now read using ConfigObj, so '=' should be used as
  a separator, not ':'.
  (Aaron Bentley)

* New 'bzr commit --strict' option refuses to commit if there are
  any unknown files in the tree.  To commit, make sure all files are
  either ignored, added, or deleted.  (Michael Ellerman)

* The config directory is now ~/.bazaar, and there is a single file
  ~/.bazaar/bazaar.conf storing email, editor and other preferences.
  (Robert Collins)

* 'bzr add' no longer takes a --verbose option, and a --quiet option
  has been added that suppresses all output.

* Improved zsh completion support in contrib/zsh, from Clint
  Adams.

* Builtin 'bzr annotate' command, by Martin Pool with improvements from
  Goffredo Baroncelli.

* 'bzr check' now accepts -v for verbose reporting, and checks for
  ghosts in the branch. (Robert Collins)

* New command 're-sign' which will regenerate the gpg signature for
  a revision. (Robert Collins)

* If you set ``check_signatures=require`` for a path in
  ``~/.bazaar/branches.conf`` then bzr will invoke your
  ``gpg_signing_command`` (defaults to gpg) and record a digital signature
  of your commit. (Robert Collins)

* New sftp transport, based on Paramiko.  (Robey Pointer)

* 'bzr pull' now accepts '--clobber' which will discard local changes
  and make this branch identical to the source branch. (Robert Collins)

* Just give a quieter warning if a plugin can't be loaded, and
  put the details in .bzr.log.  (Martin Pool)

* 'bzr branch' will now set the branch-name to the last component of the
  output directory, if one was supplied.

* If the option ``post_commit`` is set to one (or more) python function
  names (must be in the bzrlib namespace), then they will be invoked
  after the commit has completed, with the branch and ``revision_id`` as
  parameters. (Robert Collins)

* Merge now has a retcode of 1 when conflicts occur. (Robert Collins)

* --merge-type weave is now supported for file contents.  Tree-shape
  changes are still three-way based.  (Martin Pool, Aaron Bentley)

* 'bzr check' allows the first revision on revision-history to have
  parents - something that is expected for cheap checkouts, and occurs
  when conversions from baz do not have all history.  (Robert Collins).

* 'bzr merge' can now graft unrelated trees together, if your specify
  0 as a base. (Aaron Bentley)

* 'bzr commit branch' and 'bzr commit branch/file1 branch/file2' now work
  (Aaron Bentley)

* Add '.sconsign*' to default ignore list.  (Alexander Belchenko)

* 'bzr merge --reprocess' minimizes conflicts

Testing
*******

* The 'bzr selftest --pattern' option for has been removed, now
  test specifiers on the command line can be simple strings, or
  regexps, or both. (Robert Collins)

* Passing -v to selftest will now show the time each test took to
  complete, which will aid in analysing performance regressions and
  related questions. (Robert Collins)

* 'bzr selftest' runs all tests, even if one fails, unless '--one'
  is given. (Martin Pool)

* There is a new method for TestCaseInTempDir, assertFileEqual, which
  will check that a given content is equal to the content of the named
  file. (Robert Collins)

* Fix test suite's habit of leaving many temporary log files in $TMPDIR.
  (Martin Pool)

Internals
*********

* New 'testament' command and concept for making gpg-signatures
  of revisions that are not tied to a particular internal
  representation.  (Martin Pool).

* Per-revision properties ('revprops') as key-value associated
  strings on each revision created when the revision is committed.
  Intended mainly for the use of external tools.  (Martin Pool).

* Config options have moved from bzrlib.osutils to bzrlib.config.
  (Robert Collins)

* Improved command line option definitions allowing explanations
  for individual options, among other things.  Contributed by
  Magnus Therning.

* Config options have moved from bzrlib.osutils to bzrlib.config.
  Configuration is now done via the config.Config interface:
  Depending on whether you have a Branch, a Location or no information
  available, construct a ``*Config``, and use its ``signature_checking``,
  ``username`` and ``user_email`` methods. (Robert Collins)

* Plugins are now loaded under bzrlib.plugins, not bzrlib.plugin, and
  they are made available for other plugins to use. You should not
  import other plugins during the ``__init__`` of your plugin though, as
  no ordering is guaranteed, and the plugins directory is not on the
  python path. (Robert Collins)

* Branch.relpath has been moved to WorkingTree.relpath. WorkingTree no
  no longer takes an inventory, rather it takes an option branch
  parameter, and if None is given will open the branch at basedir
  implicitly. (Robert Collins)

* Cleaner exception structure and error reporting.  Suggested by
  Scott James Remnant.  (Martin Pool)

* Branch.remove has been moved to WorkingTree, which has also gained
  ``lock_read``, ``lock_write`` and ``unlock`` methods for convenience.
  (Robert Collins)

* Two decorators, ``needs_read_lock`` and ``needs_write_lock`` have been
  added to the branch module. Use these to cause a function to run in a
  read or write lock respectively. (Robert Collins)

* ``Branch.open_containing`` now returns a tuple (Branch, relative-path),
  which allows direct access to the common case of 'get me this file
  from its branch'. (Robert Collins)

* Transports can register using ``register_lazy_transport``, and they
  will be loaded when first used.  (Martin Pool)

* 'pull' has been factored out of the command as ``WorkingTree.pull()``.
  A new option to WorkingTree.pull has been added, clobber, which will
  ignore diverged history and pull anyway.
  (Robert Collins)

* config.Config has a ``get_user_option`` call that accepts an option name.
  This will be looked up in branches.conf and bazaar.conf as normal.
  It is intended that this be used by plugins to support options -
  options of built in programs should have specific methods on the config.
  (Robert Collins)

* ``merge.merge_inner`` now has tempdir as an optional parameter.
  (Robert Collins)

* Tree.kind is not recorded at the top level of the hierarchy, as it was
  missing on EmptyTree, leading to a bug with merge on EmptyTrees.
  (Robert Collins)

* ``WorkingTree.__del__`` has been removed, it was non deterministic and not
  doing what it was intended to. See ``WorkingTree.__init__`` for a comment
  about future directions. (Robert Collins/Martin Pool)

* bzrlib.transport.http has been modified so that only 404 urllib errors
  are returned as NoSuchFile. Other exceptions will propagate as normal.
  This allows debuging of actual errors. (Robert Collins)

* bzrlib.transport.Transport now accepts *ONLY* url escaped relative paths
  to apis like 'put', 'get' and 'has'. This is to provide consistent
  behaviour - it operates on url's only. (Robert Collins)

* Transports can register using ``register_lazy_transport``, and they
  will be loaded when first used.  (Martin Pool)

* ``merge_flex`` no longer calls ``conflict_handler.finalize()``, instead that
  is called by ``merge_inner``. This is so that the conflict count can be
  retrieved (and potentially manipulated) before returning to the caller
  of ``merge_inner``. Likewise 'merge' now returns the conflict count to the
  caller. (Robert Collins)

* ``revision.revision_graph`` can handle having only partial history for
  a revision - that is no revisions in the graph with no parents.
  (Robert Collins).

* New ``builtins.branch_files`` uses the standard ``file_list`` rules to
  produce a branch and a list of paths, relative to that branch
  (Aaron Bentley)

* New TestCase.addCleanup facility.

* New ``bzrlib.version_info`` tuple (similar to ``sys.version_info``),
  which can be used by programs importing bzrlib.

Bug Fixes
*********

* Better handling of branches in directories with non-ascii names.
  (Joel Rosdahl, Panagiotis Papadakos)

* Upgrades of trees with no commits will not fail due to accessing
  [-1] in the revision-history. (Andres Salomon)


bzr 0.1.1
#########

:Released: 2005-10-12

Bug Fixes
*********

* Fix problem in pulling over http from machines that do not
  allow directories to be listed.

* Avoid harmless warning about invalid hash cache after
  upgrading branch format.

Performance
***********

* Avoid some unnecessary http operations in branch and pull.


bzr 0.1
#######

:Released: 2005-10-11

Notes
*****

* 'bzr branch' over http initially gives a very high estimate
  of completion time but it should fall as the first few
  revisions are pulled in.  branch is still slow on
  high-latency connections.

Bug Fixes
*********

* bzr-man.py has been updated to work again. Contributed by
  Rob Weir.

* Locking is now done with fcntl.lockf which works with NFS
  file systems. Contributed by Harald Meland.

* When a merge encounters a file that has been deleted on
  one side and modified on the other, the old contents are
  written out to foo.BASE and foo.SIDE, where SIDE is this
  or OTHER. Contributed by Aaron Bentley.

* Export was choosing incorrect file paths for the content of
  the tarball, this has been fixed by Aaron Bentley.

* Commit will no longer commit without a log message, an
  error is returned instead. Contributed by Jelmer Vernooij.

* If you commit a specific file in a sub directory, any of its
  parent directories that are added but not listed will be
  automatically included. Suggested by Michael Ellerman.

* bzr commit and upgrade did not correctly record new revisions
  for files with only a change to their executable status.
  bzr will correct this when it encounters it. Fixed by
  Robert Collins

* HTTP tests now force off the use of ``http_proxy`` for the duration.
  Contributed by Gustavo Niemeyer.

* Fix problems in merging weave-based branches that have
  different partial views of history.

* Symlink support: working with symlinks when not in the root of a
  bzr tree was broken, patch from Scott James Remnant.

Improvements
************

* 'branch' now accepts a --basis parameter which will take advantage
  of local history when making a new branch. This allows faster
  branching of remote branches. Contributed by Aaron Bentley.

* New tree format based on weave files, called version 5.
  Existing branches can be upgraded to this format using
  'bzr upgrade'.

* Symlinks are now versionable. Initial patch by
  Erik Toubro Nielsen, updated to head by Robert Collins.

* Executable bits are tracked on files. Patch from Gustavo
  Niemeyer.

* 'bzr status' now shows unknown files inside a selected directory.
  Patch from Heikki Paajanen.

* Merge conflicts are recorded in .bzr. Two new commands 'conflicts'
  and 'resolve' have needed added, which list and remove those
  merge conflicts respectively. A conflicted tree cannot be committed
  in. Contributed by Aaron Bentley.

* 'rm' is now an alias for 'remove'.

* Stores now split out their content in a single byte prefixed hash,
  dropping the density of files per directory by 256. Contributed by
  Gustavo Niemeyer.

* 'bzr diff -r branch:URL' will now perform a diff between two branches.
  Contributed by Robert Collins.

* 'bzr log' with the default formatter will show merged revisions,
  indented to the right. Initial implementation contributed by Gustavo
  Niemeyer, made incremental by Robert Collins.


Internals
*********

* Test case failures have the exception printed after the log
  for your viewing pleasure.

* InventoryEntry is now an abstract base class, use one of the
  concrete InventoryDirectory etc classes instead.

* Branch raises an UnsupportedFormatError when it detects a
  bzr branch it cannot understand. This allows for precise
  handling of such circumstances.

* Remove RevisionReference class; ``Revision.parent_ids`` is now simply a
  list of their ids and ``parent_sha1s`` is a list of their corresponding
  sha1s (for old branches only at the moment.)

* New method-object style interface for Commit() and Fetch().

* Renamed ``Branch.last_patch()`` to ``Branch.last_revision()``, since
  we call them revisions not patches.

* Move ``copy_branch`` to ``bzrlib.clone.copy_branch``.  The destination
  directory is created if it doesn't exist.

* Inventories now identify the files which were present by
  giving the revision *of that file*.

* Inventory and Revision XML contains a version identifier.
  This must be consistent with the overall branch version
  but allows for more flexibility in future upgrades.

Testing
*******

* Removed testsweet module so that tests can be run after
  bzr installed by 'bzr selftest'.

* 'bzr selftest' command-line arguments can now be partial ids
  of tests to run, e.g. ``bzr selftest test_weave``


bzr 0.0.9
#########

:Released: 2005-09-23

Bug Fixes
*********

* Fixed "branch -r" option.

* Fix remote access to branches containing non-compressed history.
  (Robert Collins).

* Better reliability of http server tests.  (John Arbash-Meinel)

* Merge graph maximum distance calculation fix.  (Aaron Bentley)

* Various minor bug in windows support have been fixed, largely in the
  test suite. Contributed by Alexander Belchenko.

Improvements
************

* Status now accepts a -r argument to give status between chosen
  revisions. Contributed by Heikki Paajanen.

* Revision arguments no longer use +/-/= to control ranges, instead
  there is a 'before' namespace, which limits the successive namespace.
  For example '$ bzr log -r date:yesterday..before:date:today' will
  select everything from yesterday and before today. Contributed by
  Robey Pointer

* There is now a bzr.bat file created by distutils when building on
  Windows. Contributed by Alexander Belchenko.

Internals
*********

* Removed uuid() as it was unused.

* Improved 'fetch' code for pulling revisions from one branch into
  another (used by pull, merged, etc.)


bzr 0.0.8
#########

:Released: 2005-09-20


Improvements
************

* Adding a file whose parent directory is not versioned will
  implicitly add the parent, and so on up to the root. This means
  you should never need to explictly add a directory, they'll just
  get added when you add a file in the directory.  Contributed by
  Michael Ellerman.

* Ignore ``.DS_Store`` (contains Mac metadata) by default.
  (Nir Soffer)

* If you set ``BZR_EDITOR`` in the environment, it is checked in
  preference to EDITOR and the config file for the interactive commit
  editing program. Related to this is a bugfix where a missing program
  set in EDITOR would cause editing to fail, now the fallback program
  for the operating system is still tried.

* Files that are not directories/symlinks/regular files will no longer
  cause bzr to fail, it will just ignore them by default. You cannot add
  them to the tree though - they are not versionable.


Internals
*********

* Refactor xml packing/unpacking.

Bug Fixes
*********

* Fixed 'bzr mv' by Ollie Rutherfurd.

* Fixed strange error when trying to access a nonexistent http
  branch.

* Make sure that the hashcache gets written out if it can't be
  read.


Portability
***********

* Various Windows fixes from Ollie Rutherfurd.

* Quieten warnings about locking; patch from Matt Lavin.


bzr-0.0.7
#########

:Released: 2005-09-02

New Features
************

* ``bzr shell-complete`` command contributed by Clint Adams to
  help with intelligent shell completion.

* New expert command ``bzr find-merge-base`` for debugging merges.


Enhancements
************

* Much better merge support.

* merge3 conflicts are now reported with markers like '<<<<<<<'
  (seven characters) which is the same as CVS and pleases things
  like emacs smerge.


Bug Fixes
*********

* ``bzr upgrade`` no longer fails when trying to fix trees that
  mention revisions that are not present.

* Fixed bugs in listing plugins from ``bzr plugins``.

* Fix case of $EDITOR containing options for the editor.

* Fix log -r refusing to show the last revision.
  (Patch from Goffredo Baroncelli.)


Changes
*******

* ``bzr log --show-ids`` shows the revision ids of all parents.

* Externally provided commands on your $BZRPATH no longer need
  to recognize --bzr-usage to work properly, and can just handle
  --help themselves.


Library
*******

* Changed trace messages to go through the standard logging
  framework, so that they can more easily be redirected by
  libraries.



bzr-0.0.6
#########

:Released: 2005-08-18

New Features
************

* Python plugins, automatically loaded from the directories on
  ``BZR_PLUGIN_PATH`` or ``~/.bzr.conf/plugins`` by default.

* New 'bzr mkdir' command.

* Commit mesage is fetched from an editor if not given on the
  command line; patch from Torsten Marek.

* ``bzr log -m FOO`` displays commits whose message matches regexp
  FOO.

* ``bzr add`` with no arguments adds everything under the current directory.

* ``bzr mv`` does move or rename depending on its arguments, like
  the Unix command.

* ``bzr missing`` command shows a summary of the differences
  between two trees.  (Merged from John Arbash-Meinel.)

* An email address for commits to a particular tree can be
  specified by putting it into .bzr/email within a branch.  (Based
  on a patch from Heikki Paajanen.)


Enhancements
************

* Faster working tree operations.


Changes
*******

* 3rd-party modules shipped with bzr are copied within the bzrlib
  python package, so that they can be installed by the setup
  script without clashing with anything already existing on the
  system.  (Contributed by Gustavo Niemeyer.)

* Moved plugins directory to bzrlib/, so that there's a standard
  plugin directory which is not only installed with bzr itself but
  is also available when using bzr from the development tree.
  ``BZR_PLUGIN_PATH`` and ``DEFAULT_PLUGIN_PATH`` are then added to the
  standard plugins directory.

* When exporting to a tarball with ``bzr export --format tgz``, put
  everything under a top directory rather than dumping it into the
  current directory.   This can be overridden with the ``--root``
  option.  Patch from William Dodé and John Meinel.

* New ``bzr upgrade`` command to upgrade the format of a branch,
  replacing ``bzr check --update``.

* Files within store directories are no longer marked readonly on
  disk.

* Changed ``bzr log`` output to a more compact form suggested by
  John A Meinel.  Old format is available with the ``--long`` or
  ``-l`` option, patched by William Dodé.

* By default the commit command refuses to record a revision with
  no changes unless the ``--unchanged`` option is given.

* The ``--no-plugins``, ``--profile`` and ``--builtin`` command
  line options must come before the command name because they
  affect what commands are available; all other options must come
  after the command name because their interpretation depends on
  it.

* ``branch`` and ``clone`` added as aliases for ``branch``.

* Default log format is back to the long format; the compact one
  is available with ``--short``.


Bug Fixes
*********

* Fix bugs in committing only selected files or within a subdirectory.


bzr-0.0.5
#########

:Released:  2005-06-15

Changes
*******

* ``bzr`` with no command now shows help rather than giving an
  error.  Suggested by Michael Ellerman.

* ``bzr status`` output format changed, because svn-style output
  doesn't really match the model of bzr.  Now files are grouped by
  status and can be shown with their IDs.  ``bzr status --all``
  shows all versioned files and unknown files but not ignored files.

* ``bzr log`` runs from most-recent to least-recent, the reverse
  of the previous order.  The previous behaviour can be obtained
  with the ``--forward`` option.

* ``bzr inventory`` by default shows only filenames, and also ids
  if ``--show-ids`` is given, in which case the id is the second
  field.


Enhancements
************

* New 'bzr whoami --email' option shows only the email component
  of the user identification, from Jo Vermeulen.

* New ``bzr ignore PATTERN`` command.

* Nicer error message for broken pipe, interrupt and similar
  conditions that don't indicate an internal error.

* Add ``.*.sw[nop] .git .*.tmp *,v`` to default ignore patterns.

* Per-branch locks keyed on ``.bzr/branch-lock``, available in
  either read or write mode.

* New option ``bzr log --show-ids`` shows revision and file ids.

* New usage ``bzr log FILENAME`` shows only revisions that
  affected that file.

* Changed format for describing changes in ``bzr log -v``.

* New option ``bzr commit --file`` to take a message from a file,
  suggested by LarstiQ.

* New syntax ``bzr status [FILE...]`` contributed by Bartosz
  Oler.  File may be in a branch other than the working directory.

* ``bzr log`` and ``bzr root`` can be given an http URL instead of
  a filename.

* Commands can now be defined by external programs or scripts
  in a directory on $BZRPATH.

* New "stat cache" avoids reading the contents of files if they
  haven't changed since the previous time.

* If the Python interpreter is too old, try to find a better one
  or give an error.  Based on a patch from Fredrik Lundh.

* New optional parameter ``bzr info [BRANCH]``.

* New form ``bzr commit SELECTED`` to commit only selected files.

* New form ``bzr log -r FROM:TO`` shows changes in selected
  range; contributed by John A Meinel.

* New option ``bzr diff --diff-options 'OPTS'`` allows passing
  options through to an external GNU diff.

* New option ``bzr add --no-recurse`` to add a directory but not
  their contents.

* ``bzr --version`` now shows more information if bzr is being run
  from a branch.


Bug Fixes
*********

* Fixed diff format so that added and removed files will be
  handled properly by patch.  Fix from Lalo Martins.

* Various fixes for files whose names contain spaces or other
  metacharacters.


Testing
*******

* Converted black-box test suites from Bourne shell into Python;
  now run using ``./testbzr``.  Various structural improvements to
  the tests.

* testbzr by default runs the version of bzr found in the same
  directory as the tests, or the one given as the first parameter.

* testbzr also runs the internal tests, so the only command
  required to check is just ``./testbzr``.

* testbzr requires python2.4, but can be used to test bzr running
  under a different version.

* Tests added for many other changes in this release.


Internal
********

* Included ElementTree library upgraded to 1.2.6 by Fredrik Lundh.

* Refactor command functions into Command objects based on HCT by
  Scott James Remnant.

* Better help messages for many commands.

* Expose ``bzrlib.open_tracefile()`` to start the tracefile; until
  this is called trace messages are just discarded.

* New internal function ``find_touching_revisions()`` and hidden
  command touching-revisions trace the changes to a given file.

* Simpler and faster ``compare_inventories()`` function.

* ``bzrlib.open_tracefile()`` takes a tracefilename parameter.

* New AtomicFile class.

* New developer commands ``added``, ``modified``.


Portability
***********

* Cope on Windows on python2.3 by using the weaker random seed.
  2.4 is now only recommended.


bzr-0.0.4
#########

:Released:  2005-04-22

Enhancements
************

* 'bzr diff' optionally takes a list of files to diff.  Still a bit
  basic.  Patch from QuantumG.

* More default ignore patterns.

* New 'bzr log --verbose' shows a list of files changed in the
  changeset.  Patch from Sebastian Cote.

* Roll over ~/.bzr.log if it gets too large.

* Command abbreviations 'ci', 'st', 'stat', '?' based on a patch
  by Jason Diamon.

* New 'bzr help commands' based on a patch from Denys Duchier.


Changes
*******

* User email is determined by looking at $BZREMAIL or ~/.bzr.email
  or $EMAIL.  All are decoded by the locale preferred encoding.
  If none of these are present user@hostname is used.  The host's
  fully-qualified name is not used because that tends to fail when
  there are DNS problems.

* New 'bzr whoami' command instead of username user-email.


Bug Fixes
*********

* Make commit safe for hardlinked bzr trees.

* Some Unicode/locale fixes.

* Partial workaround for ``difflib.unified_diff`` not handling
  trailing newlines properly.


Internal
********

* Allow docstrings for help to be in PEP0257 format.  Patch from
  Matt Brubeck.

* More tests in test.sh.

* Write profile data to a temporary file not into working
  directory and delete it when done.

* Smaller .bzr.log with process ids.


Portability
***********

* Fix opening of ~/.bzr.log on Windows.  Patch from Andrew
  Bennetts.

* Some improvements in handling paths on Windows, based on a patch
  from QuantumG.


bzr-0.0.3
#########

:Released:  2005-04-06

Enhancements
************

* New "directories" internal command lists versioned directories
  in the tree.

* Can now say "bzr commit --help".

* New "rename" command to rename one file to a different name
  and/or directory.

* New "move" command to move one or more files into a different
  directory.

* New "renames" command lists files renamed since base revision.

* New cat command contributed by janmar.

Changes
*******

* .bzr.log is placed in $HOME (not pwd) and is always written in
  UTF-8.  (Probably not a completely good long-term solution, but
  will do for now.)

Portability
***********

* Workaround for difflib bug in Python 2.3 that causes an
  exception when comparing empty files.  Reported by Erik Toubro
  Nielsen.

Internal
********

* Refactored inventory storage to insert a root entry at the top.

Testing
*******

* Start of shell-based black-box testing in test.sh.


bzr-0.0.2.1
###########

Portability
***********

* Win32 fixes from Steve Brown.


bzr-0.0.2
#########

:Codename: "black cube"
:Released: 2005-03-31

Enhancements
************

* Default ignore list extended (see bzrlib/__init__.py).

* Patterns in .bzrignore are now added to the default ignore list,
  rather than replacing it.

* Ignore list isn't reread for every file.

* More help topics.

* Reinstate the 'bzr check' command to check invariants of the
  branch.

* New 'ignored' command lists which files are ignored and why;
  'deleted' lists files deleted in the current working tree.

* Performance improvements.

* New global --profile option.

* Ignore patterns like './config.h' now correctly match files in
  the root directory only.


bzr-0.0.1
#########

:Released:  2005-03-26

Enhancements
************

* More information from info command.

* Can now say "bzr help COMMAND" for more detailed help.

* Less file flushing and faster performance when writing logs and
  committing to stores.

* More useful verbose output from some commands.

Bug Fixes
*********

* Fix inverted display of 'R' and 'M' during 'commit -v'.

Portability
***********

* Include a subset of ElementTree-1.2.20040618 to make
  installation easier.

* Fix time.localtime call to work with Python 2.3 (the minimum
  supported).


bzr-0.0.0.69
############

:Released:  2005-03-22

Enhancements
************

* First public release.

* Storage of local versions: init, add, remove, rm, info, log,
  diff, status, etc.


..
   vim: tw=74 ft=rst ff=unix<|MERGE_RESOLUTION|>--- conflicted
+++ resolved
@@ -19,14 +19,12 @@
 Bug Fixes
 *********
 
-<<<<<<< HEAD
 * Skip tests that needs a bzr source tree when there isn't one. This is
   needed to succesfully run the test suite for installed versions.
   (Vincent Ladeuil, #644855).
-=======
+
 * Skip the tests that requires respecting the chmod bits when running as root.
   (Vincent Ladeuil, #646133)
->>>>>>> d3f86726
 
 Improvements
 ************
