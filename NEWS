IN DEVELOPMENT

  IMPROVEMENTS:

    * Merge directives can now be supplied as input to `merge` and `pull`,
      like bundles can.  (Aaron Bentley)

  INTERNALS:

    * bzrlib API compatability with 0.8 has been dropped, cleaning up some
      code paths. (Robert Collins)

    * Change the format of chroot urls so that they can be safely manipulated
      by generic url utilities without causing the resulting urls to have
      escaped the chroot. A side effect of this is that creating a chroot
      requires an explicit action using a ChrootServer.
      (Robert Collins, Andrew Bennetts)

    * Deprecate Branch.get_root_id() because branches don't have root ids,
      rather than fixing bug #96847.  (Aaron Bentley)

    * WorkingTree.apply_inventory_delta provides a better alternative to
      WorkingTree._write_inventory.  (Aaron Bentley)

    * Convenience method TestCase.expectFailure ensures that known failures
      do not silently pass.  (Aaron Bentley)

<<<<<<< HEAD
    * ``LockableFiles.lock_write()`` now accepts a ``token`` keyword argument,
      so that a seperate LockableFiles instance can share a lock if it has the
      right token.  (Andrew Bennetts, Robert Collins)

    * The Repository API ``make_working_trees`` is now permitted to return
      False when ``set_make_working_trees`` is not implemented - previously
      an unimplemented ``set_make_working_trees`` implied the result True
      from ``make_working_trees``. This has been changed to accomodate the
      smart server, where it does not make sense (at this point) to ever
      make working trees by default. (Robert Collins)

=======
    * New SmartServer hooks facility. There are two initial hooks documented
      in bzrlib.transport.smart.SmartServerHooks. The two initial hooks allow
      plugins to execute code upon server startup and shutdown.
      (Robert Collins).

    * SmartServer in standalone mode will now close its listening socket
      when it stops, rather than waiting for garbage collection. This primarily
      fixes test suite hangs when a test tries to connect to a shutdown server.
      It may also help improve behaviour when dealing with a server running
      on a specific port (rather than dynamically assigned ports).
      (Robert Collins)

    * Move most SmartServer code into a new package, bzrlib/smart.
      bzrlib/transport/remote.py contains just the Transport classes that used
      to be in bzrlib/transport/smart.py.  (Andrew Bennetts)
 
>>>>>>> d0270455
  BUGFIXES:

    * Don't fail bundle selftest if email has 'two' embedded.  
      (#98510, Ian Clatworthy)

    * Remove ``--verbose`` from ``bzr bundle``. It didn't work anyway.
      (Robert Widhopf-Fenk, #98591)

    * Remove ``--basis`` from the checkout/branch commands - it didn't work
      properly and is no longer beneficial. Fixes #53675 and #43486.
      (Robert Collins)

    * Don't produce encoding error when adding duplicate files.
      (Aaron Bentley)

  TESTING:

    * Added ``bzrlib.strace.strace`` which will strace a single callable and
      return a StraceResult object which contains just the syscalls involved
      in running it. (Robert Collins)

    * New test method ``reduceLockdirTimeout`` to drop the default (ui-centric)
      default time down to one suitable for tests. (Andrew Bennetts)

    * Add new vfs_transport_factory attribute on tests which provides the 
      common vfs backing for both the readonly and readwrite transports.
      This allows the RemoteObject tests to back onto local disk or memory,
      and use the existing transport_server attribute all tests know about
      to be the smart server transport. This in turn allows tests to 
      differentiate between 'transport to access the branch', and 
      'transport which is a VFS' - which matters in Remote* tests.
      (Robert Collins, Andrew Bennetts)

    * The ``make_branch_and_tree`` method for tests will now create a 
      lightweight checkout for the tree if the vfs_transport_factory is not
      a LocalURLServer. (Robert Collins, Andrew Bennetts)

    * Branch implementation tests have been audited to ensure that all urls 
      passed to Branch APIs use proper urls, except when local-disk paths
      are intended. This is so that tests correctly access the test transport
      which is often not equivalent to local disk in Remote* tests. As part
      of this many tests were adjusted to remove dependencies on local disk
      access.
      (Robert Collins, Andrew Bennetts)


bzr 0.15 2007-04-01

  BUGFIXES:

    * Handle incompatible repositories as a user issue when fetching.
      (Aaron Bentley)

    * Don't give a recommendation to upgrade when branching or 
      checking out a branch that contains an old-format working tree.
      (Martin Pool)

bzr 0.15rc3  2007-03-26

  CHANGES:
 
    * A warning is now displayed when opening working trees in older 
      formats, to encourage people to upgrade to WorkingTreeFormat4.
      (Martin Pool)

  IMPROVEMENTS:

    * HTTP redirections are now taken into account when a branch (or a
      bundle) is accessed for the first time. A message is issued at each
      redirection to inform the user. In the past, http redirections were
      silently followed for each request which significantly degraded the
      performances. The http redirections are not followed anymore by
      default, instead a RedirectRequested exception is raised. For bzrlib
      users needing to follow http redirections anyway,
      bzrlib.transport.do_catching_redirections provide an easy transition
      path.  (vila)

  INTERNALS:

    * Added ``ReadLock.temporary_write_lock()`` to allow upgrading an OS read
      lock to an OS write lock. Linux can do this without unlocking, Win32
      needs to unlock in between. (John Arbash Meinel)
 
    * New parameter ``recommend_upgrade`` to BzrDir.open_workingtree 
      to silence (when false) warnings about opening old formats.
      (Martin Pool)

    * Fix minor performance regression with bzr-0.15 on pre-dirstate
      trees. (We were reading the working inventory too many times).
      (John Arbash Meinel)

    * Remove ``Branch.get_transaction()`` in favour of a simple cache of
      ``revision_history``.  Branch subclasses should override
      ``_gen_revision_history`` rather than ``revision_history`` to make use of
      this cache, and call ``_clear_revision_history_cache`` and
      ``_cache_revision_history`` at appropriate times. (Andrew Bennetts)

  BUGFIXES:

    * Take smtp_server from user config into account.
      (vila, #92195)

    * Restore Unicode filename handling for versioned and unversioned files.
      (John Arbash Meinel, #92608)

    * Don't fail during ``bzr commit`` if a file is marked removed, and
      the containing directory is auto-removed.  (John Arbash Meinel, #93681)

    * ``bzr status FILENAME`` failed on Windows because of an uncommon
      errno. (``ERROR_DIRECTORY == 267 != ENOTDIR``).
      (Wouter van Heyst, John Arbash Meinel, #90819)

    * ``bzr checkout source`` should create a local branch in the same
      format as source. (John Arbash Meinel, #93854)

    * ``bzr commit`` with a kind change was failing to update the
      last-changed-revision for directories.  The
      InventoryDirectory._unchanged only looked at the parent_id and name,
      ignoring the fact that the kind could have changed, too.
      (John Arbash Meinel, #90111)

    * ``bzr mv dir/subdir other`` was incorrectly updating files inside
      the directory. So that there was a chance it would break commit,
      etc. (John Arbash Meinel, #94037)
 
    * Correctly handles mutiple permanent http redirections.
     (vila, #88780)


bzr 0.15rc2  2007-03-14

  NOTES WHEN UPGRADING:
        
    * Release 0.15rc2 of bzr changes the ``bzr init-repo`` command to
      default to ``--trees`` instead of ``--no-trees``.
      Existing shared repositories are not affected.

  IMPROVEMENTS:

    * New ``merge-directive`` command to generate machine- and human-readable
      merge requests.  (Aaron Bentley)

    * New ``submit:`` revision specifier makes it easy to diff against the
      common ancestor with the submit location (Aaron Bentley)

    * Added support for Putty's SSH implementation. (Dmitry Vasiliev)

    * Added ``bzr status --versioned`` to report only versioned files, 
      not unknowns. (Kent Gibson)

    * Merge now autodetects the correct line-ending style for its conflict
      markers.  (Aaron Bentley)

  INTERNALS:

    * Refactored SSH vendor registration into SSHVendorManager class.
      (Dmitry Vasiliev)

  BUGFIXES:

    * New ``--numbered-dirs`` option to ``bzr selftest`` to use
      numbered dirs for TestCaseInTempDir. This is default behavior
      on Windows. Anyone can force named dirs on Windows
      with ``--no-numbered-dirs``. (Alexander Belchenko)

    * Fix ``RevisionSpec_revid`` to handle the Unicode strings passed in
      from the command line. (Marien Zwart, #90501)

    * Fix ``TreeTransform._iter_changes`` when both the source and
      destination are missing. (Aaron Bentley, #88842)

    * Fix commit of merges with symlinks in dirstate trees.
      (Marien Zwart)
    
    * Switch the ``bzr init-repo`` default from --no-trees to --trees. 
      (Wouter van Heyst, #53483)


bzr 0.15rc1  2007-03-07

  SURPRISES:

    * The default disk format has changed. Please run 'bzr upgrade' in your
      working trees to upgrade. This new default is compatible for network
      operations, but not for local operations. That is, if you have two
      versions of bzr installed locally, after upgrading you can only use the
      bzr 0.15 version. This new default does not enable tags or nested-trees
      as they are incompatible with bzr versions before 0.15 over the network.

    * For users of bzrlib: Two major changes have been made to the working tree
      api in bzrlib. The first is that many methods and attributes, including
      the inventory attribute, are no longer valid for use until one of
      lock_read/lock_write/lock_tree_write has been called, and become invalid
      again after unlock is called. This has been done to improve performance
      and correctness as part of the dirstate development. (Robert Collins,
      John A Meinel, Martin Pool, and others).

    * For users of bzrlib: The attribute 'tree.inventory' should be considered
      readonly. Previously it was possible to directly alter this attribute, or
      its contents, and have the tree notice this. This has been made
      unsupported - it may work in some tree formats, but in the newer dirstate
      format such actions will have no effect and will be ignored, or even
      cause assertions. All operations possible can still be carried out by a
      combination of the tree API, and the bzrlib.transform API. (Robert
      Collins, John A Meinel, Martin Pool, and others).

  IMPROVEMENTS:

    * Support for OS Windows 98. Also .bzr.log on any windows system
      saved in My Documents folder. (Alexander Belchenko)

    * ``bzr mv`` enhanced to support already moved files.
      In the past the mv command would have failed if the source file doesn't
      exist. In this situation ``bzr mv`` would now detect that the file has
      already moved and update the repository accordingly, if the target file
      does exist.
      A new option ``--after`` has been added so that if two files already
      exist, you could notify Bazaar that you have moved a (versioned) file
      and replaced it with another. Thus in this case ``bzr move --after``
      will only update the Bazaar identifier.
      (Steffen Eichenberg, Marius Kruger)

    * ``ls`` now works on treeless branches and remote branches.
      (Aaron Bentley)

    * ``bzr help global-options`` describes the global options.
      (Aaron Bentley)

    * ``bzr pull --overwrite`` will now correctly overwrite checkouts.
      (Robert Collins)

    * Files are now allowed to change kind (e.g. from file to symlink).
      Supported by ``commit``, ``revert`` and ``status``
      (Aaron Bentley)

    * ``inventory`` and ``unknowns`` hidden in favour of ``ls``
      (Aaron Bentley)

    * ``bzr help checkouts`` descibes what checkouts are and some possible
      uses of them. (James Westby, Aaron Bentley)

    * A new ``-d`` option to push, pull and merge overrides the default 
      directory.  (Martin Pool)

    * Branch format 6: smaller, and potentially faster than format 5.  Supports
      "append_history_only" mode, where the log view and revnos do not change,
      except by being added to.  Stores policy settings in
      ".bzr/branch/branch.conf".

    * append_only branches:  Format 6 branches may be configured so that log
      view and revnos are always consistent.  Either create the branch using
      "bzr init --append-revisions-only" or edit the config file as descriped
      in docs/configuration.txt.

    * rebind: Format 6 branches retain the last-used bind location, so if you
      "bzr unbind", you can "bzr bind" to bind to the previously-selected
      bind location.

    * Builtin tags support, created and deleted by the ``tag`` command and
      stored in the branch.  Tags can be accessed with the revisionspec
      ``-rtag:``, and listed with ``bzr tags``.  Tags are not versioned 
      at present. Tags require a network incompatible upgrade. To perform this
      upgrade, run ``bzr upgrade --dirstate-tags`` in your branch and
      repositories. (Martin Pool)

    * The bzr:// transport now has a well-known port number, 4155, which it will
      use by default.  (Andrew Bennetts, Martin Pool)

    * Bazaar now looks for user-installed plugins before looking for site-wide
      plugins. (Jonathan Lange)

    * ``bzr resolve`` now detects and marks resolved text conflicts.
      (Aaron Bentley)

  INTERNALS:

    * Internally revision ids and file ids are now passed around as utf-8
      bytestrings, rather than treating them as Unicode strings. This has
      performance benefits for Knits, since we no longer need to decode the
      revision id for each line of content, nor for each entry in the index.
      This will also help with the future dirstate format.
      (John Arbash Meinel)

    * Reserved ids (any revision-id ending in a colon) are rejected by
      versionedfiles, repositories, branches, and working trees
      (Aaron Bentley)

    * Minor performance improvement by not creating a ProgressBar for
      every KnitIndex we create. (about 90ms for a bzr.dev tree)
      (John Arbash Meinel)

    * New easier to use Branch hooks facility. There are five initial hooks,
      all documented in bzrlib.branch.BranchHooks.__init__ - 'set_rh',
      'post_push', 'post_pull', 'post_commit', 'post_uncommit'. These hooks
      fire after the matching operation on a branch has taken place, and were
      originally added for the branchrss plugin. (Robert Collins)

    * New method ``Branch.push()`` which should be used when pushing from a
      branch as it makes performance and policy decisions to match the UI
      level command ``push``. (Robert Collins).

    * Add a new method ``Tree.revision_tree`` which allows access to cached
      trees for arbitrary revisions. This allows the in development dirstate
      tree format to provide access to the callers to cached copies of 
      inventory data which are cheaper to access than inventories from the
      repository.
      (Robert Collins, Martin Pool)

    * New Branch.last_revision_info method, this is being done to allow
      optimization of requests for both the number of revisions and the last
      revision of a branch with smartservers and potentially future branch
      formats. (Wouter van Heyst, Robert Collins)

    * Allow 'import bzrlib.plugins.NAME' to work when the plugin NAME has not
      yet been loaded by load_plugins(). This allows plugins to depend on each
      other for code reuse without requiring users to perform file-renaming
      gymnastics. (Robert Collins)

    * New Repository method 'gather_stats' for statistic data collection.
      This is expected to grow to cover a number of related uses mainly
      related to bzr info. (Robert Collins)

    * Log formatters are now managed with a registry.
      ``log.register_formatter`` continues to work, but callers accessing
      the FORMATTERS dictionary directly will not.

    * Allow a start message to be passed to the ``edit_commit_message``
      function.  This will be placed in the message offered to the user
      for editing above the separator. It allows a template commit message
      to be used more easily. (James Westby)

    * ``GPGStrategy.sign()`` will now raise ``BzrBadParameterUnicode`` if
      you pass a Unicode string rather than an 8-bit string. Callers need
      to be updated to encode first. (John Arbash Meinel)

    * Branch.push, pull, merge now return Result objects with information
      about what happened, rather than a scattering of various methods.  These
      are also passed to the post hooks.  (Martin Pool)

    * File formats and architecture is in place for managing a forest of trees
      in bzr, and splitting up existing trees into smaller subtrees, and
      finally joining trees to make a larger tree. This is the first iteration
      of this support, and the user-facing aspects still require substantial
      work.  If you wish to experiment with it, use ``bzr upgrade
      --dirstate-with-subtree`` in your working trees and repositories.
      You can use the hidden commands ``split`` and ``join`` and to create
      and manipulate nested trees, but please consider using the nested-trees
      branch, which contains substantial UI improvements, instead.
      http://code.aaronbentley.com/bzr/bzrrepo/nested-trees/
      (Aaron Bentley, Martin Pool, Robert Collins).

  BUGFIXES:

    * ``bzr annotate`` now uses dotted revnos from the viewpoint of the
      branch, rather than the last changed revision of the file.
      (John Arbash Meinel, #82158)

    * Lock operations no longer hang if they encounter a permission problem.
      (Aaron Bentley)

    * ``bzr push`` can resume a push that was canceled before it finished.
      Also, it can push even if the target directory exists if you supply
      the ``--use-existing-dir`` flag.
      (John Arbash Meinel, #30576, #45504)

    * Fix http proxy authentication when user and an optional
      password appears in the ``*_proxy`` vars. (Vincent Ladeuil,
      #83954).

    * ``bzr log branch/file`` works for local treeless branches
      (Aaron Bentley, #84247)

    * Fix problem with UNC paths on Windows 98. (Alexander Belchenko, #84728)

    * Searching location of CA bundle for PyCurl in env variable (CURL_CA_BUNDLE),
      and on win32 along the PATH. (Alexander Belchenko, #82086)

    * ``bzr init`` works with unicode argument LOCATION.
      (Alexander Belchenko, #85599)

    * Raise DependencyNotPresent if pycurl do not support https. (Vincent
      Ladeuil, #85305)

    * Invalid proxy env variables should not cause a traceback.
      (Vincent Ladeuil, #87765)

    * Ignore patterns normalised to use '/' path separator.
      (Kent Gibson, #86451)

    * bzr rocks. It sure does! Fix case. (Vincent Ladeuil, #78026)

    * Fix bzrtools shelve command for removed lines beginning with "--"
      (Johan Dahlberg, #75577)

  TESTING:

    * New ``--first`` option to ``bzr selftest`` to run specified tests
      before the rest of the suite.  (Martin Pool)


bzr 0.14  2007-01-23

  IMPROVEMENTS:

    * ``bzr help global-options`` describes the global options. (Aaron Bentley)

  BUG FIXES:
    
    * Skip documentation generation tests if the tools to do so are not
      available. Fixes running selftest for installled copies of bzr. 
      (John Arbash Meinel, #80330)

    * Fix the code that discovers whether bzr is being run from it's
      working tree to handle the case when it isn't but the directory
      it is in is below a repository. (James Westby, #77306)


bzr 0.14rc1  2007-01-16

  IMPROVEMENTS:

    * New connection: ``bzr+http://`` which supports tunnelling the smart
      protocol over an HTTP connection. If writing is enabled on the bzr
      server, then you can write over the http connection.
      (Andrew Bennetts, John Arbash Meinel)

    * Aliases now support quotation marks, so they can contain whitespace
      (Marius Kruger)

    * PyCurlTransport now use a single curl object. By specifying explicitly
      the 'Range' header, we avoid the need to use two different curl objects
      (and two connections to the same server). (Vincent Ladeuil)

    * ``bzr commit`` does not prompt for a message until it is very likely to
      succeed.  (Aaron Bentley)

    * ``bzr conflicts`` now takes --text to list pathnames of text conflicts
      (Aaron Bentley)

    * Fix ``iter_lines_added_or_present_in_versions`` to use a set instead
      of a list while checking if a revision id was requested. Takes 10s
      off of the ``fileids_affected_by_revision_ids`` time, which is 10s
      of the ``bzr branch`` time. Also improve ``fileids_...`` time by
      filtering lines with a regex rather than multiple ``str.find()``
      calls. (saves another 300ms) (John Arbash Meinel)

    * Policy can be set for each configuration key. This allows keys to be
      inherited properly across configuration entries. For example, this
      should enable you to do::
        
        [/home/user/project]
        push_location = sftp://host/srv/project/
        push_location:policy = appendpath

      And then a branch like ``/home/user/project/mybranch`` should get an
      automatic push location of ``sftp://host/srv/project/mybranch``.
      (James Henstridge)

    * Added ``bzr status --short`` to make status report svn style flags
      for each file.  For example::

        $ bzr status --short
        A  foo
        A  bar
        D  baz
        ?  wooley

    * 'bzr selftest --clean-output' allows easily clean temporary tests 
      directories without running tests. (Alexander Belchenko)

    * ``bzr help hidden-commands`` lists all hidden commands. (Aaron Bentley)

    * ``bzr merge`` now has an option ``--pull`` to fall back to pull if
      local is fully merged into remote. (Jan Hudec)

    * ``bzr help formats`` describes available directory formats. (Aaron Bentley)

  INTERNALS:

    * A few tweaks directly to ``fileids_affected_by_revision_ids`` to
      help speed up processing, as well allowing to extract unannotated
      lines. Between the two ``fileids_affected_by_revision_ids`` is
      improved by approx 10%. (John Arbash Meinel)

    * Change Revision serialization to only write out millisecond
      resolution. Rather than expecting floating point serialization to
      preserve more resolution than we need. (Henri Weichers, Martin Pool)

    * Test suite ends cleanly on Windows.  (Vincent Ladeuil)

    * When 'encoding_type' attribute of class Command is equal to 'exact', 
      force sys.stdout to be a binary stream on Windows, and therefore
      keep exact line-endings (without LF -> CRLF conversion).
      (Alexander Belchenko)

    * Single-letter short options are no longer globally declared.  (Martin
      Pool)

    * Before using detected user/terminal encoding bzr should check
      that Python has corresponding codec. (Alexander Belchenko)

    * Formats for end-user selection are provided via a FormatRegistry (Aaron Bentley)

  BUG FIXES:

    * ``bzr missing --verbose`` was showing adds/removals in the wrong
      direction. (John Arbash Meinel)

    * ``bzr annotate`` now defaults to showing dotted revnos for merged
      revisions. It cuts them off at a depth of 12 characters, but you can
      supply ``--long`` to see the full number. You can also use
      ``--show-ids`` to display the original revision ids, rather than
      revision numbers and committer names. (John Arbash Meinel, #75637)

    * bzr now supports Win32 UNC path (e.g. \\HOST\path). 
      (Alexander Belchenko, #57869)

    * Win32-specific: output of cat, bundle and diff commands don't mangle
      line-endings (Alexander Belchenko, #55276)

    * Replace broken fnmatch based ignore pattern matching with custom pattern
      matcher.
      (Kent Gibson, Jan Hudec #57637)

    * pycurl and urllib can detect short reads at different places. Update
      the test suite to test more cases. Also detect http error code 416
      which was raised for that specific bug. Also enhance the urllib
      robustness by detecting invalid ranges (and pycurl's one by detecting
      short reads during the initial GET). (Vincent Ladeuil, #73948)

    * The urllib connection sharing interacts badly with urllib2
      proxy setting (the connections didn't go thru the proxy
      anymore). Defining a proper ProxyHandler solves the
      problem.  (Vincent Ladeuil, #74759)

    * Use urlutils to generate relative URLs, not osutils 
      (Aaron Bentley, #76229)

    * ``bzr status`` in a readonly directory should work without giving
      lots of errors. (John Arbash Meinel, #76299)

    * Mention the revisionspec topic for the revision option help.
      (Wouter van Heyst, #31663)

    * Allow plugins import from zip archives.
      (Alexander Belchenko, #68124)


bzr 0.13  2006-12-05
    
  No changes from 0.13rc1
    
bzr 0.13rc1  2006-11-27

  IMPROVEMENTS:

    * New command ``bzr remove-tree`` allows the removal of the working
      tree from a branch.
      (Daniel Silverstone)

    * urllib uses shared keep-alive connections, so http 
      operations are substantially faster.
      (Vincent Ladeuil, #53654)

    * ``bzr export`` allows an optional branch parameter, to export a bzr
      tree from some other url. For example:
      ``bzr export bzr.tar.gz http://bazaar-vcs.org/bzr/bzr.dev``
      (Daniel Silverstone)

    * Added ``bzr help topics`` to the bzr help system. This gives a
      location for general information, outside of a specific command.
      This includes updates for ``bzr help revisionspec`` the first topic
      included. (Goffredo Baroncelli, John Arbash Meinel, #42714)

    * WSGI-compatible HTTP smart server.  See ``doc/http_smart_server.txt``.
      (Andrew Bennetts)

    * Knit files will now cache full texts only when the size of the
      deltas is as large as the size of the fulltext. (Or after 200
      deltas, whichever comes first). This has the most benefit on large
      files with small changes, such as the inventory for a large project.
      (eg For a project with 2500 files, and 7500 revisions, it changes
      the size of inventory.knit from 11MB to 5.4MB) (John Arbash Meinel)

  INTERNALS:

    * New -D option given before the command line turns on debugging output
      for particular areas.  -Derror shows tracebacks on all errors.
      (Martin Pool)

    * Clean up ``bzr selftest --benchmark bundle`` to correct an import,
      and remove benchmarks that take longer than 10min to run.
      (John Arbash Meinel)

    * Use ``time.time()`` instead of ``time.clock()`` to decide on
      progress throttling. Because ``time.clock()`` is actually CPU time,
      so over a high-latency connection, too many updates get throttled.
      (John Arbash Meinel)

    * ``MemoryTransport.list_dir()`` would strip the first character for
      files or directories in root directory. (John Arbash Meinel)

    * New method 'get_branch_reference' on 'BzrDir' allows the detection of 
      branch references - which the smart server component needs.
  
    * New ``ChrootTransportDecorator``, accessible via the ``chroot+`` url
      prefix.  It disallows any access to locations above a set URL.  (Andrew
      Bennetts)

  BUG FIXES:

    * Now _KnitIndex properly decode revision ids when loading index data.
      And optimize the knit index parsing code.  (Dmitry Vasiliev, John
      Arbash Meinel)

    * ``bzrlib/bzrdir.py`` was directly referencing ``bzrlib.workingtree``,
      without importing it. This prevented ``bzr upgrade`` from working
      unless a plugin already imported ``bzrlib.workingtree``
      (John Arbash Meinel, #70716)

    * Suppress the traceback on invalid URLs (Vincent Ladeuil, #70803).

    * Give nicer error message when an http server returns a 403
      error code. (Vincent Ladeuil, #57644).

    * When a multi-range http GET request fails, try a single
      range one. If it fails too, forget about ranges. Remember that until 
      the death of the transport and propagates that to the clones.
      (Vincent Ladeuil, #62276, #62029).

    * Handles user/passwords supplied in url from command
      line (for the urllib implementation). Don't request already
      known passwords (Vincent Ladeuil, #42383, #44647, #48527)

    * _KnitIndex.add_versions() dictionary compresses revision ids as they
      are added. This fixes bug where fetching remote revisions records
      them as full references rather than integers. (John Arbash Meinel,
      #64789)

    * ``bzr ignore`` strips trailing slashes in patterns.
      Also ``bzr ignore`` rejects absolute paths. (Kent Gibson, #4559)

    * ``bzr ignore`` takes multiple arguments. (Cheuksan Edward Wang, #29488)

    * mv correctly handles paths that traverse symlinks. 
      (Aaron Bentley, #66964)

    * Give nicer looking error messages when failing to connect over ssh.
      (John Arbash Meinel, #49172)

    * Pushing to a remote branch does not currently update the remote working
      tree. After a remote push, ``bzr status`` and ``bzr diff`` on the remote
      machine now show that the working tree is out of date.
      (Cheuksan Edward Wang #48136)

    * Use patiencediff instead of difflib for determining deltas to insert
      into knits. This avoids the O(N^3) behavior of difflib. Patience
      diff should be O(N^2). (Cheuksan Edward Wang, #65714)

    * Running ``bzr log`` on nonexistent file gives an error instead of the
      entire log history. (Cheuksan Edward Wang #50793)

    * ``bzr cat`` can look up contents of removed or renamed files. If the
      pathname is ambiguous, i.e. the files in the old and new trees have
      different id's, the default is the file in the new tree. The user can
      use "--name-from-revision" to select the file in the old tree.
      (Cheuksan Edward Wang, #30190)

  TESTING:

    * TestingHTTPRequestHandler really handles the Range header
      (previously it was ignoring it and returning the whole file,).

bzr 0.12  2006-10-30

  INTERNALS:

    * Clean up ``bzr selftest --benchmark bundle`` to correct an import,
      and remove benchmarks that take longer than 10min to run.
      (John Arbash Meinel)
  
bzr 0.12rc1  2006-10-23

  IMPROVEMENTS:

    * ``bzr log`` now shows dotted-decimal revision numbers for all revisions,
      rather than just showing a decimal revision number for revisions on the
      mainline. These revision numbers are not yet accepted as input into bzr
      commands such as log, diff etc. (Robert Collins)

    * revisions can now be specified using dotted-decimal revision numbers.
      For instance, ``bzr diff -r 1.2.1..1.2.3``. (Robert Collins)

    * ``bzr help commands`` output is now shorter (Aaron Bentley)

    * ``bzr`` now uses lazy importing to reduce the startup time. This has
      a moderate effect on lots of actions, especially ones that have
      little to do. For example ``bzr rocks`` time is down to 116ms from
      283ms. (John Arbash Meinel)

    * New Registry class to provide name-to-object registry-like support,
      for example for schemes where plugins can register new classes to
      do certain tasks (e.g. log formatters). Also provides lazy registration
      to allow modules to be loaded on request. (John Arbash Meinel, Adeodato
      Simó)

  API INCOMPATABILITY:
  
    * LogFormatter subclasses show now expect the 'revno' parameter to 
      show() to be a string rather than an int. (Robert Collins)

  INTERNALS:

    * ``TestCase.run_bzr``, ``run_bzr_captured``, and ``run_bzr_subprocess``
      can take a ``working_dir='foo'`` parameter, which will change directory 
      for the command. (John Arbash Meinel)

    * ``bzrlib.lazy_regex.lazy_compile`` can be used to create a proxy
      around a regex, which defers compilation until first use. 
      (John Arbash Meinel)

    * ``TestCase.run_bzr_subprocess`` defaults to supplying the
      ``--no-plugins`` parameter to ensure test reproducability, and avoid
      problems with system-wide installed plugins. (John Arbash Meinel)

    * Unique tree root ids are now supported. Newly created trees still
      use the common root id for compatibility with bzr versions before 0.12.
      (Aaron Bentley)

    * ``WorkingTree.set_root_id(None)`` is now deprecated. Please
      pass in inventory.ROOT_ID if you want the default root id value.
      (Robert Collins, John Arbash Meinel)

    * New method ``WorkingTree.flush()`` which will write the current memory
      inventory out to disk. At the same time, read_working_inventory will
      no longer trash the current tree inventory if it has been modified within
      the current lock, and the tree will now ``flush()`` automatically on
      ``unlock()``. ``WorkingTree.set_root_id()`` has been updated to take
      advantage of this functionality. (Robert Collins, John Arbash Meinel)

    * ``bzrlib.tsort.merge_sorted`` now accepts ``generate_revnos``. This
      parameter will cause it to add another column to its output, which
      contains the dotted-decimal revno for each revision, as a tuple.
      (Robert Collins)

    * ``LogFormatter.show_merge`` is deprecated in favour of
      ``LogFormatter.show_merge_revno``. (Robert Collins)

  BUG FIXES:

    * Avoid circular imports by creating a deprecated function for
      ``bzrlib.tree.RevisionTree``. Callers should have been using
      ``bzrlib.revisontree.RevisionTree`` anyway. (John Arbash Meinel,
      #63360, #66349)

    * Don't use ``socket.MSG_WAITALL`` as it doesn't exist on all
      platforms. (Martin Pool, #66356)

    * Don't require ``Content-Type`` in range responses. Assume they are a
      single range if ``Content-Type`` does not exist.
      (John Arbash Meinel, #62473)

    * bzr branch/pull no longer complain about progress bar cleanup when
      interrupted during fetch.  (Aaron Bentley, #54000)

    * ``WorkingTree.set_parent_trees()`` uses the trees to directly write
      the basis inventory, rather than going through the repository. This
      allows us to have 1 inventory read, and 2 inventory writes when
      committing a new tree. (John Arbash Meinel)

    * When reverting, files that are not locally modified that do not exist
      in the target are deleted, not just unversioned (Aaron Bentley)

    * When trying to acquire a lock, don't fail immediately. Instead, try
      a few times (up to 1 hour) before timing out. Also, report why the
      lock is unavailable (John Arbash Meinel, #43521, #49556)

    * Leave HttpTransportBase daughter classes decides how they
      implement cloning. (Vincent Ladeuil, #61606)

    * diff3 does not indicate conflicts on clean merge. (Aaron Bentley)

    * If a commit fails, the commit message is stored in a file at the root of
      the tree for later commit. (Cheuksan Edward Wang, Stefan Metzmacher,
      #32054)

  TESTING:

    * New test base class TestCaseWithMemoryTransport offers memory-only
      testing facilities: its not suitable for tests that need to mutate disk
      state, but most tests should not need that and should be converted to
      TestCaseWithMemoryTransport. (Robert Collins)

    * ``TestCase.make_branch_and_memory_tree`` now takes a format
      option to set the BzrDir, Repository and Branch formats of the
      created objects. (Robert Collins, John Arbash Meinel)

bzr 0.11  2006-10-02

    * Smart server transport test failures on windows fixed. (Lukáš Lalinský).

bzr 0.11rc2  2006-09-27

  BUG FIXES:

    * Test suite hangs on windows fixed. (Andrew Bennets, Alexander Belchenko).
    
    * Commit performance regression fixed. (Aaron Bentley, Robert Collins, John
      Arbash Meinel).

bzr 0.11rc1  2006-09-25

  IMPROVEMENTS:

    * Knit files now wait to create their contents until the first data is
      added. The old code used to create an empty .knit and a .kndx with just
      the header. However, this caused a lot of extra round trips over sftp.
      This can change the time for ``bzr push`` to create a new remote branch
      from 160s down to 100s. This also affects ``bzr commit`` performance when
      adding new files, ``bzr commit`` on a new kernel-like tree drops from 50s
      down to 40s (John Arbash Meinel, #44692)

    * When an entire subtree has been deleted, commit will now report that
      just the top of the subtree has been deleted, rather than reporting
      all the individual items. (Robert Collins)

    * Commit performs one less XML parse. (Robert Collins)

    * ``bzr checkout`` now operates on readonly branches as well
      as readwrite branches. This fixes bug #39542. (Robert Collins)

    * ``bzr bind`` no longer synchronises history with the master branch.
      Binding should be followed by an update or push to synchronise the 
      two branches. This is closely related to the fix for bug #39542.
      (Robert Collins)

    * ``bzrlib.lazy_import.lazy_import`` function to create on-demand 
      objects.  This allows all imports to stay at the global scope, but
      modules will not actually be imported if they are not used.
      (John Arbash Meinel)

    * Support bzr:// and bzr+ssh:// urls to work with the new RPC-based
      transport which will be used with the upcoming high-performance smart
      server. The new command ``bzr serve`` will invoke bzr in server mode,
      which processes these requests. (Andrew Bennetts, Robert Collins, Martin
      Pool)

    * New command ``bzr version-info`` which can be used to get a summary
      of the current state of the tree. This is especially useful as part
      of a build commands. See ``doc/version_info.txt`` for more information 
      (John Arbash Meinel)

  BUG FIXES:

    * 'bzr inventory [FILE...]' allows restricting the file list to a
      specific set of files. (John Arbash Meinel, #3631)

    * Don't abort when annotating empty files (John Arbash Meinel, #56814)

    * Add ``Stanza.to_unicode()`` which can be passed to another Stanza
      when nesting stanzas. Also, add ``read_stanza_unicode`` to handle when
      reading a nested Stanza. (John Arbash Meinel)

    * Transform._set_mode() needs to stat the right file. 
      (John Arbash Meinel, #56549)

    * Raise WeaveFormatError rather than StopIteration when trying to read
      an empty Weave file. (John Arbash Meinel, #46871)

    * Don't access e.code for generic URLErrors, only HTTPErrors have .code.
      (Vincent Ladeuil, #59835)

    * Handle boundary="" lines properly to allow access through a Squid proxy.
      (John Arbash Meinel, #57723)

    * revert now removes newly-added directories (Aaron Bentley, #54172)

    * ``bzr upgrade sftp://`` shouldn't fail to upgrade v6 branches if there 
      isn't a working tree. (David Allouche, #40679)

    * Give nicer error messages when a user supplies an invalid --revision
      parameter. (John Arbash Meinel, #55420)

    * Handle when LANG is not recognized by python. Emit a warning, but
      just revert to using 'ascii'. (John Arbash Meinel, #35392)

    * Don't use preexec_fn on win32, as it is not supported by subprocess.
      (John Arbash Meinel)

    * Skip specific tests when the dependencies aren't met. This includes
      some ``setup.py`` tests when ``python-dev`` is not available, and
      some tests that depend on paramiko. (John Arbash Meinel, Mattheiu Moy)

    * Fallback to Paramiko properly, if no ``ssh`` executable exists on
      the system. (Andrew Bennetts, John Arbash Meinel)

    * ``Branch.bind(other_branch)`` no longer takes a write lock on the
      other branch, and will not push or pull between the two branches.
      API users will need to perform a push or pull or update operation if they
      require branch synchronisation to take place. (Robert Collins, #47344)

    * When creating a tarball or zipfile export, export unicode names as utf-8
      paths. This may not work perfectly on all platforms, but has the best
      chance of working in the common case. (John Arbash Meinel, #56816)

    * When committing, only files that exist in working tree or basis tree
      may be specified (Aaron Bentley, #50793)

  PORTABILITY:

    * Fixes to run on Python 2.5 (Brian M. Carlson, Martin Pool, Marien Zwart)

  INTERNALS:

    * TestCaseInTempDir now creates a separate directory for HOME, rather
      than having HOME set to the same location as the working directory.
      (John Arbash Meinel)

    * run_bzr_subprocess() can take an optional 'env_changes={}' parameter,
      which will update os.environ inside the spawned child. It also can
      take a 'universal_newlines=True', which helps when checking the output
      of the command. (John Arbash Meinel)

    * Refactor SFTP vendors to allow easier re-use when ssh is used. 
      (Andrew Bennetts)

    * Transport.list_dir() and Transport.iter_files_recursive() should always
      return urlescaped paths. This is now tested (there were bugs in a few
      of the transports) (Andrew Bennetts, David Allouche, John Arbash Meinel)

    * New utility function symbol_versioning.deprecation_string. Returns the
      formatted string for a callable, deprecation format pair. (Robert Collins)

    * New TestCase helper applyDeprecated. This allows you to call a callable
      which is deprecated without it spewing to the screen, just by supplying
      the deprecation format string issued for it. (Robert Collins)

    * Transport.append and Transport.put have been deprecated in favor of
      .append_bytes, .append_file, .put_bytes, and .put_file. This removes the
      ambiguity in what type of object the functions take.
      Transport.non_atomic_put_{bytes,file} has also been added. Which works
      similarly to Transport.append() except for SFTP, it doesn't have a round
      trip when opening the file. Also, it provides functionality for creating
      a parent directory when trying to create a file, rather than raise
      NoSuchFile and forcing the caller to repeat their request.
      (John Arbash Meinel)

    * WorkingTree has a new api ``unversion`` which allow the unversioning of
      entries by their file id. (Robert Collins)

    * WorkingTree.pending_merges is deprecated.  Please use the get_parent_ids
      (introduced in 0.10) method instead. (Robert Collins)

    * WorkingTree has a new lock_tree_write method which locks the branch for
      read rather than write. This is appropriate for actions which only need
      the branch data for reference rather than mutation. A new decorator
      needs_tree_write_lock is provided in the workingtree module. Like the
      needs_read_lock and needs_write_lock decorators this allows static 
      declaration of the locking requirements of a function to ensure that
      a lock is taken out for casual scripts. (Robert Collins, #54107)

    * All WorkingTree methods which write to the tree, but not to the branch
      have been converted to use ``needs_tree_write_lock`` rather than 
      ``needs_write_lock``. Also converted is the revert, conflicts and tree
      transform modules. This provides a modest performance improvement on 
      metadir style trees, due to the reduce lock-acquisition, and a more
      significant performance improvement on lightweight checkouts from 
      remote branches, where trivial operations used to pay a significant 
      penalty. It also provides the basis for allowing readonly checkouts.
      (Robert Collins)

    * Special case importing the standard library 'copy' module. This shaves
      off 40ms of startup time, while retaining compatibility. See:
      ``bzrlib/inspect_for_copy.py`` for more details. (John Arbash Meinel)

    * WorkingTree has a new parent class MutableTree which represents the 
      specialisations of Tree which are able to be altered. (Robert Collins)

    * New methods mkdir and put_file_bytes_non_atomic on MutableTree that
      mutate the tree and its contents. (Robert Collins)

    * Transport behaviour at the root of the URL is now defined and tested.
      (Andrew Bennetts, Robert Collins)

  TESTING:

    * New test helper classs MemoryTree. This is typically accessed via
      ``self.make_branch_and_memory_tree()`` in test cases. (Robert Collins)
      
    * Add start_bzr_subprocess and stop_bzr_subprocess to allow test code to
      continue running concurrently with a subprocess of bzr. (Andrew Bennetts,
      Robert Collins)

    * Add a new method ``Transport.get_smart_client()``. This is provided to
      allow upgrades to a richer interface than the VFS one provided by
      Transport. (Andrew Bennetts, Martin Pool)

bzr 0.10  2006-08-29
  
  IMPROVEMENTS:
    * 'merge' now takes --uncommitted, to apply uncommitted changes from a
      tree.  (Aaron Bentley)
  
    * 'bzr add --file-ids-from' can be used to specify another path to use
      for creating file ids, rather than generating all new ones. Internally,
      the 'action' passed to smart_add_tree() can return file_ids that
      will be used, rather than having bzrlib generate new ones.
      (John Arbash Meinel, #55781)

    * ``bzr selftest --benchmark`` now allows a ``--cache-dir`` parameter.
      This will cache some of the intermediate trees, and decrease the
      setup time for benchmark tests. (John Arbash Meinel)

    * Inverse forms are provided for all boolean options.  For example,
      --strict has --no-strict, --no-recurse has --recurse (Aaron Bentley)

    * Serialize out Inventories directly, rather than using ElementTree.
      Writing out a kernel sized inventory drops from 2s down to ~350ms.
      (Robert Collins, John Arbash Meinel)

  BUG FIXES:

    * Help diffutils 2.8.4 get along with binary tests (Marien Zwart: #57614)

    * Change LockDir so that if the lock directory doesn't exist when
      lock_write() is called, an attempt will be made to create it.
      (John Arbash Meinel, #56974)

    * ``bzr uncommit`` preserves pending merges. (John Arbash Meinel, #57660)

    * Active FTP transport now works as intended. (ghozzy, #56472)

    * Really fix mutter() so that it won't ever raise a UnicodeError.
      It means it is possible for ~/.bzr.log to contain non UTF-8 characters.
      But it is a debugging log, not a real user file.
      (John Arbash Meinel, #56947, #53880)

    * Change Command handle to allow Unicode command and options.
      At present we cannot register Unicode command names, so we will get
      BzrCommandError('unknown command'), or BzrCommandError('unknown option')
      But that is better than a UnicodeError + a traceback.
      (John Arbash Meinel, #57123)

    * Handle TZ=UTC properly when reading/writing revisions.
      (John Arbash Meinel, #55783, #56290)

    * Use GPG_TTY to allow gpg --cl to work with gpg-agent in a pipeline,
      (passing text to sign in on stdin). (John Arbash Meinel, #54468)

    * External diff does the right thing for binaries even in foreign 
      languages. (John Arbash Meinel, #56307)

    * Testament handles more cases when content is unicode. Specific bug was
      in handling of revision properties. (John Arbash Meinel, Holger Krekel,
      #54723)

    * The bzr selftest was failing on installed versions due to a bug in a new
      test helper. (John Arbash Meinel, Robert Collins, #58057)

  INTERNALS:

    * ``bzrlib.cache_utf8`` contains ``encode()`` and ``decode()`` functions
      which can be used to cache the conversion between utf8 and Unicode.
      Especially helpful for some of the knit annotation code, which has to
      convert revision ids to utf8 to annotate lines in storage.
      (John Arbash Meinel)

    * ``setup.py`` now searches the filesystem to find all packages which
      need to be installed. This should help make the life of packagers
      easier. (John Arbash Meinel)

bzr 0.9.0  2006-08-11

  SURPRISES:

   * The hard-coded built-in ignore rules have been removed. There are
     now two rulesets which are enforced. A user global one in 
     ~/.bazaar/ignore which will apply to every tree, and the tree
     specific one '.bzrignore'.
     ~/.bazaar/ignore will be created if it does not exist, but with
     a more conservative list than the old default.
     This fixes bugs with default rules being enforced no matter what. 
     The old list of ignore rules from bzr is available by
     running 'bzr ignore --old-default-rules'.
     (Robert Collins, Martin Pool, John Arbash Meinel)

   * 'branches.conf' has been changed to 'locations.conf', since it can apply
     to more locations than just branch locations.
     (Aaron Bentley)
   
  IMPROVEMENTS:

   * The revision specifier "revno:" is extended to accept the syntax
     revno:N:branch. For example,
     revno:42:http://bazaar-vcs.org/bzr/bzr.dev/ means revision 42 in
     bzr.dev.  (Matthieu Moy)

   * Tests updates to ensure proper URL handling, UNICODE support, and
     proper printing when the user's terminal encoding cannot display 
     the path of a file that has been versioned.
     ``bzr branch`` can take a target URL rather than only a local directory.
     Branch.get_parent()/set_parent() now save a relative path if possible,
     and normalize the parent based on root, allowing access across
     different transports. (John Arbash Meinel, Wouter van Heyst, Martin Pool)
     (Malone #48906, #42699, #40675, #5281, #3980, #36363, #43689,
     #42517, #42514)

   * On Unix, detect terminal width using an ioctl not just $COLUMNS.
     Use terminal width for single-line logs from ``bzr log --line`` and
     pending-merge display.  (Robert Widhopf-Fenk, Gustavo Niemeyer)
     (Malone #3507)

   * On Windows, detect terminal width using GetConsoleScreenBufferInfo.
     (Alexander Belchenko)

   * Speedup improvement for 'date:'-revision search. (Guillaume Pinot).

   * Show the correct number of revisions pushed when pushing a new branch.
     (Robert Collins).

   * 'bzr selftest' now shows a progress bar with the number of tests, and 
     progress made. 'make check' shows tests in -v mode, to be more useful
     for the PQM status window. (Robert Collins).
     When using a progress bar, failed tests are printed out, rather than
     being overwritten by the progress bar until the suite finishes.
     (John Arbash Meinel)

   * 'bzr selftest --benchmark' will run a new benchmarking selftest.
     'bzr selftest --benchmark --lsprof-timed' will use lsprofile to generate
     profile data for the individual profiled calls, allowing for fine
     grained analysis of performance.
     (Robert Collins, Martin Pool).

   * 'bzr commit' shows a progress bar. This is useful for commits over sftp
     where commit can take an appreciable time. (Robert Collins)

   * 'bzr add' is now less verbose in telling you what ignore globs were
     matched by files being ignored. Instead it just tells you how many 
     were ignored (because you might reasonably be expecting none to be
     ignored). 'bzr add -v' is unchanged and will report every ignored
     file. (Robert Collins).

   * ftp now has a test server if medusa is installed. As part of testing,
     ftp support has been improved, including support for supplying a
     non-standard port. (John Arbash Meinel).

   * 'bzr log --line' shows the revision number, and uses only the
     first line of the log message (#5162, Alexander Belchenko;
     Matthieu Moy)

   * 'bzr status' has had the --all option removed. The 'bzr ls' command
     should be used to retrieve all versioned files. (Robert Collins)

   * 'bzr bundle OTHER/BRANCH' will create a bundle which can be sent
     over email, and applied on the other end, while maintaining ancestry.
     This bundle can be applied with either 'bzr merge' or 'bzr pull',
     the same way you would apply another branch.
     (John Arbash Meinel, Aaron Bentley)
  
   * 'bzr whoami' can now be used to set your identity from the command line,
     for a branch or globally.  (Robey Pointer)

   * 'bzr checkout' now aliased to 'bzr co', and 'bzr annotate' to 'bzr ann'.
     (Michael Ellerman)

   * 'bzr revert DIRECTORY' now reverts the contents of the directory as well.
     (Aaron Bentley)

   * 'bzr get sftp://foo' gives a better error when paramiko is not present.
     Also updates things like 'http+pycurl://' if pycurl is not present.
     (John Arbash Meinel) (Malone #47821, #52204)

   * New env variable BZR_PROGRESS_BAR, sets the default progress bar type.
     Can be set to 'none' or 'dummy' to disable the progress bar, 'dots' or 
     'tty' to create the respective type. (John Arbash Meinel, #42197, #51107)

   * Improve the help text for 'bzr diff' to explain what various options do.
     (John Arbash Meinel, #6391)

   * 'bzr uncommit -r 10' now uncommits revisions 11.. rather than uncommitting
     revision 10. This makes -r10 more in line with what other commands do.
     'bzr uncommit' also now saves the pending merges of the revisions that
     were removed. So it is safe to uncommit after a merge, fix something,
     and commit again. (John Arbash Meinel, #32526, #31426)

   * 'bzr init' now also works on remote locations.
     (Wouter van Heyst, #48904)

   * HTTP support has been updated. When using pycurl we now support 
     connection keep-alive, which reduces dns requests and round trips.
     And for both urllib and pycurl we support multi-range requests, 
     which decreases the number of round-trips. Performance results for
     ``bzr branch http://bazaar-vcs.org/bzr/bzr.dev/`` indicate
     http branching is now 2-3x faster, and ``bzr pull`` in an existing 
     branch is as much as 4x faster.
     (Michael Ellerman, Johan Rydberg, John Arbash Meinel, #46768)

   * Performance improvements for sftp. Branching and pulling are now up to
     2x faster. Utilize paramiko.readv() support for async requests if it
     is available (paramiko > 1.6) (John Arbash Meinel)

  BUG FIXES:

    * Fix shadowed definition of TestLocationConfig that caused some 
      tests not to run.  (#32587, Erik Bågfors, Michael Ellerman, 
      Martin Pool)

    * Fix unnecessary requirement of sign-my-commits that it be run from
      a working directory.  (Martin Pool, Robert Collins)

    * 'bzr push location' will only remember the push location if it succeeds
      in connecting to the remote location. (#49742, John Arbash Meinel)

    * 'bzr revert' no longer toggles the executable bit on win32
      (#45010, John Arbash Meinel)

    * Handle broken pipe under win32 correctly. (John Arbash Meinel)
    
    * sftp tests now work correctly on win32 if you have a newer paramiko
      (John Arbash Meinel)

    * Cleanup win32 test suite, and general cleanup of places where
      file handles were being held open. (John Arbash Meinel)

    * When specifying filenames for 'diff -r x..y', the name of the file in the
      working directory can be used, even if its name is different in both x
      and y.

    * File-ids containing single- or double-quotes are handled correctly by
      push.  (#52227, Aaron Bentley)

    * Normalize unicode filenames to ensure cross-platform consistency.
      (John Arbash Meinel, #43689)

    * The argument parser can now handle '-' as an argument. Currently
      no code interprets it specially (it is mostly handled as a file named 
      '-'). But plugins, and future operations can use it.
      (John Arbash meinel, #50984)

    * Bundles can properly read binary files with a plain '\r' in them.
      (John Arbash Meinel, #51927)

    * Tuning iter_entries() to be more efficient (John Arbash Meinel, #5444)

    * Lots of win32 fixes (the test suite passes again).
      (John Arbash Meinel, #50155)

    * Handle openbsd returning None for sys.getfilesystemencoding() (#41183) 

    * Support ftp APPE (append) to allow Knits to be used over ftp (#42592)

    * Removals are only committed if they match the filespec (or if there is
      no filespec).  (#46635, Aaron Bentley)

    * smart-add recurses through all supplied directories 
      (John Arbash Meinel, #52578)

    * Make the bundle reader extra lines before and after the bundle text.
      This allows you to parse an email with the bundle inline.
      (John Arbash Meinel, #49182)

    * Change the file id generator to squash a little bit more. Helps when
      working with long filenames on windows. (Also helps for unicode filenames
      not generating hidden files). (John Arbash Meinel, #43801)

    * Restore terminal mode on C-c while reading sftp password.  (#48923, 
      Nicholas Allen, Martin Pool)

    * Timestamps are rounded to 1ms, and revision entries can be recreated
      exactly. (John Arbash Meinel, Jamie Wilkinson, #40693)

    * Branch.base has changed to a URL, but ~/.bazaar/locations.conf should
      use local paths, since it is user visible (John Arbash Meinel, #53653)

    * ``bzr status foo`` when foo was unversioned used to cause a full delta
      to be generated (John Arbash Meinel, #53638)

    * When reading revision properties, an empty value should be considered
      the empty string, not None (John Arbash Meinel, #47782)

    * ``bzr diff --diff-options`` can now handle binary files being changed.
      Also, the output is consistent when --diff-options is not supplied.
      (John Arbash Meinel, #54651, #52930)

    * Use the right suffixes for loading plugins (John Arbash Meinel, #51810)

    * Fix Branch.get_parent() to handle the case when the parent is not 
      accessible (John Arbash Meinel, #52976)

  INTERNALS:

    * Combine the ignore rules into a single regex rather than looping over
      them to reduce the threshold where  N^2 behaviour occurs in operations
      like status. (Jan Hudec, Robert Collins).

    * Appending to bzrlib.DEFAULT_IGNORE is now deprecated. Instead, use
      one of the add functions in bzrlib.ignores. (John Arbash Meinel)

    * 'bzr push' should only push the ancestry of the current revision, not
      all of the history in the repository. This is especially important for
      shared repositories. (John Arbash Meinel)

    * bzrlib.delta.compare_trees now iterates in alphabetically sorted order,
      rather than randomly walking the inventories. (John Arbash Meinel)

    * Doctests are now run in temporary directories which are cleaned up when
      they finish, rather than using special ScratchDir/ScratchBranch objects.
      (Martin Pool)

    * Split ``check`` into separate methods on the branch and on the repository,
      so that it can be specialized in ways that are useful or efficient for
      different formats.  (Martin Pool, Robert Collins)

    * Deprecate Repository.all_revision_ids; most methods don't really need
      the global revision graph but only that part leading up to a particular
      revision.  (Martin Pool, Robert Collins)

    * Add a BzrDirFormat control_formats list which allows for control formats
      that do not use '.bzr' to store their data - i.e. '.svn', '.hg' etc.
      (Robert Collins, Jelmer Vernooij).

    * bzrlib.diff.external_diff can be redirected to any file-like object.
      Uses subprocess instead of spawnvp.
      (#4047, #48914, James Henstridge, John Arbash Meinel)

    * New command line option '--profile-imports', which will install a custom
      importer to log time to import modules and regex compilation time to 
      sys.stderr (John Arbash Meinel)

    * 'EmptyTree' is now deprecated, please use repository.revision_tree(None)
      instead. (Robert Collins)

    * "RevisionTree" is now in bzrlib/revisiontree.py. (Robert Collins)

bzr 0.8.2  2006-05-17
  
  BUG FIXES:
   
    * setup.py failed to install launchpad plugin.  (Martin Pool)

bzr 0.8.1  2006-05-16

  BUG FIXES:

    * Fix failure to commit a merge in a checkout.  (Martin Pool, 
      Robert Collins, Erik Bågfors, #43959)

    * Nicer messages from 'commit' in the case of renames, and correct
      messages when a merge has occured. (Robert Collins, Martin Pool)

    * Separate functionality from assert statements as they are skipped in
      optimized mode of python. Add the same check to pending merges.
      (#44443, Olaf Conradi)

  CHANGES:

    * Do not show the None revision in output of bzr ancestry. (Olaf Conradi)

    * Add info on standalone branches without a working tree.
      (#44155, Olaf Conradi)

    * Fix bug in knits when raising InvalidRevisionId. (#44284, Olaf Conradi)

  CHANGES:

    * Make editor invocation comply with Debian Policy. First check
      environment variables VISUAL and EDITOR, then try editor from
      alternatives system. If that all fails, fall back to the pre-defined
      list of editors. (#42904, Olaf Conradi)

  NEW FEATURES:

    * New 'register-branch' command registers a public branch into 
      Launchpad.net, where it can be associated with bugs, etc.
      (Martin Pool, Bjorn Tillenius, Robert Collins)

  INTERNALS:

    * New public api in InventoryEntry - 'describe_change(old, new)' which
      provides a human description of the changes between two old and
      new. (Robert Collins, Martin Pool)

  TESTING:

    * Fix test case for bzr info in upgrading a standalone branch to metadir,
      uses bzrlib api now. (Olaf Conradi)

bzr 0.8  2006-05-08

  NOTES WHEN UPGRADING:

    Release 0.8 of bzr introduces a new format for history storage, called
    'knit', as an evolution of to the 'weave' format used in 0.7.  Local 
    and remote operations are faster using knits than weaves.  Several
    operations including 'init', 'init-repo', and 'upgrade' take a 
    --format option that controls this.  Branching from an existing branch
    will keep the same format.

    It is possible to merge, pull and push between branches of different
    formats but this is slower than moving data between homogenous
    branches.  It is therefore recommended (but not required) that you
    upgrade all branches for a project at the same time.  Information on
    formats is shown by 'bzr info'.

    bzr 0.8 now allows creation of 'repositories', which hold the history 
    of files and revisions for several branches.  Previously bzr kept all
    the history for a branch within the .bzr directory at the root of the
    branch, and this is still the default.  To create a repository, use
    the new 'bzr init-repo' command.  Branches exist as directories under
    the repository and contain just a small amount of information
    indicating the current revision of the branch.

    bzr 0.8 also supports 'checkouts', which are similar to in cvs and
    subversion.  Checkouts are associated with a branch (optionally in a
    repository), which contains all the historical information.  The
    result is that a checkout can be deleted without losing any
    already-committed revisions.  A new 'update' command is also available. 

    Repositories and checkouts are not supported with the 0.7 storage
    format.  To use them you must upgrad to either knits, or to the
    'metaweave' format, which uses weaves but changes the .bzr directory
    arrangement.
    

  IMPROVEMENTS:

    * Sftp paths can now be relative, or local, according to the lftp
      convention. Paths now take the form:
      sftp://user:pass@host:port/~/relative/path
      or
      sftp://user:pass@host:port/absolute/path

    * The FTP transport now tries to reconnect after a temporary
      failure. ftp put is made atomic. (Matthieu Moy)

    * The FTP transport now maintains a pool of connections, and
      reuses them to avoid multiple connections to the same host (like
      sftp did). (Daniel Silverstone)

    * The bzr_man.py file has been removed. To create the man page now,
      use ./generate_docs.py man. The new program can also create other files.
      Run "python generate_docs.py --help" for usage information. (Hans
      Ulrich Niedermann & James Blackwell).

    * Man Page now gives full help (James Blackwell). Help also updated to 
      reflect user config now being stored in .bazaar (Hans Ulrich
      Niedermann)

    * It's now possible to set aliases in bazaar.conf (Erik Bågfors)

    * Pull now accepts a --revision argument (Erik Bågfors)

    * 'bzr re-sign' now allows multiple revisions to be supplied on the command
      line. You can now use the following command to sign all of your old
      commits::

        find .bzr/revision-store// -name my@email-* \
          | sed 's/.*\/\/..\///' \
          | xargs bzr re-sign

    * Upgrade can now upgrade over the network. (Robert Collins)

    * Two new commands 'bzr checkout' and 'bzr update' allow for CVS/SVN-alike
      behaviour.  By default they will cache history in the checkout, but
      with --lightweight almost all data is kept in the master branch.
      (Robert Collins)

    * 'revert' unversions newly-versioned files, instead of deleting them.

    * 'merge' is more robust.  Conflict messages have changed.

    * 'merge' and 'revert' no longer clobber existing files that end in '~' or
      '.moved'.

    * Default log format can be set in configuration and plugins can register
      their own formatters. (Erik Bågfors)

    * New 'reconcile' command will check branch consistency and repair indexes
      that can become out of sync in pre 0.8 formats. (Robert Collins,
      Daniel Silverstone)

    * New 'bzr init --format' and 'bzr upgrade --format' option to control 
      what storage format is created or produced.  (Robert Collins, 
      Martin Pool)

    * Add parent location to 'bzr info', if there is one.  (Olaf Conradi)

    * New developer commands 'weave-list' and 'weave-join'.  (Martin Pool)

    * New 'init-repository' command, plus support for repositories in 'init'
      and 'branch' (Aaron Bentley, Erik Bågfors, Robert Collins)

    * Improve output of 'info' command. Show all relevant locations related to
      working tree, branch and repository. Use kibibytes for binary quantities.
      Fix off-by-one error in missing revisions of working tree.  Make 'info'
      work on branches, repositories and remote locations.  Show locations
      relative to the shared repository, if applicable.  Show locking status
      of locations.  (Olaf Conradi)

    * Diff and merge now safely handle binary files. (Aaron Bentley)

    * 'pull' and 'push' now normalise the revision history, so that any two
      branches with the same tip revision will have the same output from 'log'.
      (Robert Collins)

    * 'merge' accepts --remember option to store parent location, like 'push'
      and 'pull'. (Olaf Conradi)

    * bzr status and diff when files given as arguments do not exist
      in the relevant trees.  (Martin Pool, #3619)

    * Add '.hg' to the default ignore list.  (Martin Pool)

    * 'knit' is now the default disk format. This improves disk performance and
      utilization, increases incremental pull performance, robustness with SFTP
      and allows checkouts over SFTP to perform acceptably. 
      The initial Knit code was contributed by Johan Rydberg based on a
      specification by Martin Pool.
      (Robert Collins, Aaron Bentley, Johan Rydberg, Martin Pool).

    * New tool to generate all-in-one html version of the manual.  (Alexander
      Belchenko)

    * Hitting CTRL-C while doing an SFTP push will no longer cause stale locks
      to be left in the SFTP repository. (Robert Collins, Martin Pool).

    * New option 'diff --prefix' to control how files are named in diff
      output, with shortcuts '-p0' and '-p1' corresponding to the options for 
      GNU patch.  (Alexander Belchenko, Goffredo Baroncelli, Martin Pool)

    * Add --revision option to 'annotate' command.  (Olaf Conradi)

    * If bzr shows an unexpected revision-history after pulling (perhaps due
      to a reweave) it can now be corrected by 'bzr reconcile'.
      (Robert Collins)

  CHANGES:

    * Commit is now verbose by default, and shows changed filenames and the 
      new revision number.  (Robert Collins, Martin Pool)

    * Unify 'mv', 'move', 'rename'.  (#5379, Matthew Fuller)

    * 'bzr -h' shows help.  (#35940, Martin Pool, Ian Bicking)

    * Make 'pull' and 'push' remember location on failure using --remember.
      (Olaf Conradi)

    * For compatibility, make old format for using weaves inside metadir
      available as 'metaweave' format.  Rename format 'metadir' to 'default'.
      Clean up help for option --format in commands 'init', 'init-repo' and
      'upgrade'.  (Olaf Conradi)

  INTERNALS:
  
    * The internal storage of history, and logical branch identity have now
      been split into Branch, and Repository. The common locking and file 
      management routines are now in bzrlib.lockablefiles. 
      (Aaron Bentley, Robert Collins, Martin Pool)

    * Transports can now raise DependencyNotPresent if they need a library
      which is not installed, and then another implementation will be 
      tried.  (Martin Pool)

    * Remove obsolete (and no-op) `decode` parameter to `Transport.get`.  
      (Martin Pool)

    * Using Tree Transform for merge, revert, tree-building

    * WorkingTree.create, Branch.create, WorkingTree.create_standalone,
      Branch.initialize are now deprecated. Please see BzrDir.create_* for
      replacement API's. (Robert Collins)

    * New BzrDir class represents the .bzr control directory and manages
      formatting issues. (Robert Collins)

    * New repository.InterRepository class encapsulates Repository to 
      Repository actions and allows for clean selection of optimised code
      paths. (Robert Collins)

    * bzrlib.fetch.fetch and bzrlib.fetch.greedy_fetch are now deprecated,
      please use 'branch.fetch' or 'repository.fetch' depending on your
      needs. (Robert Collins)

    * deprecated methods now have a 'is_deprecated' flag on them that can
      be checked, if you need to determine whether a given callable is 
      deprecated at runtime. (Robert Collins)

    * Progress bars are now nested - see
      bzrlib.ui.ui_factory.nested_progress_bar. (Robert Collins, Robey Pointer)

    * New API call get_format_description() for each type of format.
      (Olaf Conradi)

    * Changed branch.set_parent() to accept None to remove parent.
      (Olaf Conradi)

    * Deprecated BzrError AmbiguousBase.  (Olaf Conradi)

    * WorkingTree.branch is now a read only property.  (Robert Collins)

    * bzrlib.ui.text.TextUIFactory now accepts a bar_type parameter which
      can be None or a factory that will create a progress bar. This is
      useful for testing or for overriding the bzrlib.progress heuristic.
      (Robert Collins)

    * New API method get_physical_lock_status() to query locks present on a
      transport.  (Olaf Conradi)

    * Repository.reconcile now takes a thorough keyword parameter to allow
      requesting an indepth reconciliation, rather than just a data-loss 
      check. (Robert Collins)

    * bzrlib.ui.ui_factory protocol now supports 'get_boolean' to prompt
      the user for yes/no style input. (Robert Collins)

  TESTING:

    * SFTP tests now shortcut the SSH negotiation, reducing test overhead
      for testing SFTP protocol support. (Robey Pointer)

    * Branch formats are now tested once per implementation (see bzrlib.
      tests.branch_implementations. This is analagous to the transport
      interface tests, and has been followed up with working tree,
      repository and BzrDir tests. (Robert Collins)

    * New test base class TestCaseWithTransport provides a transport aware
      test environment, useful for testing any transport-interface using
      code. The test suite option --transport controls the transport used
      by this class (when its not being used as part of implementation
      contract testing). (Robert Collins)

    * Close logging handler on disabling the test log. This will remove the
      handler from the internal list inside python's logging module,
      preventing shutdown from closing it twice.  (Olaf Conradi)

    * Move test case for uncommit to blackbox tests.  (Olaf Conradi)

    * run_bzr and run_bzr_captured now accept a 'stdin="foo"' parameter which
      will provide String("foo") to the command as its stdin.

bzr 0.7 2006-01-09

  CHANGES:

    * .bzrignore is excluded from exports, on the grounds that it's a bzr 
      internal-use file and may not be wanted.  (Jamie Wilkinson)

    * The "bzr directories" command were removed in favor of the new
      --kind option to the "bzr inventory" command.  To list all 
      versioned directories, now use "bzr inventory --kind directory".  
      (Johan Rydberg)

    * Under Windows configuration directory is now %APPDATA%\bazaar\2.0
      by default. (John Arbash Meinel)

    * The parent of Bzr configuration directory can be set by BZR_HOME
      environment variable. Now the path for it is searched in BZR_HOME, then
      in HOME. Under Windows the order is: BZR_HOME, APPDATA (usually
      points to C:\Documents and Settings\User Name\Application Data), HOME.
      (John Arbash Meinel)

    * Plugins with the same name in different directories in the bzr plugin
      path are no longer loaded: only the first successfully loaded one is
      used. (Robert Collins)

    * Use systems' external ssh command to open connections if possible.  
      This gives better integration with user settings such as ProxyCommand.
      (James Henstridge)

    * Permissions on files underneath .bzr/ are inherited from the .bzr 
      directory. So for a shared repository, simply doing 'chmod -R g+w .bzr/'
      will mean that future file will be created with group write permissions.

    * configure.in and config.guess are no longer in the builtin default 
      ignore list.

    * '.sw[nop]' pattern ignored, to ignore vim swap files for nameless
      files.  (John Arbash Meinel, Martin Pool)

  IMPROVEMENTS:

    * "bzr INIT dir" now initializes the specified directory, and creates 
      it if it does not exist.  (John Arbash Meinel)

    * New remerge command (Aaron Bentley)

    * Better zsh completion script.  (Steve Borho)

    * 'bzr diff' now returns 1 when there are changes in the working 
      tree. (Robert Collins)

    * 'bzr push' now exists and can push changes to a remote location. 
      This uses the transport infrastructure, and can store the remote
      location in the ~/.bazaar/branches.conf configuration file.
      (Robert Collins)

    * Test directories are only kept if the test fails and the user requests
      that they be kept.

    * Tweaks to short log printing

    * Added branch nicks, new nick command, printing them in log output. 
      (Aaron Bentley)

    * If $BZR_PDB is set, pop into the debugger when an uncaught exception 
      occurs.  (Martin Pool)

    * Accept 'bzr resolved' (an alias for 'bzr resolve'), as this is
      the same as Subversion.  (Martin Pool)

    * New ftp transport support (on ftplib), for ftp:// and aftp:// 
      URLs.  (Daniel Silverstone)

    * Commit editor temporary files now start with 'bzr_log.', to allow 
      text editors to match the file name and set up appropriate modes or 
      settings.  (Magnus Therning)

    * Improved performance when integrating changes from a remote weave.  
      (Goffredo Baroncelli)

    * Sftp will attempt to cache the connection, so it is more likely that
      a connection will be reused, rather than requiring multiple password
      requests.

    * bzr revno now takes an optional argument indicating the branch whose
      revno should be printed.  (Michael Ellerman)

    * bzr cat defaults to printing the last version of the file.  
      (#3632, Matthieu Moy)

    * New global option 'bzr --lsprof COMMAND' runs bzr under the lsprof 
      profiler.  (Denys Duchier)

    * Faster commits by reading only the headers of affected weave files. 
      (Denys Duchier)

    * 'bzr add' now takes a --dry-run parameter which shows you what would be
      added, but doesn't actually add anything. (Michael Ellerman)

    * 'bzr add' now lists how many files were ignored per glob.  add --verbose
      lists the specific files.  (Aaron Bentley)

    * 'bzr missing' now supports displaying changes in diverged trees and can
      be limited to show what either end of the comparison is missing.
      (Aaron Bently, with a little prompting from Daniel Silverstone)

  BUG FIXES:

    * SFTP can walk up to the root path without index errors. (Robert Collins)

    * Fix bugs in running bzr with 'python -O'.  (Martin Pool)

    * Error when run with -OO

    * Fix bug in reporting http errors that don't have an http error code.
      (Martin Pool)

    * Handle more cases of pipe errors in display commands

    * Change status to 3 for all errors

    * Files that are added and unlinked before committing are completely
      ignored by diff and status

    * Stores with some compressed texts and some uncompressed texts are now
      able to be used. (John A Meinel)

    * Fix for bzr pull failing sometimes under windows

    * Fix for sftp transport under windows when using interactive auth

    * Show files which are both renamed and modified as such in 'bzr 
      status' output.  (#4503, Daniel Silverstone)

    * Make annotate cope better with revisions committed without a valid 
      email address.  (Marien Zwart)

    * Fix representation of tab characters in commit messages.  (Harald 
      Meland)

    * List of plugin directories in BZR_PLUGIN_PATH environment variable is
      now parsed properly under Windows. (Alexander Belchenko)

    * Show number of revisions pushed/pulled/merged. (Robey Pointer)

    * Keep a cached copy of the basis inventory to speed up operations 
      that need to refer to it.  (Johan Rydberg, Martin Pool)

    * Fix bugs in bzr status display of non-ascii characters.  (Martin 
      Pool)

    * Remove Makefile.in from default ignore list.  (#6413, Tollef Fog 
      Heen, Martin Pool)

    * Fix failure in 'bzr added'.  (Nathan McCallum, Martin Pool)

  TESTING:

    * Fix selftest asking for passwords when there are no SFTP keys.  
      (Robey Pointer, Jelmer Vernooij) 

    * Fix selftest run with 'python -O'.  (Martin Pool)

    * Fix HTTP tests under Windows. (John Arbash Meinel)

    * Make tests work even if HOME is not set (Aaron Bentley)

    * Updated build_tree to use fixed line-endings for tests which read 
      the file cotents and compare. Make some tests use this to pass under
      Windows. (John Arbash Meinel)

    * Skip stat and symlink tests under Windows. (Alexander Belchenko)

    * Delay in selftest/testhashcash is now issued under win32 and Cygwin.
      (John Arbash Meinel)

    * Use terminal width to align verbose test output.  (Martin Pool)

    * Blackbox tests are maintained within the bzrlib.tests.blackbox directory.
      If adding a new test script please add that to
      bzrlib.tests.blackbox.__init__. (Robert Collins)

    * Much better error message if one of the test suites can't be 
      imported.  (Martin Pool)

    * Make check now runs the test suite twice - once with the default locale,
      and once with all locales forced to C, to expose bugs. This is not 
      trivially done within python, so for now its only triggered by running
      Make check. Integrators and packagers who wish to check for full 
      platform support should run 'make check' to test the source.
      (Robert Collins)

    * Tests can now run TestSkipped if they can't execute for any reason.
      (Martin Pool) (NB: TestSkipped should only be raised for correctable
      reasons - see the wiki spec ImprovingBzrTestSuite).

    * Test sftp with relative, absolute-in-homedir and absolute-not-in-homedir
      paths for the transport tests. Introduce blackbox remote sftp tests that
      test the same permutations. (Robert Collins, Robey Pointer)

    * Transport implementation tests are now independent of the local file
      system, which allows tests for esoteric transports, and for features
      not available in the local file system. They also repeat for variations
      on the URL scheme that can introduce issues in the transport code,
      see bzrlib.transport.TransportTestProviderAdapter() for this.
      (Robert Collins).

    * TestCase.build_tree uses the transport interface to build trees, pass
      in a transport parameter to give it an existing connection.
      (Robert Collins).

  INTERNALS:

    * WorkingTree.pull has been split across Branch and WorkingTree,
      to allow Branch only pulls. (Robert Collins)

    * commands.display_command now returns the result of the decorated 
      function. (Robert Collins)

    * LocationConfig now has a set_user_option(key, value) call to save
      a setting in its matching location section (a new one is created
      if needed). (Robert Collins)

    * Branch has two new methods, get_push_location and set_push_location
      to respectively, get and set the push location. (Robert Collins)

    * commands.register_command now takes an optional flag to signal that
      the registrant is planning to decorate an existing command. When 
      given multiple plugins registering a command is not an error, and
      the original command class (whether built in or a plugin based one) is
      returned to the caller. There is a new error 'MustUseDecorated' for
      signalling when a wrapping command should switch to the original
      version. (Robert Collins)

    * Some option parsing errors will raise 'BzrOptionError', allowing 
      granular detection for decorating commands. (Robert Collins).

    * Branch.read_working_inventory has moved to
      WorkingTree.read_working_inventory. This necessitated changes to
      Branch.get_root_id, and a move of Branch.set_inventory to WorkingTree
      as well. To make it clear that a WorkingTree cannot always be obtained
      Branch.working_tree() will raise 'errors.NoWorkingTree' if one cannot
      be obtained. (Robert Collins)

    * All pending merges operations from Branch are now on WorkingTree.
      (Robert Collins)

    * The follow operations from Branch have moved to WorkingTree:
      add()
      commit()
      move()
      rename_one()
      unknowns()
      (Robert Collins)

    * bzrlib.add.smart_add_branch is now smart_add_tree. (Robert Collins)

    * New "rio" serialization format, similar to rfc-822. (Martin Pool)

    * Rename selftests to `bzrlib.tests.test_foo`.  (John A Meinel, Martin 
      Pool)

    * bzrlib.plugin.all_plugins has been changed from an attribute to a 
      query method. (Robert Collins)
 
    * New options to read only the table-of-contents of a weave.  
      (Denys Duchier)

    * Raise NoSuchFile when someone tries to add a non-existant file.
      (Michael Ellerman)

    * Simplify handling of DivergedBranches in cmd_pull().
      (Michael Ellerman)
		   
   
    * Branch.controlfile* logic has moved to lockablefiles.LockableFiles, which
      is exposed as Branch().control_files. Also this has been altered with the
      controlfile pre/suffix replaced by simple method names like 'get' and
      'put'. (Aaron Bentley, Robert Collins).

    * Deprecated functions and methods can now be marked as such using the 
      bzrlib.symbol_versioning module. Marked method have their docstring
      updated and will issue a DeprecationWarning using the warnings module
      when they are used. (Robert Collins)

    * bzrlib.osutils.safe_unicode now exists to provide parameter coercion
      for functions that need unicode strings. (Robert Collins)

bzr 0.6 2005-10-28

  IMPROVEMENTS:
  
    * pull now takes --verbose to show you what revisions are added or removed
      (John A Meinel)

    * merge now takes a --show-base option to include the base text in
      conflicts.
      (Aaron Bentley)

    * The config files are now read using ConfigObj, so '=' should be used as
      a separator, not ':'.
      (Aaron Bentley)

    * New 'bzr commit --strict' option refuses to commit if there are 
      any unknown files in the tree.  To commit, make sure all files are 
      either ignored, added, or deleted.  (Michael Ellerman)

    * The config directory is now ~/.bazaar, and there is a single file 
      ~/.bazaar/bazaar.conf storing email, editor and other preferences.
      (Robert Collins)

    * 'bzr add' no longer takes a --verbose option, and a --quiet option
      has been added that suppresses all output.

    * Improved zsh completion support in contrib/zsh, from Clint
      Adams.

    * Builtin 'bzr annotate' command, by Martin Pool with improvements from 
      Goffredo Baroncelli.
    
    * 'bzr check' now accepts -v for verbose reporting, and checks for
      ghosts in the branch. (Robert Collins)

    * New command 're-sign' which will regenerate the gpg signature for 
      a revision. (Robert Collins)

    * If you set check_signatures=require for a path in 
      ~/.bazaar/branches.conf then bzr will invoke your
      gpg_signing_command (defaults to gpg) and record a digital signature
      of your commit. (Robert Collins)

    * New sftp transport, based on Paramiko.  (Robey Pointer)

    * 'bzr pull' now accepts '--clobber' which will discard local changes
      and make this branch identical to the source branch. (Robert Collins)

    * Just give a quieter warning if a plugin can't be loaded, and 
      put the details in .bzr.log.  (Martin Pool)

    * 'bzr branch' will now set the branch-name to the last component of the
      output directory, if one was supplied.

    * If the option 'post_commit' is set to one (or more) python function
      names (must be in the bzrlib namespace), then they will be invoked
      after the commit has completed, with the branch and revision_id as
      parameters. (Robert Collins)

    * Merge now has a retcode of 1 when conflicts occur. (Robert Collins)

    * --merge-type weave is now supported for file contents.  Tree-shape
      changes are still three-way based.  (Martin Pool, Aaron Bentley)

    * 'bzr check' allows the first revision on revision-history to have
      parents - something that is expected for cheap checkouts, and occurs
      when conversions from baz do not have all history.  (Robert Collins).

   * 'bzr merge' can now graft unrelated trees together, if your specify
     0 as a base. (Aaron Bentley)

   * 'bzr commit branch' and 'bzr commit branch/file1 branch/file2' now work
     (Aaron Bentley)

    * Add '.sconsign*' to default ignore list.  (Alexander Belchenko)

   * 'bzr merge --reprocess' minimizes conflicts

  TESTING:

    * The 'bzr selftest --pattern' option for has been removed, now 
      test specifiers on the command line can be simple strings, or 
      regexps, or both. (Robert Collins)

    * Passing -v to selftest will now show the time each test took to 
      complete, which will aid in analysing performance regressions and
      related questions. (Robert Collins)

    * 'bzr selftest' runs all tests, even if one fails, unless '--one'
      is given. (Martin Pool)

    * There is a new method for TestCaseInTempDir, assertFileEqual, which
      will check that a given content is equal to the content of the named
      file. (Robert Collins)

    * Fix test suite's habit of leaving many temporary log files in $TMPDIR.
      (Martin Pool)

  INTERNALS:

    * New 'testament' command and concept for making gpg-signatures 
      of revisions that are not tied to a particular internal
      representation.  (Martin Pool).

    * Per-revision properties ('revprops') as key-value associated 
      strings on each revision created when the revision is committed.
      Intended mainly for the use of external tools.  (Martin Pool).

    * Config options have moved from bzrlib.osutils to bzrlib.config.
      (Robert Collins)

    * Improved command line option definitions allowing explanations
      for individual options, among other things.  Contributed by 
      Magnus Therning.

    * Config options have moved from bzrlib.osutils to bzrlib.config.
      Configuration is now done via the config.Config interface:
      Depending on whether you have a Branch, a Location or no information
      available, construct a ``*Config``, and use its ``signature_checking``,
      ``username`` and ``user_email`` methods. (Robert Collins)

    * Plugins are now loaded under bzrlib.plugins, not bzrlib.plugin, and
      they are made available for other plugins to use. You should not 
      import other plugins during the __init__ of your plugin though, as 
      no ordering is guaranteed, and the plugins directory is not on the
      python path. (Robert Collins)

    * Branch.relpath has been moved to WorkingTree.relpath. WorkingTree no
      no longer takes an inventory, rather it takes an option branch
      parameter, and if None is given will open the branch at basedir 
      implicitly. (Robert Collins)

    * Cleaner exception structure and error reporting.  Suggested by 
      Scott James Remnant.  (Martin Pool)

    * Branch.remove has been moved to WorkingTree, which has also gained
      lock_read, lock_write and unlock methods for convenience. (Robert
      Collins)

    * Two decorators, needs_read_lock and needs_write_lock have been added
      to the branch module. Use these to cause a function to run in a
      read or write lock respectively. (Robert Collins)

    * Branch.open_containing now returns a tuple (Branch, relative-path),
      which allows direct access to the common case of 'get me this file
      from its branch'. (Robert Collins)

    * Transports can register using register_lazy_transport, and they 
      will be loaded when first used.  (Martin Pool)

    * 'pull' has been factored out of the command as WorkingTree.pull().
      A new option to WorkingTree.pull has been added, clobber, which will
      ignore diverged history and pull anyway.
      (Robert Collins)

    * config.Config has a 'get_user_option' call that accepts an option name.
      This will be looked up in branches.conf and bazaar.conf as normal.
      It is intended that this be used by plugins to support options - 
      options of built in programs should have specific methods on the config.
      (Robert Collins)

    * merge.merge_inner now has tempdir as an optional parameter. (Robert
      Collins)

    * Tree.kind is not recorded at the top level of the hierarchy, as it was
      missing on EmptyTree, leading to a bug with merge on EmptyTrees.
      (Robert Collins)

    * WorkingTree.__del__ has been removed, it was non deterministic and not 
      doing what it was intended to. See WorkingTree.__init__ for a comment
      about future directions. (Robert Collins/Martin Pool)

    * bzrlib.transport.http has been modified so that only 404 urllib errors
      are returned as NoSuchFile. Other exceptions will propogate as normal.
      This allows debuging of actual errors. (Robert Collins)

    * bzrlib.transport.Transport now accepts *ONLY* url escaped relative paths
      to apis like 'put', 'get' and 'has'. This is to provide consistent
      behaviour - it operates on url's only. (Robert Collins)

    * Transports can register using register_lazy_transport, and they 
      will be loaded when first used.  (Martin Pool)

    * 'merge_flex' no longer calls conflict_handler.finalize(), instead that
      is called by merge_inner. This is so that the conflict count can be 
      retrieved (and potentially manipulated) before returning to the caller
      of merge_inner. Likewise 'merge' now returns the conflict count to the
      caller. (Robert Collins)

    * 'revision.revision_graph can handle having only partial history for
      a revision - that is no revisions in the graph with no parents.
      (Robert Collins).

    * New builtins.branch_files uses the standard file_list rules to produce
      a branch and a list of paths, relative to that branch (Aaron Bentley)

    * New TestCase.addCleanup facility.

    * New bzrlib.version_info tuple (similar to sys.version_info), which can
      be used by programs importing bzrlib.

  BUG FIXES:

    * Better handling of branches in directories with non-ascii names. 
      (Joel Rosdahl, Panagiotis Papadakos)

    * Upgrades of trees with no commits will not fail due to accessing
      [-1] in the revision-history. (Andres Salomon)


bzr 0.1.1 2005-10-12

  BUG FIXES:

    * Fix problem in pulling over http from machines that do not 
      allow directories to be listed.

    * Avoid harmless warning about invalid hash cache after 
      upgrading branch format.

  PERFORMANCE: 
  
    * Avoid some unnecessary http operations in branch and pull.


bzr 0.1 2005-10-11

  NOTES:

    * 'bzr branch' over http initially gives a very high estimate
      of completion time but it should fall as the first few 
      revisions are pulled in.  branch is still slow on 
      high-latency connections.

  BUG FIXES:
  
    * bzr-man.py has been updated to work again. Contributed by
      Rob Weir.

    * Locking is now done with fcntl.lockf which works with NFS
      file systems. Contributed by Harald Meland.

    * When a merge encounters a file that has been deleted on
      one side and modified on the other, the old contents are
      written out to foo.BASE and foo.SIDE, where SIDE is this
      or OTHER. Contributed by Aaron Bentley.

    * Export was choosing incorrect file paths for the content of
      the tarball, this has been fixed by Aaron Bentley.

    * Commit will no longer commit without a log message, an 
      error is returned instead. Contributed by Jelmer Vernooij.

    * If you commit a specific file in a sub directory, any of its
      parent directories that are added but not listed will be 
      automatically included. Suggested by Michael Ellerman.

    * bzr commit and upgrade did not correctly record new revisions
      for files with only a change to their executable status.
      bzr will correct this when it encounters it. Fixed by
      Robert Collins

    * HTTP tests now force off the use of http_proxy for the duration.
      Contributed by Gustavo Niemeyer.

    * Fix problems in merging weave-based branches that have 
      different partial views of history.

    * Symlink support: working with symlinks when not in the root of a 
      bzr tree was broken, patch from Scott James Remnant.

  IMPROVEMENTS:

    * 'branch' now accepts a --basis parameter which will take advantage
      of local history when making a new branch. This allows faster 
      branching of remote branches. Contributed by Aaron Bentley.

    * New tree format based on weave files, called version 5.
      Existing branches can be upgraded to this format using 
      'bzr upgrade'.

    * Symlinks are now versionable. Initial patch by 
      Erik Toubro Nielsen, updated to head by Robert Collins.

    * Executable bits are tracked on files. Patch from Gustavo
      Niemeyer.

    * 'bzr status' now shows unknown files inside a selected directory.
      Patch from Heikki Paajanen.

    * Merge conflicts are recorded in .bzr. Two new commands 'conflicts'
      and 'resolve' have needed added, which list and remove those 
      merge conflicts respectively. A conflicted tree cannot be committed
      in. Contributed by Aaron Bentley.

    * 'rm' is now an alias for 'remove'.

    * Stores now split out their content in a single byte prefixed hash,
      dropping the density of files per directory by 256. Contributed by
      Gustavo Niemeyer.

    * 'bzr diff -r branch:URL' will now perform a diff between two branches.
      Contributed by Robert Collins.

    * 'bzr log' with the default formatter will show merged revisions,
      indented to the right. Initial implementation contributed by Gustavo
      Niemeyer, made incremental by Robert Collins.


  INTERNALS:

    * Test case failures have the exception printed after the log 
      for your viewing pleasure.

    * InventoryEntry is now an abstract base class, use one of the
      concrete InventoryDirectory etc classes instead.

    * Branch raises an UnsupportedFormatError when it detects a 
      bzr branch it cannot understand. This allows for precise
      handling of such circumstances.

    * Remove RevisionReference class; Revision.parent_ids is now simply a
      list of their ids and parent_sha1s is a list of their corresponding
      sha1s (for old branches only at the moment.)

    * New method-object style interface for Commit() and Fetch().

    * Renamed Branch.last_patch() to Branch.last_revision(), since
      we call them revisions not patches.

    * Move copy_branch to bzrlib.clone.copy_branch.  The destination
      directory is created if it doesn't exist.

    * Inventories now identify the files which were present by 
      giving the revision *of that file*.

    * Inventory and Revision XML contains a version identifier.  
      This must be consistent with the overall branch version
      but allows for more flexibility in future upgrades.

  TESTING:

    * Removed testsweet module so that tests can be run after 
      bzr installed by 'bzr selftest'.

    * 'bzr selftest' command-line arguments can now be partial ids
      of tests to run, e.g. 'bzr selftest test_weave'

      
bzr 0.0.9 2005-09-23

  BUG FIXES:

    * Fixed "branch -r" option.

    * Fix remote access to branches containing non-compressed history.
      (Robert Collins).

    * Better reliability of http server tests.  (John Arbash-Meinel)

    * Merge graph maximum distance calculation fix.  (Aaron Bentley)
   
    * Various minor bug in windows support have been fixed, largely in the
      test suite. Contributed by Alexander Belchenko.

  IMPROVEMENTS:

    * Status now accepts a -r argument to give status between chosen
      revisions. Contributed by Heikki Paajanen.

    * Revision arguments no longer use +/-/= to control ranges, instead
      there is a 'before' namespace, which limits the successive namespace.
      For example '$ bzr log -r date:yesterday..before:date:today' will
      select everything from yesterday and before today. Contributed by
      Robey Pointer

    * There is now a bzr.bat file created by distutils when building on 
      Windows. Contributed by Alexander Belchenko.

  INTERNALS:

    * Removed uuid() as it was unused.

    * Improved 'fetch' code for pulling revisions from one branch into
      another (used by pull, merged, etc.)


bzr 0.0.8 2005-09-20

  IMPROVEMENTS:

    * Adding a file whose parent directory is not versioned will
      implicitly add the parent, and so on up to the root. This means
      you should never need to explictly add a directory, they'll just
      get added when you add a file in the directory.  Contributed by
      Michael Ellerman.

    * Ignore .DS_Store (contains Mac metadata) by default.  Patch from
      Nir Soffer.

    * If you set BZR_EDITOR in the environment, it is checked in
      preference to EDITOR and the config file for the interactive commit
      editing program. Related to this is a bugfix where a missing program
      set in EDITOR would cause editing to fail, now the fallback program
      for the operating system is still tried.

    * Files that are not directories/symlinks/regular files will no longer
      cause bzr to fail, it will just ignore them by default. You cannot add
      them to the tree though - they are not versionable.


  INTERNALS:

    * Refactor xml packing/unpacking.

  BUG FIXES: 

    * Fixed 'bzr mv' by Ollie Rutherfurd.

    * Fixed strange error when trying to access a nonexistent http
      branch.

    * Make sure that the hashcache gets written out if it can't be
      read.


  PORTABILITY:

    * Various Windows fixes from Ollie Rutherfurd.

    * Quieten warnings about locking; patch from Matt Lavin.


bzr-0.0.7 2005-09-02

  NEW FEATURES:

    * ``bzr shell-complete`` command contributed by Clint Adams to
      help with intelligent shell completion.

    * New expert command ``bzr find-merge-base`` for debugging merges.


  ENHANCEMENTS:

    * Much better merge support.

    * merge3 conflicts are now reported with markers like '<<<<<<<'
      (seven characters) which is the same as CVS and pleases things
      like emacs smerge.


  BUG FIXES:

    * ``bzr upgrade`` no longer fails when trying to fix trees that
      mention revisions that are not present.

    * Fixed bugs in listing plugins from ``bzr plugins``.

    * Fix case of $EDITOR containing options for the editor.

    * Fix log -r refusing to show the last revision.
      (Patch from Goffredo Baroncelli.)


  CHANGES:

    * ``bzr log --show-ids`` shows the revision ids of all parents.

    * Externally provided commands on your $BZRPATH no longer need
      to recognize --bzr-usage to work properly, and can just handle
      --help themselves.


  LIBRARY:

    * Changed trace messages to go through the standard logging
      framework, so that they can more easily be redirected by
      libraries.



bzr-0.0.6 2005-08-18

  NEW FEATURES:

    * Python plugins, automatically loaded from the directories on
      BZR_PLUGIN_PATH or ~/.bzr.conf/plugins by default.

    * New 'bzr mkdir' command.

    * Commit mesage is fetched from an editor if not given on the
      command line; patch from Torsten Marek.

    * ``bzr log -m FOO`` displays commits whose message matches regexp 
      FOO.
      
    * ``bzr add`` with no arguments adds everything under the current directory.

    * ``bzr mv`` does move or rename depending on its arguments, like
      the Unix command.

    * ``bzr missing`` command shows a summary of the differences
      between two trees.  (Merged from John Arbash-Meinel.)

    * An email address for commits to a particular tree can be
      specified by putting it into .bzr/email within a branch.  (Based
      on a patch from Heikki Paajanen.)


  ENHANCEMENTS:

    * Faster working tree operations.


  CHANGES:

    * 3rd-party modules shipped with bzr are copied within the bzrlib
      python package, so that they can be installed by the setup
      script without clashing with anything already existing on the
      system.  (Contributed by Gustavo Niemeyer.)

    * Moved plugins directory to bzrlib/, so that there's a standard
      plugin directory which is not only installed with bzr itself but
      is also available when using bzr from the development tree.
      BZR_PLUGIN_PATH and DEFAULT_PLUGIN_PATH are then added to the
      standard plugins directory.

    * When exporting to a tarball with ``bzr export --format tgz``, put 
      everything under a top directory rather than dumping it into the
      current directory.   This can be overridden with the ``--root`` 
      option.  Patch from William Dodé and John Meinel.

    * New ``bzr upgrade`` command to upgrade the format of a branch,
      replacing ``bzr check --update``.

    * Files within store directories are no longer marked readonly on
      disk.

    * Changed ``bzr log`` output to a more compact form suggested by
      John A Meinel.  Old format is available with the ``--long`` or
      ``-l`` option, patched by William Dodé.

    * By default the commit command refuses to record a revision with
      no changes unless the ``--unchanged`` option is given.

    * The ``--no-plugins``, ``--profile`` and ``--builtin`` command
      line options must come before the command name because they 
      affect what commands are available; all other options must come 
      after the command name because their interpretation depends on
      it.

    * ``branch`` and ``clone`` added as aliases for ``branch``.

    * Default log format is back to the long format; the compact one
      is available with ``--short``.
      
      
  BUG FIXES:
  
    * Fix bugs in committing only selected files or within a subdirectory.


bzr-0.0.5  2005-06-15
  
  CHANGES:

    * ``bzr`` with no command now shows help rather than giving an
      error.  Suggested by Michael Ellerman.

    * ``bzr status`` output format changed, because svn-style output
      doesn't really match the model of bzr.  Now files are grouped by
      status and can be shown with their IDs.  ``bzr status --all``
      shows all versioned files and unknown files but not ignored files.

    * ``bzr log`` runs from most-recent to least-recent, the reverse
      of the previous order.  The previous behaviour can be obtained
      with the ``--forward`` option.
        
    * ``bzr inventory`` by default shows only filenames, and also ids
      if ``--show-ids`` is given, in which case the id is the second
      field.


  ENHANCEMENTS:

    * New 'bzr whoami --email' option shows only the email component
      of the user identification, from Jo Vermeulen.

    * New ``bzr ignore PATTERN`` command.

    * Nicer error message for broken pipe, interrupt and similar
      conditions that don't indicate an internal error.

    * Add ``.*.sw[nop] .git .*.tmp *,v`` to default ignore patterns.

    * Per-branch locks keyed on ``.bzr/branch-lock``, available in
      either read or write mode.

    * New option ``bzr log --show-ids`` shows revision and file ids.

    * New usage ``bzr log FILENAME`` shows only revisions that
      affected that file.

    * Changed format for describing changes in ``bzr log -v``.

    * New option ``bzr commit --file`` to take a message from a file,
      suggested by LarstiQ.

    * New syntax ``bzr status [FILE...]`` contributed by Bartosz
      Oler.  File may be in a branch other than the working directory.

    * ``bzr log`` and ``bzr root`` can be given an http URL instead of
      a filename.

    * Commands can now be defined by external programs or scripts
      in a directory on $BZRPATH.

    * New "stat cache" avoids reading the contents of files if they 
      haven't changed since the previous time.

    * If the Python interpreter is too old, try to find a better one
      or give an error.  Based on a patch from Fredrik Lundh.

    * New optional parameter ``bzr info [BRANCH]``.

    * New form ``bzr commit SELECTED`` to commit only selected files.

    * New form ``bzr log -r FROM:TO`` shows changes in selected
      range; contributed by John A Meinel.

    * New option ``bzr diff --diff-options 'OPTS'`` allows passing
      options through to an external GNU diff.

    * New option ``bzr add --no-recurse`` to add a directory but not
      their contents.

    * ``bzr --version`` now shows more information if bzr is being run
      from a branch.

  
  BUG FIXES:

    * Fixed diff format so that added and removed files will be
      handled properly by patch.  Fix from Lalo Martins.

    * Various fixes for files whose names contain spaces or other
      metacharacters.


  TESTING:

    * Converted black-box test suites from Bourne shell into Python;
      now run using ``./testbzr``.  Various structural improvements to
      the tests.

    * testbzr by default runs the version of bzr found in the same
      directory as the tests, or the one given as the first parameter.

    * testbzr also runs the internal tests, so the only command
      required to check is just ``./testbzr``.

    * testbzr requires python2.4, but can be used to test bzr running
      under a different version.

    * Tests added for many other changes in this release.


  INTERNAL:

    * Included ElementTree library upgraded to 1.2.6 by Fredrik Lundh.

    * Refactor command functions into Command objects based on HCT by
      Scott James Remnant.

    * Better help messages for many commands.

    * Expose bzrlib.open_tracefile() to start the tracefile; until
      this is called trace messages are just discarded.

    * New internal function find_touching_revisions() and hidden
      command touching-revisions trace the changes to a given file.

    * Simpler and faster compare_inventories() function.

    * bzrlib.open_tracefile() takes a tracefilename parameter.

    * New AtomicFile class.

    * New developer commands ``added``, ``modified``.


  PORTABILITY:

    * Cope on Windows on python2.3 by using the weaker random seed.
      2.4 is now only recommended.


bzr-0.0.4  2005-04-22

  ENHANCEMENTS:

    * 'bzr diff' optionally takes a list of files to diff.  Still a bit
      basic.  Patch from QuantumG.

    * More default ignore patterns.

    * New 'bzr log --verbose' shows a list of files changed in the
      changeset.  Patch from Sebastian Cote.

    * Roll over ~/.bzr.log if it gets too large.

    * Command abbreviations 'ci', 'st', 'stat', '?' based on a patch
      by Jason Diamon.

    * New 'bzr help commands' based on a patch from Denys Duchier.


  CHANGES:

    * User email is determined by looking at $BZREMAIL or ~/.bzr.email
      or $EMAIL.  All are decoded by the locale preferred encoding.
      If none of these are present user@hostname is used.  The host's
      fully-qualified name is not used because that tends to fail when
      there are DNS problems.

    * New 'bzr whoami' command instead of username user-email.


  BUG FIXES: 

    * Make commit safe for hardlinked bzr trees.

    * Some Unicode/locale fixes.

    * Partial workaround for difflib.unified_diff not handling
      trailing newlines properly.


  INTERNAL:

    * Allow docstrings for help to be in PEP0257 format.  Patch from
      Matt Brubeck.

    * More tests in test.sh.

    * Write profile data to a temporary file not into working
      directory and delete it when done.

    * Smaller .bzr.log with process ids.


  PORTABILITY:

    * Fix opening of ~/.bzr.log on Windows.  Patch from Andrew
      Bennetts.

    * Some improvements in handling paths on Windows, based on a patch
      from QuantumG.


bzr-0.0.3  2005-04-06

  ENHANCEMENTS:

    * New "directories" internal command lists versioned directories
      in the tree.

    * Can now say "bzr commit --help".

    * New "rename" command to rename one file to a different name
      and/or directory.

    * New "move" command to move one or more files into a different
      directory.

    * New "renames" command lists files renamed since base revision.

    * New cat command contributed by janmar.

  CHANGES:

    * .bzr.log is placed in $HOME (not pwd) and is always written in
      UTF-8.  (Probably not a completely good long-term solution, but
      will do for now.)

  PORTABILITY:

    * Workaround for difflib bug in Python 2.3 that causes an
      exception when comparing empty files.  Reported by Erik Toubro
      Nielsen.

  INTERNAL:

    * Refactored inventory storage to insert a root entry at the top.

  TESTING:

    * Start of shell-based black-box testing in test.sh.


bzr-0.0.2.1

  PORTABILITY:

    * Win32 fixes from Steve Brown.


bzr-0.0.2  "black cube"  2005-03-31

  ENHANCEMENTS:

    * Default ignore list extended (see bzrlib/__init__.py).

    * Patterns in .bzrignore are now added to the default ignore list,
      rather than replacing it.

    * Ignore list isn't reread for every file.

    * More help topics.

    * Reinstate the 'bzr check' command to check invariants of the
      branch.

    * New 'ignored' command lists which files are ignored and why;
      'deleted' lists files deleted in the current working tree.

    * Performance improvements.

    * New global --profile option.
    
    * Ignore patterns like './config.h' now correctly match files in
      the root directory only.


bzr-0.0.1  2005-03-26

  ENHANCEMENTS:

    * More information from info command.

    * Can now say "bzr help COMMAND" for more detailed help.

    * Less file flushing and faster performance when writing logs and
      committing to stores.

    * More useful verbose output from some commands.

  BUG FIXES:

    * Fix inverted display of 'R' and 'M' during 'commit -v'.

  PORTABILITY:

    * Include a subset of ElementTree-1.2.20040618 to make
      installation easier.

    * Fix time.localtime call to work with Python 2.3 (the minimum
      supported).


bzr-0.0.0.69  2005-03-22

  ENHANCEMENTS:

    * First public release.

    * Storage of local versions: init, add, remove, rm, info, log,
      diff, status, etc.<|MERGE_RESOLUTION|>--- conflicted
+++ resolved
@@ -25,7 +25,22 @@
     * Convenience method TestCase.expectFailure ensures that known failures
       do not silently pass.  (Aaron Bentley)
 
-<<<<<<< HEAD
+    * New SmartServer hooks facility. There are two initial hooks documented
+      in bzrlib.transport.smart.SmartServerHooks. The two initial hooks allow
+      plugins to execute code upon server startup and shutdown.
+      (Robert Collins).
+
+    * SmartServer in standalone mode will now close its listening socket
+      when it stops, rather than waiting for garbage collection. This primarily
+      fixes test suite hangs when a test tries to connect to a shutdown server.
+      It may also help improve behaviour when dealing with a server running
+      on a specific port (rather than dynamically assigned ports).
+      (Robert Collins)
+
+    * Move most SmartServer code into a new package, bzrlib/smart.
+      bzrlib/transport/remote.py contains just the Transport classes that used
+      to be in bzrlib/transport/smart.py.  (Andrew Bennetts)
+ 
     * ``LockableFiles.lock_write()`` now accepts a ``token`` keyword argument,
       so that a seperate LockableFiles instance can share a lock if it has the
       right token.  (Andrew Bennetts, Robert Collins)
@@ -37,24 +52,6 @@
       smart server, where it does not make sense (at this point) to ever
       make working trees by default. (Robert Collins)
 
-=======
-    * New SmartServer hooks facility. There are two initial hooks documented
-      in bzrlib.transport.smart.SmartServerHooks. The two initial hooks allow
-      plugins to execute code upon server startup and shutdown.
-      (Robert Collins).
-
-    * SmartServer in standalone mode will now close its listening socket
-      when it stops, rather than waiting for garbage collection. This primarily
-      fixes test suite hangs when a test tries to connect to a shutdown server.
-      It may also help improve behaviour when dealing with a server running
-      on a specific port (rather than dynamically assigned ports).
-      (Robert Collins)
-
-    * Move most SmartServer code into a new package, bzrlib/smart.
-      bzrlib/transport/remote.py contains just the Transport classes that used
-      to be in bzrlib/transport/smart.py.  (Andrew Bennetts)
- 
->>>>>>> d0270455
   BUGFIXES:
 
     * Don't fail bundle selftest if email has 'two' embedded.  
