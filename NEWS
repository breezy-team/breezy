####################
Bazaar Release Notes
####################

.. contents:: List of Releases
   :depth: 1

bzr 2.2.0b1
###########

:2.2.0b1: Not released yet

Compatibility Breaks
********************

* Deleted very old hidden commands ``versionedfile-list``,
  ``weave-plan-merge``, ``weave-merge-text``.
  (Martin Pool)

* ``Repository.get_inventory_sha1()`` and ``Repository.get_revision_xml()`` 
  have been removed. (Jelmer Vernooij)

* ``Repository.get_revision_inventory()`` has been removed in favor of
  ``Repository.get_inventory()``. (Jelmer Vernooij)

* All test servers have been moved out of the bzrlib.transport hierarchy to
  bzrlib.tests.test_server *except* for MemoryServer, ChrootServer and
  PathFilteringServer. ``bzrlib`` users may encounter test failures that can
  be fixed by updating the related imports from ``bzrlib.transport.xxx`` to
  ``bzrlib.tests.test_server``.
  (Vincent Ladeuil)

* ``BranchReferenceFormat.initialize()`` now takes an optional name argument
  as its second parameter, for consistency with the initialize() method of
  other formats. (Jelmer Vernooij)

New Features
************

* Added ``bzr remove-branch`` command that can remove a local or remote 
  branch. (Jelmer Vernooij, #276295)

* ``bzr export`` now takes an optional argument ``--per-file-timestamps``
  to set file mtimes to the last timestamp of the last revision in which
  they were changed rather than the current time. (Jelmer Vernooij)

* If the Apport crash-reporting tool is available, bzr crashes are now
  stored into the ``/var/crash`` apport spool directory, and the user is
  invited to report them to the developers from there, either
  automatically or by running ``apport-bug``.  No information is sent
  without specific permission from the user.  (Martin Pool, #515052)

* Parsing of command lines, for example in ``diff --using``, no longer
  treats backslash as an escape character on Windows.   (Gordon Tyler,
  #392248)

* Plugins can be disabled by defining ``BZR_DISABLE_PLUGINS`` as
  a list of plugin names separated by ':' (';' on windows).
  (Vincent Ladeuil, #411413)

<<<<<<< HEAD
* Tag names can now be determined automatically by ``automatic_tag_name`` 
  hooks on ``Branch`` if they are not specified on the command line.
  (Jelmer Vernooij)
=======
* Plugins can be loaded from arbitrary locations by defining
  ``BZR_PLUGINS_AT`` as a list of name@path separated by ':' (';' on
  windows). This takes precedence over ``BZR_PLUGIN_PATH`` for the
  specified plugins. This is targeted at plugin developers for punctual
  needs and *not* intended to replace ``BZR_PLUGIN_PATH``.  
  (Vincent Ladeuil, #82693)
>>>>>>> ced698d4

* Tree-shape conflicts can be resolved by providing ``--take-this`` and
  ``--take-other`` to the ``bzr resolve`` command. Just marking the conflict
  as resolved is still accessible via the ``--done`` default action.
  (Vincent Ladeuil)

* Merges can be proposed on Launchpad with the new lp-propose-merge command.
  (Aaron Bentley, Jonathan Lange)

Bug Fixes
*********

* Added docstring for ``Tree.iter_changes``
  (John Arbash Meinel, #304182)

* Allow exporting a single file using ``bzr export``.
  (Michal Junák, #511987)

* Allow syscalls to automatically restart when ``TextUIFactory``'s
  SIGWINCH handler is invoked, avoiding ``EINTR`` errors during blocking
  IO, which are often poorly handled by Python's libraries and parts of
  bzrlib.  (Andrew Bennetts, #496813)

* Avoid infinite recursion when probing for apport.
  (Vincent Ladeuil, #516934)

* Avoid ``malloc(0)`` in ``patiencediff``, which is non-portable.
  (Martin Pool, #331095)

* ``bzr add`` will not add conflict related files unless explicitly required.
  (Vincent Ladeuil, #322767, #414589)

* ``bzr dump-btree`` now works on ``*.cix`` and ``*.six`` files.  Those
  indices do not have reference lists, so ``dump-btree`` will simply show
  ``None`` instead.  (Andrew Bennetts, #488607)

* ``bzr help`` will no longer trigger the get_missing_command hook when
  doing a topic lookup. This avoids prompting (like 'no command plugins/loom,
  did you mean log?') when getting help. In future we may trigger the hook 
  deliberately when no help topics match from any help index.
  (Robert Collins, #396261)

* ``bzr log -n0 -r..A.B.C`` should not crash but just consider the None
  revspec as representing the first revision of the branch.
  (Vincent Ladeuil, #519862)

* ``bzr remove-tree`` can now remove multiple working trees.
  (Jared Hance, Andrew Bennetts, #253137)

* ``bzr resolve --take-this`` and ``--take-other`` now correctly renames
  the kept file on content conflicts where one side deleted the file.
  (Vincent Ladeuil, #529968)

* ``bzr upgrade`` now creates the ``backup.bzr`` directory with the same
  permissions as ``.bzr`` directory on a POSIX OS.
  (Parth Malwankar, #262450)

* ``bzr upgrade`` now names backup directory as ``backup.bzr.~N~`` instead
  of ``backup.bzr``. This directory is ignored by bzr commands such as
  ``add``.
  (Parth Malwankar, #335033, #300001)

* Correctly interpret "451 Rename/move failure: Directory not empty" from
  ftp servers while trying to take a lock.
  (Martin Pool, #528722)

* DirStateRevisionTree.kind() was returning wrong result when 'kind'
  changes occured between the workingtree and one of its parents.
  (Vincent Ladeuil, #533437)

* Fix stub sftp test server to call os.getcwdu().
  (Vincent Ladeuil, #526211, #526353)

* Network transfer amounts and rates are now displayed in SI units according
  to the Ubuntu Units Policy <https://wiki.ubuntu.com/UnitsPolicy>.
  (Gordon Tyler, #514399)

* Support kind markers for socket and fifo filesystem objects. This
  prevents ``bzr status --short`` from crashing when those files are
  present.  (John Arbash Meinel, #303275)

* ``bzr mkdir DIR`` will not create DIR unless DIR's parent is a versioned
   directory. (Parth Malwankar, #138600)

* SSH child processes will now ignore SIGQUIT on nix systems so breaking into
  the debugger won't kill the session.
  (Martin <gzlist@googlemail.com>, #162502)

* Allow additional arguments to
  ``RemoteRepository.add_inventory_by_delta()``. (Jelmer Vernooij, #532631)

* Tolerate patches with leading noise in ``bzr-handle-patch``.
  (Toshio Kuratomi, Martin Pool, #502076)

* ``.bazaar``, ``.bazaar/bazaar.conf`` and ``.bzr.log`` inherit user and
  group ownership from the containing directory. This allow bzr to work
  better with sudo.
  (Parth Malwankar, #376388)

API Changes
***********

* ``bzrlib.merge_directive._BaseMergeDirective`` has been renamed to 
  ``bzrlib.merge_directive.BaseMergeDirective`` and is now public.
  (Jelmer Vernooij)

* ``BranchFormat.initialize`` now takes an optional ``name`` of the colocated 
  branch to create. (Jelmer Vernooij)

* ``BzrDir.get_branch_transport`` now takes an optional ``name`` of the 
  colocated branch to open. (Jelmer Vernooij)

* Added ``bzrlib.osutils.set_signal_handler``, a convenience function that
  can set a signal handler and call ``signal.siginterrupt(signum,
  False)`` for it, if the platform and Python version supports it.
  (Andrew Bennetts, #496813)

* New ``bzrlib.initialize`` is recommended for programs using bzrlib to 
  run when starting up; it sets up several things that previously needed
  to be done separately.
  (Martin Pool, #507710)

* Exporters now support a ``per_file_timestamps`` argument to write out the 
  timestamp of the commit in which a file revision was introduced.
  (Jelmer Vernooij)

* New method ``BzrDir.list_branches()`` that returns a sequence of branches 
  present in a control directory. (Jelmer Vernooij)

* New transport methods ``readlink``, ``symlink`` and ``hardlink``.
  (Neil Santos)

* Remove unused ``CommandFailed`` exception.
  (Martin Pool)

Internals
*********

* ``bzrlib.branchbuilder.BranchBuilder.build_snapshot`` now accepts a
  ``message_callback`` in the same way that commit does. (Robert Collins)

* ``bzrlib.builtins.Commit.run`` raises ``bzrlib.errors.BoundBranchOutOfDate``
  rather than ``bzrlib.errors.BzrCommandError`` when the bound branch is out
  of date. (Gary van der Merwe)

* ``bzrlib.commands.run_bzr`` is more extensible: callers can supply the
  functions to load or disable plugins if they wish to use a different
  plugin mechanism; the --help, --version and no-command name code paths
  now use the generic pluggable command lookup infrastructure.
  (Robert Collins)

* ``bzrlib.errors.BoundBranchOutOfDate`` has a new field ``extra_help``
  which can be set to add extra help to the error. (Gary van der Merwe)

* New method ``Branch.automatic_tag_name`` that can be used to find the
  tag name for a particular revision automatically. (Jelmer Vernooij)

* The methods ``BzrDir.create_branch()``, ``BzrDir.destroy_branch()`` and 
  ``BzrDir.open_branch()`` now take an optional ``name`` argument. 
  (Jelmer Vernooij)

Testing
*******

* bzr now has a ``.testr.conf`` file in its source tree configured
  appropriately for running tests with Testrepository
  (``https://launchpad.net/testrepository``). (Robert Collins)

* Documentation about testing with ``subunit`` has been tweaked.
  (Robert Collins)

* New ``bzrlib.tests.test_import_tariff`` can make assertions about what
  Python modules are loaded, to guard against startup time or library
  dependency regressions.
  (Martin Pool)

* Stop sending apport crash files to ``.cache`` in the directory from
  which ``bzr selftest`` was run.  (Martin Pool, #422350)

* Tests no longer fail if "close() called during concurrent
  operation on the same file object" occurs when closing the log file
  (which can happen if a thread tries to write to the log file at the
  wrong moment).  An warning will be written to ``stderr`` when this
  happens, and another warning will be written if the log file could not
  be closed after retrying 100 times.  (Andrew Bennetts, #531746)

bzr 2.1.1
#########

:2.1.1: not released yet

Bug Fixes
*********

* Allow syscalls to automatically restart when ``TextUIFactory``'s
  SIGWINCH handler is invoked, avoiding ``EINTR`` errors during blocking
  IO, which are often poorly handled by Python's libraries and parts of
  bzrlib.  (Andrew Bennetts, #496813)

* Avoid ``malloc(0)`` in ``patiencediff``, which is non-portable.
  (Martin Pool, #331095)

* Fix plugin packaging on Windows. (Ian Clatworthy, #524162)

* Fix stub sftp test server to call os.getcwdu().
  (Vincent Ladeuil, #526211, #526353)

* Fixed CHM generation by moving the NEWS section template into
  a separate file. (Ian Clatworthy, #524184)

* Merge correctly when this_tree is not a WorkingTree.  (Aaron Bentley)

* Register SIGWINCH handler only when creating a ``TextUIFactory``; avoids
  problems importing bzrlib from a non-main thread.
  (Elliot Murphy, #521989)

* Standardize the error handling when creating a new ``StaticTuple``
  (problems will raise TypeError). (Matt Nordhoff, #457979)

* Warn if pyrex is too old to compile the new ``SimpleSet`` and
  ``StaticTuple`` extensions, rather than having the build fail randomly.
  (John Arbash Meinel, #449776)


Documentation
*************

* Added a link to the Desktop Guide. (Ian Clatworthy)

* Added What's New in Bazaar 2.1 document. (Ian Clatworthy)

* Drop Google Analytics from the core docs as they caused problems
  in the CHM files. (Ian Clatworthy, #502010)

API Changes
***********

* Added ``bzrlib.osutils.set_signal_handler``, a convenience function that
  can set a signal handler and call ``signal.siginterrupt(signum,
  False)`` for it, if the platform and Python version supports it.
  (Andrew Bennetts, #496813)


bzr 2.1.0
#########

:Codename: Strasbourg
:2.1.0: 2010-02-11

This release marks our second long-term-stable series. The Bazaar team
has decided that we will continue to make bugfix-only 2.0.x and 2.1.x
releases, along with 2.2 development releases. 

This is a fairly incremental update, focusing on polish and bugfixing.
There are no changes for supported disk formats. Key updates include
reduced memory consumption for many operations, a new per-file merge
hook, ignore patterns can now include '!' to exclude files, globbing
support for all commands on Windows, and support for addressing home
directories via ``bzr+ssh://host/~/`` syntax.

Users are encouraged to upgrade from the 2.0 stable series.

Bug Fixes
*********

* Don't require testtools to use sftp.
  (Vincent Ladeuil, #516183)

* Fix "AttributeError in Inter1and2Helper" during fetch.
  (Martin Pool, #513432)

* ``bzr update`` performs the two merges in a more logical order and will stop
  when it encounters conflicts.  
  (Gerard Krol, #113809)

* Fix ``log`` to better check ancestors even if merged revisions are involved.
  (Vincent Ladeuil, #476293)

* Give a better error message when doing ``bzr bind`` in an already bound
  branch.  (Neil Martinsen-Burrell, #513063)

* Ignore ``KeyError`` from ``remove_index`` during ``_abort_write_group``
  in a pack repository, which can happen harmlessly if the abort occurs during
  finishing the write group.  Also use ``bzrlib.cleanup`` so that any
  other errors that occur while aborting the individual packs won't be
  hidden by secondary failures when removing the corresponding indices.
  (Andrew Bennetts, #423015)

* Set the mtime of files exported to a directory by ``bzr export`` all to
  the same value to avoid confusing ``make`` and other date-based build
  systems. (Robert Collins, #515631)

Improvements
************

* Fetching into experimental formats will now print a warning. (Jelmer
  Vernooij)

API Changes
***********

* ``Repository.deserialise_inventory`` has been renamed to 
  ``Repository._deserialise_inventory`` to indicate it is private.
  (Jelmer Vernooij)

* ``Repository.get_inventory_xml`` has been renamed to 
  ``Repository._get_inventory_xml`` to indicate it is private. 
  (Jelmer Vernooij)

* ``Repository.serialise_inventory`` has been renamed to 
  ``Repository._serialise_inventory`` to indicate it is private.

* Using the ``bzrlib.chk_map`` module from within multiple threads at the
  same time was broken due to race conditions with a module level page
  cache. This shows up as a KeyError in the ``bzrlib.lru_cache`` code with
  ``bzrlib.chk_map`` in the backtrace, and can be triggered without using
  the same high level objects such as ``bzrlib.repository.Repository``
  from different threads. chk_map now uses a thread local cache which may
  increase memory pressure on processes using threads.
  (Robert Collins, John Arbash Meinel, #514090)

* The new ``merge_file_content`` should now be ok with tests to avoid
  regressions.
  (Vincent Ladeuil, #515597)

Internals
*********

* Use ``bzrlib.cleanup`` rather than less robust ``try``/``finally``
  blocks in several places in ``bzrlib.merge``.  This avoids masking prior
  errors when errors like ``ImmortalPendingDeletion`` occur during cleanup
  in ``do_merge``.
  (Andrew Bennetts, #517275)

API Changes
***********

* The ``remove_index`` method of
  ``bzrlib.repofmt.pack_repo.AggregateIndex`` no longer takes a ``pack``
  argument.  This argument was always ignored.
  (Andrew Bennetts, #423015)

bzr 2.1.0rc2
############

:Codename: after the bubbles
:2.1.0rc2: 2010-01-29

This is a quick-turn-around to update a small issue with our new per-file
merge hook. We expect no major changes from this to the final 2.1.0.

API Changes
***********

* The new ``merge_file_content`` hook point has been altered to provide a
  better API where state for extensions can be stored rather than the
  too-simple function based approach. This fixes a performance regression
  where branch configuration would be parsed per-file during merge. As
  part of this the included news_merger has been refactored into a base
  helper class ``bzrlib.merge.ConfigurableFileMerger``.
  (Robert Collins, John Arbash Meinel, #513822)


bzr 2.1.0rc1
############

:Codename: the 'new' stable
:2.1.0rc1: 2009-01-21

This is the first stable release candidate for Bazaar's 2.1 series. From
this point onwards, the 2.1 series will be considered stable (as the 2.0
series) and only bugfixes are expected to be incorporated. The dozen or so
bugfixes in the 2.0.4 release are also included in this release (along
with more than 15 more bugfixes). Some of the interesting features are
support for per-file merge hooks, ``bzr unshelve --preview``, support
for using ! in ignore files to exclude files from being ignored, a small
memory leak was squashed, and many ``ObjectNotLocked`` errors were fixed.
This looks to be a very good start for a new stable series.


New Features
************

* Add bug information to log output when available.
  (Neil Martinsen-Burrell, Guillermo Gonzalez, #251729)

* Added ``merge_file_content`` hook point to ``Merger``, allowing plugins
  to register custom merge logic, e.g. to provide smarter merging for
  particular files.

* Bazaar now includes the ``news_merge`` plugin.  It is disabled by
  default, to enable it add a ``news_merge_files`` option to your
  configuration.  Consult ``bzr help news_merge`` for more information.
  (Andrew Bennetts)
  
* ``bzr branch`` now takes a ``--bind`` option. This lets you
  branch and bind all in one command. (Ian Clatworthy)

* ``bzr switch`` now takes a ``--revision`` option, to allow switching to
  a specific revision of a branch. (Daniel Watkins, #183559)

* ``bzr unshelve --preview`` can now be used to show how a patch on the
  shelf would be applied to the working tree.
  (Guilherme Salgado, #308122)

* ``bzr update`` now takes a ``--revision`` argument. This lets you
  change the revision of the working tree to any revision in the
  ancestry of the current or master branch. (Matthieu Moy, Mark Hammond,
  Martin Pool, #45719)

* ``-Dbytes`` can now be used to display the total number of bytes
  transferred for the current command. This information is always logged
  to ``.bzr.log`` for later inspection. (John Arbash Meinel)

* New ignore patterns.  Patterns prefixed with '!' are exceptions to 
  ignore patterns and take precedence over regular ignores.  Such 
  exceptions are used to specify files that should be versioned which 
  would otherwise be ignored.  Patterns prefixed with '!!' act as regular 
  ignore patterns, but have highest precedence, even over the '!' 
  exception patterns. (John Whitley, #428031)

* The ``supress_warnings`` configuration option has been introduced to disable
  various warnings (it currently only supports the ``format_deprecation``
  warning). The new option can be set in any of the following locations:
  ``bazaar.conf``, ``locations.conf`` and/or ``branch.conf``.
  (Ted Gould, Matthew Fuller, Vincent Ladeuil)

Bug Fixes
*********

* Always show a message if an OS error occurs while trying to run a
  user-specified commit message editor.
  (Martin Pool, #504842)

* ``bzr diff`` will now use the epoch when it is unable to determine 
  the timestamp of a file, if the revision it was introduced in is a
  ghost. (Jelmer Vernooij, #295611)

* ``bzr switch -b`` can now create branches that are located using directory
  services such as ``lp:``, even when the branch name doesn't contain a
  '/'.  (Neil Martinsen-Burrell, #495263)

* ``bzr unshelve`` has improved messages about what it is doing.
  (Neil Martinsen-Burrell, #496917)

* Concurrent autopacking is more resilient to already-renamed pack files.
  If we find that a file we are about to obsolete is already obsoleted, we
  do not try to rename it, and we leave the file in ``obsolete_packs``.
  The code is also fault tolerant if a file goes missing, assuming that
  another process already removed the file.
  (John Arbash Meinel, Gareth White, #507557)

* Fix "Too many concurrent requests" in reconcile when network connection
  fails.  (Andrew Bennetts, #503878)

* Fixed a side effect mutation of ``RemoteBzrDirFormat._network_name``
  that caused some tests to fail when run in a non-default order.
  Probably no user impact.  (Martin Pool, #504102)

* Fixed ``ObjectNotLocked`` error in ``bzr cat -rbranch:../foo FILE``.
  (Andrew Bennetts, #506274)

* FTP transports support Unicode paths by encoding/decoding them as utf8.
  (Vincent Ladeuil, #472161)

* Listen to the SIGWINCH signal to update the terminal width.
  (Vincent Ladeuil, #316357)

* Progress bars are now hidden when ``--quiet`` is given.
  (Martin Pool, #320035)

* ``SilentUIFactory`` now supports ``make_output_stream`` and discards
  whatever is written to it.  This un-breaks some plugin tests that
  depended on this behaviour.
  (Martin Pool, #499757)

* When operations update the working tree, all affected files should end
  up with the same mtime. (eg. when versioning a generated file, if you
  update the source and the generated file together, the generated file
  should appear up-to-date.)
  (John Arbash Meinel, Martin <gzlist>, #488724)

Improvements
************

* Added ``add_cleanup`` and ``cleanup_now`` to ``bzrlib.command.Command``.
  All the builtin commands now use ``add_cleanup`` rather than
  ``try``/``finally`` blocks where applicable as it is simpler and more
  robust.  (Andrew Bennetts)

* All except a small number of storage formats are now hidden, making
  the help for numerous commands far more digestible. (Ian Clatworthy)

* Attempts to open a shared repository as a branch (e.g. ``bzr branch
  path/to/repo``) will now include "location is a repository" as a hint in
  the error message.  (Brian de Alwis, Andrew Bennetts, #440952)

* Push will now inform the user when they are trying to push to a foreign 
  VCS for which roundtripping is not supported, and will suggest them to 
  use dpush. (Jelmer Vernooij)

* The version of bzr being run is now written to the log file.
  (__monty__, #257170)

* Transport network activity indicator is shown more of the time when
  Bazaar is doing network IO.
  (Martin Pool)

Documentation
*************

* Add documentation on creating merges with more than one parent.
  (Neil Martinsen-Burrell, #481526)

* Better explain the --uncommitted option of merge.
  (Neil Martinsen-Burrell, #505088)

* Improve discussion of pending merges in the documentation for
  ``revert``.  (Neil Martinsen-Burrell, #505093)

* Improved help for ``bzr send``. 
  (Martin Pool, Bojan Nikolic)

* There is a System Administrator's Guide in ``doc/en/admin-guide``,
  including discussions of installation, relevant plugins, security and 
  backup. (Neil Martinsen-Burrell)

* The ``conflicts`` help topic has been renamed to ``conflict-types``.
  (Ian Clatworthy)

* The User Reference is now presented as a series of topics.
  Many of the included topics have link and format tweaks applied.
  (Ian Clatworthy)

API Changes
***********

* Added ``cachedproperty`` decorator to ``bzrlib.decorators``.
  (Andrew Bennetts)

* Many test features were renamed from ``FooFeature`` to ``foo_feature``
  to be consistent with instances being lower case and classes being
  CamelCase. For the features that were more likely to be used, we added a
  deprecation thunk, but not all. (John Arbash Meinel)

* Merger classes (such as ``Merge3Merger``) now expect a ``this_branch``
  parameter in their constructors, and provide ``this_branch`` as an
  attribute. (Andrew Bennetts)
  
* The Branch hooks pre_change_branch_tip no longer masks exceptions raised
  by plugins - the original exceptions are now preserved. (Robert Collins)

* The Transport ``Server.tearDown`` method is now renamed to
  ``stop_server`` and ``setUp`` to ``start_server`` for consistency with
  our normal naming pattern, and to avoid confusion with Python's
  ``TestCase.tearDown``.  (Martin Pool)

* ``WorkingTree.update`` implementations must now accept a ``revision``
  parameter.

Internals
*********

* Added ``BzrDir.open_branchV3`` smart server request, which can receive
  a string of details (such as "location is a repository") as part of a
  ``nobranch`` response.  (Andrew Bennetts, #440952)
  
* New helper osutils.UnicodeOrBytesToBytesWriter which encodes unicode
  objects but passes str objects straight through. This is used for
  selftest but may be useful for diff and other operations that generate
  mixed output. (Robert Collins)

* New exception ``NoRoundtrippingSupport``, for use by foreign branch 
  plugins. (Jelmer Vernooij)

Testing
*******

* ``bzrlib.tests.permute_for_extension`` is a helper that simplifies
  running all tests in the current module, once against a pure python
  implementation, and once against an extension (pyrex/C) implementation.
  It can be used to dramatically simplify the implementation of
  ``load_tests``.  (John Arbash Meinel)

* ``bzrlib.tests.TestCase`` now subclasses ``testtools.testcase.TestCase``.
  This permits features in testtools such as getUniqueInteger and
  getUniqueString to be used. Because of this, testtools version 0.9.2 or
  newer is now a dependency to run bzr selftest. Running with versions of
  testtools less than 0.9.2 will cause bzr to error while loading the test
  suite. (Robert Collins)

* Shell-like tests now support the command "mv" for moving files.  The
  syntax for ``mv file1 file2``, ``mv dir1 dir2`` and ``mv file dir`` is
  supported.  (Neil Martinsen-Burrell)

* The test progress bar no longer distinguishes tests that 'errored' from
  tests that 'failed' - they're all just failures.
  (Martin Pool)


bzr 2.0.5
#########

:Codename:
:2.0.5: NOT RELEASED YET

Bug Fixes
*********

* Avoid ``malloc(0)`` in ``patiencediff``, which is non-portable.
  (Martin Pool, #331095)

* Concurrent autopacking is more resilient to already-renamed pack files.
  If we find that a file we are about to obsolete is already obsoleted, we
  do not try to rename it, and we leave the file in ``obsolete_packs``.
  The code is also fault tolerant if a file goes missing, assuming that
  another process already removed the file.
  (John Arbash Meinel, Gareth White, #507557)

* Cope with the lockdir ``held/info`` file being empty, which seems to
  happen fairly often if the process is suddenly interrupted while taking
  a lock.
  (Martin Pool, #185103)

* Handle renames correctly when there are files or directories that 
  differ only in case.  (Chris Jones, Martin Pool, #368931)

* Fixed CHM generation by moving the NEWS section template into
  a separate file. (Ian Clatworthy, #524184)

* If ``bzr push --create-prefix`` triggers an unexpected ``NoSuchFile``
  error, report that error rather than failing with an unhelpful
  ``UnboundLocalError``.
  (Andrew Bennetts, #423563)

* Running ``bzr`` command without any arguments now shows bzr
  version number along with rest of the help text.
  (Parth Malwankar, #369501)

* Use osutils.O_NOINHERIT for some files on win32 to avoid PermissionDenied
  errors.
  (Inada Naoki, #524560)

Documentation
*************

* Added ``location-alias`` help topic.
  (Andrew Bennetts, #337834)

bzr 2.0.4
#########

:Codename: smooth sailing
:2.0.4: 2010-01-21

The fourth bugfix-only release in the 2.0 series contains more than a
dozen bugfixes relative to 2.0.3. The primary focus is on handling
interruptions and concurrent operations more cleanly, there is also a fair
improvement to ``bzr export`` when exporting a remote branch.


Bug Fixes
*********

* ``bzr annotate`` on another branch with ``-r branch:...`` no longer
  fails with an ``ObjectNotLocked`` error.  (Andrew Bennetts, #496590)

* ``bzr export dir`` now requests all file content as a record stream,
  rather than requsting the file content one file-at-a-time. This can make
  exporting over the network significantly faster (54min => 9min in one
  case). (John Arbash Meinel, #343218)

* ``bzr serve`` no longer slowly leaks memory. The compiled
  ``bzrlib.bencode.Encoder()`` class was using ``__del__`` to cleanup and
  free resources, and it should have been using ``__dealloc__``.
  This will likely have an impact on any other process that is serving for
  an extended period of time.  (John Arbash Meinel, #494406)

* Check for SIGINT (Ctrl-C) and other signals immediately if ``readdir``
  returns ``EINTR`` by calling ``PyErr_CheckSignals``.  This affected the
  optional ``_readdir_pyx`` extension.  (Andrew Bennetts, #495023)

* Concurrent autopacks will no longer lose a newly created pack file.
  There was a race condition, where if the reload happened at the right
  time, the second packer would forget the name of the newly added pack
  file. (John Arbash Meinel, Gareth White, #507566)

* Give a clearer message if the lockdir disappears after being apparently
  successfully taken.  (Martin Pool, #498378)

* Give a warning when fetching between repositories (local or remote) with
  sufficiently different formats that the content will need to be
  serialized (ie ``InterDifferingSerializer`` or ``inventory-deltas``), so
  the user has a clue that upgrading could make it faster.
  (Martin Pool, #456077)

* If we fail to open ``~/.bzr.log`` write a clear message to stderr rather
  than using ``warning()``. The log file is opened before logging is set
  up, and it leads to very confusing: 'no handlers for "bzr"' messages for
  users, rather than something nicer.
  (John Arbash Meinel, Barry Warsaw, #503886)

* Refuse to build with any Pyrex 0.9.4 release, as they have known bugs.
  (Martin Pool, John Arbash Meinel, #449372)

* ``setup.py bdist_rpm`` now properly finds extra files needed for the
  build. (there is still the distutils bug
  http://bugs.python.org/issue644744) (Joe Julian, #175839)

* The 2a format wasn't properly restarting autopacks when something
  changed underneath it (like another autopack). Now concurrent
  autopackers will properly succeed. (John Arbash Meinel, #495000)

* ``TreeTransform`` can now handle when a delta says that the file id for
  the tree root changes. Rather than trying to rename your working
  directory, or failing early saying that you can't have multiple
  tree roots. This also fixes revert, update, and pull when the root id
  changes.  (John Arbash Meinel, #494269, #504390)

* ``_update_current_block`` no longer suppresses exceptions, so ^C at just
  the right time will get propagated, rather than silently failing to move
  the block pointer. (John Arbash Meinel, Gareth White, #495023)

Testing
*******

* We have a new ``test_source`` that ensures all pyrex ``cdef`` functions
  handle exceptions somehow. (Possibly by setting ``# cannot_raise``
  rather than an ``except ?:`` clause.) This should help prevent bugs like
  bug #495023. (John Arbash Meinel)


bzr 2.1.0b4
###########

:Codename: san francisco airport
:2.1.0b4: 2009-12-14

The fourth beta release in the 2.1 series brings with it a significant
number of bugfixes (~20). The test suite is once again (finally) "green"
on Windows, and should remain that way for future releases. There are a
few performance related updates (faster upgrade and log), and several UI
tweaks. There has also been a significant number of tweaks to the runtime
documentation. 2.1.0b4 include everything from the 2.0.3 release.


Compatibility Breaks
********************

* The BZR_SSH environmental variable may now be set to the path of a secure
  shell client. If currently set to the value ``ssh`` it will now guess the
  vendor of the program with that name, to restore the old behaviour that
  indicated the SSH Corporation client use ``sshcorp`` instead as the magic
  string. (Martin <gzlist@googlemail.com>, #176292)

New Features
************

* ``bzr commit`` now has a ``--commit-time`` option.
  (Alexander Sack, #459276)

* ``-Dhpss`` now increases logging done when run on the bzr server,
  similarly to how it works on the client. (John Arbash Meinel)

* New option ``bzr unshelve --keep`` applies the changes and leaves them
  on the shelf.  (Martin Pool, Oscar Fuentes, #492091)

* The ``BZR_COLUMNS`` envrionment variable can be set to force bzr to
  respect a given terminal width. This can be useful when output is
  redirected or in obscure cases where the default value is not
  appropriate. Pagers can use it to get a better control of the line
  lengths. 
  (Vincent Ladeuil)

* The new command ``bzr lp-mirror`` will request that Launchpad update its
  mirror of a local branch. This command will only function if launchpadlib
  is installed.
  (Jonathan Lange)


Bug Fixes
*********

* After renaming a file, the dirstate could accidentally reference
  ``source\\path`` rather than ``source/path`` on Windows. This might be a
  source of some dirstate-related failures. (John Arbash Meinel)

* ``bzr commit`` now detects commit messages that looks like file names
  and issues a warning.
  (Gioele Barabucci, #73073)

* ``bzr ignore /`` no longer causes an IndexError. (Gorden Tyler, #456036)

* ``bzr log -n0 -rN`` should not return revisions beyond its merged revisions.
  (#325618, #484109, Marius Kruger)

* ``bzr merge --weave`` and ``--lca`` will now create ``.BASE`` files for
  files with conflicts (similar to ``--merge3``). The contents of the file
  is a synthesis of all bases used for the merge.
  (John Arbash Meinel, #40412)

* ``bzr mv --quiet`` really is quiet now.  (Gordon Tyler, #271790)

* ``bzr serve`` is more clear about the risk of supplying --allow-writes.
  (Robert Collins, #84659)

* ``bzr serve --quiet`` really is quiet now.  (Gordon Tyler, #252834)

* Fix bug with redirected URLs over authenticated HTTP.
  (Glen Mailer, Neil Martinsen-Burrell, Vincent Ladeuil, #395714)

* Interactive merge doesn't leave branch locks behind.  (Aaron Bentley)

* Lots of bugfixes for the test suite on Windows. We should once again
  have a test suite with no failures on Windows. (John Arbash Meinel)

* ``osutils.terminal_width()`` obeys the BZR_COLUMNS environment
  variable but returns None if the terminal is not a tty (when output is
  redirected for example). Also fixes its usage under OSes that doesn't
  provide termios.TIOCGWINSZ. Make sure the corresponding tests runs on
  windows too.
  (Joke de Buhr, Vincent Ladeuil, #353370, #62539)
  (John Arbash Meinel, Vincent Ladeuil, #492561)

* Terminate ssh subprocesses when no references to them remain, fixing
  subprocess and file descriptor leaks.  (Andrew Bennetts, #426662)
  
* The ``--hardlink`` option of ``bzr branch`` and ``bzr checkout`` now
  works for 2a format trees.  Only files unaffected by content filters
  will be hardlinked.  (Andrew Bennetts, #408193)

* The new glob expansion on Windows would replace all ``\`` characters
  with ``/`` even if it there wasn't a glob to expand, the arg was quoted,
  etc. Now only change slashes if there is something being glob expanded.
  (John Arbash Meinel, #485771)

* Use our faster ``KnownGraph.heads()`` functionality when computing the
  new rich-root heads. This can cut a conversion time in half (mysql from
  13.5h => 6.2h) (John Arbash Meinel, #487632)

* When launching a external diff tool via bzr diff --using, temporary files
  are no longer created, rather, the path to the file in the working tree is
  passed to the external diff tool. This allows the file to be edited if the
  diff tool provides for this. (Gary van der Merwe, #490738)
  
* The launchpad-open command can now be used from a subdirectory of a
  branch, not just from the root of the branch. 
  (Neil Martinsen-Burrell, #489102)


Improvements
************

* ``bzr log`` is now faster. (Ian Clatworthy)

* ``bzr update`` provides feedback on which branch it is up to date with.
  (Neil Martinsen-Burrell)

* ``bzr upgrade`` from pre-2a to 2a can be significantly faster (4x).
  For details see the xml8 patch and heads() improvements.
  (John Arbash Meinel)

* ``bzrlib.urlutils.local_path_from_url`` now accepts
  'file://localhost/' as well as 'file:///' URLs on POSIX.  (Michael
  Hudson)

* The progress bar now shows only a spinner and per-operation counts,
  not an overall progress bar.  The previous bar was often not correlated
  with real overall operation progress, either because the operations take
  nonlinear time, or because at the start of the operation Bazaar couldn't
  estimate how much work there was to do.  (Martin Pool)

Documentation
*************

* Lots of documentation tweaks for inline help topics and command help
  information.

API Changes
***********

* ``bzrlib.textui`` (vestigial module) removed.  (Martin Pool)

* The Launchpad plugin now has a function ``login`` which will log in to
  Launchpad with launchpadlib, and ``load_branch`` which will return the
  Launchpad Branch object corresponding to a given Bazaar Branch object.
  (Jonathan Lange)

Internals
*********

* New test Feature: ``ModuleAvailableFeature``. It is designed to make it
  easier to handle what tests you want to run based on what modules can be
  imported. (Rather than lots of custom-implemented features that were
  basically copy-and-pasted.) (John Arbash Meinel)

* ``osutils.timer_func()`` can be used to get either ``time.time()`` or
  ``time.clock()`` when you want to do performance timing.
  ``time.time()`` is limited to 15ms resolution on Windows, but
  ``time.clock()`` gives CPU and not wall-clock time on other platforms.
  (John Arbash Meinel)

* Several code paths that were calling ``Transport.get().read()`` have
  been changed to the equalivent ``Transport.get_bytes()``. The main
  difference is that the latter will explicitly call ``file.close()``,
  rather than expecting the garbage collector to handle it. This helps
  with some race conditions on Windows during the test suite and sftp
  tests. (John Arbash Meinel)

Testing
*******

* TestCaseWithMemoryTransport no longer sets $HOME and $BZR_HOME to
  unicode strings. (Michael Hudson, #464174)


bzr 2.0.3
#########

:Codename: little italy
:2.0.3: 2009-12-14


The third stable release of Bazaar has a small handful of bugfixes. As
expected, this has no internal or external compatibility changes versus
2.0.2 (or 2.0.0).

Bug Fixes
*********

* ``bzr push --use-existing-dir`` no longer crashes if the directory
  exists but contains an invalid ``.bzr`` directory.
  (Andrew Bennetts, #423563)

* Content filters are now applied correctly after pull, merge and switch.
  (Ian Clatworthy, #385879)

* Fix a potential segfault in the groupcompress hash map handling code.
  When inserting new entries, if the final hash bucket was empty, we could
  end up trying to access if ``(last_entry+1)->ptr == NULL``.
  (John Arbash Meinel, #490228)

* Improve "Binary files differ" hunk handling.  (Aaron Bentley, #436325)


bzr 2.1.0b3
###########

:Codename: after sprint recovery
:2.1.0b3: 2009-11-16

This release was pushed up from its normal release cycle due to a
regression in python 2.4 compatibility in 2.1.0b2.  Since this regression
was caught before 2.1.0b2 was officially announced, the full changelog
includes both 2.1.0b3 and 2.1.0b2 changes.

Highlights of 2.1.0b3 are: new globbing code for all commands on Windows,
the test suite now conforms to python's trunk enhanced semantics (skip,
etc.), and ``bzr info -v`` will now report the correct branch and repo
formats for Remote objects.


New Features
************

* Users can define a shelve editor to provide shelf functionality at a
  granularity finer than per-patch-hunk. (Aaron Bentley)

Bug Fixes
*********

* Fix for shell completion and short options.  (Benoît PIERRE)

* Fix ``bzr --profile-imports`` with Python 2.6.  (Martin Pool)

* Hooks daughter classes should always call the base constructor.
  (Alexander Belchenko, Vincent Ladeuil, #389648) 

* Improve "Binary files differ" hunk handling.  (Aaron Bentley, #436325)

* On Windows, do glob expansion at the command-line level (as is usually
  done in bash, etc.) This means that *all* commands get glob expansion
  (bzr status, bzr add, bzr mv, etc). It uses a custom command line
  parser, which allows us to know if a given section was quoted. It means
  you can now do ``bzr ignore "*.py"``.
  (John Arbash Meinel, #425510, #426410, #194450)

* Sanitize commit messages that come in from the '-m' flag. We translate
  '\r\n' => '\n' and a plain '\r' => '\n'. The storage layer doesn't
  allow those because XML store silently translate it anyway. (The parser
  auto-translates \r\n => \n in ways that are hard for us to catch.)

* Show correct branch and repository format descriptions in 
  ``bzr info -v`` on a smart server location.  (Andrew Bennetts, #196080)

* The fix for bug #186920 accidentally broke compatibility with python
  2.4.  (Vincent Ladeuil, #475585)

* Using ``Repository.get_commit_builder().record_iter_changes()`` now
  correctly sets ``self.inv_sha1`` to a sha1 string and
  ``self.new_inventory`` to an Inventory instance after calling
  ``self.finish_inventory()``. (Previously it accidently set both values
  as a tuple on ``self.inv_sha1``. This was missed because
  ``repo.add_revision`` ignores the supplied inventory sha1 and recomputes
  the sha1 from the repo directly. (John Arbash Meinel)

* Shelve command refuse to run if there is no real terminal.
  (Alexander Belchenko)

* Avoid unnecessarily flushing of trace file; it's now unbuffered at the
  Python level.  (Martin Pool)

Documentation
*************

* Include Japanese translations for documentation (Inada Naoki)

* New API ``ui_factory.make_output_stream`` to be used for sending bulk
  (rather than user-interaction) data to stdout.  This automatically
  coordinates with progress bars or other terminal activity, and can be
  overridden by GUIs.
  (Martin Pool, 493944)

Internals
*********

* Some of the core groupcompress functionality now releases the GIL before
  operation. Similar to how zlib and bz2 operate without the GIL in the
  core compression and decompression routines. (John Arbash Meinel)

Testing
*******

* -Dhpssvfs will now trigger on ``RemoteBzrDir._ensure_real``, providing
  more debugging of VFS access triggers. (Robert Collins)

* KnownFailure is now signalled to ``ExtendedTestResult`` using the same
  method that Python 2.7 uses - ``addExpectedFailure``. (Robert Collins)

* ``--parallel=fork`` is now compatible with --subunit.
  (Robert Collins, Vincent Ladeuil, #419776)

* Reporting of failures shows test ids not descriptions and thus shows
  parameterised tests correctly. (Robert Collins)

* TestNotApplicable is now handled within the TestCase.run method rather
  than being looked for within ``ExtendedTestResult.addError``. This
  provides better handling with other ``TestResult`` objects, degrading to
  sucess rather than error. (Robert Collins)

* The private method ``_testConcluded`` on ``ExtendedTestResult`` has been
  removed - it was empty and unused. (Robert Collins)

* UnavailableFeature is now handled within the TestCase.run method rather
  than being looked for within addError. If the Result object does not
  have an addNotSupported method, addSkip is attempted instead, and
  failing that addSuccess. (Robert Collins)

* When a TestResult does not have an addSkip method, skipped tests are now
  reported as successful tests, rather than as errors. This change is
  to make it possible to get a clean test run with a less capable
  TestResult. (Robert Collins)



bzr 2.1.0b2
###########

:Codename: a load off my mind
:2.1.0b2: 2009-11-02

This is our second feature-filled release since 2.0, pushing us down the
path to a 2.1.0. Once again, all bugfixes in 2.0.2 are present in 2.1.0b2.

Key highlights in this release are: improved handling of
failures-during-cleanup for commit, fixing a long-standing bug with
``bzr+http`` and shared repositories, all ``lp:`` urls to be resolved
behind proxies, and a new StaticTuple datatype, allowing us to reduce
memory consumption (50%) and garbage collector overhead (40% faster) for
many operations.

* A new ``--concurrency`` option has been added as well as an associated
  BZR_CONCURRENCY environment variable to specify the number of
  processes that can be run concurrently when running ``bzr selftest``. The
  command-line option overrides the environment variable if both are
  specified. If none is specified. the number of processes is obtained
  from the OS as before.  (Matt Nordhoff, Vincent Ladeuil)

Bug Fixes
*********

* ``bzr+http`` servers no longer give spurious jail break errors when
  serving branches inside a shared repository.  (Andrew Bennetts, #348308)

* Errors during commit are handled more robustly so that knock-on errors
  are less likely to occur, and will not obscure the original error if
  they do occur.  This fixes some causes of ``TooManyConcurrentRequests``
  and similar errors.  (Andrew Bennetts, #429747, #243391)

* Launchpad urls can now be resolved from behind proxies.
  (Gordon Tyler, Vincent Ladeuil, #186920)

* Reduce the strictness for StaticTuple, instead add a debug flag
  ``-Dstatic_tuple`` which will change apis to be strict and raise errors.
  This way, most users won't see failures, but developers can improve
  internals. (John Arbash Meinel, #471193)

* TreeTransform.adjust_path updates the limbo paths of descendants of adjusted
  files.  (Aaron Bentley)

* Unicode paths are now handled correctly and consistently by the smart
  server.  (Andrew Bennetts, Michael Hudson, #458762)

Improvements
************

* When reading index files, we now use a ``StaticTuple`` rather than a
  plain ``tuple`` object. This generally gives a 20% decrease in peak
  memory, and can give a performance boost up to 40% on large projects.
  (John Arbash Meinel)

* Peak memory under certain operations has been reduced significantly.
  (eg, 'bzr branch launchpad standalone' is cut in half)
  (John Arbash Meinel)

Documentation
*************

* Filtered views user documentation upgraded to refer to format 2a
  instead of pre-2.0 formats. (Ian Clatworthy)

API Changes
***********

* Remove deprecated ``CLIUIFactory``.  (Martin Pool)

* ``UIFactory`` now has new ``show_error``, ``show_message`` and
  ``show_warning`` methods, which can be hooked by non-text UIs.  
  (Martin Pool)

Internals
*********

* Added ``bzrlib._simple_set_pyx``. This is a hybrid between a Set and a
  Dict (it only holds keys, but you can lookup the object located at a
  given key). It has significantly reduced memory consumption versus the
  builtin objects (1/2 the size of Set, 1/3rd the size of Dict). This is
  used as the interning structure for StaticTuple objects.
  (John Arbash Meinel)

* ``bzrlib._static_tuple_c.StaticTuple`` is now available and used by
  the btree index parser and the chk map parser. This class functions
  similarly to ``tuple`` objects. However, it can only point to a limited
  collection of types.  (Currently StaticTuple, str, unicode, None, bool,
  int, long, float, but not subclasses).  This allows us to remove it from
  the garbage collector (it cannot be in a cycle), it also allows us to
  intern the objects. In testing, this can reduce peak memory by 20-40%,
  and significantly improve performance by removing objects from being
  inspected by the garbage collector.  (John Arbash Meinel)

* ``GroupCompressBlock._ensure_content()`` will now release the
  ``zlib.decompressobj()`` when the first request is for all of the
  content. (Previously it would only be released if you made a request for
  part of the content, and then all of it later.) This turns out to be a
  significant memory savings, as a ``zstream`` carries around approx 260kB
  of internal state and buffers. (For branching bzr.dev this drops peak
  memory from 382MB => 345MB.) (John Arbash Meinel)

* When streaming content between ``2a`` format repositories, we now clear
  caches from earlier versioned files. (So 'revisions' is cleared when we
  start reading 'inventories', etc.) This can have a significant impact on
  peak memory for initial copies (~200MB). (John Arbash Meinel)


bzr 2.0.2
#########

:Codename: after the scare
:2.0.2: 2009-11-02

The second in our "let's keep the stable bugfixes flowing" series. As
expected this has a few (~9) bugfixes relative to 2.0.1, and no major api
changes or features.

Bug Fixes
*********

* Avoid "NoneType has no attribute st_mode" error when files disappear
  from a directory while it's being read.  (Martin Pool, #446033)

* Content filters are now applied correctly after revert.
  (Ian Clatworthy)

* Diff parsing handles "Binary files differ" hunks.  (Aaron Bentley, #436325)

* Fetching from stacked pre-2a repository via a smart server no longer
  fails intermittently with "second push failed to complete".
  (Andrew Bennetts, #437626)

* Fix typos left after test_selftest refactoring.
  (Vincent Ladeuil, Matt Nordhoff, #461149)

* Fixed ``ObjectNotLocked`` errors during ``bzr log -r NNN somefile``.
  (Andrew Bennetts, #445171)
  
* PreviewTree file names are not limited by the encoding of the temp
  directory's filesystem. (Aaron Bentley, #436794)

Improvements
************

* ``bzr log`` now read-locks branches exactly once, so makes better use of
  data caches.  (Andrew Bennetts)

Documentation
*************

* Filtered views user documentation upgraded to refer to format 2a
  instead of pre-2.0 formats. (Ian Clatworthy)


bzr 2.1.0b1
###########

:Codename: While the cat is away
:2.1.0b1: 2009-10-14

This is the first development release in the new split "stable" and
"development" series. As such, the release is a snapshot of bzr.dev
without creating a release candidate first. This release includes a
fair amount of internal changes, with deprecated code being removed,
and several new feature developments. People looking for a stable code
base with only bugfixes should focus on the 2.0.1 release. All bugfixes
present in 2.0.1 are present in 2.1.0b1.

Highlights include support for ``bzr+ssh://host/~/homedir`` style urls,
finer control over the plugin search path via extended BZR_PLUGIN_PATH
syntax, visible warnings when extension modules fail to load, and improved
error handling during unlocking.


New Features
************

* Bazaar can now send mail through Apple OS X Mail.app. 
  (Brian de Alwis)

* ``bzr+ssh`` and ``bzr`` paths can now be relative to home directories
  specified in the URL.  Paths starting with a path segment of ``~`` are
  relative to the home directory of the user running the server, and paths
  starting with ``~user`` are relative to the home directory of the named
  user.  For example, for a user "bob" with a home directory of
  ``/home/bob``, these URLs are all equivalent:

  * ``bzr+ssh://bob@host/~/repo``
  * ``bzr+ssh://bob@host/~bob/repo``
  * ``bzr+ssh://bob@host/home/bob/repo``

  If ``bzr serve`` was invoked with a ``--directory`` argument, then no
  home directories outside that directory will be accessible via this
  method.

  This is a feature of ``bzr serve``, so pre-2.1 clients will
  automatically benefit from this feature when ``bzr`` on the server is
  upgraded.  (Andrew Bennetts, #109143)

* Extensions can now be compiled if either Cython or Pyrex is available.
  Currently Pyrex is preferred, but that may change in the future.
  (Arkanes)

* Give more control on BZR_PLUGIN_PATH by providing a way to refer to or
  disable the user, site and core plugin directories.
  (Vincent Ladeuil, #412930, #316192, #145612)

Bug Fixes
*********

* Bazaar's native protocol code now correctly handles EINTR, which most
  noticeably occurs if you break in to the debugger while connected to a
  bzr+ssh server.  You can now can continue from the debugger (by typing
  'c') and the process continues.  However, note that pressing C-\ in the
  shell may still kill the SSH process, which is bug 162509, so you must
  sent a signal to the bzr process specifically, for example by typing
  ``kill -QUIT PID`` in another shell.  (Martin Pool, #341535)

* ``bzr add`` in a tree that has files with ``\r`` or ``\n`` in the
  filename will issue a warning and skip over those files.
  (Robert Collins, #3918)

* ``bzr dpush`` now aborts if uncommitted changes (including pending merges)
  are present in the working tree. The configuration option ``dpush_strict``
  can be used to set the default for this behavior.
  (Vincent Ladeuil, #438158)

* ``bzr merge`` and ``bzr remove-tree`` now requires --force if pending
  merges are present in the working tree.
  (Vincent Ladeuil, #426344)

* Clearer message when Bazaar runs out of memory, instead of a ``MemoryError``
  traceback.  (Martin Pool, #109115)

* Don't give a warning on Windows when failing to import ``_readdir_pyx``
  as it is never built. (John Arbash Meinel, #430645)

* Don't restrict the command name used to run the test suite.
  (Vincent Ladeuil, #419950)

* ftp transports were built differently when the kerberos python module was
  present leading to obscure failures related to ASCII/BINARY modes.
  (Vincent Ladeuil, #443041)

* Network streams now decode adjacent records of the same type into a
  single stream, reducing layering churn. (Robert Collins)

* PreviewTree behaves correctly when get_file_mtime is invoked on an unmodified
  file. (Aaron Bentley, #251532)

* Registry objects should not use iteritems() when asked to use items().
  (Vincent Ladeuil, #430510)

* Weave based repositories couldn't be cloned when committers were using
  domains or user ids embedding '.sig'. Now they can.
  (Matthew Fuller, Vincent Ladeuil, #430868)

Improvements
************

* Revision specifiers can now be given in a more DWIM form, without
  needing explicit prefixes for specifiers like tags or revision id's.
  See ``bzr help revisionspec`` for full details.  (Matthew Fuller)

* Bazaar gives a warning before exiting, and writes into ``.bzr.log``, if 
  compiled extensions can't be loaded.  This typically indicates a
  packaging or installation problem.  In this case Bazaar will keep
  running using pure-Python versions, but this may be substantially
  slower.  The warning can be disabled by setting
  ``ignore_missing_extensions = True`` in ``bazaar.conf``.
  See also <https://answers.launchpad.net/bzr/+faq/703>.
  (Martin Pool, #406113, #430529)

* Secondary errors that occur during Branch.unlock and Repository.unlock
  no longer obscure the original error.  These methods now use a new
  decorator, ``only_raises``.  This fixes many causes of
  ``TooManyConcurrentRequests`` and similar errors.
  (Andrew Bennetts, #429747)

Documentation
*************

* Describe the new shell-like test feature. (Vincent Ladeuil)

* Help on hooks no longer says 'Not deprecated' for hooks that are
  currently supported. (Ian Clatworthy, #422415)

API Changes
***********

* ``bzrlib.user_encoding`` has been removed; use
  ``bzrlib.osutils.get_user_encoding`` instead.  (Martin Pool)

* ``bzrlib.tests`` now uses ``stopTestRun`` for its ``TestResult``
  subclasses - the same as python's unittest module. (Robert Collins)
  
* ``diff._get_trees_to_diff`` has been renamed to 
  ``diff.get_trees_and_branches_to_diff``. It is now a public API, and it 
  returns the old and new branches. (Gary van der Merwe)

* ``bzrlib.trace.log_error``, ``error`` and ``info`` have been deprecated.
  (Martin Pool)

* ``MutableTree.has_changes()`` does not require a tree parameter anymore. It
  now defaults to comparing to the basis tree. It now checks for pending
  merges too.  ``Merger.check_basis`` has been deprecated and replaced by the
  corresponding has_changes() calls. ``Merge.compare_basis``,
  ``Merger.file_revisions`` and ``Merger.ensure_revision_trees`` have also
  been deprecated.
  (Vincent Ladeuil, #440631)

* ``ProgressTask.note`` is deprecated.
  (Martin Pool)

Internals
*********

* Added ``-Drelock`` debug flag.  It will ``note`` a message every time a
  repository or branch object is unlocked then relocked the same way.
  (Andrew Bennetts)
  
* ``BTreeLeafParser.extract_key`` has been tweaked slightly to reduce
  mallocs while parsing the index (approx 3=>1 mallocs per key read).
  This results in a 10% speedup while reading an index.
  (John Arbash Meinel)

* The ``bzrlib.lsprof`` module has a new class ``BzrProfiler`` which makes
  profiling in some situations like callbacks and generators easier.
  (Robert Collins)

Testing
*******

* Passing ``--lsprof-tests -v`` to bzr selftest will cause lsprof output to
  be output for every test. Note that this is very verbose! (Robert Collins)

* Setting ``BZR_TEST_PDB=1`` when running selftest will cause a pdb
  post_mortem to be triggered when a test failure occurs. (Robert Collins)

* Shell-like tests can now be written. Code in ``bzrlib/tests/script.py`` ,
  documentation in ``developers/testing.txt`` for details.
  (Vincent Ladeuil)

* Some tests could end up with the same id, that was dormant for
  a long time.
  (Vincent Ladeuil, #442980)

* Stop showing the number of tests due to missing features in the test
  progress bar.  (Martin Pool)

* Test parameterisation now does a shallow copy, not a deep copy of the test
  to be parameterised. This is not expected to break external use of test
  parameterisation, and is substantially faster. (Robert Collins)

* Tests that try to open a bzr dir on an arbitrary transport will now
  fail unless they have explicitly permitted the transport via
  ``self.permit_url``. The standard test factories such as ``self.get_url``
  will permit the urls they provide automatically, so only exceptional
  tests should need to do this. (Robert Collins)

* The break-in test no longer cares about clean shutdown of the child,
  instead it is happy if the debugger starts up. (Robert  Collins)

* The full test suite is expected to pass when the C extensions are not
  present. (Vincent Ladeuil, #430749)


bzr 2.0.1
#########

:Codename: Stability First
:2.0.1: 2009-10-14

The first of our new ongoing bugfix-only stable releases has arrived. It
includes a collection of 12 bugfixes applied to bzr 2.0.0, but does not
include any of the feature development in the 2.1.0 series.


Bug Fixes
*********

* ``bzr add`` in a tree that has files with ``\r`` or ``\n`` in the
  filename will issue a warning and skip over those files.
  (Robert Collins, #3918)

* bzr will attempt to authenticate with SSH servers that support
  ``keyboard-interactive`` auth but not ``password`` auth when using
  Paramiko.   (Andrew Bennetts, #433846)

* Fixed fetches from a stacked branch on a smart server that were failing
  with some combinations of remote and local formats.  This was causing
  "unknown object type identifier 60" errors.  (Andrew Bennetts, #427736)

* Fixed ``ObjectNotLocked`` errors when doing some log and diff operations
  on branches via a smart server.  (Andrew Bennetts, #389413)

* Handle things like ``bzr add foo`` and ``bzr rm foo`` when the tree is
  at the root of a drive. ``osutils._cicp_canonical_relpath`` always
  assumed that ``abspath()`` returned a path that did not have a trailing
  ``/``, but that is not true when working at the root of the filesystem.
  (John Arbash Meinel, Jason Spashett, #322807)

* Hide deprecation warnings for 'final' releases for python2.6.
  (John Arbash Meinel, #440062)

* Improve the time for ``bzr log DIR`` for 2a format repositories.
  We had been using the same code path as for <2a formats, which required
  iterating over all objects in all revisions.
  (John Arbash Meinel, #374730)

* Make sure that we unlock the tree if we fail to create a TreeTransform
  object when doing a merge, and there is limbo, or pending-deletions
  directory.  (Gary van der Merwe, #427773)

* Occasional IndexError on renamed files have been fixed. Operations that
  set a full inventory in the working tree will now go via the
  apply_inventory_delta code path which is simpler and easier to
  understand than dirstates set_state_from_inventory method. This may
  have a small performance impact on operations built on _write_inventory,
  but such operations are already doing full tree scans, so no radical
  performance change should be observed. (Robert Collins, #403322)

* Retrieving file text or mtime from a _PreviewTree has good performance when
  there are many changes.  (Aaron Bentley)

* The CHK index pages now use an unlimited cache size. With a limited
  cache and a large project, the random access of chk pages could cause us
  to download the entire cix file many times.
  (John Arbash Meinel, #402623)

* When a file kind becomes unversionable after being added, a sensible
  error will be shown instead of a traceback. (Robert Collins, #438569)

Documentation
*************

* Improved README. (Ian Clatworthy)

* Improved upgrade documentation for Launchpad branches.
  (Barry Warsaw)


bzr 2.0.0
#########

:2.0.0: 2009-09-22
:Codename: Instant Karma

This release of Bazaar makes the 2a (previously 'brisbane-core') format
the default when new branches or repositories are created.  This format is
substantially smaller and faster for many operations.  Most of the work in
this release focuses on bug fixes and stabilization, covering both 2a and
previous formats.  (See the Upgrade Guide for information on migrating
existing projects.)

This release also improves the documentation content and presentation,
including adding Windows HtmlHelp manuals.

The Bazaar team decided that 2.0 will be a long-term supported release,
with bugfix-only 2.0.x releases based on it, continuing for at least six
months or until the following stable release.

Changes from 2.0.0rc2 to final
******************************

* Officially branded as 2.0.0 rather than 2.0 to clarify between things
  that "want to happen on the 2.0.x stable series" versus things that want
  to "land in 2.0.0". (Changes how bzrlib._format_version_tuple() handles
  micro = 0.) (John Arbash Meinel)


bzr 2.0.0rc2
############

:2.0.0rc2: 2009-09-10

New Features
************

* Added post_commit hook for mutable trees. This allows the keywords
  plugin to expand keywords on files changed by the commit.
  (Ian Clatworthy, #408841)

Bug Fixes
*********

* Bazaar's native protocol code now correctly handles EINTR, which most
  noticeably occurs if you break in to the debugger while connected to a
  bzr+ssh server.  You can now can continue from the debugger (by typing
  'c') and the process continues.  However, note that pressing C-\ in the
  shell may still kill the SSH process, which is bug 162509, so you must
  sent a signal to the bzr process specifically, for example by typing
  ``kill -QUIT PID`` in another shell.  (Martin Pool, #341535)

* ``bzr check`` in pack-0.92, 1.6 and 1.9 format repositories will no
  longer report incorrect errors about ``Missing inventory ('TREE_ROOT', ...)``
  (Robert Collins, #416732)

* ``bzr info -v`` on a 2a format still claimed that it was a "Development
  format" (John Arbash Meinel, #424392)

* ``bzr log stacked-branch`` shows the full log including
  revisions that are in the fallback repository. (Regressed in 2.0rc1).
  (John Arbash Meinel, #419241)

* Clearer message when Bazaar runs out of memory, instead of a ``MemoryError``
  traceback.  (Martin Pool, #109115)

* Conversion to 2a will create a single pack for all the new revisions (as
  long as it ran without interruption). This improves both ``bzr upgrade``
  and ``bzr pull`` or ``bzr merge`` from local branches in older formats.
  The autopack logic that occurs every 100 revisions during local
  conversions was not returning that pack's identifier, which resulted in
  the partial packs created during the conversion not being consolidated
  at the end of the conversion process. (Robert Collins, #423818)

* Fetches from 2a to 2a are now again requested in 'groupcompress' order.
  Groups that are seen as 'underutilized' will be repacked on-the-fly.
  This means that when the source is fully packed, there is minimal
  overhead during the fetch, but if the source is poorly packed the result
  is a fairly well packed repository (not as good as 'bzr pack' but
  good-enough.) (Robert Collins, John Arbash Meinel, #402652)

* Fix a potential segmentation fault when doing 'log' of a branch that had
  ghosts in its mainline.  (Evaluating None as a tuple is bad.)
  (John Arbash Meinel, #419241)

* ``groupcompress`` sort order is now more stable, rather than relying on
  ``topo_sort`` ordering. The implementation is now
  ``KnownGraph.gc_sort``. (John Arbash Meinel)

* Local data conversion will generate correct deltas. This is a critical
  bugfix vs 2.0rc1, and all 2.0rc1 users should upgrade to 2.0rc2 before
  converting repositories. (Robert Collins, #422849)

* Network streams now decode adjacent records of the same type into a
  single stream, reducing layering churn. (Robert Collins)

* Prevent some kinds of incomplete data from being committed to a 2a
  repository, such as revisions without inventories, a missing chk_bytes
  record for an inventory, or a missing text referenced by an inventory.
  (Andrew Bennetts, #423506, #406687)
  
Documentation
*************

* Fix assertion error about "_remember_remote_is_before" when pushing to
  older smart servers.
  (Andrew Bennetts, #418931)

* Help on hooks no longer says 'Not deprecated' for hooks that are
  currently supported. (Ian Clatworthy, #422415)

* PDF and CHM (Windows HtmlHelp) formats are now supported for the
  user documentation. The HTML documentation is better broken up into
  topics. (Ian Clatworthy)

* The developer and foreign language documents are now separated
  out so that searching in the HTML and CHM files produces more
  useful results. (Ian Clatworthy)

* The main table of contents now provides links to the new Migration Docs
  and Plugins Guide. (Ian Clatworthy)


bzr 2.0.0rc1
############

:Codename: no worries
:2.0.0rc1: 2009-08-26

Compatibility Breaks
********************

* The default format for bzr is now ``2a``. This format brings many
  significant performance and size improvements. bzr can pull from
  any existing repository into a ``2a`` one, but can only transfer
  from ``2a`` into ``rich-root`` repositories. The Upgrade guide
  has more information about this change. (Robert Collins)

* On Windows auto-detection of Putty's plink.exe is disabled.
  Default SSH client for Windows is paramiko. User still can force
  usage of plink if explicitly set environment variable BZR_SSH=plink.
  (#414743, Alexander Belchenko)

New Features
************

* ``bzr branch --switch`` can now switch the checkout in the current directory
  to the newly created branch. (Lukáš Lalinský)

Bug Fixes
*********

* Further tweaks to handling of ``bzr add`` messages about ignored files.
  (Jason Spashett, #76616)

* Fetches were being requested in 'groupcompress' order, but weren't
  recombining the groups. Thus they would 'fragment' to get the correct
  order, but not 'recombine' to actually benefit from it. Until we get
  recombining to work, switching to 'unordered' fetches avoids the
  fragmentation. (John Arbash Meinel, #402645)

* Fix a pycurl related test failure on karmic by recognizing an error
  raised by newer versions of pycurl.
  (Vincent Ladeuil, #306264)

* Fix a test failure on karmic by making a locale test more robust.
  (Vincent Ladeuil, #413514)

* Fix IndexError printing CannotBindAddress errors.
  (Martin Pool, #286871)

* Fix "Revision ... not present" errors when upgrading stacked branches,
  or when doing fetches from a stacked source to a stacked target.
  (Andrew Bennetts, #399140)

* ``bzr branch`` of 2a repositories over HTTP is much faster.  bzr now
  batches together small fetches from 2a repositories, rather than
  fetching only a few hundred bytes at a time.
  (Andrew Bennetts, #402657)

Improvements
************

* A better description of the platform is shown in crash tracebacks, ``bzr
  --version`` and ``bzr selftest``.
  (Martin Pool, #409137)

* bzr can now (again) capture crash data through the apport library, 
  so that a single human-readable file can be attached to bug reports.
  This can be disabled by using ``-Dno_apport`` on the command line, or by
  putting ``no_apport`` into the ``debug_flags`` section of
  ``bazaar.conf``.
  (Martin Pool, Robert Collins, #389328)

* ``bzr push`` locally on windows will no longer give a locking error with
  dirstate based formats. (Robert Collins)

* ``bzr shelve`` and ``bzr unshelve`` now work on windows.
  (Robert Collins, #305006)

* Commit of specific files no longer prevents using the iter_changes
  codepath. On 2a repositories, commit of specific files should now be as
  fast, or slightly faster, than a full commit. (Robert Collins)

* The internal core code that handles specific file operations like
  ``bzr st FILENAME`` or ``bzr commit FILENAME`` has been changed to
  include the parent directories if they have altered, and when a
  directory stops being a directory its children are always included. This
  fixes a number of causes for ``InconsistentDelta`` errors, and permits
  faster commit of specific paths. (Robert Collins, #347649)

Documentation
*************

* New developer documentation for content filtering.
  (Martin Pool)

API Changes
***********

* ``bzrlib.shelf_ui`` has had the ``from_args`` convenience methods of its
  classes changed to manage lock lifetime of the trees they open in a way
  consistent with reader-exclusive locks. (Robert Collins, #305006)

Testing
*******

bzr 1.18.1
##########

:Codename:     nein nein nein!
:1.18.1:       2009-09-09

This release fixes two small but worthwhile bugs relevant to users on
Microsoft Windows: some commands that failed on with locking errors will
now work, and a bug that caused poor performance after committing a file
with line-ending conversion has now been fixed.  It also fixes a bug in
pushing to older servers.

Bug Fixes
*********

* Fixed a problem where using content filtering and especially end-of-line
  conversion will commit too many copies a file.
  (Martin Pool, #415508)

* Fix assertion error about ``_remember_remote_is_before`` in
  ``set_tags_bytes`` when pushing to older smart servers.  
  (Andrew Bennetts, Alexander Belchenko, #418931)

Improvements
************

* ``bzr push`` locally on Windows will no longer give a locking error with
  dirstate based formats. (Robert Collins)

* ``bzr shelve`` and ``bzr unshelve`` now work on Windows.
  (Robert Collins, #305006)

API Changes
***********

* ``bzrlib.shelf_ui`` has had the ``from_args`` convenience methods of its
  classes changed to manage lock lifetime of the trees they open in a way
  consistent with reader-exclusive locks. (Robert Collins, #305006)

* ``Tree.path_content_summary`` may return a size of None, when called on
  a tree with content filtering where the size of the canonical form
  cannot be cheaply determined.  (Martin Pool)

* When manually creating transport servers in test cases, a new helper
  ``TestCase.start_server`` that registers a cleanup and starts the server
  should be used. (Robert Collins)

bzr 1.18
########

Compatibility Breaks
********************

* Committing directly to a stacked branch from a lightweight checkout will
  no longer work. In previous versions this would appear to work but would
  generate repositories with insufficient data to create deltas, leading
  to later errors when branching or reading from the repository.
  (Robert Collins, bug #375013)

New Features
************

Bug Fixes
*********

* Fetching from 2a branches from a version-2 bzr protocol would fail to
  copy the internal inventory pages from the CHK store. This cannot happen
  in normal use as all 2a compatible clients and servers support the
  version-3 protocol, but it does cause test suite failures when testing
  downlevel protocol behaviour. (Robert Collins)

* Fix a test failure on karmic by making a locale test more robust.
  (Vincent Ladeuil, #413514)

* Fixed "Pack ... already exists" error when running ``bzr pack`` on a
  fully packed 2a repository.  (Andrew Bennetts, #382463)

* Further tweaks to handling of ``bzr add`` messages about ignored files.
  (Jason Spashett, #76616)

* Properly handle fetching into a stacked branch while converting the
  data, especially when there are also ghosts. The code was filling in
  parent inventories incorrectly, and also not handling when one of the
  parents was a ghost. (John Arbash Meinel, #402778, #412198)

* ``RemoteStreamSource.get_stream_for_missing_keys`` will fetch CHK
  inventory pages when appropriate (by falling back to the vfs stream
  source).  (Andrew Bennetts, #406686)

* StreamSource generates rich roots from non-rich root sources correctly
  now.  (Andrew Bennetts, #368921)

* When deciding whether a repository was compatible for upgrading or
  fetching, we previously incorrectly checked the default repository
  format for the bzrdir format, rather than the format that was actually
  present on disk.  (Martin Pool, #408824)

Improvements
************

* A better description of the platform is shown in crash tracebacks, ``bzr
  --version`` and ``bzr selftest``.
  (Martin Pool, #409137)

* Cross-format fetches (such as between 1.9-rich-root and 2a) via the
  smart server are more efficient now.  They send inventory deltas rather
  than full inventories.  The smart server has two new requests,
  ``Repository.get_stream_1.19`` and ``Repository.insert_stream_1.19`` to
  support this.  (Andrew Bennetts, #374738, #385826)

* Extracting the full ancestry and computing the ``merge_sort`` is now
  significantly faster. This effects things like ``bzr log -n0``. (For
  example, ``bzr log -r -10..-1 -n0 bzr.dev`` is 2.5s down to 1.0s.
  (John Arbash Meinel)

Documentation
*************

API Changes
***********

Internals
*********

* ``-Dstrict_locks`` can now be used to check that read and write locks
  are treated properly w.r.t. exclusivity. (We don't try to take an OS
  read lock on a file that we already have an OS write lock on.) This is
  now set by default for all tests, if you have a test which cannot be
  fixed, you can use ``self.thisFailsStrictLockCheck()`` as a
  compatibility knob. (John Arbash Meinel)

* InterDifferingSerializer is now only used locally.  Other fetches that
  would have used InterDifferingSerializer now use the more network
  friendly StreamSource, which now automatically does the same
  transformations as InterDifferingSerializer.  (Andrew Bennetts)

* ``KnownGraph`` now has a ``.topo_sort`` and ``.merge_sort`` member which
  are implemented in pyrex and significantly faster. This is exposed along
  with ``CombinedGraphIndex.find_ancestry()`` as
  ``VersionedFiles.get_known_graph_ancestry(keys)``.
  (John Arbash Meinel)

* RemoteBranch.open now honours ignore_fallbacks correctly on bzr-v2
  protocols. (Robert Collins)

* The index code now has some specialized routines to extract the full
  ancestry of a key in a more efficient manner.
  ``CombinedGraphIndex.find_ancestry()``. (Time to get ancestry for
  bzr.dev drops from 1.5s down to 300ms. For OOo from 33s => 10.5s) (John
  Arbash Meinel)

Testing
*******

* Install the test ssl certificate and key so that installed bzr
  can run the https tests. (Denys Duchier, #392401)
  

bzr 1.18rc1
###########

:Codename: little traveller
:1.18:    2009-08-20
:1.18rc1: 2009-08-10

This release of Bazaar marches on towards the 2.0 release in which the 2a
'brisbane-core' format becomes generally recommended.  Most of the work in
this release now focusses on bug fixes and stabilization, covering both 2a
and previous formats.  There is a new text-mode interactive merge feature,
a new guide to migration to 2a format in the user documentation, and
pushing branches to a smart server is now much faster.  

The Bazaar team decided that 2.0 will be a long-term supported release,
with bugfix-only releases based on it continuing for at least six months
or until the following stable release.

There are no changes from 1.18rc1 to 1.18.

New Features
************

* ``bzr merge --interactive`` applies a user-selected portion of the
  merge.  The UI is similar to ``shelve``.  (Aaron Bentley)

* ``bzr reconfigure`` now takes options ``--stacked-on URL`` and
  ``--unstacked`` to change stacking of a branch.
  (Martin Pool, #391411)

Bug Fixes
*********

* Annotating on a stacked branch will now succeed in simple scenarios.
  There are still some complex scenarios where it will fail (bug #399884)
  (John Arbash Meinel, #393366)

* A progress bar is no longer left dangling when ``bzr selftest``
  completes, and the progress bar updates with zero latency so the
  displayed test name is always the one that's actually running.
  (Martin Pool, #123688)

* Authenticating against an ssh server now uses ``auth_none`` to determine
  if password authentication is even supported. This fixes a bug where
  users would be prompted for a launchpad password, even though launchpad
  only supports publickey authentication. (John Arbash Meinel, #375867)

* BranchBuilder now accepts timezone to avoid test failures in countries far
  from GMT. (Vincent Ladeuil, #397716)

* ``bzr commit`` no longer saves the unversioning of missing files until
  the commit has completed on the branch. This means that aborting a
  commit that found a missing file will leave the tree unedited.
  (Robert Collins, #282402)

* ``bzr mv`` no longer takes out branch locks, which allows it to work
  when the branch is readonly. (Robert Collins, #216541)

* ``bzr revert .`` no longer generates an InconsistentDelta error when
  there are missing subtrees. (Robert Collins, #367632)

* ``bzr send`` now generates valid bundles with ``--2a`` formats. However,
  do to internal changes necessary to support this, older clients will
  fail when trying to insert them. For newer clients, the bundle can be
  used to apply the changes to any rich-root compatible format.
  (John Arbash Meinel, #393349)

* Cope with FTP servers that don't support restart/append by falling back
  to reading and then rewriting the whole file, such as TahoeLAFS.  (This
  fallback may be slow for some access patterns.)  (Nils Durner, #294709)

* Encode the paths in ``mbcs`` encoding on Windows when spawning an
  external diff client. This at least allows supporting filenames that are
  not ascii, but are present in the current locale. Ideally we would be
  able to pass the Unicode path, but that would be client dependent.
  (John Arbash Meinel, #382709)

* Fix a compile bug on Solaris having to do with const and
  pointer-to-pointers. (John Arbash Meinel, #408441)

* Fixed a NameError that occurs when merging or pulling from a URL that
  causes a redirection loop when bzr tries to read a URL as a bundle.
  (Andrew Bennetts, #400847)

* Fix ``AttributeError: 'TestUIFactory' object has no attribute 'tick'``
  running send and similar commands on 2a formats.
  (Martin Pool, #408201)
  
* Fix crash in some invocations of ``bzr status`` in format 2a.
  (Martin Pool, #403523)

* Fixed export to existing directory: if directory is empty then export 
  will succeed, otherwise it fails with error.
  (Alexander Belchenko, #406174)

* Fixed spurious "Source branch does not support stacking" warning when
  pushing. (Andrew Bennetts, #388908)

* Fixed spurious transport activity indicator appearing while tests are
  running.  (Martin Pool, #343532)

* Merge now correctly handles empty right-hand revision specs.
  (Aaron Bentley, #333961)

* Renames to lexographically lower basenames in trees that have never been
  committed to will no longer corrupt the dirstate. This was caused by an
  bug in the dirstate update_minimal method. (Robert Collins, #395556)

* Requests for unknown methods no longer cause the smart server to log
  lots of backtraces about ``UnknownSmartMethod``, ``do_chunk`` or
  ``do_end``.  (Andrew Bennetts, #338561)

* Shelve will not shelve the initial add of the tree root.  (Aaron Bentley)

* Streaming from bzr servers where there is a chain of stacked branches
  (A stacked on B stacked on C) will now work. (Robert Collins, #406597)

* The environment variable ``BZR_PROGRESS_BAR`` set to either ``text`` or ``none``
  always forces progress bars either on or off respectively.  Otherwise,
  they're turned on if ``TERM`` is not ``dumb`` and stderr is a terminal.
  bzr always uses the 'text' user interface when run as a command, so
  ``BZR_USE_TEXT_UI`` is no longer needed.
  (Martin Pool, #339385, #387717)

* The optional ``_knit_load_data_pyx`` C extension was never being
  imported.  This caused significant slowdowns when reading data from
  repositories.  (Andrew Bennetts, #405653)
  
* The ``--hardlink`` option to ``branch`` and ``checkout`` is not
  supported at the moment on workingtree formats that can do content
  filtering.  (See <https://bugs.edge.launchpad.net/bzr/+bug/408193>.)
  bzr now says so, rather than just ignoring the option.  (Martin Pool)

* There was a bug in ``osutils.relpath`` that was only triggered on
  Windows. Essentially if you were at the root of a drive, and did
  something to a branch/repo on another drive, we would go into an
  infinite loop while trying to find a 'relative path'.
  (John Arbash Meinel, #394227)

* ``WorkingTree4.unversion`` will no longer fail to unversion ids which
  were present in a parent tree but renamed in the working tree.
  (Robert Collins, #187207)

Improvements
************

* Can now rename/move files even if they have been removed from the inventory.
  (Marius Kruger)

* Pushing branches with tags via ``bzr://`` and ``bzr+ssh://`` is much
  faster, using a new ``Branch.set_tags_bytes`` smart server verb rather
  than VFS methods.  For example, pushes of small branches with tags take
  11 rather than 18 smart server requests.  (Andrew Bennetts, #398608)

* Sending Ctrl-Break on Windows will now drop you into the debugger, in
  the same way that sending Ctrl-\\ does on other platforms.
  (John Arbash Meinel)

Documentation
*************

* Added Bazaar 2.0 Upgrade Guide. (Ian Clatworthy)

API Changes
***********

* ``CLIUIFactory`` is deprecated; use ``TextUIFactory`` instead if you
  need to subclass or create a specific class, or better yet the existing
  ``make_ui_for_terminal``.  ``SilentUIFactory`` is clarified to do no
  user interaction at all, rather than trying to read from stdin but not
  writing any output, which would be strange if reading prompts or
  passwords.  (Martin Pool)

* New TransformPreview.commit() allows committing without a working tree.
  (Aaron Bentley)

* ``pb`` parameter to ``TextTestResult`` is deprecated and ignored.
  (Martin Pool)

* ProgressTasks now prefer to talk direct to their ProgressView not to the
  UIFactory. 
  (Martin Pool)

* ``WorkingTree._check`` now requires a references dict with keys matching
  those returned by ``WorkingTree._get_check_refs``. (Robert Collins)

Internals
*********

* ``CHKInventory.path2id`` uses the parent_id to basename hash to avoid
  reading the entries along the path, reducing work to lookup ids from
  paths. (Robert Collins)

* ``CHKMap.apply_delta`` now raises ``InconsistentDelta`` if a delta adds
  as new a key which was already mapped. (Robert Collins)

* Inventory delta application catches more cases of corruption and can
  prevent corrupt deltas from affecting consistency of data structures on
  disk. (Robert Collins)

* --subunit support now adds timestamps if the subunit version supports
  it. (Robert Collins)

* The Windows all-in-one installer now bundles the PyQt image format
  plugins, which allows previewing more images as part of 'qdiff'.
  (Alexander Belchenko)


Testing
*******

* Merge directive cherrypick tests must use the same root id.
  (Martin Pool, #409684)

* Spurious failure in ``check`` tests on rich-root formats fixed.
  (Martin Pool, #408199)

* The ``bzrlib.tests.TextTestRunner`` will no longer call
  ``countTestsCases`` on the test being run. Progress information is
  instead handled by having the test passed in call ``result.progress``
  before running its contents. This improves the behaviour when using
  ``TextTestRunner`` with test suites that don't support
  ``countTestsCases``. (Robert Collins)


bzr 1.17.1 (unreleased)
#######################

Bug Fixes
*********

* The optional ``_knit_load_data_pyx`` C extension was never being
  imported.  This caused significant slowdowns when reading data from
  knit format repositories.  (Andrew Bennetts, #405653)
  

bzr 1.17
########
:Codename: so-late-its-brunch
:1.17rc1: 2009-07-13
:1.17: 2009-07-20


Bazaar continues to blaze a straight and shining path to the 2.0 release and
the elevation of the ``2a`` beta format to the full glory of "supported and
stable".

Highlights in this release include greatly reduced memory consumption during
commits, faster ``ls``, faster ``annotate``, faster network operations if
you're specifying a revision number and the final destruction of those
annoying progress bar artifacts.


Changes from 1.17rc1 to 1.17final
*********************************

* Change an extension to call the python ``frozenset()`` rather than the C
  api ``PyFrozenSet_New``. It turns out that python2.4 did not expose the
  C api. (John Arbash Meinel, #399366)

* Fixes for the Makefile and the rename of ``generate_docs.py`` to
  ``tools/generate_docs.py`` to allow everything to be built on Windows.
  (John Arbash Meinel, #399356)

* ``bzr serve`` once again applies a ``ChrootServer`` to the given
  directory before serving it. (Andrew Bennetts, #400535)


Compatibility Breaks
********************

* ``bzr register-branch`` from the Launchpad plugin now refers to "project"
  instead of "product" which is the correct Launchpad terminology.  The
  --product option is deprecated and users should switch to using --project.
  (Neil Martinsen-Burrell, #238764)


New Features
************

* ``bzr push`` now aborts if uncommitted changes (including pending merges)
  are present in the working tree (if one is present) and no revision is
  specified. The configuration option ``push_strict`` can be used to set the
  default for this behavior.  (Vincent Ladeuil, #284038, #322808, #65286)

* ``bzr revno`` and ``bzr revision-info`` now have a ``--tree`` option to
  show revision info for the working tree instead of the branch.
  (Matthew Fuller, John Arbash Meinel)

* ``bzr send`` now aborts if uncommitted changes (including pending merges)
  are present in the working tree and no revision is specified. The
  configuration option ``send_strict`` can be used to set the default for this
  behavior.
  (Vincent Ladeuil, #206577)

* ``bzr switch --create-branch/-b`` can now be used to create and switch
  to a new branch. Supplying a name without a ``/`` will create the branch
  relative to the existing branch. (similar to how ``bzr switch name``
  works when the branch already exists.) (John Arbash Meinel)


Bug Fixes
*********

* Accept uppercase "Y/N" to prompts such as from break lock. 
  (#335182, Tim Powell, Martin Pool)

* Add documentation about diverged branches and how to fix them in the
  centralized workflow with local commits.  Mention ``bzr help
  diverged-branches`` when a push fails because the branches have
  diverged.  (Neil Martinsen-Burrell, #269477)

* Annotate would sometimes 'latch on' to trivial lines, causing important
  lines to be incorrectly annotated. (John Arbash Meinel, #387952)

* Automatic format upgrades triggered by default stacking policies on a
  1.16rc1 (or later) smart server work again.
  (Andrew Bennetts, #388675)

* Avoid progress bar artifacts being left behind on the screen.
  (Martin Pool, #321935)

* Better message in ``bzr split`` error suggesting a rich root format.
  (Neil Martinsen-Burrell, #220067)

* ``Branch.set_append_revisions_only`` now works with branches on a smart
  server. (Andrew Bennetts, #365865)

* By default, ``bzr branch`` will fail if the target directory exists, but
  does not already have a control directory.  The flag ``--use-existing-dir``
  will allow operation to proceed.  (Alexander Belchenko, #307554)

* ``bzr ls DIR --from-root`` now shows only things in DIR, not everything.
  (Ian Clatworthy)

* Fetch between repositories does not error if they have inconsistent data
  that should be irrelevant to the fetch operation. (Aaron Bentley)

* Fix ``AttributeError`` exception when reconfiguring lightweight checkout 
  of a remote repository.
  (Jelmer Vernooij, #332194)

* Fix bug in decoding v3 smart server messages when receiving multiple
  lots of excess bytes after an end-of-message.
  (Andrew Bennetts)

* Force deletion of readonly files during merge, update and other tree
  transforms.
  (Craig Hewetson, Martin Pool, #218206)

* Force socket shutdown in threaded http test servers to avoid client hangs
  (pycurl).  (Vincent Ladeuil, #383920).

* ``LRUCache`` will maintain the linked list pointers even if a nodes
  cleanup function raises an exception. (John Arbash Meinel, #396838)

* Progress bars are now suppressed again when the environment variable
  ``BZR_PROGRESS_BAR`` is set to ``none``.
  (Martin Pool, #339385)

* Reduced memory consumption during ``bzr commit`` of large files. For
  pre 2a formats, should be down to ~3x the size of a file.
  For ``--2a`` format repositories, it is down to the size of the file
  content plus the size of the compressed text.  Related to bug #109114.
  (John Arbash Meinel)

* Set hidden attribute on .bzr directory below unicode path should never
  fail with error. The operation should succeed even if bzr unable to set 
  the attribute.  (Alexander Belchenko, related to bug #335362).
  
* Stacking will no longer accept requests to stack on the same
  branch/repository. Existing branches that incorrectly reference the same
  repository in a stacking configuration will now raise
  UnstackableLocationError when the branch is opened. This can be fixed by
  removing the stacking location inside ``.bzr/branch``.
  (Robert Collins, #376243)

* The ``log+`` decorator, useful in debugging or profiling, could cause
  "AttributeError: 'list' object has no attribute 'next'".  This is now
  fixed.  The log decorator no longer shows the elapsed time or transfer
  rate because they're available in the log prefixes and the transport
  activity display respectively.
  (Martin Pool, #340347)

* Unshelve works correctly when multiple zero-length files are present on
  the shelf. (Aaron Bentley, #363444)

* Progress bars no longer show the network transport scheme or direction.
  (Martin Pool)

* launchpad-login now respects the 'verbose' option.
  (Jonathan Lange, #217031)


Internals
*********

* ``bzrlib.user_encoding`` is now officially deprecated. It is not
  possible to write a deprecation wrapper, but the variable will be
  removed in the near future. Use ``bzrlib.osutils.get_user_encoding()``
  instead. (Alexander Belchenko)

* Command lookup has had hooks added. ``bzrlib.Command.hooks`` has
  three new hook points: ``get_command``, ``get_missing_command`` and
  ``list_commands``, which allow just-in-time command name provision
  rather than requiring all command names be known a-priori.
  (Robert Collins)

* ``get_app_path`` from win32utils.py now supports REG_EXPAND_SZ data type
  and can read path to wordpad.exe. (Alexander Belchenko, #392046)

* ``graph.KnownGraph`` has been added. This is a class that can give
  answers to ``heads()`` very quickly. However, it has the assumption that
  the whole graph has already been loaded. This is true during
  ``annotate`` so it is used there with good success (as much as 2x faster
  for files with long ancestry and 'cherrypicked' changes.)
  (John Arbash Meinel, Vincent Ladeuil)

* OS file locks are now taken out using ``CreateFile`` rather than
  ``LockFileEx`` on Windows. The locking remains exclusive with
  ``LockFileEx`` but now it also works on older versions of Windows (such
  as Win98). (Martin <gzlist>)

* pack <=> pack fetching is now done via a ``PackStreamSource`` rather
  than the ``Packer`` code. The user visible change is that we now
  properly fetch the minimum number of texts for non-smart fetching.
  (John Arbash Meinel)


* ``VersionedFiles._add_text`` is a new api that lets us insert text into
  the repository as a single string, rather than a list of lines. This can
  improve memory overhead and performance of committing large files.
  (Currently a private api, used only by commit). (John Arbash Meinel)


Improvements
************

* ``bzr annotate`` can now be significantly faster. The time for
  ``bzr annotate NEWS`` is down to 7s from 22s in 1.16. Files with long
  histories and lots of 'duplicate insertions' will be improved more than
  others. (John Arbash Meinel, Vincent Ladeuil)

* ``bzr ls`` is now faster. On OpenOffice.org, the time drops from 2.4
  to 1.1 seconds. The improvement for ``bzr ls -r-1`` is more
  substantial dropping from 54.3 to 1.1 seconds. (Ian Clatworthy)

* Improve "Path(s) are not versioned" error reporting for some commands.
  (Benoît PIERRE)

* Initial commit performance in ``--2a`` repositories has been improved by
  making it cheaper to build the initial CHKMap. (John Arbash Meinel)

* Resolving a revno to a revision id on a branch accessed via ``bzr://``
  or ``bzr+ssh://`` is now much faster and involves no VFS operations.
  This speeds up commands like ``bzr pull -r 123``.  (Andrew Bennetts)

* ``revision-info`` now properly aligns the revnos/revids in the output
  and doesn't traceback when given revisions not in the current branch.
  Performance is also significantly improved when requesting multiple revs
  at once.  (Matthew Fuller, John Arbash Meinel)

* Tildes are no longer escaped by Transports. (Andy Kilner)


Documentation
*************

* Avoid bad text wrapping in generated documentation.  Slightly better
  formatting in the user reference.
  (Martin Pool, #249908)

* Minor clarifications to the help for End-Of-Line conversions.
  (Ian Clatworthy)

API Changes
***********

* Removed overspecific error class ``InvalidProgressBarType``.
  (Martin Pool)

* The method ``ProgressView._show_transport_activity`` is now
  ``show_transport_activity`` because it's part of the contract between
  this class and the UI.  (Martin Pool)


bzr 1.16.1
##########

:Released: 2009-06-26

End user testing of the 2a format revealed two serious bugs. The first,
#365615, caused bzr to raise AbsentContentFactory errors when autopacking.
This meant that commits or pushes to 2a-format repositories failed
intermittently.

The second bug, #390563, caused the smart server to raise AbsentContentFactory
when streaming 2a stacked 2a-format branches. This particularly affected
branches stored on Launchpad in the 2a format.

Both of these bugs cause command failures only, neither of them cause data
corruption or data loss. And, of course, both of these bugs are now fixed.

Bug Fixes
*********

* We now properly request a more minimal set of file texts when fetching
  multiple revisions. (Robert Collins, John Arbash Meinel, #390563)

* Repositories using CHK pages (which includes the new 2a format) will no
  longer error during commit or push operations when an autopack operation
  is triggered. (Robert Collins, #365615)

* ``chk_map.iter_interesting_nodes`` now properly uses the *intersection*
  of referenced nodes rather than the *union* to determine what
  uninteresting pages we still need to look at. Prior to this,
  incrementally pushing to stacked branch would push the minimal data, but
  fetching everything would request extra texts. There are some unhandled
  cases wrt trees of different depths, but this fixes the common cases.
  (Robert Collins, John Arbash Meinel, #390563)

* ``GroupCompress`` repositories now take advantage of the pack hints
  parameter to permit cross-format fetching to incrementally pack the
  converted data. (Robert Collins)

* ``Repository.commit_write_group`` now returns opaque data about what
  was committed, for passing to the ``Repository.pack``. Repositories
  without atomic commits will still return None. (Robert Collins)

* ``Repository.pack`` now takes an optional ``hint`` parameter
  which will support doing partial packs for repositories that can do
  that. (Robert Collins)

* RepositoryFormat has a new attribute 'pack_compresses' which is True
  when doing a pack operation changes the compression of content in the
  repository. (Robert Collins)

* ``StreamSink`` and ``InterDifferingSerialiser`` will call
  ``Repository.pack`` with the hint returned by
  ``Repository.commit_write_group`` if the formats were different and the
  repository can increase compression by doing a pack operation.
  (Robert Collins, #376748)


bzr 1.16
########
:Codename: yesterday-in-california
:1.16rc1: 2009-06-11
:1.16: 2009-06-18

This version of Bazaar contains the beta release of the new ``2a`` repository
format, suitable for testing by fearless, advanced users. This format or an
updated version of it will become the default format in Bazaar 2.0. Please
read the NEWS entry before even thinking about upgrading to the new format.

Also included are speedups for many operations on huge projects, a bug fix for
pushing stacked new stacked branches to smart servers and the usual bevy of
bug fixes and improvements.


Changes from 1.16rc1 to 1.16final
*********************************

* Fix the nested tree flag check so that upgrade from development formats to
  2a can work correctly.
  (Jelmer Vernooij, #388727)

* Automatic format upgrades triggered by default stacking policies on a
  1.16rc1 (or later) smart server work again.
  (Andrew Bennetts, #388675)


Compatibility Breaks
********************

* Display prompt on stderr (instead of stdout) when querying users so
  that the output of commands can be safely redirected.
  (Vincent Ladeuil, #376582)


New Features
************

* A new repository format ``2a`` has been added.  This is a beta release
  of the brisbane-core (aka group-compress) project.  This format now
  suitable for wider testing by advanced users willing to deal with some
  bugs.  We would appreciate test reports, either positive or negative.
  Format 2a is substantially smaller and faster for many operations on
  many trees.  This format or an updated version will become the default
  in bzr 2.0.

  This is a rich-root format, so this repository format can be used with
  bzr-svn.  Bazaar branches in previous non-rich-root formats can be
  converted (including by merge, push and pull) to format 2a, but not vice
  versa.  We recommend upgrading previous development formats to 2a.

  Upgrading to this format can take considerable time because it expands
  and more concisely repacks the full history.

  If you use stacked branches, you must upgrade the stacked branches
  before the stacked-on branches.  (See <https://bugs.launchpad.net/bugs/374735>)

* ``--development7-rich-root`` is a new dev format, similar to ``--dev6``
  but using a Revision serializer using bencode rather than XML.
  (Jelmer Vernooij, John Arbash Meinel)

* mail_client=claws now supports --body (and message body hooks).  Also uses
  configured from address.  (Barry Warsaw)

Improvements
************


* ``--development6-rich-root`` can now stack. (Modulo some smart-server
  bugs with stacking and non default formats.)
  (John Arbash Meinel, #373455)

* ``--development6-rich-root`` delays generating a delta index for the
  first object inserted into a group. This has a beneficial impact on
  ``bzr commit`` since each committed texts goes to its own group. For
  committing a 90MB file, it drops peak memory by about 200MB, and speeds
  up commit from 7s => 4s. (John Arbash Meinel)

* Numerous operations are now faster for huge projects, i.e. those
  with a large number of files and/or a large number of revisions,
  particularly when the latest development format is used. These
  operations (and improvements on OpenOffice.org) include:

  * branch in a shared repository (2X faster)
  * branch --no-tree (100X faster)
  * diff (2X faster)
  * tags (70X faster)

  (Ian Clatworthy)

* Pyrex version of ``bencode`` support. This provides optimized support
  for both encoding and decoding, and is now found at ``bzrlib.bencode``.
  ``bzrlib.utils.bencode`` is now deprecated.
  (Alexander Belchenko, Jelmer Vernooij, John Arbash Meinel)


Bug Fixes
*********

* Bazaar can now pass attachment files to the mutt email client.
  (Edwin Grubbs, #384158)

* Better message in ``bzr add`` output suggesting using ``bzr ignored`` to
  see which files can also be added.  (Jason Spashett, #76616)

* ``bzr pull -r 123`` from a stacked branch on a smart server no longer fails.
  Also, the ``Branch.revision_history()`` API now works in the same
  situation.  (Andrew Bennetts, #380314)
  
* ``bzr serve`` on Windows no longer displays a traceback simply because a
  TCP client disconnected. (Andrew Bennetts)

* Clarify the rules for locking and fallback repositories. Fix bugs in how
  ``RemoteRepository`` was handling fallbacks along with the
  ``_real_repository``. (Andrew Bennetts, John Arbash Meinel, #375496)

* Fix a small bug with fetching revisions w/ ghosts into a new stacked
  branch. Not often triggered, because it required ghosts to be part of
  the fetched revisions, not in the stacked-on ancestry.
  (John Arbash Meinel)

* Fix status and commit to work with content filtered trees, addressing
  numerous bad bugs with line-ending support. (Ian Clatworthy, #362030)

* Fix problem of "directory not empty" when contending for a lock over
  sftp.  (Martin Pool, #340352)

* Fix rule handling so that eol is optional, not mandatory.
  (Ian Clatworthy, #379370)

* Pushing a new stacked branch to a 1.15 smart server was broken due to a
  bug in the ``BzrDirFormat.initialize_ex`` smart verb.  This is fixed in
  1.16, but required changes to the network protocol, so the
  ``BzrDirFormat.initialize_ex`` verb has been removed and replaced with a
  corrected ``BzrDirFormat.initialize_ex_1.16`` verb.  1.15 clients will
  still work with a 1.16 server as they will fallback to slower (and
  bug-free) methods.
  (Jonathan Lange, Robert Collins, Andrew Bennetts, #385132)

* Reconcile can now deal with text revisions that originated in revisions 
  that are ghosts. (Jelmer Vernooij, #336749)

* Support cloning of branches with ghosts in the left hand side history.
  (Jelmer Vernooij, #248540)

* The ''bzr diff'' now catches OSError from osutils.rmtree and logs a
  helpful message to the trace file, unless the temp directory really was
  removed (which would be very strange).  Since the diff operation has
  succeeded from the user's perspective, no output is written to stderr 
  or stdout.  (Maritza Mendez, #363837)

* Translate errors received from a smart server in response to a
  ``BzrDirFormat.initialize`` or ``BzrDirFormat.initialize_ex`` request.
  This was causing tracebacks even for mundane errors like
  ``PermissionDenied``.  (Andrew Bennetts, #381329)

Documentation
*************

* Added directory structure and started translation of docs in Russian.
  (Alexey Shtokalo, Alexander Iljin, Alexander Belchenko, Dmitry Vasiliev,
  Volodymyr Kotulskyi)

API Changes
***********

* Added osutils.parent_directories(). (Ian Clatworthy)

* ``bzrlib.progress.ProgressBar``, ``ChildProgress``, ``DotsProgressBar``,
  ``TTYProgressBar`` and ``child_progress`` are now deprecated; use
  ``ui_factory.nested_progress_bar`` instead.  (Martin Pool)

* ``graph.StackedParentsProvider`` is now a public API, replacing
  ``graph._StackedParentsProvider``. The api is now considered stable and ready
  for external users. (Gary van der Merwe)

* ``bzrlib.user_encoding`` is deprecated in favor of
  ``get_user_encoding``.  (Alexander Belchenko)

* TreeTransformBase no longer assumes that limbo is provided via disk.
  DiskTreeTransform now provides disk functionality.  (Aaron Bentley)

Internals
*********

* Remove ``weave.py`` script for accessing internals of old weave-format
  repositories.  (Martin Pool)

Testing
*******

* ``make check`` no longer repeats the test run in ``LANG=C``.
  (Martin Pool, #386180)

* The number of cores is now correctly detected on OSX. (John Szakmeister)

* The number of cores is also detected on Solaris and win32. (Vincent Ladeuil)

* The number of cores is also detected on FreeBSD. (Matthew Fuller)


bzr 1.15
########
:1.15rc1: 2009-05-16
:1.15: 2009-05-22
:1.15.1: 2009-06-09

The smart server will no longer raise 'NoSuchRevision' when streaming content
with a size mismatch in a reconstructed graph search. New command ``bzr
dpush``. Plugins can now define their own annotation tie-breaker when two
revisions introduce the exact same line.

Changes from 1.15.1 to 1.15.2
*****************************

* Use zdll on Windows to build ``_chk_map_pyx`` extension.
  (Alexander Belchenko)

Changes from 1.15final to 1.15.1
*********************************

* Translate errors received from a smart server in response to a
  ``BzrDirFormat.initialize`` or ``BzrDirFormat.initialize_ex`` request.
  This was causing tracebacks even for mundane errors like
  ``PermissionDenied``.  (Andrew Bennetts, #381329)

Changes from 1.15rc1 to 1.15final
*********************************

* No changes

Compatibility Breaks
********************

* ``bzr ls`` is no longer recursive by default. To recurse, use the
  new ``-R`` option. The old ``--non-recursive`` option has been removed.
  If you alias ``ls`` to ``ls -R``, you can disable recursion using
  ``--no-recursive`` instead.  (Ian Clatworthy)

New Features
************

* New command ``bzr dpush`` that can push changes to foreign 
  branches (svn, git) without setting custom bzr-specific metadata.
  (Jelmer Vernooij)

* The new development format ``--development6-rich-root`` now supports
  stacking. We chose not to use a new format marker, since old clients
  will just fail to open stacked branches, the same as if we used a new
  format flag. (John Arbash Meinel, #373455)

* Plugins can now define their own annotation tie-breaker when two revisions
  introduce the exact same line. See ``bzrlib.annotate._break_annotation_tie``
  Be aware though that this is temporary, private (as indicated by the leading
  '_') and a first step to address the problem. (Vincent Ladeuil, #348459)

* New command ``bzr dpush`` that can push changes to foreign 
  branches (svn, git) without setting custom bzr-specific metadata.
  (Jelmer Vernooij)

* ``bzr send`` will now check the ``child_submit_format`` setting in
  the submit branch to determine what format to use, if none was 
  specified on the command-line.  (Jelmer Vernooij)

Improvements
************

* -Dhpss output now includes the number of VFS calls made to the remote
  server. (Jonathan Lange)

* ``--coverage`` works for code running in threads too.
  (Andrew Bennets, Vincent Ladeuil)

* ``bzr pull`` now has a ``--local`` option to only make changes to the
  local branch, and not the bound master branch.
  (Gary van der Merwe, #194716)

* ``bzr rm *`` is now as fast as ``bzr rm * --keep``. (Johan Walles, #180116)

Bug Fixes
*********

* Adding now works properly when path contains a symbolic link.
  (Geoff Bache, #183831)

* An error is now raised for unknown eol values. (Brian de Alwis, #358199)

* ``bzr merge --weave`` will now generate a conflict if one side deletes a
  line, and the other side modifies the line. (John Arbash Meinel, #328171)

* ``bzr reconfigure --standalone`` no longer raises IncompatibleRepositories.
  (Martin von Gagern, #248932)

* ``bzr send`` works to send emails again using MAPI.
  (Neil Martinsen-Burrell, #346998)

* Check for missing parent inventories in StreamSink.  This prevents
  incomplete stacked branches being created by 1.13 bzr:// and
  bzr+ssh:// clients (which have bug #354036).  Instead, the server now
  causes those clients to send the missing records.  (Andrew Bennetts)

* Correctly handle http servers proposing multiple authentication schemes.
  (Vincent Ladeuil, #366107)

* End-Of-Line content filters are now loaded correctly.
  (Ian Clatworthy, Brian de Alwis, #355280)

* Fix a bug in the pure-python ``GroupCompress`` code when handling copies
  longer than 64KiB. (John Arbash Meinel, #364900)

* Fix TypeError in running ``bzr break-lock`` on some URLs.
  (Alexander Belchenko, Martin Pool, #365891)

* Non-recursive ``bzr ls`` now works properly when a path is specified.
  (Jelmer Vernooij, #357863)

* ssh usernames (defined in ~/.ssh/config) are honoured for bzr+ssh connections.
  (Vincent Ladeuil, #367726)

* Several bugs related to unicode symlinks have been fixed and the test suite
  enhanced to better catch regressions for them. (Vincent Ladeuil)

* The smart server will no longer raise 'NoSuchRevision' when streaming
  content with a size mismatch in a reconstructed graph search: it assumes
  that the client will make sure it is happy with what it got, and this
  sort of mismatch is normal for stacked environments.
  bzr 1.13.0/1 will stream from unstacked branches only - in that case not
  getting all the content expected would be a bug. However the graph
  search is how we figured out what we wanted, so a mismatch is both odd
  and unrecoverable without starting over, and starting over will end up
  with the same data as if we just permitted the mismatch. If data is
  gc'd, doing a new search will find only the truncated data, so sending
  only the truncated data seems reasonable. bzr versions newer than this
  will stream from stacked branches and check the stream to find missing
  content in the stacked-on branch, and thus will handle the situation
  implicitly.  (Robert Collins, #360791)

* Upgrading to, or fetching into a 'rich-root' format will now correctly
  set the root data the same way that reconcile does.
  (Robert Collins, #368921)

* Using unicode Windows API to obtain command-line arguments.
  (Alexander Belchenko, #375934)

Documentation
*************

API Changes
***********

* ``InterPackRepo.fetch`` and ``RepoFetcher`` now raise ``NoSuchRevision``
  instead of ``InstallFailed`` when they detect a missing revision.
  ``InstallFailed`` itself has been deleted. (Jonathan Lange)

* Not passing arguments to ``bzrlib.commands.main()`` will now grab the
  arguments from ``osutils.get_unicode_argv()`` which has proper support
  for unicode arguments on windows. Further, the supplied arguments are now 
  required to be unicode strings, rather than user_encoded strings.
  (Alexander Belchenko)

Internals
*********

* ``bzrlib.branch.Branch.set_parent`` is now present on the base branch
  class and will call ``_set_parent_location`` after doing unicode 
  encoding. (Robert Collins)

* ``bzrlib.remote.RemoteBranch._set_parent_location`` will use a new verb
  ``Branch.set_parent_location`` removing further VFS operations.
  (Robert Collins)

* ``bzrlib.bzrdir.BzrDir._get_config`` now returns a ``TransportConfig``
  or similar when the dir supports configuration settings. The base class
  defaults to None. There is a matching new server verb
  ``BzrDir.get-config_file`` to reduce roundtrips for getting BzrDir
  configuration. (Robert Collins)

* ``bzrlib.tests.ExtendedTestResult`` has new methods ``startTests``
  called before the first test is started, ``done`` called after the last
  test completes, and a new parameter ``strict``. (Robert Collins)

* ``-Dhpss`` when passed to bzr will cause a backtrace to be printed when
  VFS operations are started on a smart server repository. This should not
  occur on regular push and pull operations, and is a key indicator for
  performance regressions. (Robert Collins)

* ``-Dlock`` when passed to the selftest (e.g. ``bzr -Dlock selftest``) will
  cause mismatched physical locks to cause test errors rather than just
  reporting to the screen. (Robert Collins)

* -Dprogress will cause pdb to start up if a progress view jumps
  backwards. (Robert Collins)

* Fallback ``CredentialStore`` instances registered with ``fallback=True``
  are now be able to provide credentials if obtaining credentials 
  via ~/.bazaar/authentication.conf fails. (Jelmer Vernooij, 
  Vincent Ladeuil, #321918)

* New hook ``Lock.lock_broken`` which runs when a lock is
  broken. This is mainly for testing that lock/unlock are
  balanced in tests. (Vincent Ladeuil)

* New MergeDirective hook 'merge_request_body' allows hooks to supply or
  alter a body for the message produced by ``bzr send``.

* New smart server verb ``BzrDir.initialize_ex`` which implements a
  refactoring to the core of clone allowing less round trips on new
  branches. (Robert Collins)

* New method ``Tags.rename_revisions`` that can rename revision ids tags
  are pointing at. (Jelmer Vernooij)

* Updated the bundled ``ConfigObj`` library to 4.6.0 (Matt Nordhoff)

Testing
*******

* ``bzr selftest`` will now fail if lock/unlock are not correctly balanced in
  tests. Using ``-Dlock`` will turn the related failures into warnings.
  (Vincent Ladeuil, Robert Collins)

bzr 1.14
########
:Codename: brisbane-core
:1.14rc1: 2009-04-06
:1.14rc2: 2009-04-19
:1.14: 2009-04-28
:1.14.1: 2009-05-01

New formats 1.14 and 1.14-rich-root supporting End-Of-Line (EOL) conversions,
keyword templating (via the bzr-keywords plugin) and generic content filtering.
End-of-line conversion is now supported for formats supporting content
filtering.

Changes from 1.14final to 1.14.1
********************************

* Change api_minimum_version back to api_minimum_version = (1, 13, 0)

Changes from 1.14rc2 to 1.14final
*********************************

* Fix a bug in the pure-python ``GroupCompress`` code when handling copies
  longer than 64KiB. (John Arbash Meinel, #364900)

Changes from 1.14rc1 to 1.14rc2
*******************************

* Fix for bug 358037 Revision not in
  bzrlib.groupcompress.GroupCompressVersionedFiles (Brian de Alwis, 
  John A Meinel)

* Fix for bug 354036 ErrorFromSmartServer - AbsentContentFactory object has no
  attribute 'get_bytes_as' exception while pulling from Launchpad 
  (Jean-Francois Roy, Andrew Bennetts, Robert Collins)

* Fix for bug 355280 eol content filters are never loaded and thus never
  applied (Brian de Alwis, Ian Clatworthy)
 
* bzr.dev -r4280  Change _fetch_uses_deltas = False for CHK repos until we can
  write a better fix. (John Arbash Meinel, Robert Collins)

* Fix for bug 361574 uncommit recommends undefined --levels and -n options
  (Marius Kruger, Ian Clatworthy)

* bzr.dev r4289 as cherrypicked at lp:~spiv/bzr/stacking-cherrypick-1.14 
  (Andrew Bennetts, Robert Collins)

Compatibility Breaks
********************

* A previously disabled code path to accelerate getting configuration
  settings from a smart server has been reinstated. We think this *may*
  cause a incompatibility with servers older than bzr 0.15. We intend
  to issue a point release to address this if it turns out to be a
  problem. (Robert Collins, Andrew Bennetts)

* bzr no longer autodetects nested trees as 'tree-references'.  They
  must now be explicitly added tree references.  At the commandline, use
  join --reference instead of add.  (Aaron Bentley)

* The ``--long`` log format (the default) no longer shows merged
  revisions implicitly, making it consistent with the ``short`` and
  ``line`` log formats.  To see merged revisions for just a given
  revision, use ``bzr log -n0 -rX``. To see every merged revision,
  use ``bzr log -n0``.  (Ian Clatworthy)

New Features
************

* New formats ``1.14`` and ``1.14-rich-root`` supporting End-Of-Line
  (EOL) conversions, keyword templating (via the bzr-keywords plugin)
  and generic content filtering. These formats replace the experimental
  ``development-wt5`` and ``development-wt5-rich-root`` formats
  respectively, but have support for filtered views disabled.
  (Ian Clatworthy)

* New ``mv --auto`` option recognizes renames after they occur.
  (Aaron Bentley)

* ``bzr`` can now get passwords from stdin without requiring a controlling
  terminal (i.e. by redirecting stdin). (Vincent Ladeuil)

* ``bzr log`` now supports filtering of multiple files and directories
  and will show changes that touch any of them. Furthermore,
  directory filtering now shows the changes to any children of that
  directory, not just the directory object itself.
  (Ian Clatworthy, #97715)

* ``bzr shelve`` can now apply changes without storing anything on the
  shelf, via the new --destroy option.  (Aaron Bentley)

* ``bzr send`` now accepts --body to specify an initial message body.
  (Aaron bentley)

* ``bzr xxx --usage`` where xxx is a command now shows a usage
  message and the options without the descriptive help sections
  (like Description and Examples). A message is also given
  explaining how to see the complete help, i.e. ``bzr help xxx``.
  (Ian Clatworthy)

* Content filters can now be used to provide custom conversion
  between the canonical format of content (i.e. as stored) and
  the convenience format of content (i.e. as created in working
  trees). See ``bzr help content-filters`` for further details.
  (Ian Clatworthy, Alexander Belchenko)

* End-of-line conversion is now supported for formats supporting
  content filtering. See ``bzr help eol`` for details.
  (Ian Clatworthy)

* Newly-blessed `join` command allows combining two trees into one.
  (Aaron Bentley)

Improvements
************

* A new format name alias ``default-rich-root`` has been added and
  points at the closest relative of the default format that supports 
  rich roots. (Jelmer Vernooij, #338061)

* Branching from a stacked branch using ``bzr*://`` will now stream
  the data when the target repository does not need topological
  ordering, reducing round trips and network overhead. This uses the
  existing smart server methods added in 1.13, so will work on any
  1.13 or newer server. (Robert Collins, Andrew Bennetts)

* ``bzr cat`` and ``bzr export`` now supports a ``--filters`` option
  that displays/saves the content after content filters are applied.
  (Ian Clatworthy)

* ``bzr ignore`` gives a more informative message when existing
  version controlled files match the ignore pattern. (Neil
  Martinsen-Burrell, #248895)

* ``bzr log`` now has ``--include-merges`` as an alias for ``--levels 0``.
  (Ian Clatworthy)

* ``bzr send`` is faster on repositories with deep histories.
  (Ian Clatworthy)

* IPv6 literals are accepted in URLs.
  (stlman, Martin Pool, Jelmer Vernooij, #165014)

* Progress bars now show the rate of network activity for
  ``bzr+ssh://`` and ``bzr://`` connections.  (Andrew Bennetts)

* Prompt for user names if they are not in the configuration. 
  (Jelmer Vernooij, #256612)

* Pushing to a stacked pack-format branch on a 1.12 or older smart server
  now takes many less round trips.  (Andrew Bennetts, Robert Collins,
  #294479)
  
* Streaming push can be done to older repository formats.  This is
  implemented using a new ``Repository.insert_stream_locked`` RPC.
  (Andrew Bennetts, Robert Collins)

* The "ignoring files outside view: .." message has been re-worded
  to "Ignoring files outside view. View is .." to reduce confusion
  about what was being considered and what was being ignored.
  (Ian Clatworthy)

* The ``long`` log formatter now shows [merge] indicators. If
  only one level of revisions is displayed and merges are found,
  the ``long`` and ``short`` log formatters now tell the user
  how to see the hidden merged revisions.  (Ian Clatworthy)

* The ``brisbane-core`` project has delivered its beta format
  ``development6-rich-root``. This format is suitable for judicious
  testing by early adopters. In particular if you are benchmarking bzr
  performance please be sure to test using this format. At this stage
  more information is best obtained by contacting the Bazaar mailing list
  or IRC channel if you are interested in using this format. We will make
  end user documentation available closer to blessing the format as
  production ready. (Robert Collins, John Arbash Meinel, Ian Clatworthy,
  Vincent Ladeuil, Andrew Bennetts, Martin Pool)

* Tildes are no longer escaped. No more %7Euser/project/branch!
  (Jonathan Lange)

Bug Fixes
*********

* Pushing a new stacked branch will also push the parent inventories for
  revisions at the stacking boundary.  This makes sure that the stacked
  branch has enough data to calculate inventory deltas for all of its
  revisions (without requiring the fallback branch).  This avoids
  "'AbsentContentFactory' object has no attribute 'get_bytes_as'" errors
  when fetching the stacked branch from a 1.13 (or later) smart server.
  This partially fixes #354036.  (Andrew Bennetts, Robert Collins)

* End-Of-Line content filters are now loaded correctly.
  (Ian Clatworthy, Brian de Alwis, #355280)

* Authentication plugins now receive all the parameters from the request
  itself (aka host, port, realm, path, etc). Previously, only the 
  authentication section name, username and encoded password were 
  provided. (Jean-Francois Roy)

* bzr gives a better message if an invalid regexp is passed to ``bzr log
  -m``.  (Anne Mohsen, Martin Pool)

* ``bzr split`` now says "See also: join" (Aaron Bentley, #335015)

* ``bzr version-info`` now works in empty branches. (Jelmer Vernooij,
  #313028)

* Fix "is not a stackable format" error when pushing a
  stackable-format branch with an unstackable-format repository to a
  destination with a default stacking policy.  (Andrew Bennetts)

* Fixed incorrect "Source format does not support stacking" warning
  when pushing to a smart server.  (Andrew Bennetts, #334114)

* Fix 'make check-dist-tarball' failure by converting paths to unicode when
  needed. (Vincent Ladeuil, #355454)

* Fixed "Specified file 'x/y/z' is outside current view: " occurring
  on ``bzr add x/y/z`` in formats supporting views when no view is
  defined.  (Ian Clatworthy, #344708)

* It is no longer possible to fetch between repositories while the
  target repository is in a write group. This prevents race conditions
  that prevent the use of RPC's to perform fetch, and thus allows
  optimising more operations. (Robert Collins, Andrew Bennetts)

* ``merge --force`` works again. (Robert Collins, #342105)

* No more warnings are issued about ``sha`` being deprecated under python-2.6.
  (Vincent Ladeuil, #346593)

* Pushing a new branch to a server that has a stacking policy will now
  upgrade from the local branch format when the stacking policy points at
  a branch which is itself stackable, because we know the client can read
  both branches, we know that the trunk for the project can be read too,
  so the upgrade will not inconvenience users. (Robert Collins, #345169)

* Pushing a new stacked branch will also push the parent inventories for
  revisions at the stacking boundary.  This makes sure that the stacked
  branch has enough data to calculate inventory deltas for all of its
  revisions (without requiring the fallback branch).  This avoids
  "'AbsentContentFactory' object has no attribute 'get_bytes_as'" errors
  when fetching the stacked branch from a 1.13 (or later) smart server.
  This partially fixes #354036.  (Andrew Bennetts, Robert Collins)

* The full test suite is passing again on OSX. Several minor issues (mostly
  test related) have been fixed. (Vincent Ladeuil, #355273).

* The GNU Changelog formatter is slightly improved in the case where
  the delta is empty, and now correctly claims not to support tags.
  (Andrea Bolognani)

* Shelve can now shelve changes to a symlink target.
  (James Westby, #341558)

* The help for the ``info`` command has been corrected.
  (Ian Clatworthy, #351931)

* Upgrade will now use a sensible default format if the source repository
  uses rich roots.  (Jelmer Vernooij, #252908)

Documentation
*************

* Expanded the index of the developer documentation. (Eric Siegerman)

* New topic `bzr help debug-flags`.  (Martin Pool)

* The generated manpage now explicitly lists aliases as commands.
  (James Westby, #336998)

API Changes
***********

* APIs deprecated in 1.6 and previous versions of bzr are now removed.
  (Martin Pool)

* ``CommitReporter`` is no longer called with ``unchanged`` status during
  commit - this was a full-tree overhead that bzr no longer performs.
  (Robert Collins)

* New abstract ``UIFactory`` method ``get_username`` which will be called to 
  obtain the username to use when connecting to remote machines. 
  (Jelmer Vernooij)

* New API ``Inventory.filter()`` added that filters an inventory by
  a set of file-ids so that only those fileids, their parents and
  their children are included.  (Ian Clatworthy)

* New sort order for ``get_record_stream`` ``groupcompress`` which
  sorts optimally for use with groupcompress compressors. (John Arbash
  Meinel, Robert Collins)

* Repository APIs ``get_deltas_for_revisions()`` and
  ``get_revision_delta()`` now support an optional ``specific_fileids``
  parameter. If provided, the deltas are filtered so that only those
  file-ids, their parents and their children are included.
  (Ian Clatworthy)

* The ``get_credentials`` and ``set_credentials`` methods of 
  ``AuthenticationConfig`` now accept an optional realm argument.
  (Jean-Francois Roy)

* The ``pb`` argument to ``fetch()`` is deprecated.
  (Martin Pool)

* The ``Serializer`` class and the serializer ``format registry`` have moved
  from ``bzrlib.xml_serializer`` to ``bzrlib.serializer``. (Jelmer Vernooij)

* The smart server jail now hooks into BzrDir.open to prevent any BzrDir
  that is not inside the backing transport from being opened.  See the
  module documentation for ``bzrlib.smart.request`` for details.
  (Andrew Bennetts, Robert Collins)

* ``Tree.get_symlink_target`` now always returns a unicode string result
  or None. Previously it would return the bytes from reading the link
  which could be in any arbitrary encoding. (Robert Collins)

Testing
*******

* ``bzrlib.tests.TestCase`` now fails the test if its own ``setUp``
  and ``tearDown`` weren't called.  This catches faulty tests that
  forget to upcall when overriding ``setUp`` and ``tearDown``.  Those
  faulty tests were not properly isolated.
  (Andrew Bennetts, Robert Collins)

* Fix test_msgeditor.MsgEditorTest test isolation.
  (Vincent Ladeuil, #347130)

* ``medusa`` is not used anymore as an FTP test server starting with
  python2.6. A new FTP test server based on ``pyftplib`` can be used
  instead. This new server is a soft dependency as medusa which is still
  preferred if both are available (modulo python version).
  (Vincent Ladeuil)

Internals
*********

* Added ``chk_map`` for fast, trie-based storage of tuple to string maps.
  (Robert Collins, John Arbash Meinel, Vincent Ladeuil)

* Added ``bzrlib.chk_map`` for fast, trie-based storage of tuple to string
  maps.  (Robert Collins, John Arbash Meinel, Vincent Ladeuil)

* Added ``bzrlib.inventory_delta`` module.  This will be used for
  serializing and deserializing inventory deltas for more efficient
  streaming on the network.  (Robert Collins, Andrew Bennetts)

* ``Branch._get_config`` has been added, which splits out access to the
  specific config file from the branch. This is used to let RemoteBranch
  avoid constructing real branch objects to access configuration settings.
  (Robert Collins, Andrew Bennetts)

* ``Branch`` now implements ``set_stacked_on_url`` in the base class as
  the implementation is generic and should impact foreign formats. This
  helps performance for ``RemoteBranch`` push operations to new stacked
  branches. (Robert Collins, Andrew Bennetts)

* ``BtreeIndex._spill_mem_keys_to_disk()`` now generates disk index with
  optmizations turned off. This only has effect when processing > 100,000
  keys during something like ``bzr pack``. (John Arbash Meinel)

* ``bzr selftest`` now accepts ``--subunit`` to run in subunit output
  mode. Requires ``lp:subunit`` installed to work, but is not a hard
  dependency. (Robert Collins)

* ``BzrDir.open_branch`` now takes an optional ``ignore_fallbacks``
  parameter for controlling opening of stacked branches.
  (Andrew Bennetts, Robert Collins)
  
* ``CommitBuilder`` has a new method, ``record_iter_changes`` which works
  in terms of an iter_changes iterator rather than full tree scanning.
  (Robert Collins)

* ``DirState`` can now be passed a custom ``SHA1Provider`` object
  enabling it to store the SHA1 and stat of the canonical (post
  content filtered) form. (Ian Clatworthy)

* New ``assertLength`` method based on one Martin has squirreled away
  somewhere. (Robert Collins, Martin Pool)

* New hook ``BzrDir.pre_open`` which runs before opening ``BzrDir``
  objects, allowing better enforcement of the smart server jail when
  dealing with stacked branches. (Robert Collins, Andrew Bennetts)

* New hook ``RioVersionInfoBuilder.revision``, allowing extra entries 
  to be added to the stanza that is printed for a particular revision.
  (Jelmer Vernooij)

* New repository method ``refresh_data`` to cause any repository to
  make visible data inserted into the repository by a smart server
  fetch operation. (Robert Collins, Andrew Bennetts)

* ``register_filter_stack_map`` now takes an optional fallback parameter,
  a callable to invoke if a preference has a value not in the map
  of filter stacks. This enhancement allows, for example,  bzr-svn to
  handle existing svn properties that define a list of keywords to be
  expanded.  (Ian Clatworthy)

* ``RemoteBranchConfig`` will use a new verb ``Branch.set_config_option``
  to write config settings to smart servers that support this, saving
  5 round trips on the stacked streaming acceptance test.
  (Robert Collins, Andrew Bennetts)

* ``RemoteBranch`` now provides ``_get_config`` for access to just the
  branch specific configuration from a remote server, which uses the 
  already existing ``Branch.get_config_file`` smart verb.
  (Robert Collins, Andrew Bennetts)

* ``RemoteRepository`` will now negatively cache missing revisions during
  ``get_parent_map`` while read-locked. Write-locks are unaffected.
  (Robert Collins, Andrew Bennetts)

* Removed ``InterRemoteToOther``, ``InterOtherToRemote`` and
  ``InterPackToRemotePack`` classes, as they are now unnecessary.
  (Andrew Bennetts)

* ``RepositoryFormat`` as a new attribute ``fast_deltas`` to indicate
  whether the repository can efficiently generate deltas between trees
  regardless of tree size. (Robert Collins)

* ``Repository.iter_files_bytes()`` now properly returns an "iterable of
  byte strings" (aka 'chunked') for the content. It previously was
  returning a plain string, which worked, but performed very poorly when
  building a working tree (file.writelines(str) is very inefficient). This
  can have a large effect on ``bzr checkout`` times. (John Arbash Meinel)

* selftest now supports a --parallel option, with values of 'fork' or
  'subprocess' to run the test suite in parallel. Currently only linux
  machine work, other platforms need patches submitted. (Robert Collins,
  Vincent Ladeuil)

* ``tests.run_suite`` has a new parameter ``suite_decorators``, a list of 
  callables to use to decorate the test suite. Such decorators can add or
  remove tests, or even remote the test suite to another machine if
  desired. (Robert Collins)

* The smart server verb ``Repository.get_parent_map`` can now include
  information about ghosts when the special revision ``include-missing:``
  is in the requested parents map list. With this flag, ghosts are
  included as ``missing:REVISION_ID``. (Robert Collins, Andrew Bennetts)

* ``_walk_to_common_revisions`` will now batch up at least 50
  revisions before calling ``get_parent_map`` on the target,
  regardless of ``InterRepository``.
  (Andrew Bennetts, Robert Collins)

bzr 1.13
########

:Codename: paraskavedekatriaphobia
:1.13: 2009-03-14
:1.13rc1: 2009-03-10
:1.13.1: 2009-03-23
:1.13.2: 2009-04-27

GNU Changelog output can now be produced by ``bzr log --gnu-changelog``.  Debug
flags can now be set in ``~/.bazaar/bazaar.conf``.  Lightweight checkouts and
stacked branches should both be much faster over remote connections.  

Changes From 1.13.1 to 1.13.2
*****************************

A regression was found in the 1.13.1 release. When bzr 1.13.1 and earlier push
a stacked branch they do not take care to push all the parent inventories for
the transferred revisions. This means that a smart server serving that branch
often cannot calculate inventory deltas for the branch (because smart server
does not/cannot open fallback repositories). Prior to 1.13 the server did not
have a verb to stream revisions out of a repository, so that's why this bug has
appeared now.

Bug Fixes
*********

* Fix for bug 354036 ErrorFromSmartServer - AbsentContentFactory object has no
  attribute 'get_bytes_as' exception while pulling from Launchpad 
  (Jean-Francois Roy, Andrew Bennetts, Robert Collins)

Changes From 1.13final to 1.13.1
********************************

A couple regessions where found in the 1.13 release. The pyrex-generated C
extensions are missing from the .tar.gz and .zip files.  Documentation on how
to generate GNU ChangeLogs is wrong.

Bug Fixes
*********

* Change ``./bzr``'s ``_script_version`` to match ./bzrlib/__init__.py
  version_info. (Bob Tanner, Martin Pool, #345232)

* Distribution archives for 1.13 do not contain generated C extension modules
  (Jean-Francois Roy, Bob Tanner, #344465)

* GNU ChangeLog output can now be produced by bzr log --format gnu-changelog is
  incorrect (Deejay, Bob Tanner, Martin Pool, Robert Collins, #343928)

* ``merge --force`` works again. (Robert Collins, #342105)

Changes From 1.13rc1 to 1.13final
*********************************

* Fix "is not a stackable format" error when pushing a
  stackable-format branch with an unstackable-format repository to a
  destination with a default stacking policy.  (Andrew Bennetts)

* Progress bars now show the rate of network activity for
  ``bzr+ssh://`` and ``bzr://`` connections.  (Andrew Bennetts)

Compatibility Breaks
********************

* ``bzr log --line`` now indicates which revisions are merges with
  `[merge]` after the date.  Scripts which parse the output of this
  command may need to be adjusted.
  (Neil Martinsen-Burrell)

New Features
************

* ``bzr reconfigure`` now supports --with-trees and --with-no-trees
  options to change the default tree-creation policy of shared
  repositories.  (Matthew Fuller, Marius Kruger, #145033)

* Debug flags can now be set in ``~/.bazaar/bazaar.conf``.
  (Martin Pool)

* Filtered views provide a mask over the tree so that users can focus
  on a subset of a tree when doing their work. See ``Filtered views``
  in chapter 7 of the User Guide and ``bzr help view`` for details.
  (Ian Clatworthy)

* GNU Changelog output can now be produced by ``bzr log --gnu-changelog``.
  (Andrea Bolognani, Martin Pool)

* The ``-Dmemory`` flag now gives memory information on Windows.
  (John Arbash Meinel)

* Multiple authors for a commit can now be recorded by using the "--author"
  option multiple times. (James Westby, #185772)

* New clean-tree command, from bzrtools.  (Aaron Bentley, Jelmer Vernooij)

* New command ``bzr launchpad-open`` opens a Launchpad web page for that
  branch in your web browser, as long as the branch is on Launchpad at all.
  (Jonathan Lange)

* New API for getting bugs fixed by a revision: Revision.iter_bugs().
  (Jonathan Lange)

Improvements
************

* All bzr ``Hooks`` classes are now registered in
  ``bzrlib.hooks.known_hooks``. This removes the separate list from
  ``bzrlib.tests`` and ensures that all hooks registered there are
  correctly isolated by the test suite (previously
  ``MutableTreeHooks`` were not being isolated correctly). Further, 
  documentation for hooks is now dynamically generated from the
  present HookPoints. ``bzr hooks`` will now also report on all the
  hooks present in the ``bzrlib.hooks.known_hooks`` registry.
  (Robert Collins)

* ``bzr add`` no longer prints ``add completed`` on success. Failure
  still prints an error message. (Robert Collins)

* ``bzr branch`` now has a ``--no-tree`` option which turns off the
  generation of a working tree in the new branch.
  (Daniel Watkins, John Klinger, #273993)

* Bazaar will now point out ``bzr+ssh://`` to the user when they 
  use ssh://. (Jelmer Vernooij, #330535)

* ``bzr -v info`` now omits the number of committers branch statistic,
  making it many times faster for large projects. To include that
  statistic in the output, use ``bzr -vv info``.
  (Ian Clatworthy)

* ``bzr push`` to a ``bzr`` url (``bzr://``, ``bzr+ssh://`` etc) will
  stream if the server is version 1.13 or greater, reducing roundtrips
  significantly. (Andrew Bennetts, Robert Collins)

* Lightweight Checkouts and Stacked Branches should both be much
  faster over remote connections. Building the working tree now
  batches up requests into approx 5MB requests, rather than a separate
  request for each file. (John Arbash Meinel)

* Support for GSSAPI authentication when using HTTP or HTTPS. 
  (Jelmer Vernooij)

* The ``bzr shelve`` prompt now includes a '?' help option to explain the
  short options better. (Daniel Watkins, #327429)

* ``bzr lp-open`` now falls back to the push location if it cannot find a
  public location. (Jonathan Lange, #332372)

* ``bzr lp-open`` will try to find the Launchpad URL for the location
  passed on the command line. This makes ``bzr lp-open lp:foo`` work as
  expected. (Jonathan Lange, #332705)

* ``bzr send`` now supports MH-E via ``emacsclient``. (Eric Gillespie)

Bug Fixes
*********

* Allows ``bzr log <FILE>`` to be called in an empty branch without
  backtracing. (Vincent Ladeuil, #346431)

* Bazaar now gives a better message including the filename if it's
  unable to read a file in the working directory, for example because
  of a permission error.  (Martin Pool, #338653)

* ``bzr cat -r<old> <path>`` doesn't traceback anymore when <path> has a
  file id in the working tree different from the one in revision <old>.
  (Vincent Ladeuil, #341517, #253806)

* ``bzr send`` help is more specific about how to apply merge
  directives.  (Neil Martinsen-Burrell, #253470)

* ``bzr missing`` now uses ``Repository.get_revision_delta()`` rather
  than fetching trees and determining a delta itself. (Jelmer
  Vernooij, #315048)

* ``bzr push`` to a smart server no longer causes "Revision
  {set([('null:',)])} not present ..." errors when the branch has
  multiple root revisions. (Andrew Bennetts, #317654)

* ``bzr shelve`` now properly handle patches with no terminating newline.
  (Benoît PIERRE, #303569)

* ``bzr unshelve`` gives a more palatable error if passed a non-integer
  shelf id. (Daniel Watkins)

* Export now handles files that are not present in the tree.
  (James Westby, #174539)

* Fixed incorrect "Source format does not support stacking" warning
  when pushing to a smart server.  (Andrew Bennetts, #334114)
  
* Fixed "sprout() got an unexpected keyword argument 'source_branch'"
  error branching from old repositories.
  (Martin Pool, #321695)

* Make ``bzr push --quiet <non-local location>`` less chatty.
  (Kent Gibson, #221461)

* Many Branch hooks would not fire with ``bzr://`` and ``bzr+ssh://``
  branches, and this was not noticed due to a bug in the test logic
  for branches. This is now fixed and a test added to prevent it
  reoccuring. (Robert Collins, Andrew Bennetts)

* Restore the progress bar on Windows. We were disabling it when TERM
  wasn't set, but Windows doesn't set TERM. (Alexander Belchenko,
  #334808)

* ``setup.py build_ext`` now gives a proper error when an extension
  fails to build. (John Arbash Meinel)

* Symlinks to non ascii file names are now supported.
  (Robert Collins, Vincent Ladeuil, #339055, #272444)    

* Under rare circumstances (aka nobody reported a bug about it), the ftp
  transport could revert to ascii mode. It now stays in binary mode except
  when needed.  (Vincent Ladeuil)

* Unshelve does not generate warnings about progress bars.
  (Aaron Bentley, #328148)

* shelve cleans up properly when unversioned files are specified.
  (Benoît Pierre, Aaron Bentley)

Documentation
*************

* Added ``Organizing your workspace`` to the User Guide appendices,
  summarizing some common ways of organizing trees, branches and
  repositories and the processes/workflows implied/enabled by each.
  (Ian Clatworthy)

* Hooks can now be self documenting. ``bzrlib.hooks.Hooks.create_hook``
  is the entry point for this feature. (Robert Collins)

* The documentation for ``shelve`` and ``unshelve`` has been clarified.
  (Daniel Watkins, #327421, #327425)

API Changes
***********

* ``bzr selftest`` now fails if the bazaar sources contain trailing
  whitespace, non-unix style line endings and files not ending in a
  newline. About 372 files and 3243 lines with trailing whitespace was
  updated to comply with this. The code already complied with the other
  criteria, but now it is enforced. (Marius Kruger)

* ``bzrlib.branch.PushResult`` was renamed to 
  ``bzrlib.branch.BranchPushResult``. (Jelmer Vernooij)

* ``Branch.fetch`` and ``Repository.fetch`` now return None rather
  than a count of copied revisions and failed revisions. A while back
  we stopped ever reporting failed revisions because we started
  erroring instead, and the copied revisions count is not used in the
  UI at all - indeed it only reflects the repository status not
  changes to the branch itself. (Robert Collins)

* ``Inventory.apply_delta`` now raises an AssertionError if a file-id
  appears multiple times within the delta. (Ian Clatworthy)

* MutableTree.commit now favours the "authors" argument, with the old
  "author" argument being deprecated.

* Remove deprecated EmptyTree.  (Martin Pool)

* ``Repository.fetch`` now accepts an optional ``fetch_spec``
  parameter.  A ``SearchResult`` or ``MiniSearchResult`` may be passed
  to ``fetch_spec`` instead of a ``last_revision`` to specify exactly
  which revisions to fetch. (Andrew Bennetts)

* ``RepositoryAcquisitionPolicy.acquire_repository`` now returns a
  tuple of ``(repository, is_new_flag)``, rather than just the
  repository.  (Andrew Bennetts)

* Revision.get_apparent_author() is now deprecated, replaced by
  Revision.get_apparent_authors(), which returns a list. The former
  now returns the first item that would be returned from the second.

* The ``BranchBuilder`` test helper now accepts a ``timestamp``
  parameter to ``build_commit`` and ``build_snapshot``.  (Martin Pool)

* The ``_fetch_*`` attributes on ``Repository`` are now on
  ``RepositoryFormat``, more accurately reflecting their intent (they
  describe a disk format capability, not state of a particular
  repository of that format). (Robert Collins)

Internals
*********

* Branching from a non-stacked branch on a smart protocol is now
  free of virtual file system methods.
  (Robert Collins, Andrew Bennetts)

* Branch and Repository creation on a bzr+ssh://server are now done
  via RPC calls rather than VFS calls, reducing round trips for
  pushing new branches substantially. (Robert Collins)

* ``Branch.clone`` now takes the ``repository_policy`` formerly used
  inside ``BzrDir.clone_on_transport``, allowing stacking to be
  configured before the branch tags and revision tip are set. This
  fixes a race condition cloning stacked branches that would cause
  plugins to have hooks called on non-stacked instances.
  (Robert Collins, #334187)

* ``BzrDir.cloning_metadir`` now has a RPC call. (Robert Collins)

* ``BzrDirFormat.__str__`` now uses the human readable description
  rather than the sometimes-absent disk label. (Robert Collins)

* ``bzrlib.fetch`` is now composed of a sender and a sink component
  allowing for decoupling over a network connection. Fetching from
  or into a RemoteRepository with a 1.13 server will use this to
  stream the operation.
  (Andrew Bennetts, Robert Collins)

* ``bzrlib.tests.run_suite`` accepts a runner_class parameter
  supporting the use of different runners. (Robert Collins)

* Change how file_ids and revision_ids are interned as part of
  inventory deserialization. Now we use the real ``intern()``, rather
  than our own workaround that would also cache a Unicode copy of the
  string, and never emptied the cache. This should slightly reduce
  memory consumption. (John Arbash Meinel)

* New branch method ``create_clone_on_transport`` that returns a
  branch object. (Robert Collins)

* New hook Commands['extend_command'] to allow plugins to access a
  command object before the command is run (or help generated from
  it), without overriding the command. (Robert Collins)

* New version of the ``BzrDir.find_repository`` verb supporting
  ``_network_name`` to support removing more _ensure_real calls.
  (Robert Collins)

* ``RemoteBranchFormat`` no longer claims to have a disk format string.
  (Robert Collins)

* ``Repository`` objects now have ``suspend_write_group`` and
  ``resume_write_group`` methods.  These are currently only useful
  with pack repositories. (Andrew Bennetts, Robert Collins)

* ``BzrDirFormat``, ``BranchFormat`` and ``RepositoryFormat`` objects
  now have a ``network_name`` for passing the format across RPC calls.
  (Robert Collins, Andrew Bennetts)

* ``RepositoryFormat`` objects now all have a new attribute
  ``_serializer`` used by fetch when reserialising is required.
  (Robert Collins, Andrew Bennetts)

* Some methods have been pulled up from ``BzrBranch`` to ``Branch``
  to aid branch types that are not bzr branch objects (like
  RemoteBranch). (Robert Collins, Andrew Bennetts)

* Test adaptation has been made consistent throughout the built in
  tests. ``TestScenarioApplier``, ``multiply_tests_from_modules``,
  ``adapt_tests``, ``adapt_modules`` have all been deleted. Please
  use ``multiply_tests``, or for lower level needs ``apply_scenarios``
  and ``apply_scenario``. (Robert Collins)

* ``TestSkipped`` is now detected by TestCase and passed to the
  ``TestResult`` by calling ``addSkip``. For older TestResult objects,
  where ``addSkip`` is not available, ``addError`` is still called.
  This permits test filtering in subunit to strip out skipped tests
  resulting in a faster fix-shrink-list-run cycle. This is compatible
  with the testtools protocol for skips. (Robert Collins)

* The ``_index`` of ``KnitVersionedFiles`` now supports the ability
  to scan an underlying index that is going to be incorporated into
  the ``KnitVersionedFiles`` object, to determine if it has missing
  delta references. The method is ``scan_unvalidated_index``.
  (Andrew Bennetts, Robert Collins)

* There is a RemoteSink object which handles pushing to smart servers.
  (Andrew Bennetts, Robert Collins)

* ``TransportTraceDecorator`` now logs ``put_bytes_non_atomic`` and
  ``rmdir`` calls. (Robert Collins)

* ``VersionedFiles`` record adapters have had their signature change
  from ``(record, record.get_bytes_as(record.storage_kind))`` to
  ``(record)`` reducing excess duplication and allowing adapters
  to access private data in record to obtain content more
  efficiently. (Robert Collins)

* We no longer probe to see if we should create a working tree during
  clone if we cannot get a local_abspath for the new bzrdir.
  (Robert Collins)


bzr 1.12
########

:Codename: 1234567890
:1.12: 2009-02-13
:1.12rc1: 2009-02-10

This release of Bazaar contains many improvements to the speed,
documentation and functionality of ``bzr log`` and the display of logged
revisions by ``bzr status``.  bzr now also gives a better indication of
progress, both in the way operations are drawn onto a text terminal, and
by showing the rate of network IO.

Changes from RC1 to Final
*************************

* ``bzr init --development-wt5[-rich-root]`` would fail because of
  circular import errors. (John Arbash Meinel, #328135)

* Expanded the help for log and added a new help topic called
  ``log-formats``.  (Ian Clatworthy)

Compatibility Breaks
********************

* By default, ``bzr status`` after a merge now shows just the pending
  merge tip revisions. This improves the signal-to-noise ratio after
  merging from trunk and completes much faster. To see all merged
  revisions, use the new ``-v`` flag.  (Ian Clatworthy)

* ``bzr log --line`` now shows any tags after the date and before
  the commit message. If you have scripts which parse the output
  from this command, you may need to adjust them accordingly.
  (Ian Clatworthy)

* ``bzr log --short`` now shows any additional revision properties
  after the date and before the commit message.  Scripts that parse 
  output of the log command in this situation may need to adjust.
  (Neil Martinsen-Burrell)

* The experimental formats ``1.12-preview`` and ``1.12-preview-rich-root``
  have been renamed ``development-wt5`` and ``development-wt5-rich-root``
  respectively, given they are not ready for release in 1.12.
  (Ian Clatworthy)

* ``read_bundle_from_url`` has been deprecated. (Vincent Ladeuil)

New Features
************

* Add support for filtering ``bzr missing`` on revisions.  Remote revisions
  can be filtered using ``bzr missing -r -20..-10`` and local revisions can
  be filtered using ``bzr missing --my-revision -20..-10``.
  (Marius Kruger)

* ``bzr log -p`` displays the patch diff for each revision.
  When logging a file, the diff only includes changes to that file.
  (Ian Clatworthy, #202331, #227335)

* ``bzr log`` supports a new option called ``-n N`` or ``--level N``.
  A value of 0 (zero) means "show all nested merge revisions" while
  a value of 1 (one) means "show just the top level". Values above
  1 can be used to see a limited amount of nesting. That can be
  useful for seeing the level or two below PQM submits for example.
  To force the ``--short`` and ``--line`` formats to display all nested
  merge revisions just like ``--long`` does by default, use a command
  like ``bzr log --short -n0``. To display just the mainline using
  ``--long`` format, ``bzr log --long -n1``.
  (Ian Clatworthy)

Improvements
************

* ``bzr add`` more clearly communicates success vs failure.
  (Daniel Watkins)

* ``bzr init`` will now print a little less verbose output.
  (Marius Kruger)

* ``bzr log`` is now much faster in many use cases, particularly
  at incrementally displaying results and filtering by a
  revision range. (Ian Clatworthy)

* ``bzr log --short`` and ``bzr log --line`` now show tags, if any,
  for each revision. The tags are shown comma-separated inside
  ``{}``. For short format, the tags appear at the end of line
  before the optional ``[merge]`` indicator. For line format,
  the tags appear after the date. (Ian Clatworthy)

* Progress bars now show the rate of activity for some sftp 
  operations, and they are drawn different.  (Martin Pool, #172741)

* Progress bars now show the rate of activity for urllib and pycurl based
  http client implementations. The operations are tracked at the socket
  level for better precision.
  (Vincent Ladeuil)

* Rule-based preferences can now accept multiple patterns for a set of
  rules.  (Marius Kruger)

* The ``ancestor:`` revision spec will now default to referring to the
  parent of the branch if no other location is given.
  (Daniel Watkins, #198417)

* The debugger started as a result of setting ``$BZR_PDB`` works
  around a bug in ``pdb``, http://bugs.python.org/issue4150.  The bug
  can cause truncated tracebacks in Python versions before 2.6.
  (Andrew Bennetts)

* VirtualVersionedFiles now implements
  ``iter_lines_added_or_present_in_keys``. This allows the creation of 
  new branches based on stacked bzr-svn branches. (#311997)

Bug Fixes
*********

* ``bzr annotate --show-ids`` doesn't give a backtrace on empty files
  anymore.
  (Anne Mohsen, Vincent Ladeuil, #314525)

* ``bzr log FILE`` now correctly shows mainline revisions merging
  a change to FILE when the ``--short`` and ``--line`` log formats
  are used. (Ian Clatworthy, #317417)

* ``bzr log -rX..Y FILE`` now shows the history of FILE provided
  it existed in Y or X, even if the file has since been deleted or
  renamed. If no range is given, the current/basis tree and
  initial tree are searched in that order. More generally, log
  now interprets filenames in their historical context.
  (Ian Clatworthy, #175520)

* ``bzr status`` now reports nonexistent files and continues, then
  errors (with code 3) at the end.  (Karl Fogel, #306394)

* Don't require the present compression base in knits to be the same
  when adding records in knits. (Jelmer Vernooij, #307394)

* Fix a problem with CIFS client/server lag on Windows colliding with
  an invariant-per-process algorithm for generating AtomicFile names
  (Adrian Wilkins, #304023)

* Many socket operations now handle EINTR by retrying the operation.
  Previously EINTR was treated as an unrecoverable failure.  There is
  a new ``until_no_eintr`` helper function in ``bzrlib.osutils``.
  (Andrew Bennetts)

* Support symlinks with non-ascii characters in the symlink filename.
  (Jelmer Vernooij, #319323)

* There was a bug in how we handled resolving when a file is deleted
  in one branch, and modified in the other. If there was a criss-cross
  merge, we would cause the deletion to conflict a second time.
  (Vincent Ladeuil, John Arbash Meinel)

* There was another bug in how we chose the correct intermediate LCA in
  criss-cross merges leading to several kind of changes be incorrectly
  handled.
  (John Arbash Meinel, Vincent Ladeuil)

* Unshelve now handles deleted paths without crashing. (Robert Collins)

Documentation
*************

* Improved plugin developer documentation.  (Martin Pool)

API Changes
***********

* ``ProgressBarStack`` is deprecated; instead use
  ``ui_factory.nested_progress_bar`` to create new progress bars.
  (Martin Pool)

* ForeignVcsMapping() now requires a ForeignVcs object as first
  argument. (Jelmer Vernooij)

* ForeignVcsMapping.show_foreign_revid() has been moved to
  ForeignVcs. (Jelmer Vernooij)

* ``read_bundle_from_url`` is deprecated in favor of
  ``read_mergeable_from_url``.  (Vincent Ladeuil)

* Revision specifiers are now registered in
  ``bzrlib.revisionspec.revspec_registry``, and the old list of 
  revisionspec classes (``bzrlib.revisionspec.SPEC_TYPES``) has been
  deprecated. (Jelmer Vernooij, #321183)

* The progress and UI classes have changed; the main APIs remain the
  same but code that provides a new UI or progress bar class may
  need to be updated.  (Martin Pool)

Internals
*********

* Default User Interface (UI) is CLIUIFactory when bzr runs in a dumb
  terminal. It is sometimes desirable do override this default by forcing
  bzr to use TextUIFactory. This can be achieved by setting the
  BZR_USE_TEXT_UI environment variable (emacs shells, as opposed to
  compile buffers, are such an example).
  (Vincent Ladeuil)

* New API ``Branch.iter_merge_sorted_revisions()`` that iterates over
  ``(revision_id, depth, revno, end_of_merge)`` tuples.
  (Ian Clatworthy)

* New ``Branch.dotted_revno_to_revision_id()`` and
  ``Branch.revision_id_to_dotted_revno()`` APIs that pick the most
  efficient way of doing the mapping.
  (Ian Clatworthy)

* Refactor cmd_serve so that it's a little easier to build commands that
  extend it, and perhaps even a bit easier to read.  (Jonathan Lange)

* ``TreeDelta.show()`` now accepts a ``filter`` parameter allowing log
  formatters to retrict the output.
  (Vincent Ladeuil)


bzr 1.11
########

:Codename: "Eyes up!"
:Released: 2009-01-19

This first monthly release of Bazaar for 2009 improves Bazaar's operation
in Windows, Mac OS X, and other situations where file names are matched
without regard to capitalization: Bazaar tries to match the case of an
existing file.  This release of Bazaar also improves the efficiency of
Tortoise Windows Shell integration and lets it work on 64-bit platforms.

The UI through which Bazaar supports historic formats has been improved,
so 'bzr help formats' now gives a simpler and shorter list, with clear
advice.

This release also fixes a number of bugs, particularly a glitch that can
occur when there are concurrent writes to a pack repository.

Bug Fixes
*********

* Fix failing test when CompiledChunksToLines is not available.
  (Vincent Ladeuil)

* Stacked branches don't repeatedly open their transport connection.
  (John Arbash Meinel)



bzr 1.11rc1
###########

:Codename: "Eyes up!"
:Released: 2009-01-09

Changes
*******

* Formats using Knit-based repository formats are now explicitly
  marked as deprecated. (Ian Clatworthy)

New Features
************

* Add support for `bzr tags -r 1..2`, that is we now support showing
  tags applicable for a specified revision range. (Marius Kruger)

* ``authentication.conf`` now accepts pluggable read-only credential
  stores. Such a plugin (``netrc_credential_store``) is now included,
  handles the ``$HOME/.netrc`` file and can server as an example to
  implement other plugins.
  (Vincent Ladeuil)

* ``shelve --list`` can now be used to list shelved changes.
  (Aaron Bentley)

Improvements
************

* Add trailing slash to directories in all output of ``bzr ls``, except
  ``bzr ls --null``. (Gordon P. Hemsley, #306424)

* ``bzr revision-info`` now supports a -d option to specify an
  alternative branch. (Michael Hudson)

* Add connection to a C++ implementation of the Windows Shell Extension
  which is able to fully replace the current Python implemented one.
  Advantages include 64bit support and reduction in overhead for
  processes which drag in shell extensions.
  (Mark Hammond)

* Support the Claws mail client directly, rather than via
  xdg-email. This prevents the display of an unnecessary modal
  dialog in Claws, informing the user that a file has been
  attached to the message, and works around bug #291847 in
  xdg-utils which corrupts the destination address.

* When working on a case-insensitive case-preserving file-system, as
  commonly found with Windows, bzr will often ignore the case of the
  arguments specified by the user in preference to the case of an existing
  item on the file-system or in the inventory to help prevent
  counter-intuitive behaviour on Windows. (Mark Hammond)

Bug Fixes
*********
  
* Allow BzrDir implementation to implement backing up of 
  control directory. (#139691)

* ``bzr push`` creating a new stacked branch will now only open a
  single connection to the target machine. (John Arbash Meinel)

* Don't call iteritems on transport_list_registry, because it may
  change during iteration.  (Martin Pool, #277048)

* Don't make a broken branch when pushing an unstackable-format branch
  that's in a stackable shared repository to a location with default
  stack-on location.  (Andrew Bennetts, #291046)

* Don't require embedding user in HTTP(S) URLs do use authentication.conf.
  (Ben Jansen, Vincent Ladeuil, #300347)

* Fix a problem with CIFS client/server lag on windows colliding with
  an invariant-per-process algorithm for generating AtomicFile names
  (Adrian Wilkins, #304023)

* Fix bogus setUp signature in UnavailableFTPServer.
  (Gary van der Merwe, #313498)

* Fix compilation error in ``_dirstate_helpers_c`` on SunOS/Solaris.
  (Jari Aalto)

* Fix SystemError in ``_patiencediff_c`` module by calling
  PyErr_NoMemory() before returning NULL in PatienceSequenceMatcher_new.
  (Andrew Bennetts, #303206)

* Give proper error message for diff with non-existent dotted revno.
  (Marius Kruger, #301969)

* Handle EACCES (permission denied) errors when launching a message
  editor, and emit warnings when a configured editor cannot be
  started. (Andrew Bennetts)

* ``$HOME/.netrc`` file is now recognized as a read-only credential store
  if configured in ``authentication.conf`` with 'password_encoding=netrc'
  in the appropriate sections.
  (Vincent Ladeuil, #103029)

* Opening a stacked branch now properly shares the connection, rather
  than opening a new connection for the stacked-on branch.
  (John Arbash meinel)

* Preserve transport decorators while following redirections.
  (Vincent Ladeuil, #245964, #270863)

* Provides a finer and more robust filter for accepted redirections.
  (Vincent Ladeuil, #303959, #265070)

* ``shelve`` paths are now interpreted relative to the current working
  tree.  (Aaron Bentley)

* ``Transport.readv()`` defaults to not reading more than 100MB in a
  single array. Further ``RemoteTransport.readv`` sets this to 5MB to
  work better with how it splits its requests.
  (John Arbash Meinel, #303538)

* Pack repositories are now able to reload the pack listing and retry
  the current operation if another action causes the data to be
  repacked.  (John Arbash Meinel, #153786)

* ``pull -v`` now respects the log_format configuration variable.
  (Aaron Bentley)

* ``push -v`` now works on non-initial pushes.  (Aaron Bentley)

* Use the short status format when the short format is used for log.
  (Vincent Ladeuil, #87179)

* Allow files to be renamed or moved via remove + add-by-id. (Charles
  Duffy, #314251)

Documentation
*************

* Improved the formats help topic to explain why multiple formats
  exist and to provide guidelines in selecting one. Introduced
  two new supporting help topics: current-formats and other-formats.
  (Ian Clatworthy)

API Changes
***********

* ``LRUCache(after_cleanup_size)`` was renamed to
  ``after_cleanup_count`` and the old name deprecated. The new name is
  used for clarity, and to avoid confusion with
  ``LRUSizeCache(after_cleanup_size)``. (John Arbash Meinel)

* New ``ForeignRepository`` base class, to help with foreign branch 
  support (e.g. svn).  (Jelmer Vernooij)

* ``node_distances`` and ``select_farthest`` can no longer be imported
  from ``bzrlib.graph``.  They can still be imported from
  ``bzrlib.deprecated_graph``, which has been the preferred way to
  import them since before 1.0.  (Andrew Bennetts)
  
* The logic in commit now delegates inventory basis calculations to
  the ``CommitBuilder`` object; this requires that the commit builder
  in use has been updated to support the new ``recording_deletes`` and
  ``record_delete`` methods. (Robert Collins)

Testing
*******

* An HTTPS server is now available (it requires python-2.6). Future bzr
  versions will allow the use of the python-2.6 ssl module that can be
  installed for 2.5 and 2.4.

* ``bzr selftest`` now fails if new trailing white space is added to
  the bazaar sources. It only checks changes not committed yet. This
  means that PQM will now reject changes that introduce new trailing
  whitespace. (Marius Kruger)

* Introduced new experimental formats called ``1.12-preview`` and
  ``1.12-preview-rich-root`` to enable testing of related pending
  features, namely content filtering and filtered views.
  (Ian Clatworthy)

Internals
*********

* Added an ``InventoryEntry`` cache when deserializing inventories.
  Can cut the time to iterate over multiple RevisionsTrees in half.
  (John Arbash Meinel)

* Added ``bzrlib.fifo_cache.FIFOCache`` which is designed to have
  minimal overhead versus using a plain dict for cache hits, at the
  cost of not preserving the 'active' set as well as an ``LRUCache``.
  (John Arbash Meinel)

* ``bzrlib.patience_diff.unified_diff`` now properly uses a tab
  character to separate the filename from the date stamp, and doesn't
  add trailing whitespace when a date stamp is not supplied.
  (Adeodato Simó, John Arbash Meinel)

* ``DirStateWorkingTree`` and ``DirStateWorkingTreeFormat`` added
  as base classes of ``WorkingTree4`` and ``WorkingTreeFormat4``
  respectively. (Ian Clatworthy)

* ``KnitVersionedFiles._check_should_delta()`` now uses the
  ``get_build_details`` api to avoid multiple hits to the index, and
  to properly follow the ``compression_parent`` rather than assuming
  it is the left-hand parent. (John Arbash Meinel)

* ``KnitVersionedFiles.get_record_stream()`` will now chose a
  more optimal ordering when the keys are requested 'unordered'.
  Previously the order was fully random, now the records should be
  returned from each pack in turn, in forward I/O order.
  (John Arbash Meinel)
    
* ``mutter()`` will now flush the ``~/.bzr.log`` if it has been more
  than 2s since the last time it flushed. (John Arbash Meinel)

* New method ``bzrlib.repository.Repository.add_inventory_by_delta``
  allows adding an inventory via an inventory delta, which can be
  more efficient for some repository types. (Robert Collins)

* Repository ``CommitBuilder`` objects can now accumulate an inventory
  delta. To enable this functionality call ``builder.recording_deletes``
  and additionally call ``builder.record_delete`` when a delete
  against the basis occurs. (Robert Collins)

* The default http handler has been changed from pycurl to urllib.
  The default is still pycurl for https connections. (The only
  advantage of pycurl is that it checks ssl certificates.)
  (John Arbash Meinel)

* ``VersionedFiles.get_record_stream()`` can now return objects with a
  storage_kind of ``chunked``. This is a collection (list/tuple) of
  strings. You can use ``osutils.chunks_to_lines()`` to turn them into
  guaranteed 'lines' or you can use ``''.join(chunks)`` to turn it
  into a fulltext. This allows for some very good memory savings when
  asking for many texts that share ancestry, as the individual chunks
  can be shared between versions of the file. (John Arbash Meinel)

* ``pull -v`` and ``push -v`` use new function
  ``bzrlib.log.show_branch_change`` (Aaron Bentley)



bzr 1.10
########

:Released: 2008-12-05

Bazaar 1.10 has several performance improvements for copying revisions
(especially for small updates to large projects).  There has also been a
significant amount of effort in polishing stacked branches.  The commands
``shelve`` and ``unshelve`` have become core commands, with an improved
implementation.

The only changes versus bzr-1.10rc1 are bugfixes for stacked branches.

bug Fixes
*********

* Don't set a pack write cache size from RepoFetcher, because the
  cache is not coherent with reads and causes ShortReadvErrors.
  This reverses the change that fixed #294479.
  (Martin Pool, #303856)

* Properly handle when a revision can be inserted as a delta versus
  when it needs to be expanded to a fulltext for stacked branches.
  There was a bug involving merge revisions. As a method to help
  prevent future difficulties, also make stacked fetches sort
  topologically. (John Arbash Meinel, #304841)


bzr 1.10rc1
###########

:Released: 2008-11-28

This release of Bazaar focuses on performance improvements when pushing
and pulling revisions, both locally and to remote networks.  The popular
``shelve`` and ``unshelve`` commands, used to interactively revert and
restore work in progress, have been merged from bzrtools into the bzr
core.  There are also bug fixes for portability, and for stacked branches.

New Features
************

* New ``commit_message_template`` hook that is called by the commit
  code to generate a template commit message. (Jelmer Vernooij)

* New `shelve` and `unshelve` commands allow undoing and redoing changes.
  (Aaron Bentley)

Improvements
************

* ``(Remote)Branch.copy_content_into`` no longer generates the full revision
  history just to set the last revision info.
  (Andrew Bennetts, John Arbash Meinel)

* Fetches between formats with different serializers (such as
  pack-0.92-subtree and 1.9-rich-root) are faster now.  This is due to
  operating on batches of 100 revisions at time rather than
  one-by-one.  (Andrew Bennetts, John Arbash Meinel)

* Search index files corresponding to pack files we've already used
  before searching others, because they are more likely to have the
  keys we're looking for.  This reduces the number of iix and tix
  files accessed when pushing 1 new revision, for instance.
  (John Arbash Meinel)

* Signatures to transfer are calculated more efficiently in
  ``item_keys_introduced_by``.  (Andrew Bennetts, John Arbash Meinel)

* The generic fetch code can once again copy revisions and signatures
  without extracting them completely to fulltexts and then serializing
  them back down into byte strings. This is a significant performance
  improvement when fetching from a stacked branch.
  (John Arbash Meinel, #300289)

* When making a large readv() request over ``bzr+ssh``, break up the
  request into more manageable chunks. Because the RPC is not yet able
  to stream, this helps keep us from buffering too much information at
  once. (John Arbash Meinel)

Bug Fixes
*********

* Better message when the user needs to set their Launchpad ID.
  (Martin Pool, #289148)

* ``bzr commit --local`` doesn't access the master branch anymore.
  This fixes a regression introduced in 1.9.  (Marius Kruger, #299313)

* Don't call the system ``chdir()`` with an empty path. Sun OS seems
  to give an error in that case.  Also, don't count on ``getcwd()``
  being able to allocate a new buffer, which is a gnu extension.
  (John Arbash Meinel, Martin Pool, Harry Hirsch, #297831)

* Don't crash when requesting log --forward <file> for a revision range
  starting with a dotted revno.
  (Vincent Ladeuil, #300055)

* Don't create text deltas spanning stacked repositories; this could
  cause "Revision X not present in Y" when later accessing them.
  (Martin Pool, #288751)

* Pack repositories are now able to reload the pack listing and retry
  the current operation if another action causes the data to be
  repacked.  (John Arbash Meinel, #153786)

* PermissionDenied errors from smart servers no longer cause
  "PermissionDenied: "None"" on the client.
  (Andrew Bennetts, #299254)

* Pushing to a stacked pack repository now batches writes, the same
  way writes are batched to ordinary pack repository.  This makes
  pushing to a stacked branch over the network much faster.
  (Andrew Bennetts, #294479)

* TooManyConcurrentRequests no longer occur when a fetch fails and
  tries to abort a write group.  This allows the root cause (e.g. a
  network interruption) to be reported.  (Andrew Bennetts, #297014)

* RemoteRepository.get_parent_map now uses fallback repositories.
  (Aaron Bentley, #297991?, #293679?)

API Changes
***********

* ``CommitBuilder`` now validates the strings it will be committing,
  to ensure that they do not have characters that will not be properly
  round-tripped. For now, it just checks for characters that are
  invalid in the XML form. (John Arbash Meinel, #295161)

* Constructor parameters for NewPack (internal to pack repositories)
  have changed incompatibly.

* ``Repository.abort_write_group`` now accepts an optional
  ``suppress_errors`` flag.  Repository implementations that override
  ``abort_write_group`` will need to be updated to accept the new
  argument.  Subclasses that only override ``_abort_write_group``
  don't need to change.

* Transport implementations must provide copy_tree_to_transport.  A default
  implementation is provided for Transport subclasses.

Testing
*******

* ``bzr selftest`` now fails if no doctests are found in a module
  that's expected to have them.  (Martin Pool)

* Doctests now only report the first failure.  (Martin Pool)


bzr 1.9
#######

:Released: 2008-11-07

This release of Bazaar adds a new repository format, ``1.9``, with smaller
and more efficient index files.  This format can be specified when
creating a new repository, or used to losslessly upgrade an existing
repository.  bzr 1.9 also speeds most operations over the smart server
protocol, makes annotate faster, and uses less memory when making
checkouts or pulling large amounts of data.

Bug Fixes
*********

* Fix "invalid property value 'branch-nick' for None" regression with
  branches bound to svn branches.  (Martin Pool, #293440)

* Fix SSL/https on Python2.6.  (Vincent Ladeuil, #293054)

* ``SFTPTransport.readv()`` had a bug when requests were out-of-order.
  This only triggers some-of-the-time on Knit format repositories.
  (John Arbash Meinel, #293746)


bzr 1.9rc1
##########

:Released: 2008-10-31

New Features
************

* New Branch hook ``transform_fallback_location`` allows a function to
  be called when looking up the stacked source. (Michael Hudson)

* New repository formats ``1.9`` and ``1.9-rich-root``. These have all
  the functionality of ``1.6``, but use the new btree indexes.
  These indexes are both smaller and faster for access to historical
  information.  (John Arbash Meinel)

Improvements
************

* ``BTreeIndex`` code now is able to prefetch extra pages to help tune
  the tradeoff between bandwidth and latency. Should be tuned
  appropriately to not impact commands which need minimal information,
  but provide a significant boost to ones that need more context. Only
  has a direct impact on the ``--development2`` format which uses
  btree's for the indexes. (John Arbash Meinel)

* ``bzr dump-btree`` is a hidden command introduced to allow dumping
  the contents of a compressed btree file.  (John Arbash Meinel)

* ``bzr pack`` now tells the index builders to optimize for size. For
  btree index repositories, this can save 25% of the index size
  (mostly in the text indexes). (John Arbash Meinel)

* ``bzr push`` to an existing branch or repository on a smart server
  is faster, due to Bazaar making more use of the ``get_parent_map``
  RPC when querying the remote branch's revision graph.
  (Andrew Bennetts)

* default username for bzr+ssh and sftp can be configured in
  authentication.conf. (Aaron Bentley)

* launchpad-login now provides a default username for bzr+ssh and sftp
  URLs, allowing username-free URLs to work for everyone. (Aaron Bentley)

* ``lp:`` lookups no longer include usernames, making them shareable and
  shorter. (Aaron Bentley)

* New ``PackRepository.autopack`` smart server RPC, which does
  autopacking entirely on the server.  This is much faster than
  autopacking via plain file methods, which downloads a large amount
  of pack data and then re-uploads the same pack data into a single
  file.  This fixes a major (although infrequent) cause of lengthy
  delays when using a smart server.  For example, pushing the 10th
  revision to a repository with 9 packs now takes 44 RPCs rather than
  179, and much less bandwidth too.  This requires Bazaar 1.9 on both
  the client and the server, otherwise the client will fallback to the
  slower method.  (Andrew Bennetts)

Bug Fixes
*********

* A failure to load a plugin due to an IncompatibleAPI exception is
  now correctly reported. (Robert Collins, #279451)

* API versioning support now has a multiple-version checking api
  ``require_any_api``. (Robert Collins, #279447)

* ``bzr branch --stacked`` from a smart server to a standalone branch
  works again.  This fixes a regression in 1.7 and 1.8.
  (Andrew Bennetts, #270397)

* ``bzr co`` uses less memory. It used to unpack the entire WT into
  memory before writing it to disk. This was a little bit faster, but
  consumed lots of memory. (John Arbash Meinel, #269456)

* ``bzr missing --quiet`` no longer prints messages about whether
  there are missing revisions.  The exit code indicates whether there
  were or not.  (Martin Pool, #284748)

* Fixes to the ``annotate`` code. The fast-path which re-used the
  stored deltas was accidentally disabled all the time, instead of
  only when a branch was stacked. Second, the code would accidentally
  re-use a delta even if it wasn't against the left-parent, this
  could only happen if ``bzr reconcile`` decided that the parent
  ordering was incorrect in the file graph.  (John Arbash Meinel)

* "Permission denied" errors that occur when pushing a new branch to a
  smart server no longer cause tracebacks.  (Andrew Bennetts, #278673)

* Some compatibility fixes for building the extensions with MSVC and
  for python2.4. (John Arbash Meinel, #277484)

* The index logic is now able to reload the list of pack files if and
  index ends up disappearing. We still don't reload if the pack data
  itself goes missing after checking the index. This bug appears as a
  transient failure (file not found) when another process is writing
  to the repository.  (John Arbash Meinel, #153786)

* ``bzr switch`` and ``bzr bind`` will now update the branch nickname if
  it was previously set. All checkouts will now refer to the bound branch
  for a nickname if one was not explicitly set.
  (Marius Kruger, #230903)

Documentation
*************

* Improved hook documentation. (Michael Ernst)

API Changes
***********

* commands.plugins_cmds is now a CommandRegistry, not a dict.

Internals
*********

* New AuthenticationConfig.set_credentials method allows easy programmatic
  configuration of authetication credentials.


bzr 1.8
#######

:Released: 2008-10-16

Bazaar 1.8 includes several fixes that improve working tree performance,
display of revision logs, and merges.  The bzr testsuite now passes on OS
X and Python 2.6, and almost completely passes on Windows.  The
smartserver code has gained several bug fixes and performance
improvements, and can now run server-side hooks within an http server.

Bug Fixes
*********

* Fix "Must end write group" error when another error occurs during
  ``bzr push``.  (Andrew Bennetts, #230902)

Portability
***********

* Some Pyrex versions require the WIN32 macro defined to compile on
  that platform.  (Alexander Belchenko, Martin Pool, #277481)


bzr 1.8rc1
##########

:Released: 2008-10-07

Changes
*******

* ``bzr log file`` has been changed. It now uses a different method
  for determining which revisions to show as merging the changes to
  the file. It now only shows revisions which merged the change
  towards your mainline. This simplifies the output, makes it faster,
  and reduces memory consumption.  (John Arbash Meinel)

* ``bzr merge`` now defaults to having ``--reprocess`` set, whenever
  ``--show-base`` is not supplied.  (John Arbash Meinel)

* ``bzr+http//`` will now optionally load plugins and write logs on the
  server. (Marius Kruger)

* ``bzrlib._dirstate_helpers_c.pyx`` does not compile correctly with
  Pyrex 0.9.4.1 (it generates C code which causes segfaults). We
  explicitly blacklist that version of the compiler for that
  extension. Packaged versions will include .c files created with
  pyrex >= 0.9.6 so it doesn't effect releases, only users running
  from the source tree. (John Arbash Meinel, #276868)

Features
********

* bzr is now compatible with python-2.6. python-2.6 is not yet officially
  supported (nor released, tests were conducted with the dev version of
  python-2.6rc2), but all known problems have been fixed.  Feedback
  welcome.
  (Vincent Ladeuil, #269535)

Improvements
************

* ``bzr annotate`` will now include uncommitted changes from the local
  working tree by default. Such uncommitted changes are given the
  revision number they would get if a commit was done, followed with a
  ? to indicate that its not actually known. (Robert Collins, #3439)

* ``bzr branch`` now accepts a ``--standalone`` option, which creates a
  standalone branch regardless of the presence of shared repositories.
  (Daniel Watkins)

* ``bzr push`` is faster in the case there are no new revisions to
  push.  It is also faster if there are no tags in the local branch.
  (Andrew Bennetts)

* File changes during a commit will update the tree stat cache.
  (Robert Collins)

* Location aliases can now accept a trailing path.  (Micheal Hudson)

* New hooks ``Lock.hooks`` when LockDirs are acquired and released.
  (Robert Collins, MartinPool)

* Switching in heavyweight checkouts uses the master branch's context, not
  the checkout's context.  (Adrian Wilkins)

* ``status`` on large trees is now faster, due to optimisations in the
  walkdirs code. Of particular note, the walkdirs code now performs
  a temporary ``chdir()`` while reading a single directory; if your
  platform has non thread-local current working directories (and is
  not windows which has its own implementation), this may introduce a
  race condition during concurrent uses of bzrlib. The bzrlib CLI
  will not encounter this as it is single threaded for working tree
  operations. (Robert Collins)

* The C extensions now build on python 2.4 (Robert Collins, #271939)

* The ``-Dhpss`` debug flag now reports the number of smart server
  calls per medium to stderr.  This is in addition to the existing
  detailed logging to the .bzr.log trace file.  (Andrew Bennetts)

Bug Fixes
*********

* Avoid random failures arising from misinterpreted ``errno`` values
  in ``_readdir_pyx.read_dir``.
  (Martin Pool, #279381)

* Branching from a shared repository on a smart server into a new
  repository now preserves the repository format.
  (Andrew Bennetts, #269214)

* ``bzr log`` now accepts a ``--change`` option.
  (Vincent Ladeuil, #248427)

* ``bzr missing`` now accepts an ``--include-merges`` option.
  (Vincent Ladeuil, #233817)

* Don't try to filter (internally) '.bzr' from the files to be deleted if
  it's not there.
  (Vincent Ladeuil, #272648)

* Fix '_in_buffer' AttributeError when using the -Dhpss debug flag.
  (Andrew Bennetts)

* Fix TooManyConcurrentRequests errors caused by a connection failure
  when doing ``bzr pull`` or ``bzr merge`` from a ``bzr+ssh`` URL.
  (Andrew Bennetts, #246233)

* Fixed ``bzr st -r branch:PATH_TO_BRANCH`` where the other branch
  is in a different repository than the current one.
  (Lukáš Lalinský, #144421)

* Make the first line of the manpage preamble a comment again.
  (David Futcher, #242106)

* Remove use of optional parameter in GSSAPI FTP support, since
  it breaks newer versions of Python-Kerberos. (Jelmer Vernooij)

* The autopacking logic will now always create a single new pack from
  all of the content which it deems is worth moving. This avoids the
  'repack a single pack' bug and should result in better packing
  overall.  (John Arbash Meinel, #242510, #172644)

* Trivial documentation fix.
  (John Arbash Meinel, #270471)

* ``bzr switch`` and ``bzr bind`` will now update the branch nickname if
  it was previously set. All checkouts will now refer to the bound branch
  for a nickname if one was not explicitly set.
  (Marius Kruger, #230903)

Documentation
*************

* Explain revision/range identifiers. (Daniel Clemente)

API Changes
***********

* ``CommitBuilder.record_entry_contents`` returns one more element in
  its result tuple - an optional file system hash for the hash cache
  to use. (Robert Collins)

* ``dirstate.DirState.update_entry`` will now only calculate the sha1
  of a file if it is likely to be needed in determining the output
  of iter_changes. (Robert Collins)

* The PackRepository, RepositoryPackCollection, NewPack classes have a
  slightly changed interface to support different index types; as a
  result other users of these classes need to supply the index types
  they want. (Robert Collins)

Testing
*******

* ``bzrlib.tests.repository_implementations`` has been renamed to
  ``bzrlib.tests.per_repository`` so that we have a common structure
  (and it is shorter). (John Arbash Meinel, #239343)

* ``LocalTransport.abspath()`` now returns a drive letter if the
  transport has one, fixing numerous tests on Windows.
  (Mark Hammond)

* PreviewTree is now tested via intertree_implementations.
  (Aaron Bentley)

* The full test suite is passing again on OSX.
  (Guillermo Gonzalez, Vincent Ladeuil)

* The full test suite passes when run with ``-Eallow_debug``.
  (Andrew Bennetts)

Internals
*********

* A new hook, ``Branch.open``, has been added, which is called when
  branch objects are opened. (Robert Collins)

* ``bzrlib.osutils._walkdirs_utf8`` has been refactored into common
  tree walking, and modular directory listing code to aid future
  performance optimisations and refactoring. (Robert Collins)

* ``bzrlib.trace.debug_memory`` can be used to get a quick memory dump
  in the middle of processing. It only reports memory if
  ``/proc/PID/status`` is available. (John Arbash Meinel)

* New method ``RevisionSpec.as_tree`` for representing the revision
  specifier as a revision tree object. (Lukáš Lalinský)

* New race-free method on MutableTree ``get_file_with_stat`` for use
  when generating stat cache results. (Robert Collins)

* New win32utils.get_local_appdata_location() provides access to a local
  directory for storing data.  (Mark Hammond)

* To be compatible with python-2.6 a few new rules should be
  observed. 'message' attribute can't be used anymore in exception
  classes, 'sha' and 'md5' modules have been deprecated (use
  osutils.[md5|sha]), object__init__ and object.__new__ don't accept
  parameters anymore.
  (Vincent Ladeuil)


bzr 1.7.1
#########

:Released:  2008-10-01

No changes from 1.7.1rc1.


bzr 1.7.1rc1
############

:Released: 2008-09-24

This release just includes an update to how the merge algorithm handles
file paths when we encounter complex history.

Features
********

* If we encounter a criss-cross in history, use information from
  direct Least Common Ancestors to resolve inventory shape (locations
  of files, adds, deletes, etc). This is similar in concept to using
  ``--lca`` for merging file texts, only applied to paths.
  (John Arbash Meinel)


bzr 1.7
#######

:Released: 2008-09-23

This release includes many bug fixes and a few performance and feature
improvements.  ``bzr rm`` will now scan for missing files and remove them,
like how ``bzr add`` scans for unknown files and adds them. A bit more
polish has been applied to the stacking code. The b-tree indexing code has
been brought in, with an eye on using it in a future repository format.
There are only minor installer changes since bzr-1.7rc2.

Features
********

* Some small updates to the win32 installer. Include localization
  files found in plugins, and include the builtin distutils as part of
  packaging qbzr. (Mark Hammond)


bzr 1.7rc2
##########

:Released: 2008-09-17

A few bug fixes from 1.7rc1. The biggest change is a new
``RemoteBranch.get_stacked_on_url`` rpc. This allows clients that are
trying to access a Stacked branch over the smart protocol, to properly
connect to the stacked-on location.

Bug Fixes
*********

* Branching from a shared repository on a smart server into a new
  repository now preserves the repository format.
  (Andrew Bennetts, #269214)

* Branching from a stacked branch via ``bzr+ssh`` can properly connect
  to the stacked-on branch.  (Martin Pool, #261315)

* ``bzr init`` no longer re-opens the BzrDir multiple times.
  (Vincent Ladeuil)

* Fix '_in_buffer' AttributeError when using the -Dhpss debug flag.
  (Andrew Bennetts)


bzr 1.7rc1
##########

:Released: 2008-09-09

This release candidate for bzr 1.7 has several bug fixes and a few
performance and feature improvements.  ``bzr rm`` will now scan for
missing files and remove them, like how ``bzr add`` scans for unknown
files and adds them. A bit more polish has been applied to the stacking
code. The b-tree indexing code has been brought in, with an eye on using
it in a future repository format.


Changes
*******

* ``bzr export`` can now export a subdirectory of a project.
  (Robert Collins)

* ``bzr remove-tree`` will now refuse to remove a tree with uncommitted
  changes, unless the ``--force`` option is specified.
  (Lukáš Lalinský, #74101)

* ``bzr rm`` will now scan for files that are missing and remove just
  them automatically, much as ``bzr add`` scans for new files that
  are not ignored and adds them automatically. (Robert Collins)

Features
********

* Support for GSSAPI authentication when using FTP as documented in
  RFC2228. (Jelmer Vernooij, #49623)

* Add support for IPv6 in the smart server. (Jelmer Vernooij, #165014)

Improvements
************

* A url like ``log+file:///tmp`` will log all access to that Transport
  to ``.bzr.log``, which may help in debugging or profiling.
  (Martin Pool)

* ``bzr branch`` and ``bzr push`` use the default stacking policy if the
  branch format supports it. (Aaron Bentley)

* ``bzr init`` and ``bzr init-repo`` will now print out the same as
  ``bzr info`` if it completed successfully.
  (Marius Kruger)

* ``bzr uncommit`` logs the old tip revision id, and displays how to
  restore the branch to that tip using ``bzr pull``.  This allows you
  to recover if you realize you uncommitted the wrong thing.
  (John Arbash Meinel)

* Fix problems in accessing stacked repositories over ``bzr://``.
  (Martin Pool, #261315)

* ``SFTPTransport.readv()`` was accidentally using ``list += string``,
  which 'works', but adds each character separately to the list,
  rather than using ``list.append(string)``. Fixing this makes the
  SFTP transport a little bit faster (~20%) and use a bit less memory.
  (John Arbash Meinel)

* When reading index files, if we happen to read the whole file in a
  single request treat it as a ``_buffer_all`` request. This happens
  most often on small indexes over remote transports, where we default
  to reading 64kB. It saves a round trip for each small index during
  fetch operations. Also, if we have read more than 50% of an index
  file, trigger a ``_buffer_all`` on the next request. This works
  around some inefficiencies because reads don't fall neatly on page
  boundaries, so we would ignore those bytes, but request them again
  later. This could trigger a total read size of more than the whole
  file. (John Arbash Meinel)

Bug Fixes
*********

* ``bzr rm`` is now aliased to ``bzr del`` for the convenience of svn
  users. (Robert Collins, #205416)

* Catch the infamous "select/poll returned error" which occurs when
  pycurl try to send a body request to an HTTP/1.0 server which has
  already refused to handle the request. (Vincent Ladeuil, #225020)

* Fix ``ObjectNotLocked`` errors when using various commands
  (including ``bzr cat`` and ``bzr annotate``) in combination with a
  smart server URL.  (Andrew Bennetts, #237067)

* ``FTPTransport.stat()`` would return ``0000`` as the permission bits
  for the containing ``.bzr/`` directory (it does not implement
  permissions). This would cause us to set all subdirectories to
  ``0700`` and files to ``0600`` rather than leaving them unmodified.
  Now we ignore ``0000`` as the permissions and assume they are
  invalid. (John Arbash Meinel, #259855)

* Merging from a previously joined branch will no longer cause
  a traceback. (Jelmer Vernooij, #203376)

* Pack operations on windows network shares will work even with large
  files. (Robert Collins, #255656)

* Running ``bzr st PATH_TO_TREE`` will no longer suppress merge
  status. Status is also about 7% faster on mozilla sized trees
  when the path to the root of the tree has been given. Users of
  the internal ``show_tree_status`` function should be aware that
  the show_pending flag is now authoritative for showing pending
  merges, as it was originally. (Robert Collins, #225204)

* Set valid default _param_name for Option so that ListOption can embed
  '-' in names. (Vincent Ladeuil, #263249)

* Show proper error rather than traceback when an unknown revision
  id is specified to ``bzr cat-revision``. (Jelmer Vernooij, #175569)

* Trailing text in the dirstate file could cause the C dirstate parser
  to try to allocate an invalid amount of memory. We now properly
  check and test for parsing a dirstate with invalid trailing data.
  (John Arbash Meinel, #186014)

* Unexpected error responses from a smart server no longer cause the
  client to traceback.  (Andrew Bennetts, #263527)

* Use a Windows api function to get a Unicode host name, rather than
  assuming the host name is ascii.
  (Mark Hammond, John Arbash Meinel, #256550)

* ``WorkingTree4`` trees will now correctly report missing-and-new
  paths in the output of ``iter_changes``. (Robert Collins)

Documentation
*************

* Updated developer documentation.  (Martin Pool)

API Changes
***********

* Exporters now take 4 parameters. (Robert Collins)

* ``Tree.iter_changes`` will now return False for the content change
  field when a file is missing in the basis tree and not present in
  the target tree. Previously it returned True unconditionally.
  (Robert Collins)

* The deprecated ``Branch.abspath`` and unimplemented
  ``Branch.rename_one`` and ``Branch.move`` were removed. (Jelmer Vernooij)

* BzrDir.clone_on_transport implementations must now accept a stacked_on
  parameter.  (Aaron Bentley)

* BzrDir.cloning_metadir implementations must now take a require_stacking
  parameter.  (Aaron Bentley)

Testing
*******

* ``addCleanup`` now takes ``*arguments`` and ``**keyword_arguments``
  which are then passed to the cleanup callable as it is run. In
  addition, addCleanup no longer requires that the callables passed to
  it be unique. (Jonathan Lange)

* Fix some tests that fail on Windows because files are deleted while
  still in use.
  (Mark Hammond)

* ``selftest``'s ``--starting-with`` option can now use predefined
  prefixes so that one can say ``bzr selftest -s bp.loom`` instead of
  ``bzr selftest -s bzrlib.plugins.loom``. (Vincent Ladeuil)

* ``selftest``'s ``--starting-with`` option now accepts multiple values.
  (Vincent Ladeuil)

Internals
*********

* A new plugin interface, ``bzrlib.log.log_adapters``, has been added.
  This allows dynamic log output filtering by plugins.
  (Robert Collins)

* ``bzrlib.btree_index`` is now available, providing a b-tree index
  layer. The design is memory conservative (limited memory cache),
  faster to seek (approx 100 nodes per page, gives 100-way fan out),
  and stores compressed pages allowing more keys per page.
  (Robert Collins, John Arbash Meinel)

* ``bzrlib.diff.DiffTree.show_diff`` now skips changes where the kind
  is unknown in both source and target.
  (Robert Collins, Aaron Bentley)

* ``GraphIndexBuilder.add_node`` and ``BTreeBuilder`` have been
  streamlined a bit. This should make creating large indexes faster.
  (In benchmarking, it now takes less time to create a BTree index than
  it takes to read the GraphIndex one.) (John Arbash Meinel)

* Mail clients for `bzr send` are now listed in a registry.  This
  allows plugins to add new clients by registering them with
  ``bzrlib.mail_client.mail_client_registry``.  All of the built-in
  clients now use this mechanism.  (Neil Martinsen-Burrell)


bzr 1.6.1
#########

:Released: 2008-09-05

A couple regressions were found in the 1.6 release. There was a
performance issue when using ``bzr+ssh`` to branch large repositories,
and some problems with stacking and ``rich-root`` capable repositories.


bzr 1.6.1rc2
############

:Released: 2008-09-03

Bug Fixes
*********

* Copying between ``rich-root`` and ``rich-root-pack`` (and vice
  versa) was accidentally using the inter-model fetcher, instead of
  recognizing that both were 'rich root' formats.
  (John Arbash Meinel, #264321)


bzr 1.6.1rc1
############

:Released: 2008-08-29

This release fixes a few regressions found in the 1.6 client. Fetching
changes was using an O(N^2) buffering algorithm, so for large projects it
would cause memory thrashing. There is also a specific problem with the
``--1.6-rich-root`` format, which prevented stacking on top of
``--rich-root-pack`` repositories, and could allow users to accidentally
fetch experimental data (``-subtree``) without representing it properly.
The ``--1.6-rich-root`` format has been deprecated and users are
recommended to upgrade to ``--1.6.1-rich-root`` immediately.  Also we
re-introduced a workaround for users who have repositories with incorrect
nodes (not possible if you only used official releases).
I should also clarify that none of this is data loss level issues, but
still sufficient enough to warrant an updated release.

Bug Fixes
*********

* ``RemoteTransport.readv()`` was being inefficient about how it
  buffered the readv data and processed it. It would keep appending to
  the same string (causing many copies) and then pop bytes out of the
  start of the string (causing more copies).
  With this patch "bzr+ssh://local" can improve dramatically,
  especially for projects with large files.
  (John Arbash Meinel)

* Revision texts were always meant to be stored as fulltexts. There
  was a bug in a bzr.dev version that would accidentally create deltas
  when copying from a Pack repo to a Knit repo. This has been fixed,
  but to support those repositories, we know always request full texts
  for Revision texts. (John Arbash Meinel, #261339)

* The previous ``--1.6-rich-root`` format used an incorrect xml
  serializer, which would accidentally support fetching from a
  repository that supported subtrees, even though the local one would
  not. We deprecated that format, and introduced a new one that uses
  the correct serializer ``--1.6.1-rich-root``.
  (John Arbash Meinel, #262333)


bzr 1.6
#######

:Released: 2008-08-25

Finally, the long awaited bzr 1.6 has been released. This release includes
new features like Stacked Branches, improved weave merge, and an updated
server protocol (now on v3) which will allow for better cross version
compatibility. With this release we have deprecated Knit format
repositories, and recommend that users upgrade them, we will continue to
support reading and writing them for the forseeable future, but we will
not be tuning them for performance as pack repositories have proven to be
better at scaling. This will also be the first release to bundle
TortoiseBzr in the standalone Windows installer.


bzr 1.6rc5
##########

:Released: 2008-08-19

Bug Fixes
*********

* Disable automatic detection of stacking based on a containing
  directory of the target. It interacted badly with push, and needs a
  bit more work to get the edges polished before it should happen
  automatically. (John Arbash Meinel, #259275)
  (This change was reverted when merged to bzr.dev)


bzr 1.6rc4
##########

:Released: 2008-08-18

Bug Fixes
*********

* Fix a regression in knit => pack fetching.  We had a logic
  inversion, causing the fetch to insert fulltexts in random order,
  rather than preserving deltas.  (John Arbash Meinel, #256757)


bzr 1.6rc3
##########

:Released: 2008-08-14

Changes
*******

* Disable reading ``.bzrrules`` as a per-branch rule preferences
  file. The feature was not quite ready for a full release.
  (Robert Collins)

Improvements
************

* Update the windows installer to bundle TortoiseBzr and ``qbzr``
  into the standalone installer. This will be the first official
  windows release that installs Tortoise by default.
  (Mark Hammond)

Bug Fixes
*********

* Fix a regression in ``bzr+http`` support. There was a missing
  function (``_read_line``) that needed to be carried over from
  ``bzr+ssh`` support. (Andrew Bennetts)

* ``GraphIndex`` objects will internally read an entire index if more
  than 1/20th of their keyspace is requested in a single operation.
  This largely mitigates a performance regression in ``bzr log FILE``
  and completely corrects the performance regression in ``bzr log``.
  The regression was caused by removing an accomodation which had been
  supporting the index format in use. A newer index format is in
  development which is substantially faster. (Robert Collins)


bzr 1.6rc2
##########

:Released: 2008-08-13

This release candidate has a few minor bug fixes, and some regression
fixes for Windows.

Bug Fixes
*********

* ``bzr upgrade`` on remote branches accessed via bzr:// and
  bzr+ssh:// now works.  (Andrew Bennetts)

* Change the ``get_format_description()`` strings for
  ``RepositoryFormatKnitPack5`` et al to be single line messages.
  (Aaron Bentley)

* Fix for a regression on Win32 where we would try to call
  ``os.listdir()`` on a file and not catch the exception properly.
  (Windows raises a different exception.) This would manifest in
  places like ``bzr rm file`` or ``bzr switch``.
  (Mark Hammond, John Arbash Meinel)

* ``Inventory.copy()`` was failing to set the revision property for
  the root entry. (Jelmer Vernooij)

* sftp transport: added missing ``FileExists`` case to
  ``_translate_io_exception`` (Christophe Troestler, #123475)

* The help for ``bzr ignored`` now suggests ``bzr ls --ignored`` for
  scripting use. (Robert Collins, #3834)

* The default ``annotate`` logic will now always assign the
  last-modified value of a line to one of the revisions that modified
  it, rather than a merge revision. This would happen when both sides
  claimed to have modified the line resulting in the same text. The
  choice is arbitrary but stable, so merges in different directions
  will get the same results.  (John Arbash Meinel, #232188)


bzr 1.6rc1
##########

:Released: 2008-08-06

This release candidate for bzr 1.6 solidifies the new branch stacking
feature.  Bazaar now recommends that users upgrade all knit repositories,
because later formats are much faster.  However, we plan to continue read/write and
upgrade support for knit repostories for the forseeable future.  Several
other bugs and performance issues were fixed.

Changes
*******

* Knit format repositories are deprecated and bzr will now emit
  warnings whenever it encounters one.  Use ``bzr upgrade`` to upgrade
  knit repositories to pack format.  (Andrew Bennetts)

Improvements
************

* ``bzr check`` can now be told which elements at a location it should
  check.  (Daniel Watkins)

* Commit now supports ``--exclude`` (or ``-x``) to exclude some files
  from the commit. (Robert Collins, #3117)

* Fetching data between repositories that have the same model but no
  optimised fetcher will not reserialise all the revisions, increasing
  performance. (Robert Collins, John Arbash Meinel)

* Give a more specific error when target branch is not reachable.
  (James Westby)

* Implemented a custom ``walkdirs_utf8`` implementation for win32.
  This uses a pyrex extension to get direct access to the
  ``FindFirstFileW`` style apis, rather than using ``listdir`` +
  ``lstat``. Shows a very strong improvement in commands like
  ``status`` and ``diff`` which have to iterate the working tree.
  Anywhere from 2x-6x faster depending on the size of the tree (bigger
  trees, bigger benefit.) (John Arbash Meinel)

* New registry for log properties handles  and the method in
  LongLogFormatter to display the custom properties returned by the
  registered handlers. (Guillermo Gonzalez, #162469)

Bug Fixes
*********

* Add more tests that stacking does not create deltas spanning
  physical repository boundaries.
  (Martin Pool, #252428)

* Better message about incompatible repositories.
  (Martin Pool, #206258)

* ``bzr branch --stacked`` ensures the destination branch format can
  support stacking, even if the origin does not.
  (Martin Pool)

* ``bzr export`` no longer exports ``.bzrrules``.
  (Ian Clatworthy)

* ``bzr serve --directory=/`` now correctly allows the whole
  filesystem to be accessed on Windows, not just the root of the drive
  that Python is running from.
  (Adrian Wilkins, #240910)

* Deleting directories by hand before running ``bzr rm`` will not
  cause subsequent errors in ``bzr st`` and ``bzr commit``.
  (Robert Collins, #150438)

* Fix a test case that was failing if encoding wasn't UTF-8.
  (John Arbash Meinel, #247585)

* Fix "no buffer space available" error when branching with the new
  smart server protocol to or from Windows.
  (Andrew Bennetts, #246180)

* Fixed problem in branching from smart server.
  (#249256, Michael Hudson, Martin Pool)

* Handle a file turning in to a directory in TreeTransform.
  (James Westby, #248448)

API Changes
***********

* ``MutableTree.commit`` has an extra optional keywork parameter
  ``exclude`` that will be unconditionally supplied by the command
  line UI - plugins that add tree formats may need an update.
  (Robert Collins)

* The API minimum version for plugin compatibility has been raised to
  1.6 - there are significant changes throughout the code base.
  (Robert Collins)

* The generic fetch code now uses three attributes on Repository objects
  to control fetch. The streams requested are controlled via :
  ``_fetch_order`` and ``_fetch_uses_deltas``. Setting these
  appropriately allows different repository implementations to recieve
  data in their optimial form. If the ``_fetch_reconcile`` is set then
  a reconcile operation is triggered at the end of the fetch.
  (Robert Collins)

* The ``put_on_disk`` and ``get_tar_item`` methods in
  ``InventoryEntry`` were deprecated. (Ian Clatworthy)

* ``Repository.is_shared`` doesn't take a read lock. It didn't
  need one in the first place (nobody cached the value, and
  ``RemoteRepository`` wasn't taking one either). This saves a round
  trip when probing Pack repositories, as they read the ``pack-names``
  file when locked. And during probe, locking the repo isn't very
  useful. (John Arbash Meinel)

Internals
*********

* ``bzrlib.branchbuilder.BranchBuilder`` is now much more capable of
  putting together a real history without having to create a full
  WorkingTree. It is recommended that tests that are not directly
  testing the WorkingTree use BranchBuilder instead.  See
  ``BranchBuilder.build_snapshot`` or
  ``TestCaseWithMemoryTree.make_branch_builder``.  (John Arbash Meinel)

* ``bzrlib.builtins.internal_tree_files`` broken into two giving a new
  helper ``safe_relpath_files`` - used by the new ``exclude``
  parameter to commit. (Robert Collins)

* Make it easier to introduce new WorkingTree formats.
  (Ian Clatworthy)

* The code for exporting trees was refactored not to use the
  deprecated ``InventoryEntry`` methods. (Ian Clatworthy)

* RuleSearchers return () instead of [] now when there are no matches.
  (Ian Clatworthy)


bzr 1.6beta3
############

:Released: 2008-07-17

This release adds a new 'stacked branches' feature allowing branches to
share storage without being in the same repository or on the same machine.
(See the user guide for more details.)  It also adds a new hook, improved
weaves, aliases for related locations, faster bzr+ssh push, and several
bug fixes.

Features
********

* New ``pre_change_branch_tip`` hook that is called before the
  branch tip is moved, while the branch is write-locked.  See the User
  Reference for signature details.  (Andrew Bennetts)

* Rule-based preferences can now be defined for selected files in
  selected branches, allowing commands and plugins to provide
  custom behaviour for files matching defined patterns.
  See ``Rule-based preferences`` (part of ``Configuring Bazaar``)
  in the User Guide and ``bzr help rules`` for more information.
  (Ian Clatworthy)

* Sites may suggest a branch to stack new branches on.  (Aaron Bentley)

* Stacked branches are now supported. See ``bzr help branch`` and
  ``bzr help push``.  Branches must be in the ``development1`` format
  to stack, though the stacked-on branch can be of any format.
  (Robert Collins)

Improvements
************

* ``bzr export --format=tgz --root=NAME -`` to export a gzipped tarball
  to stdout; also ``tar`` and ``tbz2``.
  (Martin Pool)

* ``bzr (re)merge --weave`` will now use a standard Weave algorithm,
  rather than the annotation-based merge it was using. It does so by
  building up a Weave of the important texts, without needing to build
  the full ancestry. (John Arbash Meinel, #238895)

* ``bzr send`` documents and better supports ``emacsclient`` (proper
  escaping of mail headers and handling of the MUA Mew).
  (Christophe Troestler)

* Remembered locations can be specified by aliases, e.g. :parent, :public,
  :submit.  (Aaron Bentley)

* The smart protocol now has improved support for setting branches'
  revision info directly.  This makes operations like push
  faster.  The new request method name is
  ``Branch.set_last_revision_ex``.  (Andrew Bennetts)

Bug Fixes
*********

* Bazaar is now able to be a client to the web server of IIS 6 and 7.
  The broken implementations of RFC822 in Python and RFC2046 in IIS
  combined with boundary-line checking in Bazaar previously made this
  impossible. (NB, IIS 5 does not suffer from this problem).
  (Adrian Wilkins, #247585)

* ``bzr log --long`` with a ghost in your mainline now handles that
  ghost properly. (John Arbash Meinel, #243536)

* ``check`` handles the split-up .bzr layout correctly, so no longer
  requires a branch to be present.
  (Daniel Watkins, #64783)

* Clearer message about how to set the PYTHONPATH if bzrlib can't be
  loaded.
  (Martin Pool, #205230)

* Errors about missing libraries are now shown without a traceback,
  and with a suggestion to install the library.  The full traceback is
  still in ``.bzr.log`` and can be shown with ``-Derror``.
  (Martin Pool, #240161)

* Fetch from a stacked branch copies all required data.
  (Aaron Bentley, #248506)

* Handle urls such as ftp://user@host.com@www.host.com where the user
  name contains an @.
  (Neil Martinsen-Burrell, #228058)

* ``needs_read_lock`` and ``needs_write_lock`` now suppress an error during
  ``unlock`` if there was an error in the original function. This helps
  most when there is a failure with a smart server action, since often the
  connection closes and we cannot unlock.
  (Andrew Bennetts, John Arbash Meinel, #125784)

* Obsolete hidden command ``bzr fetch`` removed.
  (Martin Pool, #172870)

* Raise the correct exception when doing ``-rbefore:0`` or ``-c0``.
  (John Arbash Meinel, #239933)

* You can now compare file revisions in Windows diff programs from
  Cygwin Bazaar.
  (Matt McClure, #209281)

* revision_history now tolerates mainline ghosts for Branch format 6.
  (Aaron Bentley, #235055)

* Set locale from environment for third party libs.
  (Martin von Gagern, #128496)

Documentation
*************

* Added *Using stacked branches* to the User Guide.
  (Ian Clatworthy)

* Updated developer documentation.
  (Martin Pool)

Testing
*******

* ``-Dmemory`` will cause /proc/PID/status to be catted before bzr
  exits, allowing low-key analysis of peak memory use. (Robert Collins)

* ``TestCaseWithTransport.make_branch_and_tree`` tries harder to return
  a tree with a ``branch`` attribute of the right format.  This was
  preventing some ``RemoteBranch`` tests from actually running with
  ``RemoteBranch`` instances.  (Andrew Bennetts)

API Changes
***********

* Removed ``Repository.text_store``, ``control_store``, etc.  Instead,
  there are new attributes ``texts, inventories, revisions,
  signatures``, each of which is a ``VersionedFiles``.  See the
  Repository docstring for more details.
  (Robert Collins)

* ``Branch.pull`` now accepts an ``_override_hook_target`` optional
  parameter.  If you have a subclass of ``Branch`` that overrides
  ``pull`` then you should add this parameter.  (Andrew Bennetts)

* ``bzrlib.check.check()`` has been deprecated in favour of the more
  aptly-named ``bzrlib.check.check_branch()``.
  (Daniel Watkins)

* ``Tree.print_file`` and ``Repository.print_file`` are deprecated.
  These methods are bad APIs because they write directly to sys.stdout.
  bzrlib does not use them internally, and there are no direct tests
  for them. (Alexander Belchenko)

Internals
*********

* ``cat`` command no longer uses ``Tree.print_file()`` internally.
  (Alexander Belchenko)

* New class method ``BzrDir.open_containing_tree_branch_or_repository``
  which eases the discovery of the tree, the branch and the repository
  containing a given location.
  (Daniel Watkins)

* New ``versionedfile.KeyMapper`` interface to abstract out the access to
  underlying .knit/.kndx etc files in repositories with partitioned
  storage. (Robert Collins)

* Obsolete developer-use command ``weave-join`` has been removed.
  (Robert Collins)

* ``RemoteToOtherFetcher`` and ``get_data_stream_for_search`` removed,
  to support new ``VersionedFiles`` layering.
  (Robert Collins)


bzr 1.6beta2
############

:Released: 2008-06-10

This release contains further progress towards our 1.6 goals of shallow
repositories, and contains a fix for some user-affecting bugs in the
repository layer.  Building working trees during checkout and branch is
now faster.

Bug Fixes
*********

* Avoid KnitCorrupt error extracting inventories from some repositories.
  (The data is not corrupt; an internal check is detecting a problem
  reading from the repository.)
  (Martin Pool, Andrew Bennetts, Robert Collins, #234748)

* ``bzr status`` was breaking if you merged the same revision twice.
  (John Arbash Meinel, #235407)

* Fix infinite loop consuming 100% CPU when a connection is lost while
  reading a response body via the smart protocol v1 or v2.
  (Andrew Bennetts)

* Inserting a bundle which changes the contents of a file with no trailing
  end of line, causing a knit snapshot in a 'knits' repository will no longer
  cause KnitCorrupt. (Robert Collins)

* ``RemoteBranch.pull`` needs to return the ``self._real_branch``'s
  pull result. It was instead just returning None, which breaks ``bzr
  pull``. (John Arbash Meinel, #238149)

* Sanitize branch nick before using it as an attachment filename in
  ``bzr send``. (Lukáš Lalinský, #210218)

* Squash ``inv_entry.symlink_target`` to a plain string when
  generating DirState details. This prevents from getting a
  ``UnicodeError`` when you have symlinks and non-ascii filenames.
  (John Arbash Meinel, #135320)

Improvements
************

* Added the 'alias' command to set/unset and display aliases. (Tim Penhey)

* ``added``, ``modified``, and ``unknowns`` behaviour made consistent (all three
  now quote paths where required). Added ``--null`` option to ``added`` and
  ``modified`` (for null-separated unknowns, use ``ls --unknown --null``)
  (Adrian Wilkins)

* Faster branching (1.09x) and lightweight checkouts (1.06x) on large trees.
  (Ian Clatworthy, Aaron Bentley)

Documentation
*************

* Added *Bazaar Zen* section to the User Guide. (Ian Clatworthy)

Testing
*******

* Fix the test HTTPServer to be isolated from chdir calls made while it is
  running, allowing it to be used in blackbox tests. (Robert Collins)

API Changes
***********

* ``WorkingTree.set_parent_(ids/trees)`` will now filter out revisions
  which are in the ancestry of other revisions. So if you merge the same
  tree twice, or merge an ancestor of an existing merge, it will only
  record the newest. (If you merge a descendent, it will replace its
  ancestor). (John Arbash Meinel, #235407)

* ``RepositoryPolicy.__init__`` now requires stack_on and stack_on_pwd,
  through the derived classes do not.  (Aaron Bentley)

Internals
*********

* ``bzrlib.bzrdir.BzrDir.sprout`` now accepts ``stacked`` to control
  creating stacked branches. (Robert Collins)

* Knit record serialisation is now stricter on what it will accept, to
  guard against potential internal bugs, or broken input. (Robert Collins)

bzr 1.6beta1
############

:Released: 2008-06-02

Commands that work on the revision history such as push, pull, missing,
uncommit and log are now substantially faster.  This release adds a
translation of some of the user documentation into Spanish.  (Contributions of
other translations would be very welcome.)  Bazaar 1.6beta1 adds a new network
protocol which is used by default and which allows for more efficient transfers
and future extensions.


Notes When Upgrading
********************

* There is a new version of the network protocol used for bzr://, bzr+ssh://
  and bzr+http:// connections.  This will allow more efficient requests and
  responses, and more graceful fallback when a server is too old to
  recognise a request from a more recent client.  Bazaar 1.6 will
  interoperate with 0.16 and later versions, but servers should be upgraded
  when possible.  Bazaar 1.6 no longer interoperates with 0.15 and earlier via
  these protocols.  Use alternatives like SFTP or upgrade those servers.
  (Andrew Bennetts, #83935)

Changes
*******

* Deprecation warnings will not be suppressed when running ``bzr selftest``
  so that developers can see if their code is using deprecated functions.
  (John Arbash Meinel)

Features
********

* Adding ``-Derror`` will now display a traceback when a plugin fails to
  load. (James Westby)

Improvements
************

* ``bzr branch/push/pull -r XXX`` now have a helper function for finding
  the revno of the new revision (``Graph.find_distance_to_null``). This
  should make something like ``bzr branch -r -100`` in a shared, no-trees
  repository much snappier. (John Arbash Meinel)

* ``bzr log --short -r X..Y`` no longer needs to access the full revision
  history. This makes it noticeably faster when logging the last few
  revisions. (John Arbash Meinel)

* ``bzr ls`` now accepts ``-V`` as an alias for ``--versioned``.
  (Jerad Cramp, #165086)

* ``bzr missing`` uses the new ``Graph.find_unique_ancestors`` and
  ``Graph.find_differences`` to determine missing revisions without having
  to search the whole ancestry. (John Arbash Meinel, #174625)

* ``bzr uncommit`` now uses partial history access, rather than always
  extracting the full revision history for a branch. This makes it
  resolve the appropriate revisions much faster (in testing it drops
  uncommit from 1.5s => 0.4s). It also means ``bzr log --short`` is one
  step closer to not using full revision history.
  (John Arbash Meinel, #172649)

Bugfixes
********

* ``bzr merge --lca`` should handle when two revisions have no common
  ancestor other than NULL_REVISION. (John Arbash Meinel, #235715)

* ``bzr status`` was breaking if you merged the same revision twice.
  (John Arbash Meinel, #235407)

* ``bzr push`` with both ``--overwrite`` and ``-r NNN`` options no longer
  fails.  (Andrew Bennetts, #234229)

* Correctly track the base URL of a smart medium when using bzr+http://
  URLs, which was causing spurious "No repository present" errors with
  branches in shared repositories accessed over bzr+http.
  (Andrew Bennetts, #230550)

* Define ``_remote_is_at_least_1_2`` on ``SmartClientMedium`` so that all
  implementations have the attribute.  Fixes 'PyCurlTransport' object has no
  attribute '_remote_is_at_least_1_2' attribute errors.
  (Andrew Bennetts, #220806)

* Failure to delete an obsolete pack file should just give a warning
  message, not a fatal error.  It may for example fail if the file is still
  in use by another process.
  (Martin Pool)

* Fix MemoryError during large fetches over HTTP by limiting the amount of
  data we try to read per ``recv`` call.  The problem was observed with
  Windows and a proxy, but might affect other environments as well.
  (Eric Holmberg, #215426)

* Handle old merge directives correctly in Merger.from_mergeable.  Stricter
  get_parent_map requirements exposed a latent bug here.  (Aaron Bentley)

* Issue a warning and ignore passwords declared in authentication.conf when
  used for an ssh scheme (sftp or bzr+ssh).
  (Vincent Ladeuil, #203186)

* Make both http implementations raise appropriate exceptions on 403
  Forbidden when POSTing smart requests.
  (Vincent Ladeuil, #230223)

* Properly *title* header names in http requests instead of capitalizing
  them.
  (Vincent Ladeuil, #229076)

* The "Unable to obtain lock" error message now also suggests using
  ``bzr break-lock`` to fix it.  (Martin Albisetti, #139202)

* Treat an encoding of '' as ascii; this can happen when bzr is run
  under vim on Mac OS X.
  (Neil Martinsen-Burrell)

* ``VersionedFile.make_mpdiffs()`` was raising an exception that wasn't in
  scope. (Daniel Fischer #235687)

Documentation
*************

* Added directory structure and started translation of docs in spanish.
  (Martin Albisetti, Lucio Albenga)

* Incorporate feedback from Jelmer Vernooij and Neil Martinsen-Burrell
  on the plugin and integration chapters of the User Guide.
  (Ian Clatworthy)

* More Bazaar developer documentation about packaging and release process,
  and about use of Python reprs.
  (Martin Pool, Martin Albisetti)

* Updated Tortise strategy document. (Mark Hammond)

Testing
*******

* ``bzrlib.tests.adapt_tests`` was broken and unused - it has been fixed.
  (Robert Collins)

* Fix the test HTTPServer to be isolated from chdir calls made while it is
  running, allowing it to be used in blackbox tests. (Robert Collins)

* New helper function for splitting test suites
  ``split_suite_by_condition``. (Robert Collins)

Internals
*********

* ``Branch.missing_revisions`` has been deprecated. Similar functionality
  can be obtained using ``bzrlib.missing.find_unmerged``. The api was
  fairly broken, and the function was unused, so we are getting rid of it.
  (John Arbash Meinel)

API Changes
***********

* ``Branch.abspath`` is deprecated; use the Tree or Transport
  instead.  (Martin Pool)

* ``Branch.update_revisions`` now takes an optional ``Graph``
  object. This can be used by ``update_revisions`` when it is
  checking ancestry, and allows callers to prefer request to go to a
  local branch.  (John Arbash Meinel)

* Branch, Repository, Tree and BzrDir should expose a Transport as an
  attribute if they have one, rather than having it indirectly accessible
  as ``.control_files._transport``.  This doesn't add a requirement
  to support a Transport in cases where it was not needed before;
  it just simplifies the way it is reached.  (Martin Pool)

* ``bzr missing --mine-only`` will return status code 0 if you have no
  new revisions, but the remote does. Similarly for ``--theirs-only``.
  The new code only checks one side, so it doesn't know if the other
  side has changes. This seems more accurate with the request anyway.
  It also changes the output to print '[This|Other] branch is up to
  date.' rather than displaying nothing.  (John Arbash Meinel)

* ``LockableFiles.put_utf8``, ``put_bytes`` and ``controlfilename``
  are now deprecated in favor of using Transport operations.
  (Martin Pool)

* Many methods on ``VersionedFile``, ``Repository`` and in
  ``bzrlib.revision``  deprecated before bzrlib 1.5 have been removed.
  (Robert Collins)

* ``RevisionSpec.wants_revision_history`` can be set to False for a given
  ``RevisionSpec``. This will disable the existing behavior of passing in
  the full revision history to ``self._match_on``. Useful for specs that
  don't actually need access to the full history. (John Arbash Meinel)

* The constructors of ``SmartClientMedium`` and its subclasses now require a
  ``base`` parameter.  ``SmartClientMedium`` implementations now also need
  to provide a ``remote_path_from_transport`` method.  (Andrew Bennetts)

* The default permissions for creating new files and directories
  should now be obtained from ``BzrDir._get_file_mode()`` and
  ``_get_dir_mode()``, rather than from LockableFiles.  The ``_set_file_mode``
  and ``_set_dir_mode`` variables on LockableFiles which were advertised
  as a way for plugins to control this are no longer consulted.
  (Martin Pool)

* ``VersionedFile.join`` is deprecated. This method required local
  instances of both versioned file objects and was thus hostile to being
  used for streaming from a smart server. The new get_record_stream and
  insert_record_stream are meant to efficiently replace this method.
  (Robert Collins)

* ``WorkingTree.set_parent_(ids/trees)`` will now filter out revisions
  which are in the ancestry of other revisions. So if you merge the same
  tree twice, or merge an ancestor of an existing merge, it will only
  record the newest. (If you merge a descendent, it will replace its
  ancestor). (John Arbash Meinel, #235407)

* ``WorkingTreeFormat2.stub_initialize_remote`` is now private.
  (Martin Pool)


bzr 1.5
#######

:Released: 2008-05-16

This release of Bazaar includes several updates to the documentation, and fixes
to prepare for making rich root support the default format. Many bugs have been
squashed, including fixes to log, bzr+ssh inter-operation with older servers.

Changes
*******

* Suppress deprecation warnings when bzrlib is a 'final' release. This way
  users of packaged software won't be bothered with DeprecationWarnings,
  but developers and testers will still see them. (John Arbash Meinel)

Documentation
*************

* Incorporate feedback from Jelmer Vernooij and Neil Martinsen-Burrell
  on the plugin and integration chapters of the User Guide.
  (Ian Clatworthy)


bzr 1.5rc1
##########

:Released: 2008-05-09

Changes
*******

* Broader support of GNU Emacs mail clients. Set
  ``mail_client=emacsclient`` in your bazaar.conf and ``send`` will pop the
  bundle in a mail buffer according to the value of ``mail-user-agent``
  variable. (Xavier Maillard)

Improvements
************

* Diff now handles revision specs like "branch:" and "submit:" more
  efficiently.  (Aaron Bentley, #202928)

* More friendly error given when attempt to start the smart server
  on an address already in use. (Andrea Corbellini, #200575)

* Pull completes much faster when there is nothing to pull.
  (Aaron Bentley)

Bugfixes
********

* Authentication.conf can define sections without password.
  (Vincent Ladeuil, #199440)

* Avoid muttering every time a child update does not cause a progress bar
  update. (John Arbash Meinel, #213771)

* ``Branch.reconcile()`` is now implemented. This allows ``bzr reconcile``
  to fix when a Branch has a non-canonical mainline history. ``bzr check``
  also detects this condition. (John Arbash Meinel, #177855)

* ``bzr log -r ..X bzr://`` was failing, because it was getting a request
  for ``revision_id=None`` which was not a string.
  (John Arbash Meinel, #211661)

* ``bzr commit`` now works with Microsoft's FTP service.
  (Andreas Deininger)

* Catch definitions outside sections in authentication.conf.
  (Vincent Ladeuil, #217650)

* Conversion from non-rich-root to rich-root(-pack) updates inventory
  sha1s, even when bundles are used.  (Aaron Bentley, #181391)

* Conversion from non-rich-root to rich-root(-pack) works correctly even
  though search keys are not topologically sorted.  (Aaron Bentley)

* Conversion from non-rich-root to rich-root(-pack) works even when a
  parent revision has a different root id.  (Aaron Bentley, #177874)

* Disable strace testing until strace is fixed (see bug #103133) and emit a
  warning when selftest ends to remind us of leaking tests.
  (Vincent Ladeuil, #226769)

* Fetching all revisions from a repository does not cause pack collisions.
  (Robert Collins, Aaron Bentley, #212908)

* Fix error about "attempt to add line-delta in non-delta knit".
  (Andrew Bennetts, #217701)

* Pushing a branch in "dirstate" format (Branch5) over bzr+ssh would break
  if the remote server was < version 1.2. This was due to a bug in the
  RemoteRepository.get_parent_map() fallback code.
  (John Arbash Meinel, #214894)

* Remove leftover code in ``bzr_branch`` that inappropriately creates
  a ``branch-name`` file in the branch control directory.
  (Martin Pool)

* Set SO_REUSEADDR on server sockets of ``bzr serve`` to avoid problems
  rebinding the socket when starting the server a second time.
  (John Arbash Meinel, Martin Pool, #164288)

* Severe performance degradation in fetching from knit repositories to
  knits and packs due to parsing the entire revisions.kndx on every graph
  walk iteration fixed by using the Repository.get_graph API.  There was
  another regression in knit => knit fetching which re-read the index for
  every revision each side had in common.
  (Robert Collins, John Arbash Meinel)

* When logging the changes to a particular file, there was a bug if there
  were ghosts in the revision ancestry. (John Arbash Meinel, #209948)

* xs4all's ftp server returns a temporary error when trying to list an
  empty directory, rather than returning an empty list. Adding a
  workaround so that we don't get spurious failures.
  (John Arbash Meinel, #215522)

Documentation
*************

* Expanded the User Guide to include new chapters on popular plugins and
  integrating Bazaar into your environment. The *Best practices* chapter
  was renamed to *Miscellaneous topics* as suggested by community
  feedback as well. (Ian Clatworthy)

* Document outlining strategies for TortoiseBzr. (Mark Hammond)

* Improved the documentation on hooks. (Ian Clatworthy)

* Update authentication docs regarding ssh agents.
  (Vincent Ladeuil, #183705)

Testing
*******

* Add ``thread_name_suffix`` parameter to SmartTCPServer_for_testing, to
  make it easy to identify which test spawned a thread with an unhandled
  exception. (Andrew Bennetts)

* New ``--debugflag``/``-E`` option to ``bzr selftest`` for setting
  options for debugging tests, these are complementary to the -D
  options.  The ``-Dselftest_debug`` global option has been replaced by the
  ``-E=allow_debug`` option for selftest. (Andrew Bennetts)

* Parameterised test ids are preserved correctly to aid diagnosis of test
  failures. (Robert Collins, Andrew Bennetts)

* selftest now accepts --starting-with <id> to load only the tests whose id
  starts with the one specified. This greatly speeds up running the test
  suite on a limited set of tests and can be used to run the tests for a
  single module, a single class or even a single test.  (Vincent Ladeuil)

* The test suite modules have been modified to define load_tests() instead
  of test_suite(). That speeds up selective loading (via --load-list)
  significantly and provides many examples on how to migrate (grep for
  load_tests).  (Vincent Ladeuil)

Internals
*********

* ``Hooks.install_hook`` is now deprecated in favour of
  ``Hooks.install_named_hook`` which adds a required ``name`` parameter, to
  avoid having to call ``Hooks.name_hook``. (Daniel Watkins)

* Implement xml8 serializer.  (Aaron Bentley)

* New form ``@deprecated_method(deprecated_in(1, 5, 0))`` for making
  deprecation wrappers.  (Martin Pool)

* ``Repository.revision_parents`` is now deprecated in favour of
  ``Repository.get_parent_map([revid])[revid]``. (Jelmer Vernooij)

* The Python ``assert`` statement is no longer used in Bazaar source, and
  a test checks this.  (Martin Pool)

API Changes
***********

* ``bzrlib.status.show_pending_merges`` requires the repository to be
  locked by the caller. Callers should have been doing it anyway, but it
  will now raise an exception if they do not. (John Arbash Meinel)

* Repository.get_data_stream, Repository.get_data_stream_for_search(),
  Repository.get_deltas_for_revsions(), Repository.revision_trees(),
  Repository.item_keys_introduced_by() no longer take read locks.
  (Aaron Bentley)

* ``LockableFiles.get_utf8`` and ``.get`` are deprecated, as a start
  towards removing LockableFiles and ``.control_files`` entirely.
  (Martin Pool)

* Methods deprecated prior to 1.1 have been removed.
  (Martin Pool)


bzr 1.4 
#######

:Released: 2008-04-28

This release of Bazaar includes handy improvements to the speed of log and
status, new options for several commands, improved documentation, and better
hooks, including initial code for server-side hooks.  A number of bugs have
been fixed, particularly in interoperability between different formats or
different releases of Bazaar over there network.  There's been substantial
internal work in both the repository and network code to enable new features
and faster performance.

Bug Fixes
*********

* Pushing a branch in "dirstate" format (Branch5) over bzr+ssh would break
  if the remote server was < version 1.2.  This was due to a bug in the
  RemoteRepository.get_parent_map() fallback code.
  (John Arbash Meinel, Andrew Bennetts, #214894)


bzr 1.4rc2
##########

:Released: 2008-04-21

Bug Fixes
*********

* ``bzr log -r ..X bzr://`` was failing, because it was getting a request
  for ``revision_id=None`` which was not a string.
  (John Arbash Meinel, #211661)

* Fixed a bug in handling ghost revisions when logging changes in a
  particular file.  (John Arbash Meinel, #209948)

* Fix error about "attempt to add line-delta in non-delta knit".
  (Andrew Bennetts, #205156)

* Fixed performance degradation in fetching from knit repositories to
  knits and packs due to parsing the entire revisions.kndx on every graph
  walk iteration fixed by using the Repository.get_graph API.  There was
  another regression in knit => knit fetching which re-read the index for
  every revision each side had in common.
  (Robert Collins, John Arbash Meinel)


bzr 1.4rc1
##########

:Released: 2008-04-11

Changes
*******

* bzr main script cannot be imported (Benjamin Peterson)

* On Linux bzr additionally looks for plugins in arch-independent site
  directory. (Toshio Kuratomi)

* The ``set_rh`` branch hook is now deprecated. Please migrate
  any plugins using this hook to use an alternative, e.g.
  ``post_change_branch_tip``. (Ian Clatworthy)

* When a plugin cannot be loaded as the file path is not a valid
  python module name bzr will now strip a ``bzr_`` prefix from the
  front of the suggested name, as many plugins (e.g. bzr-svn)
  want to be installed without this prefix. It is a common mistake
  to have a folder named "bzr-svn" for that plugin, especially
  as this is what bzr branch lp:bzr-svn will give you. (James Westby,
  Andrew Cowie)

* UniqueIntegerBugTracker now appends bug-ids instead of joining
  them to the base URL. Plugins that register bug trackers may
  need a trailing / added to the base URL if one is not already there.
  (James Wesby, Andrew Cowie)

Features
********

* Added start_commit hook for mutable trees. (Jelmer Vernooij, #186422)

* ``status`` now accepts ``--no-pending`` to show the status without
  listing pending merges, which speeds up the command a lot on large
  histories.  (James Westby, #202830)

* New ``post_change_branch_tip`` hook that is called after the
  branch tip is moved but while the branch is still write-locked.
  See the User Reference for signature details.
  (Ian Clatworthy, James Henstridge)

* Reconfigure can convert a branch to be standalone or to use a shared
  repository.  (Aaron Bentley)

Improvements
************

* The smart protocol now has support for setting branches' revision info
  directly.  This should make operations like push slightly faster, and is a
  step towards server-side hooks.  The new request method name is
  ``Branch.set_last_revision_info``.  (Andrew Bennetts)

* ``bzr commit --fixes`` now recognises "gnome" as a tag by default.
  (James Westby, Andrew Cowie)

* ``bzr switch`` will attempt to find branches to switch to relative to the
  current branch. E.g. ``bzr switch branchname`` will look for
  ``current_branch/../branchname``. (Robert Collins, Jelmer Vernooij,
  Wouter van Heyst)

* Diff is now more specific about execute-bit changes it describes
  (Chad Miller)

* Fetching data over HTTP is a bit faster when urllib is used.  This is done
  by forcing it to recv 64k at a time when reading lines in HTTP headers,
  rather than just 1 byte at a time.  (Andrew Bennetts)

* Log --short and --line are much faster when -r is not specified.
  (Aaron Bentley)

* Merge is faster.  We no longer check a file's existence unnecessarily
  when merging the execute bit.  (Aaron Bentley)

* ``bzr status`` on an explicit list of files no longer shows pending
  merges, making it much faster on large trees. (John Arbash Meinel)

* The launchpad directory service now warns the user if they have not set
  their launchpad login and are trying to resolve a URL using it, just
  in case they want to do a write operation with it.  (James Westby)

* The smart protocol client is slightly faster, because it now only queries
  the server for the protocol version once per connection.  Also, the HTTP
  transport will now automatically probe for and use a smart server if
  one is present.  You can use the new ``nosmart+`` transport decorator
  to get the old behaviour.  (Andrew Bennetts)

* The ``version`` command takes a ``--short`` option to print just the
  version number, for easier use in scripts.  (Martin Pool)

* Various operations with revision specs and commands that calculate
  revnos and revision ids are faster.  (John A. Meinel, Aaron Bentley)

Bugfixes
********

* Add ``root_client_path`` parameter to SmartWSGIApp and
  SmartServerRequest.  This makes it possible to publish filesystem
  locations that don't exactly match URL paths. SmartServerRequest
  subclasses should use the new ``translate_client_path`` and
  ``transport_from_client_path`` methods when dealing with paths received
  from a client to take this into account.  (Andrew Bennetts, #124089)

* ``bzr mv a b`` can be now used also to rename previously renamed
  directories, not only files. (Lukáš Lalinský, #107967)

* ``bzr uncommit --local`` can now remove revisions from the local
  branch to be symmetric with ``bzr commit --local``.
  (John Arbash Meinel, #93412)

* Don't ask for a password if there is no real terminal.
  (Alexander Belchenko, #69851)

* Fix a bug causing a ValueError crash in ``parse_line_delta_iter`` when
  fetching revisions from a knit to pack repository or vice versa using
  bzr:// (including over http or ssh).
  (#208418, Andrew Bennetts, Martin Pool, Robert Collins)

* Fixed ``_get_line`` in ``bzrlib.smart.medium``, which was buggy.  Also
  fixed ``_get_bytes`` in the same module to use the push back buffer.
  These bugs had no known impact in normal use, but were problematic for
  developers working on the code, and were likely to cause real bugs sooner
  or later.  (Andrew Bennetts)

* Implement handling of basename parameter for DefaultMail.  (James Westby)

* Incompatibility with Paramiko versions newer than 1.7.2 was fixed.
  (Andrew Bennetts, #213425)

* Launchpad locations (lp: URLs) can be pulled.  (Aaron Bentley, #181945)

* Merges that add files to deleted root directories complete.  They
  do create conflicts.  (Aaron Bentley, #210092)

* vsftp's return ``550 RNFR command failed.`` supported.
  (Marcus Trautwig, #129786)

Documentation
*************

* Improved documentation on send/merge relationship. (Peter Schuller)

* Minor fixes to the User Guide. (Matthew Fuller)

* Reduced the evangelism in the User Guide. (Ian Clatworthy)

* Added Integrating with Bazaar document for developers (Martin Albisetti)

API Breaks
**********

* Attempting to pull data from a ghost aware repository (e.g. knits) into a
  non-ghost aware repository such as weaves will now fail if there are
  ghosts.  (Robert Collins)

* ``KnitVersionedFile`` no longer accepts an ``access_mode`` parameter, and
  now requires the ``index`` and ``access_method`` parameters to be
  supplied. A compatible shim has been kept in the new function
  ``knit.make_file_knit``. (Robert Collins)

* Log formatters must now provide log_revision instead of show and
  show_merge_revno methods. The latter had been deprecated since the 0.17
  release. (James Westby)

* ``LoopbackSFTP`` is now called ``SocketAsChannelAdapter``.
  (Andrew Bennetts)

* ``osutils.backup_file`` is removed. (Alexander Belchenko)

* ``Repository.get_revision_graph`` is deprecated, with no replacement
  method. The method was size(history) and not desirable. (Robert Collins)

* ``revision.revision_graph`` is deprecated, with no replacement function.
  The function was size(history) and not desirable. (Robert Collins)

* ``Transport.get_shared_medium`` is deprecated.  Use
  ``Transport.get_smart_medium`` instead.  (Andrew Bennetts)

* ``VersionedFile`` factories now accept a get_scope parameter rather
  than using a call to ``transaction_finished``, allowing the removal of
  the fixed list of versioned files per repository. (Robert Collins)

* ``VersionedFile.annotate_iter`` is deprecated. While in principle this
  allowed lower memory use, all users of annotations wanted full file
  annotations, and there is no storage format suitable for incremental
  line-by-line annotation. (Robert Collins)

* ``VersionedFile.clone_text`` is deprecated. This performance optimisation
  is no longer used - reading the content of a file that is undergoing a
  file level merge to identical state on two branches is rare enough, and
  not expensive enough to special case. (Robert Collins)

* ``VersionedFile.clear_cache`` and ``enable_cache`` are deprecated.
  These methods added significant complexity to the ``VersionedFile``
  implementation, but were only used for optimising fetches from knits -
  which can be done from outside the knit layer, or via a caching
  decorator. As knits are not the default format, the complexity is no
  longer worth paying. (Robert Collins)

* ``VersionedFile.create_empty`` is removed. This method presupposed a
  sensible mapping to a transport for individual files, but pack backed
  versioned files have no such mapping. (Robert Collins)

* ``VersionedFile.get_graph`` is deprecated, with no replacement method.
  The method was size(history) and not desirable. (Robert Collins)

* ``VersionedFile.get_graph_with_ghosts`` is deprecated, with no
  replacement method.  The method was size(history) and not desirable.
  (Robert Collins)

* ``VersionedFile.get_parents`` is deprecated, please use
  ``VersionedFile.get_parent_map``. (Robert Collins)

* ``VersionedFile.get_sha1`` is deprecated, please use
  ``VersionedFile.get_sha1s``. (Robert Collins)

* ``VersionedFile.has_ghost`` is now deprecated, as it is both expensive
  and unused outside of a single test. (Robert Collins)

* ``VersionedFile.iter_parents`` is now deprecated in favour of
  ``get_parent_map`` which can be used to instantiate a Graph on a
  VersionedFile. (Robert Collins)

* ``VersionedFileStore`` no longer uses the transaction parameter given
  to most methods; amongst other things this means that the
  get_weave_or_empty method no longer guarantees errors on a missing weave
  in a readonly transaction, and no longer caches versioned file instances
  which reduces memory pressure (but requires more careful management by
  callers to preserve performance). (Robert Collins)

Testing
*******

* New -Dselftest_debug flag disables clearing of the debug flags during
  tests.  This is useful if you want to use e.g. -Dhpss to help debug a
  failing test.  Be aware that using this feature is likely to cause
  spurious test failures if used with the full suite. (Andrew Bennetts)

* selftest --load-list now uses a new more agressive test loader that will
  avoid loading unneeded modules and building their tests. Plugins can use
  this new loader by defining a load_tests function instead of a test_suite
  function. (a forthcoming patch will provide many examples on how to
  implement this).
  (Vincent Ladeuil)

* selftest --load-list now does some sanity checks regarding duplicate test
  IDs and tests present in the list but not found in the actual test suite.
  (Vincent Ladeuil)

* Slightly more concise format for the selftest progress bar, so there's
  more space to show the test name.  (Martin Pool) ::

    [2500/10884, 1fail, 3miss in 1m29s] test_revisionnamespaces.TestRev

* The test suite takes much less memory to run, and is a bit faster.  This
  is done by clearing most attributes of TestCases after running them, if
  they succeeded.  (Andrew Bennetts)

Internals
*********

* Added ``_build_client_protocol`` to ``_SmartClient``.  (Andrew Bennetts)

* Added basic infrastructure for automatic plugin suggestion.
  (Martin Albisetti)

* If a ``LockableFiles`` object is not explicitly unlocked (for example
  because of a missing ``try/finally`` block, it will give a warning but
  not automatically unlock itself.  (Previously they did.)  This
  sometimes caused knock-on errors if for example the network connection
  had already failed, and should not be relied upon by code.
  (Martin Pool, #109520)

* ``make dist`` target to build a release tarball, and also
  ``check-dist-tarball`` and ``dist-upload-escudero``.  (Martin Pool)

* The ``read_response_tuple`` method of ``SmartClientRequestProtocol*``
  classes will now raise ``UnknownSmartMethod`` when appropriate, so that
  callers don't need to try distinguish unknown request errors from other
  errors.  (Andrew Bennetts)

* ``set_make_working_trees`` is now implemented provided on all repository
  implementations (Aaron Bentley)

* ``VersionedFile`` now has a new method ``get_parent_map`` which, like
  ``Graph.get_parent_map`` returns a dict of key:parents. (Robert Collins)


bzr 1.3.1
#########

:Released: 2008-04-09

No changes from 1.3.1rc1.


bzr 1.3.1rc1
############

:Released: 2008-04-04

Bug Fixes
*********

* Fix a bug causing a ValueError crash in ``parse_line_delta_iter`` when
  fetching revisions from a knit to pack repository or vice versa using
  bzr:// (including over http or ssh).
  (#208418, Andrew Bennetts, Martin Pool, Robert Collins)


bzr 1.3
#######

:Released: 2008-03-20

Bazaar has become part of the GNU project <http://www.gnu.org>

Many operations that act on history, including ``log`` and ``annotate`` are now
substantially faster.  Several bugs have been fixed and several new options and
features have been added.

Testing
*******

* Avoid spurious failure of ``TestVersion.test_version`` matching
  directory names.
  (#202778, Martin Pool)


bzr 1.3rc1
##########

:Released: 2008-03-16

Notes When Upgrading
********************

* The backup directory created by ``upgrade`` is now called
  ``backup.bzr``, not ``.bzr.backup``. (Martin Albisetti)

Changes
*******

* A new repository format 'development' has been added. This format will
  represent the latest 'in-progress' format that the bzr developers are
  interested in getting early-adopter testing and feedback on.
  ``doc/developers/development-repo.txt`` has detailed information.
  (Robert Collins)

* BZR_LOG environment variable controls location of .bzr.log trace file.
  User can suppress writing messages to .bzr.log by using '/dev/null'
  filename (on Linux) or 'NUL' (on Windows). If BZR_LOG variable
  is not defined but BZR_HOME is defined then default location
  for .bzr.log trace file is ``$BZR_HOME/.bzr.log``.
  (Alexander Belchenko, #106117)

* ``launchpad`` builtin plugin now shipped as separate part in standalone
  bzr.exe, installed to ``C:\Program Files\Bazaar\plugins`` directory,
  and standalone installer allows user to skip installation of this plugin.
  (Alexander Belchenko)

* Restore auto-detection of plink.exe on Windows. (Dmitry Vasiliev)

* Version number is now shown as "1.2" or "1.2pr2", without zeroed or
  missing final fields.  (Martin Pool)

Features
********

* ``branch`` and ``checkout`` can hard-link working tree files, which is
  faster and saves space.  (Aaron Bentley)

* ``bzr send`` will now also look at the ``child_submit_to`` setting in
  the submit branch to determine the email address to send to.
  (Jelmer Vernooij)

Improvements
************

* BzrBranch._lefthand_history is faster on pack repos.  (Aaron Bentley)

* Branch6.generate_revision_history is faster.  (Aaron Bentley)

* Directory services can now be registered, allowing special URLs to be
  dereferenced into real URLs.  This is a generalization and cleanup of
  the lp: transport lookup.  (Aaron Bentley)

* Merge directives that are automatically attached to emails have nicer
  filenames, based on branch-nick + revno. (Aaron Bentley)

* ``push`` has a ``--revision`` option, to specify what revision to push up
  to.  (Daniel Watkins)

* Significantly reducing execution time and network traffic for trivial
  case of running ``bzr missing`` command for two identical branches.
  (Alexander Belchenko)

* Speed up operations that look at the revision graph (such as 'bzr log').
  ``KnitPackRepositor.get_revision_graph`` uses ``Graph.iter_ancestry`` to
  extract the revision history. This allows filtering ghosts while
  stepping instead of needing to peek ahead. (John Arbash Meinel)

* The ``hooks`` command lists installed hooks, to assist in debugging.
  (Daniel Watkins)

* Updates to how ``annotate`` work. Should see a measurable improvement in
  performance and memory consumption for file with a lot of merges.
  Also, correctly handle when a line is introduced by both parents (it
  should be attributed to the first merge which notices this, and not
  to all subsequent merges.) (John Arbash Meinel)

Bugfixes
********

* Autopacking no longer holds the full set of inventory lines in
  memory while copying. For large repositories, this can amount to
  hundreds of MB of ram consumption.
  (Ian Clatworthy, John Arbash Meinel)

* Cherrypicking when using ``--format=merge3`` now explictly excludes
  BASE lines. (John Arbash Meinel, #151731)

* Disable plink's interactive prompt for password.
  (#107593, Dmitry Vasiliev)

* Encode command line arguments from unicode to user_encoding before
  invoking external mail client in `bzr send` command.
  (#139318, Alexander Belchenko)

* Fixed problem connecting to ``bzr+https://`` servers.
  (#198793, John Ferlito)

* Improved error reporting in the Launchpad plugin. (Daniel Watkins,
  #196618)

* Include quick-start-summary.svg file to python-based installer(s)
  for Windows. (#192924, Alexander Belchenko)

* lca merge now respects specified files. (Aaron Bentley)

* Make version-info --custom imply --all. (#195560, James Westby)

* ``merge --preview`` now works for merges that add or modify
  symlinks (James Henstridge)

* Redirecting the output from ``bzr merge`` (when the remembered
  location is used) now works. (John Arbash Meinel)

* setup.py script explicitly checks for Python version.
  (Jari Aalto, Alexander Belchenko, #200569)

* UnknownFormatErrors no longer refer to branches regardless of kind of
  unknown format. (Daniel Watkins, #173980)

* Upgrade bundled ConfigObj to version 4.5.2, which properly quotes #
  signs, among other small improvements. (Matt Nordhoff, #86838)

* Use correct indices when emitting LCA conflicts.  This fixes IndexError
  errors.  (Aaron Bentley, #196780)

Documentation
*************

* Explained how to use ``version-info --custom`` in the User Guide.
  (Neil Martinsen-Burrell)

API Breaks
**********

* Support for loading plugins from zip files and
  ``bzrlib.plugin.load_from_zip()`` function are deprecated.
  (Alexander Belchenko)

Testing
*******

* Added missing blackbox tests for ``modified`` (Adrian Wilkins)

* The branch interface tests were invalid for branches using rich-root
  repositories because the empty string is not a valid file-id.
  (Robert Collins)

Internals
*********

* ``Graph.iter_ancestry`` returns the ancestry of revision ids. Similar to
  ``Repository.get_revision_graph()`` except it includes ghosts and you can
  stop part-way through. (John Arbash Meinel)

* New module ``tools/package_mf.py`` provide custom module finder for
  python packages (improves standard python library's modulefinder.py)
  used by ``setup.py`` script while building standalone bzr.exe.
  (Alexander Belchenko)

* New remote method ``RemoteBzrDir.find_repositoryV2`` adding support for
  detecting external lookup support on remote repositories. This method is
  now attempted first when lookup up repositories, leading to an extra
  round trip on older bzr smart servers. (Robert Collins)

* Repository formats have a new supported-feature attribute
  ``supports_external_lookups`` used to indicate repositories which support
  falling back to other repositories when they have partial data.
  (Robert Collins)

* ``Repository.get_revision_graph_with_ghosts`` and
  ``bzrlib.revision.(common_ancestor,MultipleRevisionSources,common_graph)``
  have been deprecated.  (John Arbash Meinel)

* ``Tree.iter_changes`` is now a public API, replacing the work-in-progress
  ``Tree._iter_changes``. The api is now considered stable and ready for
  external users.  (Aaron Bentley)

* The bzrdir format registry now accepts an ``alias`` keyword to
  register_metadir, used to indicate that a format name is an alias for
  some other format and thus should not be reported when describing the
  format. (Robert Collins)


bzr 1.2
#######

:Released: 2008-02-15

Bug Fixes
*********

* Fix failing test in Launchpad plugin. (Martin Pool)


bzr 1.2rc1
##########

:Released: 2008-02-13

Notes When Upgrading
********************

* Fetching via the smart protocol may need to reconnect once during a fetch
  if the remote server is running Bazaar 1.1 or earlier, because the client
  attempts to use more efficient requests that confuse older servers.  You
  may be required to re-enter a password or passphrase when this happens.
  This won't happen if the server is upgraded to Bazaar 1.2.
  (Andrew Bennetts)

Changes
*******

* Fetching via bzr+ssh will no longer fill ghosts by default (this is
  consistent with pack-0.92 fetching over SFTP). (Robert Collins)

* Formatting of ``bzr plugins`` output is changed to be more human-
  friendly. Full path of plugins locations will be shown only with
  ``--verbose`` command-line option. (Alexander Belchenko)

* ``merge`` now prefers to use the submit branch, but will fall back to
  parent branch.  For many users, this has no effect.  But some users who
  pull and merge on the same branch will notice a change.  This change
  makes it easier to work on a branch on two different machines, pulling
  between the machines, while merging from the upstream.
  ``merge --remember`` can now be used to set the submit_branch.
  (Aaron Bentley)

Features
********

* ``merge --preview`` produces a diff of the changes merge would make,
  but does not actually perform the merge.  (Aaron Bentley)

* New smart method ``Repository.get_parent_map`` for getting revision
  parent data. This returns additional parent information topologically
  adjacent to the requested data to reduce round trip latency impacts.
  (Robert Collins)

* New smart method, ``Repository.stream_revisions_chunked``, for fetching
  revision data that streams revision data via a chunked encoding.  This
  avoids buffering large amounts of revision data on the server and on the
  client, and sends less data to the server to request the revisions.
  (Andrew Bennetts, Robert Collins, #178353)

* The launchpad plugin now handles lp urls of the form
  ``lp://staging/``, ``lp://demo/``, ``lp://dev/`` to use the appropriate
  launchpad instance to do the resolution of the branch identities.
  This is primarily of use to Launchpad developers, but can also
  be used by other users who want to try out Launchpad as
  a branch location without messing up their public Launchpad
  account.  Branches that are pushed to the staging environment
  have an expected lifetime of one day. (Tim Penhey)

Improvements
************

* Creating a new branch no longer tries to read the entire revision-history
  unnecessarily over smart server operations. (Robert Collins)

* Fetching between different repository formats with compatible models now
  takes advantage of the smart method to stream revisions.  (Andrew Bennetts)

* The ``--coverage`` option is now global, rather specific to ``bzr
  selftest``.  (Andrew Bennetts)

* The ``register-branch`` command will now use the public url of the branch
  containing the current directory, if one has been set and no explicit
  branch is provided.  (Robert Collins)

* Tweak the ``reannotate`` code path to optimize the 2-parent case.
  Speeds up ``bzr annotate`` with a pack repository by approx 3:2.
  (John Arbash Meinel)

Bugfixes
********

* Calculate remote path relative to the shared medium in _SmartClient.  This
  is related to the problem in bug #124089.  (Andrew Bennetts)

* Cleanly handle connection errors in smart protocol version two, the same
  way as they are handled by version one.  (Andrew Bennetts)

* Clearer error when ``version-info --custom`` is used without
  ``--template`` (Lukáš Lalinský)

* Don't raise UnavailableFeature during test setup when medusa is not
  available or tearDown is never called leading to nasty side effects.
  (#137823, Vincent Ladeuil)

* If a plugin's test suite cannot be loaded, for example because of a syntax
  error in the tests, then ``selftest`` fails, rather than just printing
  a warning.  (Martin Pool, #189771)

* List possible values for BZR_SSH environment variable in env-variables
  help topic. (Alexander Belchenko, #181842)

* New methods ``push_log_file`` and ``pop_log_file`` to intercept messages:
  popping the log redirection now precisely restores the previous state,
  which makes it easier to use bzr log output from other programs.
  TestCaseInTempDir no longer depends on a log redirection being established
  by the test framework, which lets bzr tests cleanly run from a normal
  unittest runner.
  (#124153, #124849, Martin Pool, Jonathan Lange)

* ``pull --quiet`` is now more quiet, in particular a message is no longer
  printed when the remembered pull location is used. (James Westby,
  #185907)

* ``reconfigure`` can safely be interrupted while fetching.
  (Aaron Bentley, #179316)

* ``reconfigure`` preserves tags when converting to and from lightweight
  checkouts.  (Aaron Bentley, #182040)

* Stop polluting /tmp when running selftest.
  (Vincent Ladeuil, #123363)

* Switch from NFKC => NFC for normalization checks. NFC allows a few
  more characters which should be considered valid.
  (John Arbash Meinel, #185458)

* The launchpad plugin now uses the ``edge`` xmlrpc server to avoid
  interacting badly with a bug on the launchpad side. (Robert Collins)

* Unknown hostnames when connecting to a ``bzr://`` URL no longer cause
  tracebacks.  (Andrew Bennetts, #182849)

API Breaks
**********

* Classes implementing Merge types like Merge3Merger must now accept (and
  honour) a do_merge flag in their constructor.  (Aaron Bentley)

* ``Repository.add_inventory`` and ``add_revision`` now require the caller
  to previously take a write lock (and start a write group.)
  (Martin Pool)

Testing
*******

* selftest now accepts --load-list <file> to load a test id list. This
  speeds up running the test suite on a limited set of tests.
  (Vincent Ladeuil)

Internals
*********

* Add a new method ``get_result`` to graph search objects. The resulting
  ``SearchResult`` can be used to recreate the search later, which will
  be useful in reducing network traffic. (Robert Collins)

* Use convenience function to check whether two repository handles
  are referring to the same repository in ``Repository.get_graph``.
  (Jelmer Vernooij, #187162)

* Fetching now passes the find_ghosts flag through to the
  ``InterRepository.missing_revision_ids`` call consistently for all
  repository types. This will enable faster missing revision discovery with
  bzr+ssh. (Robert Collins)

* Fix error handling in Repository.insert_data_stream. (Lukas Lalinsky)

* ``InterRepository.missing_revision_ids`` is now deprecated in favour of
  ``InterRepository.search_missing_revision_ids`` which returns a
  ``bzrlib.graph.SearchResult`` suitable for making requests from the smart
  server. (Robert Collins)

* New error ``NoPublicBranch`` for commands that need a public branch to
  operate. (Robert Collins)

* New method ``iter_inventories`` on Repository for access to many
  inventories. This is primarily used by the ``revision_trees`` method, as
  direct access to inventories is discouraged. (Robert Collins)

* New method ``next_with_ghosts`` on the Graph breadth-first-search objects
  which will split out ghosts and present parents into two separate sets,
  useful for code which needs to be aware of ghosts (e.g. fetching data
  cares about ghosts during revision selection). (Robert Collins)

* Record a timestamp against each mutter to the trace file, relative to the
  first import of bzrlib.  (Andrew Bennetts)

* ``Repository.get_data_stream`` is now deprecated in favour of
  ``Repository.get_data_stream_for_search`` which allows less network
  traffic when requesting data streams over a smart server. (Robert Collins)

* ``RemoteBzrDir._get_tree_branch`` no longer triggers ``_ensure_real``,
  removing one round trip on many network operations. (Robert Collins)

* RemoteTransport's ``recommended_page_size`` method now returns 64k, like
  SFTPTransport and HttpTransportBase.  (Andrew Bennetts)

* Repository has a new method ``has_revisions`` which signals the presence
  of many revisions by returning a set of the revisions listed which are
  present. This can be done by index queries without reading data for parent
  revision names etc. (Robert Collins)


bzr 1.1
#######

:Released: 2008-01-15

(no changes from 1.1rc1)

bzr 1.1rc1
##########

:Released: 2008-01-05

Changes
*******

* Dotted revision numbers have been revised. Instead of growing longer with
  nested branches the branch number just increases. (eg instead of 1.1.1.1.1
  we now report 1.2.1.) This helps scale long lived branches which have many
  feature branches merged between them. (John Arbash Meinel)

* The syntax ``bzr diff branch1 branch2`` is no longer supported.
  Use ``bzr diff branch1 --new branch2`` instead. This change has
  been made to remove the ambiguity where ``branch2`` is in fact a
  specific file to diff within ``branch1``.

Features
********

* New option to use custom template-based formats in  ``bzr version-info``.
  (Lukáš Lalinský)

* diff '--using' allows an external diff tool to be used for files.
  (Aaron Bentley)

* New "lca" merge-type for fast everyday merging that also supports
  criss-cross merges.  (Aaron Bentley)

Improvements
************

* ``annotate`` now doesn't require a working tree. (Lukáš Lalinský,
  #90049)

* ``branch`` and ``checkout`` can now use files from a working tree to
  to speed up the process.  For checkout, this requires the new
  --files-from flag.  (Aaron Bentley)

* ``bzr diff`` now sorts files in alphabetical order.  (Aaron Bentley)

* ``bzr diff`` now works on branches without working trees. Tree-less
  branches can also be compared to each other and to working trees using
  the new diff options ``--old`` and ``--new``. Diffing between branches,
  with or without trees, now supports specific file filtering as well.
  (Ian Clatworthy, #6700)

* ``bzr pack`` now orders revision texts in topological order, with newest
  at the start of the file, promoting linear reads for ``bzr log`` and the
  like. This partially fixes #154129. (Robert Collins)

* Merge directives now fetch prerequisites from the target branch if
  needed.  (Aaron Bentley)

* pycurl now handles digest authentication.
  (Vincent Ladeuil)

* ``reconfigure`` can now convert from repositories.  (Aaron Bentley)

* ``-l`` is now a short form for ``--limit`` in ``log``.  (Matt Nordhoff)

* ``merge`` now warns when merge directives cause cherrypicks.
  (Aaron Bentley)

* ``split`` now supported, to enable splitting large trees into smaller
  pieces.  (Aaron Bentley)

Bugfixes
********

* Avoid AttributeError when unlocking a pack repository when an error occurs.
  (Martin Pool, #180208)

* Better handle short reads when processing multiple range requests.
  (Vincent Ladeuil, #179368)

* build_tree acceleration uses the correct path when a file has been moved.
  (Aaron Bentley)

* ``commit`` now succeeds when a checkout and its master branch share a
  repository.  (Aaron Bentley, #177592)

* Fixed error reporting of unsupported timezone format in
  ``log --timezone``. (Lukáš Lalinský, #178722)

* Fixed Unicode encoding error in ``ignored`` when the output is
  redirected to a pipe. (Lukáš Lalinský)

* Fix traceback when sending large response bodies over the smart protocol
  on Windows. (Andrew Bennetts, #115781)

* Fix ``urlutils.relative_url`` for the case of two ``file:///`` URLs
  pointed to different logical drives on Windows.
  (Alexander Belchenko, #90847)

* HTTP test servers are now compatible with the http protocol version 1.1.
  (Vincent Ladeuil, #175524)

* _KnitParentsProvider.get_parent_map now handles requests for ghosts
  correctly, instead of erroring or attributing incorrect parents to ghosts.
  (Aaron Bentley)

* ``merge --weave --uncommitted`` now works.  (Aaron Bentley)

* pycurl authentication handling was broken and incomplete. Fix handling of
  user:pass embedded in the urls.
  (Vincent Ladeuil, #177643)

* Files inside non-directories are now handled like other conflict types.
  (Aaron Bentley, #177390)

* ``reconfigure`` is able to convert trees into lightweight checkouts.
  (Aaron Bentley)

* Reduce lockdir timeout to 0 when running ``bzr serve``.  (Andrew Bennetts,
  #148087)

* Test that the old ``version_info_format`` functions still work, even
  though they are deprecated. (John Arbash Meinel, ShenMaq, #177872)

* Transform failures no longer cause ImmortalLimbo errors (Aaron Bentley,
  #137681)

* ``uncommit`` works even when the commit messages of revisions to be
  removed use characters not supported in the terminal encoding.
  (Aaron Bentley)

* When dumb http servers return whole files instead of the requested ranges,
  read the remaining bytes by chunks to avoid overflowing network buffers.
  (Vincent Ladeuil, #175886)

Documentation
*************

* Minor tweaks made to the bug tracker integration documentation.
  (Ian Clatworthy)

* Reference material has now be moved out of the User Guide and added
  to the User Reference. The User Reference has gained 4 sections as
  a result: Authenication Settings, Configuration Settings, Conflicts
  and Hooks. All help topics are now dumped into text format in the
  doc/en/user-reference directory for those who like browsing that
  information in their editor. (Ian Clatworthy)

* *Using Bazaar with Launchpad* tutorial added. (Ian Clatworthy)

Internals
*********

* find_* methods available for BzrDirs, Branches and WorkingTrees.
  (Aaron Bentley)

* Help topics can now be loaded from files.
  (Ian Clatworthy, Alexander Belchenko)

* get_parent_map now always provides tuples as its output.  (Aaron Bentley)

* Parent Providers should now implement ``get_parent_map`` returning a
  dictionary instead of ``get_parents`` returning a list.
  ``Graph.get_parents`` is now deprecated. (John Arbash Meinel,
  Robert Collins)

* Patience Diff now supports arbitrary python objects, as long as they
  support ``hash()``. (John Arbash Meinel)

* Reduce selftest overhead to establish test names by memoization.
  (Vincent Ladeuil)

API Breaks
**********

Testing
*******

* Modules can now customise their tests by defining a ``load_tests``
  attribute. ``pydoc bzrlib.tests.TestUtil.TestLoader.loadTestsFromModule``
  for the documentation on this attribute. (Robert Collins)

* New helper function ``bzrlib.tests.condition_id_re`` which helps
  filter tests based on a regular expression search on the tests id.
  (Robert Collins)

* New helper function ``bzrlib.tests.condition_isinstance`` which helps
  filter tests based on class. (Robert Collins)

* New helper function ``bzrlib.tests.exclude_suite_by_condition`` which
  generalises the ``exclude_suite_by_re`` function. (Robert Collins)

* New helper function ``bzrlib.tests.filter_suite_by_condition`` which
  generalises the ``filter_suite_by_re`` function. (Robert Collins)

* New helper method ``bzrlib.tests.exclude_tests_by_re`` which gives a new
  TestSuite that does not contain tests from the input that matched a
  regular expression. (Robert Collins)

* New helper method ``bzrlib.tests.randomize_suite`` which returns a
  randomized copy of the input suite. (Robert Collins)

* New helper method ``bzrlib.tests.split_suite_by_re`` which splits a test
  suite into two according to a regular expression. (Robert Collins)

* Parametrize all http tests for the transport implementations, the http
  protocol versions (1.0 and 1.1) and the authentication schemes.
  (Vincent Ladeuil)

* The ``exclude_pattern`` and ``random_order`` parameters to the function
  ``bzrlib.tests.filter_suite_by_re`` have been deprecated. (Robert Collins)

* The method ``bzrlib.tests.sort_suite_by_re`` has been deprecated. It is
  replaced by the new helper methods added in this release. (Robert Collins)


bzr 1.0
#######

:Released: 2007-12-14

Documentation
*************

* More improvements and fixes to the User Guide.  (Ian Clatworthy)

* Add information on cherrypicking/rebasing to the User Guide.
  (Ian Clatworthy)

* Improve bug tracker integration documentation. (Ian Clatworthy)

* Minor edits to ``Bazaar in five minutes`` from David Roberts and
  to the rebasing section of the User Guide from Aaron Bentley.
  (Ian Clatworthy)


bzr 1.0rc3
##########

:Released: 2007-12-11

Changes
*******

* If a traceback occurs, users are now asked to report the bug
  through Launchpad (https://bugs.launchpad.net/bzr/), rather than
  by mail to the mailing list.
  (Martin Pool)

Bugfixes
********

* Fix Makefile rules for doc generation. (Ian Clatworthy, #175207)

* Give more feedback during long http downloads by making readv deliver data
  as it arrives for urllib, and issue more requests for pycurl. High latency
  networks are better handled by urllib, the pycurl implementation give more
  feedback but also incur more latency.
  (Vincent Ladeuil, #173010)

* Implement _make_parents_provider on RemoteRepository, allowing generating
  bundles against branches on a smart server.  (Andrew Bennetts, #147836)

Documentation
*************

* Improved user guide.  (Ian Clatworthy)

* The single-page quick reference guide is now available as a PDF.
  (Ian Clatworthy)

Internals
*********

* readv urllib http implementation is now a real iterator above the
  underlying socket and deliver data as soon as it arrives. 'get' still
  wraps its output in a StringIO.
  (Vincent Ladeuil)


bzr 1.0rc2
##########

:Released: 2007-12-07

Improvements
************

* Added a --coverage option to selftest. (Andrew Bennetts)

* Annotate merge (merge-type=weave) now supports cherrypicking.
  (Aaron Bentley)

* ``bzr commit`` now doesn't print the revision number twice. (Matt
  Nordhoff, #172612)

* New configuration option ``bugtracker_<tracker_abbrevation>_url`` to
  define locations of bug trackers that are not directly supported by
  bzr or a plugin. The URL will be treated as a template and ``{id}``
  placeholders will be replaced by specific bug IDs.  (Lukáš Lalinský)

* Support logging single merge revisions with short and line log formatters.
  (Kent Gibson)

* User Guide enhanced with suggested readability improvements from
  Matt Revell and corrections from John Arbash Meinel. (Ian Clatworthy)

* Quick Start Guide renamed to Quick Start Card, moved down in
  the catalog, provided in pdf and png format and updated to refer
  to ``send`` instead of ``bundle``. (Ian Clatworthy, #165080)

* ``switch`` can now be used on heavyweight checkouts as well as
  lightweight ones. After switching a heavyweight checkout, the
  local branch is a mirror/cache of the new bound branch and
  uncommitted changes in the working tree are merged. As a safety
  check, if there are local commits in a checkout which have not
  been committed to the previously bound branch, then ``switch``
  fails unless the ``--force`` option is given. This option is
  now also required if the branch a lightweight checkout is pointing
  to has been moved. (Ian Clatworthy)

Internals
*********

* New -Dhttp debug option reports http connections, requests and responses.
  (Vincent Ladeuil)

* New -Dmerge debug option, which emits merge plans for merge-type=weave.

Bugfixes
********

* Better error message when running ``bzr cat`` on a non-existant branch.
  (Lukáš Lalinský, #133782)

* Catch OSError 17 (file exists) in final phase of tree transform and show
  filename to user.
  (Alexander Belchenko, #111758)

* Catch ShortReadvErrors while using pycurl. Also make readv more robust by
  allowing multiple GET requests to be issued if too many ranges are
  required.
  (Vincent Ladeuil, #172701)

* Check for missing basis texts when fetching from packs to packs.
  (John Arbash Meinel, #165290)

* Fall back to showing e-mail in ``log --short/--line`` if the
  committer/author has only e-mail. (Lukáš Lalinský, #157026)

API Breaks
**********

* Deprecate not passing a ``location`` argument to commit reporters'
  ``started`` methods. (Matt Nordhoff)


bzr 1.0rc1
##########

:Released: 2007-11-30

Notes When Upgrading
********************

* The default repository format is now ``pack-0.92``.  This
  default is used when creating new repositories with ``init`` and
  ``init-repo``, and when branching over bzr+ssh or bzr+hpss.
  (See https://bugs.launchpad.net/bugs/164626)

  This format can be read and written by Bazaar 0.92 and later, and
  data can be transferred to and from older formats.

  To upgrade, please reconcile your repository (``bzr reconcile``), and then
  upgrade (``bzr upgrade``).

  ``pack-0.92`` offers substantially better scaling and performance than the
  previous knits format. Some operations are slower where the code already
  had bad scaling characteristics under knits, the pack format makes such
  operations more visible as part of being more scalable overall. We will
  correct such operations over the coming releases and encourage the filing
  of bugs on any operation which you observe to be slower in a packs
  repository. One particular case that we do not intend to fix is pulling
  data from a pack repository into a knit repository over a high latency
  link;  downgrading such data requires reinsertion of the file texts, and
  this is a classic space/time tradeoff. The current implementation is
  conservative on memory usage because we need to support converting data
  from any tree without problems.
  (Robert Collins, Martin Pool, #164476)

Changes
*******

* Disable detection of plink.exe as possible ssh vendor. Plink vendor
  still available if user selects it explicitly with BZR_SSH environment
  variable. (Alexander Belchenko, workaround for bug #107593)

* The pack format is now accessible as "pack-0.92", or "pack-0.92-subtree"
  to enable the subtree functions (for example, for bzr-svn).
  (Martin Pool)

Features
********

* New ``authentication.conf`` file holding the password or other credentials
  for remote servers. This can be used for ssh, sftp, smtp and other
  supported transports.
  (Vincent Ladeuil)

* New rich-root and rich-root-pack formats, recording the same data about
  tree roots that's recorded for all other directories.
  (Aaron Bentley, #164639)

* ``pack-0.92`` repositories can now be reconciled.
  (Robert Collins, #154173)

* ``switch`` command added for changing the branch a lightweight checkout
  is associated with and updating the tree to reflect the latest content
  accordingly. This command was previously part of the BzrTools plug-in.
  (Ian Clatworthy, Aaron Bentley, David Allouche)

* ``reconfigure`` command can now convert branches, trees, or checkouts to
  lightweight checkouts.  (Aaron Bentley)

Performance
***********

* Commit updates the state of the working tree via a delta rather than
  supplying entirely new basis trees. For commit of a single specified file
  this reduces the wall clock time for commit by roughly a 30%.
  (Robert Collins, Martin Pool)

* Commit with many automatically found deleted paths no longer performs
  linear scanning for the children of those paths during inventory
  iteration. This should fix commit performance blowing out when many such
  paths occur during commit. (Robert Collins, #156491)

* Fetch with pack repositories will no longer read the entire history graph.
  (Robert Collins, #88319)

* Revert takes out an appropriate lock when reverting to a basis tree, and
  does not read the basis inventory twice. (Robert Collins)

* Diff does not require an inventory to be generated on dirstate trees.
  (Aaron Bentley, #149254)

* New annotate merge (--merge-type=weave) implementation is fast on
  versionedfiles withough cached annotations, e.g. pack-0.92.
  (Aaron Bentley)

Improvements
************

* ``bzr merge`` now warns when it encounters a criss-cross merge.
  (Aaron Bentley)

* ``bzr send`` now doesn't require the target e-mail address to be
  specified on the command line if an interactive e-mail client is used.
  (Lukáš Lalinský)

* ``bzr tags`` now prints the revision number for each tag, instead of
  the revision id, unless --show-ids is passed. In addition, tags can be
  sorted chronologically instead of lexicographically with --sort=time.
  (Adeodato Simó, #120231)

* Windows standalone version of bzr is able to load system-wide plugins from
  "plugins" subdirectory in installation directory. In addition standalone
  installer write to the registry (HKLM\SOFTWARE\Bazaar) useful info
  about paths and bzr version. (Alexander Belchenko, #129298)

Documentation
*************

Bug Fixes
*********

* A progress bar has been added for knitpack -> knitpack fetching.
  (Robert Collins, #157789, #159147)

* Branching from a branch via smart server now preserves the repository
  format. (Andrew Bennetts,  #164626)

* ``commit`` is now able to invoke an external editor in a non-ascii
  directory. (Daniel Watkins, #84043)

* Catch connection errors for ftp.
  (Vincent Ladeuil, #164567)

* ``check`` no longer reports spurious unreferenced text versions.
  (Robert Collins, John A Meinel, #162931, #165071)

* Conflicts are now resolved recursively by ``revert``.
  (Aaron Bentley, #102739)

* Detect invalid transport reuse attempts by catching invalid URLs.
  (Vincent Ladeuil, #161819)

* Deleting a file without removing it shows a correct diff, not a traceback.
  (Aaron Bentley)

* Do no use timeout in HttpServer anymore.
  (Vincent Ladeuil, #158972).

* Don't catch the exceptions related to the http pipeline status before
  retrying an http request or some programming errors may be masked.
  (Vincent Ladeuil, #160012)

* Fix ``bzr rm`` to not delete modified and ignored files.
  (Lukáš Lalinský, #172598)

* Fix exception when revisionspec contains merge revisons but log
  formatter doesn't support merge revisions. (Kent Gibson, #148908)

* Fix exception when ScopeReplacer is assigned to before any members have
  been retrieved.  (Aaron Bentley)

* Fix multiple connections during checkout --lightweight.
  (Vincent Ladeuil, #159150)

* Fix possible error in insert_data_stream when copying between
  pack repositories over bzr+ssh or bzr+http.
  KnitVersionedFile.get_data_stream now makes sure that requested
  compression parents are sent before any delta hunks that depend
  on them.
  (Martin Pool, #164637)

* Fix typo in limiting offsets coalescing for http, leading to
  whole files being downloaded instead of parts.
  (Vincent Ladeuil, #165061)

* FTP server errors don't error in the error handling code.
  (Robert Collins, #161240)

* Give a clearer message when a pull fails because the source needs
  to be reconciled.
  (Martin Pool, #164443)

* It is clearer when a plugin cannot be loaded because of its name, and a
  suggestion for an acceptable name is given. (Daniel Watkins, #103023)

* Leave port as None in transport objects if user doesn't
  specify a port in urls.
  (vincent Ladeuil, #150860)

* Make sure Repository.fetch(self) is properly a no-op for all
  Repository implementations. (John Arbash Meinel, #158333)

* Mark .bzr directories as "hidden" on Windows.
  (Alexander Belchenko, #71147)

* ``merge --uncommitted`` can now operate on a single file.
  (Aaron Bentley, Lukáš Lalinský, #136890)

* Obsolete packs are now cleaned up by pack and autopack operations.
  (Robert Collins, #153789)

* Operations pulling data from a smart server where the underlying
  repositories are not both annotated/both unannotated will now work.
  (Robert Collins, #165304).

* Reconcile now shows progress bars. (Robert Collins, #159351)

* ``RemoteBranch`` was not initializing ``self._revision_id_to_revno_map``
  properly. (John Arbash Meinel, #162486)

* Removing an already-removed file reports the file does not exist. (Daniel
  Watkins, #152811)

* Rename on Windows is able to change filename case.
  (Alexander Belchenko, #77740)

* Return error instead of a traceback for ``bzr log -r0``.
  (Kent Gibson, #133751)

* Return error instead of a traceback when bzr is unable to create
  symlink on some platforms (e.g. on Windows).
  (Alexander Belchenko, workaround for #81689)

* Revert doesn't crash when restoring a single file from a deleted
  directory. (Aaron Bentley)

* Stderr output via logging mechanism now goes through encoded wrapper
  and no more uses utf-8, but terminal encoding instead. So all unicode
  strings now should be readable in non-utf-8 terminal.
  (Alexander Belchenko, #54173)

* The error message when ``move --after`` should be used makes how to do so
  clearer. (Daniel Watkins, #85237)

* Unicode-safe output from ``bzr info``. The output will be encoded
  using the terminal encoding and unrepresentable characters will be
  replaced by '?'. (Lukáš Lalinský, #151844)

* Working trees are no longer created when pushing into a local no-trees
  repo. (Daniel Watkins, #50582)

* Upgrade util/configobj to version 4.4.0.
  (Vincent Ladeuil, #151208).

* Wrap medusa ftp test server as an FTPServer feature.
  (Vincent Ladeuil, #157752)

API Breaks
**********

* ``osutils.backup_file`` is deprecated. Actually it's not used in bzrlib
  during very long time. (Alexander Belchenko)

* The return value of
  ``VersionedFile.iter_lines_added_or_present_in_versions`` has been
  changed. Previously it was an iterator of lines, now it is an iterator of
  (line, version_id) tuples. This change has been made to aid reconcile and
  fetch operations. (Robert Collins)

* ``bzrlib.repository.get_versioned_file_checker`` is now private.
  (Robert Collins)

* The Repository format registry default has been removed; it was previously
  obsoleted by the bzrdir format default, which implies a default repository
  format.
  (Martin Pool)

Internals
*********

* Added ``ContainerSerialiser`` and ``ContainerPushParser`` to
  ``bzrlib.pack``.  These classes provide more convenient APIs for generating
  and parsing containers from streams rather than from files.  (Andrew
  Bennetts)

* New module ``lru_cache`` providing a cache for use by tasks that need
  semi-random access to large amounts of data. (John A Meinel)

* InventoryEntry.diff is now deprecated.  Please use diff.DiffTree instead.


bzr 0.92
########

:Released: 2007-11-05

Changes
*******

  * New uninstaller on Win32.  (Alexander Belchenko)


bzr 0.92rc1
###########

:Released: 2007-10-29

Changes
*******

* ``bzr`` now returns exit code 4 if an internal error occurred, and
  3 if a normal error occurred.  (Martin Pool)

* ``pull``, ``merge`` and ``push`` will no longer silently correct some
  repository index errors that occured as a result of the Weave disk format.
  Instead the ``reconcile`` command needs to be run to correct those
  problems if they exist (and it has been able to fix most such problems
  since bzr 0.8). Some new problems have been identified during this release
  and you should run ``bzr check`` once on every repository to see if you
  need to reconcile. If you cannot ``pull`` or ``merge`` from a remote
  repository due to mismatched parent errors - a symptom of index errors -
  you should simply take a full copy of that remote repository to a clean
  directory outside any local repositories, then run reconcile on it, and
  finally pull from it locally. (And naturally email the repositories owner
  to ask them to upgrade and run reconcile).
  (Robert Collins)

Features
********

* New ``knitpack-experimental`` repository format. This is interoperable with
  the ``dirstate-tags`` format but uses a smarter storage design that greatly
  speeds up many operations, both local and remote. This new format can be
  used as an option to the ``init``, ``init-repository`` and ``upgrade``
  commands. (Robert Collins)

* For users of bzr-svn (and those testing the prototype subtree support) that
  wish to try packs, a new ``knitpack-subtree-experimental`` format has also
  been added. This is interoperable with the ``dirstate-subtrees`` format.
  (Robert Collins)

* New ``reconfigure`` command. (Aaron Bentley)

* New ``revert --forget-merges`` command, which removes the record of a pending
  merge without affecting the working tree contents.  (Martin Pool)

* New ``bzr_remote_path`` configuration variable allows finer control of
  remote bzr locations than BZR_REMOTE_PATH environment variable.
  (Aaron Bentley)

* New ``launchpad-login`` command to tell Bazaar your Launchpad
  user ID.  This can then be used by other functions of the
  Launchpad plugin. (James Henstridge)

Performance
***********

* Commit in quiet mode is now slightly faster as the information to
  output is no longer calculated. (Ian Clatworthy)

* Commit no longer checks for new text keys during insertion when the
  revision id was deterministically unique. (Robert Collins)

* Committing a change which is not a merge and does not change the number of
  files in the tree is faster by utilising the data about whether files are
  changed to determine if the tree is unchanged rather than recalculating
  it at the end of the commit process. (Robert Collins)

* Inventory serialisation no longer double-sha's the content.
  (Robert Collins)

* Knit text reconstruction now avoids making copies of the lines list for
  interim texts when building a single text. The new ``apply_delta`` method
  on ``KnitContent`` aids this by allowing modification of the revision id
  such objects represent. (Robert Collins)

* Pack indices are now partially parsed for specific key lookup using a
  bisection approach. (Robert Collins)

* Partial commits are now approximately 40% faster by walking over the
  unselected current tree more efficiently. (Robert Collins)

* XML inventory serialisation takes 20% less time while being stricter about
  the contents. (Robert Collins)

* Graph ``heads()`` queries have been fixed to no longer access all history
  unnecessarily. (Robert Collins)

Improvements
************

* ``bzr+https://`` smart server across https now supported.
  (John Ferlito, Martin Pool, #128456)

* Mutt is now a supported mail client; set ``mail_client=mutt`` in your
  bazaar.conf and ``send`` will use mutt. (Keir Mierle)

* New option ``-c``/``--change`` for ``merge`` command for cherrypicking
  changes from one revision. (Alexander Belchenko, #141368)

* Show encodings, locale and list of plugins in the traceback message.
  (Martin Pool, #63894)

* Experimental directory formats can now be marked with
  ``experimental = True`` during registration. (Ian Clatworthy)

Documentation
*************

* New *Bazaar in Five Minutes* guide.  (Matthew Revell)

* The hooks reference documentation is now converted to html as expected.
  (Ian Clatworthy)

Bug Fixes
*********

* Connection error reporting for the smart server has been fixed to
  display a user friendly message instead of a traceback.
  (Ian Clatworthy, #115601)

* Make sure to use ``O_BINARY`` when opening files to check their
  sha1sum. (Alexander Belchenko, John Arbash Meinel, #153493)

* Fix a problem with Win32 handling of the executable bit.
  (John Arbash Meinel, #149113)

* ``bzr+ssh://`` and ``sftp://`` URLs that do not specify ports explicitly
  no longer assume that means port 22.  This allows people using OpenSSH to
  override the default port in their ``~/.ssh/config`` if they wish.  This
  fixes a bug introduced in bzr 0.91.  (Andrew Bennetts, #146715)

* Commands reporting exceptions can now be profiled and still have their
  data correctly dumped to a file. For example, a ``bzr commit`` with
  no changes still reports the operation as pointless but doing so no
  longer throws away the profiling data if this command is run with
  ``--lsprof-file callgrind.out.ci`` say. (Ian Clatworthy)

* Fallback to ftp when paramiko is not installed and sftp can't be used for
  ``tests/commands`` so that the test suite is still usable without
  paramiko.
  (Vincent Ladeuil, #59150)

* Fix commit ordering in corner case. (Aaron Bentley, #94975)

* Fix long standing bug in partial commit when there are renames
  left in tree. (Robert Collins, #140419)

* Fix selftest semi-random noise during http related tests.
  (Vincent Ladeuil, #140614)

* Fix typo in ftp.py making the reconnection fail on temporary errors.
  (Vincent Ladeuil, #154259)

* Fix failing test by comparing real paths to cover the case where the TMPDIR
  contains a symbolic link.
  (Vincent Ladeuil, #141382).

* Fix log against smart server branches that don't support tags.
  (James Westby, #140615)

* Fix pycurl http implementation by defining error codes from
  pycurl instead of relying on an old curl definition.
  (Vincent Ladeuil, #147530)

* Fix 'unprintable error' message when displaying BzrCheckError and
  some other exceptions on Python 2.5.
  (Martin Pool, #144633)

* Fix ``Inventory.copy()`` and add test for it. (Jelmer Vernooij)

* Handles default value for ListOption in cmd_commit.
  (Vincent Ladeuil, #140432)

* HttpServer and FtpServer need to be closed properly or a listening socket
  will remain opened.
  (Vincent Ladeuil, #140055)

* Monitor the .bzr directory created in the top level test
  directory to detect leaking tests.
  (Vincent Ladeuil, #147986)

* The basename, not the full path, is now used when checking whether
  the profiling dump file begins with ``callgrind.out`` or not. This
  fixes a bug reported by Aaron Bentley on IRC. (Ian Clatworthy)

* Trivial fix for invoking command ``reconfigure`` without arguments.
  (Rob Weir, #141629)

* ``WorkingTree.rename_one`` will now raise an error if normalisation of the
  new path causes bzr to be unable to access the file. (Robert Collins)

* Correctly detect a NoSuchFile when using a filezilla server. (Gary van der
  Merwe)

API Breaks
**********

* ``bzrlib.index.GraphIndex`` now requires a size parameter to the
  constructor, for enabling bisection searches. (Robert Collins)

* ``CommitBuilder.record_entry_contents`` now requires the root entry of a
  tree be supplied to it, previously failing to do so would trigger a
  deprecation warning. (Robert Collins)

* ``KnitVersionedFile.add*`` will no longer cache added records even when
  enable_cache() has been called - the caching feature is now exclusively for
  reading existing data. (Robert Collins)

* ``ReadOnlyLockError`` is deprecated; ``LockFailed`` is usually more
  appropriate.  (Martin Pool)

* Removed ``bzrlib.transport.TransportLogger`` - please see the new
  ``trace+`` transport instead. (Robert Collins)

* Removed previously deprecated varargs interface to ``TestCase.run_bzr`` and
  deprecated methods ``TestCase.capture`` and ``TestCase.run_bzr_captured``.
  (Martin Pool)

* Removed previous deprecated ``basis_knit`` parameter to the
  ``KnitVersionedFile`` constructor. (Robert Collins)

* Special purpose method ``TestCase.run_bzr_decode`` is moved to the test_non_ascii
  class that needs it.
  (Martin Pool)

* The class ``bzrlib.repofmt.knitrepo.KnitRepository3`` has been folded into
  ``KnitRepository`` by parameters to the constructor. (Robert Collins)

* The ``VersionedFile`` interface now allows content checks to be bypassed
  by supplying check_content=False.  This saves nearly 30% of the minimum
  cost to store a version of a file. (Robert Collins)

* Tree's with bad state such as files with no length or sha will no longer
  be silently accepted by the repository XML serialiser. To serialise
  inventories without such data, pass working=True to write_inventory.
  (Robert Collins)

* ``VersionedFile.fix_parents`` has been removed as a harmful API.
  ``VersionedFile.join`` will no longer accept different parents on either
  side of a join - it will either ignore them, or error, depending on the
  implementation. See notes when upgrading for more information.
  (Robert Collins)

Internals
*********

* ``bzrlib.transport.Transport.put_file`` now returns the number of bytes
  put by the method call, to allow avoiding stat-after-write or
  housekeeping in callers. (Robert Collins)

* ``bzrlib.xml_serializer.Serializer`` is now responsible for checking that
  mandatory attributes are present on serialisation and deserialisation.
  This fixes some holes in API usage and allows better separation between
  physical storage and object serialisation. (Robert Collins)

* New class ``bzrlib.errors.InternalBzrError`` which is just a convenient
  shorthand for deriving from BzrError and setting internal_error = True.
  (Robert Collins)

* New method ``bzrlib.mutabletree.update_to_one_parent_via_delta`` for
  moving the state of a parent tree to a new version via a delta rather than
  a complete replacement tree. (Robert Collins)

* New method ``bzrlib.osutils.minimum_path_selection`` useful for removing
  duplication from user input, when a user mentions both a path and an item
  contained within that path. (Robert Collins)

* New method ``bzrlib.repository.Repository.is_write_locked`` useful for
  determining if a repository is write locked. (Robert Collins)

* New method on ``bzrlib.tree.Tree`` ``path_content_summary`` provides a
  tuple containing the key information about a path for commit processing
  to complete. (Robert Collins)

* New method on xml serialisers, write_inventory_to_lines, which matches the
  API used by knits for adding content. (Robert Collins)

* New module ``bzrlib.bisect_multi`` with generic multiple-bisection-at-once
  logic, currently only available for byte-based lookup
  (``bisect_multi_bytes``). (Robert Collins)

* New helper ``bzrlib.tuned_gzip.bytes_to_gzip`` which takes a byte string
  and returns a gzipped version of the same. This is used to avoid a bunch
  of api friction during adding of knit hunks. (Robert Collins)

* New parameter on ``bzrlib.transport.Transport.readv``
  ``adjust_for_latency`` which changes readv from returning strictly the
  requested data to inserted return larger ranges and in forward read order
  to reduce the effect of network latency. (Robert Collins)

* New parameter yield_parents on ``Inventory.iter_entries_by_dir`` which
  causes the parents of a selected id to be returned recursively, so all the
  paths from the root down to each element of selected_file_ids are
  returned. (Robert Collins)

* Knit joining has been enhanced to support plain to annotated conversion
  and annotated to plain conversion. (Ian Clatworthy)

* The CommitBuilder method ``record_entry_contents`` now returns summary
  information about the effect of the commit on the repository. This tuple
  contains an inventory delta item if the entry changed from the basis, and a
  boolean indicating whether a new file graph node was recorded.
  (Robert Collins)

* The python path used in the Makefile can now be overridden.
  (Andrew Bennetts, Ian Clatworthy)

Testing
*******

* New transport implementation ``trace+`` which is useful for testing,
  logging activity taken to its _activity attribute. (Robert Collins)

* When running bzr commands within the test suite, internal exceptions are
  not caught and reported in the usual way, but rather allowed to propagate
  up and be visible to the test suite.  A new API ``run_bzr_catch_user_errors``
  makes this behavior available to other users.
  (Martin Pool)

* New method ``TestCase.call_catch_warnings`` for testing methods that
  raises a Python warning.  (Martin Pool)


bzr 0.91
########

:Released: 2007-09-26

Bug Fixes
*********

* Print a warning instead of aborting the ``python setup.py install``
  process if building of a C extension is not possible.
  (Lukáš Lalinský, Alexander Belchenko)

* Fix commit ordering in corner case (Aaron Bentley, #94975)

* Fix ''bzr info bzr://host/'' and other operations on ''bzr://' URLs with
  an implicit port.  We were incorrectly raising PathNotChild due to
  inconsistent treatment of the ''_port'' attribute on the Transport object.
  (Andrew Bennetts, #133965)

* Make RemoteRepository.sprout cope gracefully with servers that don't
  support the ``Repository.tarball`` request.
  (Andrew Bennetts)


bzr 0.91rc2
###########

:Released: 2007-09-11

* Replaced incorrect tarball for previous release; a debug statement was left
  in bzrlib/remote.py.


bzr 0.91rc1
###########

:Released: 2007-09-11

Changes
*******

* The default branch and repository format has changed to
  ``dirstate-tags``, so tag commands are active by default.
  This format is compatible with Bazaar 0.15 and later.
  This incidentally fixes bug #126141.
  (Martin Pool)

* ``--quiet`` or ``-q`` is no longer a global option. If present, it
  must now appear after the command name. Scripts doing things like
  ``bzr -q missing`` need to be rewritten as ``bzr missing -q``.
  (Ian Clatworthy)

Features
********

* New option ``--author`` in ``bzr commit`` to specify the author of the
  change, if it's different from the committer. ``bzr log`` and
  ``bzr annotate`` display the author instead of the committer.
  (Lukáš Lalinský)

* In addition to global options and command specific options, a set of
  standard options are now supported. Standard options are legal for
  all commands. The initial set of standard options are:

  * ``--help`` or ``-h`` - display help message
  * ``--verbose`` or ``-v`` - display additional information
  * ``--quiet``  or ``-q`` - only output warnings and errors.

  Unlike global options, standard options can be used in aliases and
  may have command-specific help. (Ian Clatworthy)

* Verbosity level processing has now been unified. If ``--verbose``
  or ``-v`` is specified on the command line multiple times, the
  verbosity level is made positive the first time then increased.
  If ``--quiet`` or ``-q`` is specified on the command line
  multiple times, the verbosity level is made negative the first
  time then decreased. To get the default verbosity level of zero,
  either specify none of the above , ``--no-verbose`` or ``--no-quiet``.
  Note that most commands currently ignore the magnitude of the
  verbosity level but do respect *quiet vs normal vs verbose* when
  generating output. (Ian Clatworthy)

* ``Branch.hooks`` now supports ``pre_commit`` hook. The hook's signature
  is documented in BranchHooks constructor. (Nam T. Nguyen, #102747)

* New ``Repository.stream_knit_data_for_revisions`` request added to the
  network protocol for greatly reduced roundtrips when retrieving a set of
  revisions. (Andrew Bennetts)

Bug Fixes
*********

* ``bzr plugins`` now lists the version number for each plugin in square
  brackets after the path. (Robert Collins, #125421)

* Pushing, pulling and branching branches with subtree references was not
  copying the subtree weave, preventing the file graph from being accessed
  and causing errors in commits in clones. (Robert Collins)

* Suppress warning "integer argument expected, got float" from Paramiko,
  which sometimes caused false test failures.  (Martin Pool)

* Fix bug in bundle 4 that could cause attempts to write data to wrong
  versionedfile.  (Aaron Bentley)

* Diffs generated using "diff -p" no longer break the patch parser.
  (Aaron Bentley)

* get_transport treats an empty possible_transports list the same as a non-
  empty one.  (Aaron Bentley)

* patch verification for merge directives is reactivated, and works with
  CRLF and CR files.  (Aaron Bentley)

* Accept ..\ as a path in revision specifiers. This fixes for example
  "-r branch:..\other-branch" on Windows.  (Lukáš Lalinský)

* ``BZR_PLUGIN_PATH`` may now contain trailing slashes.
  (Blake Winton, #129299)

* man page no longer lists hidden options (#131667, Aaron Bentley)

* ``uncommit --help`` now explains the -r option adequately.  (Daniel
  Watkins, #106726)

* Error messages are now better formatted with parameters (such as
  filenames) quoted when necessary. This avoids confusion when directory
  names ending in a '.' at the end of messages were confused with a
  full stop that may or not have been there. (Daniel Watkins, #129791)

* Fix ``status FILE -r X..Y``. (Lukáš Lalinský)

* If a particular command is an alias, ``help`` will show the alias
  instead of claiming there is no help for said alias. (Daniel Watkins,
  #133548)

* TreeTransform-based operations, like pull, merge, revert, and branch,
  now roll back if they encounter an error.  (Aaron Bentley, #67699)

* ``bzr commit`` now exits cleanly if a character unsupported by the
  current encoding is used in the commit message.  (Daniel Watkins,
  #116143)

* bzr send uses default values for ranges when only half of an elipsis
  is specified ("-r..5" or "-r5..").  (#61685, Aaron Bentley)

* Avoid trouble when Windows ssh calls itself 'plink' but no plink
  binary is present.  (Martin Albisetti, #107155)

* ``bzr remove`` should remove clean subtrees.  Now it will remove (without
  needing ``--force``) subtrees that contain no files with text changes or
  modified files.  With ``--force`` it removes the subtree regardless of
  text changes or unknown files. Directories with renames in or out (but
  not changed otherwise) will now be removed without needing ``--force``.
  Unknown ignored files will be deleted without needing ``--force``.
  (Marius Kruger, #111665)

* When two plugins conflict, the source of both the losing and now the
  winning definition is shown.  (Konstantin Mikhaylov, #5454)

* When committing to a branch, the location being committed to is
  displayed.  (Daniel Watkins, #52479)

* ``bzr --version`` takes care about encoding of stdout, especially
  when output is redirected. (Alexander Belchenko, #131100)

* Prompt for an ftp password if none is provided.
  (Vincent Ladeuil, #137044)

* Reuse bound branch associated transport to avoid multiple
  connections.
  (Vincent Ladeuil, #128076, #131396)

* Overwrite conflicting tags by ``push`` and ``pull`` if the
  ``--overwrite`` option is specified.  (Lukáš Lalinský, #93947)

* In checkouts, tags are copied into the master branch when created,
  changed or deleted, and are copied into the checkout when it is
  updated.  (Martin Pool, #93856, #93860)

* Print a warning instead of aborting the ``python setup.py install``
  process if building of a C extension is not possible.
  (Lukáš Lalinský, Alexander Belchenko)

Improvements
************

* Add the option "--show-diff" to the commit command in order to display
  the diff during the commit log creation. (Goffredo Baroncelli)

* ``pull`` and ``merge`` are much faster at installing bundle format 4.
  (Aaron Bentley)

* ``pull -v`` no longer includes deltas, making it much faster.
  (Aaron Bentley)

* ``send`` now sends the directive as an attachment by default.
  (Aaron Bentley, Lukáš Lalinský, Alexander Belchenko)

* Documentation updates (Martin Albisetti)

* Help on debug flags is now included in ``help global-options``.
  (Daniel Watkins, #124853)

* Parameters passed on the command line are checked to ensure they are
  supported by the encoding in use. (Daniel Watkins)

* The compression used within the bzr repository has changed from zlib
  level 9 to the zlib default level. This improves commit performance with
  only a small increase in space used (and in some cases a reduction in
  space). (Robert Collins)

* Initial commit no longer SHAs files twice and now reuses the path
  rather than looking it up again, making it faster.
  (Ian Clatworthy)

* New option ``-c``/``--change`` for ``diff`` and ``status`` to show
  changes in one revision.  (Lukáš Lalinský)

* If versioned files match a given ignore pattern, a warning is now
  given. (Daniel Watkins, #48623)

* ``bzr status`` now has -S as a short name for --short and -V as a
  short name for --versioned. These have been added to assist users
  migrating from Subversion: ``bzr status -SV`` is now like
  ``svn status -q``.  (Daniel Watkins, #115990)

* Added C implementation of  ``PatienceSequenceMatcher``, which is about
  10x faster than the Python version. This speeds up commands that
  need file diffing, such as ``bzr commit`` or ``bzr diff``.
  (Lukáš Lalinský)

* HACKING has been extended with a large section on core developer tasks.
  (Ian Clatworthy)

* Add ``branches`` and ``standalone-trees`` as online help topics and
  include them as Concepts within the User Reference.
  (Paul Moore, Ian Clatworthy)

* ``check`` can detect versionedfile parent references that are
  inconsistent with revision and inventory info, and ``reconcile`` can fix
  them.  These faulty references were generated by 0.8-era releases,
  so repositories which were manipulated by old bzrs should be
  checked, and possibly reconciled ASAP.  (Aaron Bentley, Andrew Bennetts)

API Breaks
**********

* ``Branch.append_revision`` is removed altogether; please use
  ``Branch.set_last_revision_info`` instead.  (Martin Pool)

* CommitBuilder now advertises itself as requiring the root entry to be
  supplied. This only affects foreign repository implementations which reuse
  CommitBuilder directly and have changed record_entry_contents to require
  that the root not be supplied. This should be precisely zero plugins
  affected. (Robert Collins)

* The ``add_lines`` methods on ``VersionedFile`` implementations has changed
  its return value to include the sha1 and length of the inserted text. This
  allows the avoidance of double-sha1 calculations during commit.
  (Robert Collins)

* ``Transport.should_cache`` has been removed.  It was not called in the
  previous release.  (Martin Pool)

Testing
*******

* Tests may now raise TestNotApplicable to indicate they shouldn't be
  run in a particular scenario.  (Martin Pool)

* New function multiply_tests_from_modules to give a simpler interface
  to test parameterization.  (Martin Pool, Robert Collins)

* ``Transport.should_cache`` has been removed.  It was not called in the
  previous release.  (Martin Pool)

* NULL_REVISION is returned to indicate the null revision, not None.
  (Aaron Bentley)

* Use UTF-8 encoded StringIO for log tests to avoid failures on
  non-ASCII committer names.  (Lukáš Lalinský)

Internals
*********

* ``bzrlib.plugin.all_plugins`` has been deprecated in favour of
  ``bzrlib.plugin.plugins()`` which returns PlugIn objects that provide
  useful functionality for determining the path of a plugin, its tests, and
  its version information. (Robert Collins)

* Add the option user_encoding to the function 'show_diff_trees()'
  in order to move the user encoding at the UI level. (Goffredo Baroncelli)

* Add the function make_commit_message_template_encoded() and the function
  edit_commit_message_encoded() which handle encoded strings.
  This is done in order to mix the commit messages (which is a unicode
  string), and the diff which is a raw string. (Goffredo Baroncelli)

* CommitBuilder now defaults to using add_lines_with_ghosts, reducing
  overhead on non-weave repositories which don't require all parents to be
  present. (Robert Collins)

* Deprecated method ``find_previous_heads`` on
  ``bzrlib.inventory.InventoryEntry``. This has been superseded by the use
  of ``parent_candidates`` and a separate heads check via the repository
  API. (Robert Collins)

* New trace function ``mutter_callsite`` will print out a subset of the
  stack to the log, which can be useful for gathering debug details.
  (Robert Collins)

* ``bzrlib.pack.ContainerWriter`` now tracks how many records have been
  added via a public attribute records_written. (Robert Collins)

* New method ``bzrlib.transport.Transport.get_recommended_page_size``.
  This provides a hint to users of transports as to the reasonable
  minimum data to read. In principle this can take latency and
  bandwidth into account on a per-connection basis, but for now it
  just has hard coded values based on the url. (e.g. http:// has a large
  page size, file:// has a small one.) (Robert Collins)

* New method on ``bzrlib.transport.Transport`` ``open_write_stream`` allows
  incremental addition of data to a file without requiring that all the
  data be buffered in memory. (Robert Collins)

* New methods on ``bzrlib.knit.KnitVersionedFile``:
  ``get_data_stream(versions)``, ``insert_data_stream(stream)`` and
  ``get_format_signature()``.  These provide some infrastructure for
  efficiently streaming the knit data for a set of versions over the smart
  protocol.

* Knits with no annotation cache still produce correct annotations.
  (Aaron Bentley)

* Three new methods have been added to ``bzrlib.trace``:
  ``set_verbosity_level``, ``get_verbosity_level`` and ``is_verbose``.
  ``set_verbosity_level`` expects a numeric value: negative for quiet,
  zero for normal, positive for verbose. The size of the number can be
  used to determine just how quiet or verbose the application should be.
  The existing ``be_quiet`` and ``is_quiet`` routines have been
  integrated into this new scheme. (Ian Clatworthy)

* Options can now be delcared with a ``custom_callback`` parameter. If
  set, this routine is called after the option is processed. This feature
  is now used by the standard options ``verbose`` and ``quiet`` so that
  setting one implicitly resets the other. (Ian Clatworthy)

* Rather than declaring a new option from scratch in order to provide
  custom help, a centrally registered option can be decorated using the
  new ``bzrlib.Option.custom_help`` routine. In particular, this routine
  is useful when declaring better help for the ``verbose`` and ``quiet``
  standard options as the base definition of these is now more complex
  than before thanks to their use of a custom callback. (Ian Clatworthy)

* Tree._iter_changes(specific_file=[]) now iterates through no files,
  instead of iterating through all files.  None is used to iterate through
  all files.  (Aaron Bentley)

* WorkingTree.revert() now accepts None to revert all files.  The use of
  [] to revert all files is deprecated.  (Aaron Bentley)


bzr 0.90
########

:Released: 2007-08-28

Improvements
************

* Documentation is now organized into multiple directories with a level
  added for different languages or locales. Added the Mini Tutorial
  and Quick Start Summary (en) documents from the Wiki, improving the
  content and readability of the former. Formatted NEWS as Release Notes
  complete with a Table of Conents, one heading per release. Moved the
  Developer Guide into the main document catalog and provided a link
  from the developer document catalog back to the main one.
  (Ian Clatworthy, Sabin Iacob, Alexander Belchenko)


API Changes
***********

* The static convenience method ``BzrDir.create_repository``
  is deprecated.  Callers should instead create a ``BzrDir`` instance
  and call ``create_repository`` on that.  (Martin Pool)


bzr 0.90rc1
###########

:Released: 2007-08-14

Bugfixes
********

* ``bzr init`` should connect to the remote location one time only.  We
  have been connecting several times because we forget to pass around the
  Transport object. This modifies ``BzrDir.create_branch_convenience``,
  so that we can give it the Transport we already have.
  (John Arbash Meinel, Vincent Ladeuil, #111702)

* Get rid of sftp connection cache (get rid of the FTP one too).
  (Vincent Ladeuil, #43731)

* bzr branch {local|remote} remote don't try to create a working tree
  anymore.
  (Vincent Ladeuil, #112173)

* All identified multiple connections for a single bzr command have been
  fixed. See bzrlib/tests/commands directory.
  (Vincent Ladeuil)

* ``bzr rm`` now does not insist on ``--force`` to delete files that
  have been renamed but not otherwise modified.  (Marius Kruger,
  #111664)

* ``bzr selftest --bench`` no longer emits deprecation warnings
  (Lukáš Lalinský)

* ``bzr status`` now honours FILE parameters for conflict lists
  (Aaron Bentley, #127606)

* ``bzr checkout`` now honours -r when reconstituting a working tree.
  It also honours -r 0.  (Aaron Bentley, #127708)

* ``bzr add *`` no more fails on Windows if working tree contains
  non-ascii file names. (Kuno Meyer, #127361)

* allow ``easy_install bzr`` runs without fatal errors.
  (Alexander Belchenko, #125521)

* Graph._filter_candidate_lca does not raise KeyError if a candidate
  is eliminated just before it would normally be examined.  (Aaron Bentley)

* SMTP connection failures produce a nice message, not a traceback.
  (Aaron Bentley)

Improvements
************

* Don't show "dots" progress indicators when run non-interactively, such
  as from cron.  (Martin Pool)

* ``info`` now formats locations more nicely and lists "submit" and
  "public" branches (Aaron Bentley)

* New ``pack`` command that will trigger database compression within
  the repository (Robert Collins)

* Implement ``_KnitIndex._load_data`` in a pyrex extension. The pyrex
  version is approximately 2-3x faster at parsing a ``.kndx`` file.
  Which yields a measurable improvement for commands which have to
  read from the repository, such as a 1s => 0.75s improvement in
  ``bzr diff`` when there are changes to be shown.  (John Arbash Meinel)

* Merge is now faster.  Depending on the scenario, it can be more than 2x
  faster. (Aaron Bentley)

* Give a clearer warning, and allow ``python setup.py install`` to
  succeed even if pyrex is not available.
  (John Arbash Meinel)

* ``DirState._read_dirblocks`` now has an optional Pyrex
  implementation. This improves the speed of any command that has to
  read the entire DirState. (``diff``, ``status``, etc, improve by
  about 10%).
  ``bisect_dirblocks`` has also been improved, which helps all
  ``_get_entry`` type calls (whenever we are searching for a
  particular entry in the in-memory DirState).
  (John Arbash Meinel)

* ``bzr pull`` and ``bzr push`` no longer do a complete walk of the
  branch revision history for ui display unless -v is supplied.
  (Robert Collins)

* ``bzr log -rA..B`` output shifted to the left margin if the log only
  contains merge revisions. (Kent Gibson)

* The ``plugins`` command is now public with improved help.
  (Ian Clatworthy)

* New bundle and merge directive formats are faster to generate, and

* Annotate merge now works when there are local changes. (Aaron Bentley)

* Commit now only shows the progress in terms of directories instead of
  entries. (Ian Clatworthy)

* Fix ``KnitRepository.get_revision_graph`` to not request the graph 2
  times. This makes ``get_revision_graph`` 2x faster. (John Arbash
  Meinel)

* Fix ``VersionedFile.get_graph()`` to avoid using
  ``set.difference_update(other)``, which has bad scaling when
  ``other`` is large. This improves ``VF.get_graph([version_id])`` for
  a 12.5k graph from 2.9s down to 200ms. (John Arbash Meinel)

* The ``--lsprof-file`` option now generates output for KCacheGrind if
  the file starts with ``callgrind.out``. This matches the default file
  filtering done by KCacheGrind's Open Dialog. (Ian Clatworthy)

* Fix ``bzr update`` to avoid an unnecessary
  ``branch.get_master_branch`` call, which avoids 1 extra connection
  to the remote server. (Partial fix for #128076, John Arbash Meinel)

* Log errors from the smart server in the trace file, to make debugging
  test failures (and live failures!) easier.  (Andrew Bennetts)

* The HTML version of the man page has been superceded by a more
  comprehensive manual called the Bazaar User Reference. This manual
  is completed generated from the online help topics. As part of this
  change, limited reStructuredText is now explicitly supported in help
  topics and command help with 'unnatural' markup being removed prior
  to display by the online help or inclusion in the man page.
  (Ian Clatworthy)

* HTML documentation now use files extension ``*.html``
  (Alexander Belchenko)

* The cache of ignore definitions is now cleared in WorkingTree.unlock()
  so that changes to .bzrignore aren't missed. (#129694, Daniel Watkins)

* ``bzr selftest --strict`` fails if there are any missing features or
  expected test failures. (Daniel Watkins, #111914)

* Link to registration survey added to README. (Ian Clatworthy)

* Windows standalone installer show link to registration survey
  when installation finished. (Alexander Belchenko)

Library API Breaks
******************

* Deprecated dictionary ``bzrlib.option.SHORT_OPTIONS`` removed.
  Options are now required to provide a help string and it must
  comply with the style guide by being one or more sentences with an
  initial capital and final period. (Martin Pool)

* KnitIndex.get_parents now returns tuples. (Robert Collins)

* Ancient unused ``Repository.text_store`` attribute has been removed.
  (Robert Collins)

* The ``bzrlib.pack`` interface has changed to use tuples of bytestrings
  rather than just bytestrings, making it easier to represent multiple
  element names. As this interface was not used by any internal facilities
  since it was introduced in 0.18 no API compatibility is being preserved.
  The serialised form of these packs is identical with 0.18 when a single
  element tuple is in use. (Robert Collins)

Internals
*********

* merge now uses ``iter_changes`` to calculate changes, which makes room for
  future performance increases.  It is also more consistent with other
  operations that perform comparisons, and reduces reliance on
  Tree.inventory.  (Aaron Bentley)

* Refactoring of transport classes connected to a remote server.
  ConnectedTransport is a new class that serves as a basis for all
  transports needing to connect to a remote server.  transport.split_url
  have been deprecated, use the static method on the object instead. URL
  tests have been refactored too.
  (Vincent Ladeuil)

* Better connection sharing for ConnectedTransport objects.
  transport.get_transport() now accepts a 'possible_transports' parameter.
  If a newly requested transport can share a connection with one of the
  list, it will.
  (Vincent Ladeuil)

* Most functions now accept ``bzrlib.revision.NULL_REVISION`` to indicate
  the null revision, and consider using ``None`` for this purpose
  deprecated.  (Aaron Bentley)

* New ``index`` module with abstract index functionality. This will be
  used during the planned changes in the repository layer. Currently the
  index layer provides a graph aware immutable index, a builder for the
  same index type to allow creating them, and finally a composer for
  such indices to allow the use of many indices in a single query. The
  index performance is not optimised, however the API is stable to allow
  development on top of the index. (Robert Collins)

* ``bzrlib.dirstate.cmp_by_dirs`` can be used to compare two paths by
  their directory sections. This is equivalent to comparing
  ``path.split('/')``, only without having to split the paths.
  This has a Pyrex implementation available.
  (John Arbash Meinel)

* New transport decorator 'unlistable+' which disables the list_dir
  functionality for testing.

* Deprecated ``change_entry`` in transform.py. (Ian Clatworthy)

* RevisionTree.get_weave is now deprecated.  Tree.plan_merge is now used
  for performing annotate-merge.  (Aaron Bentley)

* New EmailMessage class to create email messages. (Adeodato Simó)

* Unused functions on the private interface KnitIndex have been removed.
  (Robert Collins)

* New ``knit.KnitGraphIndex`` which provides a ``KnitIndex`` layered on top
  of a ``index.GraphIndex``. (Robert Collins)

* New ``knit.KnitVersionedFile.iter_parents`` method that allows querying
  the parents of many knit nodes at once, reducing round trips to the
  underlying index. (Robert Collins)

* Graph now has an is_ancestor method, various bits use it.
  (Aaron Bentley)

* The ``-Dhpss`` flag now includes timing information. As well as
  logging when a new connection is opened. (John Arbash Meinel)

* ``bzrlib.pack.ContainerWriter`` now returns an offset, length tuple to
  callers when inserting data, allowing generation of readv style access
  during pack creation, without needing a separate pass across the output
  pack to gather such details. (Robert Collins)

* ``bzrlib.pack.make_readv_reader`` allows readv based access to pack
  files that are stored on a transport. (Robert Collins)

* New ``Repository.has_same_location`` method that reports if two
  repository objects refer to the same repository (although with some risk
  of false negatives).  (Andrew Bennetts)

* InterTree.compare now passes require_versioned on correctly.
  (Marius Kruger)

* New methods on Repository - ``start_write_group``,
  ``commit_write_group``, ``abort_write_group`` and ``is_in_write_group`` -
  which provide a clean hook point for transactional Repositories - ones
  where all the data for a fetch or commit needs to be made atomically
  available in one step. This allows the write lock to remain while making
  a series of data insertions.  (e.g. data conversion). (Robert Collins)

* In ``bzrlib.knit`` the internal interface has been altered to use
  3-tuples (index, pos, length) rather than two-tuples (pos, length) to
  describe where data in a knit is, allowing knits to be split into
  many files. (Robert Collins)

* ``bzrlib.knit._KnitData`` split into cache management and physical access
  with two access classes - ``_PackAccess`` and ``_KnitAccess`` defined.
  The former provides access into a .pack file, and the latter provides the
  current production repository form of .knit files. (Robert Collins)

Testing
*******

* Remove selftest ``--clean-output``, ``--numbered-dirs`` and
  ``--keep-output`` options, which are obsolete now that tests
  are done within directories in $TMPDIR.  (Martin Pool)

* The SSH_AUTH_SOCK environment variable is now reset to avoid
  interaction with any running ssh agents.  (Jelmer Vernooij, #125955)

* run_bzr_subprocess handles parameters the same way as run_bzr:
  either a string or a list of strings should be passed as the first
  parameter.  Varargs-style parameters are deprecated. (Aaron Bentley)


bzr 0.18
########

:Released:  2007-07-17

Bugfixes
********

* Fix 'bzr add' crash under Win32 (Kuno Meyer)


bzr 0.18rc1
###########

:Released:  2007-07-10

Bugfixes
********

* Do not suppress pipe errors, etc. in non-display commands
  (Alexander Belchenko, #87178)

* Display a useful error message when the user requests to annotate
  a file that is not present in the specified revision.
  (James Westby, #122656)

* Commands that use status flags now have a reference to 'help
  status-flags'.  (Daniel Watkins, #113436)

* Work around python-2.4.1 inhability to correctly parse the
  authentication header.
  (Vincent Ladeuil, #121889)

* Use exact encoding for merge directives. (Adeodato Simó, #120591)

* Fix tempfile permissions error in smart server tar bundling under
  Windows. (Martin _, #119330)

* Fix detection of directory entries in the inventory. (James Westby)

* Fix handling of http code 400: Bad Request When issuing too many ranges.
  (Vincent Ladeuil, #115209)

* Issue a CONNECT request when connecting to an https server
  via a proxy to enable SSL tunneling.
  (Vincent Ladeuil, #120678)

* Fix ``bzr log -r`` to support selecting merge revisions, both
  individually and as part of revision ranges.
  (Kent Gibson, #4663)

* Don't leave cruft behind when failing to acquire a lockdir.
  (Martin Pool, #109169)

* Don't use the '-f' strace option during tests.
  (Vincent Ladeuil, #102019).

* Warn when setting ``push_location`` to a value that will be masked by
  locations.conf.  (Aaron Bentley, #122286)

* Fix commit ordering in corner case (Aaron Bentley, #94975)

*  Make annotate behave in a non-ASCII world (Adeodato Simó).

Improvements
************

* The --lsprof-file option now dumps a text rendering of the profiling
  information if the filename ends in ".txt". It will also convert the
  profiling information to a format suitable for KCacheGrind if the
  output filename ends in ".callgrind". Fixes to the lsprofcalltree
  conversion process by Jean Paul Calderone and Itamar were also merged.
  See http://ddaa.net/blog/python/lsprof-calltree. (Ian Clatworthy)

* ``info`` now defaults to non-verbose mode, displaying only paths and
  abbreviated format info.  ``info -v`` displays all the information
  formerly displayed by ``info``.  (Aaron Bentley, Adeodato Simó)

* ``bzr missing`` now has better option names ``--this`` and ``--other``.
  (Elliot Murphy)

* The internal ``weave-list`` command has become ``versionedfile-list``,
  and now lists knits as well as weaves.  (Aaron Bentley)

* Automatic merge base selection uses a faster algorithm that chooses
  better bases in criss-cross merge situations (Aaron Bentley)

* Progress reporting in ``commit`` has been improved. The various logical
  stages are now reported on as follows, namely:

  * Collecting changes [Entry x/y] - Stage n/m
  * Saving data locally - Stage n/m
  * Uploading data to master branch - Stage n/m
  * Updating the working tree - Stage n/m
  * Running post commit hooks - Stage n/m

  If there is no master branch, the 3rd stage is omitted and the total
  number of stages is adjusted accordingly.

  Each hook that is run after commit is listed with a name (as hooks
  can be slow it is useful feedback).
  (Ian Clatworthy, Robert Collins)

* Various operations that are now faster due to avoiding unnecessary
  topological sorts. (Aaron Bentley)

* Make merge directives robust against broken bundles. (Aaron Bentley)

* The lsprof filename note is emitted via trace.note(), not standard
  output.  (Aaron Bentley)

* ``bzrlib`` now exports explicit API compatibility information to assist
  library users and plugins. See the ``bzrlib.api`` module for details.
  (Robert Collins)

* Remove unnecessary lock probes when acquiring a lockdir.
  (Martin Pool)

* ``bzr --version`` now shows the location of the bzr log file, which
  is especially useful on Windows.  (Martin Pool)

* -D now supports hooks to get debug tracing of hooks (though its currently
  minimal in nature). (Robert Collins)

* Long log format reports deltas on merge revisions.
  (John Arbash Meinel, Kent Gibson)

* Make initial push over ftp more resilient. (John Arbash Meinel)

* Print a summary of changes for update just like pull does.
  (Daniel Watkins, #113990)

* Add a -Dhpss option to trace smart protocol requests and responses.
  (Andrew Bennetts)

Library API Breaks
******************

* Testing cleanups -
  ``bzrlib.repository.RepositoryTestProviderAdapter`` has been moved
  to ``bzrlib.tests.repository_implementations``;
  ``bzrlib.repository.InterRepositoryTestProviderAdapter`` has been moved
  to ``bzrlib.tests.interrepository_implementations``;
  ``bzrlib.transport.TransportTestProviderAdapter`` has moved to
  ``bzrlib.tests.test_transport_implementations``.
  ``bzrlib.branch.BranchTestProviderAdapter`` has moved to
  ``bzrlib.tests.branch_implementations``.
  ``bzrlib.bzrdir.BzrDirTestProviderAdapter`` has moved to
  ``bzrlib.tests.bzrdir_implementations``.
  ``bzrlib.versionedfile.InterVersionedFileTestProviderAdapter`` has moved
  to ``bzrlib.tests.interversionedfile_implementations``.
  ``bzrlib.store.revision.RevisionStoreTestProviderAdapter`` has moved to
  ``bzrlib.tests.revisionstore_implementations``.
  ``bzrlib.workingtree.WorkingTreeTestProviderAdapter`` has moved to
  ``bzrlib.tests.workingtree_implementations``.
  These changes are an API break in the testing infrastructure only.
  (Robert Collins)

* Relocate TestCaseWithRepository to be more central. (Robert Collins)

* ``bzrlib.add.smart_add_tree`` will no longer perform glob expansion on
  win32. Callers of the function should do this and use the new
  ``MutableTree.smart_add`` method instead. (Robert Collins)

* ``bzrlib.add.glob_expand_for_win32`` is now
  ``bzrlib.win32utils.glob_expand``.  (Robert Collins)

* ``bzrlib.add.FastPath`` is now private and moved to
  ``bzrlib.mutabletree._FastPath``. (Robert Collins, Martin Pool)

* ``LockDir.wait`` removed.  (Martin Pool)

* The ``SmartServer`` hooks API has changed for the ``server_started`` and
  ``server_stopped`` hooks. The first parameter is now an iterable of
  backing URLs rather than a single URL. This is to reflect that many
  URLs may map to the external URL of the server. E.g. the server interally
  may have a chrooted URL but also the local file:// URL will be at the
  same location. (Robert Collins)

Internals
*********

* New SMTPConnection class to unify email handling.  (Adeodato Simó)

* Fix documentation of BzrError. (Adeodato Simó)

* Make BzrBadParameter an internal error. (Adeodato Simó)

* Remove use of 'assert False' to raise an exception unconditionally.
  (Martin Pool)

* Give a cleaner error when failing to decode knit index entry.
  (Martin Pool)

* TreeConfig would mistakenly search the top level when asked for options
  from a section. It now respects the section argument and only
  searches the specified section. (James Westby)

* Improve ``make api-docs`` output. (John Arbash Meinel)

* Use os.lstat rather than os.stat for osutils.make_readonly and
  osutils.make_writeable. This makes the difftools plugin more
  robust when dangling symlinks are found. (Elliot Murphy)

* New ``-Dlock`` option to log (to ~/.bzr.log) information on when
  lockdirs are taken or released.  (Martin Pool)

* ``bzrlib`` Hooks are now nameable using ``Hooks.name_hook``. This
  allows a nicer UI when hooks are running as the current hook can
  be displayed. (Robert Collins)

* ``Transport.get`` has had its interface made more clear for ease of use.
  Retrieval of a directory must now fail with either 'PathError' at open
  time, or raise 'ReadError' on a read. (Robert Collins)

* New method ``_maybe_expand_globs`` on the ``Command`` class for
  dealing with unexpanded glob lists - e.g. on the win32 platform. This
  was moved from ``bzrlib.add._prepare_file_list``. (Robert Collins)

* ``bzrlib.add.smart_add`` and ``bzrlib.add.smart_add_tree`` are now
  deprecated in favour of ``MutableTree.smart_add``. (Robert Collins,
  Martin Pool)

* New method ``external_url`` on Transport for obtaining the url to
  hand to external processes. (Robert Collins)

* Teach windows installers to build pyrex/C extensions.
  (Alexander Belchenko)

Testing
*******

* Removed the ``--keep-output`` option from selftest and clean up test
  directories as they're used.  This reduces the IO load from
  running the test suite and cuts the time by about half.
  (Andrew Bennetts, Martin Pool)

* Add scenarios as a public attribute on the TestAdapter classes to allow
  modification of the generated scenarios before adaption and easier
  testing. (Robert Collins)

* New testing support class ``TestScenarioApplier`` which multiplies
  out a single teste by a list of supplied scenarios. (RobertCollins)

* Setting ``repository_to_test_repository`` on a repository_implementations
  test will cause it to be called during repository creation, allowing the
  testing of repository classes which are not based around the Format
  concept. For example a repository adapter can be tested in this manner,
  by altering the repository scenarios to include a scenario that sets this
  attribute during the test parameterisation in
  ``bzrlib.tests.repository.repository_implementations``. (Robert Collins)

* Clean up many of the APIs for blackbox testing of Bazaar.  The standard
  interface is now self.run_bzr.  The command to run can be passed as
  either a list of parameters, a string containing the command line, or
  (deprecated) varargs parameters.  (Martin Pool)

* The base TestCase now isolates tests from -D parameters by clearing
  ``debug.debug_flags`` and restores it afterwards. (Robert Collins)

* Add a relpath parameter to get_transport methods in test framework to
  avoid useless cloning.
  (Vincent Ladeuil, #110448)


bzr 0.17
########

:Released:  2007-06-18

Bugfixes
********

* Fix crash of commit due to wrong lookup of filesystem encoding.
  (Colin Watson, #120647)

* Revert logging just to stderr in commit as broke unicode filenames.
  (Aaron Bentley, Ian Clatworthy, #120930)


bzr 0.17rc1
###########

:Released:  2007-06-12

Notes When Upgrading
********************

* The kind() and is_executable() APIs on the WorkingTree interface no
  longer implicitly (read) locks and unlocks the tree. This *might*
  impact some plug-ins and tools using this part of the API. If you find
  an issue that may be caused by this change, please let us know,
  particularly the plug-in/tool maintainer. If encountered, the API
  fix is to surround kind() and is_executable() calls with lock_read()
  and unlock() like so::

    work_tree.lock_read()
    try:
        kind = work_tree.kind(...)
    finally:
        work_tree.unlock()

Internals
*********
* Rework of LogFormatter API to provide beginning/end of log hooks and to
  encapsulate the details of the revision to be logged in a LogRevision
  object.
  In long log formats, merge revision ids are only shown when --show-ids
  is specified, and are labelled "revision-id:", as per mainline
  revisions, instead of "merged:". (Kent Gibson)

* New ``BranchBuilder`` API which allows the construction of particular
  histories quickly. Useful for testing and potentially other applications
  too. (Robert Collins)

Improvements
************

* There are two new help topics, working-trees and repositories that
  attempt to explain these concepts. (James Westby, John Arbash Meinel,
  Aaron Bentley)

* Added ``bzr log --limit`` to report a limited number of revisions.
  (Kent Gibson, #3659)

* Revert does not try to preserve file contents that were originally
  produced by reverting to a historical revision.  (Aaron Bentley)

* ``bzr log --short`` now includes ``[merge]`` for revisions which
  have more than one parent. This is a small improvement to help
  understanding what changes have occurred
  (John Arbash Meinel, #83887)

* TreeTransform avoids many renames when contructing large trees,
  improving speed.  3.25x speedups have been observed for construction of
  kernel-sized-trees, and checkouts are 1.28x faster.  (Aaron Bentley)

* Commit on large trees is now faster. In my environment, a commit of
  a small change to the Mozilla tree (55k files) has dropped from
  66 seconds to 32 seconds. For a small tree of 600 files, commit of a
  small change is 33% faster. (Ian Clatworthy)

* New --create-prefix option to bzr init, like for push.  (Daniel Watkins,
  #56322)

Bugfixes
********

* ``bzr push`` should only connect to the remote location one time.
  We have been connecting 3 times because we forget to pass around
  the Transport object. This adds ``BzrDir.clone_on_transport()``, so
  that we can pass in the Transport that we already have.
  (John Arbash Meinel, #75721)

* ``DirState.set_state_from_inventory()`` needs to properly order
  based on split paths, not just string paths.
  (John Arbash Meinel, #115947)

* Let TestUIFactoy encode the password prompt with its own stdout.
  (Vincent Ladeuil, #110204)

* pycurl should take use the range header that takes the range hint
  into account.
  (Vincent Ladeuil, #112719)

* WorkingTree4.get_file_sha1 no longer raises an exception when invoked
  on a missing file.  (Aaron Bentley, #118186)

* WorkingTree.remove works correctly with tree references, and when pwd is
  not the tree root. (Aaron Bentley)

* Merge no longer fails when a file is renamed in one tree and deleted
  in the other. (Aaron Bentley, #110279)

* ``revision-info`` now accepts dotted revnos, doesn't require a tree,
  and defaults to the last revision (Matthew Fuller, #90048)

* Tests no longer fail when BZR_REMOTE_PATH is set in the environment.
  (Daniel Watkins, #111958)

* ``bzr branch -r revid:foo`` can be used to branch any revision in
  your repository. (Previously Branch6 only supported revisions in your
  mainline). (John Arbash Meinel, #115343)

bzr 0.16
########

:Released:  2007-05-07

Bugfixes
********

* Handle when you have 2 directories with similar names, but one has a
  hyphen. (``'abc'`` versus ``'abc-2'``). The WT4._iter_changes
  iterator was using direct comparison and ``'abc/a'`` sorts after
  ``'abc-2'``, but ``('abc', 'a')`` sorts before ``('abc-2',)``.
  (John Arbash Meinel, #111227)

* Handle when someone renames a file on disk without telling bzr.
  Previously we would report the first file as missing, but not show
  the new unknown file. (John Arbash Meinel, #111288)

* Avoid error when running hooks after pulling into or pushing from
  a branch bound to a smartserver branch.  (Martin Pool, #111968)

Improvements
************

* Move developer documentation to doc/developers/. This reduces clutter in
  the root of the source tree and allows HACKING to be split into multiple
  files. (Robert Collins, Alexander Belchenko)

* Clean up the ``WorkingTree4._iter_changes()`` internal loops as well as
  ``DirState.update_entry()``. This optimizes the core logic for ``bzr
  diff`` and ``bzr status`` significantly improving the speed of
  both. (John Arbash Meinel)

bzr 0.16rc2
###########

:Released:  2007-04-30

Bugfixes
********

* Handle the case when you delete a file, and then rename another file
  on top of it. Also handle the case of ``bzr rm --keep foo``. ``bzr
  status`` should show the removed file and an unknown file in its
  place. (John Arbash Meinel, #109993)

* Bundles properly read and write revision properties that have an
  empty value. And when the value is not ASCII.
  (John Arbash Meinel, #109613)

* Fix the bzr commit message to be in text mode.
  (Alexander Belchenko, #110901)

* Also handle when you rename a file and create a file where it used
  to be. (John Arbash Meinel, #110256)

* ``WorkingTree4._iter_changes`` should not descend into unversioned
  directories. (John Arbash Meinel, #110399)

bzr 0.16rc1
###########

:Released:  2007-04-26

Notes When Upgrading
********************

* ``bzr remove`` and ``bzr rm`` will now remove the working file, if
  it could be recovered again.
  This has been done for consistency with svn and the unix rm command.
  The old ``remove`` behaviour has been retained in the new option
  ``bzr remove --keep``, which will just stop versioning the file,
  but not delete it.
  ``bzr remove --force`` have been added which will always delete the
  files.
  ``bzr remove`` is also more verbose.
  (Marius Kruger, #82602)

Improvements
************

* Merge directives can now be supplied as input to `merge` and `pull`,
  like bundles can.  (Aaron Bentley)

* Sending the SIGQUIT signal to bzr, which can be done on Unix by
  pressing Control-Backslash, drops bzr into a debugger.  Type ``'c'``
  to continue.  This can be disabled by setting the environment variable
  ``BZR_SIGQUIT_PDB=0``.  (Martin Pool)

* selftest now supports --list-only to list tests instead of running
  them. (Ian Clatworthy)

* selftest now supports --exclude PATTERN (or -x PATTERN) to exclude
  tests with names that match that regular expression.
  (Ian Clatworthy, #102679)

* selftest now supports --randomize SEED to run tests in a random order.
  SEED is typically the value 'now' meaning 'use the current time'.
  (Ian Clatworthy, #102686)

* New option ``--fixes`` to commit, which stores bug fixing annotations as
  revision properties. Built-in support for Launchpad, Debian, Trac and
  Bugzilla bug trackers. (Jonathan Lange, James Henstridge, Robert Collins)

* New API, ``bzrlib.bugtracker.tracker_registry``, for adding support for
  other bug trackers to ``fixes``. (Jonathan Lange, James Henstridge,
  Robert Collins)

* ``selftest`` has new short options ``-f`` and ``-1``.  (Martin
  Pool)

* ``bzrlib.tsort.MergeSorter`` optimizations. Change the inner loop
  into using local variables instead of going through ``self._var``.
  Improves the time to ``merge_sort`` a 10k revision graph by
  approximately 40% (~700->400ms).  (John Arbash Meinel)

* ``make docs`` now creates a man page at ``man1/bzr.1`` fixing bug 107388.
  (Robert Collins)

* ``bzr help`` now provides cross references to other help topics using
  the _see_also facility on command classes. Likewise the bzr_man
  documentation, and the bzr.1 man page also include this information.
  (Robert Collins)

* Tags are now included in logs, that use the long log formatter.
  (Erik Bågfors, Alexander Belchenko)

* ``bzr help`` provides a clearer message when a help topic cannot be
  found. (Robert Collins, #107656)

* ``bzr help`` now accepts optional prefixes for command help. The help
  for all commands can now be found at ``bzr help commands/COMMANDNAME``
  as well as ``bzr help COMMANDNAME`` (which only works for commands
  where the name is not the same as a more general help topic).
  (Robert Collins)

* ``bzr help PLUGINNAME`` will now return the module docstring from the
  plugin PLUGINNAME. (Robert Collins, #50408)

* New help topic ``urlspec`` which lists the availables transports.
  (Goffredo Baroncelli)

* doc/server.txt updated to document the default bzr:// port
  and also update the blurb about the hpss' current status.
  (Robert Collins, #107125).

* ``bzr serve`` now listens on interface 0.0.0.0 by default, making it
  serve out to the local LAN (and anyone in the world that can reach the
  machine running ``bzr serve``. (Robert Collins, #98918)

* A new smart server protocol version has been added.  It prefixes requests
  and responses with an explicit version identifier so that future protocol
  revisions can be dealt with gracefully.  (Andrew Bennetts, Robert Collins)

* The bzr protocol version 2 indicates success or failure in every response
  without depending on particular commands encoding that consistently,
  allowing future client refactorings to be much more robust about error
  handling. (Robert Collins, Martin Pool, Andrew Bennetts)

* The smart protocol over HTTP client has been changed to always post to the
  same ``.bzr/smart`` URL under the original location when it can.  This allows
  HTTP servers to only have to pass URLs ending in .bzr/smart to the smart
  server handler, and not arbitrary ``.bzr/*/smart`` URLs.  (Andrew Bennetts)

* digest authentication is now supported for proxies and HTTP by the urllib
  based http implementation. Tested against Apache 2.0.55 and Squid
  2.6.5. Basic and digest authentication are handled coherently for HTTP
  and proxy: if the user is provided in the url (bzr command line for HTTP,
  proxy environment variables for proxies), the password is prompted for
  (only once). If the password is provided, it is taken into account. Once
  the first authentication is successful, all further authentication
  roundtrips are avoided by preventively setting the right authentication
  header(s).
  (Vincent Ladeuil).

Internals
*********

* bzrlib API compatability with 0.8 has been dropped, cleaning up some
  code paths. (Robert Collins)

* Change the format of chroot urls so that they can be safely manipulated
  by generic url utilities without causing the resulting urls to have
  escaped the chroot. A side effect of this is that creating a chroot
  requires an explicit action using a ChrootServer.
  (Robert Collins, Andrew Bennetts)

* Deprecate ``Branch.get_root_id()`` because branches don't have root ids,
  rather than fixing bug #96847.  (Aaron Bentley)

* ``WorkingTree.apply_inventory_delta`` provides a better alternative to
  ``WorkingTree._write_inventory``.  (Aaron Bentley)

* Convenience method ``TestCase.expectFailure`` ensures that known failures
  do not silently pass.  (Aaron Bentley)

* ``Transport.local_abspath`` now raises ``NotLocalUrl`` rather than
  ``TransportNotPossible``. (Martin Pool, Ian Clatworthy)

* New SmartServer hooks facility. There are two initial hooks documented
  in ``bzrlib.transport.smart.SmartServerHooks``. The two initial hooks allow
  plugins to execute code upon server startup and shutdown.
  (Robert Collins).

* SmartServer in standalone mode will now close its listening socket
  when it stops, rather than waiting for garbage collection. This primarily
  fixes test suite hangs when a test tries to connect to a shutdown server.
  It may also help improve behaviour when dealing with a server running
  on a specific port (rather than dynamically assigned ports).
  (Robert Collins)

* Move most SmartServer code into a new package, bzrlib/smart.
  bzrlib/transport/remote.py contains just the Transport classes that used
  to be in bzrlib/transport/smart.py.  (Andrew Bennetts)

* urllib http implementation avoid roundtrips associated with
  401 (and 407) errors once the authentication succeeds.
  (Vincent Ladeuil).

* urlib http now supports querying the user for a proxy password if
  needed. Realm is shown in the prompt for both HTTP and proxy
  authentication when the user is required to type a password.
  (Vincent Ladeuil).

* Renamed SmartTransport (and subclasses like SmartTCPTransport) to
  RemoteTransport (and subclasses to RemoteTCPTransport, etc).  This is more
  consistent with its new home in ``bzrlib/transport/remote.py``, and because
  it's not really a "smart" transport, just one that does file operations
  via remote procedure calls.  (Andrew Bennetts)

* The ``lock_write`` method of ``LockableFiles``, ``Repository`` and
  ``Branch`` now accept a ``token`` keyword argument, so that separate
  instances of those objects can share a lock if it has the right token.
  (Andrew Bennetts, Robert Collins)

* New method ``get_branch_reference`` on ``BzrDir`` allows the detection of
  branch references - which the smart server component needs.

* The Repository API ``make_working_trees`` is now permitted to return
  False when ``set_make_working_trees`` is not implemented - previously
  an unimplemented ``set_make_working_trees`` implied the result True
  from ``make_working_trees``. This has been changed to accomodate the
  smart server, where it does not make sense (at this point) to ever
  make working trees by default. (Robert Collins)

* Command objects can now declare related help topics by having _see_also
  set to a list of related topic. (Robert Collins)

* ``bzrlib.help`` now delegates to the Command class for Command specific
  help. (Robert Collins)

* New class ``TransportListRegistry``, derived from the Registry class, which
  simplifies tracking the available Transports. (Goffredo Baroncelli)

* New function ``Branch.get_revision_id_to_revno_map`` which will
  return a dictionary mapping revision ids to dotted revnos. Since
  dotted revnos are defined in the context of the branch tip, it makes
  sense to generate them from a ``Branch`` object.
  (John Arbash Meinel)

* Fix the 'Unprintable error' message display to use the repr of the
  exception that prevented printing the error because the str value
  for it is often not useful in debugging (e.g. KeyError('foo') has a
  str() of 'foo' but a repr of 'KeyError('foo')' which is much more
  useful. (Robert Collins)

* ``urlutils.normalize_url`` now unescapes unreserved characters, such as "~".
  (Andrew Bennetts)

Bugfixes
********

* Don't fail bundle selftest if email has 'two' embedded.
  (Ian Clatworthy, #98510)

* Remove ``--verbose`` from ``bzr bundle``. It didn't work anyway.
  (Robert Widhopf-Fenk, #98591)

* Remove ``--basis`` from the checkout/branch commands - it didn't work
  properly and is no longer beneficial.
  (Robert Collins, #53675, #43486)

* Don't produce encoding error when adding duplicate files.
  (Aaron Bentley)

* Fix ``bzr log <file>`` so it only logs the revisions that changed
  the file, and does it faster.
  (Kent Gibson, John Arbash Meinel, #51980, #69477)

* Fix ``InterDirstateTre._iter_changes`` to handle when we come across
  an empty versioned directory, which now has files in it.
  (John Arbash Meinel, #104257)

* Teach ``common_ancestor`` to shortcut when the tip of one branch is
  inside the ancestry of the other. Saves a lot of graph processing
  (with an ancestry of 16k revisions, ``bzr merge ../already-merged``
  changes from 2m10s to 13s).  (John Arbash Meinel, #103757)

* Fix ``show_diff_trees`` to handle the case when a file is modified,
  and the containing directory is renamed. (The file path is different
  in this versus base, but it isn't marked as a rename).
  (John Arbash Meinel, #103870)

* FTP now works even when the FTP server does not support atomic rename.
  (Aaron Bentley, #89436)

* Correct handling in bundles and merge directives of timezones with
  that are not an integer number of hours offset from UTC.  Always
  represent the epoch time in UTC to avoid problems with formatting
  earlier times on win32.  (Martin Pool, Alexander Belchenko, John
  Arbash Meinel)

* Typo in the help for ``register-branch`` fixed. (Robert Collins, #96770)

* "dirstate" and "dirstate-tags" formats now produce branches compatible
  with old versions of bzr. (Aaron Bentley, #107168))

* Handle moving a directory when children have been added, removed,
  and renamed. (John Arbash Meinel, #105479)

* Don't preventively use basic authentication for proxy before receiving a
  407 error. Otherwise people willing to use other authentication schemes
  may expose their password in the clear (or nearly). This add one
  roundtrip in case basic authentication should be used, but plug the
  security hole.
  (Vincent Ladeuil)

* Handle http and proxy digest authentication.
  (Vincent Ladeuil, #94034).

Testing
*******

* Added ``bzrlib.strace.strace`` which will strace a single callable and
  return a StraceResult object which contains just the syscalls involved
  in running it. (Robert Collins)

* New test method ``reduceLockdirTimeout`` to drop the default (ui-centric)
  default time down to one suitable for tests. (Andrew Bennetts)

* Add new ``vfs_transport_factory`` attribute on tests which provides the
  common vfs backing for both the readonly and readwrite transports.
  This allows the RemoteObject tests to back onto local disk or memory,
  and use the existing ``transport_server`` attribute all tests know about
  to be the smart server transport. This in turn allows tests to
  differentiate between 'transport to access the branch', and
  'transport which is a VFS' - which matters in Remote* tests.
  (Robert Collins, Andrew Bennetts)

* The ``make_branch_and_tree`` method for tests will now create a
  lightweight checkout for the tree if the ``vfs_transport_factory`` is not
  a LocalURLServer. (Robert Collins, Andrew Bennetts)

* Branch implementation tests have been audited to ensure that all urls
  passed to Branch APIs use proper urls, except when local-disk paths
  are intended. This is so that tests correctly access the test transport
  which is often not equivalent to local disk in Remote* tests. As part
  of this many tests were adjusted to remove dependencies on local disk
  access.
  (Robert Collins, Andrew Bennetts)

* Mark bzrlib.tests and bzrlib.tests.TestUtil as providing assertFOO helper
  functions by adding a ``__unittest`` global attribute. (Robert Collins,
  Andrew Bennetts, Martin Pool, Jonathan Lange)

* Refactored proxy and authentication handling to simplify the
  implementation of new auth schemes for both http and proxy.
  (Vincent Ladeuil)

bzr 0.15
########

:Released: 2007-04-01

Bugfixes
********

* Handle incompatible repositories as a user issue when fetching.
  (Aaron Bentley)

* Don't give a recommendation to upgrade when branching or
  checking out a branch that contains an old-format working tree.
  (Martin Pool)

bzr 0.15rc3
###########

:Released:  2007-03-26

Changes
*******

* A warning is now displayed when opening working trees in older
  formats, to encourage people to upgrade to WorkingTreeFormat4.
  (Martin Pool)

Improvements
************

* HTTP redirections are now taken into account when a branch (or a
  bundle) is accessed for the first time. A message is issued at each
  redirection to inform the user. In the past, http redirections were
  silently followed for each request which significantly degraded the
  performances. The http redirections are not followed anymore by
  default, instead a RedirectRequested exception is raised. For bzrlib
  users needing to follow http redirections anyway,
  ``bzrlib.transport.do_catching_redirections`` provide an easy transition
  path.  (vila)

Internals
*********

* Added ``ReadLock.temporary_write_lock()`` to allow upgrading an OS read
  lock to an OS write lock. Linux can do this without unlocking, Win32
  needs to unlock in between. (John Arbash Meinel)

* New parameter ``recommend_upgrade`` to ``BzrDir.open_workingtree``
  to silence (when false) warnings about opening old formats.
  (Martin Pool)

* Fix minor performance regression with bzr-0.15 on pre-dirstate
  trees. (We were reading the working inventory too many times).
  (John Arbash Meinel)

* Remove ``Branch.get_transaction()`` in favour of a simple cache of
  ``revision_history``.  Branch subclasses should override
  ``_gen_revision_history`` rather than ``revision_history`` to make use of
  this cache, and call ``_clear_revision_history_cache`` and
  ``_cache_revision_history`` at appropriate times. (Andrew Bennetts)

Bugfixes
********

* Take ``smtp_server`` from user config into account.
  (vila, #92195)

* Restore Unicode filename handling for versioned and unversioned files.
  (John Arbash Meinel, #92608)

* Don't fail during ``bzr commit`` if a file is marked removed, and
  the containing directory is auto-removed.  (John Arbash Meinel, #93681)

* ``bzr status FILENAME`` failed on Windows because of an uncommon
  errno. (``ERROR_DIRECTORY == 267 != ENOTDIR``).
  (Wouter van Heyst, John Arbash Meinel, #90819)

* ``bzr checkout source`` should create a local branch in the same
  format as source. (John Arbash Meinel, #93854)

* ``bzr commit`` with a kind change was failing to update the
  last-changed-revision for directories.  The
  InventoryDirectory._unchanged only looked at the ``parent_id`` and name,
  ignoring the fact that the kind could have changed, too.
  (John Arbash Meinel, #90111)

* ``bzr mv dir/subdir other`` was incorrectly updating files inside
  the directory. So that there was a chance it would break commit,
  etc. (John Arbash Meinel, #94037)

* Correctly handles mutiple permanent http redirections.
  (vila, #88780)

bzr 0.15rc2
###########

:Released:  2007-03-14

Notes When Upgrading
********************

* Release 0.15rc2 of bzr changes the ``bzr init-repo`` command to
  default to ``--trees`` instead of ``--no-trees``.
  Existing shared repositories are not affected.

Improvements
************

* New ``merge-directive`` command to generate machine- and human-readable
  merge requests.  (Aaron Bentley)

* New ``submit:`` revision specifier makes it easy to diff against the
  common ancestor with the submit location (Aaron Bentley)

* Added support for Putty's SSH implementation. (Dmitry Vasiliev)

* Added ``bzr status --versioned`` to report only versioned files,
  not unknowns. (Kent Gibson)

* Merge now autodetects the correct line-ending style for its conflict
  markers.  (Aaron Bentley)

Internals
*********

* Refactored SSH vendor registration into SSHVendorManager class.
  (Dmitry Vasiliev)

Bugfixes
********

* New ``--numbered-dirs`` option to ``bzr selftest`` to use
  numbered dirs for TestCaseInTempDir. This is default behavior
  on Windows. Anyone can force named dirs on Windows
  with ``--no-numbered-dirs``. (Alexander Belchenko)

* Fix ``RevisionSpec_revid`` to handle the Unicode strings passed in
  from the command line. (Marien Zwart, #90501)

* Fix ``TreeTransform._iter_changes`` when both the source and
  destination are missing. (Aaron Bentley, #88842)

* Fix commit of merges with symlinks in dirstate trees.
  (Marien Zwart)

* Switch the ``bzr init-repo`` default from --no-trees to --trees.
  (Wouter van Heyst, #53483)


bzr 0.15rc1
###########

:Released:  2007-03-07

Surprises
*********

* The default disk format has changed. Please run 'bzr upgrade' in your
  working trees to upgrade. This new default is compatible for network
  operations, but not for local operations. That is, if you have two
  versions of bzr installed locally, after upgrading you can only use the
  bzr 0.15 version. This new default does not enable tags or nested-trees
  as they are incompatible with bzr versions before 0.15 over the network.

* For users of bzrlib: Two major changes have been made to the working tree
  api in bzrlib. The first is that many methods and attributes, including
  the inventory attribute, are no longer valid for use until one of
  ``lock_read``/``lock_write``/``lock_tree_write`` has been called,
  and become invalid again after unlock is called. This has been done
  to improve performance and correctness as part of the dirstate
  development.
  (Robert Collins, John A Meinel, Martin Pool, and others).

* For users of bzrlib: The attribute 'tree.inventory' should be considered
  readonly. Previously it was possible to directly alter this attribute, or
  its contents, and have the tree notice this. This has been made
  unsupported - it may work in some tree formats, but in the newer dirstate
  format such actions will have no effect and will be ignored, or even
  cause assertions. All operations possible can still be carried out by a
  combination of the tree API, and the bzrlib.transform API. (Robert
  Collins, John A Meinel, Martin Pool, and others).

Improvements
************

* Support for OS Windows 98. Also .bzr.log on any windows system
  saved in My Documents folder. (Alexander Belchenko)

* ``bzr mv`` enhanced to support already moved files.
  In the past the mv command would have failed if the source file doesn't
  exist. In this situation ``bzr mv`` would now detect that the file has
  already moved and update the repository accordingly, if the target file
  does exist.
  A new option ``--after`` has been added so that if two files already
  exist, you could notify Bazaar that you have moved a (versioned) file
  and replaced it with another. Thus in this case ``bzr move --after``
  will only update the Bazaar identifier.
  (Steffen Eichenberg, Marius Kruger)

* ``ls`` now works on treeless branches and remote branches.
  (Aaron Bentley)

* ``bzr help global-options`` describes the global options.
  (Aaron Bentley)

* ``bzr pull --overwrite`` will now correctly overwrite checkouts.
  (Robert Collins)

* Files are now allowed to change kind (e.g. from file to symlink).
  Supported by ``commit``, ``revert`` and ``status``
  (Aaron Bentley)

* ``inventory`` and ``unknowns`` hidden in favour of ``ls``
  (Aaron Bentley)

* ``bzr help checkouts`` descibes what checkouts are and some possible
  uses of them. (James Westby, Aaron Bentley)

* A new ``-d`` option to push, pull and merge overrides the default
  directory.  (Martin Pool)

* Branch format 6: smaller, and potentially faster than format 5.  Supports
  ``append_history_only`` mode, where the log view and revnos do not change,
  except by being added to.  Stores policy settings in
  ".bzr/branch/branch.conf".

* ``append_only`` branches:  Format 6 branches may be configured so that log
  view and revnos are always consistent.  Either create the branch using
  "bzr init --append-revisions-only" or edit the config file as descriped
  in docs/configuration.txt.

* rebind: Format 6 branches retain the last-used bind location, so if you
  "bzr unbind", you can "bzr bind" to bind to the previously-selected
  bind location.

* Builtin tags support, created and deleted by the ``tag`` command and
  stored in the branch.  Tags can be accessed with the revisionspec
  ``-rtag:``, and listed with ``bzr tags``.  Tags are not versioned
  at present. Tags require a network incompatible upgrade. To perform this
  upgrade, run ``bzr upgrade --dirstate-tags`` in your branch and
  repositories. (Martin Pool)

* The ``bzr://`` transport now has a well-known port number, 4155,
  which it will use by default.  (Andrew Bennetts, Martin Pool)

* Bazaar now looks for user-installed plugins before looking for site-wide
  plugins. (Jonathan Lange)

* ``bzr resolve`` now detects and marks resolved text conflicts.
  (Aaron Bentley)

Internals
*********

* Internally revision ids and file ids are now passed around as utf-8
  bytestrings, rather than treating them as Unicode strings. This has
  performance benefits for Knits, since we no longer need to decode the
  revision id for each line of content, nor for each entry in the index.
  This will also help with the future dirstate format.
  (John Arbash Meinel)

* Reserved ids (any revision-id ending in a colon) are rejected by
  versionedfiles, repositories, branches, and working trees
  (Aaron Bentley)

* Minor performance improvement by not creating a ProgressBar for
  every KnitIndex we create. (about 90ms for a bzr.dev tree)
  (John Arbash Meinel)

* New easier to use Branch hooks facility. There are five initial hooks,
  all documented in bzrlib.branch.BranchHooks.__init__ - ``'set_rh'``,
  ``'post_push'``, ``'post_pull'``, ``'post_commit'``,
  ``'post_uncommit'``. These hooks fire after the matching operation
  on a branch has taken place, and were originally added for the
  branchrss plugin. (Robert Collins)

* New method ``Branch.push()`` which should be used when pushing from a
  branch as it makes performance and policy decisions to match the UI
  level command ``push``. (Robert Collins).

* Add a new method ``Tree.revision_tree`` which allows access to cached
  trees for arbitrary revisions. This allows the in development dirstate
  tree format to provide access to the callers to cached copies of
  inventory data which are cheaper to access than inventories from the
  repository.
  (Robert Collins, Martin Pool)

* New ``Branch.last_revision_info`` method, this is being done to allow
  optimization of requests for both the number of revisions and the last
  revision of a branch with smartservers and potentially future branch
  formats. (Wouter van Heyst, Robert Collins)

* Allow ``'import bzrlib.plugins.NAME'`` to work when the plugin NAME has not
  yet been loaded by ``load_plugins()``. This allows plugins to depend on each
  other for code reuse without requiring users to perform file-renaming
  gymnastics. (Robert Collins)

* New Repository method ``'gather_stats'`` for statistic data collection.
  This is expected to grow to cover a number of related uses mainly
  related to bzr info. (Robert Collins)

* Log formatters are now managed with a registry.
  ``log.register_formatter`` continues to work, but callers accessing
  the FORMATTERS dictionary directly will not.

* Allow a start message to be passed to the ``edit_commit_message``
  function.  This will be placed in the message offered to the user
  for editing above the separator. It allows a template commit message
  to be used more easily. (James Westby)

* ``GPGStrategy.sign()`` will now raise ``BzrBadParameterUnicode`` if
  you pass a Unicode string rather than an 8-bit string. Callers need
  to be updated to encode first. (John Arbash Meinel)

* Branch.push, pull, merge now return Result objects with information
  about what happened, rather than a scattering of various methods.  These
  are also passed to the post hooks.  (Martin Pool)

* File formats and architecture is in place for managing a forest of trees
  in bzr, and splitting up existing trees into smaller subtrees, and
  finally joining trees to make a larger tree. This is the first iteration
  of this support, and the user-facing aspects still require substantial
  work.  If you wish to experiment with it, use ``bzr upgrade
  --dirstate-with-subtree`` in your working trees and repositories.
  You can use the hidden commands ``split`` and ``join`` and to create
  and manipulate nested trees, but please consider using the nested-trees
  branch, which contains substantial UI improvements, instead.
  http://code.aaronbentley.com/bzr/bzrrepo/nested-trees/
  (Aaron Bentley, Martin Pool, Robert Collins).

Bugfixes
********

* ``bzr annotate`` now uses dotted revnos from the viewpoint of the
  branch, rather than the last changed revision of the file.
  (John Arbash Meinel, #82158)

* Lock operations no longer hang if they encounter a permission problem.
  (Aaron Bentley)

* ``bzr push`` can resume a push that was canceled before it finished.
  Also, it can push even if the target directory exists if you supply
  the ``--use-existing-dir`` flag.
  (John Arbash Meinel, #30576, #45504)

* Fix http proxy authentication when user and an optional
  password appears in the ``*_proxy`` vars. (Vincent Ladeuil,
  #83954).

* ``bzr log branch/file`` works for local treeless branches
  (Aaron Bentley, #84247)

* Fix problem with UNC paths on Windows 98. (Alexander Belchenko, #84728)

* Searching location of CA bundle for PyCurl in env variable
  (``CURL_CA_BUNDLE``), and on win32 along the PATH.
  (Alexander Belchenko, #82086)

* ``bzr init`` works with unicode argument LOCATION.
  (Alexander Belchenko, #85599)

* Raise ``DependencyNotPresent`` if pycurl do not support https.
  (Vincent Ladeuil, #85305)

* Invalid proxy env variables should not cause a traceback.
  (Vincent Ladeuil, #87765)

* Ignore patterns normalised to use '/' path separator.
  (Kent Gibson, #86451)

* bzr rocks. It sure does! Fix case. (Vincent Ladeuil, #78026)

* Fix bzrtools shelve command for removed lines beginning with "--"
  (Johan Dahlberg, #75577)

Testing
*******

* New ``--first`` option to ``bzr selftest`` to run specified tests
  before the rest of the suite.  (Martin Pool)


bzr 0.14
########

:Released:  2007-01-23

Improvements
************

* ``bzr help global-options`` describes the global options. (Aaron Bentley)

Bug Fixes
*********

* Skip documentation generation tests if the tools to do so are not
  available. Fixes running selftest for installled copies of bzr.
  (John Arbash Meinel, #80330)

* Fix the code that discovers whether bzr is being run from it's
  working tree to handle the case when it isn't but the directory
  it is in is below a repository. (James Westby, #77306)


bzr 0.14rc1
###########

:Released:  2007-01-16

Improvements
************

* New connection: ``bzr+http://`` which supports tunnelling the smart
  protocol over an HTTP connection. If writing is enabled on the bzr
  server, then you can write over the http connection.
  (Andrew Bennetts, John Arbash Meinel)

* Aliases now support quotation marks, so they can contain whitespace
  (Marius Kruger)

* PyCurlTransport now use a single curl object. By specifying explicitly
  the 'Range' header, we avoid the need to use two different curl objects
  (and two connections to the same server). (Vincent Ladeuil)

* ``bzr commit`` does not prompt for a message until it is very likely to
  succeed.  (Aaron Bentley)

* ``bzr conflicts`` now takes --text to list pathnames of text conflicts
  (Aaron Bentley)

* Fix ``iter_lines_added_or_present_in_versions`` to use a set instead
  of a list while checking if a revision id was requested. Takes 10s
  off of the ``fileids_affected_by_revision_ids`` time, which is 10s
  of the ``bzr branch`` time. Also improve ``fileids_...`` time by
  filtering lines with a regex rather than multiple ``str.find()``
  calls. (saves another 300ms) (John Arbash Meinel)

* Policy can be set for each configuration key. This allows keys to be
  inherited properly across configuration entries. For example, this
  should enable you to do::

    [/home/user/project]
    push_location = sftp://host/srv/project/
    push_location:policy = appendpath

  And then a branch like ``/home/user/project/mybranch`` should get an
  automatic push location of ``sftp://host/srv/project/mybranch``.
  (James Henstridge)

* Added ``bzr status --short`` to make status report svn style flags
  for each file.  For example::

    $ bzr status --short
    A  foo
    A  bar
    D  baz
    ?  wooley

* 'bzr selftest --clean-output' allows easily clean temporary tests
  directories without running tests. (Alexander Belchenko)

* ``bzr help hidden-commands`` lists all hidden commands. (Aaron Bentley)

* ``bzr merge`` now has an option ``--pull`` to fall back to pull if
  local is fully merged into remote. (Jan Hudec)

* ``bzr help formats`` describes available directory formats. (Aaron Bentley)

Internals
*********

* A few tweaks directly to ``fileids_affected_by_revision_ids`` to
  help speed up processing, as well allowing to extract unannotated
  lines. Between the two ``fileids_affected_by_revision_ids`` is
  improved by approx 10%. (John Arbash Meinel)

* Change Revision serialization to only write out millisecond
  resolution. Rather than expecting floating point serialization to
  preserve more resolution than we need. (Henri Weichers, Martin Pool)

* Test suite ends cleanly on Windows.  (Vincent Ladeuil)

* When ``encoding_type`` attribute of class Command is equal to 'exact',
  force sys.stdout to be a binary stream on Windows, and therefore
  keep exact line-endings (without LF -> CRLF conversion).
  (Alexander Belchenko)

* Single-letter short options are no longer globally declared.  (Martin
  Pool)

* Before using detected user/terminal encoding bzr should check
  that Python has corresponding codec. (Alexander Belchenko)

* Formats for end-user selection are provided via a FormatRegistry (Aaron Bentley)

Bug Fixes
*********

* ``bzr missing --verbose`` was showing adds/removals in the wrong
  direction. (John Arbash Meinel)

* ``bzr annotate`` now defaults to showing dotted revnos for merged
  revisions. It cuts them off at a depth of 12 characters, but you can
  supply ``--long`` to see the full number. You can also use
  ``--show-ids`` to display the original revision ids, rather than
  revision numbers and committer names. (John Arbash Meinel, #75637)

* bzr now supports Win32 UNC path (e.g. ``\HOST\path``.
  (Alexander Belchenko, #57869)

* Win32-specific: output of cat, bundle and diff commands don't mangle
  line-endings (Alexander Belchenko, #55276)

* Replace broken fnmatch based ignore pattern matching with custom pattern
  matcher.
  (Kent Gibson, Jan Hudec #57637)

* pycurl and urllib can detect short reads at different places. Update
  the test suite to test more cases. Also detect http error code 416
  which was raised for that specific bug. Also enhance the urllib
  robustness by detecting invalid ranges (and pycurl's one by detecting
  short reads during the initial GET). (Vincent Ladeuil, #73948)

* The urllib connection sharing interacts badly with urllib2
  proxy setting (the connections didn't go thru the proxy
  anymore). Defining a proper ProxyHandler solves the
  problem.  (Vincent Ladeuil, #74759)

* Use urlutils to generate relative URLs, not osutils
  (Aaron Bentley, #76229)

* ``bzr status`` in a readonly directory should work without giving
  lots of errors. (John Arbash Meinel, #76299)

* Mention the revisionspec topic for the revision option help.
  (Wouter van Heyst, #31663)

* Allow plugins import from zip archives.
  (Alexander Belchenko, #68124)


bzr 0.13
########

:Released:  2006-12-05

No changes from 0.13rc


bzr 0.13rc1
###########

:Released:  2006-11-27

Improvements
************

* New command ``bzr remove-tree`` allows the removal of the working
  tree from a branch.
  (Daniel Silverstone)

* urllib uses shared keep-alive connections, so http
  operations are substantially faster.
  (Vincent Ladeuil, #53654)

* ``bzr export`` allows an optional branch parameter, to export a bzr
  tree from some other url. For example:
  ``bzr export bzr.tar.gz http://bazaar-vcs.org/bzr/bzr.dev``
  (Daniel Silverstone)

* Added ``bzr help topics`` to the bzr help system. This gives a
  location for general information, outside of a specific command.
  This includes updates for ``bzr help revisionspec`` the first topic
  included. (Goffredo Baroncelli, John Arbash Meinel, #42714)

* WSGI-compatible HTTP smart server.  See ``doc/http_smart_server.txt``.
  (Andrew Bennetts)

* Knit files will now cache full texts only when the size of the
  deltas is as large as the size of the fulltext. (Or after 200
  deltas, whichever comes first). This has the most benefit on large
  files with small changes, such as the inventory for a large project.
  (eg For a project with 2500 files, and 7500 revisions, it changes
  the size of inventory.knit from 11MB to 5.4MB) (John Arbash Meinel)

Internals
*********

* New -D option given before the command line turns on debugging output
  for particular areas.  -Derror shows tracebacks on all errors.
  (Martin Pool)

* Clean up ``bzr selftest --benchmark bundle`` to correct an import,
  and remove benchmarks that take longer than 10min to run.
  (John Arbash Meinel)

* Use ``time.time()`` instead of ``time.clock()`` to decide on
  progress throttling. Because ``time.clock()`` is actually CPU time,
  so over a high-latency connection, too many updates get throttled.
  (John Arbash Meinel)

* ``MemoryTransport.list_dir()`` would strip the first character for
  files or directories in root directory. (John Arbash Meinel)

* New method ``get_branch_reference`` on 'BzrDir' allows the detection of
  branch references - which the smart server component needs.

* New ``ChrootTransportDecorator``, accessible via the ``chroot+`` url
  prefix.  It disallows any access to locations above a set URL.  (Andrew
  Bennetts)

Bug Fixes
*********

* Now ``_KnitIndex`` properly decode revision ids when loading index data.
  And optimize the knit index parsing code.
  (Dmitry Vasiliev, John Arbash Meinel)

* ``bzrlib/bzrdir.py`` was directly referencing ``bzrlib.workingtree``,
  without importing it. This prevented ``bzr upgrade`` from working
  unless a plugin already imported ``bzrlib.workingtree``
  (John Arbash Meinel, #70716)

* Suppress the traceback on invalid URLs (Vincent Ladeuil, #70803).

* Give nicer error message when an http server returns a 403
  error code. (Vincent Ladeuil, #57644).

* When a multi-range http GET request fails, try a single
  range one. If it fails too, forget about ranges. Remember that until
  the death of the transport and propagates that to the clones.
  (Vincent Ladeuil, #62276, #62029).

* Handles user/passwords supplied in url from command
  line (for the urllib implementation). Don't request already
  known passwords (Vincent Ladeuil, #42383, #44647, #48527)

* ``_KnitIndex.add_versions()`` dictionary compresses revision ids as they
  are added. This fixes bug where fetching remote revisions records
  them as full references rather than integers.
  (John Arbash Meinel, #64789)

* ``bzr ignore`` strips trailing slashes in patterns.
  Also ``bzr ignore`` rejects absolute paths. (Kent Gibson, #4559)

* ``bzr ignore`` takes multiple arguments. (Cheuksan Edward Wang, #29488)

* mv correctly handles paths that traverse symlinks.
  (Aaron Bentley, #66964)

* Give nicer looking error messages when failing to connect over ssh.
  (John Arbash Meinel, #49172)

* Pushing to a remote branch does not currently update the remote working
  tree. After a remote push, ``bzr status`` and ``bzr diff`` on the remote
  machine now show that the working tree is out of date.
  (Cheuksan Edward Wang #48136)

* Use patiencediff instead of difflib for determining deltas to insert
  into knits. This avoids the O(N^3) behavior of difflib. Patience
  diff should be O(N^2). (Cheuksan Edward Wang, #65714)

* Running ``bzr log`` on nonexistent file gives an error instead of the
  entire log history. (Cheuksan Edward Wang #50793)

* ``bzr cat`` can look up contents of removed or renamed files. If the
  pathname is ambiguous, i.e. the files in the old and new trees have
  different id's, the default is the file in the new tree. The user can
  use "--name-from-revision" to select the file in the old tree.
  (Cheuksan Edward Wang, #30190)

Testing
*******

* TestingHTTPRequestHandler really handles the Range header
  (previously it was ignoring it and returning the whole file,).

bzr 0.12
########

:Released:  2006-10-30

Internals
*********

* Clean up ``bzr selftest --benchmark bundle`` to correct an import,
  and remove benchmarks that take longer than 10min to run.
  (John Arbash Meinel)

bzr 0.12rc1
###########

:Released:  2006-10-23

Improvements
************

* ``bzr log`` now shows dotted-decimal revision numbers for all revisions,
  rather than just showing a decimal revision number for revisions on the
  mainline. These revision numbers are not yet accepted as input into bzr
  commands such as log, diff etc. (Robert Collins)

* revisions can now be specified using dotted-decimal revision numbers.
  For instance, ``bzr diff -r 1.2.1..1.2.3``. (Robert Collins)

* ``bzr help commands`` output is now shorter (Aaron Bentley)

* ``bzr`` now uses lazy importing to reduce the startup time. This has
  a moderate effect on lots of actions, especially ones that have
  little to do. For example ``bzr rocks`` time is down to 116ms from
  283ms. (John Arbash Meinel)

* New Registry class to provide name-to-object registry-like support,
  for example for schemes where plugins can register new classes to
  do certain tasks (e.g. log formatters). Also provides lazy registration
  to allow modules to be loaded on request.
  (John Arbash Meinel, Adeodato Simó)

API Incompatability
*******************

* LogFormatter subclasses show now expect the 'revno' parameter to
  show() to be a string rather than an int. (Robert Collins)

Internals
*********

* ``TestCase.run_bzr``, ``run_bzr_captured``, and ``run_bzr_subprocess``
  can take a ``working_dir='foo'`` parameter, which will change directory
  for the command. (John Arbash Meinel)

* ``bzrlib.lazy_regex.lazy_compile`` can be used to create a proxy
  around a regex, which defers compilation until first use.
  (John Arbash Meinel)

* ``TestCase.run_bzr_subprocess`` defaults to supplying the
  ``--no-plugins`` parameter to ensure test reproducability, and avoid
  problems with system-wide installed plugins. (John Arbash Meinel)

* Unique tree root ids are now supported. Newly created trees still
  use the common root id for compatibility with bzr versions before 0.12.
  (Aaron Bentley)

* ``WorkingTree.set_root_id(None)`` is now deprecated. Please
  pass in ``inventory.ROOT_ID`` if you want the default root id value.
  (Robert Collins, John Arbash Meinel)

* New method ``WorkingTree.flush()`` which will write the current memory
  inventory out to disk. At the same time, ``read_working_inventory`` will
  no longer trash the current tree inventory if it has been modified within
  the current lock, and the tree will now ``flush()`` automatically on
  ``unlock()``. ``WorkingTree.set_root_id()`` has been updated to take
  advantage of this functionality. (Robert Collins, John Arbash Meinel)

* ``bzrlib.tsort.merge_sorted`` now accepts ``generate_revnos``. This
  parameter will cause it to add another column to its output, which
  contains the dotted-decimal revno for each revision, as a tuple.
  (Robert Collins)

* ``LogFormatter.show_merge`` is deprecated in favour of
  ``LogFormatter.show_merge_revno``. (Robert Collins)

Bug Fixes
*********

* Avoid circular imports by creating a deprecated function for
  ``bzrlib.tree.RevisionTree``. Callers should have been using
  ``bzrlib.revisontree.RevisionTree`` anyway. (John Arbash Meinel,
  #66349)

* Don't use ``socket.MSG_WAITALL`` as it doesn't exist on all
  platforms. (Martin Pool, #66356)

* Don't require ``Content-Type`` in range responses. Assume they are a
  single range if ``Content-Type`` does not exist.
  (John Arbash Meinel, #62473)

* bzr branch/pull no longer complain about progress bar cleanup when
  interrupted during fetch.  (Aaron Bentley, #54000)

* ``WorkingTree.set_parent_trees()`` uses the trees to directly write
  the basis inventory, rather than going through the repository. This
  allows us to have 1 inventory read, and 2 inventory writes when
  committing a new tree. (John Arbash Meinel)

* When reverting, files that are not locally modified that do not exist
  in the target are deleted, not just unversioned (Aaron Bentley)

* When trying to acquire a lock, don't fail immediately. Instead, try
  a few times (up to 1 hour) before timing out. Also, report why the
  lock is unavailable (John Arbash Meinel, #43521, #49556)

* Leave HttpTransportBase daughter classes decides how they
  implement cloning. (Vincent Ladeuil, #61606)

* diff3 does not indicate conflicts on clean merge. (Aaron Bentley)

* If a commit fails, the commit message is stored in a file at the root of
  the tree for later commit. (Cheuksan Edward Wang, Stefan Metzmacher,
  #32054)

Testing
*******

* New test base class TestCaseWithMemoryTransport offers memory-only
  testing facilities: its not suitable for tests that need to mutate disk
  state, but most tests should not need that and should be converted to
  TestCaseWithMemoryTransport. (Robert Collins)

* ``TestCase.make_branch_and_memory_tree`` now takes a format
  option to set the BzrDir, Repository and Branch formats of the
  created objects. (Robert Collins, John Arbash Meinel)

bzr 0.11
########

:Released:  2006-10-02

* Smart server transport test failures on windows fixed. (Lukáš Lalinský).

bzr 0.11rc2
###########

:Released:  2006-09-27

Bug Fixes
*********

* Test suite hangs on windows fixed. (Andrew Bennets, Alexander Belchenko).

* Commit performance regression fixed. (Aaron Bentley, Robert Collins, John
  Arbash Meinel).

bzr 0.11rc1
###########

:Released:  2006-09-25

Improvements
************

* Knit files now wait to create their contents until the first data is
  added. The old code used to create an empty .knit and a .kndx with just
  the header. However, this caused a lot of extra round trips over sftp.
  This can change the time for ``bzr push`` to create a new remote branch
  from 160s down to 100s. This also affects ``bzr commit`` performance when
  adding new files, ``bzr commit`` on a new kernel-like tree drops from 50s
  down to 40s (John Arbash Meinel, #44692)

* When an entire subtree has been deleted, commit will now report that
  just the top of the subtree has been deleted, rather than reporting
  all the individual items. (Robert Collins)

* Commit performs one less XML parse. (Robert Collins)

* ``bzr checkout`` now operates on readonly branches as well
  as readwrite branches. This fixes bug #39542. (Robert Collins)

* ``bzr bind`` no longer synchronises history with the master branch.
  Binding should be followed by an update or push to synchronise the
  two branches. This is closely related to the fix for bug #39542.
  (Robert Collins)

* ``bzrlib.lazy_import.lazy_import`` function to create on-demand
  objects.  This allows all imports to stay at the global scope, but
  modules will not actually be imported if they are not used.
  (John Arbash Meinel)

* Support ``bzr://`` and ``bzr+ssh://`` urls to work with the new RPC-based
  transport which will be used with the upcoming high-performance smart
  server. The new command ``bzr serve`` will invoke bzr in server mode,
  which processes these requests. (Andrew Bennetts, Robert Collins, Martin
  Pool)

* New command ``bzr version-info`` which can be used to get a summary
  of the current state of the tree. This is especially useful as part
  of a build commands. See ``doc/version_info.txt`` for more information
  (John Arbash Meinel)

Bug Fixes
*********

* ``'bzr inventory [FILE...]'`` allows restricting the file list to a
  specific set of files. (John Arbash Meinel, #3631)

* Don't abort when annotating empty files (John Arbash Meinel, #56814)

* Add ``Stanza.to_unicode()`` which can be passed to another Stanza
  when nesting stanzas. Also, add ``read_stanza_unicode`` to handle when
  reading a nested Stanza. (John Arbash Meinel)

* Transform._set_mode() needs to stat the right file.
  (John Arbash Meinel, #56549)

* Raise WeaveFormatError rather than StopIteration when trying to read
  an empty Weave file. (John Arbash Meinel, #46871)

* Don't access e.code for generic URLErrors, only HTTPErrors have .code.
  (Vincent Ladeuil, #59835)

* Handle boundary="" lines properly to allow access through a Squid proxy.
  (John Arbash Meinel, #57723)

* revert now removes newly-added directories (Aaron Bentley, #54172)

* ``bzr upgrade sftp://`` shouldn't fail to upgrade v6 branches if there
  isn't a working tree. (David Allouche, #40679)

* Give nicer error messages when a user supplies an invalid --revision
  parameter. (John Arbash Meinel, #55420)

* Handle when LANG is not recognized by python. Emit a warning, but
  just revert to using 'ascii'. (John Arbash Meinel, #35392)

* Don't use ``preexec_fn`` on win32, as it is not supported by subprocess.
  (John Arbash Meinel)

* Skip specific tests when the dependencies aren't met. This includes
  some ``setup.py`` tests when ``python-dev`` is not available, and
  some tests that depend on paramiko. (John Arbash Meinel, Mattheiu Moy)

* Fallback to Paramiko properly, if no ``ssh`` executable exists on
  the system. (Andrew Bennetts, John Arbash Meinel)

* ``Branch.bind(other_branch)`` no longer takes a write lock on the
  other branch, and will not push or pull between the two branches.
  API users will need to perform a push or pull or update operation if they
  require branch synchronisation to take place. (Robert Collins, #47344)

* When creating a tarball or zipfile export, export unicode names as utf-8
  paths. This may not work perfectly on all platforms, but has the best
  chance of working in the common case. (John Arbash Meinel, #56816)

* When committing, only files that exist in working tree or basis tree
  may be specified (Aaron Bentley, #50793)

Portability
***********

* Fixes to run on Python 2.5 (Brian M. Carlson, Martin Pool, Marien Zwart)

Internals
*********

* TestCaseInTempDir now creates a separate directory for HOME, rather
  than having HOME set to the same location as the working directory.
  (John Arbash Meinel)

* ``run_bzr_subprocess()`` can take an optional ``env_changes={}`` parameter,
  which will update os.environ inside the spawned child. It also can
  take a ``universal_newlines=True``, which helps when checking the output
  of the command. (John Arbash Meinel)

* Refactor SFTP vendors to allow easier re-use when ssh is used.
  (Andrew Bennetts)

* ``Transport.list_dir()`` and ``Transport.iter_files_recursive()`` should always
  return urlescaped paths. This is now tested (there were bugs in a few
  of the transports) (Andrew Bennetts, David Allouche, John Arbash Meinel)

* New utility function ``symbol_versioning.deprecation_string``. Returns the
  formatted string for a callable, deprecation format pair. (Robert Collins)

* New TestCase helper applyDeprecated. This allows you to call a callable
  which is deprecated without it spewing to the screen, just by supplying
  the deprecation format string issued for it. (Robert Collins)

* Transport.append and Transport.put have been deprecated in favor of
  ``.append_bytes``, ``.append_file``, ``.put_bytes``, and
  ``.put_file``. This removes the ambiguity in what type of object the
  functions take.  ``Transport.non_atomic_put_{bytes,file}`` has also
  been added. Which works similarly to ``Transport.append()`` except for
  SFTP, it doesn't have a round trip when opening the file. Also, it
  provides functionality for creating a parent directory when trying
  to create a file, rather than raise NoSuchFile and forcing the
  caller to repeat their request.
  (John Arbash Meinel)

* WorkingTree has a new api ``unversion`` which allow the unversioning of
  entries by their file id. (Robert Collins)

* ``WorkingTree.pending_merges`` is deprecated.  Please use the
  ``get_parent_ids`` (introduced in 0.10) method instead. (Robert Collins)

* WorkingTree has a new ``lock_tree_write`` method which locks the branch for
  read rather than write. This is appropriate for actions which only need
  the branch data for reference rather than mutation. A new decorator
  ``needs_tree_write_lock`` is provided in the workingtree module. Like the
  ``needs_read_lock`` and ``needs_write_lock`` decorators this allows static
  declaration of the locking requirements of a function to ensure that
  a lock is taken out for casual scripts. (Robert Collins, #54107)

* All WorkingTree methods which write to the tree, but not to the branch
  have been converted to use ``needs_tree_write_lock`` rather than
  ``needs_write_lock``. Also converted is the revert, conflicts and tree
  transform modules. This provides a modest performance improvement on
  metadir style trees, due to the reduce lock-acquisition, and a more
  significant performance improvement on lightweight checkouts from
  remote branches, where trivial operations used to pay a significant
  penalty. It also provides the basis for allowing readonly checkouts.
  (Robert Collins)

* Special case importing the standard library 'copy' module. This shaves
  off 40ms of startup time, while retaining compatibility. See:
  ``bzrlib/inspect_for_copy.py`` for more details. (John Arbash Meinel)

* WorkingTree has a new parent class MutableTree which represents the
  specialisations of Tree which are able to be altered. (Robert Collins)

* New methods mkdir and ``put_file_bytes_non_atomic`` on MutableTree that
  mutate the tree and its contents. (Robert Collins)

* Transport behaviour at the root of the URL is now defined and tested.
  (Andrew Bennetts, Robert Collins)

Testing
*******

* New test helper classs MemoryTree. This is typically accessed via
  ``self.make_branch_and_memory_tree()`` in test cases. (Robert Collins)

* Add ``start_bzr_subprocess`` and ``stop_bzr_subprocess`` to allow test
  code to continue running concurrently with a subprocess of bzr.
  (Andrew Bennetts, Robert Collins)

* Add a new method ``Transport.get_smart_client()``. This is provided to
  allow upgrades to a richer interface than the VFS one provided by
  Transport. (Andrew Bennetts, Martin Pool)

bzr 0.10
########

:Released:  2006-08-29

Improvements
************
* 'merge' now takes --uncommitted, to apply uncommitted changes from a
  tree.  (Aaron Bentley)

* 'bzr add --file-ids-from' can be used to specify another path to use
  for creating file ids, rather than generating all new ones. Internally,
  the 'action' passed to ``smart_add_tree()`` can return ``file_ids`` that
  will be used, rather than having bzrlib generate new ones.
  (John Arbash Meinel, #55781)

* ``bzr selftest --benchmark`` now allows a ``--cache-dir`` parameter.
  This will cache some of the intermediate trees, and decrease the
  setup time for benchmark tests. (John Arbash Meinel)

* Inverse forms are provided for all boolean options.  For example,
  --strict has --no-strict, --no-recurse has --recurse (Aaron Bentley)

* Serialize out Inventories directly, rather than using ElementTree.
  Writing out a kernel sized inventory drops from 2s down to ~350ms.
  (Robert Collins, John Arbash Meinel)

Bug Fixes
*********

* Help diffutils 2.8.4 get along with binary tests (Marien Zwart: #57614)

* Change LockDir so that if the lock directory doesn't exist when
  ``lock_write()`` is called, an attempt will be made to create it.
  (John Arbash Meinel, #56974)

* ``bzr uncommit`` preserves pending merges. (John Arbash Meinel, #57660)

* Active FTP transport now works as intended. (ghozzy, #56472)

* Really fix mutter() so that it won't ever raise a UnicodeError.
  It means it is possible for ~/.bzr.log to contain non UTF-8 characters.
  But it is a debugging log, not a real user file.
  (John Arbash Meinel, #56947, #53880)

* Change Command handle to allow Unicode command and options.
  At present we cannot register Unicode command names, so we will get
  BzrCommandError('unknown command'), or BzrCommandError('unknown option')
  But that is better than a UnicodeError + a traceback.
  (John Arbash Meinel, #57123)

* Handle TZ=UTC properly when reading/writing revisions.
  (John Arbash Meinel, #55783, #56290)

* Use ``GPG_TTY`` to allow gpg --cl to work with gpg-agent in a pipeline,
  (passing text to sign in on stdin). (John Arbash Meinel, #54468)

* External diff does the right thing for binaries even in foreign
  languages. (John Arbash Meinel, #56307)

* Testament handles more cases when content is unicode. Specific bug was
  in handling of revision properties.
  (John Arbash Meinel, Holger Krekel, #54723)

* The bzr selftest was failing on installed versions due to a bug in a new
  test helper. (John Arbash Meinel, Robert Collins, #58057)

Internals
*********

* ``bzrlib.cache_utf8`` contains ``encode()`` and ``decode()`` functions
  which can be used to cache the conversion between utf8 and Unicode.
  Especially helpful for some of the knit annotation code, which has to
  convert revision ids to utf8 to annotate lines in storage.
  (John Arbash Meinel)

* ``setup.py`` now searches the filesystem to find all packages which
  need to be installed. This should help make the life of packagers
  easier. (John Arbash Meinel)

bzr 0.9.0
#########

:Released:  2006-08-11

Surprises
*********

* The hard-coded built-in ignore rules have been removed. There are
  now two rulesets which are enforced. A user global one in
  ``~/.bazaar/ignore`` which will apply to every tree, and the tree
  specific one '.bzrignore'.
  ``~/.bazaar/ignore`` will be created if it does not exist, but with
  a more conservative list than the old default.
  This fixes bugs with default rules being enforced no matter what.
  The old list of ignore rules from bzr is available by
  running 'bzr ignore --old-default-rules'.
  (Robert Collins, Martin Pool, John Arbash Meinel)

* 'branches.conf' has been changed to 'locations.conf', since it can apply
  to more locations than just branch locations.
  (Aaron Bentley)

Improvements
************

* The revision specifier "revno:" is extended to accept the syntax
  revno:N:branch. For example,
  revno:42:http://bazaar-vcs.org/bzr/bzr.dev/ means revision 42 in
  bzr.dev.  (Matthieu Moy)

* Tests updates to ensure proper URL handling, UNICODE support, and
  proper printing when the user's terminal encoding cannot display
  the path of a file that has been versioned.
  ``bzr branch`` can take a target URL rather than only a local directory.
  ``Branch.get_parent()/set_parent()`` now save a relative path if possible,
  and normalize the parent based on root, allowing access across
  different transports. (John Arbash Meinel, Wouter van Heyst, Martin Pool)
  (Malone #48906, #42699, #40675, #5281, #3980, #36363, #43689,
  #42517, #42514)

* On Unix, detect terminal width using an ioctl not just $COLUMNS.
  Use terminal width for single-line logs from ``bzr log --line`` and
  pending-merge display.  (Robert Widhopf-Fenk, Gustavo Niemeyer)
  (Malone #3507)

* On Windows, detect terminal width using GetConsoleScreenBufferInfo.
  (Alexander Belchenko)

* Speedup improvement for 'date:'-revision search. (Guillaume Pinot).

* Show the correct number of revisions pushed when pushing a new branch.
  (Robert Collins).

* 'bzr selftest' now shows a progress bar with the number of tests, and
  progress made. 'make check' shows tests in -v mode, to be more useful
  for the PQM status window. (Robert Collins).
  When using a progress bar, failed tests are printed out, rather than
  being overwritten by the progress bar until the suite finishes.
  (John Arbash Meinel)

* 'bzr selftest --benchmark' will run a new benchmarking selftest.
  'bzr selftest --benchmark --lsprof-timed' will use lsprofile to generate
  profile data for the individual profiled calls, allowing for fine
  grained analysis of performance.
  (Robert Collins, Martin Pool).

* 'bzr commit' shows a progress bar. This is useful for commits over sftp
  where commit can take an appreciable time. (Robert Collins)

* 'bzr add' is now less verbose in telling you what ignore globs were
  matched by files being ignored. Instead it just tells you how many
  were ignored (because you might reasonably be expecting none to be
  ignored). 'bzr add -v' is unchanged and will report every ignored
  file. (Robert Collins).

* ftp now has a test server if medusa is installed. As part of testing,
  ftp support has been improved, including support for supplying a
  non-standard port. (John Arbash Meinel).

* 'bzr log --line' shows the revision number, and uses only the
  first line of the log message (#5162, Alexander Belchenko;
  Matthieu Moy)

* 'bzr status' has had the --all option removed. The 'bzr ls' command
  should be used to retrieve all versioned files. (Robert Collins)

* 'bzr bundle OTHER/BRANCH' will create a bundle which can be sent
  over email, and applied on the other end, while maintaining ancestry.
  This bundle can be applied with either 'bzr merge' or 'bzr pull',
  the same way you would apply another branch.
  (John Arbash Meinel, Aaron Bentley)

* 'bzr whoami' can now be used to set your identity from the command line,
  for a branch or globally.  (Robey Pointer)

* 'bzr checkout' now aliased to 'bzr co', and 'bzr annotate' to 'bzr ann'.
  (Michael Ellerman)

* 'bzr revert DIRECTORY' now reverts the contents of the directory as well.
  (Aaron Bentley)

* 'bzr get sftp://foo' gives a better error when paramiko is not present.
  Also updates things like 'http+pycurl://' if pycurl is not present.
  (John Arbash Meinel) (Malone #47821, #52204)

* New env variable ``BZR_PROGRESS_BAR``, sets the default progress bar type.
  Can be set to 'none' or 'dummy' to disable the progress bar, 'dots' or
  'tty' to create the respective type. (John Arbash Meinel, #42197, #51107)

* Improve the help text for 'bzr diff' to explain what various options do.
  (John Arbash Meinel, #6391)

* 'bzr uncommit -r 10' now uncommits revisions 11.. rather than uncommitting
  revision 10. This makes -r10 more in line with what other commands do.
  'bzr uncommit' also now saves the pending merges of the revisions that
  were removed. So it is safe to uncommit after a merge, fix something,
  and commit again. (John Arbash Meinel, #32526, #31426)

* 'bzr init' now also works on remote locations.
  (Wouter van Heyst, #48904)

* HTTP support has been updated. When using pycurl we now support
  connection keep-alive, which reduces dns requests and round trips.
  And for both urllib and pycurl we support multi-range requests,
  which decreases the number of round-trips. Performance results for
  ``bzr branch http://bazaar-vcs.org/bzr/bzr.dev/`` indicate
  http branching is now 2-3x faster, and ``bzr pull`` in an existing
  branch is as much as 4x faster.
  (Michael Ellerman, Johan Rydberg, John Arbash Meinel, #46768)

* Performance improvements for sftp. Branching and pulling are now up to
  2x faster. Utilize paramiko.readv() support for async requests if it
  is available (paramiko > 1.6) (John Arbash Meinel)

Bug Fixes
*********

* Fix shadowed definition of TestLocationConfig that caused some
  tests not to run.
  (Erik Bågfors, Michael Ellerman, Martin Pool, #32587)

* Fix unnecessary requirement of sign-my-commits that it be run from
  a working directory.  (Martin Pool, Robert Collins)

* 'bzr push location' will only remember the push location if it succeeds
  in connecting to the remote location. (John Arbash Meinel, #49742)

* 'bzr revert' no longer toggles the executable bit on win32
  (John Arbash Meinel, #45010)

* Handle broken pipe under win32 correctly. (John Arbash Meinel)

* sftp tests now work correctly on win32 if you have a newer paramiko
  (John Arbash Meinel)

* Cleanup win32 test suite, and general cleanup of places where
  file handles were being held open. (John Arbash Meinel)

* When specifying filenames for 'diff -r x..y', the name of the file in the
  working directory can be used, even if its name is different in both x
  and y.

* File-ids containing single- or double-quotes are handled correctly by
  push. (Aaron Bentley, #52227)

* Normalize unicode filenames to ensure cross-platform consistency.
  (John Arbash Meinel, #43689)

* The argument parser can now handle '-' as an argument. Currently
  no code interprets it specially (it is mostly handled as a file named
  '-'). But plugins, and future operations can use it.
  (John Arbash meinel, #50984)

* Bundles can properly read binary files with a plain '\r' in them.
  (John Arbash Meinel, #51927)

* Tuning ``iter_entries()`` to be more efficient (John Arbash Meinel, #5444)

* Lots of win32 fixes (the test suite passes again).
  (John Arbash Meinel, #50155)

* Handle openbsd returning None for sys.getfilesystemencoding() (#41183)

* Support ftp APPE (append) to allow Knits to be used over ftp (#42592)

* Removals are only committed if they match the filespec (or if there is
  no filespec).  (#46635, Aaron Bentley)

* smart-add recurses through all supplied directories
  (John Arbash Meinel, #52578)

* Make the bundle reader extra lines before and after the bundle text.
  This allows you to parse an email with the bundle inline.
  (John Arbash Meinel, #49182)

* Change the file id generator to squash a little bit more. Helps when
  working with long filenames on windows. (Also helps for unicode filenames
  not generating hidden files). (John Arbash Meinel, #43801)

* Restore terminal mode on C-c while reading sftp password.  (#48923,
  Nicholas Allen, Martin Pool)

* Timestamps are rounded to 1ms, and revision entries can be recreated
  exactly. (John Arbash Meinel, Jamie Wilkinson, #40693)

* Branch.base has changed to a URL, but ~/.bazaar/locations.conf should
  use local paths, since it is user visible (John Arbash Meinel, #53653)

* ``bzr status foo`` when foo was unversioned used to cause a full delta
  to be generated (John Arbash Meinel, #53638)

* When reading revision properties, an empty value should be considered
  the empty string, not None (John Arbash Meinel, #47782)

* ``bzr diff --diff-options`` can now handle binary files being changed.
  Also, the output is consistent when --diff-options is not supplied.
  (John Arbash Meinel, #54651, #52930)

* Use the right suffixes for loading plugins (John Arbash Meinel, #51810)

* Fix ``Branch.get_parent()`` to handle the case when the parent is not
  accessible (John Arbash Meinel, #52976)

Internals
*********

* Combine the ignore rules into a single regex rather than looping over
  them to reduce the threshold where  N^2 behaviour occurs in operations
  like status. (Jan Hudec, Robert Collins).

* Appending to ``bzrlib.DEFAULT_IGNORE`` is now deprecated. Instead, use
  one of the add functions in bzrlib.ignores. (John Arbash Meinel)

* 'bzr push' should only push the ancestry of the current revision, not
  all of the history in the repository. This is especially important for
  shared repositories. (John Arbash Meinel)

* ``bzrlib.delta.compare_trees`` now iterates in alphabetically sorted order,
  rather than randomly walking the inventories. (John Arbash Meinel)

* Doctests are now run in temporary directories which are cleaned up when
  they finish, rather than using special ScratchDir/ScratchBranch objects.
  (Martin Pool)

* Split ``check`` into separate methods on the branch and on the repository,
  so that it can be specialized in ways that are useful or efficient for
  different formats.  (Martin Pool, Robert Collins)

* Deprecate ``Repository.all_revision_ids``; most methods don't really need
  the global revision graph but only that part leading up to a particular
  revision.  (Martin Pool, Robert Collins)

* Add a BzrDirFormat ``control_formats`` list which allows for control formats
  that do not use '.bzr' to store their data - i.e. '.svn', '.hg' etc.
  (Robert Collins, Jelmer Vernooij).

* ``bzrlib.diff.external_diff`` can be redirected to any file-like object.
  Uses subprocess instead of spawnvp.
  (James Henstridge, John Arbash Meinel, #4047, #48914)

* New command line option '--profile-imports', which will install a custom
  importer to log time to import modules and regex compilation time to
  sys.stderr (John Arbash Meinel)

* 'EmptyTree' is now deprecated, please use ``repository.revision_tree(None)``
  instead. (Robert Collins)

* "RevisionTree" is now in bzrlib/revisiontree.py. (Robert Collins)

bzr 0.8.2
#########

:Released:  2006-05-17

Bug Fixes
*********

* setup.py failed to install launchpad plugin.  (Martin Pool)

bzr 0.8.1
#########

:Released:  2006-05-16

Bug Fixes
*********

* Fix failure to commit a merge in a checkout.  (Martin Pool,
  Robert Collins, Erik Bågfors, #43959)

* Nicer messages from 'commit' in the case of renames, and correct
  messages when a merge has occured. (Robert Collins, Martin Pool)

* Separate functionality from assert statements as they are skipped in
  optimized mode of python. Add the same check to pending merges.
  (Olaf Conradi, #44443)

Changes
*******

* Do not show the None revision in output of bzr ancestry. (Olaf Conradi)

* Add info on standalone branches without a working tree.
  (Olaf Conradi, #44155)

* Fix bug in knits when raising InvalidRevisionId. (Olaf Conradi, #44284)

Changes
*******

* Make editor invocation comply with Debian Policy. First check
  environment variables VISUAL and EDITOR, then try editor from
  alternatives system. If that all fails, fall back to the pre-defined
  list of editors. (Olaf Conradi, #42904)

New Features
************

* New 'register-branch' command registers a public branch into
  Launchpad.net, where it can be associated with bugs, etc.
  (Martin Pool, Bjorn Tillenius, Robert Collins)

Internals
*********

* New public api in InventoryEntry - ``describe_change(old, new)`` which
  provides a human description of the changes between two old and
  new. (Robert Collins, Martin Pool)

Testing
*******

* Fix test case for bzr info in upgrading a standalone branch to metadir,
  uses bzrlib api now. (Olaf Conradi)

bzr 0.8
#######

:Released:  2006-05-08

Notes When Upgrading
********************

Release 0.8 of bzr introduces a new format for history storage, called
'knit', as an evolution of to the 'weave' format used in 0.7.  Local
and remote operations are faster using knits than weaves.  Several
operations including 'init', 'init-repo', and 'upgrade' take a
--format option that controls this.  Branching from an existing branch
will keep the same format.

It is possible to merge, pull and push between branches of different
formats but this is slower than moving data between homogenous
branches.  It is therefore recommended (but not required) that you
upgrade all branches for a project at the same time.  Information on
formats is shown by 'bzr info'.

bzr 0.8 now allows creation of 'repositories', which hold the history
of files and revisions for several branches.  Previously bzr kept all
the history for a branch within the .bzr directory at the root of the
branch, and this is still the default.  To create a repository, use
the new 'bzr init-repo' command.  Branches exist as directories under
the repository and contain just a small amount of information
indicating the current revision of the branch.

bzr 0.8 also supports 'checkouts', which are similar to in cvs and
subversion.  Checkouts are associated with a branch (optionally in a
repository), which contains all the historical information.  The
result is that a checkout can be deleted without losing any
already-committed revisions.  A new 'update' command is also available.

Repositories and checkouts are not supported with the 0.7 storage
format.  To use them you must upgrad to either knits, or to the
'metaweave' format, which uses weaves but changes the .bzr directory
arrangement.


Improvements
************

* sftp paths can now be relative, or local, according to the lftp
  convention. Paths now take the form::

      sftp://user:pass@host:port/~/relative/path
      or
      sftp://user:pass@host:port/absolute/path

* The FTP transport now tries to reconnect after a temporary
  failure. ftp put is made atomic. (Matthieu Moy)

* The FTP transport now maintains a pool of connections, and
  reuses them to avoid multiple connections to the same host (like
  sftp did). (Daniel Silverstone)

* The ``bzr_man.py`` file has been removed. To create the man page now,
  use ``./generate_docs.py man``. The new program can also create other files.
  Run ``python generate_docs.py --help`` for usage information.
  (Hans Ulrich Niedermann & James Blackwell).

* Man Page now gives full help (James Blackwell).
  Help also updated to reflect user config now being stored in .bazaar
  (Hans Ulrich Niedermann)

* It's now possible to set aliases in bazaar.conf (Erik Bågfors)

* Pull now accepts a --revision argument (Erik Bågfors)

* ``bzr re-sign`` now allows multiple revisions to be supplied on the command
  line. You can now use the following command to sign all of your old
  commits::

    find .bzr/revision-store// -name my@email-* \
      | sed 's/.*\/\/..\///' \
      | xargs bzr re-sign

* Upgrade can now upgrade over the network. (Robert Collins)

* Two new commands 'bzr checkout' and 'bzr update' allow for CVS/SVN-alike
  behaviour.  By default they will cache history in the checkout, but
  with --lightweight almost all data is kept in the master branch.
  (Robert Collins)

* 'revert' unversions newly-versioned files, instead of deleting them.

* 'merge' is more robust.  Conflict messages have changed.

* 'merge' and 'revert' no longer clobber existing files that end in '~' or
  '.moved'.

* Default log format can be set in configuration and plugins can register
  their own formatters. (Erik Bågfors)

* New 'reconcile' command will check branch consistency and repair indexes
  that can become out of sync in pre 0.8 formats. (Robert Collins,
  Daniel Silverstone)

* New 'bzr init --format' and 'bzr upgrade --format' option to control
  what storage format is created or produced.  (Robert Collins,
  Martin Pool)

* Add parent location to 'bzr info', if there is one.  (Olaf Conradi)

* New developer commands 'weave-list' and 'weave-join'.  (Martin Pool)

* New 'init-repository' command, plus support for repositories in 'init'
  and 'branch' (Aaron Bentley, Erik Bågfors, Robert Collins)

* Improve output of 'info' command. Show all relevant locations related to
  working tree, branch and repository. Use kibibytes for binary quantities.
  Fix off-by-one error in missing revisions of working tree.  Make 'info'
  work on branches, repositories and remote locations.  Show locations
  relative to the shared repository, if applicable.  Show locking status
  of locations.  (Olaf Conradi)

* Diff and merge now safely handle binary files. (Aaron Bentley)

* 'pull' and 'push' now normalise the revision history, so that any two
  branches with the same tip revision will have the same output from 'log'.
  (Robert Collins)

* 'merge' accepts --remember option to store parent location, like 'push'
  and 'pull'. (Olaf Conradi)

* bzr status and diff when files given as arguments do not exist
  in the relevant trees.  (Martin Pool, #3619)

* Add '.hg' to the default ignore list.  (Martin Pool)

* 'knit' is now the default disk format. This improves disk performance and
  utilization, increases incremental pull performance, robustness with SFTP
  and allows checkouts over SFTP to perform acceptably.
  The initial Knit code was contributed by Johan Rydberg based on a
  specification by Martin Pool.
  (Robert Collins, Aaron Bentley, Johan Rydberg, Martin Pool).

* New tool to generate all-in-one html version of the manual.  (Alexander
  Belchenko)

* Hitting CTRL-C while doing an SFTP push will no longer cause stale locks
  to be left in the SFTP repository. (Robert Collins, Martin Pool).

* New option 'diff --prefix' to control how files are named in diff
  output, with shortcuts '-p0' and '-p1' corresponding to the options for
  GNU patch.  (Alexander Belchenko, Goffredo Baroncelli, Martin Pool)

* Add --revision option to 'annotate' command.  (Olaf Conradi)

* If bzr shows an unexpected revision-history after pulling (perhaps due
  to a reweave) it can now be corrected by 'bzr reconcile'.
  (Robert Collins)

Changes
*******

* Commit is now verbose by default, and shows changed filenames and the
  new revision number.  (Robert Collins, Martin Pool)

* Unify 'mv', 'move', 'rename'.  (Matthew Fuller, #5379)

* 'bzr -h' shows help.  (Martin Pool, Ian Bicking, #35940)

* Make 'pull' and 'push' remember location on failure using --remember.
  (Olaf Conradi)

* For compatibility, make old format for using weaves inside metadir
  available as 'metaweave' format.  Rename format 'metadir' to 'default'.
  Clean up help for option --format in commands 'init', 'init-repo' and
  'upgrade'.  (Olaf Conradi)

Internals
*********

* The internal storage of history, and logical branch identity have now
  been split into Branch, and Repository. The common locking and file
  management routines are now in bzrlib.lockablefiles.
  (Aaron Bentley, Robert Collins, Martin Pool)

* Transports can now raise DependencyNotPresent if they need a library
  which is not installed, and then another implementation will be
  tried.  (Martin Pool)

* Remove obsolete (and no-op) `decode` parameter to `Transport.get`.
  (Martin Pool)

* Using Tree Transform for merge, revert, tree-building

* WorkingTree.create, Branch.create, ``WorkingTree.create_standalone``,
  Branch.initialize are now deprecated. Please see ``BzrDir.create_*`` for
  replacement API's. (Robert Collins)

* New BzrDir class represents the .bzr control directory and manages
  formatting issues. (Robert Collins)

* New repository.InterRepository class encapsulates Repository to
  Repository actions and allows for clean selection of optimised code
  paths. (Robert Collins)

* ``bzrlib.fetch.fetch`` and ``bzrlib.fetch.greedy_fetch`` are now
  deprecated, please use ``branch.fetch`` or ``repository.fetch``
  depending on your needs. (Robert Collins)

* deprecated methods now have a ``is_deprecated`` flag on them that can
  be checked, if you need to determine whether a given callable is
  deprecated at runtime. (Robert Collins)

* Progress bars are now nested - see
  ``bzrlib.ui.ui_factory.nested_progress_bar``.
  (Robert Collins, Robey Pointer)

* New API call ``get_format_description()`` for each type of format.
  (Olaf Conradi)

* Changed ``branch.set_parent()`` to accept None to remove parent.
  (Olaf Conradi)

* Deprecated BzrError AmbiguousBase.  (Olaf Conradi)

* WorkingTree.branch is now a read only property.  (Robert Collins)

* bzrlib.ui.text.TextUIFactory now accepts a ``bar_type`` parameter which
  can be None or a factory that will create a progress bar. This is
  useful for testing or for overriding the bzrlib.progress heuristic.
  (Robert Collins)

* New API method ``get_physical_lock_status()`` to query locks present on a
  transport.  (Olaf Conradi)

* Repository.reconcile now takes a thorough keyword parameter to allow
  requesting an indepth reconciliation, rather than just a data-loss
  check. (Robert Collins)

* ``bzrlib.ui.ui_factory protocol`` now supports ``get_boolean`` to prompt
  the user for yes/no style input. (Robert Collins)

Testing
*******

* SFTP tests now shortcut the SSH negotiation, reducing test overhead
  for testing SFTP protocol support. (Robey Pointer)

* Branch formats are now tested once per implementation (see ``bzrlib.
  tests.branch_implementations``. This is analagous to the transport
  interface tests, and has been followed up with working tree,
  repository and BzrDir tests. (Robert Collins)

* New test base class TestCaseWithTransport provides a transport aware
  test environment, useful for testing any transport-interface using
  code. The test suite option --transport controls the transport used
  by this class (when its not being used as part of implementation
  contract testing). (Robert Collins)

* Close logging handler on disabling the test log. This will remove the
  handler from the internal list inside python's logging module,
  preventing shutdown from closing it twice.  (Olaf Conradi)

* Move test case for uncommit to blackbox tests.  (Olaf Conradi)

* ``run_bzr`` and ``run_bzr_captured`` now accept a 'stdin="foo"'
  parameter which will provide String("foo") to the command as its stdin.

bzr 0.7
#######

:Released: 2006-01-09

Changes
*******

* .bzrignore is excluded from exports, on the grounds that it's a bzr
  internal-use file and may not be wanted.  (Jamie Wilkinson)

* The "bzr directories" command were removed in favor of the new
  --kind option to the "bzr inventory" command.  To list all
  versioned directories, now use "bzr inventory --kind directory".
  (Johan Rydberg)

* Under Windows configuration directory is now ``%APPDATA%\bazaar\2.0``
  by default. (John Arbash Meinel)

* The parent of Bzr configuration directory can be set by ``BZR_HOME``
  environment variable. Now the path for it is searched in ``BZR_HOME``,
  then in HOME. Under Windows the order is: ``BZR_HOME``, ``APPDATA``
  (usually points to ``C:\Documents and Settings\User Name\Application Data``),
  ``HOME``. (John Arbash Meinel)

* Plugins with the same name in different directories in the bzr plugin
  path are no longer loaded: only the first successfully loaded one is
  used. (Robert Collins)

* Use systems' external ssh command to open connections if possible.
  This gives better integration with user settings such as ProxyCommand.
  (James Henstridge)

* Permissions on files underneath .bzr/ are inherited from the .bzr
  directory. So for a shared repository, simply doing 'chmod -R g+w .bzr/'
  will mean that future file will be created with group write permissions.

* configure.in and config.guess are no longer in the builtin default
  ignore list.

* '.sw[nop]' pattern ignored, to ignore vim swap files for nameless
  files.  (John Arbash Meinel, Martin Pool)

Improvements
************

* "bzr INIT dir" now initializes the specified directory, and creates
  it if it does not exist.  (John Arbash Meinel)

* New remerge command (Aaron Bentley)

* Better zsh completion script.  (Steve Borho)

* 'bzr diff' now returns 1 when there are changes in the working
  tree. (Robert Collins)

* 'bzr push' now exists and can push changes to a remote location.
  This uses the transport infrastructure, and can store the remote
  location in the ~/.bazaar/branches.conf configuration file.
  (Robert Collins)

* Test directories are only kept if the test fails and the user requests
  that they be kept.

* Tweaks to short log printing

* Added branch nicks, new nick command, printing them in log output.
  (Aaron Bentley)

* If ``$BZR_PDB`` is set, pop into the debugger when an uncaught exception
  occurs.  (Martin Pool)

* Accept 'bzr resolved' (an alias for 'bzr resolve'), as this is
  the same as Subversion.  (Martin Pool)

* New ftp transport support (on ftplib), for ftp:// and aftp://
  URLs.  (Daniel Silverstone)

* Commit editor temporary files now start with ``bzr_log.``, to allow
  text editors to match the file name and set up appropriate modes or
  settings.  (Magnus Therning)

* Improved performance when integrating changes from a remote weave.
  (Goffredo Baroncelli)

* Sftp will attempt to cache the connection, so it is more likely that
  a connection will be reused, rather than requiring multiple password
  requests.

* bzr revno now takes an optional argument indicating the branch whose
  revno should be printed.  (Michael Ellerman)

* bzr cat defaults to printing the last version of the file.
  (Matthieu Moy, #3632)

* New global option 'bzr --lsprof COMMAND' runs bzr under the lsprof
  profiler.  (Denys Duchier)

* Faster commits by reading only the headers of affected weave files.
  (Denys Duchier)

* 'bzr add' now takes a --dry-run parameter which shows you what would be
  added, but doesn't actually add anything. (Michael Ellerman)

* 'bzr add' now lists how many files were ignored per glob.  add --verbose
  lists the specific files.  (Aaron Bentley)

* 'bzr missing' now supports displaying changes in diverged trees and can
  be limited to show what either end of the comparison is missing.
  (Aaron Bently, with a little prompting from Daniel Silverstone)

Bug Fixes
*********

* SFTP can walk up to the root path without index errors. (Robert Collins)

* Fix bugs in running bzr with 'python -O'.  (Martin Pool)

* Error when run with -OO

* Fix bug in reporting http errors that don't have an http error code.
  (Martin Pool)

* Handle more cases of pipe errors in display commands

* Change status to 3 for all errors

* Files that are added and unlinked before committing are completely
  ignored by diff and status

* Stores with some compressed texts and some uncompressed texts are now
  able to be used. (John A Meinel)

* Fix for bzr pull failing sometimes under windows

* Fix for sftp transport under windows when using interactive auth

* Show files which are both renamed and modified as such in 'bzr
  status' output.  (Daniel Silverstone, #4503)

* Make annotate cope better with revisions committed without a valid
  email address.  (Marien Zwart)

* Fix representation of tab characters in commit messages.
  (Harald Meland)

* List of plugin directories in ``BZR_PLUGIN_PATH`` environment variable is
  now parsed properly under Windows. (Alexander Belchenko)

* Show number of revisions pushed/pulled/merged. (Robey Pointer)

* Keep a cached copy of the basis inventory to speed up operations
  that need to refer to it.  (Johan Rydberg, Martin Pool)

* Fix bugs in bzr status display of non-ascii characters.
  (Martin Pool)

* Remove Makefile.in from default ignore list.
  (Tollef Fog Heen, Martin Pool, #6413)

* Fix failure in 'bzr added'.  (Nathan McCallum, Martin Pool)

Testing
*******

* Fix selftest asking for passwords when there are no SFTP keys.
  (Robey Pointer, Jelmer Vernooij)

* Fix selftest run with 'python -O'.  (Martin Pool)

* Fix HTTP tests under Windows. (John Arbash Meinel)

* Make tests work even if HOME is not set (Aaron Bentley)

* Updated ``build_tree`` to use fixed line-endings for tests which read
  the file cotents and compare. Make some tests use this to pass under
  Windows. (John Arbash Meinel)

* Skip stat and symlink tests under Windows. (Alexander Belchenko)

* Delay in selftest/testhashcash is now issued under win32 and Cygwin.
  (John Arbash Meinel)

* Use terminal width to align verbose test output.  (Martin Pool)

* Blackbox tests are maintained within the bzrlib.tests.blackbox directory.
  If adding a new test script please add that to
  ``bzrlib.tests.blackbox.__init__``. (Robert Collins)

* Much better error message if one of the test suites can't be
  imported.  (Martin Pool)

* Make check now runs the test suite twice - once with the default locale,
  and once with all locales forced to C, to expose bugs. This is not
  trivially done within python, so for now its only triggered by running
  Make check. Integrators and packagers who wish to check for full
  platform support should run 'make check' to test the source.
  (Robert Collins)

* Tests can now run TestSkipped if they can't execute for any reason.
  (Martin Pool) (NB: TestSkipped should only be raised for correctable
  reasons - see the wiki spec ImprovingBzrTestSuite).

* Test sftp with relative, absolute-in-homedir and absolute-not-in-homedir
  paths for the transport tests. Introduce blackbox remote sftp tests that
  test the same permutations. (Robert Collins, Robey Pointer)

* Transport implementation tests are now independent of the local file
  system, which allows tests for esoteric transports, and for features
  not available in the local file system. They also repeat for variations
  on the URL scheme that can introduce issues in the transport code,
  see bzrlib.transport.TransportTestProviderAdapter() for this.
  (Robert Collins).

* ``TestCase.build_tree`` uses the transport interface to build trees,
  pass in a transport parameter to give it an existing connection.
  (Robert Collins).

Internals
*********

* WorkingTree.pull has been split across Branch and WorkingTree,
  to allow Branch only pulls. (Robert Collins)

* ``commands.display_command`` now returns the result of the decorated
  function. (Robert Collins)

* LocationConfig now has a ``set_user_option(key, value)`` call to save
  a setting in its matching location section (a new one is created
  if needed). (Robert Collins)

* Branch has two new methods, ``get_push_location`` and
  ``set_push_location`` to respectively, get and set the push location.
  (Robert Collins)

* ``commands.register_command`` now takes an optional flag to signal that
  the registrant is planning to decorate an existing command. When
  given multiple plugins registering a command is not an error, and
  the original command class (whether built in or a plugin based one) is
  returned to the caller. There is a new error 'MustUseDecorated' for
  signalling when a wrapping command should switch to the original
  version. (Robert Collins)

* Some option parsing errors will raise 'BzrOptionError', allowing
  granular detection for decorating commands. (Robert Collins).

* ``Branch.read_working_inventory`` has moved to
  ``WorkingTree.read_working_inventory``. This necessitated changes to
  ``Branch.get_root_id``, and a move of ``Branch.set_inventory`` to
  WorkingTree as well. To make it clear that a WorkingTree cannot always
  be obtained ``Branch.working_tree()`` will raise
  ``errors.NoWorkingTree`` if one cannot be obtained. (Robert Collins)

* All pending merges operations from Branch are now on WorkingTree.
  (Robert Collins)

* The follow operations from Branch have moved to WorkingTree::

      add()
      commit()
      move()
      rename_one()
      unknowns()

  (Robert Collins)

* ``bzrlib.add.smart_add_branch`` is now ``smart_add_tree``. (Robert Collins)

* New "rio" serialization format, similar to rfc-822. (Martin Pool)

* Rename selftests to ``bzrlib.tests.test_foo``.  (John A Meinel, Martin
  Pool)

* ``bzrlib.plugin.all_plugins`` has been changed from an attribute to a
  query method. (Robert Collins)

* New options to read only the table-of-contents of a weave.
  (Denys Duchier)

* Raise NoSuchFile when someone tries to add a non-existant file.
  (Michael Ellerman)

* Simplify handling of DivergedBranches in ``cmd_pull()``.
  (Michael Ellerman)

* Branch.controlfile* logic has moved to lockablefiles.LockableFiles, which
  is exposed as ``Branch().control_files``. Also this has been altered with the
  controlfile pre/suffix replaced by simple method names like 'get' and
  'put'. (Aaron Bentley, Robert Collins).

* Deprecated functions and methods can now be marked as such using the
  ``bzrlib.symbol_versioning`` module. Marked method have their docstring
  updated and will issue a DeprecationWarning using the warnings module
  when they are used. (Robert Collins)

* ``bzrlib.osutils.safe_unicode`` now exists to provide parameter coercion
  for functions that need unicode strings. (Robert Collins)

bzr 0.6
#######

:Released: 2005-10-28

Improvements
************

* pull now takes --verbose to show you what revisions are added or removed
  (John A Meinel)

* merge now takes a --show-base option to include the base text in
  conflicts.
  (Aaron Bentley)

* The config files are now read using ConfigObj, so '=' should be used as
  a separator, not ':'.
  (Aaron Bentley)

* New 'bzr commit --strict' option refuses to commit if there are
  any unknown files in the tree.  To commit, make sure all files are
  either ignored, added, or deleted.  (Michael Ellerman)

* The config directory is now ~/.bazaar, and there is a single file
  ~/.bazaar/bazaar.conf storing email, editor and other preferences.
  (Robert Collins)

* 'bzr add' no longer takes a --verbose option, and a --quiet option
  has been added that suppresses all output.

* Improved zsh completion support in contrib/zsh, from Clint
  Adams.

* Builtin 'bzr annotate' command, by Martin Pool with improvements from
  Goffredo Baroncelli.

* 'bzr check' now accepts -v for verbose reporting, and checks for
  ghosts in the branch. (Robert Collins)

* New command 're-sign' which will regenerate the gpg signature for
  a revision. (Robert Collins)

* If you set ``check_signatures=require`` for a path in
  ``~/.bazaar/branches.conf`` then bzr will invoke your
  ``gpg_signing_command`` (defaults to gpg) and record a digital signature
  of your commit. (Robert Collins)

* New sftp transport, based on Paramiko.  (Robey Pointer)

* 'bzr pull' now accepts '--clobber' which will discard local changes
  and make this branch identical to the source branch. (Robert Collins)

* Just give a quieter warning if a plugin can't be loaded, and
  put the details in .bzr.log.  (Martin Pool)

* 'bzr branch' will now set the branch-name to the last component of the
  output directory, if one was supplied.

* If the option ``post_commit`` is set to one (or more) python function
  names (must be in the bzrlib namespace), then they will be invoked
  after the commit has completed, with the branch and ``revision_id`` as
  parameters. (Robert Collins)

* Merge now has a retcode of 1 when conflicts occur. (Robert Collins)

* --merge-type weave is now supported for file contents.  Tree-shape
  changes are still three-way based.  (Martin Pool, Aaron Bentley)

* 'bzr check' allows the first revision on revision-history to have
  parents - something that is expected for cheap checkouts, and occurs
  when conversions from baz do not have all history.  (Robert Collins).

* 'bzr merge' can now graft unrelated trees together, if your specify
  0 as a base. (Aaron Bentley)

* 'bzr commit branch' and 'bzr commit branch/file1 branch/file2' now work
  (Aaron Bentley)

* Add '.sconsign*' to default ignore list.  (Alexander Belchenko)

* 'bzr merge --reprocess' minimizes conflicts

Testing
*******

* The 'bzr selftest --pattern' option for has been removed, now
  test specifiers on the command line can be simple strings, or
  regexps, or both. (Robert Collins)

* Passing -v to selftest will now show the time each test took to
  complete, which will aid in analysing performance regressions and
  related questions. (Robert Collins)

* 'bzr selftest' runs all tests, even if one fails, unless '--one'
  is given. (Martin Pool)

* There is a new method for TestCaseInTempDir, assertFileEqual, which
  will check that a given content is equal to the content of the named
  file. (Robert Collins)

* Fix test suite's habit of leaving many temporary log files in $TMPDIR.
  (Martin Pool)

Internals
*********

* New 'testament' command and concept for making gpg-signatures
  of revisions that are not tied to a particular internal
  representation.  (Martin Pool).

* Per-revision properties ('revprops') as key-value associated
  strings on each revision created when the revision is committed.
  Intended mainly for the use of external tools.  (Martin Pool).

* Config options have moved from bzrlib.osutils to bzrlib.config.
  (Robert Collins)

* Improved command line option definitions allowing explanations
  for individual options, among other things.  Contributed by
  Magnus Therning.

* Config options have moved from bzrlib.osutils to bzrlib.config.
  Configuration is now done via the config.Config interface:
  Depending on whether you have a Branch, a Location or no information
  available, construct a ``*Config``, and use its ``signature_checking``,
  ``username`` and ``user_email`` methods. (Robert Collins)

* Plugins are now loaded under bzrlib.plugins, not bzrlib.plugin, and
  they are made available for other plugins to use. You should not
  import other plugins during the ``__init__`` of your plugin though, as
  no ordering is guaranteed, and the plugins directory is not on the
  python path. (Robert Collins)

* Branch.relpath has been moved to WorkingTree.relpath. WorkingTree no
  no longer takes an inventory, rather it takes an option branch
  parameter, and if None is given will open the branch at basedir
  implicitly. (Robert Collins)

* Cleaner exception structure and error reporting.  Suggested by
  Scott James Remnant.  (Martin Pool)

* Branch.remove has been moved to WorkingTree, which has also gained
  ``lock_read``, ``lock_write`` and ``unlock`` methods for convenience.
  (Robert Collins)

* Two decorators, ``needs_read_lock`` and ``needs_write_lock`` have been
  added to the branch module. Use these to cause a function to run in a
  read or write lock respectively. (Robert Collins)

* ``Branch.open_containing`` now returns a tuple (Branch, relative-path),
  which allows direct access to the common case of 'get me this file
  from its branch'. (Robert Collins)

* Transports can register using ``register_lazy_transport``, and they
  will be loaded when first used.  (Martin Pool)

* 'pull' has been factored out of the command as ``WorkingTree.pull()``.
  A new option to WorkingTree.pull has been added, clobber, which will
  ignore diverged history and pull anyway.
  (Robert Collins)

* config.Config has a ``get_user_option`` call that accepts an option name.
  This will be looked up in branches.conf and bazaar.conf as normal.
  It is intended that this be used by plugins to support options -
  options of built in programs should have specific methods on the config.
  (Robert Collins)

* ``merge.merge_inner`` now has tempdir as an optional parameter.
  (Robert Collins)

* Tree.kind is not recorded at the top level of the hierarchy, as it was
  missing on EmptyTree, leading to a bug with merge on EmptyTrees.
  (Robert Collins)

* ``WorkingTree.__del__`` has been removed, it was non deterministic and not
  doing what it was intended to. See ``WorkingTree.__init__`` for a comment
  about future directions. (Robert Collins/Martin Pool)

* bzrlib.transport.http has been modified so that only 404 urllib errors
  are returned as NoSuchFile. Other exceptions will propagate as normal.
  This allows debuging of actual errors. (Robert Collins)

* bzrlib.transport.Transport now accepts *ONLY* url escaped relative paths
  to apis like 'put', 'get' and 'has'. This is to provide consistent
  behaviour - it operates on url's only. (Robert Collins)

* Transports can register using ``register_lazy_transport``, and they
  will be loaded when first used.  (Martin Pool)

* ``merge_flex`` no longer calls ``conflict_handler.finalize()``, instead that
  is called by ``merge_inner``. This is so that the conflict count can be
  retrieved (and potentially manipulated) before returning to the caller
  of ``merge_inner``. Likewise 'merge' now returns the conflict count to the
  caller. (Robert Collins)

* ``revision.revision_graph`` can handle having only partial history for
  a revision - that is no revisions in the graph with no parents.
  (Robert Collins).

* New ``builtins.branch_files`` uses the standard ``file_list`` rules to
  produce a branch and a list of paths, relative to that branch
  (Aaron Bentley)

* New TestCase.addCleanup facility.

* New ``bzrlib.version_info`` tuple (similar to ``sys.version_info``),
  which can be used by programs importing bzrlib.

Bug Fixes
*********

* Better handling of branches in directories with non-ascii names.
  (Joel Rosdahl, Panagiotis Papadakos)

* Upgrades of trees with no commits will not fail due to accessing
  [-1] in the revision-history. (Andres Salomon)


bzr 0.1.1
#########

:Released: 2005-10-12

Bug Fixes
*********

* Fix problem in pulling over http from machines that do not
  allow directories to be listed.

* Avoid harmless warning about invalid hash cache after
  upgrading branch format.

Performance
***********

* Avoid some unnecessary http operations in branch and pull.


bzr 0.1
#######

:Released: 2005-10-11

Notes
*****

* 'bzr branch' over http initially gives a very high estimate
  of completion time but it should fall as the first few
  revisions are pulled in.  branch is still slow on
  high-latency connections.

Bug Fixes
*********

* bzr-man.py has been updated to work again. Contributed by
  Rob Weir.

* Locking is now done with fcntl.lockf which works with NFS
  file systems. Contributed by Harald Meland.

* When a merge encounters a file that has been deleted on
  one side and modified on the other, the old contents are
  written out to foo.BASE and foo.SIDE, where SIDE is this
  or OTHER. Contributed by Aaron Bentley.

* Export was choosing incorrect file paths for the content of
  the tarball, this has been fixed by Aaron Bentley.

* Commit will no longer commit without a log message, an
  error is returned instead. Contributed by Jelmer Vernooij.

* If you commit a specific file in a sub directory, any of its
  parent directories that are added but not listed will be
  automatically included. Suggested by Michael Ellerman.

* bzr commit and upgrade did not correctly record new revisions
  for files with only a change to their executable status.
  bzr will correct this when it encounters it. Fixed by
  Robert Collins

* HTTP tests now force off the use of ``http_proxy`` for the duration.
  Contributed by Gustavo Niemeyer.

* Fix problems in merging weave-based branches that have
  different partial views of history.

* Symlink support: working with symlinks when not in the root of a
  bzr tree was broken, patch from Scott James Remnant.

Improvements
************

* 'branch' now accepts a --basis parameter which will take advantage
  of local history when making a new branch. This allows faster
  branching of remote branches. Contributed by Aaron Bentley.

* New tree format based on weave files, called version 5.
  Existing branches can be upgraded to this format using
  'bzr upgrade'.

* Symlinks are now versionable. Initial patch by
  Erik Toubro Nielsen, updated to head by Robert Collins.

* Executable bits are tracked on files. Patch from Gustavo
  Niemeyer.

* 'bzr status' now shows unknown files inside a selected directory.
  Patch from Heikki Paajanen.

* Merge conflicts are recorded in .bzr. Two new commands 'conflicts'
  and 'resolve' have needed added, which list and remove those
  merge conflicts respectively. A conflicted tree cannot be committed
  in. Contributed by Aaron Bentley.

* 'rm' is now an alias for 'remove'.

* Stores now split out their content in a single byte prefixed hash,
  dropping the density of files per directory by 256. Contributed by
  Gustavo Niemeyer.

* 'bzr diff -r branch:URL' will now perform a diff between two branches.
  Contributed by Robert Collins.

* 'bzr log' with the default formatter will show merged revisions,
  indented to the right. Initial implementation contributed by Gustavo
  Niemeyer, made incremental by Robert Collins.


Internals
*********

* Test case failures have the exception printed after the log
  for your viewing pleasure.

* InventoryEntry is now an abstract base class, use one of the
  concrete InventoryDirectory etc classes instead.

* Branch raises an UnsupportedFormatError when it detects a
  bzr branch it cannot understand. This allows for precise
  handling of such circumstances.

* Remove RevisionReference class; ``Revision.parent_ids`` is now simply a
  list of their ids and ``parent_sha1s`` is a list of their corresponding
  sha1s (for old branches only at the moment.)

* New method-object style interface for Commit() and Fetch().

* Renamed ``Branch.last_patch()`` to ``Branch.last_revision()``, since
  we call them revisions not patches.

* Move ``copy_branch`` to ``bzrlib.clone.copy_branch``.  The destination
  directory is created if it doesn't exist.

* Inventories now identify the files which were present by
  giving the revision *of that file*.

* Inventory and Revision XML contains a version identifier.
  This must be consistent with the overall branch version
  but allows for more flexibility in future upgrades.

Testing
*******

* Removed testsweet module so that tests can be run after
  bzr installed by 'bzr selftest'.

* 'bzr selftest' command-line arguments can now be partial ids
  of tests to run, e.g. ``bzr selftest test_weave``


bzr 0.0.9
#########

:Released: 2005-09-23

Bug Fixes
*********

* Fixed "branch -r" option.

* Fix remote access to branches containing non-compressed history.
  (Robert Collins).

* Better reliability of http server tests.  (John Arbash-Meinel)

* Merge graph maximum distance calculation fix.  (Aaron Bentley)

* Various minor bug in windows support have been fixed, largely in the
  test suite. Contributed by Alexander Belchenko.

Improvements
************

* Status now accepts a -r argument to give status between chosen
  revisions. Contributed by Heikki Paajanen.

* Revision arguments no longer use +/-/= to control ranges, instead
  there is a 'before' namespace, which limits the successive namespace.
  For example '$ bzr log -r date:yesterday..before:date:today' will
  select everything from yesterday and before today. Contributed by
  Robey Pointer

* There is now a bzr.bat file created by distutils when building on
  Windows. Contributed by Alexander Belchenko.

Internals
*********

* Removed uuid() as it was unused.

* Improved 'fetch' code for pulling revisions from one branch into
  another (used by pull, merged, etc.)


bzr 0.0.8
#########

:Released: 2005-09-20


Improvements
************

* Adding a file whose parent directory is not versioned will
  implicitly add the parent, and so on up to the root. This means
  you should never need to explictly add a directory, they'll just
  get added when you add a file in the directory.  Contributed by
  Michael Ellerman.

* Ignore ``.DS_Store`` (contains Mac metadata) by default.
  (Nir Soffer)

* If you set ``BZR_EDITOR`` in the environment, it is checked in
  preference to EDITOR and the config file for the interactive commit
  editing program. Related to this is a bugfix where a missing program
  set in EDITOR would cause editing to fail, now the fallback program
  for the operating system is still tried.

* Files that are not directories/symlinks/regular files will no longer
  cause bzr to fail, it will just ignore them by default. You cannot add
  them to the tree though - they are not versionable.


Internals
*********

* Refactor xml packing/unpacking.

Bug Fixes
*********

* Fixed 'bzr mv' by Ollie Rutherfurd.

* Fixed strange error when trying to access a nonexistent http
  branch.

* Make sure that the hashcache gets written out if it can't be
  read.


Portability
***********

* Various Windows fixes from Ollie Rutherfurd.

* Quieten warnings about locking; patch from Matt Lavin.


bzr-0.0.7
#########

:Released: 2005-09-02

New Features
************

* ``bzr shell-complete`` command contributed by Clint Adams to
  help with intelligent shell completion.

* New expert command ``bzr find-merge-base`` for debugging merges.


Enhancements
************

* Much better merge support.

* merge3 conflicts are now reported with markers like '<<<<<<<'
  (seven characters) which is the same as CVS and pleases things
  like emacs smerge.


Bug Fixes
*********

* ``bzr upgrade`` no longer fails when trying to fix trees that
  mention revisions that are not present.

* Fixed bugs in listing plugins from ``bzr plugins``.

* Fix case of $EDITOR containing options for the editor.

* Fix log -r refusing to show the last revision.
  (Patch from Goffredo Baroncelli.)


Changes
*******

* ``bzr log --show-ids`` shows the revision ids of all parents.

* Externally provided commands on your $BZRPATH no longer need
  to recognize --bzr-usage to work properly, and can just handle
  --help themselves.


Library
*******

* Changed trace messages to go through the standard logging
  framework, so that they can more easily be redirected by
  libraries.



bzr-0.0.6
#########

:Released: 2005-08-18

New Features
************

* Python plugins, automatically loaded from the directories on
  ``BZR_PLUGIN_PATH`` or ``~/.bzr.conf/plugins`` by default.

* New 'bzr mkdir' command.

* Commit mesage is fetched from an editor if not given on the
  command line; patch from Torsten Marek.

* ``bzr log -m FOO`` displays commits whose message matches regexp
  FOO.

* ``bzr add`` with no arguments adds everything under the current directory.

* ``bzr mv`` does move or rename depending on its arguments, like
  the Unix command.

* ``bzr missing`` command shows a summary of the differences
  between two trees.  (Merged from John Arbash-Meinel.)

* An email address for commits to a particular tree can be
  specified by putting it into .bzr/email within a branch.  (Based
  on a patch from Heikki Paajanen.)


Enhancements
************

* Faster working tree operations.


Changes
*******

* 3rd-party modules shipped with bzr are copied within the bzrlib
  python package, so that they can be installed by the setup
  script without clashing with anything already existing on the
  system.  (Contributed by Gustavo Niemeyer.)

* Moved plugins directory to bzrlib/, so that there's a standard
  plugin directory which is not only installed with bzr itself but
  is also available when using bzr from the development tree.
  ``BZR_PLUGIN_PATH`` and ``DEFAULT_PLUGIN_PATH`` are then added to the
  standard plugins directory.

* When exporting to a tarball with ``bzr export --format tgz``, put
  everything under a top directory rather than dumping it into the
  current directory.   This can be overridden with the ``--root``
  option.  Patch from William Dodé and John Meinel.

* New ``bzr upgrade`` command to upgrade the format of a branch,
  replacing ``bzr check --update``.

* Files within store directories are no longer marked readonly on
  disk.

* Changed ``bzr log`` output to a more compact form suggested by
  John A Meinel.  Old format is available with the ``--long`` or
  ``-l`` option, patched by William Dodé.

* By default the commit command refuses to record a revision with
  no changes unless the ``--unchanged`` option is given.

* The ``--no-plugins``, ``--profile`` and ``--builtin`` command
  line options must come before the command name because they
  affect what commands are available; all other options must come
  after the command name because their interpretation depends on
  it.

* ``branch`` and ``clone`` added as aliases for ``branch``.

* Default log format is back to the long format; the compact one
  is available with ``--short``.


Bug Fixes
*********

* Fix bugs in committing only selected files or within a subdirectory.


bzr-0.0.5
#########

:Released:  2005-06-15

Changes
*******

* ``bzr`` with no command now shows help rather than giving an
  error.  Suggested by Michael Ellerman.

* ``bzr status`` output format changed, because svn-style output
  doesn't really match the model of bzr.  Now files are grouped by
  status and can be shown with their IDs.  ``bzr status --all``
  shows all versioned files and unknown files but not ignored files.

* ``bzr log`` runs from most-recent to least-recent, the reverse
  of the previous order.  The previous behaviour can be obtained
  with the ``--forward`` option.

* ``bzr inventory`` by default shows only filenames, and also ids
  if ``--show-ids`` is given, in which case the id is the second
  field.


Enhancements
************

* New 'bzr whoami --email' option shows only the email component
  of the user identification, from Jo Vermeulen.

* New ``bzr ignore PATTERN`` command.

* Nicer error message for broken pipe, interrupt and similar
  conditions that don't indicate an internal error.

* Add ``.*.sw[nop] .git .*.tmp *,v`` to default ignore patterns.

* Per-branch locks keyed on ``.bzr/branch-lock``, available in
  either read or write mode.

* New option ``bzr log --show-ids`` shows revision and file ids.

* New usage ``bzr log FILENAME`` shows only revisions that
  affected that file.

* Changed format for describing changes in ``bzr log -v``.

* New option ``bzr commit --file`` to take a message from a file,
  suggested by LarstiQ.

* New syntax ``bzr status [FILE...]`` contributed by Bartosz
  Oler.  File may be in a branch other than the working directory.

* ``bzr log`` and ``bzr root`` can be given an http URL instead of
  a filename.

* Commands can now be defined by external programs or scripts
  in a directory on $BZRPATH.

* New "stat cache" avoids reading the contents of files if they
  haven't changed since the previous time.

* If the Python interpreter is too old, try to find a better one
  or give an error.  Based on a patch from Fredrik Lundh.

* New optional parameter ``bzr info [BRANCH]``.

* New form ``bzr commit SELECTED`` to commit only selected files.

* New form ``bzr log -r FROM:TO`` shows changes in selected
  range; contributed by John A Meinel.

* New option ``bzr diff --diff-options 'OPTS'`` allows passing
  options through to an external GNU diff.

* New option ``bzr add --no-recurse`` to add a directory but not
  their contents.

* ``bzr --version`` now shows more information if bzr is being run
  from a branch.


Bug Fixes
*********

* Fixed diff format so that added and removed files will be
  handled properly by patch.  Fix from Lalo Martins.

* Various fixes for files whose names contain spaces or other
  metacharacters.


Testing
*******

* Converted black-box test suites from Bourne shell into Python;
  now run using ``./testbzr``.  Various structural improvements to
  the tests.

* testbzr by default runs the version of bzr found in the same
  directory as the tests, or the one given as the first parameter.

* testbzr also runs the internal tests, so the only command
  required to check is just ``./testbzr``.

* testbzr requires python2.4, but can be used to test bzr running
  under a different version.

* Tests added for many other changes in this release.


Internal
********

* Included ElementTree library upgraded to 1.2.6 by Fredrik Lundh.

* Refactor command functions into Command objects based on HCT by
  Scott James Remnant.

* Better help messages for many commands.

* Expose ``bzrlib.open_tracefile()`` to start the tracefile; until
  this is called trace messages are just discarded.

* New internal function ``find_touching_revisions()`` and hidden
  command touching-revisions trace the changes to a given file.

* Simpler and faster ``compare_inventories()`` function.

* ``bzrlib.open_tracefile()`` takes a tracefilename parameter.

* New AtomicFile class.

* New developer commands ``added``, ``modified``.


Portability
***********

* Cope on Windows on python2.3 by using the weaker random seed.
  2.4 is now only recommended.


bzr-0.0.4
#########

:Released:  2005-04-22

Enhancements
************

* 'bzr diff' optionally takes a list of files to diff.  Still a bit
  basic.  Patch from QuantumG.

* More default ignore patterns.

* New 'bzr log --verbose' shows a list of files changed in the
  changeset.  Patch from Sebastian Cote.

* Roll over ~/.bzr.log if it gets too large.

* Command abbreviations 'ci', 'st', 'stat', '?' based on a patch
  by Jason Diamon.

* New 'bzr help commands' based on a patch from Denys Duchier.


Changes
*******

* User email is determined by looking at $BZREMAIL or ~/.bzr.email
  or $EMAIL.  All are decoded by the locale preferred encoding.
  If none of these are present user@hostname is used.  The host's
  fully-qualified name is not used because that tends to fail when
  there are DNS problems.

* New 'bzr whoami' command instead of username user-email.


Bug Fixes
*********

* Make commit safe for hardlinked bzr trees.

* Some Unicode/locale fixes.

* Partial workaround for ``difflib.unified_diff`` not handling
  trailing newlines properly.


Internal
********

* Allow docstrings for help to be in PEP0257 format.  Patch from
  Matt Brubeck.

* More tests in test.sh.

* Write profile data to a temporary file not into working
  directory and delete it when done.

* Smaller .bzr.log with process ids.


Portability
***********

* Fix opening of ~/.bzr.log on Windows.  Patch from Andrew
  Bennetts.

* Some improvements in handling paths on Windows, based on a patch
  from QuantumG.


bzr-0.0.3
#########

:Released:  2005-04-06

Enhancements
************

* New "directories" internal command lists versioned directories
  in the tree.

* Can now say "bzr commit --help".

* New "rename" command to rename one file to a different name
  and/or directory.

* New "move" command to move one or more files into a different
  directory.

* New "renames" command lists files renamed since base revision.

* New cat command contributed by janmar.

Changes
*******

* .bzr.log is placed in $HOME (not pwd) and is always written in
  UTF-8.  (Probably not a completely good long-term solution, but
  will do for now.)

Portability
***********

* Workaround for difflib bug in Python 2.3 that causes an
  exception when comparing empty files.  Reported by Erik Toubro
  Nielsen.

Internal
********

* Refactored inventory storage to insert a root entry at the top.

Testing
*******

* Start of shell-based black-box testing in test.sh.


bzr-0.0.2.1
###########

Portability
***********

* Win32 fixes from Steve Brown.


bzr-0.0.2
#########

:Codename: "black cube"
:Released: 2005-03-31

Enhancements
************

* Default ignore list extended (see bzrlib/__init__.py).

* Patterns in .bzrignore are now added to the default ignore list,
  rather than replacing it.

* Ignore list isn't reread for every file.

* More help topics.

* Reinstate the 'bzr check' command to check invariants of the
  branch.

* New 'ignored' command lists which files are ignored and why;
  'deleted' lists files deleted in the current working tree.

* Performance improvements.

* New global --profile option.

* Ignore patterns like './config.h' now correctly match files in
  the root directory only.


bzr-0.0.1
#########

:Released:  2005-03-26

Enhancements
************

* More information from info command.

* Can now say "bzr help COMMAND" for more detailed help.

* Less file flushing and faster performance when writing logs and
  committing to stores.

* More useful verbose output from some commands.

Bug Fixes
*********

* Fix inverted display of 'R' and 'M' during 'commit -v'.

Portability
***********

* Include a subset of ElementTree-1.2.20040618 to make
  installation easier.

* Fix time.localtime call to work with Python 2.3 (the minimum
  supported).


bzr-0.0.0.69
############

:Released:  2005-03-22

Enhancements
************

* First public release.

* Storage of local versions: init, add, remove, rm, info, log,
  diff, status, etc.


..
   vim: tw=74 ft=rst ff=unix encoding=utf-8<|MERGE_RESOLUTION|>--- conflicted
+++ resolved
@@ -58,18 +58,16 @@
   a list of plugin names separated by ':' (';' on windows).
   (Vincent Ladeuil, #411413)
 
-<<<<<<< HEAD
-* Tag names can now be determined automatically by ``automatic_tag_name`` 
-  hooks on ``Branch`` if they are not specified on the command line.
-  (Jelmer Vernooij)
-=======
 * Plugins can be loaded from arbitrary locations by defining
   ``BZR_PLUGINS_AT`` as a list of name@path separated by ':' (';' on
   windows). This takes precedence over ``BZR_PLUGIN_PATH`` for the
   specified plugins. This is targeted at plugin developers for punctual
   needs and *not* intended to replace ``BZR_PLUGIN_PATH``.  
   (Vincent Ladeuil, #82693)
->>>>>>> ced698d4
+
+* Tag names can now be determined automatically by ``automatic_tag_name`` 
+  hooks on ``Branch`` if they are not specified on the command line.
+  (Jelmer Vernooij)
 
 * Tree-shape conflicts can be resolved by providing ``--take-this`` and
   ``--take-other`` to the ``bzr resolve`` command. Just marking the conflict
