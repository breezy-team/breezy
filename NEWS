IN DEVELOPMENT

  BUGFIXES:

    * Do not suppress pipe errors, etc. in non-display commands
      (Alexander Belchenko, #87178)

    * Display a useful error message when the user requests to annotate
      a file that is not present in the specified revision.
      (James Westby, #122656)

  IMPROVEMENTS:

    * The --lsprof-file option now dumps a text rendering of the profiling
      information if the filename ends in ".txt". It will also convert the
      profiling information to a format suitable for KCacheGrind if the
      output filename ends in ".callgrind". Fixes to the lsprofcalltree
      conversion process by Jean Paul Calderone and Itamar were also merged.
      See http://ddaa.net/blog/python/lsprof-calltree. (Ian Clatworthy)

    * ``info`` now defaults to non-verbose mode, displaying only paths and
      abbreviated format info.  ``info -v`` displays all the information
      formerly displayed by ``info``.  (Aaron Bentley)

    * ``bzr missing`` now has better option names ``--this`` and ``--other``.
      (Elliot Murphy)

    * The internal ``weave-list`` command has become ``versionedfile-list``,
      and now lists knits as well as weaves.  (Aaron Bentley)

    * Automatic merge base selection uses a faster algorithm that chooses
      better bases in criss-cross merge situations (Aaron Bentley)

    * Progress reporting in ``commit`` has been improved. The various logical
      stages are now reported on as follows, namely:

      * Collecting changes [Entry x/y] - Stage n/m
      * Saving data locally - Stage n/m
      * Uploading data to master branch - Stage n/m
      * Updating the working tree - Stage n/m
      * Running post commit hooks - Stage n/m
      
      If there is no master branch, the 3rd stage is omitted and the total
      number of stages is adjusted accordingly.

      Each hook that is run after commit is listed with a name (as hooks
      can be slow it is useful feedback).
      (Ian Clatworthy, Robert Collins)

    * Various operations that are now faster due to avoiding unnecessary
      topological sorts. (Aaron Bentley)

    * The lsprof filename note is emitted via trace.note(), not standard
      output.  (Aaron Bentley)

    * ``bzrlib`` now exports explicit API compatibility information to assist
      library users and plugins. See the ``bzrlib.api`` module for details.
      (Robert Collins)

<<<<<<< HEAD
    * ``bzrtracefilename --version`` now shows the location of the bzr log file, which
      is especially useful on Windows.  (Martin Pool)

  LIBRARY API BREAKS:

    * Testing cleanups - 
     ``bzrlib.repository.RepositoryTestProviderAdapter`` has been moved
      to ``bzrlib.tests.repository_implementations``;
      ``bzrlib.repository.InterRepositoryTestProviderAdapter`` has been moved
      to ``bzrlib.tests.interrepository_implementations``;
      ``bzrlib.transport.TransportTestProviderAdapter`` has moved to 
      ``bzrlib.tests.test_transport_implementations``.
      ``bzrlib.branch.BranchTestProviderAdapter`` has moved to
      ``bzrlib.tests.branch_implementations``.
      ``bzrlib.bzrdir.BzrDirTestProviderAdapter`` has moved to 
      ``bzrlib.tests.bzrdir_implementations``.
      ``bzrlib.versionedfile.InterVersionedFileTestProviderAdapter`` has moved
      to ``bzrlib.tests.interversionedfile_implementations``.
      ``bzrlib.store.revision.RevisionStoreTestProviderAdapter`` has moved to
      ``bzrlib.tests.revisionstore_implementations``.
      ``bzrlib.workingtree.WorkingTreeTestProviderAdapter`` has moved to
      ``bzrlib.tests.workingtree_implementations``.
      These changes are an API break in the testing infrastructure only.
      (Robert Collins)
=======
    * -D now supports hooks to get debug tracing of hooks (though its currently
      minimal in nature). (Robert Collins)
>>>>>>> 40be619e

  INTERNALS:

    * New SMTPConnection class to unify email handling.  (Adeodato Simó)

    * ``bzrlib`` Hooks are now nameable using ``Hooks.name_hook``. This 
      allows a nicer UI when hooks are running as the current hook can
      be displayed. (Robert Collins)

  TESTING:

    * Removed the ``--keep-output`` option from selftest and clean up test
      directories as they're used.  This reduces the IO load from 
      running the test suite and cuts the time by about half.
      (Andrew Bennetts, Martin Pool)

    * Add scenarios as a public attribute on the TestAdapter classes to allow
      modification of the generated scenarios before adaption and easier
      testing. (Robert Collins)

    * New testing support class ``TestScenarioApplier`` which multiplies
      out a single teste by a list of supplied scenarios. (RobertCollins)

    * Setting ``repository_to_test_repository`` on a repository_implementations
      test will cause it to be called during repository creation, allowing the
      testing of repository classes which are not based around the Format
      concept. For example a repository adapter can be tested in this manner,
      by altering the repository scenarios to include a scenario that sets this
      attribute during the test parameterisation in
      ``bzrlib.tests.repository.repository_implementations``. (Robert Collins)

    * Clean up many of the APIs for blackbox testing of Bazaar.  The standard 
      interface is now self.run_bzr.  The command to run can be passed as
      either a list of parameters, a string containing the command line, or
      (deprecated) varargs parameters.  (Martin Pool)

    * The base TestCase now isolates tests from -D parameters by clearing
      ``debug.debug_flags`` and restores it afterwards. (Robert Collins)

  BUGFIXES:

    * Work around python-2.4.1 inhability to correctly parse the
      authentication header.
      (Vincent Ladeuil, #121889)


bzr 0.17  2007-06-18

  BUGFIXES:

    * Fix crash of commit due to wrong lookup of filesystem encoding.
      (Colin Watson, #120647)

    * Revert logging just to stderr in commit as broke unicode filenames.
      (Aaron Bentley, Ian Clatworthy, #120930)


bzr 0.17rc1  2007-06-12

  NOTES WHEN UPGRADING:

    * The kind() and is_executable() APIs on the WorkingTree interface no
      longer implicitly (read) locks and unlocks the tree. This *might*
      impact some plug-ins and tools using this part of the API. If you find
      an issue that may be caused by this change, please let us know,
      particularly the plug-in/tool maintainer. If encountered, the API
      fix is to surround kind() and is_executable() calls with lock_read()
      and unlock() like so::

        work_tree.lock_read()
        try:
            kind = work_tree.kind(...)
        finally:
            work_tree.unlock()

  INTERNALS:
    * Rework of LogFormatter API to provide beginning/end of log hooks and to
      encapsulate the details of the revision to be logged in a LogRevision
      object.
      In long log formats, merge revision ids are only shown when --show-ids
      is specified, and are labelled "revision-id:", as per mainline
      revisions, instead of "merged:". (Kent Gibson)

    * New ``BranchBuilder`` API which allows the construction of particular
      histories quickly. Useful for testing and potentially other applications
      too. (Robert Collins)

  IMPROVEMENTS:
  
    * There are two new help topics, working-trees and repositories that
      attempt to explain these concepts. (James Westby, John Arbash Meinel,
      Aaron Bentley)

    * Added ``bzr log --limit`` to report a limited number of revisions.
      (Kent Gibson, #3659)

    * Revert does not try to preserve file contents that were originally
      produced by reverting to a historical revision.  (Aaron Bentley)

    * ``bzr log --short`` now includes ``[merge]`` for revisions which
      have more than one parent. This is a small improvement to help
      understanding what changes have occurred
      (John Arbash Meinel, #83887)

    * TreeTransform avoids many renames when contructing large trees,
      improving speed.  3.25x speedups have been observed for construction of
      kernel-sized-trees, and checkouts are 1.28x faster.  (Aaron Bentley)

    * Commit on large trees is now faster. In my environment, a commit of
      a small change to the Mozilla tree (55k files) has dropped from
      66 seconds to 32 seconds. For a small tree of 600 files, commit of a
      small change is 33% faster. (Ian Clatworthy)

    * New --create-prefix option to bzr init, like for push.  (Daniel Watkins,
      #56322)

  BUGFIXES:

    * ``bzr push`` should only connect to the remote location one time.
      We have been connecting 3 times because we forget to pass around
      the Transport object. This adds ``BzrDir.clone_on_transport()``, so
      that we can pass in the Transport that we already have.
      (John Arbash Meinel, #75721)

    * ``DirState.set_state_from_inventory()`` needs to properly order
      based on split paths, not just string paths.
      (John Arbash Meinel, #115947)

    * Let TestUIFactoy encode the password prompt with its own stdout.
      (Vincent Ladeuil, #110204)

    * pycurl should take use the range header that takes the range hint
      into account.
      (Vincent Ladeuil, #112719)

    * WorkingTree4.get_file_sha1 no longer raises an exception when invoked
      on a missing file.  (Aaron Bentley, #118186)

    * WorkingTree.remove works correctly with tree references, and when pwd is
      not the tree root. (Aaron Bentley)

    * Merge no longer fails when a file is renamed in one tree and deleted
      in the other. (Aaron Bentley, #110279)

    * ``revision-info`` now accepts dotted revnos, doesn't require a tree,
      and defaults to the last revision (Matthew Fuller, #90048)

    * Tests no longer fail when BZR_REMOTE_PATH is set in the environment.
      (Daniel Watkins, #111958)

    * ``bzr branch -r revid:foo`` can be used to branch any revision in
      your repository. (Previously Branch6 only supported revisions in your
      mainline). (John Arbash Meinel, #115343)

bzr 0.16  2007-05-07
  
  BUGFIXES:

    * Handle when you have 2 directories with similar names, but one has a
      hyphen. (``'abc'`` versus ``'abc-2'``). The WT4._iter_changes
      iterator was using direct comparison and ``'abc/a'`` sorts after
      ``'abc-2'``, but ``('abc', 'a')`` sorts before ``('abc-2',)``.
      (John Arbash Meinel, #111227)

    * Handle when someone renames a file on disk without telling bzr.
      Previously we would report the first file as missing, but not show
      the new unknown file. (John Arbash Meinel, #111288)

    * Avoid error when running hooks after pulling into or pushing from
      a branch bound to a smartserver branch.  (Martin Pool, #111968)

  IMPROVEMENTS:

    * Move developer documentation to doc/developers/. This reduces clutter in
      the root of the source tree and allows HACKING to be split into multiple
      files. (Robert Collins, Alexander Belchenko)

    * Clean up the ``WorkingTree4._iter_changes()`` internal loops as well as
      ``DirState.update_entry()``. This optimizes the core logic for ``bzr
      diff`` and ``bzr status`` significantly improving the speed of
      both. (John Arbash Meinel)

bzr 0.16rc2  2007-04-30

  BUGFIXES:

    * Handle the case when you delete a file, and then rename another file
      on top of it. Also handle the case of ``bzr rm --keep foo``. ``bzr
      status`` should show the removed file and an unknown file in its
      place. (John Arbash Meinel, #109993)

    * Bundles properly read and write revision properties that have an
      empty value. And when the value is not ASCII.
      (John Arbash Meinel, #109613)

    * Fix the bzr commit message to be in text mode.
      (Alexander Belchenko, #110901)

    * Also handle when you rename a file and create a file where it used
      to be. (John Arbash Meinel, #110256)

    * ``WorkingTree4._iter_changes`` should not descend into unversioned
      directories. (John Arbash Meinel, #110399)

bzr 0.16rc1  2007-04-26

  NOTES WHEN UPGRADING:

    * ``bzr remove`` and ``bzr rm`` will now remove the working file, if
      it could be recovered again.
      This has been done for consistency with svn and the unix rm command.
      The old ``remove`` behaviour has been retained in the new option
      ``bzr remove --keep``, which will just stop versioning the file,
      but not delete it.
      ``bzr remove --force`` have been added which will always delete the
      files.
      ``bzr remove`` is also more verbose.
      (Marius Kruger, #82602)

  IMPROVEMENTS:

    * Merge directives can now be supplied as input to `merge` and `pull`,
      like bundles can.  (Aaron Bentley)

    * Sending the SIGQUIT signal to bzr, which can be done on Unix by
      pressing Control-Backslash, drops bzr into a debugger.  Type ``'c'``
      to continue.  This can be disabled by setting the environment variable
      ``BZR_SIGQUIT_PDB=0``.  (Martin Pool)

    * selftest now supports --list-only to list tests instead of running
      them. (Ian Clatworthy)

    * selftest now supports --exclude PATTERN (or -x PATTERN) to exclude
      tests with names that match that regular expression.
      (Ian Clatworthy, #102679)

    * selftest now supports --randomize SEED to run tests in a random order.
      SEED is typically the value 'now' meaning 'use the current time'.
      (Ian Clatworthy, #102686)

    * New option ``--fixes`` to commit, which stores bug fixing annotations as
      revision properties. Built-in support for Launchpad, Debian, Trac and
      Bugzilla bug trackers. (Jonathan Lange, James Henstridge, Robert Collins)

    * New API, ``bzrlib.bugtracker.tracker_registry``, for adding support for
      other bug trackers to ``fixes``. (Jonathan Lange, James Henstridge,
      Robert Collins)

    * ``selftest`` has new short options ``-f`` and ``-1``.  (Martin
      Pool)

    * ``bzrlib.tsort.MergeSorter`` optimizations. Change the inner loop
      into using local variables instead of going through ``self._var``.
      Improves the time to ``merge_sort`` a 10k revision graph by
      approximately 40% (~700->400ms).  (John Arbash Meinel)

    * ``make docs`` now creates a man page at ``man1/bzr.1`` fixing bug 107388.
      (Robert Collins)

    * ``bzr help`` now provides cross references to other help topics using
      the _see_also facility on command classes. Likewise the bzr_man
      documentation, and the bzr.1 man page also include this information.
      (Robert Collins)

    * Tags are now included in logs, that use the long log formatter. 
      (Erik Bågfors, Alexander Belchenko)

    * ``bzr help`` provides a clearer message when a help topic cannot be
      found. (Robert Collins, #107656)

    * ``bzr help`` now accepts optional prefixes for command help. The help
      for all commands can now be found at ``bzr help commands/COMMANDNAME``
      as well as ``bzr help COMMANDNAME`` (which only works for commands 
      where the name is not the same as a more general help topic). 
      (Robert Collins)

    * ``bzr help PLUGINNAME`` will now return the module docstring from the
      plugin PLUGINNAME. (Robert Collins, #50408)

    * New help topic ``urlspec`` which lists the availables transports.
      (Goffredo Baroncelli)

    * doc/server.txt updated to document the default bzr:// port
      and also update the blurb about the hpss' current status.
      (Robert Collins, #107125).

    * ``bzr serve`` now listens on interface 0.0.0.0 by default, making it
      serve out to the local LAN (and anyone in the world that can reach the
      machine running ``bzr serve``. (Robert Collins, #98918)

    * A new smart server protocol version has been added.  It prefixes requests
      and responses with an explicit version identifier so that future protocol
      revisions can be dealt with gracefully.  (Andrew Bennetts, Robert Collins)

    * The bzr protocol version 2 indicates success or failure in every response
      without depending on particular commands encoding that consistently,
      allowing future client refactorings to be much more robust about error
      handling. (Robert Collins, Martin Pool, Andrew Bennetts)

    * The smart protocol over HTTP client has been changed to always post to the
      same ``.bzr/smart`` URL under the original location when it can.  This allows
      HTTP servers to only have to pass URLs ending in .bzr/smart to the smart
      server handler, and not arbitrary ``.bzr/*/smart`` URLs.  (Andrew Bennetts)

    * digest authentication is now supported for proxies and HTTP by the urllib
      based http implementation. Tested against Apache 2.0.55 and Squid
      2.6.5. Basic and digest authentication are handled coherently for HTTP
      and proxy: if the user is provided in the url (bzr command line for HTTP,
      proxy environment variables for proxies), the password is prompted for
      (only once). If the password is provided, it is taken into account. Once
      the first authentication is successful, all further authentication
      roundtrips are avoided by preventively setting the right authentication
      header(s).
      (Vincent Ladeuil).

  INTERNALS:

    * bzrlib API compatability with 0.8 has been dropped, cleaning up some
      code paths. (Robert Collins)

    * Change the format of chroot urls so that they can be safely manipulated
      by generic url utilities without causing the resulting urls to have
      escaped the chroot. A side effect of this is that creating a chroot
      requires an explicit action using a ChrootServer.
      (Robert Collins, Andrew Bennetts)

    * Deprecate ``Branch.get_root_id()`` because branches don't have root ids,
      rather than fixing bug #96847.  (Aaron Bentley)

    * ``WorkingTree.apply_inventory_delta`` provides a better alternative to
      ``WorkingTree._write_inventory``.  (Aaron Bentley)

    * Convenience method ``TestCase.expectFailure`` ensures that known failures
      do not silently pass.  (Aaron Bentley)

    * ``Transport.local_abspath`` now raises ``NotLocalUrl`` rather than 
      ``TransportNotPossible``. (Martin Pool, Ian Clatworthy)

    * New SmartServer hooks facility. There are two initial hooks documented
      in ``bzrlib.transport.smart.SmartServerHooks``. The two initial hooks allow
      plugins to execute code upon server startup and shutdown.
      (Robert Collins).

    * SmartServer in standalone mode will now close its listening socket
      when it stops, rather than waiting for garbage collection. This primarily
      fixes test suite hangs when a test tries to connect to a shutdown server.
      It may also help improve behaviour when dealing with a server running
      on a specific port (rather than dynamically assigned ports).
      (Robert Collins)

    * Move most SmartServer code into a new package, bzrlib/smart.
      bzrlib/transport/remote.py contains just the Transport classes that used
      to be in bzrlib/transport/smart.py.  (Andrew Bennetts)

    * urllib http implementation avoid roundtrips associated with
      401 (and 407) errors once the authentication succeeds.
      (Vincent Ladeuil).

    * urlib http now supports querying the user for a proxy password if
      needed. Realm is shown in the prompt for both HTTP and proxy
      authentication when the user is required to type a password. 
      (Vincent Ladeuil).

    * Renamed SmartTransport (and subclasses like SmartTCPTransport) to
      RemoteTransport (and subclasses to RemoteTCPTransport, etc).  This is more
      consistent with its new home in ``bzrlib/transport/remote.py``, and because
      it's not really a "smart" transport, just one that does file operations
      via remote procedure calls.  (Andrew Bennetts)
 
    * The ``lock_write`` method of ``LockableFiles``, ``Repository`` and
      ``Branch`` now accept a ``token`` keyword argument, so that separate
      instances of those objects can share a lock if it has the right token.
      (Andrew Bennetts, Robert Collins)

    * New method ``get_branch_reference`` on ``BzrDir`` allows the detection of
      branch references - which the smart server component needs.

    * The Repository API ``make_working_trees`` is now permitted to return
      False when ``set_make_working_trees`` is not implemented - previously
      an unimplemented ``set_make_working_trees`` implied the result True
      from ``make_working_trees``. This has been changed to accomodate the
      smart server, where it does not make sense (at this point) to ever
      make working trees by default. (Robert Collins)

    * Command objects can now declare related help topics by having _see_also
      set to a list of related topic. (Robert Collins)

    * ``bzrlib.help`` now delegates to the Command class for Command specific
      help. (Robert Collins)

    * New class ``TransportListRegistry``, derived from the Registry class, which 
      simplifies tracking the available Transports. (Goffredo Baroncelli)

    * New function ``Branch.get_revision_id_to_revno_map`` which will
      return a dictionary mapping revision ids to dotted revnos. Since
      dotted revnos are defined in the context of the branch tip, it makes
      sense to generate them from a ``Branch`` object.
      (John Arbash Meinel)

    * Fix the 'Unprintable error' message display to use the repr of the 
      exception that prevented printing the error because the str value
      for it is often not useful in debugging (e.g. KeyError('foo') has a
      str() of 'foo' but a repr of 'KeyError('foo')' which is much more
      useful. (Robert Collins)

    * ``urlutils.normalize_url`` now unescapes unreserved characters, such as "~".
      (Andrew Bennetts)

  BUGFIXES:

    * Don't fail bundle selftest if email has 'two' embedded.  
      (Ian Clatworthy, #98510)

    * Remove ``--verbose`` from ``bzr bundle``. It didn't work anyway.
      (Robert Widhopf-Fenk, #98591)

    * Remove ``--basis`` from the checkout/branch commands - it didn't work
      properly and is no longer beneficial.
      (Robert Collins, #53675, #43486)

    * Don't produce encoding error when adding duplicate files.
      (Aaron Bentley)

    * Fix ``bzr log <file>`` so it only logs the revisions that changed
      the file, and does it faster.
      (Kent Gibson, John Arbash Meinel, #51980, #69477)
 
    * Fix ``InterDirstateTre._iter_changes`` to handle when we come across
      an empty versioned directory, which now has files in it.
      (John Arbash Meinel, #104257)

    * Teach ``common_ancestor`` to shortcut when the tip of one branch is
      inside the ancestry of the other. Saves a lot of graph processing
      (with an ancestry of 16k revisions, ``bzr merge ../already-merged``
      changes from 2m10s to 13s).  (John Arbash Meinel, #103757)

    * Fix ``show_diff_trees`` to handle the case when a file is modified,
      and the containing directory is renamed. (The file path is different
      in this versus base, but it isn't marked as a rename).
      (John Arbash Meinel, #103870)

    * FTP now works even when the FTP server does not support atomic rename.
      (Aaron Bentley, #89436)

    * Correct handling in bundles and merge directives of timezones with
      that are not an integer number of hours offset from UTC.  Always 
      represent the epoch time in UTC to avoid problems with formatting 
      earlier times on win32.  (Martin Pool, Alexander Belchenko, John
      Arbash Meinel)

    * Typo in the help for ``register-branch`` fixed. (Robert Collins, #96770)

    * "dirstate" and "dirstate-tags" formats now produce branches compatible
      with old versions of bzr. (Aaron Bentley, #107168))

    * Handle moving a directory when children have been added, removed,
      and renamed. (John Arbash Meinel, #105479)

    * Don't preventively use basic authentication for proxy before receiving a
      407 error. Otherwise people willing to use other authentication schemes
      may expose their password in the clear (or nearly). This add one
      roundtrip in case basic authentication should be used, but plug the
      security hole.
      (Vincent Ladeuil)

    * Handle http and proxy digest authentication.
      (Vincent Ladeuil, #94034).

  TESTING:

    * Added ``bzrlib.strace.strace`` which will strace a single callable and
      return a StraceResult object which contains just the syscalls involved
      in running it. (Robert Collins)

    * New test method ``reduceLockdirTimeout`` to drop the default (ui-centric)
      default time down to one suitable for tests. (Andrew Bennetts)

    * Add new ``vfs_transport_factory`` attribute on tests which provides the 
      common vfs backing for both the readonly and readwrite transports.
      This allows the RemoteObject tests to back onto local disk or memory,
      and use the existing ``transport_server`` attribute all tests know about
      to be the smart server transport. This in turn allows tests to 
      differentiate between 'transport to access the branch', and 
      'transport which is a VFS' - which matters in Remote* tests.
      (Robert Collins, Andrew Bennetts)

    * The ``make_branch_and_tree`` method for tests will now create a 
      lightweight checkout for the tree if the ``vfs_transport_factory`` is not
      a LocalURLServer. (Robert Collins, Andrew Bennetts)

    * Branch implementation tests have been audited to ensure that all urls 
      passed to Branch APIs use proper urls, except when local-disk paths
      are intended. This is so that tests correctly access the test transport
      which is often not equivalent to local disk in Remote* tests. As part
      of this many tests were adjusted to remove dependencies on local disk
      access.
      (Robert Collins, Andrew Bennetts)

    * Mark bzrlib.tests and bzrlib.tests.TestUtil as providing assertFOO helper
      functions by adding a ``__unittest`` global attribute. (Robert Collins,
      Andrew Bennetts, Martin Pool, Jonathan Lange)

    * Refactored proxy and authentication handling to simplify the
      implementation of new auth schemes for both http and proxy. 
      (Vincent Ladeuil)

bzr 0.15 2007-04-01

  BUGFIXES:

    * Handle incompatible repositories as a user issue when fetching.
      (Aaron Bentley)

    * Don't give a recommendation to upgrade when branching or 
      checking out a branch that contains an old-format working tree.
      (Martin Pool)

bzr 0.15rc3  2007-03-26

  CHANGES:
 
    * A warning is now displayed when opening working trees in older 
      formats, to encourage people to upgrade to WorkingTreeFormat4.
      (Martin Pool)

  IMPROVEMENTS:

    * HTTP redirections are now taken into account when a branch (or a
      bundle) is accessed for the first time. A message is issued at each
      redirection to inform the user. In the past, http redirections were
      silently followed for each request which significantly degraded the
      performances. The http redirections are not followed anymore by
      default, instead a RedirectRequested exception is raised. For bzrlib
      users needing to follow http redirections anyway,
      ``bzrlib.transport.do_catching_redirections`` provide an easy transition
      path.  (vila)

  INTERNALS:

    * Added ``ReadLock.temporary_write_lock()`` to allow upgrading an OS read
      lock to an OS write lock. Linux can do this without unlocking, Win32
      needs to unlock in between. (John Arbash Meinel)
 
    * New parameter ``recommend_upgrade`` to ``BzrDir.open_workingtree``
      to silence (when false) warnings about opening old formats.
      (Martin Pool)

    * Fix minor performance regression with bzr-0.15 on pre-dirstate
      trees. (We were reading the working inventory too many times).
      (John Arbash Meinel)

    * Remove ``Branch.get_transaction()`` in favour of a simple cache of
      ``revision_history``.  Branch subclasses should override
      ``_gen_revision_history`` rather than ``revision_history`` to make use of
      this cache, and call ``_clear_revision_history_cache`` and
      ``_cache_revision_history`` at appropriate times. (Andrew Bennetts)

  BUGFIXES:

    * Take ``smtp_server`` from user config into account.
      (vila, #92195)

    * Restore Unicode filename handling for versioned and unversioned files.
      (John Arbash Meinel, #92608)

    * Don't fail during ``bzr commit`` if a file is marked removed, and
      the containing directory is auto-removed.  (John Arbash Meinel, #93681)

    * ``bzr status FILENAME`` failed on Windows because of an uncommon
      errno. (``ERROR_DIRECTORY == 267 != ENOTDIR``).
      (Wouter van Heyst, John Arbash Meinel, #90819)

    * ``bzr checkout source`` should create a local branch in the same
      format as source. (John Arbash Meinel, #93854)

    * ``bzr commit`` with a kind change was failing to update the
      last-changed-revision for directories.  The
      InventoryDirectory._unchanged only looked at the ``parent_id`` and name,
      ignoring the fact that the kind could have changed, too.
      (John Arbash Meinel, #90111)

    * ``bzr mv dir/subdir other`` was incorrectly updating files inside
      the directory. So that there was a chance it would break commit,
      etc. (John Arbash Meinel, #94037)
 
    * Correctly handles mutiple permanent http redirections.
      (vila, #88780)

bzr 0.15rc2  2007-03-14

  NOTES WHEN UPGRADING:
        
    * Release 0.15rc2 of bzr changes the ``bzr init-repo`` command to
      default to ``--trees`` instead of ``--no-trees``.
      Existing shared repositories are not affected.

  IMPROVEMENTS:

    * New ``merge-directive`` command to generate machine- and human-readable
      merge requests.  (Aaron Bentley)

    * New ``submit:`` revision specifier makes it easy to diff against the
      common ancestor with the submit location (Aaron Bentley)

    * Added support for Putty's SSH implementation. (Dmitry Vasiliev)

    * Added ``bzr status --versioned`` to report only versioned files, 
      not unknowns. (Kent Gibson)

    * Merge now autodetects the correct line-ending style for its conflict
      markers.  (Aaron Bentley)

  INTERNALS:

    * Refactored SSH vendor registration into SSHVendorManager class.
      (Dmitry Vasiliev)

  BUGFIXES:

    * New ``--numbered-dirs`` option to ``bzr selftest`` to use
      numbered dirs for TestCaseInTempDir. This is default behavior
      on Windows. Anyone can force named dirs on Windows
      with ``--no-numbered-dirs``. (Alexander Belchenko)

    * Fix ``RevisionSpec_revid`` to handle the Unicode strings passed in
      from the command line. (Marien Zwart, #90501)

    * Fix ``TreeTransform._iter_changes`` when both the source and
      destination are missing. (Aaron Bentley, #88842)

    * Fix commit of merges with symlinks in dirstate trees.
      (Marien Zwart)
    
    * Switch the ``bzr init-repo`` default from --no-trees to --trees. 
      (Wouter van Heyst, #53483)


bzr 0.15rc1  2007-03-07

  SURPRISES:

    * The default disk format has changed. Please run 'bzr upgrade' in your
      working trees to upgrade. This new default is compatible for network
      operations, but not for local operations. That is, if you have two
      versions of bzr installed locally, after upgrading you can only use the
      bzr 0.15 version. This new default does not enable tags or nested-trees
      as they are incompatible with bzr versions before 0.15 over the network.

    * For users of bzrlib: Two major changes have been made to the working tree
      api in bzrlib. The first is that many methods and attributes, including
      the inventory attribute, are no longer valid for use until one of
      ``lock_read``/``lock_write``/``lock_tree_write`` has been called,
      and become invalid again after unlock is called. This has been done
      to improve performance and correctness as part of the dirstate
      development.
      (Robert Collins, John A Meinel, Martin Pool, and others).

    * For users of bzrlib: The attribute 'tree.inventory' should be considered
      readonly. Previously it was possible to directly alter this attribute, or
      its contents, and have the tree notice this. This has been made
      unsupported - it may work in some tree formats, but in the newer dirstate
      format such actions will have no effect and will be ignored, or even
      cause assertions. All operations possible can still be carried out by a
      combination of the tree API, and the bzrlib.transform API. (Robert
      Collins, John A Meinel, Martin Pool, and others).

  IMPROVEMENTS:

    * Support for OS Windows 98. Also .bzr.log on any windows system
      saved in My Documents folder. (Alexander Belchenko)

    * ``bzr mv`` enhanced to support already moved files.
      In the past the mv command would have failed if the source file doesn't
      exist. In this situation ``bzr mv`` would now detect that the file has
      already moved and update the repository accordingly, if the target file
      does exist.
      A new option ``--after`` has been added so that if two files already
      exist, you could notify Bazaar that you have moved a (versioned) file
      and replaced it with another. Thus in this case ``bzr move --after``
      will only update the Bazaar identifier.
      (Steffen Eichenberg, Marius Kruger)

    * ``ls`` now works on treeless branches and remote branches.
      (Aaron Bentley)

    * ``bzr help global-options`` describes the global options.
      (Aaron Bentley)

    * ``bzr pull --overwrite`` will now correctly overwrite checkouts.
      (Robert Collins)

    * Files are now allowed to change kind (e.g. from file to symlink).
      Supported by ``commit``, ``revert`` and ``status``
      (Aaron Bentley)

    * ``inventory`` and ``unknowns`` hidden in favour of ``ls``
      (Aaron Bentley)

    * ``bzr help checkouts`` descibes what checkouts are and some possible
      uses of them. (James Westby, Aaron Bentley)

    * A new ``-d`` option to push, pull and merge overrides the default 
      directory.  (Martin Pool)

    * Branch format 6: smaller, and potentially faster than format 5.  Supports
      ``append_history_only`` mode, where the log view and revnos do not change,
      except by being added to.  Stores policy settings in
      ".bzr/branch/branch.conf".

    * ``append_only`` branches:  Format 6 branches may be configured so that log
      view and revnos are always consistent.  Either create the branch using
      "bzr init --append-revisions-only" or edit the config file as descriped
      in docs/configuration.txt.

    * rebind: Format 6 branches retain the last-used bind location, so if you
      "bzr unbind", you can "bzr bind" to bind to the previously-selected
      bind location.

    * Builtin tags support, created and deleted by the ``tag`` command and
      stored in the branch.  Tags can be accessed with the revisionspec
      ``-rtag:``, and listed with ``bzr tags``.  Tags are not versioned 
      at present. Tags require a network incompatible upgrade. To perform this
      upgrade, run ``bzr upgrade --dirstate-tags`` in your branch and
      repositories. (Martin Pool)

    * The ``bzr://`` transport now has a well-known port number, 4155,
      which it will use by default.  (Andrew Bennetts, Martin Pool)

    * Bazaar now looks for user-installed plugins before looking for site-wide
      plugins. (Jonathan Lange)

    * ``bzr resolve`` now detects and marks resolved text conflicts.
      (Aaron Bentley)

  INTERNALS:

    * Internally revision ids and file ids are now passed around as utf-8
      bytestrings, rather than treating them as Unicode strings. This has
      performance benefits for Knits, since we no longer need to decode the
      revision id for each line of content, nor for each entry in the index.
      This will also help with the future dirstate format.
      (John Arbash Meinel)

    * Reserved ids (any revision-id ending in a colon) are rejected by
      versionedfiles, repositories, branches, and working trees
      (Aaron Bentley)

    * Minor performance improvement by not creating a ProgressBar for
      every KnitIndex we create. (about 90ms for a bzr.dev tree)
      (John Arbash Meinel)

    * New easier to use Branch hooks facility. There are five initial hooks,
      all documented in bzrlib.branch.BranchHooks.__init__ - ``'set_rh'``,
      ``'post_push'``, ``'post_pull'``, ``'post_commit'``,
      ``'post_uncommit'``. These hooks fire after the matching operation
      on a branch has taken place, and were originally added for the
      branchrss plugin. (Robert Collins)

    * New method ``Branch.push()`` which should be used when pushing from a
      branch as it makes performance and policy decisions to match the UI
      level command ``push``. (Robert Collins).

    * Add a new method ``Tree.revision_tree`` which allows access to cached
      trees for arbitrary revisions. This allows the in development dirstate
      tree format to provide access to the callers to cached copies of 
      inventory data which are cheaper to access than inventories from the
      repository.
      (Robert Collins, Martin Pool)

    * New ``Branch.last_revision_info`` method, this is being done to allow
      optimization of requests for both the number of revisions and the last
      revision of a branch with smartservers and potentially future branch
      formats. (Wouter van Heyst, Robert Collins)

    * Allow ``'import bzrlib.plugins.NAME'`` to work when the plugin NAME has not
      yet been loaded by ``load_plugins()``. This allows plugins to depend on each
      other for code reuse without requiring users to perform file-renaming
      gymnastics. (Robert Collins)

    * New Repository method ``'gather_stats'`` for statistic data collection.
      This is expected to grow to cover a number of related uses mainly
      related to bzr info. (Robert Collins)

    * Log formatters are now managed with a registry.
      ``log.register_formatter`` continues to work, but callers accessing
      the FORMATTERS dictionary directly will not.

    * Allow a start message to be passed to the ``edit_commit_message``
      function.  This will be placed in the message offered to the user
      for editing above the separator. It allows a template commit message
      to be used more easily. (James Westby)

    * ``GPGStrategy.sign()`` will now raise ``BzrBadParameterUnicode`` if
      you pass a Unicode string rather than an 8-bit string. Callers need
      to be updated to encode first. (John Arbash Meinel)

    * Branch.push, pull, merge now return Result objects with information
      about what happened, rather than a scattering of various methods.  These
      are also passed to the post hooks.  (Martin Pool)

    * File formats and architecture is in place for managing a forest of trees
      in bzr, and splitting up existing trees into smaller subtrees, and
      finally joining trees to make a larger tree. This is the first iteration
      of this support, and the user-facing aspects still require substantial
      work.  If you wish to experiment with it, use ``bzr upgrade
      --dirstate-with-subtree`` in your working trees and repositories.
      You can use the hidden commands ``split`` and ``join`` and to create
      and manipulate nested trees, but please consider using the nested-trees
      branch, which contains substantial UI improvements, instead.
      http://code.aaronbentley.com/bzr/bzrrepo/nested-trees/
      (Aaron Bentley, Martin Pool, Robert Collins).

  BUGFIXES:

    * ``bzr annotate`` now uses dotted revnos from the viewpoint of the
      branch, rather than the last changed revision of the file.
      (John Arbash Meinel, #82158)

    * Lock operations no longer hang if they encounter a permission problem.
      (Aaron Bentley)

    * ``bzr push`` can resume a push that was canceled before it finished.
      Also, it can push even if the target directory exists if you supply
      the ``--use-existing-dir`` flag.
      (John Arbash Meinel, #30576, #45504)

    * Fix http proxy authentication when user and an optional
      password appears in the ``*_proxy`` vars. (Vincent Ladeuil,
      #83954).

    * ``bzr log branch/file`` works for local treeless branches
      (Aaron Bentley, #84247)

    * Fix problem with UNC paths on Windows 98. (Alexander Belchenko, #84728)

    * Searching location of CA bundle for PyCurl in env variable
      (``CURL_CA_BUNDLE``), and on win32 along the PATH.
      (Alexander Belchenko, #82086)

    * ``bzr init`` works with unicode argument LOCATION.
      (Alexander Belchenko, #85599)

    * Raise ``DependencyNotPresent`` if pycurl do not support https. 
      (Vincent Ladeuil, #85305)

    * Invalid proxy env variables should not cause a traceback.
      (Vincent Ladeuil, #87765)

    * Ignore patterns normalised to use '/' path separator.
      (Kent Gibson, #86451)

    * bzr rocks. It sure does! Fix case. (Vincent Ladeuil, #78026)

    * Fix bzrtools shelve command for removed lines beginning with "--"
      (Johan Dahlberg, #75577)

  TESTING:

    * New ``--first`` option to ``bzr selftest`` to run specified tests
      before the rest of the suite.  (Martin Pool)


bzr 0.14  2007-01-23

  IMPROVEMENTS:

    * ``bzr help global-options`` describes the global options. (Aaron Bentley)

  BUG FIXES:
    
    * Skip documentation generation tests if the tools to do so are not
      available. Fixes running selftest for installled copies of bzr. 
      (John Arbash Meinel, #80330)

    * Fix the code that discovers whether bzr is being run from it's
      working tree to handle the case when it isn't but the directory
      it is in is below a repository. (James Westby, #77306)


bzr 0.14rc1  2007-01-16

  IMPROVEMENTS:

    * New connection: ``bzr+http://`` which supports tunnelling the smart
      protocol over an HTTP connection. If writing is enabled on the bzr
      server, then you can write over the http connection.
      (Andrew Bennetts, John Arbash Meinel)

    * Aliases now support quotation marks, so they can contain whitespace
      (Marius Kruger)

    * PyCurlTransport now use a single curl object. By specifying explicitly
      the 'Range' header, we avoid the need to use two different curl objects
      (and two connections to the same server). (Vincent Ladeuil)

    * ``bzr commit`` does not prompt for a message until it is very likely to
      succeed.  (Aaron Bentley)

    * ``bzr conflicts`` now takes --text to list pathnames of text conflicts
      (Aaron Bentley)

    * Fix ``iter_lines_added_or_present_in_versions`` to use a set instead
      of a list while checking if a revision id was requested. Takes 10s
      off of the ``fileids_affected_by_revision_ids`` time, which is 10s
      of the ``bzr branch`` time. Also improve ``fileids_...`` time by
      filtering lines with a regex rather than multiple ``str.find()``
      calls. (saves another 300ms) (John Arbash Meinel)

    * Policy can be set for each configuration key. This allows keys to be
      inherited properly across configuration entries. For example, this
      should enable you to do::
        
        [/home/user/project]
        push_location = sftp://host/srv/project/
        push_location:policy = appendpath

      And then a branch like ``/home/user/project/mybranch`` should get an
      automatic push location of ``sftp://host/srv/project/mybranch``.
      (James Henstridge)

    * Added ``bzr status --short`` to make status report svn style flags
      for each file.  For example::

        $ bzr status --short
        A  foo
        A  bar
        D  baz
        ?  wooley

    * 'bzr selftest --clean-output' allows easily clean temporary tests 
      directories without running tests. (Alexander Belchenko)

    * ``bzr help hidden-commands`` lists all hidden commands. (Aaron Bentley)

    * ``bzr merge`` now has an option ``--pull`` to fall back to pull if
      local is fully merged into remote. (Jan Hudec)

    * ``bzr help formats`` describes available directory formats. (Aaron Bentley)

  INTERNALS:

    * A few tweaks directly to ``fileids_affected_by_revision_ids`` to
      help speed up processing, as well allowing to extract unannotated
      lines. Between the two ``fileids_affected_by_revision_ids`` is
      improved by approx 10%. (John Arbash Meinel)

    * Change Revision serialization to only write out millisecond
      resolution. Rather than expecting floating point serialization to
      preserve more resolution than we need. (Henri Weichers, Martin Pool)

    * Test suite ends cleanly on Windows.  (Vincent Ladeuil)

    * When ``encoding_type`` attribute of class Command is equal to 'exact', 
      force sys.stdout to be a binary stream on Windows, and therefore
      keep exact line-endings (without LF -> CRLF conversion).
      (Alexander Belchenko)

    * Single-letter short options are no longer globally declared.  (Martin
      Pool)

    * Before using detected user/terminal encoding bzr should check
      that Python has corresponding codec. (Alexander Belchenko)

    * Formats for end-user selection are provided via a FormatRegistry (Aaron Bentley)

  BUG FIXES:

    * ``bzr missing --verbose`` was showing adds/removals in the wrong
      direction. (John Arbash Meinel)

    * ``bzr annotate`` now defaults to showing dotted revnos for merged
      revisions. It cuts them off at a depth of 12 characters, but you can
      supply ``--long`` to see the full number. You can also use
      ``--show-ids`` to display the original revision ids, rather than
      revision numbers and committer names. (John Arbash Meinel, #75637)

    * bzr now supports Win32 UNC path (e.g. ``\HOST\path``. 
      (Alexander Belchenko, #57869)

    * Win32-specific: output of cat, bundle and diff commands don't mangle
      line-endings (Alexander Belchenko, #55276)

    * Replace broken fnmatch based ignore pattern matching with custom pattern
      matcher.
      (Kent Gibson, Jan Hudec #57637)

    * pycurl and urllib can detect short reads at different places. Update
      the test suite to test more cases. Also detect http error code 416
      which was raised for that specific bug. Also enhance the urllib
      robustness by detecting invalid ranges (and pycurl's one by detecting
      short reads during the initial GET). (Vincent Ladeuil, #73948)

    * The urllib connection sharing interacts badly with urllib2
      proxy setting (the connections didn't go thru the proxy
      anymore). Defining a proper ProxyHandler solves the
      problem.  (Vincent Ladeuil, #74759)

    * Use urlutils to generate relative URLs, not osutils 
      (Aaron Bentley, #76229)

    * ``bzr status`` in a readonly directory should work without giving
      lots of errors. (John Arbash Meinel, #76299)

    * Mention the revisionspec topic for the revision option help.
      (Wouter van Heyst, #31663)

    * Allow plugins import from zip archives.
      (Alexander Belchenko, #68124)


bzr 0.13  2006-12-05
    
  No changes from 0.13rc1
    
bzr 0.13rc1  2006-11-27

  IMPROVEMENTS:

    * New command ``bzr remove-tree`` allows the removal of the working
      tree from a branch.
      (Daniel Silverstone)

    * urllib uses shared keep-alive connections, so http 
      operations are substantially faster.
      (Vincent Ladeuil, #53654)

    * ``bzr export`` allows an optional branch parameter, to export a bzr
      tree from some other url. For example:
      ``bzr export bzr.tar.gz http://bazaar-vcs.org/bzr/bzr.dev``
      (Daniel Silverstone)

    * Added ``bzr help topics`` to the bzr help system. This gives a
      location for general information, outside of a specific command.
      This includes updates for ``bzr help revisionspec`` the first topic
      included. (Goffredo Baroncelli, John Arbash Meinel, #42714)

    * WSGI-compatible HTTP smart server.  See ``doc/http_smart_server.txt``.
      (Andrew Bennetts)

    * Knit files will now cache full texts only when the size of the
      deltas is as large as the size of the fulltext. (Or after 200
      deltas, whichever comes first). This has the most benefit on large
      files with small changes, such as the inventory for a large project.
      (eg For a project with 2500 files, and 7500 revisions, it changes
      the size of inventory.knit from 11MB to 5.4MB) (John Arbash Meinel)

  INTERNALS:

    * New -D option given before the command line turns on debugging output
      for particular areas.  -Derror shows tracebacks on all errors.
      (Martin Pool)

    * Clean up ``bzr selftest --benchmark bundle`` to correct an import,
      and remove benchmarks that take longer than 10min to run.
      (John Arbash Meinel)

    * Use ``time.time()`` instead of ``time.clock()`` to decide on
      progress throttling. Because ``time.clock()`` is actually CPU time,
      so over a high-latency connection, too many updates get throttled.
      (John Arbash Meinel)

    * ``MemoryTransport.list_dir()`` would strip the first character for
      files or directories in root directory. (John Arbash Meinel)

    * New method ``get_branch_reference`` on 'BzrDir' allows the detection of 
      branch references - which the smart server component needs.
  
    * New ``ChrootTransportDecorator``, accessible via the ``chroot+`` url
      prefix.  It disallows any access to locations above a set URL.  (Andrew
      Bennetts)

  BUG FIXES:

    * Now ``_KnitIndex`` properly decode revision ids when loading index data.
      And optimize the knit index parsing code. 
      (Dmitry Vasiliev, John Arbash Meinel)

    * ``bzrlib/bzrdir.py`` was directly referencing ``bzrlib.workingtree``,
      without importing it. This prevented ``bzr upgrade`` from working
      unless a plugin already imported ``bzrlib.workingtree``
      (John Arbash Meinel, #70716)

    * Suppress the traceback on invalid URLs (Vincent Ladeuil, #70803).

    * Give nicer error message when an http server returns a 403
      error code. (Vincent Ladeuil, #57644).

    * When a multi-range http GET request fails, try a single
      range one. If it fails too, forget about ranges. Remember that until 
      the death of the transport and propagates that to the clones.
      (Vincent Ladeuil, #62276, #62029).

    * Handles user/passwords supplied in url from command
      line (for the urllib implementation). Don't request already
      known passwords (Vincent Ladeuil, #42383, #44647, #48527)

    * ``_KnitIndex.add_versions()`` dictionary compresses revision ids as they
      are added. This fixes bug where fetching remote revisions records
      them as full references rather than integers.
      (John Arbash Meinel, #64789)

    * ``bzr ignore`` strips trailing slashes in patterns.
      Also ``bzr ignore`` rejects absolute paths. (Kent Gibson, #4559)

    * ``bzr ignore`` takes multiple arguments. (Cheuksan Edward Wang, #29488)

    * mv correctly handles paths that traverse symlinks. 
      (Aaron Bentley, #66964)

    * Give nicer looking error messages when failing to connect over ssh.
      (John Arbash Meinel, #49172)

    * Pushing to a remote branch does not currently update the remote working
      tree. After a remote push, ``bzr status`` and ``bzr diff`` on the remote
      machine now show that the working tree is out of date.
      (Cheuksan Edward Wang #48136)

    * Use patiencediff instead of difflib for determining deltas to insert
      into knits. This avoids the O(N^3) behavior of difflib. Patience
      diff should be O(N^2). (Cheuksan Edward Wang, #65714)

    * Running ``bzr log`` on nonexistent file gives an error instead of the
      entire log history. (Cheuksan Edward Wang #50793)

    * ``bzr cat`` can look up contents of removed or renamed files. If the
      pathname is ambiguous, i.e. the files in the old and new trees have
      different id's, the default is the file in the new tree. The user can
      use "--name-from-revision" to select the file in the old tree.
      (Cheuksan Edward Wang, #30190)

  TESTING:

    * TestingHTTPRequestHandler really handles the Range header
      (previously it was ignoring it and returning the whole file,).

bzr 0.12  2006-10-30

  INTERNALS:

    * Clean up ``bzr selftest --benchmark bundle`` to correct an import,
      and remove benchmarks that take longer than 10min to run.
      (John Arbash Meinel)
  
bzr 0.12rc1  2006-10-23

  IMPROVEMENTS:

    * ``bzr log`` now shows dotted-decimal revision numbers for all revisions,
      rather than just showing a decimal revision number for revisions on the
      mainline. These revision numbers are not yet accepted as input into bzr
      commands such as log, diff etc. (Robert Collins)

    * revisions can now be specified using dotted-decimal revision numbers.
      For instance, ``bzr diff -r 1.2.1..1.2.3``. (Robert Collins)

    * ``bzr help commands`` output is now shorter (Aaron Bentley)

    * ``bzr`` now uses lazy importing to reduce the startup time. This has
      a moderate effect on lots of actions, especially ones that have
      little to do. For example ``bzr rocks`` time is down to 116ms from
      283ms. (John Arbash Meinel)

    * New Registry class to provide name-to-object registry-like support,
      for example for schemes where plugins can register new classes to
      do certain tasks (e.g. log formatters). Also provides lazy registration
      to allow modules to be loaded on request.
      (John Arbash Meinel, Adeodato Simó)

  API INCOMPATABILITY:
  
    * LogFormatter subclasses show now expect the 'revno' parameter to 
      show() to be a string rather than an int. (Robert Collins)

  INTERNALS:

    * ``TestCase.run_bzr``, ``run_bzr_captured``, and ``run_bzr_subprocess``
      can take a ``working_dir='foo'`` parameter, which will change directory 
      for the command. (John Arbash Meinel)

    * ``bzrlib.lazy_regex.lazy_compile`` can be used to create a proxy
      around a regex, which defers compilation until first use. 
      (John Arbash Meinel)

    * ``TestCase.run_bzr_subprocess`` defaults to supplying the
      ``--no-plugins`` parameter to ensure test reproducability, and avoid
      problems with system-wide installed plugins. (John Arbash Meinel)

    * Unique tree root ids are now supported. Newly created trees still
      use the common root id for compatibility with bzr versions before 0.12.
      (Aaron Bentley)

    * ``WorkingTree.set_root_id(None)`` is now deprecated. Please
      pass in ``inventory.ROOT_ID`` if you want the default root id value.
      (Robert Collins, John Arbash Meinel)

    * New method ``WorkingTree.flush()`` which will write the current memory
      inventory out to disk. At the same time, ``read_working_inventory`` will
      no longer trash the current tree inventory if it has been modified within
      the current lock, and the tree will now ``flush()`` automatically on
      ``unlock()``. ``WorkingTree.set_root_id()`` has been updated to take
      advantage of this functionality. (Robert Collins, John Arbash Meinel)

    * ``bzrlib.tsort.merge_sorted`` now accepts ``generate_revnos``. This
      parameter will cause it to add another column to its output, which
      contains the dotted-decimal revno for each revision, as a tuple.
      (Robert Collins)

    * ``LogFormatter.show_merge`` is deprecated in favour of
      ``LogFormatter.show_merge_revno``. (Robert Collins)

  BUG FIXES:

    * Avoid circular imports by creating a deprecated function for
      ``bzrlib.tree.RevisionTree``. Callers should have been using
      ``bzrlib.revisontree.RevisionTree`` anyway. (John Arbash Meinel,
      #63360, #66349)

    * Don't use ``socket.MSG_WAITALL`` as it doesn't exist on all
      platforms. (Martin Pool, #66356)

    * Don't require ``Content-Type`` in range responses. Assume they are a
      single range if ``Content-Type`` does not exist.
      (John Arbash Meinel, #62473)

    * bzr branch/pull no longer complain about progress bar cleanup when
      interrupted during fetch.  (Aaron Bentley, #54000)

    * ``WorkingTree.set_parent_trees()`` uses the trees to directly write
      the basis inventory, rather than going through the repository. This
      allows us to have 1 inventory read, and 2 inventory writes when
      committing a new tree. (John Arbash Meinel)

    * When reverting, files that are not locally modified that do not exist
      in the target are deleted, not just unversioned (Aaron Bentley)

    * When trying to acquire a lock, don't fail immediately. Instead, try
      a few times (up to 1 hour) before timing out. Also, report why the
      lock is unavailable (John Arbash Meinel, #43521, #49556)

    * Leave HttpTransportBase daughter classes decides how they
      implement cloning. (Vincent Ladeuil, #61606)

    * diff3 does not indicate conflicts on clean merge. (Aaron Bentley)

    * If a commit fails, the commit message is stored in a file at the root of
      the tree for later commit. (Cheuksan Edward Wang, Stefan Metzmacher,
      #32054)

  TESTING:

    * New test base class TestCaseWithMemoryTransport offers memory-only
      testing facilities: its not suitable for tests that need to mutate disk
      state, but most tests should not need that and should be converted to
      TestCaseWithMemoryTransport. (Robert Collins)

    * ``TestCase.make_branch_and_memory_tree`` now takes a format
      option to set the BzrDir, Repository and Branch formats of the
      created objects. (Robert Collins, John Arbash Meinel)

bzr 0.11  2006-10-02

    * Smart server transport test failures on windows fixed. (Lukáš Lalinský).

bzr 0.11rc2  2006-09-27

  BUG FIXES:

    * Test suite hangs on windows fixed. (Andrew Bennets, Alexander Belchenko).
    
    * Commit performance regression fixed. (Aaron Bentley, Robert Collins, John
      Arbash Meinel).

bzr 0.11rc1  2006-09-25

  IMPROVEMENTS:

    * Knit files now wait to create their contents until the first data is
      added. The old code used to create an empty .knit and a .kndx with just
      the header. However, this caused a lot of extra round trips over sftp.
      This can change the time for ``bzr push`` to create a new remote branch
      from 160s down to 100s. This also affects ``bzr commit`` performance when
      adding new files, ``bzr commit`` on a new kernel-like tree drops from 50s
      down to 40s (John Arbash Meinel, #44692)

    * When an entire subtree has been deleted, commit will now report that
      just the top of the subtree has been deleted, rather than reporting
      all the individual items. (Robert Collins)

    * Commit performs one less XML parse. (Robert Collins)

    * ``bzr checkout`` now operates on readonly branches as well
      as readwrite branches. This fixes bug #39542. (Robert Collins)

    * ``bzr bind`` no longer synchronises history with the master branch.
      Binding should be followed by an update or push to synchronise the 
      two branches. This is closely related to the fix for bug #39542.
      (Robert Collins)

    * ``bzrlib.lazy_import.lazy_import`` function to create on-demand 
      objects.  This allows all imports to stay at the global scope, but
      modules will not actually be imported if they are not used.
      (John Arbash Meinel)

    * Support ``bzr://`` and ``bzr+ssh://`` urls to work with the new RPC-based
      transport which will be used with the upcoming high-performance smart
      server. The new command ``bzr serve`` will invoke bzr in server mode,
      which processes these requests. (Andrew Bennetts, Robert Collins, Martin
      Pool)

    * New command ``bzr version-info`` which can be used to get a summary
      of the current state of the tree. This is especially useful as part
      of a build commands. See ``doc/version_info.txt`` for more information 
      (John Arbash Meinel)

  BUG FIXES:

    * ``'bzr inventory [FILE...]'`` allows restricting the file list to a
      specific set of files. (John Arbash Meinel, #3631)

    * Don't abort when annotating empty files (John Arbash Meinel, #56814)

    * Add ``Stanza.to_unicode()`` which can be passed to another Stanza
      when nesting stanzas. Also, add ``read_stanza_unicode`` to handle when
      reading a nested Stanza. (John Arbash Meinel)

    * Transform._set_mode() needs to stat the right file. 
      (John Arbash Meinel, #56549)

    * Raise WeaveFormatError rather than StopIteration when trying to read
      an empty Weave file. (John Arbash Meinel, #46871)

    * Don't access e.code for generic URLErrors, only HTTPErrors have .code.
      (Vincent Ladeuil, #59835)

    * Handle boundary="" lines properly to allow access through a Squid proxy.
      (John Arbash Meinel, #57723)

    * revert now removes newly-added directories (Aaron Bentley, #54172)

    * ``bzr upgrade sftp://`` shouldn't fail to upgrade v6 branches if there 
      isn't a working tree. (David Allouche, #40679)

    * Give nicer error messages when a user supplies an invalid --revision
      parameter. (John Arbash Meinel, #55420)

    * Handle when LANG is not recognized by python. Emit a warning, but
      just revert to using 'ascii'. (John Arbash Meinel, #35392)

    * Don't use ``preexec_fn`` on win32, as it is not supported by subprocess.
      (John Arbash Meinel)

    * Skip specific tests when the dependencies aren't met. This includes
      some ``setup.py`` tests when ``python-dev`` is not available, and
      some tests that depend on paramiko. (John Arbash Meinel, Mattheiu Moy)

    * Fallback to Paramiko properly, if no ``ssh`` executable exists on
      the system. (Andrew Bennetts, John Arbash Meinel)

    * ``Branch.bind(other_branch)`` no longer takes a write lock on the
      other branch, and will not push or pull between the two branches.
      API users will need to perform a push or pull or update operation if they
      require branch synchronisation to take place. (Robert Collins, #47344)

    * When creating a tarball or zipfile export, export unicode names as utf-8
      paths. This may not work perfectly on all platforms, but has the best
      chance of working in the common case. (John Arbash Meinel, #56816)

    * When committing, only files that exist in working tree or basis tree
      may be specified (Aaron Bentley, #50793)

  PORTABILITY:

    * Fixes to run on Python 2.5 (Brian M. Carlson, Martin Pool, Marien Zwart)

  INTERNALS:

    * TestCaseInTempDir now creates a separate directory for HOME, rather
      than having HOME set to the same location as the working directory.
      (John Arbash Meinel)

    * ``run_bzr_subprocess()`` can take an optional ``env_changes={}`` parameter,
      which will update os.environ inside the spawned child. It also can
      take a ``universal_newlines=True``, which helps when checking the output
      of the command. (John Arbash Meinel)

    * Refactor SFTP vendors to allow easier re-use when ssh is used. 
      (Andrew Bennetts)

    * ``Transport.list_dir()`` and ``Transport.iter_files_recursive()`` should always
      return urlescaped paths. This is now tested (there were bugs in a few
      of the transports) (Andrew Bennetts, David Allouche, John Arbash Meinel)

    * New utility function ``symbol_versioning.deprecation_string``. Returns the
      formatted string for a callable, deprecation format pair. (Robert Collins)

    * New TestCase helper applyDeprecated. This allows you to call a callable
      which is deprecated without it spewing to the screen, just by supplying
      the deprecation format string issued for it. (Robert Collins)

    * Transport.append and Transport.put have been deprecated in favor of
      ``.append_bytes``, ``.append_file``, ``.put_bytes``, and
      ``.put_file``. This removes the ambiguity in what type of object the
      functions take.  ``Transport.non_atomic_put_{bytes,file}`` has also
      been added. Which works similarly to ``Transport.append()`` except for
      SFTP, it doesn't have a round trip when opening the file. Also, it
      provides functionality for creating a parent directory when trying
      to create a file, rather than raise NoSuchFile and forcing the
      caller to repeat their request.
      (John Arbash Meinel)

    * WorkingTree has a new api ``unversion`` which allow the unversioning of
      entries by their file id. (Robert Collins)

    * ``WorkingTree.pending_merges`` is deprecated.  Please use the
      ``get_parent_ids`` (introduced in 0.10) method instead. (Robert Collins)

    * WorkingTree has a new ``lock_tree_write`` method which locks the branch for
      read rather than write. This is appropriate for actions which only need
      the branch data for reference rather than mutation. A new decorator
      ``needs_tree_write_lock`` is provided in the workingtree module. Like the
      ``needs_read_lock`` and ``needs_write_lock`` decorators this allows static 
      declaration of the locking requirements of a function to ensure that
      a lock is taken out for casual scripts. (Robert Collins, #54107)

    * All WorkingTree methods which write to the tree, but not to the branch
      have been converted to use ``needs_tree_write_lock`` rather than 
      ``needs_write_lock``. Also converted is the revert, conflicts and tree
      transform modules. This provides a modest performance improvement on 
      metadir style trees, due to the reduce lock-acquisition, and a more
      significant performance improvement on lightweight checkouts from 
      remote branches, where trivial operations used to pay a significant 
      penalty. It also provides the basis for allowing readonly checkouts.
      (Robert Collins)

    * Special case importing the standard library 'copy' module. This shaves
      off 40ms of startup time, while retaining compatibility. See:
      ``bzrlib/inspect_for_copy.py`` for more details. (John Arbash Meinel)

    * WorkingTree has a new parent class MutableTree which represents the 
      specialisations of Tree which are able to be altered. (Robert Collins)

    * New methods mkdir and ``put_file_bytes_non_atomic`` on MutableTree that
      mutate the tree and its contents. (Robert Collins)

    * Transport behaviour at the root of the URL is now defined and tested.
      (Andrew Bennetts, Robert Collins)

  TESTING:

    * New test helper classs MemoryTree. This is typically accessed via
      ``self.make_branch_and_memory_tree()`` in test cases. (Robert Collins)
      
    * Add ``start_bzr_subprocess`` and ``stop_bzr_subprocess`` to allow test
      code to continue running concurrently with a subprocess of bzr.
      (Andrew Bennetts, Robert Collins)

    * Add a new method ``Transport.get_smart_client()``. This is provided to
      allow upgrades to a richer interface than the VFS one provided by
      Transport. (Andrew Bennetts, Martin Pool)

bzr 0.10  2006-08-29
  
  IMPROVEMENTS:
    * 'merge' now takes --uncommitted, to apply uncommitted changes from a
      tree.  (Aaron Bentley)
  
    * 'bzr add --file-ids-from' can be used to specify another path to use
      for creating file ids, rather than generating all new ones. Internally,
      the 'action' passed to ``smart_add_tree()`` can return ``file_ids`` that
      will be used, rather than having bzrlib generate new ones.
      (John Arbash Meinel, #55781)

    * ``bzr selftest --benchmark`` now allows a ``--cache-dir`` parameter.
      This will cache some of the intermediate trees, and decrease the
      setup time for benchmark tests. (John Arbash Meinel)

    * Inverse forms are provided for all boolean options.  For example,
      --strict has --no-strict, --no-recurse has --recurse (Aaron Bentley)

    * Serialize out Inventories directly, rather than using ElementTree.
      Writing out a kernel sized inventory drops from 2s down to ~350ms.
      (Robert Collins, John Arbash Meinel)

  BUG FIXES:

    * Help diffutils 2.8.4 get along with binary tests (Marien Zwart: #57614)

    * Change LockDir so that if the lock directory doesn't exist when
      ``lock_write()`` is called, an attempt will be made to create it.
      (John Arbash Meinel, #56974)

    * ``bzr uncommit`` preserves pending merges. (John Arbash Meinel, #57660)

    * Active FTP transport now works as intended. (ghozzy, #56472)

    * Really fix mutter() so that it won't ever raise a UnicodeError.
      It means it is possible for ~/.bzr.log to contain non UTF-8 characters.
      But it is a debugging log, not a real user file.
      (John Arbash Meinel, #56947, #53880)

    * Change Command handle to allow Unicode command and options.
      At present we cannot register Unicode command names, so we will get
      BzrCommandError('unknown command'), or BzrCommandError('unknown option')
      But that is better than a UnicodeError + a traceback.
      (John Arbash Meinel, #57123)

    * Handle TZ=UTC properly when reading/writing revisions.
      (John Arbash Meinel, #55783, #56290)

    * Use ``GPG_TTY`` to allow gpg --cl to work with gpg-agent in a pipeline,
      (passing text to sign in on stdin). (John Arbash Meinel, #54468)

    * External diff does the right thing for binaries even in foreign 
      languages. (John Arbash Meinel, #56307)

    * Testament handles more cases when content is unicode. Specific bug was
      in handling of revision properties.
      (John Arbash Meinel, Holger Krekel, #54723)

    * The bzr selftest was failing on installed versions due to a bug in a new
      test helper. (John Arbash Meinel, Robert Collins, #58057)

  INTERNALS:

    * ``bzrlib.cache_utf8`` contains ``encode()`` and ``decode()`` functions
      which can be used to cache the conversion between utf8 and Unicode.
      Especially helpful for some of the knit annotation code, which has to
      convert revision ids to utf8 to annotate lines in storage.
      (John Arbash Meinel)

    * ``setup.py`` now searches the filesystem to find all packages which
      need to be installed. This should help make the life of packagers
      easier. (John Arbash Meinel)

bzr 0.9.0  2006-08-11

  SURPRISES:

   * The hard-coded built-in ignore rules have been removed. There are
     now two rulesets which are enforced. A user global one in 
     ``~/.bazaar/ignore`` which will apply to every tree, and the tree
     specific one '.bzrignore'.
     ``~/.bazaar/ignore`` will be created if it does not exist, but with
     a more conservative list than the old default.
     This fixes bugs with default rules being enforced no matter what. 
     The old list of ignore rules from bzr is available by
     running 'bzr ignore --old-default-rules'.
     (Robert Collins, Martin Pool, John Arbash Meinel)

   * 'branches.conf' has been changed to 'locations.conf', since it can apply
     to more locations than just branch locations.
     (Aaron Bentley)
   
  IMPROVEMENTS:

   * The revision specifier "revno:" is extended to accept the syntax
     revno:N:branch. For example,
     revno:42:http://bazaar-vcs.org/bzr/bzr.dev/ means revision 42 in
     bzr.dev.  (Matthieu Moy)

   * Tests updates to ensure proper URL handling, UNICODE support, and
     proper printing when the user's terminal encoding cannot display 
     the path of a file that has been versioned.
     ``bzr branch`` can take a target URL rather than only a local directory.
     ``Branch.get_parent()/set_parent()`` now save a relative path if possible,
     and normalize the parent based on root, allowing access across
     different transports. (John Arbash Meinel, Wouter van Heyst, Martin Pool)
     (Malone #48906, #42699, #40675, #5281, #3980, #36363, #43689,
     #42517, #42514)

   * On Unix, detect terminal width using an ioctl not just $COLUMNS.
     Use terminal width for single-line logs from ``bzr log --line`` and
     pending-merge display.  (Robert Widhopf-Fenk, Gustavo Niemeyer)
     (Malone #3507)

   * On Windows, detect terminal width using GetConsoleScreenBufferInfo.
     (Alexander Belchenko)

   * Speedup improvement for 'date:'-revision search. (Guillaume Pinot).

   * Show the correct number of revisions pushed when pushing a new branch.
     (Robert Collins).

   * 'bzr selftest' now shows a progress bar with the number of tests, and 
     progress made. 'make check' shows tests in -v mode, to be more useful
     for the PQM status window. (Robert Collins).
     When using a progress bar, failed tests are printed out, rather than
     being overwritten by the progress bar until the suite finishes.
     (John Arbash Meinel)

   * 'bzr selftest --benchmark' will run a new benchmarking selftest.
     'bzr selftest --benchmark --lsprof-timed' will use lsprofile to generate
     profile data for the individual profiled calls, allowing for fine
     grained analysis of performance.
     (Robert Collins, Martin Pool).

   * 'bzr commit' shows a progress bar. This is useful for commits over sftp
     where commit can take an appreciable time. (Robert Collins)

   * 'bzr add' is now less verbose in telling you what ignore globs were
     matched by files being ignored. Instead it just tells you how many 
     were ignored (because you might reasonably be expecting none to be
     ignored). 'bzr add -v' is unchanged and will report every ignored
     file. (Robert Collins).

   * ftp now has a test server if medusa is installed. As part of testing,
     ftp support has been improved, including support for supplying a
     non-standard port. (John Arbash Meinel).

   * 'bzr log --line' shows the revision number, and uses only the
     first line of the log message (#5162, Alexander Belchenko;
     Matthieu Moy)

   * 'bzr status' has had the --all option removed. The 'bzr ls' command
     should be used to retrieve all versioned files. (Robert Collins)

   * 'bzr bundle OTHER/BRANCH' will create a bundle which can be sent
     over email, and applied on the other end, while maintaining ancestry.
     This bundle can be applied with either 'bzr merge' or 'bzr pull',
     the same way you would apply another branch.
     (John Arbash Meinel, Aaron Bentley)
  
   * 'bzr whoami' can now be used to set your identity from the command line,
     for a branch or globally.  (Robey Pointer)

   * 'bzr checkout' now aliased to 'bzr co', and 'bzr annotate' to 'bzr ann'.
     (Michael Ellerman)

   * 'bzr revert DIRECTORY' now reverts the contents of the directory as well.
     (Aaron Bentley)

   * 'bzr get sftp://foo' gives a better error when paramiko is not present.
     Also updates things like 'http+pycurl://' if pycurl is not present.
     (John Arbash Meinel) (Malone #47821, #52204)

   * New env variable ``BZR_PROGRESS_BAR``, sets the default progress bar type.
     Can be set to 'none' or 'dummy' to disable the progress bar, 'dots' or 
     'tty' to create the respective type. (John Arbash Meinel, #42197, #51107)

   * Improve the help text for 'bzr diff' to explain what various options do.
     (John Arbash Meinel, #6391)

   * 'bzr uncommit -r 10' now uncommits revisions 11.. rather than uncommitting
     revision 10. This makes -r10 more in line with what other commands do.
     'bzr uncommit' also now saves the pending merges of the revisions that
     were removed. So it is safe to uncommit after a merge, fix something,
     and commit again. (John Arbash Meinel, #32526, #31426)

   * 'bzr init' now also works on remote locations.
     (Wouter van Heyst, #48904)

   * HTTP support has been updated. When using pycurl we now support 
     connection keep-alive, which reduces dns requests and round trips.
     And for both urllib and pycurl we support multi-range requests, 
     which decreases the number of round-trips. Performance results for
     ``bzr branch http://bazaar-vcs.org/bzr/bzr.dev/`` indicate
     http branching is now 2-3x faster, and ``bzr pull`` in an existing 
     branch is as much as 4x faster.
     (Michael Ellerman, Johan Rydberg, John Arbash Meinel, #46768)

   * Performance improvements for sftp. Branching and pulling are now up to
     2x faster. Utilize paramiko.readv() support for async requests if it
     is available (paramiko > 1.6) (John Arbash Meinel)

  BUG FIXES:

    * Fix shadowed definition of TestLocationConfig that caused some 
      tests not to run.
      (Erik Bågfors, Michael Ellerman, Martin Pool, #32587)

    * Fix unnecessary requirement of sign-my-commits that it be run from
      a working directory.  (Martin Pool, Robert Collins)

    * 'bzr push location' will only remember the push location if it succeeds
      in connecting to the remote location. (John Arbash Meinel, #49742)

    * 'bzr revert' no longer toggles the executable bit on win32
      (John Arbash Meinel, #45010)

    * Handle broken pipe under win32 correctly. (John Arbash Meinel)
    
    * sftp tests now work correctly on win32 if you have a newer paramiko
      (John Arbash Meinel)

    * Cleanup win32 test suite, and general cleanup of places where
      file handles were being held open. (John Arbash Meinel)

    * When specifying filenames for 'diff -r x..y', the name of the file in the
      working directory can be used, even if its name is different in both x
      and y.

    * File-ids containing single- or double-quotes are handled correctly by
      push. (Aaron Bentley, #52227)

    * Normalize unicode filenames to ensure cross-platform consistency.
      (John Arbash Meinel, #43689)

    * The argument parser can now handle '-' as an argument. Currently
      no code interprets it specially (it is mostly handled as a file named 
      '-'). But plugins, and future operations can use it.
      (John Arbash meinel, #50984)

    * Bundles can properly read binary files with a plain '\r' in them.
      (John Arbash Meinel, #51927)

    * Tuning ``iter_entries()`` to be more efficient (John Arbash Meinel, #5444)

    * Lots of win32 fixes (the test suite passes again).
      (John Arbash Meinel, #50155)

    * Handle openbsd returning None for sys.getfilesystemencoding() (#41183) 

    * Support ftp APPE (append) to allow Knits to be used over ftp (#42592)

    * Removals are only committed if they match the filespec (or if there is
      no filespec).  (#46635, Aaron Bentley)

    * smart-add recurses through all supplied directories 
      (John Arbash Meinel, #52578)

    * Make the bundle reader extra lines before and after the bundle text.
      This allows you to parse an email with the bundle inline.
      (John Arbash Meinel, #49182)

    * Change the file id generator to squash a little bit more. Helps when
      working with long filenames on windows. (Also helps for unicode filenames
      not generating hidden files). (John Arbash Meinel, #43801)

    * Restore terminal mode on C-c while reading sftp password.  (#48923, 
      Nicholas Allen, Martin Pool)

    * Timestamps are rounded to 1ms, and revision entries can be recreated
      exactly. (John Arbash Meinel, Jamie Wilkinson, #40693)

    * Branch.base has changed to a URL, but ~/.bazaar/locations.conf should
      use local paths, since it is user visible (John Arbash Meinel, #53653)

    * ``bzr status foo`` when foo was unversioned used to cause a full delta
      to be generated (John Arbash Meinel, #53638)

    * When reading revision properties, an empty value should be considered
      the empty string, not None (John Arbash Meinel, #47782)

    * ``bzr diff --diff-options`` can now handle binary files being changed.
      Also, the output is consistent when --diff-options is not supplied.
      (John Arbash Meinel, #54651, #52930)

    * Use the right suffixes for loading plugins (John Arbash Meinel, #51810)

    * Fix ``Branch.get_parent()`` to handle the case when the parent is not 
      accessible (John Arbash Meinel, #52976)

  INTERNALS:

    * Combine the ignore rules into a single regex rather than looping over
      them to reduce the threshold where  N^2 behaviour occurs in operations
      like status. (Jan Hudec, Robert Collins).

    * Appending to ``bzrlib.DEFAULT_IGNORE`` is now deprecated. Instead, use
      one of the add functions in bzrlib.ignores. (John Arbash Meinel)

    * 'bzr push' should only push the ancestry of the current revision, not
      all of the history in the repository. This is especially important for
      shared repositories. (John Arbash Meinel)

    * ``bzrlib.delta.compare_trees`` now iterates in alphabetically sorted order,
      rather than randomly walking the inventories. (John Arbash Meinel)

    * Doctests are now run in temporary directories which are cleaned up when
      they finish, rather than using special ScratchDir/ScratchBranch objects.
      (Martin Pool)

    * Split ``check`` into separate methods on the branch and on the repository,
      so that it can be specialized in ways that are useful or efficient for
      different formats.  (Martin Pool, Robert Collins)

    * Deprecate ``Repository.all_revision_ids``; most methods don't really need
      the global revision graph but only that part leading up to a particular
      revision.  (Martin Pool, Robert Collins)

    * Add a BzrDirFormat ``control_formats`` list which allows for control formats
      that do not use '.bzr' to store their data - i.e. '.svn', '.hg' etc.
      (Robert Collins, Jelmer Vernooij).

    * ``bzrlib.diff.external_diff`` can be redirected to any file-like object.
      Uses subprocess instead of spawnvp.
      (James Henstridge, John Arbash Meinel, #4047, #48914)

    * New command line option '--profile-imports', which will install a custom
      importer to log time to import modules and regex compilation time to 
      sys.stderr (John Arbash Meinel)

    * 'EmptyTree' is now deprecated, please use ``repository.revision_tree(None)``
      instead. (Robert Collins)

    * "RevisionTree" is now in bzrlib/revisiontree.py. (Robert Collins)

bzr 0.8.2  2006-05-17
  
  BUG FIXES:
   
    * setup.py failed to install launchpad plugin.  (Martin Pool)

bzr 0.8.1  2006-05-16

  BUG FIXES:

    * Fix failure to commit a merge in a checkout.  (Martin Pool, 
      Robert Collins, Erik Bågfors, #43959)

    * Nicer messages from 'commit' in the case of renames, and correct
      messages when a merge has occured. (Robert Collins, Martin Pool)

    * Separate functionality from assert statements as they are skipped in
      optimized mode of python. Add the same check to pending merges.
      (Olaf Conradi, #44443)

  CHANGES:

    * Do not show the None revision in output of bzr ancestry. (Olaf Conradi)

    * Add info on standalone branches without a working tree.
      (Olaf Conradi, #44155)

    * Fix bug in knits when raising InvalidRevisionId. (Olaf Conradi, #44284)

  CHANGES:

    * Make editor invocation comply with Debian Policy. First check
      environment variables VISUAL and EDITOR, then try editor from
      alternatives system. If that all fails, fall back to the pre-defined
      list of editors. (Olaf Conradi, #42904)

  NEW FEATURES:

    * New 'register-branch' command registers a public branch into 
      Launchpad.net, where it can be associated with bugs, etc.
      (Martin Pool, Bjorn Tillenius, Robert Collins)

  INTERNALS:

    * New public api in InventoryEntry - ``describe_change(old, new)`` which
      provides a human description of the changes between two old and
      new. (Robert Collins, Martin Pool)

  TESTING:

    * Fix test case for bzr info in upgrading a standalone branch to metadir,
      uses bzrlib api now. (Olaf Conradi)

bzr 0.8  2006-05-08

  NOTES WHEN UPGRADING:

    Release 0.8 of bzr introduces a new format for history storage, called
    'knit', as an evolution of to the 'weave' format used in 0.7.  Local 
    and remote operations are faster using knits than weaves.  Several
    operations including 'init', 'init-repo', and 'upgrade' take a 
    --format option that controls this.  Branching from an existing branch
    will keep the same format.

    It is possible to merge, pull and push between branches of different
    formats but this is slower than moving data between homogenous
    branches.  It is therefore recommended (but not required) that you
    upgrade all branches for a project at the same time.  Information on
    formats is shown by 'bzr info'.

    bzr 0.8 now allows creation of 'repositories', which hold the history 
    of files and revisions for several branches.  Previously bzr kept all
    the history for a branch within the .bzr directory at the root of the
    branch, and this is still the default.  To create a repository, use
    the new 'bzr init-repo' command.  Branches exist as directories under
    the repository and contain just a small amount of information
    indicating the current revision of the branch.

    bzr 0.8 also supports 'checkouts', which are similar to in cvs and
    subversion.  Checkouts are associated with a branch (optionally in a
    repository), which contains all the historical information.  The
    result is that a checkout can be deleted without losing any
    already-committed revisions.  A new 'update' command is also available. 

    Repositories and checkouts are not supported with the 0.7 storage
    format.  To use them you must upgrad to either knits, or to the
    'metaweave' format, which uses weaves but changes the .bzr directory
    arrangement.
    

  IMPROVEMENTS:

    * Sftp paths can now be relative, or local, according to the lftp
      convention. Paths now take the form::

          sftp://user:pass@host:port/~/relative/path
          or
          sftp://user:pass@host:port/absolute/path

    * The FTP transport now tries to reconnect after a temporary
      failure. ftp put is made atomic. (Matthieu Moy)

    * The FTP transport now maintains a pool of connections, and
      reuses them to avoid multiple connections to the same host (like
      sftp did). (Daniel Silverstone)

    * The ``bzr_man.py`` file has been removed. To create the man page now,
      use ``./generate_docs.py man``. The new program can also create other files.
      Run ``python generate_docs.py --help`` for usage information.
      (Hans Ulrich Niedermann & James Blackwell).

    * Man Page now gives full help (James Blackwell).
      Help also updated to reflect user config now being stored in .bazaar
      (Hans Ulrich Niedermann)

    * It's now possible to set aliases in bazaar.conf (Erik Bågfors)

    * Pull now accepts a --revision argument (Erik Bågfors)

    * ``bzr re-sign`` now allows multiple revisions to be supplied on the command
      line. You can now use the following command to sign all of your old
      commits::

        find .bzr/revision-store// -name my@email-* \
          | sed 's/.*\/\/..\///' \
          | xargs bzr re-sign

    * Upgrade can now upgrade over the network. (Robert Collins)

    * Two new commands 'bzr checkout' and 'bzr update' allow for CVS/SVN-alike
      behaviour.  By default they will cache history in the checkout, but
      with --lightweight almost all data is kept in the master branch.
      (Robert Collins)

    * 'revert' unversions newly-versioned files, instead of deleting them.

    * 'merge' is more robust.  Conflict messages have changed.

    * 'merge' and 'revert' no longer clobber existing files that end in '~' or
      '.moved'.

    * Default log format can be set in configuration and plugins can register
      their own formatters. (Erik Bågfors)

    * New 'reconcile' command will check branch consistency and repair indexes
      that can become out of sync in pre 0.8 formats. (Robert Collins,
      Daniel Silverstone)

    * New 'bzr init --format' and 'bzr upgrade --format' option to control 
      what storage format is created or produced.  (Robert Collins, 
      Martin Pool)

    * Add parent location to 'bzr info', if there is one.  (Olaf Conradi)

    * New developer commands 'weave-list' and 'weave-join'.  (Martin Pool)

    * New 'init-repository' command, plus support for repositories in 'init'
      and 'branch' (Aaron Bentley, Erik Bågfors, Robert Collins)

    * Improve output of 'info' command. Show all relevant locations related to
      working tree, branch and repository. Use kibibytes for binary quantities.
      Fix off-by-one error in missing revisions of working tree.  Make 'info'
      work on branches, repositories and remote locations.  Show locations
      relative to the shared repository, if applicable.  Show locking status
      of locations.  (Olaf Conradi)

    * Diff and merge now safely handle binary files. (Aaron Bentley)

    * 'pull' and 'push' now normalise the revision history, so that any two
      branches with the same tip revision will have the same output from 'log'.
      (Robert Collins)

    * 'merge' accepts --remember option to store parent location, like 'push'
      and 'pull'. (Olaf Conradi)

    * bzr status and diff when files given as arguments do not exist
      in the relevant trees.  (Martin Pool, #3619)

    * Add '.hg' to the default ignore list.  (Martin Pool)

    * 'knit' is now the default disk format. This improves disk performance and
      utilization, increases incremental pull performance, robustness with SFTP
      and allows checkouts over SFTP to perform acceptably. 
      The initial Knit code was contributed by Johan Rydberg based on a
      specification by Martin Pool.
      (Robert Collins, Aaron Bentley, Johan Rydberg, Martin Pool).

    * New tool to generate all-in-one html version of the manual.  (Alexander
      Belchenko)

    * Hitting CTRL-C while doing an SFTP push will no longer cause stale locks
      to be left in the SFTP repository. (Robert Collins, Martin Pool).

    * New option 'diff --prefix' to control how files are named in diff
      output, with shortcuts '-p0' and '-p1' corresponding to the options for 
      GNU patch.  (Alexander Belchenko, Goffredo Baroncelli, Martin Pool)

    * Add --revision option to 'annotate' command.  (Olaf Conradi)

    * If bzr shows an unexpected revision-history after pulling (perhaps due
      to a reweave) it can now be corrected by 'bzr reconcile'.
      (Robert Collins)

  CHANGES:

    * Commit is now verbose by default, and shows changed filenames and the 
      new revision number.  (Robert Collins, Martin Pool)

    * Unify 'mv', 'move', 'rename'.  (Matthew Fuller, #5379)

    * 'bzr -h' shows help.  (Martin Pool, Ian Bicking, #35940)

    * Make 'pull' and 'push' remember location on failure using --remember.
      (Olaf Conradi)

    * For compatibility, make old format for using weaves inside metadir
      available as 'metaweave' format.  Rename format 'metadir' to 'default'.
      Clean up help for option --format in commands 'init', 'init-repo' and
      'upgrade'.  (Olaf Conradi)

  INTERNALS:
  
    * The internal storage of history, and logical branch identity have now
      been split into Branch, and Repository. The common locking and file 
      management routines are now in bzrlib.lockablefiles. 
      (Aaron Bentley, Robert Collins, Martin Pool)

    * Transports can now raise DependencyNotPresent if they need a library
      which is not installed, and then another implementation will be 
      tried.  (Martin Pool)

    * Remove obsolete (and no-op) `decode` parameter to `Transport.get`.  
      (Martin Pool)

    * Using Tree Transform for merge, revert, tree-building

    * WorkingTree.create, Branch.create, ``WorkingTree.create_standalone``,
      Branch.initialize are now deprecated. Please see ``BzrDir.create_*`` for
      replacement API's. (Robert Collins)

    * New BzrDir class represents the .bzr control directory and manages
      formatting issues. (Robert Collins)

    * New repository.InterRepository class encapsulates Repository to 
      Repository actions and allows for clean selection of optimised code
      paths. (Robert Collins)

    * ``bzrlib.fetch.fetch`` and ``bzrlib.fetch.greedy_fetch`` are now
      deprecated, please use ``branch.fetch`` or ``repository.fetch``
      depending on your needs. (Robert Collins)

    * deprecated methods now have a ``is_deprecated`` flag on them that can
      be checked, if you need to determine whether a given callable is 
      deprecated at runtime. (Robert Collins)

    * Progress bars are now nested - see
      ``bzrlib.ui.ui_factory.nested_progress_bar``.
      (Robert Collins, Robey Pointer)

    * New API call ``get_format_description()`` for each type of format.
      (Olaf Conradi)

    * Changed ``branch.set_parent()`` to accept None to remove parent.
      (Olaf Conradi)

    * Deprecated BzrError AmbiguousBase.  (Olaf Conradi)

    * WorkingTree.branch is now a read only property.  (Robert Collins)

    * bzrlib.ui.text.TextUIFactory now accepts a ``bar_type`` parameter which
      can be None or a factory that will create a progress bar. This is
      useful for testing or for overriding the bzrlib.progress heuristic.
      (Robert Collins)

    * New API method ``get_physical_lock_status()`` to query locks present on a
      transport.  (Olaf Conradi)

    * Repository.reconcile now takes a thorough keyword parameter to allow
      requesting an indepth reconciliation, rather than just a data-loss 
      check. (Robert Collins)

    * ``bzrlib.ui.ui_factory protocol`` now supports ``get_boolean`` to prompt
      the user for yes/no style input. (Robert Collins)

  TESTING:

    * SFTP tests now shortcut the SSH negotiation, reducing test overhead
      for testing SFTP protocol support. (Robey Pointer)

    * Branch formats are now tested once per implementation (see ``bzrlib.
      tests.branch_implementations``. This is analagous to the transport
      interface tests, and has been followed up with working tree,
      repository and BzrDir tests. (Robert Collins)

    * New test base class TestCaseWithTransport provides a transport aware
      test environment, useful for testing any transport-interface using
      code. The test suite option --transport controls the transport used
      by this class (when its not being used as part of implementation
      contract testing). (Robert Collins)

    * Close logging handler on disabling the test log. This will remove the
      handler from the internal list inside python's logging module,
      preventing shutdown from closing it twice.  (Olaf Conradi)

    * Move test case for uncommit to blackbox tests.  (Olaf Conradi)

    * ``run_bzr`` and ``run_bzr_captured`` now accept a 'stdin="foo"'
      parameter which will provide String("foo") to the command as its stdin.

bzr 0.7 2006-01-09

  CHANGES:

    * .bzrignore is excluded from exports, on the grounds that it's a bzr 
      internal-use file and may not be wanted.  (Jamie Wilkinson)

    * The "bzr directories" command were removed in favor of the new
      --kind option to the "bzr inventory" command.  To list all 
      versioned directories, now use "bzr inventory --kind directory".  
      (Johan Rydberg)

    * Under Windows configuration directory is now ``%APPDATA%\bazaar\2.0``
      by default. (John Arbash Meinel)

    * The parent of Bzr configuration directory can be set by ``BZR_HOME``
      environment variable. Now the path for it is searched in ``BZR_HOME``,
      then in HOME. Under Windows the order is: ``BZR_HOME``, ``APPDATA``
      (usually points to ``C:\Documents and Settings\User Name\Application Data``),
      ``HOME``. (John Arbash Meinel)

    * Plugins with the same name in different directories in the bzr plugin
      path are no longer loaded: only the first successfully loaded one is
      used. (Robert Collins)

    * Use systems' external ssh command to open connections if possible.  
      This gives better integration with user settings such as ProxyCommand.
      (James Henstridge)

    * Permissions on files underneath .bzr/ are inherited from the .bzr 
      directory. So for a shared repository, simply doing 'chmod -R g+w .bzr/'
      will mean that future file will be created with group write permissions.

    * configure.in and config.guess are no longer in the builtin default 
      ignore list.

    * '.sw[nop]' pattern ignored, to ignore vim swap files for nameless
      files.  (John Arbash Meinel, Martin Pool)

  IMPROVEMENTS:

    * "bzr INIT dir" now initializes the specified directory, and creates 
      it if it does not exist.  (John Arbash Meinel)

    * New remerge command (Aaron Bentley)

    * Better zsh completion script.  (Steve Borho)

    * 'bzr diff' now returns 1 when there are changes in the working 
      tree. (Robert Collins)

    * 'bzr push' now exists and can push changes to a remote location. 
      This uses the transport infrastructure, and can store the remote
      location in the ~/.bazaar/branches.conf configuration file.
      (Robert Collins)

    * Test directories are only kept if the test fails and the user requests
      that they be kept.

    * Tweaks to short log printing

    * Added branch nicks, new nick command, printing them in log output. 
      (Aaron Bentley)

    * If ``$BZR_PDB`` is set, pop into the debugger when an uncaught exception 
      occurs.  (Martin Pool)

    * Accept 'bzr resolved' (an alias for 'bzr resolve'), as this is
      the same as Subversion.  (Martin Pool)

    * New ftp transport support (on ftplib), for ftp:// and aftp:// 
      URLs.  (Daniel Silverstone)

    * Commit editor temporary files now start with ``bzr_log.``, to allow 
      text editors to match the file name and set up appropriate modes or 
      settings.  (Magnus Therning)

    * Improved performance when integrating changes from a remote weave.  
      (Goffredo Baroncelli)

    * Sftp will attempt to cache the connection, so it is more likely that
      a connection will be reused, rather than requiring multiple password
      requests.

    * bzr revno now takes an optional argument indicating the branch whose
      revno should be printed.  (Michael Ellerman)

    * bzr cat defaults to printing the last version of the file.  
      (Matthieu Moy, #3632)

    * New global option 'bzr --lsprof COMMAND' runs bzr under the lsprof 
      profiler.  (Denys Duchier)

    * Faster commits by reading only the headers of affected weave files. 
      (Denys Duchier)

    * 'bzr add' now takes a --dry-run parameter which shows you what would be
      added, but doesn't actually add anything. (Michael Ellerman)

    * 'bzr add' now lists how many files were ignored per glob.  add --verbose
      lists the specific files.  (Aaron Bentley)

    * 'bzr missing' now supports displaying changes in diverged trees and can
      be limited to show what either end of the comparison is missing.
      (Aaron Bently, with a little prompting from Daniel Silverstone)

  BUG FIXES:

    * SFTP can walk up to the root path without index errors. (Robert Collins)

    * Fix bugs in running bzr with 'python -O'.  (Martin Pool)

    * Error when run with -OO

    * Fix bug in reporting http errors that don't have an http error code.
      (Martin Pool)

    * Handle more cases of pipe errors in display commands

    * Change status to 3 for all errors

    * Files that are added and unlinked before committing are completely
      ignored by diff and status

    * Stores with some compressed texts and some uncompressed texts are now
      able to be used. (John A Meinel)

    * Fix for bzr pull failing sometimes under windows

    * Fix for sftp transport under windows when using interactive auth

    * Show files which are both renamed and modified as such in 'bzr 
      status' output.  (Daniel Silverstone, #4503)

    * Make annotate cope better with revisions committed without a valid 
      email address.  (Marien Zwart)

    * Fix representation of tab characters in commit messages.
      (Harald Meland)

    * List of plugin directories in ``BZR_PLUGIN_PATH`` environment variable is
      now parsed properly under Windows. (Alexander Belchenko)

    * Show number of revisions pushed/pulled/merged. (Robey Pointer)

    * Keep a cached copy of the basis inventory to speed up operations 
      that need to refer to it.  (Johan Rydberg, Martin Pool)

    * Fix bugs in bzr status display of non-ascii characters.
      (Martin Pool)

    * Remove Makefile.in from default ignore list.
      (Tollef Fog Heen, Martin Pool, #6413)

    * Fix failure in 'bzr added'.  (Nathan McCallum, Martin Pool)

  TESTING:

    * Fix selftest asking for passwords when there are no SFTP keys.  
      (Robey Pointer, Jelmer Vernooij) 

    * Fix selftest run with 'python -O'.  (Martin Pool)

    * Fix HTTP tests under Windows. (John Arbash Meinel)

    * Make tests work even if HOME is not set (Aaron Bentley)

    * Updated ``build_tree`` to use fixed line-endings for tests which read 
      the file cotents and compare. Make some tests use this to pass under
      Windows. (John Arbash Meinel)

    * Skip stat and symlink tests under Windows. (Alexander Belchenko)

    * Delay in selftest/testhashcash is now issued under win32 and Cygwin.
      (John Arbash Meinel)

    * Use terminal width to align verbose test output.  (Martin Pool)

    * Blackbox tests are maintained within the bzrlib.tests.blackbox directory.
      If adding a new test script please add that to
      ``bzrlib.tests.blackbox.__init__``. (Robert Collins)

    * Much better error message if one of the test suites can't be 
      imported.  (Martin Pool)

    * Make check now runs the test suite twice - once with the default locale,
      and once with all locales forced to C, to expose bugs. This is not 
      trivially done within python, so for now its only triggered by running
      Make check. Integrators and packagers who wish to check for full 
      platform support should run 'make check' to test the source.
      (Robert Collins)

    * Tests can now run TestSkipped if they can't execute for any reason.
      (Martin Pool) (NB: TestSkipped should only be raised for correctable
      reasons - see the wiki spec ImprovingBzrTestSuite).

    * Test sftp with relative, absolute-in-homedir and absolute-not-in-homedir
      paths for the transport tests. Introduce blackbox remote sftp tests that
      test the same permutations. (Robert Collins, Robey Pointer)

    * Transport implementation tests are now independent of the local file
      system, which allows tests for esoteric transports, and for features
      not available in the local file system. They also repeat for variations
      on the URL scheme that can introduce issues in the transport code,
      see bzrlib.transport.TransportTestProviderAdapter() for this.
      (Robert Collins).

    * ``TestCase.build_tree`` uses the transport interface to build trees,
      pass in a transport parameter to give it an existing connection.
      (Robert Collins).

  INTERNALS:

    * WorkingTree.pull has been split across Branch and WorkingTree,
      to allow Branch only pulls. (Robert Collins)

    * ``commands.display_command`` now returns the result of the decorated 
      function. (Robert Collins)

    * LocationConfig now has a ``set_user_option(key, value)`` call to save
      a setting in its matching location section (a new one is created
      if needed). (Robert Collins)

    * Branch has two new methods, ``get_push_location`` and
      ``set_push_location`` to respectively, get and set the push location.
      (Robert Collins)

    * ``commands.register_command`` now takes an optional flag to signal that
      the registrant is planning to decorate an existing command. When 
      given multiple plugins registering a command is not an error, and
      the original command class (whether built in or a plugin based one) is
      returned to the caller. There is a new error 'MustUseDecorated' for
      signalling when a wrapping command should switch to the original
      version. (Robert Collins)

    * Some option parsing errors will raise 'BzrOptionError', allowing 
      granular detection for decorating commands. (Robert Collins).

    * ``Branch.read_working_inventory`` has moved to
      ``WorkingTree.read_working_inventory``. This necessitated changes to
      ``Branch.get_root_id``, and a move of ``Branch.set_inventory`` to
      WorkingTree as well. To make it clear that a WorkingTree cannot always
      be obtained ``Branch.working_tree()`` will raise
      ``errors.NoWorkingTree`` if one cannot be obtained. (Robert Collins)

    * All pending merges operations from Branch are now on WorkingTree.
      (Robert Collins)

    * The follow operations from Branch have moved to WorkingTree::

          add()
          commit()
          move()
          rename_one()
          unknowns()

      (Robert Collins)

    * ``bzrlib.add.smart_add_branch`` is now ``smart_add_tree``. (Robert Collins)

    * New "rio" serialization format, similar to rfc-822. (Martin Pool)

    * Rename selftests to ``bzrlib.tests.test_foo``.  (John A Meinel, Martin 
      Pool)

    * ``bzrlib.plugin.all_plugins`` has been changed from an attribute to a 
      query method. (Robert Collins)
 
    * New options to read only the table-of-contents of a weave.  
      (Denys Duchier)

    * Raise NoSuchFile when someone tries to add a non-existant file.
      (Michael Ellerman)

    * Simplify handling of DivergedBranches in ``cmd_pull()``.
      (Michael Ellerman)
   
    * Branch.controlfile* logic has moved to lockablefiles.LockableFiles, which
      is exposed as ``Branch().control_files``. Also this has been altered with the
      controlfile pre/suffix replaced by simple method names like 'get' and
      'put'. (Aaron Bentley, Robert Collins).

    * Deprecated functions and methods can now be marked as such using the 
      ``bzrlib.symbol_versioning`` module. Marked method have their docstring
      updated and will issue a DeprecationWarning using the warnings module
      when they are used. (Robert Collins)

    * ``bzrlib.osutils.safe_unicode`` now exists to provide parameter coercion
      for functions that need unicode strings. (Robert Collins)

bzr 0.6 2005-10-28

  IMPROVEMENTS:
  
    * pull now takes --verbose to show you what revisions are added or removed
      (John A Meinel)

    * merge now takes a --show-base option to include the base text in
      conflicts.
      (Aaron Bentley)

    * The config files are now read using ConfigObj, so '=' should be used as
      a separator, not ':'.
      (Aaron Bentley)

    * New 'bzr commit --strict' option refuses to commit if there are 
      any unknown files in the tree.  To commit, make sure all files are 
      either ignored, added, or deleted.  (Michael Ellerman)

    * The config directory is now ~/.bazaar, and there is a single file 
      ~/.bazaar/bazaar.conf storing email, editor and other preferences.
      (Robert Collins)

    * 'bzr add' no longer takes a --verbose option, and a --quiet option
      has been added that suppresses all output.

    * Improved zsh completion support in contrib/zsh, from Clint
      Adams.

    * Builtin 'bzr annotate' command, by Martin Pool with improvements from 
      Goffredo Baroncelli.
    
    * 'bzr check' now accepts -v for verbose reporting, and checks for
      ghosts in the branch. (Robert Collins)

    * New command 're-sign' which will regenerate the gpg signature for 
      a revision. (Robert Collins)

    * If you set ``check_signatures=require`` for a path in 
      ``~/.bazaar/branches.conf`` then bzr will invoke your
      ``gpg_signing_command`` (defaults to gpg) and record a digital signature
      of your commit. (Robert Collins)

    * New sftp transport, based on Paramiko.  (Robey Pointer)

    * 'bzr pull' now accepts '--clobber' which will discard local changes
      and make this branch identical to the source branch. (Robert Collins)

    * Just give a quieter warning if a plugin can't be loaded, and 
      put the details in .bzr.log.  (Martin Pool)

    * 'bzr branch' will now set the branch-name to the last component of the
      output directory, if one was supplied.

    * If the option ``post_commit`` is set to one (or more) python function
      names (must be in the bzrlib namespace), then they will be invoked
      after the commit has completed, with the branch and ``revision_id`` as
      parameters. (Robert Collins)

    * Merge now has a retcode of 1 when conflicts occur. (Robert Collins)

    * --merge-type weave is now supported for file contents.  Tree-shape
      changes are still three-way based.  (Martin Pool, Aaron Bentley)

    * 'bzr check' allows the first revision on revision-history to have
      parents - something that is expected for cheap checkouts, and occurs
      when conversions from baz do not have all history.  (Robert Collins).

   * 'bzr merge' can now graft unrelated trees together, if your specify
     0 as a base. (Aaron Bentley)

   * 'bzr commit branch' and 'bzr commit branch/file1 branch/file2' now work
     (Aaron Bentley)

    * Add '.sconsign*' to default ignore list.  (Alexander Belchenko)

   * 'bzr merge --reprocess' minimizes conflicts

  TESTING:

    * The 'bzr selftest --pattern' option for has been removed, now 
      test specifiers on the command line can be simple strings, or 
      regexps, or both. (Robert Collins)

    * Passing -v to selftest will now show the time each test took to 
      complete, which will aid in analysing performance regressions and
      related questions. (Robert Collins)

    * 'bzr selftest' runs all tests, even if one fails, unless '--one'
      is given. (Martin Pool)

    * There is a new method for TestCaseInTempDir, assertFileEqual, which
      will check that a given content is equal to the content of the named
      file. (Robert Collins)

    * Fix test suite's habit of leaving many temporary log files in $TMPDIR.
      (Martin Pool)

  INTERNALS:

    * New 'testament' command and concept for making gpg-signatures 
      of revisions that are not tied to a particular internal
      representation.  (Martin Pool).

    * Per-revision properties ('revprops') as key-value associated 
      strings on each revision created when the revision is committed.
      Intended mainly for the use of external tools.  (Martin Pool).

    * Config options have moved from bzrlib.osutils to bzrlib.config.
      (Robert Collins)

    * Improved command line option definitions allowing explanations
      for individual options, among other things.  Contributed by 
      Magnus Therning.

    * Config options have moved from bzrlib.osutils to bzrlib.config.
      Configuration is now done via the config.Config interface:
      Depending on whether you have a Branch, a Location or no information
      available, construct a ``*Config``, and use its ``signature_checking``,
      ``username`` and ``user_email`` methods. (Robert Collins)

    * Plugins are now loaded under bzrlib.plugins, not bzrlib.plugin, and
      they are made available for other plugins to use. You should not 
      import other plugins during the ``__init__`` of your plugin though, as 
      no ordering is guaranteed, and the plugins directory is not on the
      python path. (Robert Collins)

    * Branch.relpath has been moved to WorkingTree.relpath. WorkingTree no
      no longer takes an inventory, rather it takes an option branch
      parameter, and if None is given will open the branch at basedir 
      implicitly. (Robert Collins)

    * Cleaner exception structure and error reporting.  Suggested by 
      Scott James Remnant.  (Martin Pool)

    * Branch.remove has been moved to WorkingTree, which has also gained
      ``lock_read``, ``lock_write`` and ``unlock`` methods for convenience.
      (Robert Collins)

    * Two decorators, ``needs_read_lock`` and ``needs_write_lock`` have been
      added to the branch module. Use these to cause a function to run in a
      read or write lock respectively. (Robert Collins)

    * ``Branch.open_containing`` now returns a tuple (Branch, relative-path),
      which allows direct access to the common case of 'get me this file
      from its branch'. (Robert Collins)

    * Transports can register using ``register_lazy_transport``, and they 
      will be loaded when first used.  (Martin Pool)

    * 'pull' has been factored out of the command as ``WorkingTree.pull()``.
      A new option to WorkingTree.pull has been added, clobber, which will
      ignore diverged history and pull anyway.
      (Robert Collins)

    * config.Config has a ``get_user_option`` call that accepts an option name.
      This will be looked up in branches.conf and bazaar.conf as normal.
      It is intended that this be used by plugins to support options - 
      options of built in programs should have specific methods on the config.
      (Robert Collins)

    * ``merge.merge_inner`` now has tempdir as an optional parameter.
      (Robert Collins)

    * Tree.kind is not recorded at the top level of the hierarchy, as it was
      missing on EmptyTree, leading to a bug with merge on EmptyTrees.
      (Robert Collins)

    * ``WorkingTree.__del__`` has been removed, it was non deterministic and not 
      doing what it was intended to. See ``WorkingTree.__init__`` for a comment
      about future directions. (Robert Collins/Martin Pool)

    * bzrlib.transport.http has been modified so that only 404 urllib errors
      are returned as NoSuchFile. Other exceptions will propogate as normal.
      This allows debuging of actual errors. (Robert Collins)

    * bzrlib.transport.Transport now accepts *ONLY* url escaped relative paths
      to apis like 'put', 'get' and 'has'. This is to provide consistent
      behaviour - it operates on url's only. (Robert Collins)

    * Transports can register using ``register_lazy_transport``, and they 
      will be loaded when first used.  (Martin Pool)

    * ``merge_flex`` no longer calls ``conflict_handler.finalize()``, instead that
      is called by ``merge_inner``. This is so that the conflict count can be 
      retrieved (and potentially manipulated) before returning to the caller
      of ``merge_inner``. Likewise 'merge' now returns the conflict count to the
      caller. (Robert Collins)

    * ``revision.revision_graph`` can handle having only partial history for
      a revision - that is no revisions in the graph with no parents.
      (Robert Collins).

    * New ``builtins.branch_files`` uses the standard ``file_list`` rules to
      produce a branch and a list of paths, relative to that branch
      (Aaron Bentley)

    * New TestCase.addCleanup facility.

    * New ``bzrlib.version_info`` tuple (similar to ``sys.version_info``),
      which can be used by programs importing bzrlib.

  BUG FIXES:

    * Better handling of branches in directories with non-ascii names. 
      (Joel Rosdahl, Panagiotis Papadakos)

    * Upgrades of trees with no commits will not fail due to accessing
      [-1] in the revision-history. (Andres Salomon)


bzr 0.1.1 2005-10-12

  BUG FIXES:

    * Fix problem in pulling over http from machines that do not 
      allow directories to be listed.

    * Avoid harmless warning about invalid hash cache after 
      upgrading branch format.

  PERFORMANCE: 
  
    * Avoid some unnecessary http operations in branch and pull.


bzr 0.1 2005-10-11

  NOTES:

    * 'bzr branch' over http initially gives a very high estimate
      of completion time but it should fall as the first few 
      revisions are pulled in.  branch is still slow on 
      high-latency connections.

  BUG FIXES:
  
    * bzr-man.py has been updated to work again. Contributed by
      Rob Weir.

    * Locking is now done with fcntl.lockf which works with NFS
      file systems. Contributed by Harald Meland.

    * When a merge encounters a file that has been deleted on
      one side and modified on the other, the old contents are
      written out to foo.BASE and foo.SIDE, where SIDE is this
      or OTHER. Contributed by Aaron Bentley.

    * Export was choosing incorrect file paths for the content of
      the tarball, this has been fixed by Aaron Bentley.

    * Commit will no longer commit without a log message, an 
      error is returned instead. Contributed by Jelmer Vernooij.

    * If you commit a specific file in a sub directory, any of its
      parent directories that are added but not listed will be 
      automatically included. Suggested by Michael Ellerman.

    * bzr commit and upgrade did not correctly record new revisions
      for files with only a change to their executable status.
      bzr will correct this when it encounters it. Fixed by
      Robert Collins

    * HTTP tests now force off the use of ``http_proxy`` for the duration.
      Contributed by Gustavo Niemeyer.

    * Fix problems in merging weave-based branches that have 
      different partial views of history.

    * Symlink support: working with symlinks when not in the root of a 
      bzr tree was broken, patch from Scott James Remnant.

  IMPROVEMENTS:

    * 'branch' now accepts a --basis parameter which will take advantage
      of local history when making a new branch. This allows faster 
      branching of remote branches. Contributed by Aaron Bentley.

    * New tree format based on weave files, called version 5.
      Existing branches can be upgraded to this format using 
      'bzr upgrade'.

    * Symlinks are now versionable. Initial patch by 
      Erik Toubro Nielsen, updated to head by Robert Collins.

    * Executable bits are tracked on files. Patch from Gustavo
      Niemeyer.

    * 'bzr status' now shows unknown files inside a selected directory.
      Patch from Heikki Paajanen.

    * Merge conflicts are recorded in .bzr. Two new commands 'conflicts'
      and 'resolve' have needed added, which list and remove those 
      merge conflicts respectively. A conflicted tree cannot be committed
      in. Contributed by Aaron Bentley.

    * 'rm' is now an alias for 'remove'.

    * Stores now split out their content in a single byte prefixed hash,
      dropping the density of files per directory by 256. Contributed by
      Gustavo Niemeyer.

    * 'bzr diff -r branch:URL' will now perform a diff between two branches.
      Contributed by Robert Collins.

    * 'bzr log' with the default formatter will show merged revisions,
      indented to the right. Initial implementation contributed by Gustavo
      Niemeyer, made incremental by Robert Collins.


  INTERNALS:

    * Test case failures have the exception printed after the log 
      for your viewing pleasure.

    * InventoryEntry is now an abstract base class, use one of the
      concrete InventoryDirectory etc classes instead.

    * Branch raises an UnsupportedFormatError when it detects a 
      bzr branch it cannot understand. This allows for precise
      handling of such circumstances.

    * Remove RevisionReference class; ``Revision.parent_ids`` is now simply a
      list of their ids and ``parent_sha1s`` is a list of their corresponding
      sha1s (for old branches only at the moment.)

    * New method-object style interface for Commit() and Fetch().

    * Renamed ``Branch.last_patch()`` to ``Branch.last_revision()``, since
      we call them revisions not patches.

    * Move ``copy_branch`` to ``bzrlib.clone.copy_branch``.  The destination
      directory is created if it doesn't exist.

    * Inventories now identify the files which were present by 
      giving the revision *of that file*.

    * Inventory and Revision XML contains a version identifier.  
      This must be consistent with the overall branch version
      but allows for more flexibility in future upgrades.

  TESTING:

    * Removed testsweet module so that tests can be run after 
      bzr installed by 'bzr selftest'.

    * 'bzr selftest' command-line arguments can now be partial ids
      of tests to run, e.g. ``bzr selftest test_weave``

      
bzr 0.0.9 2005-09-23

  BUG FIXES:

    * Fixed "branch -r" option.

    * Fix remote access to branches containing non-compressed history.
      (Robert Collins).

    * Better reliability of http server tests.  (John Arbash-Meinel)

    * Merge graph maximum distance calculation fix.  (Aaron Bentley)
   
    * Various minor bug in windows support have been fixed, largely in the
      test suite. Contributed by Alexander Belchenko.

  IMPROVEMENTS:

    * Status now accepts a -r argument to give status between chosen
      revisions. Contributed by Heikki Paajanen.

    * Revision arguments no longer use +/-/= to control ranges, instead
      there is a 'before' namespace, which limits the successive namespace.
      For example '$ bzr log -r date:yesterday..before:date:today' will
      select everything from yesterday and before today. Contributed by
      Robey Pointer

    * There is now a bzr.bat file created by distutils when building on 
      Windows. Contributed by Alexander Belchenko.

  INTERNALS:

    * Removed uuid() as it was unused.

    * Improved 'fetch' code for pulling revisions from one branch into
      another (used by pull, merged, etc.)


bzr 0.0.8 2005-09-20

  IMPROVEMENTS:

    * Adding a file whose parent directory is not versioned will
      implicitly add the parent, and so on up to the root. This means
      you should never need to explictly add a directory, they'll just
      get added when you add a file in the directory.  Contributed by
      Michael Ellerman.

    * Ignore ``.DS_Store`` (contains Mac metadata) by default.
      (Nir Soffer)

    * If you set ``BZR_EDITOR`` in the environment, it is checked in
      preference to EDITOR and the config file for the interactive commit
      editing program. Related to this is a bugfix where a missing program
      set in EDITOR would cause editing to fail, now the fallback program
      for the operating system is still tried.

    * Files that are not directories/symlinks/regular files will no longer
      cause bzr to fail, it will just ignore them by default. You cannot add
      them to the tree though - they are not versionable.


  INTERNALS:

    * Refactor xml packing/unpacking.

  BUG FIXES: 

    * Fixed 'bzr mv' by Ollie Rutherfurd.

    * Fixed strange error when trying to access a nonexistent http
      branch.

    * Make sure that the hashcache gets written out if it can't be
      read.


  PORTABILITY:

    * Various Windows fixes from Ollie Rutherfurd.

    * Quieten warnings about locking; patch from Matt Lavin.


bzr-0.0.7 2005-09-02

  NEW FEATURES:

    * ``bzr shell-complete`` command contributed by Clint Adams to
      help with intelligent shell completion.

    * New expert command ``bzr find-merge-base`` for debugging merges.


  ENHANCEMENTS:

    * Much better merge support.

    * merge3 conflicts are now reported with markers like '<<<<<<<'
      (seven characters) which is the same as CVS and pleases things
      like emacs smerge.


  BUG FIXES:

    * ``bzr upgrade`` no longer fails when trying to fix trees that
      mention revisions that are not present.

    * Fixed bugs in listing plugins from ``bzr plugins``.

    * Fix case of $EDITOR containing options for the editor.

    * Fix log -r refusing to show the last revision.
      (Patch from Goffredo Baroncelli.)


  CHANGES:

    * ``bzr log --show-ids`` shows the revision ids of all parents.

    * Externally provided commands on your $BZRPATH no longer need
      to recognize --bzr-usage to work properly, and can just handle
      --help themselves.


  LIBRARY:

    * Changed trace messages to go through the standard logging
      framework, so that they can more easily be redirected by
      libraries.



bzr-0.0.6 2005-08-18

  NEW FEATURES:

    * Python plugins, automatically loaded from the directories on
      ``BZR_PLUGIN_PATH`` or ``~/.bzr.conf/plugins`` by default.

    * New 'bzr mkdir' command.

    * Commit mesage is fetched from an editor if not given on the
      command line; patch from Torsten Marek.

    * ``bzr log -m FOO`` displays commits whose message matches regexp 
      FOO.
      
    * ``bzr add`` with no arguments adds everything under the current directory.

    * ``bzr mv`` does move or rename depending on its arguments, like
      the Unix command.

    * ``bzr missing`` command shows a summary of the differences
      between two trees.  (Merged from John Arbash-Meinel.)

    * An email address for commits to a particular tree can be
      specified by putting it into .bzr/email within a branch.  (Based
      on a patch from Heikki Paajanen.)


  ENHANCEMENTS:

    * Faster working tree operations.


  CHANGES:

    * 3rd-party modules shipped with bzr are copied within the bzrlib
      python package, so that they can be installed by the setup
      script without clashing with anything already existing on the
      system.  (Contributed by Gustavo Niemeyer.)

    * Moved plugins directory to bzrlib/, so that there's a standard
      plugin directory which is not only installed with bzr itself but
      is also available when using bzr from the development tree.
      ``BZR_PLUGIN_PATH`` and ``DEFAULT_PLUGIN_PATH`` are then added to the
      standard plugins directory.

    * When exporting to a tarball with ``bzr export --format tgz``, put 
      everything under a top directory rather than dumping it into the
      current directory.   This can be overridden with the ``--root`` 
      option.  Patch from William Dodé and John Meinel.

    * New ``bzr upgrade`` command to upgrade the format of a branch,
      replacing ``bzr check --update``.

    * Files within store directories are no longer marked readonly on
      disk.

    * Changed ``bzr log`` output to a more compact form suggested by
      John A Meinel.  Old format is available with the ``--long`` or
      ``-l`` option, patched by William Dodé.

    * By default the commit command refuses to record a revision with
      no changes unless the ``--unchanged`` option is given.

    * The ``--no-plugins``, ``--profile`` and ``--builtin`` command
      line options must come before the command name because they 
      affect what commands are available; all other options must come 
      after the command name because their interpretation depends on
      it.

    * ``branch`` and ``clone`` added as aliases for ``branch``.

    * Default log format is back to the long format; the compact one
      is available with ``--short``.
      
      
  BUG FIXES:
  
    * Fix bugs in committing only selected files or within a subdirectory.


bzr-0.0.5  2005-06-15
  
  CHANGES:

    * ``bzr`` with no command now shows help rather than giving an
      error.  Suggested by Michael Ellerman.

    * ``bzr status`` output format changed, because svn-style output
      doesn't really match the model of bzr.  Now files are grouped by
      status and can be shown with their IDs.  ``bzr status --all``
      shows all versioned files and unknown files but not ignored files.

    * ``bzr log`` runs from most-recent to least-recent, the reverse
      of the previous order.  The previous behaviour can be obtained
      with the ``--forward`` option.
        
    * ``bzr inventory`` by default shows only filenames, and also ids
      if ``--show-ids`` is given, in which case the id is the second
      field.


  ENHANCEMENTS:

    * New 'bzr whoami --email' option shows only the email component
      of the user identification, from Jo Vermeulen.

    * New ``bzr ignore PATTERN`` command.

    * Nicer error message for broken pipe, interrupt and similar
      conditions that don't indicate an internal error.

    * Add ``.*.sw[nop] .git .*.tmp *,v`` to default ignore patterns.

    * Per-branch locks keyed on ``.bzr/branch-lock``, available in
      either read or write mode.

    * New option ``bzr log --show-ids`` shows revision and file ids.

    * New usage ``bzr log FILENAME`` shows only revisions that
      affected that file.

    * Changed format for describing changes in ``bzr log -v``.

    * New option ``bzr commit --file`` to take a message from a file,
      suggested by LarstiQ.

    * New syntax ``bzr status [FILE...]`` contributed by Bartosz
      Oler.  File may be in a branch other than the working directory.

    * ``bzr log`` and ``bzr root`` can be given an http URL instead of
      a filename.

    * Commands can now be defined by external programs or scripts
      in a directory on $BZRPATH.

    * New "stat cache" avoids reading the contents of files if they 
      haven't changed since the previous time.

    * If the Python interpreter is too old, try to find a better one
      or give an error.  Based on a patch from Fredrik Lundh.

    * New optional parameter ``bzr info [BRANCH]``.

    * New form ``bzr commit SELECTED`` to commit only selected files.

    * New form ``bzr log -r FROM:TO`` shows changes in selected
      range; contributed by John A Meinel.

    * New option ``bzr diff --diff-options 'OPTS'`` allows passing
      options through to an external GNU diff.

    * New option ``bzr add --no-recurse`` to add a directory but not
      their contents.

    * ``bzr --version`` now shows more information if bzr is being run
      from a branch.

  
  BUG FIXES:

    * Fixed diff format so that added and removed files will be
      handled properly by patch.  Fix from Lalo Martins.

    * Various fixes for files whose names contain spaces or other
      metacharacters.


  TESTING:

    * Converted black-box test suites from Bourne shell into Python;
      now run using ``./testbzr``.  Various structural improvements to
      the tests.

    * testbzr by default runs the version of bzr found in the same
      directory as the tests, or the one given as the first parameter.

    * testbzr also runs the internal tests, so the only command
      required to check is just ``./testbzr``.

    * testbzr requires python2.4, but can be used to test bzr running
      under a different version.

    * Tests added for many other changes in this release.


  INTERNAL:

    * Included ElementTree library upgraded to 1.2.6 by Fredrik Lundh.

    * Refactor command functions into Command objects based on HCT by
      Scott James Remnant.

    * Better help messages for many commands.

    * Expose ``bzrlib.open_tracefile()`` to start the tracefile; until
      this is called trace messages are just discarded.

    * New internal function ``find_touching_revisions()`` and hidden
      command touching-revisions trace the changes to a given file.

    * Simpler and faster ``compare_inventories()`` function.

    * ``bzrlib.open_tracefile()`` takes a tracefilename parameter.

    * New AtomicFile class.

    * New developer commands ``added``, ``modified``.


  PORTABILITY:

    * Cope on Windows on python2.3 by using the weaker random seed.
      2.4 is now only recommended.


bzr-0.0.4  2005-04-22

  ENHANCEMENTS:

    * 'bzr diff' optionally takes a list of files to diff.  Still a bit
      basic.  Patch from QuantumG.

    * More default ignore patterns.

    * New 'bzr log --verbose' shows a list of files changed in the
      changeset.  Patch from Sebastian Cote.

    * Roll over ~/.bzr.log if it gets too large.

    * Command abbreviations 'ci', 'st', 'stat', '?' based on a patch
      by Jason Diamon.

    * New 'bzr help commands' based on a patch from Denys Duchier.


  CHANGES:

    * User email is determined by looking at $BZREMAIL or ~/.bzr.email
      or $EMAIL.  All are decoded by the locale preferred encoding.
      If none of these are present user@hostname is used.  The host's
      fully-qualified name is not used because that tends to fail when
      there are DNS problems.

    * New 'bzr whoami' command instead of username user-email.


  BUG FIXES: 

    * Make commit safe for hardlinked bzr trees.

    * Some Unicode/locale fixes.

    * Partial workaround for ``difflib.unified_diff`` not handling
      trailing newlines properly.


  INTERNAL:

    * Allow docstrings for help to be in PEP0257 format.  Patch from
      Matt Brubeck.

    * More tests in test.sh.

    * Write profile data to a temporary file not into working
      directory and delete it when done.

    * Smaller .bzr.log with process ids.


  PORTABILITY:

    * Fix opening of ~/.bzr.log on Windows.  Patch from Andrew
      Bennetts.

    * Some improvements in handling paths on Windows, based on a patch
      from QuantumG.


bzr-0.0.3  2005-04-06

  ENHANCEMENTS:

    * New "directories" internal command lists versioned directories
      in the tree.

    * Can now say "bzr commit --help".

    * New "rename" command to rename one file to a different name
      and/or directory.

    * New "move" command to move one or more files into a different
      directory.

    * New "renames" command lists files renamed since base revision.

    * New cat command contributed by janmar.

  CHANGES:

    * .bzr.log is placed in $HOME (not pwd) and is always written in
      UTF-8.  (Probably not a completely good long-term solution, but
      will do for now.)

  PORTABILITY:

    * Workaround for difflib bug in Python 2.3 that causes an
      exception when comparing empty files.  Reported by Erik Toubro
      Nielsen.

  INTERNAL:

    * Refactored inventory storage to insert a root entry at the top.

  TESTING:

    * Start of shell-based black-box testing in test.sh.


bzr-0.0.2.1

  PORTABILITY:

    * Win32 fixes from Steve Brown.


bzr-0.0.2  "black cube"  2005-03-31

  ENHANCEMENTS:

    * Default ignore list extended (see bzrlib/__init__.py).

    * Patterns in .bzrignore are now added to the default ignore list,
      rather than replacing it.

    * Ignore list isn't reread for every file.

    * More help topics.

    * Reinstate the 'bzr check' command to check invariants of the
      branch.

    * New 'ignored' command lists which files are ignored and why;
      'deleted' lists files deleted in the current working tree.

    * Performance improvements.

    * New global --profile option.
    
    * Ignore patterns like './config.h' now correctly match files in
      the root directory only.


bzr-0.0.1  2005-03-26

  ENHANCEMENTS:

    * More information from info command.

    * Can now say "bzr help COMMAND" for more detailed help.

    * Less file flushing and faster performance when writing logs and
      committing to stores.

    * More useful verbose output from some commands.

  BUG FIXES:

    * Fix inverted display of 'R' and 'M' during 'commit -v'.

  PORTABILITY:

    * Include a subset of ElementTree-1.2.20040618 to make
      installation easier.

    * Fix time.localtime call to work with Python 2.3 (the minimum
      supported).


bzr-0.0.0.69  2005-03-22

  ENHANCEMENTS:

    * First public release.

    * Storage of local versions: init, add, remove, rm, info, log,
      diff, status, etc.<|MERGE_RESOLUTION|>--- conflicted
+++ resolved
@@ -57,9 +57,11 @@
       library users and plugins. See the ``bzrlib.api`` module for details.
       (Robert Collins)
 
-<<<<<<< HEAD
-    * ``bzrtracefilename --version`` now shows the location of the bzr log file, which
+    * ``bzr --version`` now shows the location of the bzr log file, which
       is especially useful on Windows.  (Martin Pool)
+
+    * -D now supports hooks to get debug tracing of hooks (though its currently
+      minimal in nature). (Robert Collins)
 
   LIBRARY API BREAKS:
 
@@ -82,10 +84,6 @@
       ``bzrlib.tests.workingtree_implementations``.
       These changes are an API break in the testing infrastructure only.
       (Robert Collins)
-=======
-    * -D now supports hooks to get debug tracing of hooks (though its currently
-      minimal in nature). (Robert Collins)
->>>>>>> 40be619e
 
   INTERNALS:
 
