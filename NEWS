####################
Bazaar Release Notes
####################


.. contents:: List of Releases
   :depth: 1

In Development
##############

Compatibility Breaks
********************

* The default format for bzr is now ``2a``. This format brings many
  significant performance and size improvements. bzr can pull from
  any existing repository into a ``2a`` one, but can only transfer
  into ``rich-root`` repositories from ``2a``. The Upgrade guide
  has more information about this change. (Robert Collins)

New Features
************

* ``bzr branch --switch`` can now switch the checkout in the current directory
  to the newly created branch. (Lukáš Lalinský)

Bug Fixes
*********

* Fix a pycurl related test failure on karmic by recognizing an error
  raised by newer versions of pycurl.
  (Vincent Ladeuil, #306264)

<<<<<<< HEAD
* Fix IndexError printing CannotBindAddress errors.
  (Martin Pool, #286871)
=======
* Fix a test failure on karmic by making a locale test more robust.
  (Vincent Ladeuil, #413514)
>>>>>>> 887ad39f

Improvements
************

* A better description of the platform is shown in crash tracebacks, ``bzr
  --version`` and ``bzr selftest``.
  (Martin Pool, #409137)

* bzr can now (again) capture crash data through the apport library, 
  so that a single human-readable file can be attached to bug reports.
  This can be disabled by using ``-Dno_apport`` on the command line, or by
  putting ``no_apport`` into the ``debug_flags`` section of
  ``bazaar.conf``.
  (Martin Pool, Robert Collins, #389328)

* ``bzr push`` locally on windows will no longer give a locking error with
  dirstate based formats. (Robert Collins)

Documentation
*************

API Changes
***********

Internals
*********

Testing
*******

bzr 1.18
########

Compatibility Breaks
********************

* Committing directly to a stacked branch from a lightweight checkout will
  no longer work. In previous versions this would appear to work but would
  generate repositories with insufficient data to create deltas, leading
  to later errors when branching or reading from the repository.
  (Robert Collins, bug #375013)

New Features
************

Bug Fixes
*********

* Fetching from 2a branches from a version-2 bzr protocol would fail to
  copy the internal inventory pages from the CHK store. This cannot happen
  in normal use as all 2a compatible clients and servers support the
  version-3 protocol, but it does cause test suite failures when testing
  downlevel protocol behaviour. (Robert Collins)

* Fix a test failure on karmic by making a locale test more robust.
  (Vincent Ladeuil, #413514)

* Fixed "Pack ... already exists" error when running ``bzr pack`` on a
  fully packed 2a repository.  (Andrew Bennetts, #382463)

* Further tweaks to handling of ``bzr add`` messages about ignored files.
  (Jason Spashett, #76616)

* Properly handle fetching into a stacked branch while converting the
  data, especially when there are also ghosts. The code was filling in
  parent inventories incorrectly, and also not handling when one of the
  parents was a ghost. (John Arbash Meinel, #402778, #412198)

* ``RemoteStreamSource.get_stream_for_missing_keys`` will fetch CHK
  inventory pages when appropriate (by falling back to the vfs stream
  source).  (Andrew Bennetts, #406686)

* StreamSource generates rich roots from non-rich root sources correctly
  now.  (Andrew Bennetts, #368921)

* When deciding whether a repository was compatible for upgrading or
  fetching, we previously incorrectly checked the default repository
  format for the bzrdir format, rather than the format that was actually
  present on disk.  (Martin Pool, #408824)

Improvements
************

* A better description of the platform is shown in crash tracebacks, ``bzr
  --version`` and ``bzr selftest``.
  (Martin Pool, #409137)

* Cross-format fetches (such as between 1.9-rich-root and 2a) via the
  smart server are more efficient now.  They send inventory deltas rather
  than full inventories.  The smart server has two new requests,
  ``Repository.get_stream_1.19`` and ``Repository.insert_stream_1.19`` to
  support this.  (Andrew Bennetts, #374738, #385826)

* Extracting the full ancestry and computing the ``merge_sort`` is now
  significantly faster. This effects things like ``bzr log -n0``. (For
  example, ``bzr log -r -10..-1 -n0 bzr.dev`` is 2.5s down to 1.0s.
  (John Arbash Meinel)

Documentation
*************

API Changes
***********

Internals
*********

* ``-Dstrict_locks`` can now be used to check that read and write locks
  are treated properly w.r.t. exclusivity. (We don't try to take an OS
  read lock on a file that we already have an OS write lock on.) This is
  now set by default for all tests, if you have a test which cannot be
  fixed, you can use ``self.thisFailsStrictLockCheck()`` as a
  compatibility knob. (John Arbash Meinel)

* InterDifferingSerializer is now only used locally.  Other fetches that
  would have used InterDifferingSerializer now use the more network
  friendly StreamSource, which now automatically does the same
  transformations as InterDifferingSerializer.  (Andrew Bennetts)

* ``KnownGraph`` now has a ``.topo_sort`` and ``.merge_sort`` member which
  are implemented in pyrex and significantly faster. This is exposed along
  with ``CombinedGraphIndex.find_ancestry()`` as
  ``VersionedFiles.get_known_graph_ancestry(keys)``.
  (John Arbash Meinel)

* RemoteBranch.open now honours ignore_fallbacks correctly on bzr-v2
  protocols. (Robert Collins)

* The index code now has some specialized routines to extract the full
  ancestry of a key in a more efficient manner.
  ``CombinedGraphIndex.find_ancestry()``. (Time to get ancestry for
  bzr.dev drops from 1.5s down to 300ms. For OOo from 33s => 10.5s) (John
  Arbash Meinel)

Testing
*******

* Install the test ssl certificate and key so that installed bzr
  can run the https tests. (Denys Duchier, #392401)
  

bzr 1.18rc1
###########

:Codename: little traveller
:1.18rc1: 2009-08-10

This release of Bazaar marches on towards the 2.0 release in which the 2a
'brisbane-core' format becomes generally recommended.  Most of the work in
this release now focusses on bug fixes and stabilization, covering both 2a
and previous formats.  There is a new text-mode interactive merge feature,
a new guide to migration to 2a format in the user documentation, and
pushing branches to a smart server is now much faster.  

The Bazaar team decided that 2.0 will be a long-term supported release,
with bugfix-only releases based on it continuing for at least six months
or until the following stable release.


New Features
************

* ``bzr merge --interactive`` applies a user-selected portion of the
  merge.  The UI is similar to ``shelve``.  (Aaron Bentley)

* ``bzr reconfigure`` now takes options ``--stacked-on URL`` and
  ``--unstacked`` to change stacking of a branch.
  (Martin Pool, #391411)

Bug Fixes
*********

* Annotating on a stacked branch will now succeed in simple scenarios.
  There are still some complex scenarios where it will fail (bug #399884)
  (John Arbash Meinel, #393366)

* A progress bar is no longer left dangling when ``bzr selftest``
  completes, and the progress bar updates with zero latency so the
  displayed test name is always the one that's actually running.
  (Martin Pool, #123688)

* Authenticating against an ssh server now uses ``auth_none`` to determine
  if password authentication is even supported. This fixes a bug where
  users would be prompted for a launchpad password, even though launchpad
  only supports publickey authentication. (John Arbash Meinel, #375867)

* BranchBuilder now accepts timezone to avoid test failures in countries far
  from GMT. (Vincent Ladeuil, #397716)

* ``bzr commit`` no longer saves the unversioning of missing files until
  the commit has completed on the branch. This means that aborting a
  commit that found a missing file will leave the tree unedited.
  (Robert Collins, #282402)

* ``bzr mv`` no longer takes out branch locks, which allows it to work
  when the branch is readonly. (Robert Collins, #216541)

* ``bzr revert .`` no longer generates an InconsistentDelta error when
  there are missing subtrees. (Robert Collins, #367632)

* ``bzr send`` now generates valid bundles with ``--2a`` formats. However,
  do to internal changes necessary to support this, older clients will
  fail when trying to insert them. For newer clients, the bundle can be
  used to apply the changes to any rich-root compatible format.
  (John Arbash Meinel, #393349)

* Cope with FTP servers that don't support restart/append by falling back
  to reading and then rewriting the whole file, such as TahoeLAFS.  (This
  fallback may be slow for some access patterns.)  (Nils Durner, #294709)

* Encode the paths in ``mbcs`` encoding on Windows when spawning an
  external diff client. This at least allows supporting filenames that are
  not ascii, but are present in the current locale. Ideally we would be
  able to pass the Unicode path, but that would be client dependent.
  (John Arbash Meinel, #382709)

* Fix a compile bug on Solaris having to do with const and
  pointer-to-pointers. (John Arbash Meinel, #408441)

* Fixed a NameError that occurs when merging or pulling from a URL that
  causes a redirection loop when bzr tries to read a URL as a bundle.
  (Andrew Bennetts, #400847)

* Fix ``AttributeError: 'TestUIFactory' object has no attribute 'tick'``
  running send and similar commands on 2a formats.
  (Martin Pool, #408201)
  
* Fix crash in some invocations of ``bzr status`` in format 2a.
  (Martin Pool, #403523)

* Fixed export to existing directory: if directory is empty then export 
  will succeed, otherwise it fails with error.
  (Alexander Belchenko, #406174)

* Fixed spurious "Source branch does not support stacking" warning when
  pushing. (Andrew Bennetts, #388908)

* Fixed spurious transport activity indicator appearing while tests are
  running.  (Martin Pool, #343532)

* Merge now correctly handles empty right-hand revision specs.
  (Aaron Bentley, #333961)

* Renames to lexographically lower basenames in trees that have never been
  committed to will no longer corrupt the dirstate. This was caused by an
  bug in the dirstate update_minimal method. (Robert Collins, #395556)

* Requests for unknown methods no longer cause the smart server to log
  lots of backtraces about ``UnknownSmartMethod``, ``do_chunk`` or
  ``do_end``.  (Andrew Bennetts, #338561)
  
* Streaming from bzr servers where there is a chain of stacked branches
  (A stacked on B stacked on C) will now work. (Robert Collins, #406597)

* The environment variable ``BZR_PROGRESS_BAR`` set to either ``text`` or ``none``
  always forces progress bars either on or off respectively.  Otherwise,
  they're turned on if ``TERM`` is not ``dumb`` and stderr is a terminal.
  bzr always uses the 'text' user interface when run as a command, so
  ``BZR_USE_TEXT_UI`` is no longer needed.
  (Martin Pool, #339385, #387717)

* The optional ``_knit_load_data_pyx`` C extension was never being
  imported.  This caused significant slowdowns when reading data from
  repositories.  (Andrew Bennetts, #405653)
  
* The ``--hardlink`` option to ``branch`` and ``checkout`` is not
  supported at the moment on workingtree formats that can do content
  filtering.  (See <https://bugs.edge.launchpad.net/bzr/+bug/408193>.)
  bzr now says so, rather than just ignoring the option.  (Martin Pool)

* There was a bug in ``osutils.relpath`` that was only triggered on
  Windows. Essentially if you were at the root of a drive, and did
  something to a branch/repo on another drive, we would go into an
  infinite loop while trying to find a 'relative path'.
  (John Arbash Meinel, #394227)

* ``WorkingTree4.unversion`` will no longer fail to unversion ids which
  were present in a parent tree but renamed in the working tree.
  (Robert Collins, #187207)

Improvements
************

* Can now rename/move files even if they have been removed from the inventory.
  (Marius Kruger)

* Pushing branches with tags via ``bzr://`` and ``bzr+ssh://`` is much
  faster, using a new ``Branch.set_tags_bytes`` smart server verb rather
  than VFS methods.  For example, pushes of small branches with tags take
  11 rather than 18 smart server requests.  (Andrew Bennetts, #398608)

* Sending Ctrl-Break on Windows will now drop you into the debugger, in
  the same way that sending Ctrl-\\ does on other platforms.
  (John Arbash Meinel)

Documentation
*************

* Added Bazaar 2.0 Upgrade Guide. (Ian Clatworthy)

API Changes
***********

* ``CLIUIFactory`` is deprecated; use ``TextUIFactory`` instead if you
  need to subclass or create a specific class, or better yet the existing
  ``make_ui_for_terminal``.  ``SilentUIFactory`` is clarified to do no
  user interaction at all, rather than trying to read from stdin but not
  writing any output, which would be strange if reading prompts or
  passwords.  (Martin Pool)

* New TransformPreview.commit() allows committing without a working tree.
  (Aaron Bentley)

* ``pb`` parameter to ``TextTestResult`` is deprecated and ignored.
  (Martin Pool)

* ProgressTasks now prefer to talk direct to their ProgressView not to the
  UIFactory. 
  (Martin Pool)

* ``WorkingTree._check`` now requires a references dict with keys matching
  those returned by ``WorkingTree._get_check_refs``. (Robert Collins)

Internals
*********

* ``CHKInventory.path2id`` uses the parent_id to basename hash to avoid
  reading the entries along the path, reducing work to lookup ids from
  paths. (Robert Collins)

* ``CHKMap.apply_delta`` now raises ``InconsistentDelta`` if a delta adds
  as new a key which was already mapped. (Robert Collins)

* Inventory delta application catches more cases of corruption and can
  prevent corrupt deltas from affecting consistency of data structures on
  disk. (Robert Collins)

* --subunit support now adds timestamps if the subunit version supports
  it. (Robert Collins)

* The Windows all-in-one installer now bundles the PyQt image format
  plugins, which allows previewing more images as part of 'qdiff'.
  (Alexander Belchenko)


Testing
*******

* Merge directive cherrypick tests must use the same root id.
  (Martin Pool, #409684)

* Spurious failure in ``check`` tests on rich-root formats fixed.
  (Martin Pool, #408199)

* The ``bzrlib.tests.TextTestRunner`` will no longer call
  ``countTestsCases`` on the test being run. Progress information is
  instead handled by having the test passed in call ``result.progress``
  before running its contents. This improves the behaviour when using
  ``TextTestRunner`` with test suites that don't support
  ``countTestsCases``. (Robert Collins)


bzr 1.17 "So late it's brunch" 2009-07-20
#########################################
:Codename: so-late-its-brunch
:1.17rc1: 2009-07-13
:1.17: 2009-07-20


Bazaar continues to blaze a straight and shining path to the 2.0 release and
the elevation of the ``2a`` beta format to the full glory of "supported and
stable".

Highlights in this release include greatly reduced memory consumption during
commits, faster ``ls``, faster ``annotate``, faster network operations if
you're specifying a revision number and the final destruction of those
annoying progress bar artifacts.


Changes from 1.17rc1 to 1.17final
*********************************

* Change an extension to call the python ``frozenset()`` rather than the C
  api ``PyFrozenSet_New``. It turns out that python2.4 did not expose the
  C api. (John Arbash Meinel, #399366)

* Fixes for the Makefile and the rename of ``generate_docs.py`` to
  ``tools/generate_docs.py`` to allow everything to be built on Windows.
  (John Arbash Meinel, #399356)

* ``bzr serve`` once again applies a ``ChrootServer`` to the given
  directory before serving it. (Andrew Bennetts, #400535)


Compatibility Breaks
********************

* ``bzr register-branch`` from the Launchpad plugin now refers to "project"
  instead of "product" which is the correct Launchpad terminology.  The
  --product option is deprecated and users should switch to using --project.
  (Neil Martinsen-Burrell, #238764)


New Features
************

* ``bzr push`` now aborts if uncommitted changes (including pending merges)
  are present in the working tree (if one is present) and no revision is
  specified. The configuration option ``push_strict`` can be used to set the
  default for this behavior.  (Vincent Ladeuil, #284038, #322808, #65286)

* ``bzr revno`` and ``bzr revision-info`` now have a ``--tree`` option to
  show revision info for the working tree instead of the branch.
  (Matthew Fuller, John Arbash Meinel)

* ``bzr send`` now aborts if uncommitted changes (including pending merges)
  are present in the working tree and no revision is specified. The
  configuration option ``send_strict`` can be used to set the default for this
  behavior.
  (Vincent Ladeuil, #206577)

* ``bzr switch --create-branch/-b`` can now be used to create and switch
  to a new branch. Supplying a name without a ``/`` will create the branch
  relative to the existing branch. (similar to how ``bzr switch name``
  works when the branch already exists.) (John Arbash Meinel)


Bug Fixes
*********

* Accept uppercase "Y/N" to prompts such as from break lock. 
  (#335182, Tim Powell, Martin Pool)

* Add documentation about diverged branches and how to fix them in the
  centralized workflow with local commits.  Mention ``bzr help
  diverged-branches`` when a push fails because the branches have
  diverged.  (Neil Martinsen-Burrell, #269477)

* Annotate would sometimes 'latch on' to trivial lines, causing important
  lines to be incorrectly annotated. (John Arbash Meinel, #387952)

* Automatic format upgrades triggered by default stacking policies on a
  1.16rc1 (or later) smart server work again.
  (Andrew Bennetts, #388675)

* Avoid progress bar artifacts being left behind on the screen.
  (Martin Pool, #321935)

* Better message in ``bzr split`` error suggesting a rich root format.
  (Neil Martinsen-Burrell, #220067)

* ``Branch.set_append_revisions_only`` now works with branches on a smart
  server. (Andrew Bennetts, #365865)

* By default, ``bzr branch`` will fail if the target directory exists, but
  does not already have a control directory.  The flag ``--use-existing-dir``
  will allow operation to proceed.  (Alexander Belchenko, #307554)

* ``bzr ls DIR --from-root`` now shows only things in DIR, not everything.
  (Ian Clatworthy)

* Fetch between repositories does not error if they have inconsistent data
  that should be irrelevant to the fetch operation. (Aaron Bentley)

* Fix ``AttributeError`` exception when reconfiguring lightweight checkout 
  of a remote repository.
  (Jelmer Vernooij, #332194)

* Fix bug in decoding v3 smart server messages when receiving multiple
  lots of excess bytes after an end-of-message.
  (Andrew Bennetts)

* Force deletion of readonly files during merge, update and other tree
  transforms.
  (Craig Hewetson, Martin Pool, #218206)

* Force socket shutdown in threaded http test servers to avoid client hangs
  (pycurl).  (Vincent Ladeuil, #383920).

* ``LRUCache`` will maintain the linked list pointers even if a nodes
  cleanup function raises an exception. (John Arbash Meinel, #396838)

* Progress bars are now suppressed again when the environment variable
  ``BZR_PROGRESS_BAR`` is set to ``none``.
  (Martin Pool, #339385)

* Reduced memory consumption during ``bzr commit`` of large files. For
  pre 2a formats, should be down to ~3x the size of a file.
  For ``--2a`` format repositories, it is down to the size of the file
  content plus the size of the compressed text.  Related to bug #109114.
  (John Arbash Meinel)

* Set hidden attribute on .bzr directory below unicode path should never
  fail with error. The operation should succeed even if bzr unable to set 
  the attribute.  (Alexander Belchenko, related to bug #335362).
  
* Stacking will no longer accept requests to stack on the same
  branch/repository. Existing branches that incorrectly reference the same
  repository in a stacking configuration will now raise
  UnstackableLocationError when the branch is opened. This can be fixed by
  removing the stacking location inside ``.bzr/branch``.
  (Robert Collins, #376243)

* The ``log+`` decorator, useful in debugging or profiling, could cause
  "AttributeError: 'list' object has no attribute 'next'".  This is now
  fixed.  The log decorator no longer shows the elapsed time or transfer
  rate because they're available in the log prefixes and the transport
  activity display respectively.
  (Martin Pool, #340347)

* Unshelve works correctly when multiple zero-length files are present on
  the shelf. (Aaron Bentley, #363444)

* Progress bars no longer show the network transport scheme or direction.
  (Martin Pool)

* launchpad-login now respects the 'verbose' option.
  (Jonathan Lange, #217031)


Internals
*********

* ``bzrlib.user_encoding`` is now officially deprecated. It is not
  possible to write a deprecation wrapper, but the variable will be
  removed in the near future. Use ``bzrlib.osutils.get_user_encoding()``
  instead. (Alexander Belchenko)

* Command lookup has had hooks added. ``bzrlib.Command.hooks`` has
  three new hook points: ``get_command``, ``get_missing_command`` and
  ``list_commands``, which allow just-in-time command name provision
  rather than requiring all command names be known a-priori.
  (Robert Collins)

* ``get_app_path`` from win32utils.py now supports REG_EXPAND_SZ data type
  and can read path to wordpad.exe. (Alexander Belchenko, #392046)

* ``graph.KnownGraph`` has been added. This is a class that can give
  answers to ``heads()`` very quickly. However, it has the assumption that
  the whole graph has already been loaded. This is true during
  ``annotate`` so it is used there with good success (as much as 2x faster
  for files with long ancestry and 'cherrypicked' changes.)
  (John Arbash Meinel, Vincent Ladeuil)

* OS file locks are now taken out using ``CreateFile`` rather than
  ``LockFileEx`` on Windows. The locking remains exclusive with
  ``LockFileEx`` but now it also works on older versions of Windows (such
  as Win98). (Martin <gzlist>)

* pack <=> pack fetching is now done via a ``PackStreamSource`` rather
  than the ``Packer`` code. The user visible change is that we now
  properly fetch the minimum number of texts for non-smart fetching.
  (John Arbash Meinel)


* ``VersionedFiles._add_text`` is a new api that lets us insert text into
  the repository as a single string, rather than a list of lines. This can
  improve memory overhead and performance of committing large files.
  (Currently a private api, used only by commit). (John Arbash Meinel)


Improvements
************

* ``bzr annotate`` can now be significantly faster. The time for
  ``bzr annotate NEWS`` is down to 7s from 22s in 1.16. Files with long
  histories and lots of 'duplicate insertions' will be improved more than
  others. (John Arbash Meinel, Vincent Ladeuil)

* ``bzr ls`` is now faster. On OpenOffice.org, the time drops from 2.4
  to 1.1 seconds. The improvement for ``bzr ls -r-1`` is more
  substantial dropping from 54.3 to 1.1 seconds. (Ian Clatworthy)

* Improve "Path(s) are not versioned" error reporting for some commands.
  (Benoît PIERRE)

* Initial commit performance in ``--2a`` repositories has been improved by
  making it cheaper to build the initial CHKMap. (John Arbash Meinel)

* Resolving a revno to a revision id on a branch accessed via ``bzr://``
  or ``bzr+ssh://`` is now much faster and involves no VFS operations.
  This speeds up commands like ``bzr pull -r 123``.  (Andrew Bennetts)

* ``revision-info`` now properly aligns the revnos/revids in the output
  and doesn't traceback when given revisions not in the current branch.
  Performance is also significantly improved when requesting multiple revs
  at once.  (Matthew Fuller, John Arbash Meinel)

* Tildes are no longer escaped by Transports. (Andy Kilner)


Documentation
*************

* Avoid bad text wrapping in generated documentation.  Slightly better
  formatting in the user reference.
  (Martin Pool, #249908)

* Minor clarifications to the help for End-Of-Line conversions.
  (Ian Clatworthy)

API Changes
***********

* Removed overspecific error class ``InvalidProgressBarType``.
  (Martin Pool)

* The method ``ProgressView._show_transport_activity`` is now
  ``show_transport_activity`` because it's part of the contract between
  this class and the UI.  (Martin Pool)


bzr 1.16.1 2009-06-26
#####################

End user testing of the 2a format revealed two serious bugs. The first,
#365615, caused bzr to raise AbsentContentFactory errors when autopacking.
This meant that commits or pushes to 2a-format repositories failed
intermittently.

The second bug, #390563, caused the smart server to raise AbsentContentFactory
when streaming 2a stacked 2a-format branches. This particularly affected
branches stored on Launchpad in the 2a format.

Both of these bugs cause command failures only, neither of them cause data
corruption or data loss. And, of course, both of these bugs are now fixed.

Bug Fixes
*********

* We now properly request a more minimal set of file texts when fetching
  multiple revisions. (Robert Collins, John Arbash Meinel, #390563)

* Repositories using CHK pages (which includes the new 2a format) will no
  longer error during commit or push operations when an autopack operation
  is triggered. (Robert Collins, #365615)

* ``chk_map.iter_interesting_nodes`` now properly uses the *intersection*
  of referenced nodes rather than the *union* to determine what
  uninteresting pages we still need to look at. Prior to this,
  incrementally pushing to stacked branch would push the minimal data, but
  fetching everything would request extra texts. There are some unhandled
  cases wrt trees of different depths, but this fixes the common cases.
  (Robert Collins, John Arbash Meinel, #390563)

* ``GroupCompress`` repositories now take advantage of the pack hints
  parameter to permit cross-format fetching to incrementally pack the
  converted data. (Robert Collins)

* ``Repository.commit_write_group`` now returns opaque data about what
  was committed, for passing to the ``Repository.pack``. Repositories
  without atomic commits will still return None. (Robert Collins)

* ``Repository.pack`` now takes an optional ``hint`` parameter
  which will support doing partial packs for repositories that can do
  that. (Robert Collins)

* RepositoryFormat has a new attribute 'pack_compresses' which is True
  when doing a pack operation changes the compression of content in the
  repository. (Robert Collins)

* ``StreamSink`` and ``InterDifferingSerialiser`` will call
  ``Repository.pack`` with the hint returned by
  ``Repository.commit_write_group`` if the formats were different and the
  repository can increase compression by doing a pack operation.
  (Robert Collins, #376748)


bzr 1.16 "It's yesterday in California" 2009-06-18
##################################################
:Codename: yesterday-in-california
:1.16rc1: 2009-06-11
:1.16: 2009-06-18

This version of Bazaar contains the beta release of the new ``2a`` repository
format, suitable for testing by fearless, advanced users. This format or an
updated version of it will become the default format in Bazaar 2.0. Please
read the NEWS entry before even thinking about upgrading to the new format.

Also included are speedups for many operations on huge projects, a bug fix for
pushing stacked new stacked branches to smart servers and the usual bevy of
bug fixes and improvements.


Changes from 1.16rc1 to 1.16final
*********************************

* Fix the nested tree flag check so that upgrade from development formats to
  2a can work correctly.
  (Jelmer Vernooij, #388727)

* Automatic format upgrades triggered by default stacking policies on a
  1.16rc1 (or later) smart server work again.
  (Andrew Bennetts, #388675)


Compatibility Breaks
********************

* Display prompt on stderr (instead of stdout) when querying users so
  that the output of commands can be safely redirected.
  (Vincent Ladeuil, #376582)


New Features
************

* A new repository format ``2a`` has been added.  This is a beta release
  of the the brisbane-core (aka group-compress) project.  This format now
  suitable for wider testing by advanced users willing to deal with some
  bugs.  We would appreciate test reports, either positive or negative.
  Format 2a is substantially smaller and faster for many operations on
  many trees.  This format or an updated version will become the default
  in bzr 2.0.

  This is a rich-root format, so this repository format can be used with
  bzr-svn.  Bazaar branches in previous non-rich-root formats can be
  converted (including by merge, push and pull) to format 2a, but not vice
  versa.  We recommend upgrading previous development formats to 2a.

  Upgrading to this format can take considerable time because it expands
  and more concisely repacks the full history.

  If you use stacked branches, you must upgrade the stacked branches
  before the stacked-on branches.  (See <https://bugs.launchpad.net/bugs/374735>)

* ``--development7-rich-root`` is a new dev format, similar to ``--dev6``
  but using a Revision serializer using bencode rather than XML.
  (Jelmer Vernooij, John Arbash Meinel)

* mail_client=claws now supports --body (and message body hooks).  Also uses
  configured from address.  (Barry Warsaw)

Improvements
************


* ``--development6-rich-root`` can now stack. (Modulo some smart-server
  bugs with stacking and non default formats.)
  (John Arbash Meinel, #373455)

* ``--development6-rich-root`` delays generating a delta index for the
  first object inserted into a group. This has a beneficial impact on
  ``bzr commit`` since each committed texts goes to its own group. For
  committing a 90MB file, it drops peak memory by about 200MB, and speeds
  up commit from 7s => 4s. (John Arbash Meinel)

* Numerous operations are now faster for huge projects, i.e. those
  with a large number of files and/or a large number of revisions,
  particularly when the latest development format is used. These
  operations (and improvements on OpenOffice.org) include:

  * branch in a shared repository (2X faster)
  * branch --no-tree (100X faster)
  * diff (2X faster)
  * tags (70X faster)

  (Ian Clatworthy)

* Pyrex version of ``bencode`` support. This provides optimized support
  for both encoding and decoding, and is now found at ``bzrlib.bencode``.
  ``bzrlib.utils.bencode`` is now deprecated.
  (Alexander Belchenko, Jelmer Vernooij, John Arbash Meinel)


Bug Fixes
*********

* Bazaar can now pass attachment files to the mutt email client.
  (Edwin Grubbs, #384158)

* Better message in ``bzr add`` output suggesting using ``bzr ignored`` to
  see which files can also be added.  (Jason Spashett, #76616)

* ``bzr pull -r 123`` from a stacked branch on a smart server no longer fails.
  Also, the ``Branch.revision_history()`` API now works in the same
  situation.  (Andrew Bennetts, #380314)
  
* ``bzr serve`` on Windows no longer displays a traceback simply because a
  TCP client disconnected. (Andrew Bennetts)

* Clarify the rules for locking and fallback repositories. Fix bugs in how
  ``RemoteRepository`` was handling fallbacks along with the
  ``_real_repository``. (Andrew Bennetts, John Arbash Meinel, #375496)

* Fix a small bug with fetching revisions w/ ghosts into a new stacked
  branch. Not often triggered, because it required ghosts to be part of
  the fetched revisions, not in the stacked-on ancestry.
  (John Arbash Meinel)

* Fix status and commit to work with content filtered trees, addressing
  numerous bad bugs with line-ending support. (Ian Clatworthy, #362030)

* Fix problem of "directory not empty" when contending for a lock over
  sftp.  (Martin Pool, #340352)

* Fix rule handling so that eol is optional, not mandatory.
  (Ian Clatworthy, #379370)

* Pushing a new stacked branch to a 1.15 smart server was broken due to a
  bug in the ``BzrDirFormat.initialize_ex`` smart verb.  This is fixed in
  1.16, but required changes to the network protocol, so the
  ``BzrDirFormat.initialize_ex`` verb has been removed and replaced with a
  corrected ``BzrDirFormat.initialize_ex_1.16`` verb.  1.15 clients will
  still work with a 1.16 server as they will fallback to slower (and
  bug-free) methods.
  (Jonathan Lange, Robert Collins, Andrew Bennetts, #385132)

* Reconcile can now deal with text revisions that originated in revisions 
  that are ghosts. (Jelmer Vernooij, #336749)

* Support cloning of branches with ghosts in the left hand side history.
  (Jelmer Vernooij, #248540)

* The ''bzr diff'' now catches OSError from osutils.rmtree and logs a
  helpful message to the trace file, unless the temp directory really was
  removed (which would be very strange).  Since the diff operation has
  succeeded from the user's perspective, no output is written to stderr 
  or stdout.  (Maritza Mendez, #363837)

* Translate errors received from a smart server in response to a
  ``BzrDirFormat.initialize`` or ``BzrDirFormat.initialize_ex`` request.
  This was causing tracebacks even for mundane errors like
  ``PermissionDenied``.  (Andrew Bennetts, #381329)

Documentation
*************

* Added directory structure and started translation of docs in Russian.
  (Alexey Shtokalo, Alexander Iljin, Alexander Belchenko, Dmitry Vasiliev,
  Volodymyr Kotulskyi)

API Changes
***********

* Added osutils.parent_directories(). (Ian Clatworthy)

* ``bzrlib.progress.ProgressBar``, ``ChildProgress``, ``DotsProgressBar``,
  ``TTYProgressBar`` and ``child_progress`` are now deprecated; use
  ``ui_factory.nested_progress_bar`` instead.  (Martin Pool)

* ``graph.StackedParentsProvider`` is now a public API, replacing
  ``graph._StackedParentsProvider``. The api is now considered stable and ready
  for external users. (Gary van der Merwe)

* ``bzrlib.user_encoding`` is deprecated in favor of
  ``get_user_encoding``.  (Alexander Belchenko)

* TreeTransformBase no longer assumes that limbo is provided via disk.
  DiskTreeTransform now provides disk functionality.  (Aaron Bentley)

Internals
*********

* Remove ``weave.py`` script for accessing internals of old weave-format
  repositories.  (Martin Pool)

Testing
*******

* The number of cores is now correctly detected on OSX. (John Szakmeister)

* The number of cores is also detected on Solaris and win32. (Vincent Ladeuil)

* The number of cores is also detected on FreeBSD. (Matthew Fuller)


bzr 1.15
########
:1.15rc1: 2009-05-16
:1.15: 2009-05-22
:1.15.1: 2009-06-09

The smart server will no longer raise 'NoSuchRevision' when streaming content
with a size mismatch in a reconstructed graph search. New command ``bzr
dpush``. Plugins can now define their own annotation tie-breaker when two
revisions introduce the exact same line.

Changes from 1.15.1 to 1.15.2
*****************************

* Use zdll on Windows to build ``_chk_map_pyx`` extension.
  (Alexander Belchenko)

Changes from 1.15final to 1.15.1
*********************************

* Translate errors received from a smart server in response to a
  ``BzrDirFormat.initialize`` or ``BzrDirFormat.initialize_ex`` request.
  This was causing tracebacks even for mundane errors like
  ``PermissionDenied``.  (Andrew Bennetts, #381329)

Changes from 1.15rc1 to 1.15final
*********************************

* No changes

Compatibility Breaks
********************

* ``bzr ls`` is no longer recursive by default. To recurse, use the
  new ``-R`` option. The old ``--non-recursive`` option has been removed.
  If you alias ``ls`` to ``ls -R``, you can disable recursion using
  ``--no-recursive`` instead.  (Ian Clatworthy)

New Features
************

* New command ``bzr dpush`` that can push changes to foreign 
  branches (svn, git) without setting custom bzr-specific metadata.
  (Jelmer Vernooij)

* The new development format ``--development6-rich-root`` now supports
  stacking. We chose not to use a new format marker, since old clients
  will just fail to open stacked branches, the same as if we used a new
  format flag. (John Arbash Meinel, #373455)

* Plugins can now define their own annotation tie-breaker when two revisions
  introduce the exact same line. See ``bzrlib.annotate._break_annotation_tie``
  Be aware though that this is temporary, private (as indicated by the leading
  '_') and a first step to address the problem. (Vincent Ladeuil, #348459)

* New command ``bzr dpush`` that can push changes to foreign 
  branches (svn, git) without setting custom bzr-specific metadata.
  (Jelmer Vernooij)

* ``bzr send`` will now check the ``child_submit_format`` setting in
  the submit branch to determine what format to use, if none was 
  specified on the command-line.  (Jelmer Vernooij)

Improvements
************

* -Dhpss output now includes the number of VFS calls made to the remote
  server. (Jonathan Lange)

* ``--coverage`` works for code running in threads too.
  (Andrew Bennets, Vincent Ladeuil)

* ``bzr pull`` now has a ``--local`` option to only make changes to the
  local branch, and not the bound master branch.
  (Gary van der Merwe, #194716)

* ``bzr rm *`` is now as fast as ``bzr rm * --keep``. (Johan Walles, #180116)

Bug Fixes
*********

* Adding now works properly when path contains a symbolic link.
  (Geoff Bache, #183831)

* An error is now raised for unknown eol values. (Brian de Alwis, #358199)

* ``bzr merge --weave`` will now generate a conflict if one side deletes a
  line, and the other side modifies the line. (John Arbash Meinel, #328171)

* ``bzr reconfigure --standalone`` no longer raises IncompatibleRepositories.
  (Martin von Gagern, #248932)

* ``bzr send`` works to send emails again using MAPI.
  (Neil Martinsen-Burrell, #346998)

* Check for missing parent inventories in StreamSink.  This prevents
  incomplete stacked branches being created by 1.13 bzr:// and
  bzr+ssh:// clients (which have bug #354036).  Instead, the server now
  causes those clients to send the missing records.  (Andrew Bennetts)

* Correctly handle http servers proposing multiple authentication schemes.
  (Vincent Ladeuil, #366107)

* End-Of-Line content filters are now loaded correctly.
  (Ian Clatworthy, Brian de Alwis, #355280)

* Fix a bug in the pure-python ``GroupCompress`` code when handling copies
  longer than 64KiB. (John Arbash Meinel, #364900)

* Fix TypeError in running ``bzr break-lock`` on some URLs.
  (Alexander Belchenko, Martin Pool, #365891)

* Non-recursive ``bzr ls`` now works properly when a path is specified.
  (Jelmer Vernooij, #357863)

* ssh usernames (defined in ~/.ssh/config) are honoured for bzr+ssh connections.
  (Vincent Ladeuil, #367726)

* Several bugs related to unicode symlinks have been fixed and the test suite
  enhanced to better catch regressions for them. (Vincent Ladeuil)

* The smart server will no longer raise 'NoSuchRevision' when streaming
  content with a size mismatch in a reconstructed graph search: it assumes
  that the client will make sure it is happy with what it got, and this
  sort of mismatch is normal for stacked environments.
  bzr 1.13.0/1 will stream from unstacked branches only - in that case not
  getting all the content expected would be a bug. However the graph
  search is how we figured out what we wanted, so a mismatch is both odd
  and unrecoverable without starting over, and starting over will end up
  with the same data as if we just permitted the mismatch. If data is
  gc'd, doing a new search will find only the truncated data, so sending
  only the truncated data seems reasonable. bzr versions newer than this
  will stream from stacked branches and check the stream to find missing
  content in the stacked-on branch, and thus will handle the situation
  implicitly.  (Robert Collins, #360791)

* Upgrading to, or fetching into a 'rich-root' format will now correctly
  set the root data the same way that reconcile does.
  (Robert Collins, #368921)

* Using unicode Windows API to obtain command-line arguments.
  (Alexander Belchenko, #375934)

Documentation
*************

API Changes
***********

* ``InterPackRepo.fetch`` and ``RepoFetcher`` now raise ``NoSuchRevision``
  instead of ``InstallFailed`` when they detect a missing revision.
  ``InstallFailed`` itself has been deleted. (Jonathan Lange)

* Not passing arguments to ``bzrlib.commands.main()`` will now grab the
  arguments from ``osutils.get_unicode_argv()`` which has proper support
  for unicode arguments on windows. Further, the supplied arguments are now 
  required to be unicode strings, rather than user_encoded strings.
  (Alexander Belchenko)

Internals
*********

* ``bzrlib.branch.Branch.set_parent`` is now present on the base branch
  class and will call ``_set_parent_location`` after doing unicode 
  encoding. (Robert Collins)

* ``bzrlib.remote.RemoteBranch._set_parent_location`` will use a new verb
  ``Branch.set_parent_location`` removing further VFS operations.
  (Robert Collins)

* ``bzrlib.bzrdir.BzrDir._get_config`` now returns a ``TransportConfig``
  or similar when the dir supports configuration settings. The base class
  defaults to None. There is a matching new server verb
  ``BzrDir.get-config_file`` to reduce roundtrips for getting BzrDir
  configuration. (Robert Collins)

* ``bzrlib.tests.ExtendedTestResult`` has new methods ``startTests``
  called before the first test is started, ``done`` called after the last
  test completes, and a new parameter ``strict``. (Robert Collins)

* ``-Dhpss`` when passed to bzr will cause a backtrace to be printed when
  VFS operations are started on a smart server repository. This should not
  occur on regular push and pull operations, and is a key indicator for
  performance regressions. (Robert Collins)

* ``-Dlock`` when passed to the selftest (e.g. ``bzr -Dlock selftest``) will
  cause mismatched physical locks to cause test errors rather than just
  reporting to the screen. (Robert Collins)

* -Dprogress will cause pdb to start up if a progress view jumps
  backwards. (Robert Collins)

* Fallback ``CredentialStore`` instances registered with ``fallback=True``
  are now be able to provide credentials if obtaining credentials 
  via ~/.bazaar/authentication.conf fails. (Jelmer Vernooij, 
  Vincent Ladeuil, #321918)

* New hook ``Lock.lock_broken`` which runs when a lock is
  broken. This is mainly for testing that lock/unlock are
  balanced in tests. (Vincent Ladeuil)

* New MergeDirective hook 'merge_request_body' allows hooks to supply or
  alter a body for the message produced by ``bzr send``.

* New smart server verb ``BzrDir.initialize_ex`` which implements a
  refactoring to the core of clone allowing less round trips on new
  branches. (Robert Collins)

* New method ``Tags.rename_revisions`` that can rename revision ids tags
  are pointing at. (Jelmer Vernooij)

* Updated the bundled ``ConfigObj`` library to 4.6.0 (Matt Nordhoff)

Testing
*******

* ``bzr selftest`` will now fail if lock/unlock are not correctly balanced in
  tests. Using ``-Dlock`` will turn the related failures into warnings.
  (Vincent Ladeuil, Robert Collins)

bzr 1.14
########
:Codename: brisbane-core
:1.14rc1: 2009-04-06
:1.14rc2: 2009-04-19
:1.14: 2009-04-28
:1.14.1: 2009-05-01

New formats 1.14 and 1.14-rich-root supporting End-Of-Line (EOL) conversions,
keyword templating (via the bzr-keywords plugin) and generic content filtering.
End-of-line conversion is now supported for formats supporting content
filtering.

Changes from 1.14final to 1.14.1
********************************

* Change api_minimum_version back to api_minimum_version = (1, 13, 0)

Changes from 1.14rc2 to 1.14final
*********************************

* Fix a bug in the pure-python ``GroupCompress`` code when handling copies
  longer than 64KiB. (John Arbash Meinel, #364900)

Changes from 1.14rc1 to 1.14rc2
*******************************

* Fix for bug 358037 Revision not in
  bzrlib.groupcompress.GroupCompressVersionedFiles (Brian de Alwis, 
  John A Meinel)

* Fix for bug 354036 ErrorFromSmartServer - AbsentContentFactory object has no
  attribute 'get_bytes_as' exception while pulling from Launchpad 
  (Jean-Francois Roy, Andrew Bennetts, Robert Collins)

* Fix for bug 355280 eol content filters are never loaded and thus never
  applied (Brian de Alwis, Ian Clatworthy)
 
* bzr.dev -r4280  Change _fetch_uses_deltas = False for CHK repos until we can
  write a better fix. (John Arbash Meinel, Robert Collins)

* Fix for bug 361574 uncommit recommends undefined --levels and -n options
  (Marius Kruger, Ian Clatworthy)

* bzr.dev r4289 as cherrypicked at lp:~spiv/bzr/stacking-cherrypick-1.14 
  (Andrew Bennetts, Robert Collins)

Compatibility Breaks
********************

* A previously disabled code path to accelerate getting configuration
  settings from a smart server has been reinstated. We think this *may*
  cause a incompatibility with servers older than bzr 0.15. We intend
  to issue a point release to address this if it turns out to be a
  problem. (Robert Collins, Andrew Bennetts)

* bzr no longer autodetects nested trees as 'tree-references'.  They
  must now be explicitly added tree references.  At the commandline, use
  join --reference instead of add.  (Aaron Bentley)

* The ``--long`` log format (the default) no longer shows merged
  revisions implicitly, making it consistent with the ``short`` and
  ``line`` log formats.  To see merged revisions for just a given
  revision, use ``bzr log -n0 -rX``. To see every merged revision,
  use ``bzr log -n0``.  (Ian Clatworthy)

New Features
************

* New formats ``1.14`` and ``1.14-rich-root`` supporting End-Of-Line
  (EOL) conversions, keyword templating (via the bzr-keywords plugin)
  and generic content filtering. These formats replace the experimental
  ``development-wt5`` and ``development-wt5-rich-root`` formats
  respectively, but have support for filtered views disabled.
  (Ian Clatworthy)

* New ``mv --auto`` option recognizes renames after they occur.
  (Aaron Bentley)

* ``bzr`` can now get passwords from stdin without requiring a controlling
  terminal (i.e. by redirecting stdin). (Vincent Ladeuil)

* ``bzr log`` now supports filtering of multiple files and directories
  and will show changes that touch any of them. Furthermore,
  directory filtering now shows the changes to any children of that
  directory, not just the directory object itself.
  (Ian Clatworthy, #97715)

* ``bzr shelve`` can now apply changes without storing anything on the
  shelf, via the new --destroy option.  (Aaron Bentley)

* ``bzr send`` now accepts --body to specify an initial message body.
  (Aaron bentley)

* ``bzr xxx --usage`` where xxx is a command now shows a usage
  message and the options without the descriptive help sections
  (like Description and Examples). A message is also given
  explaining how to see the complete help, i.e. ``bzr help xxx``.
  (Ian Clatworthy)

* Content filters can now be used to provide custom conversion
  between the canonical format of content (i.e. as stored) and
  the convenience format of content (i.e. as created in working
  trees). See ``bzr help content-filters`` for further details.
  (Ian Clatworthy, Alexander Belchenko)

* End-of-line conversion is now supported for formats supporting
  content filtering. See ``bzr help eol`` for details.
  (Ian Clatworthy)

* Newly-blessed `join` command allows combining two trees into one.
  (Aaron Bentley)

Improvements
************

* A new format name alias ``default-rich-root`` has been added and
  points at the closest relative of the default format that supports 
  rich roots. (Jelmer Vernooij, #338061)

* Branching from a stacked branch using ``bzr*://`` will now stream
  the data when the target repository does not need topological
  ordering, reducing round trips and network overhead. This uses the
  existing smart server methods added in 1.13, so will work on any
  1.13 or newer server. (Robert Collins, Andrew Bennetts)

* ``bzr cat`` and ``bzr export`` now supports a ``--filters`` option
  that displays/saves the content after content filters are applied.
  (Ian Clatworthy)

* ``bzr ignore`` gives a more informative message when existing
  version controlled files match the ignore pattern. (Neil
  Martinsen-Burrell, #248895)

* ``bzr log`` now has ``--include-merges`` as an alias for ``--levels 0``.
  (Ian Clatworthy)

* ``bzr send`` is faster on repositories with deep histories.
  (Ian Clatworthy)

* IPv6 literals are accepted in URLs.
  (stlman, Martin Pool, Jelmer Vernooij, #165014)

* Progress bars now show the rate of network activity for
  ``bzr+ssh://`` and ``bzr://`` connections.  (Andrew Bennetts)

* Prompt for user names if they are not in the configuration. 
  (Jelmer Vernooij, #256612)

* Pushing to a stacked pack-format branch on a 1.12 or older smart server
  now takes many less round trips.  (Andrew Bennetts, Robert Collins,
  #294479)
  
* Streaming push can be done to older repository formats.  This is
  implemented using a new ``Repository.insert_stream_locked`` RPC.
  (Andrew Bennetts, Robert Collins)

* The "ignoring files outside view: .." message has been re-worded
  to "Ignoring files outside view. View is .." to reduce confusion
  about what was being considered and what was being ignored.
  (Ian Clatworthy)

* The ``long`` log formatter now shows [merge] indicators. If
  only one level of revisions is displayed and merges are found,
  the ``long`` and ``short`` log formatters now tell the user
  how to see the hidden merged revisions.  (Ian Clatworthy)

* The ``brisbane-core`` project has delivered its beta format
  ``development6-rich-root``. This format is suitable for judicious
  testing by early adopters. In particular if you are benchmarking bzr
  performance please be sure to test using this format. At this stage
  more information is best obtained by contacting the Bazaar mailing list
  or IRC channel if you are interested in using this format. We will make
  end user documentation available closer to blessing the format as
  production ready. (Robert Collins, John Arbash Meinel, Ian Clatworthy,
  Vincent Ladeuil, Andrew Bennetts, Martin Pool)

* Tildes are no longer escaped. No more %7Euser/project/branch!
  (Jonathan Lange)

Bug Fixes
*********

* Pushing a new stacked branch will also push the parent inventories for
  revisions at the stacking boundary.  This makes sure that the stacked
  branch has enough data to calculate inventory deltas for all of its
  revisions (without requiring the fallback branch).  This avoids
  "'AbsentContentFactory' object has no attribute 'get_bytes_as'" errors
  when fetching the stacked branch from a 1.13 (or later) smart server.
  This partially fixes #354036.  (Andrew Bennetts, Robert Collins)

* End-Of-Line content filters are now loaded correctly.
  (Ian Clatworthy, Brian de Alwis, #355280)

* Authentication plugins now receive all the parameters from the request
  itself (aka host, port, realm, path, etc). Previously, only the 
  authentication section name, username and encoded password were 
  provided. (Jean-Francois Roy)

* bzr gives a better message if an invalid regexp is passed to ``bzr log
  -m``.  (Anne Mohsen, Martin Pool)

* ``bzr split`` now says "See also: join" (Aaron Bentley, #335015)

* ``bzr version-info`` now works in empty branches. (Jelmer Vernooij,
  #313028)

* Fix "is not a stackable format" error when pushing a
  stackable-format branch with an unstackable-format repository to a
  destination with a default stacking policy.  (Andrew Bennetts)

* Fixed incorrect "Source format does not support stacking" warning
  when pushing to a smart server.  (Andrew Bennetts, #334114)

* Fix 'make check-dist-tarball' failure by converting paths to unicode when
  needed. (Vincent Ladeuil, #355454)

* Fixed "Specified file 'x/y/z' is outside current view: " occurring
  on ``bzr add x/y/z`` in formats supporting views when no view is
  defined.  (Ian Clatworthy, #344708)

* It is no longer possible to fetch between repositories while the
  target repository is in a write group. This prevents race conditions
  that prevent the use of RPC's to perform fetch, and thus allows
  optimising more operations. (Robert Collins, Andrew Bennetts)

* ``merge --force`` works again. (Robert Collins, #342105)

* No more warnings are issued about ``sha`` being deprecated under python-2.6.
  (Vincent Ladeuil, #346593)

* Pushing a new branch to a server that has a stacking policy will now
  upgrade from the local branch format when the stacking policy points at
  a branch which is itself stackable, because we know the client can read
  both branches, we know that the trunk for the project can be read too,
  so the upgrade will not inconvenience users. (Robert Collins, #345169)

* Pushing a new stacked branch will also push the parent inventories for
  revisions at the stacking boundary.  This makes sure that the stacked
  branch has enough data to calculate inventory deltas for all of its
  revisions (without requiring the fallback branch).  This avoids
  "'AbsentContentFactory' object has no attribute 'get_bytes_as'" errors
  when fetching the stacked branch from a 1.13 (or later) smart server.
  This partially fixes #354036.  (Andrew Bennetts, Robert Collins)

* The full test suite is passing again on OSX. Several minor issues (mostly
  test related) have been fixed. (Vincent Ladeuil, #355273).

* The GNU Changelog formatter is slightly improved in the case where
  the delta is empty, and now correctly claims not to support tags.
  (Andrea Bolognani)

* Shelve can now shelve changes to a symlink target.
  (James Westby, #341558)

* The help for the ``info`` command has been corrected.
  (Ian Clatworthy, #351931)

* Upgrade will now use a sensible default format if the source repository
  uses rich roots.  (Jelmer Vernooij, #252908)

Documentation
*************

* Expanded the index of the developer documentation. (Eric Siegerman)

* New topic `bzr help debug-flags`.  (Martin Pool)

* The generated manpage now explicitly lists aliases as commands.
  (James Westby, #336998)

API Changes
***********

* APIs deprecated in 1.6 and previous versions of bzr are now removed.
  (Martin Pool)

* ``CommitReporter`` is no longer called with ``unchanged`` status during
  commit - this was a full-tree overhead that bzr no longer performs.
  (Robert Collins)

* New abstract ``UIFactory`` method ``get_username`` which will be called to 
  obtain the username to use when connecting to remote machines. 
  (Jelmer Vernooij)

* New API ``Inventory.filter()`` added that filters an inventory by
  a set of file-ids so that only those fileids, their parents and
  their children are included.  (Ian Clatworthy)

* New sort order for ``get_record_stream`` ``groupcompress`` which
  sorts optimally for use with groupcompress compressors. (John Arbash
  Meinel, Robert Collins)

* Repository APIs ``get_deltas_for_revisions()`` and
  ``get_revision_delta()`` now support an optional ``specific_fileids``
  parameter. If provided, the deltas are filtered so that only those
  file-ids, their parents and their children are included.
  (Ian Clatworthy)

* The ``get_credentials`` and ``set_credentials`` methods of 
  ``AuthenticationConfig`` now accept an optional realm argument.
  (Jean-Francois Roy)

* The ``pb`` argument to ``fetch()`` is deprecated.
  (Martin Pool)

* The ``Serializer`` class and the serializer ``format registry`` have moved
  from ``bzrlib.xml_serializer`` to ``bzrlib.serializer``. (Jelmer Vernooij)

* The smart server jail now hooks into BzrDir.open to prevent any BzrDir
  that is not inside the backing transport from being opened.  See the
  module documentation for ``bzrlib.smart.request`` for details.
  (Andrew Bennetts, Robert Collins)

* ``Tree.get_symlink_target`` now always returns a unicode string result
  or None. Previously it would return the bytes from reading the link
  which could be in any arbitrary encoding. (Robert Collins)

Testing
*******

* ``bzrlib.tests.TestCase`` now fails the test if its own ``setUp``
  and ``tearDown`` weren't called.  This catches faulty tests that
  forget to upcall when overriding ``setUp`` and ``tearDown``.  Those
  faulty tests were not properly isolated.
  (Andrew Bennetts, Robert Collins)

* Fix test_msgeditor.MsgEditorTest test isolation.
  (Vincent Ladeuil, #347130)

* ``medusa`` is not used anymore as an FTP test server starting with
  python2.6. A new FTP test server based on ``pyftplib`` can be used
  instead. This new server is a soft dependency as medusa which is still
  preferred if both are available (modulo python version).
  (Vincent Ladeuil)

Internals
*********

* Added ``chk_map`` for fast, trie-based storage of tuple to string maps.
  (Robert Collins, John Arbash Meinel, Vincent Ladeuil)

* Added ``bzrlib.chk_map`` for fast, trie-based storage of tuple to string
  maps.  (Robert Collins, John Arbash Meinel, Vincent Ladeuil)

* Added ``bzrlib.inventory_delta`` module.  This will be used for
  serializing and deserializing inventory deltas for more efficient
  streaming on the the network.  (Robert Collins, Andrew Bennetts)

* ``Branch._get_config`` has been added, which splits out access to the
  specific config file from the branch. This is used to let RemoteBranch
  avoid constructing real branch objects to access configuration settings.
  (Robert Collins, Andrew Bennetts)

* ``Branch`` now implements ``set_stacked_on_url`` in the base class as
  the implementation is generic and should impact foreign formats. This
  helps performance for ``RemoteBranch`` push operations to new stacked
  branches. (Robert Collins, Andrew Bennetts)

* ``BtreeIndex._spill_mem_keys_to_disk()`` now generates disk index with
  optmizations turned off. This only has effect when processing > 100,000
  keys during something like ``bzr pack``. (John Arbash Meinel)

* ``bzr selftest`` now accepts ``--subunit`` to run in subunit output
  mode. Requires ``lp:subunit`` installed to work, but is not a hard
  dependency. (Robert Collins)

* ``BzrDir.open_branch`` now takes an optional ``ignore_fallbacks``
  parameter for controlling opening of stacked branches.
  (Andrew Bennetts, Robert Collins)
  
* ``CommitBuilder`` has a new method, ``record_iter_changes`` which works
  in terms of an iter_changes iterator rather than full tree scanning.
  (Robert Collins)

* ``DirState`` can now be passed a custom ``SHA1Provider`` object
  enabling it to store the SHA1 and stat of the canonical (post
  content filtered) form. (Ian Clatworthy)

* New ``assertLength`` method based on one Martin has squirreled away
  somewhere. (Robert Collins, Martin Pool)

* New hook ``BzrDir.pre_open`` which runs before opening ``BzrDir``
  objects, allowing better enforcement of the smart server jail when
  dealing with stacked branches. (Robert Collins, Andrew Bennetts)

* New hook ``RioVersionInfoBuilder.revision``, allowing extra entries 
  to be added to the stanza that is printed for a particular revision.
  (Jelmer Vernooij)

* New repository method ``refresh_data`` to cause any repository to
  make visible data inserted into the repository by a smart server
  fetch operation. (Robert Collins, Andrew Bennetts)

* ``register_filter_stack_map`` now takes an optional fallback parameter,
  a callable to invoke if a preference has a value not in the map
  of filter stacks. This enhancement allows, for example,  bzr-svn to
  handle existing svn properties that define a list of keywords to be
  expanded.  (Ian Clatworthy)

* ``RemoteBranchConfig`` will use a new verb ``Branch.set_config_option``
  to write config settings to smart servers that support this, saving
  5 round trips on the stacked streaming acceptance test.
  (Robert Collins, Andrew Bennetts)

* ``RemoteBranch`` now provides ``_get_config`` for access to just the
  branch specific configuration from a remote server, which uses the 
  already existing ``Branch.get_config_file`` smart verb.
  (Robert Collins, Andrew Bennetts)

* ``RemoteRepository`` will now negatively cache missing revisions during
  ``get_parent_map`` while read-locked. Write-locks are unaffected.
  (Robert Collins, Andrew Bennetts)

* Removed ``InterRemoteToOther``, ``InterOtherToRemote`` and
  ``InterPackToRemotePack`` classes, as they are now unnecessary.
  (Andrew Bennetts)

* ``RepositoryFormat`` as a new attribute ``fast_deltas`` to indicate
  whether the repository can efficiently generate deltas between trees
  regardless of tree size. (Robert Collins)

* ``Repository.iter_files_bytes()`` now properly returns an "iterable of
  byte strings" (aka 'chunked') for the content. It previously was
  returning a plain string, which worked, but performed very poorly when
  building a working tree (file.writelines(str) is very inefficient). This
  can have a large effect on ``bzr checkout`` times. (John Arbash Meinel)

* selftest now supports a --parallel option, with values of 'fork' or
  'subprocess' to run the test suite in parallel. Currently only linux
  machine work, other platforms need patches submitted. (Robert Collins,
  Vincent Ladeuil)

* ``tests.run_suite`` has a new parameter ``suite_decorators``, a list of 
  callables to use to decorate the test suite. Such decorators can add or
  remove tests, or even remote the test suite to another machine if
  desired. (Robert Collins)

* The smart server verb ``Repository.get_parent_map`` can now include
  information about ghosts when the special revision ``include-missing:``
  is in the requested parents map list. With this flag, ghosts are
  included as ``missing:REVISION_ID``. (Robert Collins, Andrew Bennetts)

* ``_walk_to_common_revisions`` will now batch up at least 50
  revisions before calling ``get_parent_map`` on the target,
  regardless of ``InterRepository``.
  (Andrew Bennetts, Robert Collins)

bzr 1.13
########

:Codename: paraskavedekatriaphobia
:1.13: 2009-03-14
:1.13rc1: 2009-03-10
:1.13.1: 2009-03-23
:1.13.2: 2009-04-27

GNU Changelog output can now be produced by ``bzr log --gnu-changelog``.  Debug
flags can now be set in ``~/.bazaar/bazaar.conf``.  Lightweight checkouts and
stacked branches should both be much faster over remote connections.  

Changes From 1.13.1 to 1.13.2
*****************************

A regression was found in the 1.13.1 release. When bzr 1.13.1 and earlier push
a stacked branch they do not take care to push all the parent inventories for
the transferred revisions. This means that a smart server serving that branch
often cannot calculate inventory deltas for the branch (because smart server
does not/cannot open fallback repositories). Prior to 1.13 the server did not
have a verb to stream revisions out of a repository, so that's why this bug has
appeared now.

Bug Fixes
*********

* Fix for bug 354036 ErrorFromSmartServer - AbsentContentFactory object has no
  attribute 'get_bytes_as' exception while pulling from Launchpad 
  (Jean-Francois Roy, Andrew Bennetts, Robert Collins)

Changes From 1.13final to 1.13.1
********************************

A couple regessions where found in the 1.13 release. The pyrex-generated C
extensions are missing from the .tar.gz and .zip files.  Documentation on how
to generate GNU ChangeLogs is wrong.

Bug Fixes
*********

* Change ``./bzr``'s ``_script_version`` to match ./bzrlib/__init__.py
  version_info. (Bob Tanner, Martin Pool, #345232)

* Distribution archives for 1.13 do not contain generated C extension modules
  (Jean-Francois Roy, Bob Tanner, #344465)

* GNU ChangeLog output can now be produced by bzr log --format gnu-changelog is
  incorrect (Deejay, Bob Tanner, Martin Pool, Robert Collins, #343928)

* ``merge --force`` works again. (Robert Collins, #342105)

Changes From 1.13rc1 to 1.13final
*********************************

* Fix "is not a stackable format" error when pushing a
  stackable-format branch with an unstackable-format repository to a
  destination with a default stacking policy.  (Andrew Bennetts)

* Progress bars now show the rate of network activity for
  ``bzr+ssh://`` and ``bzr://`` connections.  (Andrew Bennetts)

Compatibility Breaks
********************

* ``bzr log --line`` now indicates which revisions are merges with
  `[merge]` after the date.  Scripts which parse the output of this
  command may need to be adjusted.
  (Neil Martinsen-Burrell)

New Features
************

* ``bzr reconfigure`` now supports --with-trees and --with-no-trees
  options to change the default tree-creation policy of shared
  repositories.  (Matthew Fuller, Marius Kruger, #145033)

* Debug flags can now be set in ``~/.bazaar/bazaar.conf``.
  (Martin Pool)

* Filtered views provide a mask over the tree so that users can focus
  on a subset of a tree when doing their work. See ``Filtered views``
  in chapter 7 of the User Guide and ``bzr help view`` for details.
  (Ian Clatworthy)

* GNU Changelog output can now be produced by ``bzr log --gnu-changelog``.
  (Andrea Bolognani, Martin Pool)

* The ``-Dmemory`` flag now gives memory information on Windows.
  (John Arbash Meinel)

* Multiple authors for a commit can now be recorded by using the "--author"
  option multiple times. (James Westby, #185772)

* New clean-tree command, from bzrtools.  (Aaron Bentley, Jelmer Vernoij)

* New command ``bzr launchpad-open`` opens a Launchpad web page for that
  branch in your web browser, as long as the branch is on Launchpad at all.
  (Jonathan Lange)

* New API for getting bugs fixed by a revision: Revision.iter_bugs().
  (Jonathan Lange)

Improvements
************

* All bzr ``Hooks`` classes are now registered in
  ``bzrlib.hooks.known_hooks``. This removes the separate list from
  ``bzrlib.tests`` and ensures that all hooks registered there are
  correctly isolated by the test suite (previously
  ``MutableTreeHooks`` were not being isolated correctly). Further, 
  documentation for hooks is now dynamically generated from the
  present HookPoints. ``bzr hooks`` will now also report on all the
  hooks present in the ``bzrlib.hooks.known_hooks`` registry.
  (Robert Collins)

* ``bzr add`` no longer prints ``add completed`` on success. Failure
  still prints an error message. (Robert Collins)

* ``bzr branch`` now has a ``--no-tree`` option which turns off the
  generation of a working tree in the new branch.
  (Daniel Watkins, John Klinger, #273993)

* Bazaar will now point out ``bzr+ssh://`` to the user when they 
  use ssh://. (Jelmer Vernooij, #330535)

* ``bzr -v info`` now omits the number of committers branch statistic,
  making it many times faster for large projects. To include that
  statistic in the output, use ``bzr -vv info``.
  (Ian Clatworthy)

* ``bzr push`` to a ``bzr`` url (``bzr://``, ``bzr+ssh://`` etc) will
  stream if the server is version 1.13 or greater, reducing roundtrips
  significantly. (Andrew Bennetts, Robert Collins)

* Lightweight Checkouts and Stacked Branches should both be much
  faster over remote connections. Building the working tree now
  batches up requests into approx 5MB requests, rather than a separate
  request for each file. (John Arbash Meinel)

* Support for GSSAPI authentication when using HTTP or HTTPS. 
  (Jelmer Vernooij)

* The ``bzr shelve`` prompt now includes a '?' help option to explain the
  short options better. (Daniel Watkins, #327429)

* ``bzr lp-open`` now falls back to the push location if it cannot find a
  public location. (Jonathan Lange, #332372)

* ``bzr lp-open`` will try to find the Launchpad URL for the location
  passed on the command line. This makes ``bzr lp-open lp:foo`` work as
  expected. (Jonathan Lange, #332705)

* ``bzr send`` now supports MH-E via ``emacsclient``. (Eric Gillespie)

Bug Fixes
*********

* Allows ``bzr log <FILE>`` to be called in an empty branch without
  backtracing. (Vincent Ladeuil, #346431)

* Bazaar now gives a better message including the filename if it's
  unable to read a file in the working directory, for example because
  of a permission error.  (Martin Pool, #338653)

* ``bzr cat -r<old> <path>`` doesn't traceback anymore when <path> has a
  file id in the working tree different from the one in revision <old>.
  (Vincent Ladeuil, #341517, #253806)

* ``bzr send`` help is more specific about how to apply merge
  directives.  (Neil Martinsen-Burrell, #253470)

* ``bzr missing`` now uses ``Repository.get_revision_delta()`` rather
  than fetching trees and determining a delta itself. (Jelmer
  Vernooij, #315048)

* ``bzr push`` to a smart server no longer causes "Revision
  {set([('null:',)])} not present ..." errors when the branch has
  multiple root revisions. (Andrew Bennetts, #317654)

* ``bzr shelve`` now properly handle patches with no terminating newline.
  (Benoît PIERRE, #303569)

* ``bzr unshelve`` gives a more palatable error if passed a non-integer
  shelf id. (Daniel Watkins)

* Export now handles files that are not present in the tree.
  (James Westby, #174539)

* Fixed incorrect "Source format does not support stacking" warning
  when pushing to a smart server.  (Andrew Bennetts, #334114)
  
* Fixed "sprout() got an unexpected keyword argument 'source_branch'"
  error branching from old repositories.
  (Martin Pool, #321695)

* Make ``bzr push --quiet <non-local location>`` less chatty.
  (Kent Gibson, #221461)

* Many Branch hooks would not fire with ``bzr://`` and ``bzr+ssh://``
  branches, and this was not noticed due to a bug in the test logic
  for branches. This is now fixed and a test added to prevent it
  reoccuring. (Robert Collins, Andrew Bennetts)

* Restore the progress bar on Windows. We were disabling it when TERM
  wasn't set, but Windows doesn't set TERM. (Alexander Belchenko,
  #334808)

* ``setup.py build_ext`` now gives a proper error when an extension
  fails to build. (John Arbash Meinel)

* Symlinks to non ascii file names are now supported.
  (Robert Collins, Vincent Ladeuil, #339055, #272444)    

* Under rare circumstances (aka nobody reported a bug about it), the ftp
  transport could revert to ascii mode. It now stays in binary mode except
  when needed.  (Vincent Ladeuil)

* Unshelve does not generate warnings about progress bars.
  (Aaron Bentley, #328148)

* shelve cleans up properly when unversioned files are specified.
  (Benoît Pierre, Aaron Bentley)

Documentation
*************

* Added ``Organizing your workspace`` to the User Guide appendices,
  summarizing some common ways of organizing trees, branches and
  repositories and the processes/workflows implied/enabled by each.
  (Ian Clatworthy)

* Hooks can now be self documenting. ``bzrlib.hooks.Hooks.create_hook``
  is the entry point for this feature. (Robert Collins)

* The documentation for ``shelve`` and ``unshelve`` has been clarified.
  (Daniel Watkins, #327421, #327425)

API Changes
***********

* ``bzr selftest`` now fails if the bazaar sources contain trailing
  whitespace, non-unix style line endings and files not ending in a
  newline. About 372 files and 3243 lines with trailing whitespace was
  updated to comply with this. The code already complied with the other
  criteria, but now it is enforced. (Marius Kruger)

* ``bzrlib.branch.PushResult`` was renamed to 
  ``bzrlib.branch.BranchPushResult``. (Jelmer Vernooij)

* ``Branch.fetch`` and ``Repository.fetch`` now return None rather
  than a count of copied revisions and failed revisions. A while back
  we stopped ever reporting failed revisions because we started
  erroring instead, and the copied revisions count is not used in the
  UI at all - indeed it only reflects the repository status not
  changes to the branch itself. (Robert Collins)

* ``Inventory.apply_delta`` now raises an AssertionError if a file-id
  appears multiple times within the delta. (Ian Clatworthy)

* MutableTree.commit now favours the "authors" argument, with the old
  "author" argument being deprecated.

* Remove deprecated EmptyTree.  (Martin Pool)

* ``Repository.fetch`` now accepts an optional ``fetch_spec``
  parameter.  A ``SearchResult`` or ``MiniSearchResult`` may be passed
  to ``fetch_spec`` instead of a ``last_revision`` to specify exactly
  which revisions to fetch. (Andrew Bennetts)

* ``RepositoryAcquisitionPolicy.acquire_repository`` now returns a
  tuple of ``(repository, is_new_flag)``, rather than just the
  repository.  (Andrew Bennetts)

* Revision.get_apparent_author() is now deprecated, replaced by
  Revision.get_apparent_authors(), which returns a list. The former
  now returns the first item that would be returned from the second.

* The ``BranchBuilder`` test helper now accepts a ``timestamp``
  parameter to ``build_commit`` and ``build_snapshot``.  (Martin Pool)

* The ``_fetch_*`` attributes on ``Repository`` are now on
  ``RepositoryFormat``, more accurately reflecting their intent (they
  describe a disk format capability, not state of a particular
  repository of that format). (Robert Collins)

Internals
*********

* Branching from a non-stacked branch on a smart protocol is now
  free of virtual file system methods.
  (Robert Collins, Andrew Bennetts)

* Branch and Repository creation on a bzr+ssh://server are now done
  via RPC calls rather than VFS calls, reducing round trips for
  pushing new branches substantially. (Robert Collins)

* ``Branch.clone`` now takes the ``repository_policy`` formerly used
  inside ``BzrDir.clone_on_transport``, allowing stacking to be
  configured before the branch tags and revision tip are set. This
  fixes a race condition cloning stacked branches that would cause
  plugins to have hooks called on non-stacked instances.
  (Robert Collins, #334187)

* ``BzrDir.cloning_metadir`` now has a RPC call. (Robert Collins)

* ``BzrDirFormat.__str__`` now uses the human readable description
  rather than the sometimes-absent disk label. (Robert Collins)

* ``bzrlib.fetch`` is now composed of a sender and a sink component
  allowing for decoupling over a network connection. Fetching from
  or into a RemoteRepository with a 1.13 server will use this to
  stream the operation.
  (Andrew Bennetts, Robert Collins)

* ``bzrlib.tests.run_suite`` accepts a runner_class parameter
  supporting the use of different runners. (Robert Collins)

* Change how file_ids and revision_ids are interned as part of
  inventory deserialization. Now we use the real ``intern()``, rather
  than our own workaround that would also cache a Unicode copy of the
  string, and never emptied the cache. This should slightly reduce
  memory consumption. (John Arbash Meinel)

* New branch method ``create_clone_on_transport`` that returns a
  branch object. (Robert Collins)

* New hook Commands['extend_command'] to allow plugins to access a
  command object before the command is run (or help generated from
  it), without overriding the command. (Robert Collins)

* New version of the ``BzrDir.find_repository`` verb supporting
  ``_network_name`` to support removing more _ensure_real calls.
  (Robert Collins)

* ``RemoteBranchFormat`` no longer claims to have a disk format string.
  (Robert Collins)

* ``Repository`` objects now have ``suspend_write_group`` and
  ``resume_write_group`` methods.  These are currently only useful
  with pack repositories. (Andrew Bennetts, Robert Collins)

* ``BzrDirFormat``, ``BranchFormat`` and ``RepositoryFormat`` objects
  now have a ``network_name`` for passing the format across RPC calls.
  (Robert Collins, Andrew Bennetts)

* ``RepositoryFormat`` objects now all have a new attribute
  ``_serializer`` used by fetch when reserialising is required.
  (Robert Collins, Andrew Bennetts)

* Some methods have been pulled up from ``BzrBranch`` to ``Branch``
  to aid branch types that are not bzr branch objects (like
  RemoteBranch). (Robert Collins, Andrew Bennetts)

* Test adaptation has been made consistent throughout the built in
  tests. ``TestScenarioApplier``, ``multiply_tests_from_modules``,
  ``adapt_tests``, ``adapt_modules`` have all been deleted. Please
  use ``multiply_tests``, or for lower level needs ``apply_scenarios``
  and ``apply_scenario``. (Robert Collins)

* ``TestSkipped`` is now detected by TestCase and passed to the
  ``TestResult`` by calling ``addSkip``. For older TestResult objects,
  where ``addSkip`` is not available, ``addError`` is still called.
  This permits test filtering in subunit to strip out skipped tests
  resulting in a faster fix-shrink-list-run cycle. This is compatible
  with the testtools protocol for skips. (Robert Collins)

* The ``_index`` of ``KnitVersionedFiles`` now supports the ability
  to scan an underlying index that is going to be incorporated into
  the ``KnitVersionedFiles`` object, to determine if it has missing
  delta references. The method is ``scan_unvalidated_index``.
  (Andrew Bennetts, Robert Collins)

* There is a RemoteSink object which handles pushing to smart servers.
  (Andrew Bennetts, Robert Collins)

* ``TransportTraceDecorator`` now logs ``put_bytes_non_atomic`` and
  ``rmdir`` calls. (Robert Collins)

* ``VersionedFiles`` record adapters have had their signature change
  from ``(record, record.get_bytes_as(record.storage_kind))`` to
  ``(record)`` reducing excess duplication and allowing adapters
  to access private data in record to obtain content more
  efficiently. (Robert Collins)

* We no longer probe to see if we should create a working tree during
  clone if we cannot get a local_abspath for the new bzrdir.
  (Robert Collins)


bzr 1.12
########

:Codename: 1234567890
:1.12: 2009-02-13
:1.12rc1: 2009-02-10

This release of Bazaar contains many improvements to the speed,
documentation and functionality of ``bzr log`` and the display of logged
revisions by ``bzr status``.  bzr now also gives a better indication of
progress, both in the way operations are drawn onto a text terminal, and
by showing the rate of network IO.

Changes from RC1 to Final
*************************

* ``bzr init --development-wt5[-rich-root]`` would fail because of
  circular import errors. (John Arbash Meinel, #328135)

* Expanded the help for log and added a new help topic called
  ``log-formats``.  (Ian Clatworthy)

Compatibility Breaks
********************

* By default, ``bzr status`` after a merge now shows just the pending
  merge tip revisions. This improves the signal-to-noise ratio after
  merging from trunk and completes much faster. To see all merged
  revisions, use the new ``-v`` flag.  (Ian Clatworthy)

* ``bzr log --line`` now shows any tags after the date and before
  the commit message. If you have scripts which parse the output
  from this command, you may need to adjust them accordingly.
  (Ian Clatworthy)

* ``bzr log --short`` now shows any additional revision properties
  after the date and before the commit message.  Scripts that parse 
  output of the log command in this situation may need to adjust.
  (Neil Martinsen-Burrell)

* The experimental formats ``1.12-preview`` and ``1.12-preview-rich-root``
  have been renamed ``development-wt5`` and ``development-wt5-rich-root``
  respectively, given they are not ready for release in 1.12.
  (Ian Clatworthy)

* ``read_bundle_from_url`` has been deprecated. (Vincent Ladeuil)

New Features
************

* Add support for filtering ``bzr missing`` on revisions.  Remote revisions
  can be filtered using ``bzr missing -r -20..-10`` and local revisions can
  be filtered using ``bzr missing --my-revision -20..-10``.
  (Marius Kruger)

* ``bzr log -p`` displays the patch diff for each revision.
  When logging a file, the diff only includes changes to that file.
  (Ian Clatworthy, #202331, #227335)

* ``bzr log`` supports a new option called ``-n N`` or ``--level N``.
  A value of 0 (zero) means "show all nested merge revisions" while
  a value of 1 (one) means "show just the top level". Values above
  1 can be used to see a limited amount of nesting. That can be
  useful for seeing the level or two below PQM submits for example.
  To force the ``--short`` and ``--line`` formats to display all nested
  merge revisions just like ``--long`` does by default, use a command
  like ``bzr log --short -n0``. To display just the mainline using
  ``--long`` format, ``bzr log --long -n1``.
  (Ian Clatworthy)

Improvements
************

* ``bzr add`` more clearly communicates success vs failure.
  (Daniel Watkins)

* ``bzr init`` will now print a little less verbose output.
  (Marius Kruger)

* ``bzr log`` is now much faster in many use cases, particularly
  at incrementally displaying results and filtering by a
  revision range. (Ian Clatworthy)

* ``bzr log --short`` and ``bzr log --line`` now show tags, if any,
  for each revision. The tags are shown comma-separated inside
  ``{}``. For short format, the tags appear at the end of line
  before the optional ``[merge]`` indicator. For line format,
  the tags appear after the date. (Ian Clatworthy)

* Progress bars now show the rate of activity for some sftp 
  operations, and they are drawn different.  (Martin Pool, #172741)

* Progress bars now show the rate of activity for urllib and pycurl based
  http client implementations. The operations are tracked at the socket
  level for better precision.
  (Vincent Ladeuil)

* Rule-based preferences can now accept multiple patterns for a set of
  rules.  (Marius Kruger)

* The ``ancestor:`` revision spec will now default to referring to the
  parent of the branch if no other location is given.
  (Daniel Watkins, #198417)

* The debugger started as a result of setting ``$BZR_PDB`` works
  around a bug in ``pdb``, http://bugs.python.org/issue4150.  The bug
  can cause truncated tracebacks in Python versions before 2.6.
  (Andrew Bennetts)

* VirtualVersionedFiles now implements
  ``iter_lines_added_or_present_in_keys``. This allows the creation of 
  new branches based on stacked bzr-svn branches. (#311997)

Bug Fixes
*********

* ``bzr annotate --show-ids`` doesn't give a backtrace on empty files
  anymore.
  (Anne Mohsen, Vincent Ladeuil, #314525)

* ``bzr log FILE`` now correctly shows mainline revisions merging
  a change to FILE when the ``--short`` and ``--line`` log formats
  are used. (Ian Clatworthy, #317417)

* ``bzr log -rX..Y FILE`` now shows the history of FILE provided
  it existed in Y or X, even if the file has since been deleted or
  renamed. If no range is given, the current/basis tree and
  initial tree are searched in that order. More generally, log
  now interprets filenames in their historical context.
  (Ian Clatworthy, #175520)

* ``bzr status`` now reports nonexistent files and continues, then
  errors (with code 3) at the end.  (Karl Fogel, #306394)

* Don't require the present compression base in knits to be the same
  when adding records in knits. (Jelmer Vernooij, #307394)

* Fix a problem with CIFS client/server lag on Windows colliding with
  an invariant-per-process algorithm for generating AtomicFile names
  (Adrian Wilkins, #304023)

* Many socket operations now handle EINTR by retrying the operation.
  Previously EINTR was treated as an unrecoverable failure.  There is
  a new ``until_no_eintr`` helper function in ``bzrlib.osutils``.
  (Andrew Bennetts)

* Support symlinks with non-ascii characters in the symlink filename.
  (Jelmer Vernooij, #319323)

* There was a bug in how we handled resolving when a file is deleted
  in one branch, and modified in the other. If there was a criss-cross
  merge, we would cause the deletion to conflict a second time.
  (Vincent Ladeuil, John Arbash Meinel)

* There was another bug in how we chose the correct intermediate LCA in
  criss-cross merges leading to several kind of changes be incorrectly
  handled.
  (John Arbash Meinel, Vincent Ladeuil)

* Unshelve now handles deleted paths without crashing. (Robert Collins)

Documentation
*************

* Improved plugin developer documentation.  (Martin Pool)

API Changes
***********

* ``ProgressBarStack`` is deprecated; instead use
  ``ui_factory.nested_progress_bar`` to create new progress bars.
  (Martin Pool)

* ForeignVcsMapping() now requires a ForeignVcs object as first
  argument. (Jelmer Vernooij)

* ForeignVcsMapping.show_foreign_revid() has been moved to
  ForeignVcs. (Jelmer Vernooij)

* ``read_bundle_from_url`` is deprecated in favor of
  ``read_mergeable_from_url``.  (Vincent Ladeuil)

* Revision specifiers are now registered in
  ``bzrlib.revisionspec.revspec_registry``, and the old list of 
  revisionspec classes (``bzrlib.revisionspec.SPEC_TYPES``) has been
  deprecated. (Jelmer Vernooij, #321183)

* The progress and UI classes have changed; the main APIs remain the
  same but code that provides a new UI or progress bar class may
  need to be updated.  (Martin Pool)

Internals
*********

* Default User Interface (UI) is CLIUIFactory when bzr runs in a dumb
  terminal. It is sometimes desirable do override this default by forcing
  bzr to use TextUIFactory. This can be achieved by setting the
  BZR_USE_TEXT_UI environment variable (emacs shells, as opposed to
  compile buffers, are such an example).
  (Vincent Ladeuil)

* New API ``Branch.iter_merge_sorted_revisions()`` that iterates over
  ``(revision_id, depth, revno, end_of_merge)`` tuples.
  (Ian Clatworthy)

* New ``Branch.dotted_revno_to_revision_id()`` and
  ``Branch.revision_id_to_dotted_revno()`` APIs that pick the most
  efficient way of doing the mapping.
  (Ian Clatworthy)

* Refactor cmd_serve so that it's a little easier to build commands that
  extend it, and perhaps even a bit easier to read.  (Jonathan Lange)

* ``TreeDelta.show()`` now accepts a ``filter`` parameter allowing log
  formatters to retrict the output.
  (Vincent Ladeuil)


bzr 1.11 "Eyes up!" 2009-01-19
##############################

This first monthly release of Bazaar for 2009 improves Bazaar's operation
in Windows, Mac OS X, and other situations where file names are matched
without regard to capitalization: Bazaar tries to match the case of an
existing file.  This release of Bazaar also improves the efficiency of
Tortoise Windows Shell integration and lets it work on 64-bit platforms.

The UI through which Bazaar supports historic formats has been improved,
so 'bzr help formats' now gives a simpler and shorter list, with clear
advice.

This release also fixes a number of bugs, particularly a glitch that can
occur when there are concurrent writes to a pack repository.

Bug Fixes
*********

* Fix failing test when CompiledChunksToLines is not available.
  (Vincent Ladeuil)

* Stacked branches don't repeatedly open their transport connection.
  (John Arbash Meinel)



bzr 1.11rc1 "Eyes up!" 2009-01-09
#################################

Changes
*******

* Formats using Knit-based repository formats are now explicitly
  marked as deprecated. (Ian Clatworthy)

New Features
************

* Add support for `bzr tags -r 1..2`, that is we now support showing
  tags applicable for a specified revision range. (Marius Kruger)

* ``authentication.conf`` now accepts pluggable read-only credential
  stores. Such a plugin (``netrc_credential_store``) is now included,
  handles the ``$HOME/.netrc`` file and can server as an example to
  implement other plugins.
  (Vincent Ladeuil)

* ``shelve --list`` can now be used to list shelved changes.
  (Aaron Bentley)

Improvements
************

* Add trailing slash to directories in all output of ``bzr ls``, except
  ``bzr ls --null``. (Gordon P. Hemsley, #306424)

* ``bzr revision-info`` now supports a -d option to specify an
  alternative branch. (Michael Hudson)

* Add connection to a C++ implementation of the Windows Shell Extension
  which is able to fully replace the current Python implemented one.
  Advantages include 64bit support and reduction in overhead for
  processes which drag in shell extensions.
  (Mark Hammond)

* Support the Claws mail client directly, rather than via
  xdg-email. This prevents the display of an unnecessary modal
  dialog in Claws, informing the user that a file has been
  attached to the message, and works around bug #291847 in
  xdg-utils which corrupts the destination address.

* When working on a case-insensitive case-preserving file-system, as
  commonly found with Windows, bzr will often ignore the case of the
  arguments specified by the user in preference to the case of an existing
  item on the file-system or in the inventory to help prevent
  counter-intuitive behaviour on Windows. (Mark Hammond)

Bug Fixes
*********
  
* Allow BzrDir implementation to implement backing up of 
  control directory. (#139691)

* ``bzr push`` creating a new stacked branch will now only open a
  single connection to the target machine. (John Arbash Meinel)

* Don't call iteritems on transport_list_registry, because it may
  change during iteration.  (Martin Pool, #277048)

* Don't make a broken branch when pushing an unstackable-format branch
  that's in a stackable shared repository to a location with default
  stack-on location.  (Andrew Bennetts, #291046)

* Don't require embedding user in HTTP(S) URLs do use authentication.conf.
  (Ben Jansen, Vincent Ladeuil, #300347)

* Fix a problem with CIFS client/server lag on windows colliding with
  an invariant-per-process algorithm for generating AtomicFile names
  (Adrian Wilkins, #304023)

* Fix bogus setUp signature in UnavailableFTPServer.
  (Gary van der Merwe, #313498)

* Fix compilation error in ``_dirstate_helpers_c`` on SunOS/Solaris.
  (Jari Aalto)

* Fix SystemError in ``_patiencediff_c`` module by calling
  PyErr_NoMemory() before returning NULL in PatienceSequenceMatcher_new.
  (Andrew Bennetts, #303206)

* Give proper error message for diff with non-existent dotted revno.
  (Marius Kruger, #301969)

* Handle EACCES (permission denied) errors when launching a message
  editor, and emit warnings when a configured editor cannot be
  started. (Andrew Bennetts)

* ``$HOME/.netrc`` file is now recognized as a read-only credential store
  if configured in ``authentication.conf`` with 'password_encoding=netrc'
  in the appropriate sections.
  (Vincent Ladeuil, #103029)

* Opening a stacked branch now properly shares the connection, rather
  than opening a new connection for the stacked-on branch.
  (John Arbash meinel)

* Preserve transport decorators while following redirections.
  (Vincent Ladeuil, #245964, #270863)

* Provides a finer and more robust filter for accepted redirections.
  (Vincent Ladeuil, #303959, #265070)

* ``shelve`` paths are now interpreted relative to the current working
  tree.  (Aaron Bentley)

* ``Transport.readv()`` defaults to not reading more than 100MB in a
  single array. Further ``RemoteTransport.readv`` sets this to 5MB to
  work better with how it splits its requests.
  (John Arbash Meinel, #303538)

* Pack repositories are now able to reload the pack listing and retry
  the current operation if another action causes the data to be
  repacked.  (John Arbash Meinel, #153786)

* ``pull -v`` now respects the log_format configuration variable.
  (Aaron Bentley)

* ``push -v`` now works on non-initial pushes.  (Aaron Bentley)

* Use the short status format when the short format is used for log.
  (Vincent Ladeuil, #87179)

* Allow files to be renamed or moved via remove + add-by-id. (Charles
  Duffy, #314251)

Documentation
*************

* Improved the formats help topic to explain why multiple formats
  exist and to provide guidelines in selecting one. Introduced
  two new supporting help topics: current-formats and other-formats.
  (Ian Clatworthy)

API Changes
***********

* ``LRUCache(after_cleanup_size)`` was renamed to
  ``after_cleanup_count`` and the old name deprecated. The new name is
  used for clarity, and to avoid confusion with
  ``LRUSizeCache(after_cleanup_size)``. (John Arbash Meinel)

* New ``ForeignRepository`` base class, to help with foreign branch 
  support (e.g. svn).  (Jelmer Vernooij)

* ``node_distances`` and ``select_farthest`` can no longer be imported
  from ``bzrlib.graph``.  They can still be imported from
  ``bzrlib.deprecated_graph``, which has been the preferred way to
  import them since before 1.0.  (Andrew Bennetts)
  
* The logic in commit now delegates inventory basis calculations to
  the ``CommitBuilder`` object; this requires that the commit builder
  in use has been updated to support the new ``recording_deletes`` and
  ``record_delete`` methods. (Robert Collins)

Testing
*******

* An HTTPS server is now available (it requires python-2.6). Future bzr
  versions will allow the use of the python-2.6 ssl module that can be
  installed for 2.5 and 2.4.

* ``bzr selftest`` now fails if new trailing white space is added to
  the bazaar sources. It only checks changes not committed yet. This
  means that PQM will now reject changes that introduce new trailing
  whitespace. (Marius Kruger)

* Introduced new experimental formats called ``1.12-preview`` and
  ``1.12-preview-rich-root`` to enable testing of related pending
  features, namely content filtering and filtered views.
  (Ian Clatworthy)

Internals
*********

* Added an ``InventoryEntry`` cache when deserializing inventories.
  Can cut the time to iterate over multiple RevisionsTrees in half.
  (John Arbash Meinel)

* Added ``bzrlib.fifo_cache.FIFOCache`` which is designed to have
  minimal overhead versus using a plain dict for cache hits, at the
  cost of not preserving the 'active' set as well as an ``LRUCache``.
  (John Arbash Meinel)

* ``bzrlib.patience_diff.unified_diff`` now properly uses a tab
  character to separate the filename from the date stamp, and doesn't
  add trailing whitespace when a date stamp is not supplied.
  (Adeodato Simó, John Arbash Meinel)

* ``DirStateWorkingTree`` and ``DirStateWorkingTreeFormat`` added
  as base classes of ``WorkingTree4`` and ``WorkingTreeFormat4``
  respectively. (Ian Clatworthy)

* ``KnitVersionedFiles._check_should_delta()`` now uses the
  ``get_build_details`` api to avoid multiple hits to the index, and
  to properly follow the ``compression_parent`` rather than assuming
  it is the left-hand parent. (John Arbash Meinel)

* ``KnitVersionedFiles.get_record_stream()`` will now chose a
  more optimal ordering when the keys are requested 'unordered'.
  Previously the order was fully random, now the records should be
  returned from each pack in turn, in forward I/O order.
  (John Arbash Meinel)
    
* ``mutter()`` will now flush the ``~/.bzr.log`` if it has been more
  than 2s since the last time it flushed. (John Arbash Meinel)

* New method ``bzrlib.repository.Repository.add_inventory_by_delta``
  allows adding an inventory via an inventory delta, which can be
  more efficient for some repository types. (Robert Collins)

* Repository ``CommitBuilder`` objects can now accumulate an inventory
  delta. To enable this functionality call ``builder.recording_deletes``
  and additionally call ``builder.record_delete`` when a delete
  against the basis occurs. (Robert Collins)

* The default http handler has been changed from pycurl to urllib.
  The default is still pycurl for https connections. (The only
  advantage of pycurl is that it checks ssl certificates.)
  (John Arbash Meinel)

* ``VersionedFiles.get_record_stream()`` can now return objects with a
  storage_kind of ``chunked``. This is a collection (list/tuple) of
  strings. You can use ``osutils.chunks_to_lines()`` to turn them into
  guaranteed 'lines' or you can use ``''.join(chunks)`` to turn it
  into a fulltext. This allows for some very good memory savings when
  asking for many texts that share ancestry, as the individual chunks
  can be shared between versions of the file. (John Arbash Meinel)

* ``pull -v`` and ``push -v`` use new function
  ``bzrlib.log.show_branch_change`` (Aaron Bentley)



bzr 1.10 2008-12-05
###################

Bazaar 1.10 has several performance improvements for copying revisions
(especially for small updates to large projects).  There has also been a
significant amount of effort in polishing stacked branches.  The commands
``shelve`` and ``unshelve`` have become core commands, with an improved
implementation.

The only changes versus bzr-1.10rc1 are bugfixes for stacked branches.

bug Fixes
*********

* Don't set a pack write cache size from RepoFetcher, because the
  cache is not coherent with reads and causes ShortReadvErrors.
  This reverses the change that fixed #294479.
  (Martin Pool, #303856)

* Properly handle when a revision can be inserted as a delta versus
  when it needs to be expanded to a fulltext for stacked branches.
  There was a bug involving merge revisions. As a method to help
  prevent future difficulties, also make stacked fetches sort
  topologically. (John Arbash Meinel, #304841)


bzr 1.10rc1 2008-11-28
######################

This release of Bazaar focuses on performance improvements when pushing
and pulling revisions, both locally and to remote networks.  The popular
``shelve`` and ``unshelve`` commands, used to interactively revert and
restore work in progress, have been merged from bzrtools into the bzr
core.  There are also bug fixes for portability, and for stacked branches.

New Features
************

* New ``commit_message_template`` hook that is called by the commit
  code to generate a template commit message. (Jelmer Vernooij)

* New `shelve` and `unshelve` commands allow undoing and redoing changes.
  (Aaron Bentley)

Improvements
************

* ``(Remote)Branch.copy_content_into`` no longer generates the full revision
  history just to set the last revision info.
  (Andrew Bennetts, John Arbash Meinel)

* Fetches between formats with different serializers (such as
  pack-0.92-subtree and 1.9-rich-root) are faster now.  This is due to
  operating on batches of 100 revisions at time rather than
  one-by-one.  (Andrew Bennetts, John Arbash Meinel)

* Search index files corresponding to pack files we've already used
  before searching others, because they are more likely to have the
  keys we're looking for.  This reduces the number of iix and tix
  files accessed when pushing 1 new revision, for instance.
  (John Arbash Meinel)

* Signatures to transfer are calculated more efficiently in
  ``item_keys_introduced_by``.  (Andrew Bennetts, John Arbash Meinel)

* The generic fetch code can once again copy revisions and signatures
  without extracting them completely to fulltexts and then serializing
  them back down into byte strings. This is a significant performance
  improvement when fetching from a stacked branch.
  (John Arbash Meinel, #300289)

* When making a large readv() request over ``bzr+ssh``, break up the
  request into more manageable chunks. Because the RPC is not yet able
  to stream, this helps keep us from buffering too much information at
  once. (John Arbash Meinel)

Bug Fixes
*********

* Better message when the user needs to set their Launchpad ID.
  (Martin Pool, #289148)

* ``bzr commit --local`` doesn't access the master branch anymore.
  This fixes a regression introduced in 1.9.  (Marius Kruger, #299313)

* Don't call the system ``chdir()`` with an empty path. Sun OS seems
  to give an error in that case.  Also, don't count on ``getcwd()``
  being able to allocate a new buffer, which is a gnu extension.
  (John Arbash Meinel, Martin Pool, Harry Hirsch, #297831)

* Don't crash when requesting log --forward <file> for a revision range
  starting with a dotted revno.
  (Vincent Ladeuil, #300055)

* Don't create text deltas spanning stacked repositories; this could
  cause "Revision X not present in Y" when later accessing them.
  (Martin Pool, #288751)

* Pack repositories are now able to reload the pack listing and retry
  the current operation if another action causes the data to be
  repacked.  (John Arbash Meinel, #153786)

* PermissionDenied errors from smart servers no longer cause
  "PermissionDenied: "None"" on the client.
  (Andrew Bennetts, #299254)

* Pushing to a stacked pack repository now batches writes, the same
  way writes are batched to ordinary pack repository.  This makes
  pushing to a stacked branch over the network much faster.
  (Andrew Bennetts, #294479)

* TooManyConcurrentRequests no longer occur when a fetch fails and
  tries to abort a write group.  This allows the root cause (e.g. a
  network interruption) to be reported.  (Andrew Bennetts, #297014)

* RemoteRepository.get_parent_map now uses fallback repositories.
  (Aaron Bentley, #297991?, #293679?)

API Changes
***********

* ``CommitBuilder`` now validates the strings it will be committing,
  to ensure that they do not have characters that will not be properly
  round-tripped. For now, it just checks for characters that are
  invalid in the XML form. (John Arbash Meinel, #295161)

* Constructor parameters for NewPack (internal to pack repositories)
  have changed incompatibly.

* ``Repository.abort_write_group`` now accepts an optional
  ``suppress_errors`` flag.  Repository implementations that override
  ``abort_write_group`` will need to be updated to accept the new
  argument.  Subclasses that only override ``_abort_write_group``
  don't need to change.

* Transport implementations must provide copy_tree_to_transport.  A default
  implementation is provided for Transport subclasses.

Testing
*******

* ``bzr selftest`` now fails if no doctests are found in a module
  that's expected to have them.  (Martin Pool)

* Doctests now only report the first failure.  (Martin Pool)


bzr 1.9 2008-11-07
##################

This release of Bazaar adds a new repository format, ``1.9``, with smaller
and more efficient index files.  This format can be specified when
creating a new repository, or used to losslessly upgrade an existing
repository.  bzr 1.9 also speeds most operations over the smart server
protocol, makes annotate faster, and uses less memory when making
checkouts or pulling large amounts of data.

Bug Fixes
*********

* Fix "invalid property value 'branch-nick' for None" regression with
  branches bound to svn branches.  (Martin Pool, #293440)

* Fix SSL/https on Python2.6.  (Vincent Ladeuil, #293054)

* ``SFTPTransport.readv()`` had a bug when requests were out-of-order.
  This only triggers some-of-the-time on Knit format repositories.
  (John Arbash Meinel, #293746)


bzr 1.9rc1 2008-10-31
#####################

New Features
************

* New Branch hook ``transform_fallback_location`` allows a function to
  be called when looking up the stacked source. (Michael Hudson)

* New repository formats ``1.9`` and ``1.9-rich-root``. These have all
  the functionality of ``1.6``, but use the new btree indexes.
  These indexes are both smaller and faster for access to historical
  information.  (John Arbash Meinel)

Improvements
************

* ``BTreeIndex`` code now is able to prefetch extra pages to help tune
  the tradeoff between bandwidth and latency. Should be tuned
  appropriately to not impact commands which need minimal information,
  but provide a significant boost to ones that need more context. Only
  has a direct impact on the ``--development2`` format which uses
  btree's for the indexes. (John Arbash Meinel)

* ``bzr dump-btree`` is a hidden command introduced to allow dumping
  the contents of a compressed btree file.  (John Arbash Meinel)

* ``bzr pack`` now tells the index builders to optimize for size. For
  btree index repositories, this can save 25% of the index size
  (mostly in the text indexes). (John Arbash Meinel)

* ``bzr push`` to an existing branch or repository on a smart server
  is faster, due to Bazaar making more use of the ``get_parent_map``
  RPC when querying the remote branch's revision graph.
  (Andrew Bennetts)

* default username for bzr+ssh and sftp can be configured in
  authentication.conf. (Aaron Bentley)

* launchpad-login now provides a default username for bzr+ssh and sftp
  URLs, allowing username-free URLs to work for everyone. (Aaron Bentley)

* ``lp:`` lookups no longer include usernames, making them shareable and
  shorter. (Aaron Bentley)

* New ``PackRepository.autopack`` smart server RPC, which does
  autopacking entirely on the server.  This is much faster than
  autopacking via plain file methods, which downloads a large amount
  of pack data and then re-uploads the same pack data into a single
  file.  This fixes a major (although infrequent) cause of lengthy
  delays when using a smart server.  For example, pushing the 10th
  revision to a repository with 9 packs now takes 44 RPCs rather than
  179, and much less bandwidth too.  This requires Bazaar 1.9 on both
  the client and the server, otherwise the client will fallback to the
  slower method.  (Andrew Bennetts)

Bug Fixes
*********

* A failure to load a plugin due to an IncompatibleAPI exception is
  now correctly reported. (Robert Collins, #279451)

* API versioning support now has a multiple-version checking api
  ``require_any_api``. (Robert Collins, #279447)

* ``bzr branch --stacked`` from a smart server to a standalone branch
  works again.  This fixes a regression in 1.7 and 1.8.
  (Andrew Bennetts, #270397)

* ``bzr co`` uses less memory. It used to unpack the entire WT into
  memory before writing it to disk. This was a little bit faster, but
  consumed lots of memory. (John Arbash Meinel, #269456)

* ``bzr missing --quiet`` no longer prints messages about whether
  there are missing revisions.  The exit code indicates whether there
  were or not.  (Martin Pool, #284748)

* Fixes to the ``annotate`` code. The fast-path which re-used the
  stored deltas was accidentally disabled all the time, instead of
  only when a branch was stacked. Second, the code would accidentally
  re-use a delta even if it wasn't against the left-parent, this
  could only happen if ``bzr reconcile`` decided that the parent
  ordering was incorrect in the file graph.  (John Arbash Meinel)

* "Permission denied" errors that occur when pushing a new branch to a
  smart server no longer cause tracebacks.  (Andrew Bennetts, #278673)

* Some compatibility fixes for building the extensions with MSVC and
  for python2.4. (John Arbash Meinel, #277484)

* The index logic is now able to reload the list of pack files if and
  index ends up disappearing. We still don't reload if the pack data
  itself goes missing after checking the index. This bug appears as a
  transient failure (file not found) when another process is writing
  to the repository.  (John Arbash Meinel, #153786)

* ``bzr switch`` and ``bzr bind`` will now update the branch nickname if
  it was previously set. All checkouts will now refer to the bound branch
  for a nickname if one was not explicitly set.
  (Marius Kruger, #230903)

Documentation
*************

* Improved hook documentation. (Michael Ernst)

API Changes
***********

* commands.plugins_cmds is now a CommandRegistry, not a dict.

Internals
*********

* New AuthenticationConfig.set_credentials method allows easy programmatic
  configuration of authetication credentials.


bzr 1.8 2008-10-16
##################

Bazaar 1.8 includes several fixes that improve working tree performance,
display of revision logs, and merges.  The bzr testsuite now passes on OS
X and Python 2.6, and almost completely passes on Windows.  The
smartserver code has gained several bug fixes and performance
improvements, and can now run server-side hooks within an http server.

Bug Fixes
*********

* Fix "Must end write group" error when another error occurs during
  ``bzr push``.  (Andrew Bennetts, #230902)

Portability
***********

* Some Pyrex versions require the WIN32 macro defined to compile on
  that platform.  (Alexander Belchenko, Martin Pool, #277481)


bzr 1.8rc1 2008-10-07
#####################

Changes
*******

* ``bzr log file`` has been changed. It now uses a different method
  for determining which revisions to show as merging the changes to
  the file. It now only shows revisions which merged the change
  towards your mainline. This simplifies the output, makes it faster,
  and reduces memory consumption.  (John Arbash Meinel)

* ``bzr merge`` now defaults to having ``--reprocess`` set, whenever
  ``--show-base`` is not supplied.  (John Arbash Meinel)

* ``bzr+http//`` will now optionally load plugins and write logs on the
  server. (Marius Kruger)

* ``bzrlib._dirstate_helpers_c.pyx`` does not compile correctly with
  Pyrex 0.9.4.1 (it generates C code which causes segfaults). We
  explicitly blacklist that version of the compiler for that
  extension. Packaged versions will include .c files created with
  pyrex >= 0.9.6 so it doesn't effect releases, only users running
  from the source tree. (John Arbash Meinel, #276868)

Features
********

* bzr is now compatible with python-2.6. python-2.6 is not yet officially
  supported (nor released, tests were conducted with the dev version of
  python-2.6rc2), but all known problems have been fixed.  Feedback
  welcome.
  (Vincent Ladeuil, #269535)

Improvements
************

* ``bzr annotate`` will now include uncommitted changes from the local
  working tree by default. Such uncommitted changes are given the
  revision number they would get if a commit was done, followed with a
  ? to indicate that its not actually known. (Robert Collins, #3439)

* ``bzr branch`` now accepts a ``--standalone`` option, which creates a
  standalone branch regardless of the presence of shared repositories.
  (Daniel Watkins)

* ``bzr push`` is faster in the case there are no new revisions to
  push.  It is also faster if there are no tags in the local branch.
  (Andrew Bennetts)

* File changes during a commit will update the tree stat cache.
  (Robert Collins)

* Location aliases can now accept a trailing path.  (Micheal Hudson)

* New hooks ``Lock.hooks`` when LockDirs are acquired and released.
  (Robert Collins, MartinPool)

* Switching in heavyweight checkouts uses the master branch's context, not
  the checkout's context.  (Adrian Wilkins)

* ``status`` on large trees is now faster, due to optimisations in the
  walkdirs code. Of particular note, the walkdirs code now performs
  a temporary ``chdir()`` while reading a single directory; if your
  platform has non thread-local current working directories (and is
  not windows which has its own implementation), this may introduce a
  race condition during concurrent uses of bzrlib. The bzrlib CLI
  will not encounter this as it is single threaded for working tree
  operations. (Robert Collins)

* The C extensions now build on python 2.4 (Robert Collins, #271939)

* The ``-Dhpss`` debug flag now reports the number of smart server
  calls per medium to stderr.  This is in addition to the existing
  detailed logging to the .bzr.log trace file.  (Andrew Bennetts)

Bug Fixes
*********

* Avoid random failures arising from misinterpreted ``errno`` values
  in ``_readdir_pyx.read_dir``.
  (Martin Pool, #279381)

* Branching from a shared repository on a smart server into a new
  repository now preserves the repository format.
  (Andrew Bennetts, #269214)

* ``bzr log`` now accepts a ``--change`` option.
  (Vincent Ladeuil, #248427)

* ``bzr missing`` now accepts an ``--include-merges`` option.
  (Vincent Ladeuil, #233817)

* Don't try to filter (internally) '.bzr' from the files to be deleted if
  it's not there.
  (Vincent Ladeuil, #272648)

* Fix '_in_buffer' AttributeError when using the -Dhpss debug flag.
  (Andrew Bennetts)

* Fix TooManyConcurrentRequests errors caused by a connection failure
  when doing ``bzr pull`` or ``bzr merge`` from a ``bzr+ssh`` URL.
  (Andrew Bennetts, #246233)

* Fixed ``bzr st -r branch:PATH_TO_BRANCH`` where the other branch
  is in a different repository than the current one.
  (Lukáš Lalinský, #144421)

* Make the first line of the manpage preamble a comment again.
  (David Futcher, #242106)

* Remove use of optional parameter in GSSAPI FTP support, since
  it breaks newer versions of Python-Kerberos. (Jelmer Vernooij)

* The autopacking logic will now always create a single new pack from
  all of the content which it deems is worth moving. This avoids the
  'repack a single pack' bug and should result in better packing
  overall.  (John Arbash Meinel, #242510, #172644)

* Trivial documentation fix.
  (John Arbash Meinel, #270471)

* ``bzr switch`` and ``bzr bind`` will now update the branch nickname if
  it was previously set. All checkouts will now refer to the bound branch
  for a nickname if one was not explicitly set.
  (Marius Kruger, #230903)

Documentation
*************

* Explain revision/range identifiers. (Daniel Clemente)

API Changes
***********

* ``CommitBuilder.record_entry_contents`` returns one more element in
  its result tuple - an optional file system hash for the hash cache
  to use. (Robert Collins)

* ``dirstate.DirState.update_entry`` will now only calculate the sha1
  of a file if it is likely to be needed in determining the output
  of iter_changes. (Robert Collins)

* The PackRepository, RepositoryPackCollection, NewPack classes have a
  slightly changed interface to support different index types; as a
  result other users of these classes need to supply the index types
  they want. (Robert Collins)

Testing
*******

* ``bzrlib.tests.repository_implementations`` has been renamed to
  ``bzrlib.tests.per_repository`` so that we have a common structure
  (and it is shorter). (John Arbash Meinel, #239343)

* ``LocalTransport.abspath()`` now returns a drive letter if the
  transport has one, fixing numerous tests on Windows.
  (Mark Hammond)

* PreviewTree is now tested via intertree_implementations.
  (Aaron Bentley)

* The full test suite is passing again on OSX.
  (Guillermo Gonzalez, Vincent Ladeuil)

* The full test suite passes when run with ``-Eallow_debug``.
  (Andrew Bennetts)

Internals
*********

* A new hook, ``Branch.open``, has been added, which is called when
  branch objects are opened. (Robert Collins)

* ``bzrlib.osutils._walkdirs_utf8`` has been refactored into common
  tree walking, and modular directory listing code to aid future
  performance optimisations and refactoring. (Robert Collins)

* ``bzrlib.trace.debug_memory`` can be used to get a quick memory dump
  in the middle of processing. It only reports memory if
  ``/proc/PID/status`` is available. (John Arbash Meinel)

* New method ``RevisionSpec.as_tree`` for representing the revision
  specifier as a revision tree object. (Lukáš Lalinský)

* New race-free method on MutableTree ``get_file_with_stat`` for use
  when generating stat cache results. (Robert Collins)

* New win32utils.get_local_appdata_location() provides access to a local
  directory for storing data.  (Mark Hammond)

* To be compatible with python-2.6 a few new rules should be
  observed. 'message' attribute can't be used anymore in exception
  classes, 'sha' and 'md5' modules have been deprecated (use
  osutils.[md5|sha]), object__init__ and object.__new__ don't accept
  parameters anymore.
  (Vincent Ladeuil)


bzr 1.7.1 2008-10-01
####################

No changes from 1.7.1rc1.


bzr 1.7.1rc1 2008-09-24
#######################

This release just includes an update to how the merge algorithm handles
file paths when we encounter complex history.

Features
********

* If we encounter a criss-cross in history, use information from
  direct Least Common Ancestors to resolve inventory shape (locations
  of files, adds, deletes, etc). This is similar in concept to using
  ``--lca`` for merging file texts, only applied to paths.
  (John Arbash Meinel)


bzr 1.7 2008-09-23
##################

This release includes many bug fixes and a few performance and feature
improvements.  ``bzr rm`` will now scan for missing files and remove them,
like how ``bzr add`` scans for unknown files and adds them. A bit more
polish has been applied to the stacking code. The b-tree indexing code has
been brought in, with an eye on using it in a future repository format.
There are only minor installer changes since bzr-1.7rc2.

Features
********

* Some small updates to the win32 installer. Include localization
  files found in plugins, and include the builtin distutils as part of
  packaging qbzr. (Mark Hammond)


bzr 1.7rc2 2008-09-17
#####################

A few bug fixes from 1.7rc1. The biggest change is a new
``RemoteBranch.get_stacked_on_url`` rpc. This allows clients that are
trying to access a Stacked branch over the smart protocol, to properly
connect to the stacked-on location.

Bug Fixes
*********

* Branching from a shared repository on a smart server into a new
  repository now preserves the repository format.
  (Andrew Bennetts, #269214)

* Branching from a stacked branch via ``bzr+ssh`` can properly connect
  to the stacked-on branch.  (Martin Pool, #261315)

* ``bzr init`` no longer re-opens the BzrDir multiple times.
  (Vincent Ladeuil)

* Fix '_in_buffer' AttributeError when using the -Dhpss debug flag.
  (Andrew Bennetts)


bzr 1.7rc1 2008-09-09
#####################

This release candidate for bzr 1.7 has several bug fixes and a few
performance and feature improvements.  ``bzr rm`` will now scan for
missing files and remove them, like how ``bzr add`` scans for unknown
files and adds them. A bit more polish has been applied to the stacking
code. The b-tree indexing code has been brought in, with an eye on using
it in a future repository format.


Changes
*******

* ``bzr export`` can now export a subdirectory of a project.
  (Robert Collins)

* ``bzr remove-tree`` will now refuse to remove a tree with uncommitted
  changes, unless the ``--force`` option is specified.
  (Lukáš Lalinský, #74101)

* ``bzr rm`` will now scan for files that are missing and remove just
  them automatically, much as ``bzr add`` scans for new files that
  are not ignored and adds them automatically. (Robert Collins)

Features
********

* Support for GSSAPI authentication when using FTP as documented in
  RFC2228. (Jelmer Vernooij, #49623)

* Add support for IPv6 in the smart server. (Jelmer Vernooij, #165014)

Improvements
************

* A url like ``log+file:///tmp`` will log all access to that Transport
  to ``.bzr.log``, which may help in debugging or profiling.
  (Martin Pool)

* ``bzr branch`` and ``bzr push`` use the default stacking policy if the
  branch format supports it. (Aaron Bentley)

* ``bzr init`` and ``bzr init-repo`` will now print out the same as
  ``bzr info`` if it completed successfully.
  (Marius Kruger)

* ``bzr uncommit`` logs the old tip revision id, and displays how to
  restore the branch to that tip using ``bzr pull``.  This allows you
  to recover if you realize you uncommitted the wrong thing.
  (John Arbash Meinel)

* Fix problems in accessing stacked repositories over ``bzr://``.
  (Martin Pool, #261315)

* ``SFTPTransport.readv()`` was accidentally using ``list += string``,
  which 'works', but adds each character separately to the list,
  rather than using ``list.append(string)``. Fixing this makes the
  SFTP transport a little bit faster (~20%) and use a bit less memory.
  (John Arbash Meinel)

* When reading index files, if we happen to read the whole file in a
  single request treat it as a ``_buffer_all`` request. This happens
  most often on small indexes over remote transports, where we default
  to reading 64kB. It saves a round trip for each small index during
  fetch operations. Also, if we have read more than 50% of an index
  file, trigger a ``_buffer_all`` on the next request. This works
  around some inefficiencies because reads don't fall neatly on page
  boundaries, so we would ignore those bytes, but request them again
  later. This could trigger a total read size of more than the whole
  file. (John Arbash Meinel)

Bug Fixes
*********

* ``bzr rm`` is now aliased to ``bzr del`` for the convenience of svn
  users. (Robert Collins, #205416)

* Catch the infamous "select/poll returned error" which occurs when
  pycurl try to send a body request to an HTTP/1.0 server which has
  already refused to handle the request. (Vincent Ladeuil, #225020)

* Fix ``ObjectNotLocked`` errors when using various commands
  (including ``bzr cat`` and ``bzr annotate``) in combination with a
  smart server URL.  (Andrew Bennetts, #237067)

* ``FTPTransport.stat()`` would return ``0000`` as the permission bits
  for the containing ``.bzr/`` directory (it does not implement
  permissions). This would cause us to set all subdirectories to
  ``0700`` and files to ``0600`` rather than leaving them unmodified.
  Now we ignore ``0000`` as the permissions and assume they are
  invalid. (John Arbash Meinel, #259855)

* Merging from a previously joined branch will no longer cause
  a traceback. (Jelmer Vernooij, #203376)

* Pack operations on windows network shares will work even with large
  files. (Robert Collins, #255656)

* Running ``bzr st PATH_TO_TREE`` will no longer suppress merge
  status. Status is also about 7% faster on mozilla sized trees
  when the path to the root of the tree has been given. Users of
  the internal ``show_tree_status`` function should be aware that
  the show_pending flag is now authoritative for showing pending
  merges, as it was originally. (Robert Collins, #225204)

* Set valid default _param_name for Option so that ListOption can embed
  '-' in names. (Vincent Ladeuil, #263249)

* Show proper error rather than traceback when an unknown revision
  id is specified to ``bzr cat-revision``. (Jelmer Vernooij, #175569)

* Trailing text in the dirstate file could cause the C dirstate parser
  to try to allocate an invalid amount of memory. We now properly
  check and test for parsing a dirstate with invalid trailing data.
  (John Arbash Meinel, #186014)

* Unexpected error responses from a smart server no longer cause the
  client to traceback.  (Andrew Bennetts, #263527)

* Use a Windows api function to get a Unicode host name, rather than
  assuming the host name is ascii.
  (Mark Hammond, John Arbash Meinel, #256550)

* ``WorkingTree4`` trees will now correctly report missing-and-new
  paths in the output of ``iter_changes``. (Robert Collins)

Documentation
*************

* Updated developer documentation.  (Martin Pool)

API Changes
***********

* Exporters now take 4 parameters. (Robert Collins)

* ``Tree.iter_changes`` will now return False for the content change
  field when a file is missing in the basis tree and not present in
  the target tree. Previously it returned True unconditionally.
  (Robert Collins)

* The deprecated ``Branch.abspath`` and unimplemented
  ``Branch.rename_one`` and ``Branch.move`` were removed. (Jelmer Vernooij)

* BzrDir.clone_on_transport implementations must now accept a stacked_on
  parameter.  (Aaron Bentley)

* BzrDir.cloning_metadir implementations must now take a require_stacking
  parameter.  (Aaron Bentley)

Testing
*******

* ``addCleanup`` now takes ``*arguments`` and ``**keyword_arguments``
  which are then passed to the cleanup callable as it is run. In
  addition, addCleanup no longer requires that the callables passed to
  it be unique. (Jonathan Lange)

* Fix some tests that fail on Windows because files are deleted while
  still in use.
  (Mark Hammond)

* ``selftest``'s ``--starting-with`` option can now use predefined
  prefixes so that one can say ``bzr selftest -s bp.loom`` instead of
  ``bzr selftest -s bzrlib.plugins.loom``. (Vincent Ladeuil)

* ``selftest``'s ``--starting-with`` option now accepts multiple values.
  (Vincent Ladeuil)

Internals
*********

* A new plugin interface, ``bzrlib.log.log_adapters``, has been added.
  This allows dynamic log output filtering by plugins.
  (Robert Collins)

* ``bzrlib.btree_index`` is now available, providing a b-tree index
  layer. The design is memory conservative (limited memory cache),
  faster to seek (approx 100 nodes per page, gives 100-way fan out),
  and stores compressed pages allowing more keys per page.
  (Robert Collins, John Arbash Meinel)

* ``bzrlib.diff.DiffTree.show_diff`` now skips changes where the kind
  is unknown in both source and target.
  (Robert Collins, Aaron Bentley)

* ``GraphIndexBuilder.add_node`` and ``BTreeBuilder`` have been
  streamlined a bit. This should make creating large indexes faster.
  (In benchmarking, it now takes less time to create a BTree index than
  it takes to read the GraphIndex one.) (John Arbash Meinel)

* Mail clients for `bzr send` are now listed in a registry.  This
  allows plugins to add new clients by registering them with
  ``bzrlib.mail_client.mail_client_registry``.  All of the built-in
  clients now use this mechanism.  (Neil Martinsen-Burrell)


bzr 1.6.1 2008-09-05
####################

A couple regressions were found in the 1.6 release. There was a
performance issue when using ``bzr+ssh`` to branch large repositories,
and some problems with stacking and ``rich-root`` capable repositories.


bzr 1.6.1rc2 2008-09-03
#######################

Bug Fixes
*********

* Copying between ``rich-root`` and ``rich-root-pack`` (and vice
  versa) was accidentally using the inter-model fetcher, instead of
  recognizing that both were 'rich root' formats.
  (John Arbash Meinel, #264321)


bzr 1.6.1rc1 2008-08-29
#######################

This release fixes a few regressions found in the 1.6 client. Fetching
changes was using an O(N^2) buffering algorithm, so for large projects it
would cause memory thrashing. There is also a specific problem with the
``--1.6-rich-root`` format, which prevented stacking on top of
``--rich-root-pack`` repositories, and could allow users to accidentally
fetch experimental data (``-subtree``) without representing it properly.
The ``--1.6-rich-root`` format has been deprecated and users are
recommended to upgrade to ``--1.6.1-rich-root`` immediately.  Also we
re-introduced a workaround for users who have repositories with incorrect
nodes (not possible if you only used official releases).
I should also clarify that none of this is data loss level issues, but
still sufficient enough to warrant an updated release.

Bug Fixes
*********

* ``RemoteTransport.readv()`` was being inefficient about how it
  buffered the readv data and processed it. It would keep appending to
  the same string (causing many copies) and then pop bytes out of the
  start of the string (causing more copies).
  With this patch "bzr+ssh://local" can improve dramatically,
  especially for projects with large files.
  (John Arbash Meinel)

* Revision texts were always meant to be stored as fulltexts. There
  was a bug in a bzr.dev version that would accidentally create deltas
  when copying from a Pack repo to a Knit repo. This has been fixed,
  but to support those repositories, we know always request full texts
  for Revision texts. (John Arbash Meinel, #261339)

* The previous ``--1.6-rich-root`` format used an incorrect xml
  serializer, which would accidentally support fetching from a
  repository that supported subtrees, even though the local one would
  not. We deprecated that format, and introduced a new one that uses
  the correct serializer ``--1.6.1-rich-root``.
  (John Arbash Meinel, #262333)


bzr 1.6 2008-08-25
##################

Finally, the long awaited bzr 1.6 has been released. This release includes
new features like Stacked Branches, improved weave merge, and an updated
server protocol (now on v3) which will allow for better cross version
compatibility. With this release we have deprecated Knit format
repositories, and recommend that users upgrade them, we will continue to
support reading and writing them for the forseeable future, but we will
not be tuning them for performance as pack repositories have proven to be
better at scaling. This will also be the first release to bundle
TortoiseBzr in the standalone Windows installer.


bzr 1.6rc5 2008-08-19
#####################

Bug Fixes
*********

* Disable automatic detection of stacking based on a containing
  directory of the target. It interacted badly with push, and needs a
  bit more work to get the edges polished before it should happen
  automatically. (John Arbash Meinel, #259275)
  (This change was reverted when merged to bzr.dev)


bzr 1.6rc4 2008-08-18
#####################

Bug Fixes
*********

* Fix a regression in knit => pack fetching.  We had a logic
  inversion, causing the fetch to insert fulltexts in random order,
  rather than preserving deltas.  (John Arbash Meinel, #256757)


bzr 1.6rc3 2008-08-14
#####################

Changes
*******

* Disable reading ``.bzrrules`` as a per-branch rule preferences
  file. The feature was not quite ready for a full release.
  (Robert Collins)

Improvements
************

* Update the windows installer to bundle TortoiseBzr and ``qbzr``
  into the standalone installer. This will be the first official
  windows release that installs Tortoise by default.
  (Mark Hammond)

Bug Fixes
*********

* Fix a regression in ``bzr+http`` support. There was a missing
  function (``_read_line``) that needed to be carried over from
  ``bzr+ssh`` support. (Andrew Bennetts)

* ``GraphIndex`` objects will internally read an entire index if more
  than 1/20th of their keyspace is requested in a single operation.
  This largely mitigates a performance regression in ``bzr log FILE``
  and completely corrects the performance regression in ``bzr log``.
  The regression was caused by removing an accomodation which had been
  supporting the index format in use. A newer index format is in
  development which is substantially faster. (Robert Collins)


bzr 1.6rc2 2008-08-13
#####################

This release candidate has a few minor bug fixes, and some regression
fixes for Windows.

Bug Fixes
*********

* ``bzr upgrade`` on remote branches accessed via bzr:// and
  bzr+ssh:// now works.  (Andrew Bennetts)

* Change the ``get_format_description()`` strings for
  ``RepositoryFormatKnitPack5`` et al to be single line messages.
  (Aaron Bentley)

* Fix for a regression on Win32 where we would try to call
  ``os.listdir()`` on a file and not catch the exception properly.
  (Windows raises a different exception.) This would manifest in
  places like ``bzr rm file`` or ``bzr switch``.
  (Mark Hammond, John Arbash Meinel)

* ``Inventory.copy()`` was failing to set the revision property for
  the root entry. (Jelmer Vernooij)

* sftp transport: added missing ``FileExists`` case to
  ``_translate_io_exception`` (Christophe Troestler, #123475)

* The help for ``bzr ignored`` now suggests ``bzr ls --ignored`` for
  scripting use. (Robert Collins, #3834)

* The default ``annotate`` logic will now always assign the
  last-modified value of a line to one of the revisions that modified
  it, rather than a merge revision. This would happen when both sides
  claimed to have modified the line resulting in the same text. The
  choice is arbitrary but stable, so merges in different directions
  will get the same results.  (John Arbash Meinel, #232188)


bzr 1.6rc1 2008-08-06
#####################

This release candidate for bzr 1.6 solidifies the new branch stacking
feature.  Bazaar now recommends that users upgrade all knit repositories,
because later formats are much faster.  However, we plan to continue read/write and
upgrade support for knit repostories for the forseeable future.  Several
other bugs and performance issues were fixed.

Changes
*******

* Knit format repositories are deprecated and bzr will now emit
  warnings whenever it encounters one.  Use ``bzr upgrade`` to upgrade
  knit repositories to pack format.  (Andrew Bennetts)

Improvements
************

* ``bzr check`` can now be told which elements at a location it should
  check.  (Daniel Watkins)

* Commit now supports ``--exclude`` (or ``-x``) to exclude some files
  from the commit. (Robert Collins, #3117)

* Fetching data between repositories that have the same model but no
  optimised fetcher will not reserialise all the revisions, increasing
  performance. (Robert Collins, John Arbash Meinel)

* Give a more specific error when target branch is not reachable.
  (James Westby)

* Implemented a custom ``walkdirs_utf8`` implementation for win32.
  This uses a pyrex extension to get direct access to the
  ``FindFirstFileW`` style apis, rather than using ``listdir`` +
  ``lstat``. Shows a very strong improvement in commands like
  ``status`` and ``diff`` which have to iterate the working tree.
  Anywhere from 2x-6x faster depending on the size of the tree (bigger
  trees, bigger benefit.) (John Arbash Meinel)

* New registry for log properties handles  and the method in
  LongLogFormatter to display the custom properties returned by the
  registered handlers. (Guillermo Gonzalez, #162469)

Bug Fixes
*********

* Add more tests that stacking does not create deltas spanning
  physical repository boundaries.
  (Martin Pool, #252428)

* Better message about incompatible repositories.
  (Martin Pool, #206258)

* ``bzr branch --stacked`` ensures the destination branch format can
  support stacking, even if the origin does not.
  (Martin Pool)

* ``bzr export`` no longer exports ``.bzrrules``.
  (Ian Clatworthy)

* ``bzr serve --directory=/`` now correctly allows the whole
  filesystem to be accessed on Windows, not just the root of the drive
  that Python is running from.
  (Adrian Wilkins, #240910)

* Deleting directories by hand before running ``bzr rm`` will not
  cause subsequent errors in ``bzr st`` and ``bzr commit``.
  (Robert Collins, #150438)

* Fix a test case that was failing if encoding wasn't UTF-8.
  (John Arbash Meinel, #247585)

* Fix "no buffer space available" error when branching with the new
  smart server protocol to or from Windows.
  (Andrew Bennetts, #246180)

* Fixed problem in branching from smart server.
  (#249256, Michael Hudson, Martin Pool)

* Handle a file turning in to a directory in TreeTransform.
  (James Westby, #248448)

API Changes
***********

* ``MutableTree.commit`` has an extra optional keywork parameter
  ``exclude`` that will be unconditionally supplied by the command
  line UI - plugins that add tree formats may need an update.
  (Robert Collins)

* The API minimum version for plugin compatibility has been raised to
  1.6 - there are significant changes throughout the code base.
  (Robert Collins)

* The generic fetch code now uses three attributes on Repository objects
  to control fetch. The streams requested are controlled via :
  ``_fetch_order`` and ``_fetch_uses_deltas``. Setting these
  appropriately allows different repository implementations to recieve
  data in their optimial form. If the ``_fetch_reconcile`` is set then
  a reconcile operation is triggered at the end of the fetch.
  (Robert Collins)

* The ``put_on_disk`` and ``get_tar_item`` methods in
  ``InventoryEntry`` were deprecated. (Ian Clatworthy)

* ``Repository.is_shared`` doesn't take a read lock. It didn't
  need one in the first place (nobody cached the value, and
  ``RemoteRepository`` wasn't taking one either). This saves a round
  trip when probing Pack repositories, as they read the ``pack-names``
  file when locked. And during probe, locking the repo isn't very
  useful. (John Arbash Meinel)

Internals
*********

* ``bzrlib.branchbuilder.BranchBuilder`` is now much more capable of
  putting together a real history without having to create a full
  WorkingTree. It is recommended that tests that are not directly
  testing the WorkingTree use BranchBuilder instead.  See
  ``BranchBuilder.build_snapshot`` or
  ``TestCaseWithMemoryTree.make_branch_builder``.  (John Arbash Meinel)

* ``bzrlib.builtins.internal_tree_files`` broken into two giving a new
  helper ``safe_relpath_files`` - used by the new ``exclude``
  parameter to commit. (Robert Collins)

* Make it easier to introduce new WorkingTree formats.
  (Ian Clatworthy)

* The code for exporting trees was refactored not to use the
  deprecated ``InventoryEntry`` methods. (Ian Clatworthy)

* RuleSearchers return () instead of [] now when there are no matches.
  (Ian Clatworthy)


bzr 1.6beta3 2008-07-17
#######################

This release adds a new 'stacked branches' feature allowing branches to
share storage without being in the same repository or on the same machine.
(See the user guide for more details.)  It also adds a new hook, improved
weaves, aliases for related locations, faster bzr+ssh push, and several
bug fixes.

Features
********

* New ``pre_change_branch_tip`` hook that is called before the
  branch tip is moved, while the branch is write-locked.  See the User
  Reference for signature details.  (Andrew Bennetts)

* Rule-based preferences can now be defined for selected files in
  selected branches, allowing commands and plugins to provide
  custom behaviour for files matching defined patterns.
  See ``Rule-based preferences`` (part of ``Configuring Bazaar``)
  in the User Guide and ``bzr help rules`` for more information.
  (Ian Clatworthy)

* Sites may suggest a branch to stack new branches on.  (Aaron Bentley)

* Stacked branches are now supported. See ``bzr help branch`` and
  ``bzr help push``.  Branches must be in the ``development1`` format
  to stack, though the stacked-on branch can be of any format.
  (Robert Collins)

Improvements
************

* ``bzr export --format=tgz --root=NAME -`` to export a gzipped tarball
  to stdout; also ``tar`` and ``tbz2``.
  (Martin Pool)

* ``bzr (re)merge --weave`` will now use a standard Weave algorithm,
  rather than the annotation-based merge it was using. It does so by
  building up a Weave of the important texts, without needing to build
  the full ancestry. (John Arbash Meinel, #238895)

* ``bzr send`` documents and better supports ``emacsclient`` (proper
  escaping of mail headers and handling of the MUA Mew).
  (Christophe Troestler)

* Remembered locations can be specified by aliases, e.g. :parent, :public,
  :submit.  (Aaron Bentley)

* The smart protocol now has improved support for setting branches'
  revision info directly.  This makes operations like push
  faster.  The new request method name is
  ``Branch.set_last_revision_ex``.  (Andrew Bennetts)

Bug Fixes
*********

* Bazaar is now able to be a client to the web server of IIS 6 and 7.
  The broken implementations of RFC822 in Python and RFC2046 in IIS
  combined with boundary-line checking in Bazaar previously made this
  impossible. (NB, IIS 5 does not suffer from this problem).
  (Adrian Wilkins, #247585)

* ``bzr log --long`` with a ghost in your mainline now handles that
  ghost properly. (John Arbash Meinel, #243536)

* ``check`` handles the split-up .bzr layout correctly, so no longer
  requires a branch to be present.
  (Daniel Watkins, #64783)

* Clearer message about how to set the PYTHONPATH if bzrlib can't be
  loaded.
  (Martin Pool, #205230)

* Errors about missing libraries are now shown without a traceback,
  and with a suggestion to install the library.  The full traceback is
  still in ``.bzr.log`` and can be shown with ``-Derror``.
  (Martin Pool, #240161)

* Fetch from a stacked branch copies all required data.
  (Aaron Bentley, #248506)

* Handle urls such as ftp://user@host.com@www.host.com where the user
  name contains an @.
  (Neil Martinsen-Burrell, #228058)

* ``needs_read_lock`` and ``needs_write_lock`` now suppress an error during
  ``unlock`` if there was an error in the original function. This helps
  most when there is a failure with a smart server action, since often the
  connection closes and we cannot unlock.
  (Andrew Bennetts, John Arbash Meinel, #125784)

* Obsolete hidden command ``bzr fetch`` removed.
  (Martin Pool, #172870)

* Raise the correct exception when doing ``-rbefore:0`` or ``-c0``.
  (John Arbash Meinel, #239933)

* You can now compare file revisions in Windows diff programs from
  Cygwin Bazaar.
  (Matt McClure, #209281)

* revision_history now tolerates mainline ghosts for Branch format 6.
  (Aaron Bentley, #235055)

* Set locale from environment for third party libs.
  (Martin von Gagern, #128496)

Documentation
*************

* Added *Using stacked branches* to the User Guide.
  (Ian Clatworthy)

* Updated developer documentation.
  (Martin Pool)

Testing
*******

* ``-Dmemory`` will cause /proc/PID/status to be catted before bzr
  exits, allowing low-key analysis of peak memory use. (Robert Collins)

* ``TestCaseWithTransport.make_branch_and_tree`` tries harder to return
  a tree with a ``branch`` attribute of the right format.  This was
  preventing some ``RemoteBranch`` tests from actually running with
  ``RemoteBranch`` instances.  (Andrew Bennetts)

API Changes
***********

* Removed ``Repository.text_store``, ``control_store``, etc.  Instead,
  there are new attributes ``texts, inventories, revisions,
  signatures``, each of which is a ``VersionedFiles``.  See the
  Repository docstring for more details.
  (Robert Collins)

* ``Branch.pull`` now accepts an ``_override_hook_target`` optional
  parameter.  If you have a subclass of ``Branch`` that overrides
  ``pull`` then you should add this parameter.  (Andrew Bennetts)

* ``bzrlib.check.check()`` has been deprecated in favour of the more
  aptly-named ``bzrlib.check.check_branch()``.
  (Daniel Watkins)

* ``Tree.print_file`` and ``Repository.print_file`` are deprecated.
  These methods are bad APIs because they write directly to sys.stdout.
  bzrlib does not use them internally, and there are no direct tests
  for them. (Alexander Belchenko)

Internals
*********

* ``cat`` command no longer uses ``Tree.print_file()`` internally.
  (Alexander Belchenko)

* New class method ``BzrDir.open_containing_tree_branch_or_repository``
  which eases the discovery of the tree, the branch and the repository
  containing a given location.
  (Daniel Watkins)

* New ``versionedfile.KeyMapper`` interface to abstract out the access to
  underlying .knit/.kndx etc files in repositories with partitioned
  storage. (Robert Collins)

* Obsolete developer-use command ``weave-join`` has been removed.
  (Robert Collins)

* ``RemoteToOtherFetcher`` and ``get_data_stream_for_search`` removed,
  to support new ``VersionedFiles`` layering.
  (Robert Collins)


bzr 1.6beta2 2008-06-10
#######################

This release contains further progress towards our 1.6 goals of shallow
repositories, and contains a fix for some user-affecting bugs in the
repository layer.  Building working trees during checkout and branch is
now faster.

Bug Fixes
*********

* Avoid KnitCorrupt error extracting inventories from some repositories.
  (The data is not corrupt; an internal check is detecting a problem
  reading from the repository.)
  (Martin Pool, Andrew Bennetts, Robert Collins, #234748)

* ``bzr status`` was breaking if you merged the same revision twice.
  (John Arbash Meinel, #235407)

* Fix infinite loop consuming 100% CPU when a connection is lost while
  reading a response body via the smart protocol v1 or v2.
  (Andrew Bennetts)

* Inserting a bundle which changes the contents of a file with no trailing
  end of line, causing a knit snapshot in a 'knits' repository will no longer
  cause KnitCorrupt. (Robert Collins)

* ``RemoteBranch.pull`` needs to return the ``self._real_branch``'s
  pull result. It was instead just returning None, which breaks ``bzr
  pull``. (John Arbash Meinel, #238149)

* Sanitize branch nick before using it as an attachment filename in
  ``bzr send``. (Lukáš Lalinský, #210218)

* Squash ``inv_entry.symlink_target`` to a plain string when
  generating DirState details. This prevents from getting a
  ``UnicodeError`` when you have symlinks and non-ascii filenames.
  (John Arbash Meinel, #135320)

Improvements
************

* Added the 'alias' command to set/unset and display aliases. (Tim Penhey)

* ``added``, ``modified``, and ``unknowns`` behaviour made consistent (all three
  now quote paths where required). Added ``--null`` option to ``added`` and
  ``modified`` (for null-separated unknowns, use ``ls --unknown --null``)
  (Adrian Wilkins)

* Faster branching (1.09x) and lightweight checkouts (1.06x) on large trees.
  (Ian Clatworthy, Aaron Bentley)

Documentation
*************

* Added *Bazaar Zen* section to the User Guide. (Ian Clatworthy)

Testing
*******

* Fix the test HTTPServer to be isolated from chdir calls made while it is
  running, allowing it to be used in blackbox tests. (Robert Collins)

API Changes
***********

* ``WorkingTree.set_parent_(ids/trees)`` will now filter out revisions
  which are in the ancestry of other revisions. So if you merge the same
  tree twice, or merge an ancestor of an existing merge, it will only
  record the newest. (If you merge a descendent, it will replace its
  ancestor). (John Arbash Meinel, #235407)

* ``RepositoryPolicy.__init__`` now requires stack_on and stack_on_pwd,
  through the derived classes do not.  (Aaron Bentley)

Internals
*********

* ``bzrlib.bzrdir.BzrDir.sprout`` now accepts ``stacked`` to control
  creating stacked branches. (Robert Collins)

* Knit record serialisation is now stricter on what it will accept, to
  guard against potential internal bugs, or broken input. (Robert Collins)

bzr 1.6beta1 2008-06-02
#######################


Commands that work on the revision history such as push, pull, missing,
uncommit and log are now substantially faster.  This release adds a
translation of some of the user documentation into Spanish.  (Contributions of
other translations would be very welcome.)  Bazaar 1.6beta1 adds a new network
protocol which is used by default and which allows for more efficient transfers
and future extensions.


Notes When Upgrading
********************

* There is a new version of the network protocol used for bzr://, bzr+ssh://
  and bzr+http:// connections.  This will allow more efficient requests and
  responses, and more graceful fallback when a server is too old to
  recognise a request from a more recent client.  Bazaar 1.6 will
  interoperate with 0.16 and later versions, but servers should be upgraded
  when possible.  Bazaar 1.6 no longer interoperates with 0.15 and earlier via
  these protocols.  Use alternatives like SFTP or upgrade those servers.
  (Andrew Bennetts, #83935)

Changes
*******

* Deprecation warnings will not be suppressed when running ``bzr selftest``
  so that developers can see if their code is using deprecated functions.
  (John Arbash Meinel)

Features
********

* Adding ``-Derror`` will now display a traceback when a plugin fails to
  load. (James Westby)

Improvements
************

* ``bzr branch/push/pull -r XXX`` now have a helper function for finding
  the revno of the new revision (``Graph.find_distance_to_null``). This
  should make something like ``bzr branch -r -100`` in a shared, no-trees
  repository much snappier. (John Arbash Meinel)

* ``bzr log --short -r X..Y`` no longer needs to access the full revision
  history. This makes it noticeably faster when logging the last few
  revisions. (John Arbash Meinel)

* ``bzr ls`` now accepts ``-V`` as an alias for ``--versioned``.
  (Jerad Cramp, #165086)

* ``bzr missing`` uses the new ``Graph.find_unique_ancestors`` and
  ``Graph.find_differences`` to determine missing revisions without having
  to search the whole ancestry. (John Arbash Meinel, #174625)

* ``bzr uncommit`` now uses partial history access, rather than always
  extracting the full revision history for a branch. This makes it
  resolve the appropriate revisions much faster (in testing it drops
  uncommit from 1.5s => 0.4s). It also means ``bzr log --short`` is one
  step closer to not using full revision history.
  (John Arbash Meinel, #172649)

Bugfixes
********

* ``bzr merge --lca`` should handle when two revisions have no common
  ancestor other than NULL_REVISION. (John Arbash Meinel, #235715)

* ``bzr status`` was breaking if you merged the same revision twice.
  (John Arbash Meinel, #235407)

* ``bzr push`` with both ``--overwrite`` and ``-r NNN`` options no longer
  fails.  (Andrew Bennetts, #234229)

* Correctly track the base URL of a smart medium when using bzr+http://
  URLs, which was causing spurious "No repository present" errors with
  branches in shared repositories accessed over bzr+http.
  (Andrew Bennetts, #230550)

* Define ``_remote_is_at_least_1_2`` on ``SmartClientMedium`` so that all
  implementations have the attribute.  Fixes 'PyCurlTransport' object has no
  attribute '_remote_is_at_least_1_2' attribute errors.
  (Andrew Bennetts, #220806)

* Failure to delete an obsolete pack file should just give a warning
  message, not a fatal error.  It may for example fail if the file is still
  in use by another process.
  (Martin Pool)

* Fix MemoryError during large fetches over HTTP by limiting the amount of
  data we try to read per ``recv`` call.  The problem was observed with
  Windows and a proxy, but might affect other environments as well.
  (Eric Holmberg, #215426)

* Handle old merge directives correctly in Merger.from_mergeable.  Stricter
  get_parent_map requirements exposed a latent bug here.  (Aaron Bentley)

* Issue a warning and ignore passwords declared in authentication.conf when
  used for an ssh scheme (sftp or bzr+ssh).
  (Vincent Ladeuil, #203186)

* Make both http implementations raise appropriate exceptions on 403
  Forbidden when POSTing smart requests.
  (Vincent Ladeuil, #230223)

* Properly *title* header names in http requests instead of capitalizing
  them.
  (Vincent Ladeuil, #229076)

* The "Unable to obtain lock" error message now also suggests using
  ``bzr break-lock`` to fix it.  (Martin Albisetti, #139202)

* Treat an encoding of '' as ascii; this can happen when bzr is run
  under vim on Mac OS X.
  (Neil Martinsen-Burrell)

* ``VersionedFile.make_mpdiffs()`` was raising an exception that wasn't in
  scope. (Daniel Fischer #235687)

Documentation
*************

* Added directory structure and started translation of docs in spanish.
  (Martin Albisetti, Lucio Albenga)

* Incorporate feedback from Jelmer Vernooij and Neil Martinsen-Burrell
  on the plugin and integration chapters of the User Guide.
  (Ian Clatworthy)

* More Bazaar developer documentation about packaging and release process,
  and about use of Python reprs.
  (Martin Pool, Martin Albisetti)

* Updated Tortise strategy document. (Mark Hammond)

Testing
*******

* ``bzrlib.tests.adapt_tests`` was broken and unused - it has been fixed.
  (Robert Collins)

* Fix the test HTTPServer to be isolated from chdir calls made while it is
  running, allowing it to be used in blackbox tests. (Robert Collins)

* New helper function for splitting test suites
  ``split_suite_by_condition``. (Robert Collins)

Internals
*********

* ``Branch.missing_revisions`` has been deprecated. Similar functionality
  can be obtained using ``bzrlib.missing.find_unmerged``. The api was
  fairly broken, and the function was unused, so we are getting rid of it.
  (John Arbash Meinel)

API Changes
***********

* ``Branch.abspath`` is deprecated; use the Tree or Transport
  instead.  (Martin Pool)

* ``Branch.update_revisions`` now takes an optional ``Graph``
  object. This can be used by ``update_revisions`` when it is
  checking ancestry, and allows callers to prefer request to go to a
  local branch.  (John Arbash Meinel)

* Branch, Repository, Tree and BzrDir should expose a Transport as an
  attribute if they have one, rather than having it indirectly accessible
  as ``.control_files._transport``.  This doesn't add a requirement
  to support a Transport in cases where it was not needed before;
  it just simplifies the way it is reached.  (Martin Pool)

* ``bzr missing --mine-only`` will return status code 0 if you have no
  new revisions, but the remote does. Similarly for ``--theirs-only``.
  The new code only checks one side, so it doesn't know if the other
  side has changes. This seems more accurate with the request anyway.
  It also changes the output to print '[This|Other] branch is up to
  date.' rather than displaying nothing.  (John Arbash Meinel)

* ``LockableFiles.put_utf8``, ``put_bytes`` and ``controlfilename``
  are now deprecated in favor of using Transport operations.
  (Martin Pool)

* Many methods on ``VersionedFile``, ``Repository`` and in
  ``bzrlib.revision``  deprecated before bzrlib 1.5 have been removed.
  (Robert Collins)

* ``RevisionSpec.wants_revision_history`` can be set to False for a given
  ``RevisionSpec``. This will disable the existing behavior of passing in
  the full revision history to ``self._match_on``. Useful for specs that
  don't actually need access to the full history. (John Arbash Meinel)

* The constructors of ``SmartClientMedium`` and its subclasses now require a
  ``base`` parameter.  ``SmartClientMedium`` implementations now also need
  to provide a ``remote_path_from_transport`` method.  (Andrew Bennetts)

* The default permissions for creating new files and directories
  should now be obtained from ``BzrDir._get_file_mode()`` and
  ``_get_dir_mode()``, rather than from LockableFiles.  The ``_set_file_mode``
  and ``_set_dir_mode`` variables on LockableFiles which were advertised
  as a way for plugins to control this are no longer consulted.
  (Martin Pool)

* ``VersionedFile.join`` is deprecated. This method required local
  instances of both versioned file objects and was thus hostile to being
  used for streaming from a smart server. The new get_record_stream and
  insert_record_stream are meant to efficiently replace this method.
  (Robert Collins)

* ``WorkingTree.set_parent_(ids/trees)`` will now filter out revisions
  which are in the ancestry of other revisions. So if you merge the same
  tree twice, or merge an ancestor of an existing merge, it will only
  record the newest. (If you merge a descendent, it will replace its
  ancestor). (John Arbash Meinel, #235407)

* ``WorkingTreeFormat2.stub_initialize_remote`` is now private.
  (Martin Pool)


bzr 1.5 2008-05-16
##################

This release of Bazaar includes several updates to the documentation, and fixes
to prepare for making rich root support the default format. Many bugs have been
squashed, including fixes to log, bzr+ssh inter-operation with older servers.

Changes
*******

* Suppress deprecation warnings when bzrlib is a 'final' release. This way
  users of packaged software won't be bothered with DeprecationWarnings,
  but developers and testers will still see them. (John Arbash Meinel)

Documentation
*************

* Incorporate feedback from Jelmer Vernooij and Neil Martinsen-Burrell
  on the plugin and integration chapters of the User Guide.
  (Ian Clatworthy)


bzr 1.5rc1 2008-05-09
#####################

Changes
*******

* Broader support of GNU Emacs mail clients. Set
  ``mail_client=emacsclient`` in your bazaar.conf and ``send`` will pop the
  bundle in a mail buffer according to the value of ``mail-user-agent``
  variable. (Xavier Maillard)

Improvements
************

* Diff now handles revision specs like "branch:" and "submit:" more
  efficiently.  (Aaron Bentley, #202928)

* More friendly error given when attempt to start the smart server
  on an address already in use. (Andrea Corbellini, #200575)

* Pull completes much faster when there is nothing to pull.
  (Aaron Bentley)

Bugfixes
********

* Authentication.conf can define sections without password.
  (Vincent Ladeuil, #199440)

* Avoid muttering every time a child update does not cause a progress bar
  update. (John Arbash Meinel, #213771)

* ``Branch.reconcile()`` is now implemented. This allows ``bzr reconcile``
  to fix when a Branch has a non-canonical mainline history. ``bzr check``
  also detects this condition. (John Arbash Meinel, #177855)

* ``bzr log -r ..X bzr://`` was failing, because it was getting a request
  for ``revision_id=None`` which was not a string.
  (John Arbash Meinel, #211661)

* ``bzr commit`` now works with Microsoft's FTP service.
  (Andreas Deininger)

* Catch definitions outside sections in authentication.conf.
  (Vincent Ladeuil, #217650)

* Conversion from non-rich-root to rich-root(-pack) updates inventory
  sha1s, even when bundles are used.  (Aaron Bentley, #181391)

* Conversion from non-rich-root to rich-root(-pack) works correctly even
  though search keys are not topologically sorted.  (Aaron Bentley)

* Conversion from non-rich-root to rich-root(-pack) works even when a
  parent revision has a different root id.  (Aaron Bentley, #177874)

* Disable strace testing until strace is fixed (see bug #103133) and emit a
  warning when selftest ends to remind us of leaking tests.
  (Vincent Ladeuil, #226769)

* Fetching all revisions from a repository does not cause pack collisions.
  (Robert Collins, Aaron Bentley, #212908)

* Fix error about "attempt to add line-delta in non-delta knit".
  (Andrew Bennetts, #217701)

* Pushing a branch in "dirstate" format (Branch5) over bzr+ssh would break
  if the remote server was < version 1.2. This was due to a bug in the
  RemoteRepository.get_parent_map() fallback code.
  (John Arbash Meinel, #214894)

* Remove leftover code in ``bzr_branch`` that inappropriately creates
  a ``branch-name`` file in the branch control directory.
  (Martin Pool)

* Set SO_REUSEADDR on server sockets of ``bzr serve`` to avoid problems
  rebinding the socket when starting the server a second time.
  (John Arbash Meinel, Martin Pool, #164288)

* Severe performance degradation in fetching from knit repositories to
  knits and packs due to parsing the entire revisions.kndx on every graph
  walk iteration fixed by using the Repository.get_graph API.  There was
  another regression in knit => knit fetching which re-read the index for
  every revision each side had in common.
  (Robert Collins, John Arbash Meinel)

* When logging the changes to a particular file, there was a bug if there
  were ghosts in the revision ancestry. (John Arbash Meinel, #209948)

* xs4all's ftp server returns a temporary error when trying to list an
  empty directory, rather than returning an empty list. Adding a
  workaround so that we don't get spurious failures.
  (John Arbash Meinel, #215522)

Documentation
*************

* Expanded the User Guide to include new chapters on popular plugins and
  integrating Bazaar into your environment. The *Best practices* chapter
  was renamed to *Miscellaneous topics* as suggested by community
  feedback as well. (Ian Clatworthy)

* Document outlining strategies for TortoiseBzr. (Mark Hammond)

* Improved the documentation on hooks. (Ian Clatworthy)

* Update authentication docs regarding ssh agents.
  (Vincent Ladeuil, #183705)

Testing
*******

* Add ``thread_name_suffix`` parameter to SmartTCPServer_for_testing, to
  make it easy to identify which test spawned a thread with an unhandled
  exception. (Andrew Bennetts)

* New ``--debugflag``/``-E`` option to ``bzr selftest`` for setting
  options for debugging tests, these are complementary to the the -D
  options.  The ``-Dselftest_debug`` global option has been replaced by the
  ``-E=allow_debug`` option for selftest. (Andrew Bennetts)

* Parameterised test ids are preserved correctly to aid diagnosis of test
  failures. (Robert Collins, Andrew Bennetts)

* selftest now accepts --starting-with <id> to load only the tests whose id
  starts with the one specified. This greatly speeds up running the test
  suite on a limited set of tests and can be used to run the tests for a
  single module, a single class or even a single test.  (Vincent Ladeuil)

* The test suite modules have been modified to define load_tests() instead
  of test_suite(). That speeds up selective loading (via --load-list)
  significantly and provides many examples on how to migrate (grep for
  load_tests).  (Vincent Ladeuil)

Internals
*********

* ``Hooks.install_hook`` is now deprecated in favour of
  ``Hooks.install_named_hook`` which adds a required ``name`` parameter, to
  avoid having to call ``Hooks.name_hook``. (Daniel Watkins)

* Implement xml8 serializer.  (Aaron Bentley)

* New form ``@deprecated_method(deprecated_in(1, 5, 0))`` for making
  deprecation wrappers.  (Martin Pool)

* ``Repository.revision_parents`` is now deprecated in favour of
  ``Repository.get_parent_map([revid])[revid]``. (Jelmer Vernooij)

* The Python ``assert`` statement is no longer used in Bazaar source, and
  a test checks this.  (Martin Pool)

API Changes
***********

* ``bzrlib.status.show_pending_merges`` requires the repository to be
  locked by the caller. Callers should have been doing it anyway, but it
  will now raise an exception if they do not. (John Arbash Meinel)

* Repository.get_data_stream, Repository.get_data_stream_for_search(),
  Repository.get_deltas_for_revsions(), Repository.revision_trees(),
  Repository.item_keys_introduced_by() no longer take read locks.
  (Aaron Bentley)

* ``LockableFiles.get_utf8`` and ``.get`` are deprecated, as a start
  towards removing LockableFiles and ``.control_files`` entirely.
  (Martin Pool)

* Methods deprecated prior to 1.1 have been removed.
  (Martin Pool)


bzr 1.4 2008-04-28
##################

This release of Bazaar includes handy improvements to the speed of log and
status, new options for several commands, improved documentation, and better
hooks, including initial code for server-side hooks.  A number of bugs have
been fixed, particularly in interoperability between different formats or
different releases of Bazaar over there network.  There's been substantial
internal work in both the repository and network code to enable new features
and faster performance.

Bug Fixes
*********

* Pushing a branch in "dirstate" format (Branch5) over bzr+ssh would break
  if the remote server was < version 1.2.  This was due to a bug in the
  RemoteRepository.get_parent_map() fallback code.
  (John Arbash Meinel, Andrew Bennetts, #214894)


bzr 1.4rc2 2008-04-21
#####################

Bug Fixes
*********

* ``bzr log -r ..X bzr://`` was failing, because it was getting a request
  for ``revision_id=None`` which was not a string.
  (John Arbash Meinel, #211661)

* Fixed a bug in handling ghost revisions when logging changes in a
  particular file.  (John Arbash Meinel, #209948)

* Fix error about "attempt to add line-delta in non-delta knit".
  (Andrew Bennetts, #205156)

* Fixed performance degradation in fetching from knit repositories to
  knits and packs due to parsing the entire revisions.kndx on every graph
  walk iteration fixed by using the Repository.get_graph API.  There was
  another regression in knit => knit fetching which re-read the index for
  every revision each side had in common.
  (Robert Collins, John Arbash Meinel)


bzr 1.4rc1 2008-04-11
#####################

Changes
*******

* bzr main script cannot be imported (Benjamin Peterson)

* On Linux bzr additionally looks for plugins in arch-independent site
  directory. (Toshio Kuratomi)

* The ``set_rh`` branch hook is now deprecated. Please migrate
  any plugins using this hook to use an alternative, e.g.
  ``post_change_branch_tip``. (Ian Clatworthy)

* When a plugin cannot be loaded as the file path is not a valid
  python module name bzr will now strip a ``bzr_`` prefix from the
  front of the suggested name, as many plugins (e.g. bzr-svn)
  want to be installed without this prefix. It is a common mistake
  to have a folder named "bzr-svn" for that plugin, especially
  as this is what bzr branch lp:bzr-svn will give you. (James Westby,
  Andrew Cowie)

* UniqueIntegerBugTracker now appends bug-ids instead of joining
  them to the base URL. Plugins that register bug trackers may
  need a trailing / added to the base URL if one is not already there.
  (James Wesby, Andrew Cowie)

Features
********

* Added start_commit hook for mutable trees. (Jelmer Vernooij, #186422)

* ``status`` now accepts ``--no-pending`` to show the status without
  listing pending merges, which speeds up the command a lot on large
  histories.  (James Westby, #202830)

* New ``post_change_branch_tip`` hook that is called after the
  branch tip is moved but while the branch is still write-locked.
  See the User Reference for signature details.
  (Ian Clatworthy, James Henstridge)

* Reconfigure can convert a branch to be standalone or to use a shared
  repository.  (Aaron Bentley)

Improvements
************

* The smart protocol now has support for setting branches' revision info
  directly.  This should make operations like push slightly faster, and is a
  step towards server-side hooks.  The new request method name is
  ``Branch.set_last_revision_info``.  (Andrew Bennetts)

* ``bzr commit --fixes`` now recognises "gnome" as a tag by default.
  (James Westby, Andrew Cowie)

* ``bzr switch`` will attempt to find branches to switch to relative to the
  current branch. E.g. ``bzr switch branchname`` will look for
  ``current_branch/../branchname``. (Robert Collins, Jelmer Vernooij,
  Wouter van Heyst)

* Diff is now more specific about execute-bit changes it describes
  (Chad Miller)

* Fetching data over HTTP is a bit faster when urllib is used.  This is done
  by forcing it to recv 64k at a time when reading lines in HTTP headers,
  rather than just 1 byte at a time.  (Andrew Bennetts)

* Log --short and --line are much faster when -r is not specified.
  (Aaron Bentley)

* Merge is faster.  We no longer check a file's existence unnecessarily
  when merging the execute bit.  (Aaron Bentley)

* ``bzr status`` on an explicit list of files no longer shows pending
  merges, making it much faster on large trees. (John Arbash Meinel)

* The launchpad directory service now warns the user if they have not set
  their launchpad login and are trying to resolve a URL using it, just
  in case they want to do a write operation with it.  (James Westby)

* The smart protocol client is slightly faster, because it now only queries
  the server for the protocol version once per connection.  Also, the HTTP
  transport will now automatically probe for and use a smart server if
  one is present.  You can use the new ``nosmart+`` transport decorator
  to get the old behaviour.  (Andrew Bennetts)

* The ``version`` command takes a ``--short`` option to print just the
  version number, for easier use in scripts.  (Martin Pool)

* Various operations with revision specs and commands that calculate
  revnos and revision ids are faster.  (John A. Meinel, Aaron Bentley)

Bugfixes
********

* Add ``root_client_path`` parameter to SmartWSGIApp and
  SmartServerRequest.  This makes it possible to publish filesystem
  locations that don't exactly match URL paths. SmartServerRequest
  subclasses should use the new ``translate_client_path`` and
  ``transport_from_client_path`` methods when dealing with paths received
  from a client to take this into account.  (Andrew Bennetts, #124089)

* ``bzr mv a b`` can be now used also to rename previously renamed
  directories, not only files. (Lukáš Lalinský, #107967)

* ``bzr uncommit --local`` can now remove revisions from the local
  branch to be symmetric with ``bzr commit --local``.
  (John Arbash Meinel, #93412)

* Don't ask for a password if there is no real terminal.
  (Alexander Belchenko, #69851)

* Fix a bug causing a ValueError crash in ``parse_line_delta_iter`` when
  fetching revisions from a knit to pack repository or vice versa using
  bzr:// (including over http or ssh).
  (#208418, Andrew Bennetts, Martin Pool, Robert Collins)

* Fixed ``_get_line`` in ``bzrlib.smart.medium``, which was buggy.  Also
  fixed ``_get_bytes`` in the same module to use the push back buffer.
  These bugs had no known impact in normal use, but were problematic for
  developers working on the code, and were likely to cause real bugs sooner
  or later.  (Andrew Bennetts)

* Implement handling of basename parameter for DefaultMail.  (James Westby)

* Incompatibility with Paramiko versions newer than 1.7.2 was fixed.
  (Andrew Bennetts, #213425)

* Launchpad locations (lp: URLs) can be pulled.  (Aaron Bentley, #181945)

* Merges that add files to deleted root directories complete.  They
  do create conflicts.  (Aaron Bentley, #210092)

* vsftp's return ``550 RNFR command failed.`` supported.
  (Marcus Trautwig, #129786)

Documentation
*************

* Improved documentation on send/merge relationship. (Peter Schuller)

* Minor fixes to the User Guide. (Matthew Fuller)

* Reduced the evangelism in the User Guide. (Ian Clatworthy)

* Added Integrating with Bazaar document for developers (Martin Albisetti)

API Breaks
**********

* Attempting to pull data from a ghost aware repository (e.g. knits) into a
  non-ghost aware repository such as weaves will now fail if there are
  ghosts.  (Robert Collins)

* ``KnitVersionedFile`` no longer accepts an ``access_mode`` parameter, and
  now requires the ``index`` and ``access_method`` parameters to be
  supplied. A compatible shim has been kept in the new function
  ``knit.make_file_knit``. (Robert Collins)

* Log formatters must now provide log_revision instead of show and
  show_merge_revno methods. The latter had been deprecated since the 0.17
  release. (James Westby)

* ``LoopbackSFTP`` is now called ``SocketAsChannelAdapter``.
  (Andrew Bennetts)

* ``osutils.backup_file`` is removed. (Alexander Belchenko)

* ``Repository.get_revision_graph`` is deprecated, with no replacement
  method. The method was size(history) and not desirable. (Robert Collins)

* ``revision.revision_graph`` is deprecated, with no replacement function.
  The function was size(history) and not desirable. (Robert Collins)

* ``Transport.get_shared_medium`` is deprecated.  Use
  ``Transport.get_smart_medium`` instead.  (Andrew Bennetts)

* ``VersionedFile`` factories now accept a get_scope parameter rather
  than using a call to ``transaction_finished``, allowing the removal of
  the fixed list of versioned files per repository. (Robert Collins)

* ``VersionedFile.annotate_iter`` is deprecated. While in principle this
  allowed lower memory use, all users of annotations wanted full file
  annotations, and there is no storage format suitable for incremental
  line-by-line annotation. (Robert Collins)

* ``VersionedFile.clone_text`` is deprecated. This performance optimisation
  is no longer used - reading the content of a file that is undergoing a
  file level merge to identical state on two branches is rare enough, and
  not expensive enough to special case. (Robert Collins)

* ``VersionedFile.clear_cache`` and ``enable_cache`` are deprecated.
  These methods added significant complexity to the ``VersionedFile``
  implementation, but were only used for optimising fetches from knits -
  which can be done from outside the knit layer, or via a caching
  decorator. As knits are not the default format, the complexity is no
  longer worth paying. (Robert Collins)

* ``VersionedFile.create_empty`` is removed. This method presupposed a
  sensible mapping to a transport for individual files, but pack backed
  versioned files have no such mapping. (Robert Collins)

* ``VersionedFile.get_graph`` is deprecated, with no replacement method.
  The method was size(history) and not desirable. (Robert Collins)

* ``VersionedFile.get_graph_with_ghosts`` is deprecated, with no
  replacement method.  The method was size(history) and not desirable.
  (Robert Collins)

* ``VersionedFile.get_parents`` is deprecated, please use
  ``VersionedFile.get_parent_map``. (Robert Collins)

* ``VersionedFile.get_sha1`` is deprecated, please use
  ``VersionedFile.get_sha1s``. (Robert Collins)

* ``VersionedFile.has_ghost`` is now deprecated, as it is both expensive
  and unused outside of a single test. (Robert Collins)

* ``VersionedFile.iter_parents`` is now deprecated in favour of
  ``get_parent_map`` which can be used to instantiate a Graph on a
  VersionedFile. (Robert Collins)

* ``VersionedFileStore`` no longer uses the transaction parameter given
  to most methods; amongst other things this means that the
  get_weave_or_empty method no longer guarantees errors on a missing weave
  in a readonly transaction, and no longer caches versioned file instances
  which reduces memory pressure (but requires more careful management by
  callers to preserve performance). (Robert Collins)

Testing
*******

* New -Dselftest_debug flag disables clearing of the debug flags during
  tests.  This is useful if you want to use e.g. -Dhpss to help debug a
  failing test.  Be aware that using this feature is likely to cause
  spurious test failures if used with the full suite. (Andrew Bennetts)

* selftest --load-list now uses a new more agressive test loader that will
  avoid loading unneeded modules and building their tests. Plugins can use
  this new loader by defining a load_tests function instead of a test_suite
  function. (a forthcoming patch will provide many examples on how to
  implement this).
  (Vincent Ladeuil)

* selftest --load-list now does some sanity checks regarding duplicate test
  IDs and tests present in the list but not found in the actual test suite.
  (Vincent Ladeuil)

* Slightly more concise format for the selftest progress bar, so there's
  more space to show the test name.  (Martin Pool) ::

    [2500/10884, 1fail, 3miss in 1m29s] test_revisionnamespaces.TestRev

* The test suite takes much less memory to run, and is a bit faster.  This
  is done by clearing most attributes of TestCases after running them, if
  they succeeded.  (Andrew Bennetts)

Internals
*********

* Added ``_build_client_protocol`` to ``_SmartClient``.  (Andrew Bennetts)

* Added basic infrastructure for automatic plugin suggestion.
  (Martin Albisetti)

* If a ``LockableFiles`` object is not explicitly unlocked (for example
  because of a missing ``try/finally`` block, it will give a warning but
  not automatically unlock itself.  (Previously they did.)  This
  sometimes caused knock-on errors if for example the network connection
  had already failed, and should not be relied upon by code.
  (Martin Pool, #109520)

* ``make dist`` target to build a release tarball, and also
  ``check-dist-tarball`` and ``dist-upload-escudero``.  (Martin Pool)

* The ``read_response_tuple`` method of ``SmartClientRequestProtocol*``
  classes will now raise ``UnknownSmartMethod`` when appropriate, so that
  callers don't need to try distinguish unknown request errors from other
  errors.  (Andrew Bennetts)

* ``set_make_working_trees`` is now implemented provided on all repository
  implementations (Aaron Bentley)

* ``VersionedFile`` now has a new method ``get_parent_map`` which, like
  ``Graph.get_parent_map`` returns a dict of key:parents. (Robert Collins)


bzr 1.3.1 2008-04-09
####################

No changes from 1.3.1rc1.


bzr 1.3.1rc1 2008-04-04
#######################

Bug Fixes
*********

* Fix a bug causing a ValueError crash in ``parse_line_delta_iter`` when
  fetching revisions from a knit to pack repository or vice versa using
  bzr:// (including over http or ssh).
  (#208418, Andrew Bennetts, Martin Pool, Robert Collins)


bzr 1.3 2008-03-20
##################

Bazaar has become part of the GNU project <http://www.gnu.org>

Many operations that act on history, including ``log`` and ``annotate`` are now
substantially faster.  Several bugs have been fixed and several new options and
features have been added.

Testing
*******

* Avoid spurious failure of ``TestVersion.test_version`` matching
  directory names.
  (#202778, Martin Pool)


bzr 1.3rc1 2008-03-16
#####################

Notes When Upgrading
********************

* The backup directory created by ``upgrade`` is now called
  ``backup.bzr``, not ``.bzr.backup``. (Martin Albisetti)

Changes
*******

* A new repository format 'development' has been added. This format will
  represent the latest 'in-progress' format that the bzr developers are
  interested in getting early-adopter testing and feedback on.
  ``doc/developers/development-repo.txt`` has detailed information.
  (Robert Collins)

* BZR_LOG environment variable controls location of .bzr.log trace file.
  User can suppress writing messages to .bzr.log by using '/dev/null'
  filename (on Linux) or 'NUL' (on Windows). If BZR_LOG variable
  is not defined but BZR_HOME is defined then default location
  for .bzr.log trace file is ``$BZR_HOME/.bzr.log``.
  (Alexander Belchenko, #106117)

* ``launchpad`` builtin plugin now shipped as separate part in standalone
  bzr.exe, installed to ``C:\Program Files\Bazaar\plugins`` directory,
  and standalone installer allows user to skip installation of this plugin.
  (Alexander Belchenko)

* Restore auto-detection of plink.exe on Windows. (Dmitry Vasiliev)

* Version number is now shown as "1.2" or "1.2pr2", without zeroed or
  missing final fields.  (Martin Pool)

Features
********

* ``branch`` and ``checkout`` can hard-link working tree files, which is
  faster and saves space.  (Aaron Bentley)

* ``bzr send`` will now also look at the ``child_submit_to`` setting in
  the submit branch to determine the email address to send to.
  (Jelmer Vernooij)

Improvements
************

* BzrBranch._lefthand_history is faster on pack repos.  (Aaron Bentley)

* Branch6.generate_revision_history is faster.  (Aaron Bentley)

* Directory services can now be registered, allowing special URLs to be
  dereferenced into real URLs.  This is a generalization and cleanup of
  the lp: transport lookup.  (Aaron Bentley)

* Merge directives that are automatically attached to emails have nicer
  filenames, based on branch-nick + revno. (Aaron Bentley)

* ``push`` has a ``--revision`` option, to specify what revision to push up
  to.  (Daniel Watkins)

* Significantly reducing execution time and network traffic for trivial
  case of running ``bzr missing`` command for two identical branches.
  (Alexander Belchenko)

* Speed up operations that look at the revision graph (such as 'bzr log').
  ``KnitPackRepositor.get_revision_graph`` uses ``Graph.iter_ancestry`` to
  extract the revision history. This allows filtering ghosts while
  stepping instead of needing to peek ahead. (John Arbash Meinel)

* The ``hooks`` command lists installed hooks, to assist in debugging.
  (Daniel Watkins)

* Updates to how ``annotate`` work. Should see a measurable improvement in
  performance and memory consumption for file with a lot of merges.
  Also, correctly handle when a line is introduced by both parents (it
  should be attributed to the first merge which notices this, and not
  to all subsequent merges.) (John Arbash Meinel)

Bugfixes
********

* Autopacking no longer holds the full set of inventory lines in
  memory while copying. For large repositories, this can amount to
  hundreds of MB of ram consumption.
  (Ian Clatworthy, John Arbash Meinel)

* Cherrypicking when using ``--format=merge3`` now explictly excludes
  BASE lines. (John Arbash Meinel, #151731)

* Disable plink's interactive prompt for password.
  (#107593, Dmitry Vasiliev)

* Encode command line arguments from unicode to user_encoding before
  invoking external mail client in `bzr send` command.
  (#139318, Alexander Belchenko)

* Fixed problem connecting to ``bzr+https://`` servers.
  (#198793, John Ferlito)

* Improved error reporting in the Launchpad plugin. (Daniel Watkins,
  #196618)

* Include quick-start-summary.svg file to python-based installer(s)
  for Windows. (#192924, Alexander Belchenko)

* lca merge now respects specified files. (Aaron Bentley)

* Make version-info --custom imply --all. (#195560, James Westby)

* ``merge --preview`` now works for merges that add or modify
  symlinks (James Henstridge)

* Redirecting the output from ``bzr merge`` (when the remembered
  location is used) now works. (John Arbash Meinel)

* setup.py script explicitly checks for Python version.
  (Jari Aalto, Alexander Belchenko, #200569)

* UnknownFormatErrors no longer refer to branches regardless of kind of
  unknown format. (Daniel Watkins, #173980)

* Upgrade bundled ConfigObj to version 4.5.2, which properly quotes #
  signs, among other small improvements. (Matt Nordhoff, #86838)

* Use correct indices when emitting LCA conflicts.  This fixes IndexError
  errors.  (Aaron Bentley, #196780)

Documentation
*************

* Explained how to use ``version-info --custom`` in the User Guide.
  (Neil Martinsen-Burrell)

API Breaks
**********

* Support for loading plugins from zip files and
  ``bzrlib.plugin.load_from_zip()`` function are deprecated.
  (Alexander Belchenko)

Testing
*******

* Added missing blackbox tests for ``modified`` (Adrian Wilkins)

* The branch interface tests were invalid for branches using rich-root
  repositories because the empty string is not a valid file-id.
  (Robert Collins)

Internals
*********

* ``Graph.iter_ancestry`` returns the ancestry of revision ids. Similar to
  ``Repository.get_revision_graph()`` except it includes ghosts and you can
  stop part-way through. (John Arbash Meinel)

* New module ``tools/package_mf.py`` provide custom module finder for
  python packages (improves standard python library's modulefinder.py)
  used by ``setup.py`` script while building standalone bzr.exe.
  (Alexander Belchenko)

* New remote method ``RemoteBzrDir.find_repositoryV2`` adding support for
  detecting external lookup support on remote repositories. This method is
  now attempted first when lookup up repositories, leading to an extra
  round trip on older bzr smart servers. (Robert Collins)

* Repository formats have a new supported-feature attribute
  ``supports_external_lookups`` used to indicate repositories which support
  falling back to other repositories when they have partial data.
  (Robert Collins)

* ``Repository.get_revision_graph_with_ghosts`` and
  ``bzrlib.revision.(common_ancestor,MultipleRevisionSources,common_graph)``
  have been deprecated.  (John Arbash Meinel)

* ``Tree.iter_changes`` is now a public API, replacing the work-in-progress
  ``Tree._iter_changes``. The api is now considered stable and ready for
  external users.  (Aaron Bentley)

* The bzrdir format registry now accepts an ``alias`` keyword to
  register_metadir, used to indicate that a format name is an alias for
  some other format and thus should not be reported when describing the
  format. (Robert Collins)


bzr 1.2 2008-02-15
##################

Bug Fixes
*********

* Fix failing test in Launchpad plugin. (Martin Pool)


bzr 1.2rc1 2008-02-13
#####################

Notes When Upgrading
********************

* Fetching via the smart protocol may need to reconnect once during a fetch
  if the remote server is running Bazaar 1.1 or earlier, because the client
  attempts to use more efficient requests that confuse older servers.  You
  may be required to re-enter a password or passphrase when this happens.
  This won't happen if the server is upgraded to Bazaar 1.2.
  (Andrew Bennetts)

Changes
*******

* Fetching via bzr+ssh will no longer fill ghosts by default (this is
  consistent with pack-0.92 fetching over SFTP). (Robert Collins)

* Formatting of ``bzr plugins`` output is changed to be more human-
  friendly. Full path of plugins locations will be shown only with
  ``--verbose`` command-line option. (Alexander Belchenko)

* ``merge`` now prefers to use the submit branch, but will fall back to
  parent branch.  For many users, this has no effect.  But some users who
  pull and merge on the same branch will notice a change.  This change
  makes it easier to work on a branch on two different machines, pulling
  between the machines, while merging from the upstream.
  ``merge --remember`` can now be used to set the submit_branch.
  (Aaron Bentley)

Features
********

* ``merge --preview`` produces a diff of the changes merge would make,
  but does not actually perform the merge.  (Aaron Bentley)

* New smart method ``Repository.get_parent_map`` for getting revision
  parent data. This returns additional parent information topologically
  adjacent to the requested data to reduce round trip latency impacts.
  (Robert Collins)

* New smart method, ``Repository.stream_revisions_chunked``, for fetching
  revision data that streams revision data via a chunked encoding.  This
  avoids buffering large amounts of revision data on the server and on the
  client, and sends less data to the server to request the revisions.
  (Andrew Bennetts, Robert Collins, #178353)

* The launchpad plugin now handles lp urls of the form
  ``lp://staging/``, ``lp://demo/``, ``lp://dev/`` to use the appropriate
  launchpad instance to do the resolution of the branch identities.
  This is primarily of use to Launchpad developers, but can also
  be used by other users who want to try out Launchpad as
  a branch location without messing up their public Launchpad
  account.  Branches that are pushed to the staging environment
  have an expected lifetime of one day. (Tim Penhey)

Improvements
************

* Creating a new branch no longer tries to read the entire revision-history
  unnecessarily over smart server operations. (Robert Collins)

* Fetching between different repository formats with compatible models now
  takes advantage of the smart method to stream revisions.  (Andrew Bennetts)

* The ``--coverage`` option is now global, rather specific to ``bzr
  selftest``.  (Andrew Bennetts)

* The ``register-branch`` command will now use the public url of the branch
  containing the current directory, if one has been set and no explicit
  branch is provided.  (Robert Collins)

* Tweak the ``reannotate`` code path to optimize the 2-parent case.
  Speeds up ``bzr annotate`` with a pack repository by approx 3:2.
  (John Arbash Meinel)

Bugfixes
********

* Calculate remote path relative to the shared medium in _SmartClient.  This
  is related to the problem in bug #124089.  (Andrew Bennetts)

* Cleanly handle connection errors in smart protocol version two, the same
  way as they are handled by version one.  (Andrew Bennetts)

* Clearer error when ``version-info --custom`` is used without
  ``--template`` (Lukáš Lalinský)

* Don't raise UnavailableFeature during test setup when medusa is not
  available or tearDown is never called leading to nasty side effects.
  (#137823, Vincent Ladeuil)

* If a plugin's test suite cannot be loaded, for example because of a syntax
  error in the tests, then ``selftest`` fails, rather than just printing
  a warning.  (Martin Pool, #189771)

* List possible values for BZR_SSH environment variable in env-variables
  help topic. (Alexander Belchenko, #181842)

* New methods ``push_log_file`` and ``pop_log_file`` to intercept messages:
  popping the log redirection now precisely restores the previous state,
  which makes it easier to use bzr log output from other programs.
  TestCaseInTempDir no longer depends on a log redirection being established
  by the test framework, which lets bzr tests cleanly run from a normal
  unittest runner.
  (#124153, #124849, Martin Pool, Jonathan Lange)

* ``pull --quiet`` is now more quiet, in particular a message is no longer
  printed when the remembered pull location is used. (James Westby,
  #185907)

* ``reconfigure`` can safely be interrupted while fetching.
  (Aaron Bentley, #179316)

* ``reconfigure`` preserves tags when converting to and from lightweight
  checkouts.  (Aaron Bentley, #182040)

* Stop polluting /tmp when running selftest.
  (Vincent Ladeuil, #123623)

* Switch from NFKC => NFC for normalization checks. NFC allows a few
  more characters which should be considered valid.
  (John Arbash Meinel, #185458)

* The launchpad plugin now uses the ``edge`` xmlrpc server to avoid
  interacting badly with a bug on the launchpad side. (Robert Collins)

* Unknown hostnames when connecting to a ``bzr://`` URL no longer cause
  tracebacks.  (Andrew Bennetts, #182849)

API Breaks
**********

* Classes implementing Merge types like Merge3Merger must now accept (and
  honour) a do_merge flag in their constructor.  (Aaron Bentley)

* ``Repository.add_inventory`` and ``add_revision`` now require the caller
  to previously take a write lock (and start a write group.)
  (Martin Pool)

Testing
*******

* selftest now accepts --load-list <file> to load a test id list. This
  speeds up running the test suite on a limited set of tests.
  (Vincent Ladeuil)

Internals
*********

* Add a new method ``get_result`` to graph search objects. The resulting
  ``SearchResult`` can be used to recreate the search later, which will
  be useful in reducing network traffic. (Robert Collins)

* Use convenience function to check whether two repository handles
  are referring to the same repository in ``Repository.get_graph``.
  (Jelmer Vernooij, #187162)

* Fetching now passes the find_ghosts flag through to the
  ``InterRepository.missing_revision_ids`` call consistently for all
  repository types. This will enable faster missing revision discovery with
  bzr+ssh. (Robert Collins)

* Fix error handling in Repository.insert_data_stream. (Lukas Lalinsky)

* ``InterRepository.missing_revision_ids`` is now deprecated in favour of
  ``InterRepository.search_missing_revision_ids`` which returns a
  ``bzrlib.graph.SearchResult`` suitable for making requests from the smart
  server. (Robert Collins)

* New error ``NoPublicBranch`` for commands that need a public branch to
  operate. (Robert Collins)

* New method ``iter_inventories`` on Repository for access to many
  inventories. This is primarily used by the ``revision_trees`` method, as
  direct access to inventories is discouraged. (Robert Collins)

* New method ``next_with_ghosts`` on the Graph breadth-first-search objects
  which will split out ghosts and present parents into two separate sets,
  useful for code which needs to be aware of ghosts (e.g. fetching data
  cares about ghosts during revision selection). (Robert Collins)

* Record a timestamp against each mutter to the trace file, relative to the
  first import of bzrlib.  (Andrew Bennetts)

* ``Repository.get_data_stream`` is now deprecated in favour of
  ``Repository.get_data_stream_for_search`` which allows less network
  traffic when requesting data streams over a smart server. (Robert Collins)

* ``RemoteBzrDir._get_tree_branch`` no longer triggers ``_ensure_real``,
  removing one round trip on many network operations. (Robert Collins)

* RemoteTransport's ``recommended_page_size`` method now returns 64k, like
  SFTPTransport and HttpTransportBase.  (Andrew Bennetts)

* Repository has a new method ``has_revisions`` which signals the presence
  of many revisions by returning a set of the revisions listed which are
  present. This can be done by index queries without reading data for parent
  revision names etc. (Robert Collins)


bzr 1.1 2008-01-15
##################

(no changes from 1.1rc1)

bzr 1.1rc1 2008-01-05
#####################

Changes
*******

* Dotted revision numbers have been revised. Instead of growing longer with
  nested branches the branch number just increases. (eg instead of 1.1.1.1.1
  we now report 1.2.1.) This helps scale long lived branches which have many
  feature branches merged between them. (John Arbash Meinel)

* The syntax ``bzr diff branch1 branch2`` is no longer supported.
  Use ``bzr diff branch1 --new branch2`` instead. This change has
  been made to remove the ambiguity where ``branch2`` is in fact a
  specific file to diff within ``branch1``.

Features
********

* New option to use custom template-based formats in  ``bzr version-info``.
  (Lukáš Lalinský)

* diff '--using' allows an external diff tool to be used for files.
  (Aaron Bentley)

* New "lca" merge-type for fast everyday merging that also supports
  criss-cross merges.  (Aaron Bentley)

Improvements
************

* ``annotate`` now doesn't require a working tree. (Lukáš Lalinský,
  #90049)

* ``branch`` and ``checkout`` can now use files from a working tree to
  to speed up the process.  For checkout, this requires the new
  --files-from flag.  (Aaron Bentley)

* ``bzr diff`` now sorts files in alphabetical order.  (Aaron Bentley)

* ``bzr diff`` now works on branches without working trees. Tree-less
  branches can also be compared to each other and to working trees using
  the new diff options ``--old`` and ``--new``. Diffing between branches,
  with or without trees, now supports specific file filtering as well.
  (Ian Clatworthy, #6700)

* ``bzr pack`` now orders revision texts in topological order, with newest
  at the start of the file, promoting linear reads for ``bzr log`` and the
  like. This partially fixes #154129. (Robert Collins)

* Merge directives now fetch prerequisites from the target branch if
  needed.  (Aaron Bentley)

* pycurl now handles digest authentication.
  (Vincent Ladeuil)

* ``reconfigure`` can now convert from repositories.  (Aaron Bentley)

* ``-l`` is now a short form for ``--limit`` in ``log``.  (Matt Nordhoff)

* ``merge`` now warns when merge directives cause cherrypicks.
  (Aaron Bentley)

* ``split`` now supported, to enable splitting large trees into smaller
  pieces.  (Aaron Bentley)

Bugfixes
********

* Avoid AttributeError when unlocking a pack repository when an error occurs.
  (Martin Pool, #180208)

* Better handle short reads when processing multiple range requests.
  (Vincent Ladeuil, #179368)

* build_tree acceleration uses the correct path when a file has been moved.
  (Aaron Bentley)

* ``commit`` now succeeds when a checkout and its master branch share a
  repository.  (Aaron Bentley, #177592)

* Fixed error reporting of unsupported timezone format in
  ``log --timezone``. (Lukáš Lalinský, #178722)

* Fixed Unicode encoding error in ``ignored`` when the output is
  redirected to a pipe. (Lukáš Lalinský)

* Fix traceback when sending large response bodies over the smart protocol
  on Windows. (Andrew Bennetts, #115781)

* Fix ``urlutils.relative_url`` for the case of two ``file:///`` URLs
  pointed to different logical drives on Windows.
  (Alexander Belchenko, #90847)

* HTTP test servers are now compatible with the http protocol version 1.1.
  (Vincent Ladeuil, #175524)

* _KnitParentsProvider.get_parent_map now handles requests for ghosts
  correctly, instead of erroring or attributing incorrect parents to ghosts.
  (Aaron Bentley)

* ``merge --weave --uncommitted`` now works.  (Aaron Bentley)

* pycurl authentication handling was broken and incomplete. Fix handling of
  user:pass embedded in the urls.
  (Vincent Ladeuil, #177643)

* Files inside non-directories are now handled like other conflict types.
  (Aaron Bentley, #177390)

* ``reconfigure`` is able to convert trees into lightweight checkouts.
  (Aaron Bentley)

* Reduce lockdir timeout to 0 when running ``bzr serve``.  (Andrew Bennetts,
  #148087)

* Test that the old ``version_info_format`` functions still work, even
  though they are deprecated. (John Arbash Meinel, ShenMaq, #177872)

* Transform failures no longer cause ImmortalLimbo errors (Aaron Bentley,
  #137681)

* ``uncommit`` works even when the commit messages of revisions to be
  removed use characters not supported in the terminal encoding.
  (Aaron Bentley)

* When dumb http servers return whole files instead of the requested ranges,
  read the remaining bytes by chunks to avoid overflowing network buffers.
  (Vincent Ladeuil, #175886)

Documentation
*************

* Minor tweaks made to the bug tracker integration documentation.
  (Ian Clatworthy)

* Reference material has now be moved out of the User Guide and added
  to the User Reference. The User Reference has gained 4 sections as
  a result: Authenication Settings, Configuration Settings, Conflicts
  and Hooks. All help topics are now dumped into text format in the
  doc/en/user-reference directory for those who like browsing that
  information in their editor. (Ian Clatworthy)

* *Using Bazaar with Launchpad* tutorial added. (Ian Clatworthy)

Internals
*********

* find_* methods available for BzrDirs, Branches and WorkingTrees.
  (Aaron Bentley)

* Help topics can now be loaded from files.
  (Ian Clatworthy, Alexander Belchenko)

* get_parent_map now always provides tuples as its output.  (Aaron Bentley)

* Parent Providers should now implement ``get_parent_map`` returning a
  dictionary instead of ``get_parents`` returning a list.
  ``Graph.get_parents`` is now deprecated. (John Arbash Meinel,
  Robert Collins)

* Patience Diff now supports arbitrary python objects, as long as they
  support ``hash()``. (John Arbash Meinel)

* Reduce selftest overhead to establish test names by memoization.
  (Vincent Ladeuil)

API Breaks
**********

Testing
*******

* Modules can now customise their tests by defining a ``load_tests``
  attribute. ``pydoc bzrlib.tests.TestUtil.TestLoader.loadTestsFromModule``
  for the documentation on this attribute. (Robert Collins)

* New helper function ``bzrlib.tests.condition_id_re`` which helps
  filter tests based on a regular expression search on the tests id.
  (Robert Collins)

* New helper function ``bzrlib.tests.condition_isinstance`` which helps
  filter tests based on class. (Robert Collins)

* New helper function ``bzrlib.tests.exclude_suite_by_condition`` which
  generalises the ``exclude_suite_by_re`` function. (Robert Collins)

* New helper function ``bzrlib.tests.filter_suite_by_condition`` which
  generalises the ``filter_suite_by_re`` function. (Robert Collins)

* New helper method ``bzrlib.tests.exclude_tests_by_re`` which gives a new
  TestSuite that does not contain tests from the input that matched a
  regular expression. (Robert Collins)

* New helper method ``bzrlib.tests.randomize_suite`` which returns a
  randomized copy of the input suite. (Robert Collins)

* New helper method ``bzrlib.tests.split_suite_by_re`` which splits a test
  suite into two according to a regular expression. (Robert Collins)

* Parametrize all http tests for the transport implementations, the http
  protocol versions (1.0 and 1.1) and the authentication schemes.
  (Vincent Ladeuil)

* The ``exclude_pattern`` and ``random_order`` parameters to the function
  ``bzrlib.tests.filter_suite_by_re`` have been deprecated. (Robert Collins)

* The method ``bzrlib.tests.sort_suite_by_re`` has been deprecated. It is
  replaced by the new helper methods added in this release. (Robert Collins)


bzr 1.0 2007-12-14
##################

Documentation
*************

* More improvements and fixes to the User Guide.  (Ian Clatworthy)

* Add information on cherrypicking/rebasing to the User Guide.
  (Ian Clatworthy)

* Improve bug tracker integration documentation. (Ian Clatworthy)

* Minor edits to ``Bazaar in five minutes`` from David Roberts and
  to the rebasing section of the User Guide from Aaron Bentley.
  (Ian Clatworthy)


bzr 1.0rc3 2007-12-11
#####################

Changes
*******

* If a traceback occurs, users are now asked to report the bug
  through Launchpad (https://bugs.launchpad.net/bzr/), rather than
  by mail to the mailing list.
  (Martin Pool)

Bugfixes
********

* Fix Makefile rules for doc generation. (Ian Clatworthy, #175207)

* Give more feedback during long http downloads by making readv deliver data
  as it arrives for urllib, and issue more requests for pycurl. High latency
  networks are better handled by urllib, the pycurl implementation give more
  feedback but also incur more latency.
  (Vincent Ladeuil, #173010)

* Implement _make_parents_provider on RemoteRepository, allowing generating
  bundles against branches on a smart server.  (Andrew Bennetts, #147836)

Documentation
*************

* Improved user guide.  (Ian Clatworthy)

* The single-page quick reference guide is now available as a PDF.
  (Ian Clatworthy)

Internals
*********

* readv urllib http implementation is now a real iterator above the
  underlying socket and deliver data as soon as it arrives. 'get' still
  wraps its output in a StringIO.
  (Vincent Ladeuil)


bzr 1.0rc2 2007-12-07
#####################

Improvements
************

* Added a --coverage option to selftest. (Andrew Bennetts)

* Annotate merge (merge-type=weave) now supports cherrypicking.
  (Aaron Bentley)

* ``bzr commit`` now doesn't print the revision number twice. (Matt
  Nordhoff, #172612)

* New configuration option ``bugtracker_<tracker_abbrevation>_url`` to
  define locations of bug trackers that are not directly supported by
  bzr or a plugin. The URL will be treated as a template and ``{id}``
  placeholders will be replaced by specific bug IDs.  (Lukáš Lalinský)

* Support logging single merge revisions with short and line log formatters.
  (Kent Gibson)

* User Guide enhanced with suggested readability improvements from
  Matt Revell and corrections from John Arbash Meinel. (Ian Clatworthy)

* Quick Start Guide renamed to Quick Start Card, moved down in
  the catalog, provided in pdf and png format and updated to refer
  to ``send`` instead of ``bundle``. (Ian Clatworthy, #165080)

* ``switch`` can now be used on heavyweight checkouts as well as
  lightweight ones. After switching a heavyweight checkout, the
  local branch is a mirror/cache of the new bound branch and
  uncommitted changes in the working tree are merged. As a safety
  check, if there are local commits in a checkout which have not
  been committed to the previously bound branch, then ``switch``
  fails unless the ``--force`` option is given. This option is
  now also required if the branch a lightweight checkout is pointing
  to has been moved. (Ian Clatworthy)

Internals
*********

* New -Dhttp debug option reports http connections, requests and responses.
  (Vincent Ladeuil)

* New -Dmerge debug option, which emits merge plans for merge-type=weave.

Bugfixes
********

* Better error message when running ``bzr cat`` on a non-existant branch.
  (Lukáš Lalinský, #133782)

* Catch OSError 17 (file exists) in final phase of tree transform and show
  filename to user.
  (Alexander Belchenko, #111758)

* Catch ShortReadvErrors while using pycurl. Also make readv more robust by
  allowing multiple GET requests to be issued if too many ranges are
  required.
  (Vincent Ladeuil, #172701)

* Check for missing basis texts when fetching from packs to packs.
  (John Arbash Meinel, #165290)

* Fall back to showing e-mail in ``log --short/--line`` if the
  committer/author has only e-mail. (Lukáš Lalinský, #157026)

API Breaks
**********

* Deprecate not passing a ``location`` argument to commit reporters'
  ``started`` methods. (Matt Nordhoff)


bzr 1.0rc1 2007-11-30
#####################

Notes When Upgrading
********************

* The default repository format is now ``pack-0.92``.  This
  default is used when creating new repositories with ``init`` and
  ``init-repo``, and when branching over bzr+ssh or bzr+hpss.
  (See https://bugs.launchpad.net/bugs/164626)

  This format can be read and written by Bazaar 0.92 and later, and
  data can be transferred to and from older formats.

  To upgrade, please reconcile your repository (``bzr reconcile``), and then
  upgrade (``bzr upgrade``).

  ``pack-0.92`` offers substantially better scaling and performance than the
  previous knits format. Some operations are slower where the code already
  had bad scaling characteristics under knits, the pack format makes such
  operations more visible as part of being more scalable overall. We will
  correct such operations over the coming releases and encourage the filing
  of bugs on any operation which you observe to be slower in a packs
  repository. One particular case that we do not intend to fix is pulling
  data from a pack repository into a knit repository over a high latency
  link;  downgrading such data requires reinsertion of the file texts, and
  this is a classic space/time tradeoff. The current implementation is
  conservative on memory usage because we need to support converting data
  from any tree without problems.
  (Robert Collins, Martin Pool, #164476)

Changes
*******

* Disable detection of plink.exe as possible ssh vendor. Plink vendor
  still available if user selects it explicitly with BZR_SSH environment
  variable. (Alexander Belchenko, workaround for bug #107593)

* The pack format is now accessible as "pack-0.92", or "pack-0.92-subtree"
  to enable the subtree functions (for example, for bzr-svn).
  (Martin Pool)

Features
********

* New ``authentication.conf`` file holding the password or other credentials
  for remote servers. This can be used for ssh, sftp, smtp and other
  supported transports.
  (Vincent Ladeuil)

* New rich-root and rich-root-pack formats, recording the same data about
  tree roots that's recorded for all other directories.
  (Aaron Bentley, #164639)

* ``pack-0.92`` repositories can now be reconciled.
  (Robert Collins, #154173)

* ``switch`` command added for changing the branch a lightweight checkout
  is associated with and updating the tree to reflect the latest content
  accordingly. This command was previously part of the BzrTools plug-in.
  (Ian Clatworthy, Aaron Bentley, David Allouche)

* ``reconfigure`` command can now convert branches, trees, or checkouts to
  lightweight checkouts.  (Aaron Bentley)

Performance
***********

* Commit updates the state of the working tree via a delta rather than
  supplying entirely new basis trees. For commit of a single specified file
  this reduces the wall clock time for commit by roughly a 30%.
  (Robert Collins, Martin Pool)

* Commit with many automatically found deleted paths no longer performs
  linear scanning for the children of those paths during inventory
  iteration. This should fix commit performance blowing out when many such
  paths occur during commit. (Robert Collins, #156491)

* Fetch with pack repositories will no longer read the entire history graph.
  (Robert Collins, #88319)

* Revert takes out an appropriate lock when reverting to a basis tree, and
  does not read the basis inventory twice. (Robert Collins)

* Diff does not require an inventory to be generated on dirstate trees.
  (Aaron Bentley, #149254)

* New annotate merge (--merge-type=weave) implementation is fast on
  versionedfiles withough cached annotations, e.g. pack-0.92.
  (Aaron Bentley)

Improvements
************

* ``bzr merge`` now warns when it encounters a criss-cross merge.
  (Aaron Bentley)

* ``bzr send`` now doesn't require the target e-mail address to be
  specified on the command line if an interactive e-mail client is used.
  (Lukáš Lalinský)

* ``bzr tags`` now prints the revision number for each tag, instead of
  the revision id, unless --show-ids is passed. In addition, tags can be
  sorted chronologically instead of lexicographically with --sort=time.
  (Adeodato Simó, #120231)

* Windows standalone version of bzr is able to load system-wide plugins from
  "plugins" subdirectory in installation directory. In addition standalone
  installer write to the registry (HKLM\SOFTWARE\Bazaar) useful info
  about paths and bzr version. (Alexander Belchenko, #129298)

Documentation
*************

Bug Fixes
*********

* A progress bar has been added for knitpack -> knitpack fetching.
  (Robert Collins, #157789, #159147)

* Branching from a branch via smart server now preserves the repository
  format. (Andrew Bennetts,  #164626)

* ``commit`` is now able to invoke an external editor in a non-ascii
  directory. (Daniel Watkins, #84043)

* Catch connection errors for ftp.
  (Vincent Ladeuil, #164567)

* ``check`` no longer reports spurious unreferenced text versions.
  (Robert Collins, John A Meinel, #162931, #165071)

* Conflicts are now resolved recursively by ``revert``.
  (Aaron Bentley, #102739)

* Detect invalid transport reuse attempts by catching invalid URLs.
  (Vincent Ladeuil, #161819)

* Deleting a file without removing it shows a correct diff, not a traceback.
  (Aaron Bentley)

* Do no use timeout in HttpServer anymore.
  (Vincent Ladeuil, #158972).

* Don't catch the exceptions related to the http pipeline status before
  retrying an http request or some programming errors may be masked.
  (Vincent Ladeuil, #160012)

* Fix ``bzr rm`` to not delete modified and ignored files.
  (Lukáš Lalinský, #172598)

* Fix exception when revisionspec contains merge revisons but log
  formatter doesn't support merge revisions. (Kent Gibson, #148908)

* Fix exception when ScopeReplacer is assigned to before any members have
  been retrieved.  (Aaron Bentley)

* Fix multiple connections during checkout --lightweight.
  (Vincent Ladeuil, #159150)

* Fix possible error in insert_data_stream when copying between
  pack repositories over bzr+ssh or bzr+http.
  KnitVersionedFile.get_data_stream now makes sure that requested
  compression parents are sent before any delta hunks that depend
  on them.
  (Martin Pool, #164637)

* Fix typo in limiting offsets coalescing for http, leading to
  whole files being downloaded instead of parts.
  (Vincent Ladeuil, #165061)

* FTP server errors don't error in the error handling code.
  (Robert Collins, #161240)

* Give a clearer message when a pull fails because the source needs
  to be reconciled.
  (Martin Pool, #164443)

* It is clearer when a plugin cannot be loaded because of its name, and a
  suggestion for an acceptable name is given. (Daniel Watkins, #103023)

* Leave port as None in transport objects if user doesn't
  specify a port in urls.
  (vincent Ladeuil, #150860)

* Make sure Repository.fetch(self) is properly a no-op for all
  Repository implementations. (John Arbash Meinel, #158333)

* Mark .bzr directories as "hidden" on Windows.
  (Alexander Belchenko, #71147)

* ``merge --uncommitted`` can now operate on a single file.
  (Aaron Bentley, Lukáš Lalinský, #136890)

* Obsolete packs are now cleaned up by pack and autopack operations.
  (Robert Collins, #153789)

* Operations pulling data from a smart server where the underlying
  repositories are not both annotated/both unannotated will now work.
  (Robert Collins, #165304).

* Reconcile now shows progress bars. (Robert Collins, #159351)

* ``RemoteBranch`` was not initializing ``self._revision_id_to_revno_map``
  properly. (John Arbash Meinel, #162486)

* Removing an already-removed file reports the file does not exist. (Daniel
  Watkins, #152811)

* Rename on Windows is able to change filename case.
  (Alexander Belchenko, #77740)

* Return error instead of a traceback for ``bzr log -r0``.
  (Kent Gibson, #133751)

* Return error instead of a traceback when bzr is unable to create
  symlink on some platforms (e.g. on Windows).
  (Alexander Belchenko, workaround for #81689)

* Revert doesn't crash when restoring a single file from a deleted
  directory. (Aaron Bentley)

* Stderr output via logging mechanism now goes through encoded wrapper
  and no more uses utf-8, but terminal encoding instead. So all unicode
  strings now should be readable in non-utf-8 terminal.
  (Alexander Belchenko, #54173)

* The error message when ``move --after`` should be used makes how to do so
  clearer. (Daniel Watkins, #85237)

* Unicode-safe output from ``bzr info``. The output will be encoded
  using the terminal encoding and unrepresentable characters will be
  replaced by '?'. (Lukáš Lalinský, #151844)

* Working trees are no longer created when pushing into a local no-trees
  repo. (Daniel Watkins, #50582)

* Upgrade util/configobj to version 4.4.0.
  (Vincent Ladeuil, #151208).

* Wrap medusa ftp test server as an FTPServer feature.
  (Vincent Ladeuil, #157752)

API Breaks
**********

* ``osutils.backup_file`` is deprecated. Actually it's not used in bzrlib
  during very long time. (Alexander Belchenko)

* The return value of
  ``VersionedFile.iter_lines_added_or_present_in_versions`` has been
  changed. Previously it was an iterator of lines, now it is an iterator of
  (line, version_id) tuples. This change has been made to aid reconcile and
  fetch operations. (Robert Collins)

* ``bzrlib.repository.get_versioned_file_checker`` is now private.
  (Robert Collins)

* The Repository format registry default has been removed; it was previously
  obsoleted by the bzrdir format default, which implies a default repository
  format.
  (Martin Pool)

Internals
*********

* Added ``ContainerSerialiser`` and ``ContainerPushParser`` to
  ``bzrlib.pack``.  These classes provide more convenient APIs for generating
  and parsing containers from streams rather than from files.  (Andrew
  Bennetts)

* New module ``lru_cache`` providing a cache for use by tasks that need
  semi-random access to large amounts of data. (John A Meinel)

* InventoryEntry.diff is now deprecated.  Please use diff.DiffTree instead.


bzr 0.92 2007-11-05
###################

Changes
*******

  * New uninstaller on Win32.  (Alexander Belchenko)


bzr 0.92rc1 2007-10-29
######################

Changes
*******

* ``bzr`` now returns exit code 4 if an internal error occurred, and
  3 if a normal error occurred.  (Martin Pool)

* ``pull``, ``merge`` and ``push`` will no longer silently correct some
  repository index errors that occured as a result of the Weave disk format.
  Instead the ``reconcile`` command needs to be run to correct those
  problems if they exist (and it has been able to fix most such problems
  since bzr 0.8). Some new problems have been identified during this release
  and you should run ``bzr check`` once on every repository to see if you
  need to reconcile. If you cannot ``pull`` or ``merge`` from a remote
  repository due to mismatched parent errors - a symptom of index errors -
  you should simply take a full copy of that remote repository to a clean
  directory outside any local repositories, then run reconcile on it, and
  finally pull from it locally. (And naturally email the repositories owner
  to ask them to upgrade and run reconcile).
  (Robert Collins)

Features
********

* New ``knitpack-experimental`` repository format. This is interoperable with
  the ``dirstate-tags`` format but uses a smarter storage design that greatly
  speeds up many operations, both local and remote. This new format can be
  used as an option to the ``init``, ``init-repository`` and ``upgrade``
  commands. (Robert Collins)

* For users of bzr-svn (and those testing the prototype subtree support) that
  wish to try packs, a new ``knitpack-subtree-experimental`` format has also
  been added. This is interoperable with the ``dirstate-subtrees`` format.
  (Robert Collins)

* New ``reconfigure`` command. (Aaron Bentley)

* New ``revert --forget-merges`` command, which removes the record of a pending
  merge without affecting the working tree contents.  (Martin Pool)

* New ``bzr_remote_path`` configuration variable allows finer control of
  remote bzr locations than BZR_REMOTE_PATH environment variable.
  (Aaron Bentley)

* New ``launchpad-login`` command to tell Bazaar your Launchpad
  user ID.  This can then be used by other functions of the
  Launchpad plugin. (James Henstridge)

Performance
***********

* Commit in quiet mode is now slightly faster as the information to
  output is no longer calculated. (Ian Clatworthy)

* Commit no longer checks for new text keys during insertion when the
  revision id was deterministically unique. (Robert Collins)

* Committing a change which is not a merge and does not change the number of
  files in the tree is faster by utilising the data about whether files are
  changed to determine if the tree is unchanged rather than recalculating
  it at the end of the commit process. (Robert Collins)

* Inventory serialisation no longer double-sha's the content.
  (Robert Collins)

* Knit text reconstruction now avoids making copies of the lines list for
  interim texts when building a single text. The new ``apply_delta`` method
  on ``KnitContent`` aids this by allowing modification of the revision id
  such objects represent. (Robert Collins)

* Pack indices are now partially parsed for specific key lookup using a
  bisection approach. (Robert Collins)

* Partial commits are now approximately 40% faster by walking over the
  unselected current tree more efficiently. (Robert Collins)

* XML inventory serialisation takes 20% less time while being stricter about
  the contents. (Robert Collins)

* Graph ``heads()`` queries have been fixed to no longer access all history
  unnecessarily. (Robert Collins)

Improvements
************

* ``bzr+https://`` smart server across https now supported.
  (John Ferlito, Martin Pool, #128456)

* Mutt is now a supported mail client; set ``mail_client=mutt`` in your
  bazaar.conf and ``send`` will use mutt. (Keir Mierle)

* New option ``-c``/``--change`` for ``merge`` command for cherrypicking
  changes from one revision. (Alexander Belchenko, #141368)

* Show encodings, locale and list of plugins in the traceback message.
  (Martin Pool, #63894)

* Experimental directory formats can now be marked with
  ``experimental = True`` during registration. (Ian Clatworthy)

Documentation
*************

* New *Bazaar in Five Minutes* guide.  (Matthew Revell)

* The hooks reference documentation is now converted to html as expected.
  (Ian Clatworthy)

Bug Fixes
*********

* Connection error reporting for the smart server has been fixed to
  display a user friendly message instead of a traceback.
  (Ian Clatworthy, #115601)

* Make sure to use ``O_BINARY`` when opening files to check their
  sha1sum. (Alexander Belchenko, John Arbash Meinel, #153493)

* Fix a problem with Win32 handling of the executable bit.
  (John Arbash Meinel, #149113)

* ``bzr+ssh://`` and ``sftp://`` URLs that do not specify ports explicitly
  no longer assume that means port 22.  This allows people using OpenSSH to
  override the default port in their ``~/.ssh/config`` if they wish.  This
  fixes a bug introduced in bzr 0.91.  (Andrew Bennetts, #146715)

* Commands reporting exceptions can now be profiled and still have their
  data correctly dumped to a file. For example, a ``bzr commit`` with
  no changes still reports the operation as pointless but doing so no
  longer throws away the profiling data if this command is run with
  ``--lsprof-file callgrind.out.ci`` say. (Ian Clatworthy)

* Fallback to ftp when paramiko is not installed and sftp can't be used for
  ``tests/commands`` so that the test suite is still usable without
  paramiko.
  (Vincent Ladeuil, #59150)

* Fix commit ordering in corner case. (Aaron Bentley, #94975)

* Fix long standing bug in partial commit when there are renames
  left in tree. (Robert Collins, #140419)

* Fix selftest semi-random noise during http related tests.
  (Vincent Ladeuil, #140614)

* Fix typo in ftp.py making the reconnection fail on temporary errors.
  (Vincent Ladeuil, #154259)

* Fix failing test by comparing real paths to cover the case where the TMPDIR
  contains a symbolic link.
  (Vincent Ladeuil, #141382).

* Fix log against smart server branches that don't support tags.
  (James Westby, #140615)

* Fix pycurl http implementation by defining error codes from
  pycurl instead of relying on an old curl definition.
  (Vincent Ladeuil, #147530)

* Fix 'unprintable error' message when displaying BzrCheckError and
  some other exceptions on Python 2.5.
  (Martin Pool, #144633)

* Fix ``Inventory.copy()`` and add test for it. (Jelmer Vernooij)

* Handles default value for ListOption in cmd_commit.
  (Vincent Ladeuil, #140432)

* HttpServer and FtpServer need to be closed properly or a listening socket
  will remain opened.
  (Vincent Ladeuil, #140055)

* Monitor the .bzr directory created in the top level test
  directory to detect leaking tests.
  (Vincent Ladeuil, #147986)

* The basename, not the full path, is now used when checking whether
  the profiling dump file begins with ``callgrind.out`` or not. This
  fixes a bug reported by Aaron Bentley on IRC. (Ian Clatworthy)

* Trivial fix for invoking command ``reconfigure`` without arguments.
  (Rob Weir, #141629)

* ``WorkingTree.rename_one`` will now raise an error if normalisation of the
  new path causes bzr to be unable to access the file. (Robert Collins)

* Correctly detect a NoSuchFile when using a filezilla server. (Gary van der
  Merwe)

API Breaks
**********

* ``bzrlib.index.GraphIndex`` now requires a size parameter to the
  constructor, for enabling bisection searches. (Robert Collins)

* ``CommitBuilder.record_entry_contents`` now requires the root entry of a
  tree be supplied to it, previously failing to do so would trigger a
  deprecation warning. (Robert Collins)

* ``KnitVersionedFile.add*`` will no longer cache added records even when
  enable_cache() has been called - the caching feature is now exclusively for
  reading existing data. (Robert Collins)

* ``ReadOnlyLockError`` is deprecated; ``LockFailed`` is usually more
  appropriate.  (Martin Pool)

* Removed ``bzrlib.transport.TransportLogger`` - please see the new
  ``trace+`` transport instead. (Robert Collins)

* Removed previously deprecated varargs interface to ``TestCase.run_bzr`` and
  deprecated methods ``TestCase.capture`` and ``TestCase.run_bzr_captured``.
  (Martin Pool)

* Removed previous deprecated ``basis_knit`` parameter to the
  ``KnitVersionedFile`` constructor. (Robert Collins)

* Special purpose method ``TestCase.run_bzr_decode`` is moved to the test_non_ascii
  class that needs it.
  (Martin Pool)

* The class ``bzrlib.repofmt.knitrepo.KnitRepository3`` has been folded into
  ``KnitRepository`` by parameters to the constructor. (Robert Collins)

* The ``VersionedFile`` interface now allows content checks to be bypassed
  by supplying check_content=False.  This saves nearly 30% of the minimum
  cost to store a version of a file. (Robert Collins)

* Tree's with bad state such as files with no length or sha will no longer
  be silently accepted by the repository XML serialiser. To serialise
  inventories without such data, pass working=True to write_inventory.
  (Robert Collins)

* ``VersionedFile.fix_parents`` has been removed as a harmful API.
  ``VersionedFile.join`` will no longer accept different parents on either
  side of a join - it will either ignore them, or error, depending on the
  implementation. See notes when upgrading for more information.
  (Robert Collins)

Internals
*********

* ``bzrlib.transport.Transport.put_file`` now returns the number of bytes
  put by the method call, to allow avoiding stat-after-write or
  housekeeping in callers. (Robert Collins)

* ``bzrlib.xml_serializer.Serializer`` is now responsible for checking that
  mandatory attributes are present on serialisation and deserialisation.
  This fixes some holes in API usage and allows better separation between
  physical storage and object serialisation. (Robert Collins)

* New class ``bzrlib.errors.InternalBzrError`` which is just a convenient
  shorthand for deriving from BzrError and setting internal_error = True.
  (Robert Collins)

* New method ``bzrlib.mutabletree.update_to_one_parent_via_delta`` for
  moving the state of a parent tree to a new version via a delta rather than
  a complete replacement tree. (Robert Collins)

* New method ``bzrlib.osutils.minimum_path_selection`` useful for removing
  duplication from user input, when a user mentions both a path and an item
  contained within that path. (Robert Collins)

* New method ``bzrlib.repository.Repository.is_write_locked`` useful for
  determining if a repository is write locked. (Robert Collins)

* New method on ``bzrlib.tree.Tree`` ``path_content_summary`` provides a
  tuple containing the key information about a path for commit processing
  to complete. (Robert Collins)

* New method on xml serialisers, write_inventory_to_lines, which matches the
  API used by knits for adding content. (Robert Collins)

* New module ``bzrlib.bisect_multi`` with generic multiple-bisection-at-once
  logic, currently only available for byte-based lookup
  (``bisect_multi_bytes``). (Robert Collins)

* New helper ``bzrlib.tuned_gzip.bytes_to_gzip`` which takes a byte string
  and returns a gzipped version of the same. This is used to avoid a bunch
  of api friction during adding of knit hunks. (Robert Collins)

* New parameter on ``bzrlib.transport.Transport.readv``
  ``adjust_for_latency`` which changes readv from returning strictly the
  requested data to inserted return larger ranges and in forward read order
  to reduce the effect of network latency. (Robert Collins)

* New parameter yield_parents on ``Inventory.iter_entries_by_dir`` which
  causes the parents of a selected id to be returned recursively, so all the
  paths from the root down to each element of selected_file_ids are
  returned. (Robert Collins)

* Knit joining has been enhanced to support plain to annotated conversion
  and annotated to plain conversion. (Ian Clatworthy)

* The CommitBuilder method ``record_entry_contents`` now returns summary
  information about the effect of the commit on the repository. This tuple
  contains an inventory delta item if the entry changed from the basis, and a
  boolean indicating whether a new file graph node was recorded.
  (Robert Collins)

* The python path used in the Makefile can now be overridden.
  (Andrew Bennetts, Ian Clatworthy)

Testing
*******

* New transport implementation ``trace+`` which is useful for testing,
  logging activity taken to its _activity attribute. (Robert Collins)

* When running bzr commands within the test suite, internal exceptions are
  not caught and reported in the usual way, but rather allowed to propagate
  up and be visible to the test suite.  A new API ``run_bzr_catch_user_errors``
  makes this behavior available to other users.
  (Martin Pool)

* New method ``TestCase.call_catch_warnings`` for testing methods that
  raises a Python warning.  (Martin Pool)


bzr 0.91 2007-09-26
###################

Bug Fixes
*********

* Print a warning instead of aborting the ``python setup.py install``
  process if building of a C extension is not possible.
  (Lukáš Lalinský, Alexander Belchenko)

* Fix commit ordering in corner case (Aaron Bentley, #94975)

* Fix ''bzr info bzr://host/'' and other operations on ''bzr://' URLs with
  an implicit port.  We were incorrectly raising PathNotChild due to
  inconsistent treatment of the ''_port'' attribute on the Transport object.
  (Andrew Bennetts, #133965)

* Make RemoteRepository.sprout cope gracefully with servers that don't
  support the ``Repository.tarball`` request.
  (Andrew Bennetts)


bzr 0.91rc2 2007-09-11
######################

* Replaced incorrect tarball for previous release; a debug statement was left
  in bzrlib/remote.py.


bzr 0.91rc1 2007-09-11
######################

Changes
*******

* The default branch and repository format has changed to
  ``dirstate-tags``, so tag commands are active by default.
  This format is compatible with Bazaar 0.15 and later.
  This incidentally fixes bug #126141.
  (Martin Pool)

* ``--quiet`` or ``-q`` is no longer a global option. If present, it
  must now appear after the command name. Scripts doing things like
  ``bzr -q missing`` need to be rewritten as ``bzr missing -q``.
  (Ian Clatworthy)

Features
********

* New option ``--author`` in ``bzr commit`` to specify the author of the
  change, if it's different from the committer. ``bzr log`` and
  ``bzr annotate`` display the author instead of the committer.
  (Lukáš Lalinský)

* In addition to global options and command specific options, a set of
  standard options are now supported. Standard options are legal for
  all commands. The initial set of standard options are:

  * ``--help`` or ``-h`` - display help message
  * ``--verbose`` or ``-v`` - display additional information
  * ``--quiet``  or ``-q`` - only output warnings and errors.

  Unlike global options, standard options can be used in aliases and
  may have command-specific help. (Ian Clatworthy)

* Verbosity level processing has now been unified. If ``--verbose``
  or ``-v`` is specified on the command line multiple times, the
  verbosity level is made positive the first time then increased.
  If ``--quiet`` or ``-q`` is specified on the command line
  multiple times, the verbosity level is made negative the first
  time then decreased. To get the default verbosity level of zero,
  either specify none of the above , ``--no-verbose`` or ``--no-quiet``.
  Note that most commands currently ignore the magnitude of the
  verbosity level but do respect *quiet vs normal vs verbose* when
  generating output. (Ian Clatworthy)

* ``Branch.hooks`` now supports ``pre_commit`` hook. The hook's signature
  is documented in BranchHooks constructor. (Nam T. Nguyen, #102747)

* New ``Repository.stream_knit_data_for_revisions`` request added to the
  network protocol for greatly reduced roundtrips when retrieving a set of
  revisions. (Andrew Bennetts)

Bug Fixes
*********

* ``bzr plugins`` now lists the version number for each plugin in square
  brackets after the path. (Robert Collins, #125421)

* Pushing, pulling and branching branches with subtree references was not
  copying the subtree weave, preventing the file graph from being accessed
  and causing errors in commits in clones. (Robert Collins)

* Suppress warning "integer argument expected, got float" from Paramiko,
  which sometimes caused false test failures.  (Martin Pool)

* Fix bug in bundle 4 that could cause attempts to write data to wrong
  versionedfile.  (Aaron Bentley)

* Diffs generated using "diff -p" no longer break the patch parser.
  (Aaron Bentley)

* get_transport treats an empty possible_transports list the same as a non-
  empty one.  (Aaron Bentley)

* patch verification for merge directives is reactivated, and works with
  CRLF and CR files.  (Aaron Bentley)

* Accept ..\ as a path in revision specifiers. This fixes for example
  "-r branch:..\other-branch" on Windows.  (Lukáš Lalinský)

* ``BZR_PLUGIN_PATH`` may now contain trailing slashes.
  (Blake Winton, #129299)

* man page no longer lists hidden options (#131667, Aaron Bentley)

* ``uncommit --help`` now explains the -r option adequately.  (Daniel
  Watkins, #106726)

* Error messages are now better formatted with parameters (such as
  filenames) quoted when necessary. This avoids confusion when directory
  names ending in a '.' at the end of messages were confused with a
  full stop that may or not have been there. (Daniel Watkins, #129791)

* Fix ``status FILE -r X..Y``. (Lukáš Lalinský)

* If a particular command is an alias, ``help`` will show the alias
  instead of claiming there is no help for said alias. (Daniel Watkins,
  #133548)

* TreeTransform-based operations, like pull, merge, revert, and branch,
  now roll back if they encounter an error.  (Aaron Bentley, #67699)

* ``bzr commit`` now exits cleanly if a character unsupported by the
  current encoding is used in the commit message.  (Daniel Watkins,
  #116143)

* bzr send uses default values for ranges when only half of an elipsis
  is specified ("-r..5" or "-r5..").  (#61685, Aaron Bentley)

* Avoid trouble when Windows ssh calls itself 'plink' but no plink
  binary is present.  (Martin Albisetti, #107155)

* ``bzr remove`` should remove clean subtrees.  Now it will remove (without
  needing ``--force``) subtrees that contain no files with text changes or
  modified files.  With ``--force`` it removes the subtree regardless of
  text changes or unknown files. Directories with renames in or out (but
  not changed otherwise) will now be removed without needing ``--force``.
  Unknown ignored files will be deleted without needing ``--force``.
  (Marius Kruger, #111665)

* When two plugins conflict, the source of both the losing and now the
  winning definition is shown.  (Konstantin Mikhaylov, #5454)

* When committing to a branch, the location being committed to is
  displayed.  (Daniel Watkins, #52479)

* ``bzr --version`` takes care about encoding of stdout, especially
  when output is redirected. (Alexander Belchenko, #131100)

* Prompt for an ftp password if none is provided.
  (Vincent Ladeuil, #137044)

* Reuse bound branch associated transport to avoid multiple
  connections.
  (Vincent Ladeuil, #128076, #131396)

* Overwrite conflicting tags by ``push`` and ``pull`` if the
  ``--overwrite`` option is specified.  (Lukáš Lalinský, #93947)

* In checkouts, tags are copied into the master branch when created,
  changed or deleted, and are copied into the checkout when it is
  updated.  (Martin Pool, #93856, #93860)

* Print a warning instead of aborting the ``python setup.py install``
  process if building of a C extension is not possible.
  (Lukáš Lalinský, Alexander Belchenko)

Improvements
************

* Add the option "--show-diff" to the commit command in order to display
  the diff during the commit log creation. (Goffredo Baroncelli)

* ``pull`` and ``merge`` are much faster at installing bundle format 4.
  (Aaron Bentley)

* ``pull -v`` no longer includes deltas, making it much faster.
  (Aaron Bentley)

* ``send`` now sends the directive as an attachment by default.
  (Aaron Bentley, Lukáš Lalinský, Alexander Belchenko)

* Documentation updates (Martin Albisetti)

* Help on debug flags is now included in ``help global-options``.
  (Daniel Watkins, #124853)

* Parameters passed on the command line are checked to ensure they are
  supported by the encoding in use. (Daniel Watkins)

* The compression used within the bzr repository has changed from zlib
  level 9 to the zlib default level. This improves commit performance with
  only a small increase in space used (and in some cases a reduction in
  space). (Robert Collins)

* Initial commit no longer SHAs files twice and now reuses the path
  rather than looking it up again, making it faster.
  (Ian Clatworthy)

* New option ``-c``/``--change`` for ``diff`` and ``status`` to show
  changes in one revision.  (Lukáš Lalinský)

* If versioned files match a given ignore pattern, a warning is now
  given. (Daniel Watkins, #48623)

* ``bzr status`` now has -S as a short name for --short and -V as a
  short name for --versioned. These have been added to assist users
  migrating from Subversion: ``bzr status -SV`` is now like
  ``svn status -q``.  (Daniel Watkins, #115990)

* Added C implementation of  ``PatienceSequenceMatcher``, which is about
  10x faster than the Python version. This speeds up commands that
  need file diffing, such as ``bzr commit`` or ``bzr diff``.
  (Lukáš Lalinský)

* HACKING has been extended with a large section on core developer tasks.
  (Ian Clatworthy)

* Add ``branches`` and ``standalone-trees`` as online help topics and
  include them as Concepts within the User Reference.
  (Paul Moore, Ian Clatworthy)

* ``check`` can detect versionedfile parent references that are
  inconsistent with revision and inventory info, and ``reconcile`` can fix
  them.  These faulty references were generated by 0.8-era releases,
  so repositories which were manipulated by old bzrs should be
  checked, and possibly reconciled ASAP.  (Aaron Bentley, Andrew Bennetts)

API Breaks
**********

* ``Branch.append_revision`` is removed altogether; please use
  ``Branch.set_last_revision_info`` instead.  (Martin Pool)

* CommitBuilder now advertises itself as requiring the root entry to be
  supplied. This only affects foreign repository implementations which reuse
  CommitBuilder directly and have changed record_entry_contents to require
  that the root not be supplied. This should be precisely zero plugins
  affected. (Robert Collins)

* The ``add_lines`` methods on ``VersionedFile`` implementations has changed
  its return value to include the sha1 and length of the inserted text. This
  allows the avoidance of double-sha1 calculations during commit.
  (Robert Collins)

* ``Transport.should_cache`` has been removed.  It was not called in the
  previous release.  (Martin Pool)

Testing
*******

* Tests may now raise TestNotApplicable to indicate they shouldn't be
  run in a particular scenario.  (Martin Pool)

* New function multiply_tests_from_modules to give a simpler interface
  to test parameterization.  (Martin Pool, Robert Collins)

* ``Transport.should_cache`` has been removed.  It was not called in the
  previous release.  (Martin Pool)

* NULL_REVISION is returned to indicate the null revision, not None.
  (Aaron Bentley)

* Use UTF-8 encoded StringIO for log tests to avoid failures on
  non-ASCII committer names.  (Lukáš Lalinský)

Internals
*********

* ``bzrlib.plugin.all_plugins`` has been deprecated in favour of
  ``bzrlib.plugin.plugins()`` which returns PlugIn objects that provide
  useful functionality for determining the path of a plugin, its tests, and
  its version information. (Robert Collins)

* Add the option user_encoding to the function 'show_diff_trees()'
  in order to move the user encoding at the UI level. (Goffredo Baroncelli)

* Add the function make_commit_message_template_encoded() and the function
  edit_commit_message_encoded() which handle encoded strings.
  This is done in order to mix the commit messages (which is a unicode
  string), and the diff which is a raw string. (Goffredo Baroncelli)

* CommitBuilder now defaults to using add_lines_with_ghosts, reducing
  overhead on non-weave repositories which don't require all parents to be
  present. (Robert Collins)

* Deprecated method ``find_previous_heads`` on
  ``bzrlib.inventory.InventoryEntry``. This has been superseded by the use
  of ``parent_candidates`` and a separate heads check via the repository
  API. (Robert Collins)

* New trace function ``mutter_callsite`` will print out a subset of the
  stack to the log, which can be useful for gathering debug details.
  (Robert Collins)

* ``bzrlib.pack.ContainerWriter`` now tracks how many records have been
  added via a public attribute records_written. (Robert Collins)

* New method ``bzrlib.transport.Transport.get_recommended_page_size``.
  This provides a hint to users of transports as to the reasonable
  minimum data to read. In principle this can take latency and
  bandwidth into account on a per-connection basis, but for now it
  just has hard coded values based on the url. (e.g. http:// has a large
  page size, file:// has a small one.) (Robert Collins)

* New method on ``bzrlib.transport.Transport`` ``open_write_stream`` allows
  incremental addition of data to a file without requiring that all the
  data be buffered in memory. (Robert Collins)

* New methods on ``bzrlib.knit.KnitVersionedFile``:
  ``get_data_stream(versions)``, ``insert_data_stream(stream)`` and
  ``get_format_signature()``.  These provide some infrastructure for
  efficiently streaming the knit data for a set of versions over the smart
  protocol.

* Knits with no annotation cache still produce correct annotations.
  (Aaron Bentley)

* Three new methods have been added to ``bzrlib.trace``:
  ``set_verbosity_level``, ``get_verbosity_level`` and ``is_verbose``.
  ``set_verbosity_level`` expects a numeric value: negative for quiet,
  zero for normal, positive for verbose. The size of the number can be
  used to determine just how quiet or verbose the application should be.
  The existing ``be_quiet`` and ``is_quiet`` routines have been
  integrated into this new scheme. (Ian Clatworthy)

* Options can now be delcared with a ``custom_callback`` parameter. If
  set, this routine is called after the option is processed. This feature
  is now used by the standard options ``verbose`` and ``quiet`` so that
  setting one implicitly resets the other. (Ian Clatworthy)

* Rather than declaring a new option from scratch in order to provide
  custom help, a centrally registered option can be decorated using the
  new ``bzrlib.Option.custom_help`` routine. In particular, this routine
  is useful when declaring better help for the ``verbose`` and ``quiet``
  standard options as the base definition of these is now more complex
  than before thanks to their use of a custom callback. (Ian Clatworthy)

* Tree._iter_changes(specific_file=[]) now iterates through no files,
  instead of iterating through all files.  None is used to iterate through
  all files.  (Aaron Bentley)

* WorkingTree.revert() now accepts None to revert all files.  The use of
  [] to revert all files is deprecated.  (Aaron Bentley)


bzr 0.90 2007-08-28
###################

Improvements
************

* Documentation is now organized into multiple directories with a level
  added for different languages or locales. Added the Mini Tutorial
  and Quick Start Summary (en) documents from the Wiki, improving the
  content and readability of the former. Formatted NEWS as Release Notes
  complete with a Table of Conents, one heading per release. Moved the
  Developer Guide into the main document catalog and provided a link
  from the developer document catalog back to the main one.
  (Ian Clatworthy, Sabin Iacob, Alexander Belchenko)


API Changes
***********

* The static convenience method ``BzrDir.create_repository``
  is deprecated.  Callers should instead create a ``BzrDir`` instance
  and call ``create_repository`` on that.  (Martin Pool)


bzr 0.90rc1 2007-08-14
######################

Bugfixes
********

* ``bzr init`` should connect to the remote location one time only.  We
  have been connecting several times because we forget to pass around the
  Transport object. This modifies ``BzrDir.create_branch_convenience``,
  so that we can give it the Transport we already have.
  (John Arbash Meinel, Vincent Ladeuil, #111702)

* Get rid of sftp connection cache (get rid of the FTP one too).
  (Vincent Ladeuil, #43731)

* bzr branch {local|remote} remote don't try to create a working tree
  anymore.
  (Vincent Ladeuil, #112173)

* All identified multiple connections for a single bzr command have been
  fixed. See bzrlib/tests/commands directory.
  (Vincent Ladeuil)

* ``bzr rm`` now does not insist on ``--force`` to delete files that
  have been renamed but not otherwise modified.  (Marius Kruger,
  #111664)

* ``bzr selftest --bench`` no longer emits deprecation warnings
  (Lukáš Lalinský)

* ``bzr status`` now honours FILE parameters for conflict lists
  (Aaron Bentley, #127606)

* ``bzr checkout`` now honours -r when reconstituting a working tree.
  It also honours -r 0.  (Aaron Bentley, #127708)

* ``bzr add *`` no more fails on Windows if working tree contains
  non-ascii file names. (Kuno Meyer, #127361)

* allow ``easy_install bzr`` runs without fatal errors.
  (Alexander Belchenko, #125521)

* Graph._filter_candidate_lca does not raise KeyError if a candidate
  is eliminated just before it would normally be examined.  (Aaron Bentley)

* SMTP connection failures produce a nice message, not a traceback.
  (Aaron Bentley)

Improvements
************

* Don't show "dots" progress indicators when run non-interactively, such
  as from cron.  (Martin Pool)

* ``info`` now formats locations more nicely and lists "submit" and
  "public" branches (Aaron Bentley)

* New ``pack`` command that will trigger database compression within
  the repository (Robert Collins)

* Implement ``_KnitIndex._load_data`` in a pyrex extension. The pyrex
  version is approximately 2-3x faster at parsing a ``.kndx`` file.
  Which yields a measurable improvement for commands which have to
  read from the repository, such as a 1s => 0.75s improvement in
  ``bzr diff`` when there are changes to be shown.  (John Arbash Meinel)

* Merge is now faster.  Depending on the scenario, it can be more than 2x
  faster. (Aaron Bentley)

* Give a clearer warning, and allow ``python setup.py install`` to
  succeed even if pyrex is not available.
  (John Arbash Meinel)

* ``DirState._read_dirblocks`` now has an optional Pyrex
  implementation. This improves the speed of any command that has to
  read the entire DirState. (``diff``, ``status``, etc, improve by
  about 10%).
  ``bisect_dirblocks`` has also been improved, which helps all
  ``_get_entry`` type calls (whenever we are searching for a
  particular entry in the in-memory DirState).
  (John Arbash Meinel)

* ``bzr pull`` and ``bzr push`` no longer do a complete walk of the
  branch revision history for ui display unless -v is supplied.
  (Robert Collins)

* ``bzr log -rA..B`` output shifted to the left margin if the log only
  contains merge revisions. (Kent Gibson)

* The ``plugins`` command is now public with improved help.
  (Ian Clatworthy)

* New bundle and merge directive formats are faster to generate, and

* Annotate merge now works when there are local changes. (Aaron Bentley)

* Commit now only shows the progress in terms of directories instead of
  entries. (Ian Clatworthy)

* Fix ``KnitRepository.get_revision_graph`` to not request the graph 2
  times. This makes ``get_revision_graph`` 2x faster. (John Arbash
  Meinel)

* Fix ``VersionedFile.get_graph()`` to avoid using
  ``set.difference_update(other)``, which has bad scaling when
  ``other`` is large. This improves ``VF.get_graph([version_id])`` for
  a 12.5k graph from 2.9s down to 200ms. (John Arbash Meinel)

* The ``--lsprof-file`` option now generates output for KCacheGrind if
  the file starts with ``callgrind.out``. This matches the default file
  filtering done by KCacheGrind's Open Dialog. (Ian Clatworthy)

* Fix ``bzr update`` to avoid an unnecessary
  ``branch.get_master_branch`` call, which avoids 1 extra connection
  to the remote server. (Partial fix for #128076, John Arbash Meinel)

* Log errors from the smart server in the trace file, to make debugging
  test failures (and live failures!) easier.  (Andrew Bennetts)

* The HTML version of the man page has been superceded by a more
  comprehensive manual called the Bazaar User Reference. This manual
  is completed generated from the online help topics. As part of this
  change, limited reStructuredText is now explicitly supported in help
  topics and command help with 'unnatural' markup being removed prior
  to display by the online help or inclusion in the man page.
  (Ian Clatworthy)

* HTML documentation now use files extension ``*.html``
  (Alexander Belchenko)

* The cache of ignore definitions is now cleared in WorkingTree.unlock()
  so that changes to .bzrignore aren't missed. (#129694, Daniel Watkins)

* ``bzr selftest --strict`` fails if there are any missing features or
  expected test failures. (Daniel Watkins, #111914)

* Link to registration survey added to README. (Ian Clatworthy)

* Windows standalone installer show link to registration survey
  when installation finished. (Alexander Belchenko)

Library API Breaks
******************

* Deprecated dictionary ``bzrlib.option.SHORT_OPTIONS`` removed.
  Options are now required to provide a help string and it must
  comply with the style guide by being one or more sentences with an
  initial capital and final period. (Martin Pool)

* KnitIndex.get_parents now returns tuples. (Robert Collins)

* Ancient unused ``Repository.text_store`` attribute has been removed.
  (Robert Collins)

* The ``bzrlib.pack`` interface has changed to use tuples of bytestrings
  rather than just bytestrings, making it easier to represent multiple
  element names. As this interface was not used by any internal facilities
  since it was introduced in 0.18 no API compatibility is being preserved.
  The serialised form of these packs is identical with 0.18 when a single
  element tuple is in use. (Robert Collins)

Internals
*********

* merge now uses ``iter_changes`` to calculate changes, which makes room for
  future performance increases.  It is also more consistent with other
  operations that perform comparisons, and reduces reliance on
  Tree.inventory.  (Aaron Bentley)

* Refactoring of transport classes connected to a remote server.
  ConnectedTransport is a new class that serves as a basis for all
  transports needing to connect to a remote server.  transport.split_url
  have been deprecated, use the static method on the object instead. URL
  tests have been refactored too.
  (Vincent Ladeuil)

* Better connection sharing for ConnectedTransport objects.
  transport.get_transport() now accepts a 'possible_transports' parameter.
  If a newly requested transport can share a connection with one of the
  list, it will.
  (Vincent Ladeuil)

* Most functions now accept ``bzrlib.revision.NULL_REVISION`` to indicate
  the null revision, and consider using ``None`` for this purpose
  deprecated.  (Aaron Bentley)

* New ``index`` module with abstract index functionality. This will be
  used during the planned changes in the repository layer. Currently the
  index layer provides a graph aware immutable index, a builder for the
  same index type to allow creating them, and finally a composer for
  such indices to allow the use of many indices in a single query. The
  index performance is not optimised, however the API is stable to allow
  development on top of the index. (Robert Collins)

* ``bzrlib.dirstate.cmp_by_dirs`` can be used to compare two paths by
  their directory sections. This is equivalent to comparing
  ``path.split('/')``, only without having to split the paths.
  This has a Pyrex implementation available.
  (John Arbash Meinel)

* New transport decorator 'unlistable+' which disables the list_dir
  functionality for testing.

* Deprecated ``change_entry`` in transform.py. (Ian Clatworthy)

* RevisionTree.get_weave is now deprecated.  Tree.plan_merge is now used
  for performing annotate-merge.  (Aaron Bentley)

* New EmailMessage class to create email messages. (Adeodato Simó)

* Unused functions on the private interface KnitIndex have been removed.
  (Robert Collins)

* New ``knit.KnitGraphIndex`` which provides a ``KnitIndex`` layered on top
  of a ``index.GraphIndex``. (Robert Collins)

* New ``knit.KnitVersionedFile.iter_parents`` method that allows querying
  the parents of many knit nodes at once, reducing round trips to the
  underlying index. (Robert Collins)

* Graph now has an is_ancestor method, various bits use it.
  (Aaron Bentley)

* The ``-Dhpss`` flag now includes timing information. As well as
  logging when a new connection is opened. (John Arbash Meinel)

* ``bzrlib.pack.ContainerWriter`` now returns an offset, length tuple to
  callers when inserting data, allowing generation of readv style access
  during pack creation, without needing a separate pass across the output
  pack to gather such details. (Robert Collins)

* ``bzrlib.pack.make_readv_reader`` allows readv based access to pack
  files that are stored on a transport. (Robert Collins)

* New ``Repository.has_same_location`` method that reports if two
  repository objects refer to the same repository (although with some risk
  of false negatives).  (Andrew Bennetts)

* InterTree.compare now passes require_versioned on correctly.
  (Marius Kruger)

* New methods on Repository - ``start_write_group``,
  ``commit_write_group``, ``abort_write_group`` and ``is_in_write_group`` -
  which provide a clean hook point for transactional Repositories - ones
  where all the data for a fetch or commit needs to be made atomically
  available in one step. This allows the write lock to remain while making
  a series of data insertions.  (e.g. data conversion). (Robert Collins)

* In ``bzrlib.knit`` the internal interface has been altered to use
  3-tuples (index, pos, length) rather than two-tuples (pos, length) to
  describe where data in a knit is, allowing knits to be split into
  many files. (Robert Collins)

* ``bzrlib.knit._KnitData`` split into cache management and physical access
  with two access classes - ``_PackAccess`` and ``_KnitAccess`` defined.
  The former provides access into a .pack file, and the latter provides the
  current production repository form of .knit files. (Robert Collins)

Testing
*******

* Remove selftest ``--clean-output``, ``--numbered-dirs`` and
  ``--keep-output`` options, which are obsolete now that tests
  are done within directories in $TMPDIR.  (Martin Pool)

* The SSH_AUTH_SOCK environment variable is now reset to avoid
  interaction with any running ssh agents.  (Jelmer Vernooij, #125955)

* run_bzr_subprocess handles parameters the same way as run_bzr:
  either a string or a list of strings should be passed as the first
  parameter.  Varargs-style parameters are deprecated. (Aaron Bentley)


bzr 0.18  2007-07-17
####################

Bugfixes
********

* Fix 'bzr add' crash under Win32 (Kuno Meyer)


bzr 0.18rc1  2007-07-10
#######################

Bugfixes
********

* Do not suppress pipe errors, etc. in non-display commands
  (Alexander Belchenko, #87178)

* Display a useful error message when the user requests to annotate
  a file that is not present in the specified revision.
  (James Westby, #122656)

* Commands that use status flags now have a reference to 'help
  status-flags'.  (Daniel Watkins, #113436)

* Work around python-2.4.1 inhability to correctly parse the
  authentication header.
  (Vincent Ladeuil, #121889)

* Use exact encoding for merge directives. (Adeodato Simó, #120591)

* Fix tempfile permissions error in smart server tar bundling under
  Windows. (Martin _, #119330)

* Fix detection of directory entries in the inventory. (James Westby)

* Fix handling of http code 400: Bad Request When issuing too many ranges.
  (Vincent Ladeuil, #115209)

* Issue a CONNECT request when connecting to an https server
  via a proxy to enable SSL tunneling.
  (Vincent Ladeuil, #120678)

* Fix ``bzr log -r`` to support selecting merge revisions, both
  individually and as part of revision ranges.
  (Kent Gibson, #4663)

* Don't leave cruft behind when failing to acquire a lockdir.
  (Martin Pool, #109169)

* Don't use the '-f' strace option during tests.
  (Vincent Ladeuil, #102019).

* Warn when setting ``push_location`` to a value that will be masked by
  locations.conf.  (Aaron Bentley, #122286)

* Fix commit ordering in corner case (Aaron Bentley, #94975)

*  Make annotate behave in a non-ASCII world (Adeodato Simó).

Improvements
************

* The --lsprof-file option now dumps a text rendering of the profiling
  information if the filename ends in ".txt". It will also convert the
  profiling information to a format suitable for KCacheGrind if the
  output filename ends in ".callgrind". Fixes to the lsprofcalltree
  conversion process by Jean Paul Calderone and Itamar were also merged.
  See http://ddaa.net/blog/python/lsprof-calltree. (Ian Clatworthy)

* ``info`` now defaults to non-verbose mode, displaying only paths and
  abbreviated format info.  ``info -v`` displays all the information
  formerly displayed by ``info``.  (Aaron Bentley, Adeodato Simó)

* ``bzr missing`` now has better option names ``--this`` and ``--other``.
  (Elliot Murphy)

* The internal ``weave-list`` command has become ``versionedfile-list``,
  and now lists knits as well as weaves.  (Aaron Bentley)

* Automatic merge base selection uses a faster algorithm that chooses
  better bases in criss-cross merge situations (Aaron Bentley)

* Progress reporting in ``commit`` has been improved. The various logical
  stages are now reported on as follows, namely:

  * Collecting changes [Entry x/y] - Stage n/m
  * Saving data locally - Stage n/m
  * Uploading data to master branch - Stage n/m
  * Updating the working tree - Stage n/m
  * Running post commit hooks - Stage n/m

  If there is no master branch, the 3rd stage is omitted and the total
  number of stages is adjusted accordingly.

  Each hook that is run after commit is listed with a name (as hooks
  can be slow it is useful feedback).
  (Ian Clatworthy, Robert Collins)

* Various operations that are now faster due to avoiding unnecessary
  topological sorts. (Aaron Bentley)

* Make merge directives robust against broken bundles. (Aaron Bentley)

* The lsprof filename note is emitted via trace.note(), not standard
  output.  (Aaron Bentley)

* ``bzrlib`` now exports explicit API compatibility information to assist
  library users and plugins. See the ``bzrlib.api`` module for details.
  (Robert Collins)

* Remove unnecessary lock probes when acquiring a lockdir.
  (Martin Pool)

* ``bzr --version`` now shows the location of the bzr log file, which
  is especially useful on Windows.  (Martin Pool)

* -D now supports hooks to get debug tracing of hooks (though its currently
  minimal in nature). (Robert Collins)

* Long log format reports deltas on merge revisions.
  (John Arbash Meinel, Kent Gibson)

* Make initial push over ftp more resilient. (John Arbash Meinel)

* Print a summary of changes for update just like pull does.
  (Daniel Watkins, #113990)

* Add a -Dhpss option to trace smart protocol requests and responses.
  (Andrew Bennetts)

Library API Breaks
******************

* Testing cleanups -
  ``bzrlib.repository.RepositoryTestProviderAdapter`` has been moved
  to ``bzrlib.tests.repository_implementations``;
  ``bzrlib.repository.InterRepositoryTestProviderAdapter`` has been moved
  to ``bzrlib.tests.interrepository_implementations``;
  ``bzrlib.transport.TransportTestProviderAdapter`` has moved to
  ``bzrlib.tests.test_transport_implementations``.
  ``bzrlib.branch.BranchTestProviderAdapter`` has moved to
  ``bzrlib.tests.branch_implementations``.
  ``bzrlib.bzrdir.BzrDirTestProviderAdapter`` has moved to
  ``bzrlib.tests.bzrdir_implementations``.
  ``bzrlib.versionedfile.InterVersionedFileTestProviderAdapter`` has moved
  to ``bzrlib.tests.interversionedfile_implementations``.
  ``bzrlib.store.revision.RevisionStoreTestProviderAdapter`` has moved to
  ``bzrlib.tests.revisionstore_implementations``.
  ``bzrlib.workingtree.WorkingTreeTestProviderAdapter`` has moved to
  ``bzrlib.tests.workingtree_implementations``.
  These changes are an API break in the testing infrastructure only.
  (Robert Collins)

* Relocate TestCaseWithRepository to be more central. (Robert Collins)

* ``bzrlib.add.smart_add_tree`` will no longer perform glob expansion on
  win32. Callers of the function should do this and use the new
  ``MutableTree.smart_add`` method instead. (Robert Collins)

* ``bzrlib.add.glob_expand_for_win32`` is now
  ``bzrlib.win32utils.glob_expand``.  (Robert Collins)

* ``bzrlib.add.FastPath`` is now private and moved to
  ``bzrlib.mutabletree._FastPath``. (Robert Collins, Martin Pool)

* ``LockDir.wait`` removed.  (Martin Pool)

* The ``SmartServer`` hooks API has changed for the ``server_started`` and
  ``server_stopped`` hooks. The first parameter is now an iterable of
  backing URLs rather than a single URL. This is to reflect that many
  URLs may map to the external URL of the server. E.g. the server interally
  may have a chrooted URL but also the local file:// URL will be at the
  same location. (Robert Collins)

Internals
*********

* New SMTPConnection class to unify email handling.  (Adeodato Simó)

* Fix documentation of BzrError. (Adeodato Simó)

* Make BzrBadParameter an internal error. (Adeodato Simó)

* Remove use of 'assert False' to raise an exception unconditionally.
  (Martin Pool)

* Give a cleaner error when failing to decode knit index entry.
  (Martin Pool)

* TreeConfig would mistakenly search the top level when asked for options
  from a section. It now respects the section argument and only
  searches the specified section. (James Westby)

* Improve ``make api-docs`` output. (John Arbash Meinel)

* Use os.lstat rather than os.stat for osutils.make_readonly and
  osutils.make_writeable. This makes the difftools plugin more
  robust when dangling symlinks are found. (Elliot Murphy)

* New ``-Dlock`` option to log (to ~/.bzr.log) information on when
  lockdirs are taken or released.  (Martin Pool)

* ``bzrlib`` Hooks are now nameable using ``Hooks.name_hook``. This
  allows a nicer UI when hooks are running as the current hook can
  be displayed. (Robert Collins)

* ``Transport.get`` has had its interface made more clear for ease of use.
  Retrieval of a directory must now fail with either 'PathError' at open
  time, or raise 'ReadError' on a read. (Robert Collins)

* New method ``_maybe_expand_globs`` on the ``Command`` class for
  dealing with unexpanded glob lists - e.g. on the win32 platform. This
  was moved from ``bzrlib.add._prepare_file_list``. (Robert Collins)

* ``bzrlib.add.smart_add`` and ``bzrlib.add.smart_add_tree`` are now
  deprecated in favour of ``MutableTree.smart_add``. (Robert Collins,
  Martin Pool)

* New method ``external_url`` on Transport for obtaining the url to
  hand to external processes. (Robert Collins)

* Teach windows installers to build pyrex/C extensions.
  (Alexander Belchenko)

Testing
*******

* Removed the ``--keep-output`` option from selftest and clean up test
  directories as they're used.  This reduces the IO load from
  running the test suite and cuts the time by about half.
  (Andrew Bennetts, Martin Pool)

* Add scenarios as a public attribute on the TestAdapter classes to allow
  modification of the generated scenarios before adaption and easier
  testing. (Robert Collins)

* New testing support class ``TestScenarioApplier`` which multiplies
  out a single teste by a list of supplied scenarios. (RobertCollins)

* Setting ``repository_to_test_repository`` on a repository_implementations
  test will cause it to be called during repository creation, allowing the
  testing of repository classes which are not based around the Format
  concept. For example a repository adapter can be tested in this manner,
  by altering the repository scenarios to include a scenario that sets this
  attribute during the test parameterisation in
  ``bzrlib.tests.repository.repository_implementations``. (Robert Collins)

* Clean up many of the APIs for blackbox testing of Bazaar.  The standard
  interface is now self.run_bzr.  The command to run can be passed as
  either a list of parameters, a string containing the command line, or
  (deprecated) varargs parameters.  (Martin Pool)

* The base TestCase now isolates tests from -D parameters by clearing
  ``debug.debug_flags`` and restores it afterwards. (Robert Collins)

* Add a relpath parameter to get_transport methods in test framework to
  avoid useless cloning.
  (Vincent Ladeuil, #110448)


bzr 0.17  2007-06-18
####################

Bugfixes
********

* Fix crash of commit due to wrong lookup of filesystem encoding.
  (Colin Watson, #120647)

* Revert logging just to stderr in commit as broke unicode filenames.
  (Aaron Bentley, Ian Clatworthy, #120930)


bzr 0.17rc1  2007-06-12
#######################

Notes When Upgrading
********************

* The kind() and is_executable() APIs on the WorkingTree interface no
  longer implicitly (read) locks and unlocks the tree. This *might*
  impact some plug-ins and tools using this part of the API. If you find
  an issue that may be caused by this change, please let us know,
  particularly the plug-in/tool maintainer. If encountered, the API
  fix is to surround kind() and is_executable() calls with lock_read()
  and unlock() like so::

    work_tree.lock_read()
    try:
        kind = work_tree.kind(...)
    finally:
        work_tree.unlock()

Internals
*********
* Rework of LogFormatter API to provide beginning/end of log hooks and to
  encapsulate the details of the revision to be logged in a LogRevision
  object.
  In long log formats, merge revision ids are only shown when --show-ids
  is specified, and are labelled "revision-id:", as per mainline
  revisions, instead of "merged:". (Kent Gibson)

* New ``BranchBuilder`` API which allows the construction of particular
  histories quickly. Useful for testing and potentially other applications
  too. (Robert Collins)

Improvements
************

* There are two new help topics, working-trees and repositories that
  attempt to explain these concepts. (James Westby, John Arbash Meinel,
  Aaron Bentley)

* Added ``bzr log --limit`` to report a limited number of revisions.
  (Kent Gibson, #3659)

* Revert does not try to preserve file contents that were originally
  produced by reverting to a historical revision.  (Aaron Bentley)

* ``bzr log --short`` now includes ``[merge]`` for revisions which
  have more than one parent. This is a small improvement to help
  understanding what changes have occurred
  (John Arbash Meinel, #83887)

* TreeTransform avoids many renames when contructing large trees,
  improving speed.  3.25x speedups have been observed for construction of
  kernel-sized-trees, and checkouts are 1.28x faster.  (Aaron Bentley)

* Commit on large trees is now faster. In my environment, a commit of
  a small change to the Mozilla tree (55k files) has dropped from
  66 seconds to 32 seconds. For a small tree of 600 files, commit of a
  small change is 33% faster. (Ian Clatworthy)

* New --create-prefix option to bzr init, like for push.  (Daniel Watkins,
  #56322)

Bugfixes
********

* ``bzr push`` should only connect to the remote location one time.
  We have been connecting 3 times because we forget to pass around
  the Transport object. This adds ``BzrDir.clone_on_transport()``, so
  that we can pass in the Transport that we already have.
  (John Arbash Meinel, #75721)

* ``DirState.set_state_from_inventory()`` needs to properly order
  based on split paths, not just string paths.
  (John Arbash Meinel, #115947)

* Let TestUIFactoy encode the password prompt with its own stdout.
  (Vincent Ladeuil, #110204)

* pycurl should take use the range header that takes the range hint
  into account.
  (Vincent Ladeuil, #112719)

* WorkingTree4.get_file_sha1 no longer raises an exception when invoked
  on a missing file.  (Aaron Bentley, #118186)

* WorkingTree.remove works correctly with tree references, and when pwd is
  not the tree root. (Aaron Bentley)

* Merge no longer fails when a file is renamed in one tree and deleted
  in the other. (Aaron Bentley, #110279)

* ``revision-info`` now accepts dotted revnos, doesn't require a tree,
  and defaults to the last revision (Matthew Fuller, #90048)

* Tests no longer fail when BZR_REMOTE_PATH is set in the environment.
  (Daniel Watkins, #111958)

* ``bzr branch -r revid:foo`` can be used to branch any revision in
  your repository. (Previously Branch6 only supported revisions in your
  mainline). (John Arbash Meinel, #115343)

bzr 0.16  2007-05-07
####################

Bugfixes
********

* Handle when you have 2 directories with similar names, but one has a
  hyphen. (``'abc'`` versus ``'abc-2'``). The WT4._iter_changes
  iterator was using direct comparison and ``'abc/a'`` sorts after
  ``'abc-2'``, but ``('abc', 'a')`` sorts before ``('abc-2',)``.
  (John Arbash Meinel, #111227)

* Handle when someone renames a file on disk without telling bzr.
  Previously we would report the first file as missing, but not show
  the new unknown file. (John Arbash Meinel, #111288)

* Avoid error when running hooks after pulling into or pushing from
  a branch bound to a smartserver branch.  (Martin Pool, #111968)

Improvements
************

* Move developer documentation to doc/developers/. This reduces clutter in
  the root of the source tree and allows HACKING to be split into multiple
  files. (Robert Collins, Alexander Belchenko)

* Clean up the ``WorkingTree4._iter_changes()`` internal loops as well as
  ``DirState.update_entry()``. This optimizes the core logic for ``bzr
  diff`` and ``bzr status`` significantly improving the speed of
  both. (John Arbash Meinel)

bzr 0.16rc2  2007-04-30
#######################

Bugfixes
********

* Handle the case when you delete a file, and then rename another file
  on top of it. Also handle the case of ``bzr rm --keep foo``. ``bzr
  status`` should show the removed file and an unknown file in its
  place. (John Arbash Meinel, #109993)

* Bundles properly read and write revision properties that have an
  empty value. And when the value is not ASCII.
  (John Arbash Meinel, #109613)

* Fix the bzr commit message to be in text mode.
  (Alexander Belchenko, #110901)

* Also handle when you rename a file and create a file where it used
  to be. (John Arbash Meinel, #110256)

* ``WorkingTree4._iter_changes`` should not descend into unversioned
  directories. (John Arbash Meinel, #110399)

bzr 0.16rc1  2007-04-26
#######################

Notes When Upgrading
********************

* ``bzr remove`` and ``bzr rm`` will now remove the working file, if
  it could be recovered again.
  This has been done for consistency with svn and the unix rm command.
  The old ``remove`` behaviour has been retained in the new option
  ``bzr remove --keep``, which will just stop versioning the file,
  but not delete it.
  ``bzr remove --force`` have been added which will always delete the
  files.
  ``bzr remove`` is also more verbose.
  (Marius Kruger, #82602)

Improvements
************

* Merge directives can now be supplied as input to `merge` and `pull`,
  like bundles can.  (Aaron Bentley)

* Sending the SIGQUIT signal to bzr, which can be done on Unix by
  pressing Control-Backslash, drops bzr into a debugger.  Type ``'c'``
  to continue.  This can be disabled by setting the environment variable
  ``BZR_SIGQUIT_PDB=0``.  (Martin Pool)

* selftest now supports --list-only to list tests instead of running
  them. (Ian Clatworthy)

* selftest now supports --exclude PATTERN (or -x PATTERN) to exclude
  tests with names that match that regular expression.
  (Ian Clatworthy, #102679)

* selftest now supports --randomize SEED to run tests in a random order.
  SEED is typically the value 'now' meaning 'use the current time'.
  (Ian Clatworthy, #102686)

* New option ``--fixes`` to commit, which stores bug fixing annotations as
  revision properties. Built-in support for Launchpad, Debian, Trac and
  Bugzilla bug trackers. (Jonathan Lange, James Henstridge, Robert Collins)

* New API, ``bzrlib.bugtracker.tracker_registry``, for adding support for
  other bug trackers to ``fixes``. (Jonathan Lange, James Henstridge,
  Robert Collins)

* ``selftest`` has new short options ``-f`` and ``-1``.  (Martin
  Pool)

* ``bzrlib.tsort.MergeSorter`` optimizations. Change the inner loop
  into using local variables instead of going through ``self._var``.
  Improves the time to ``merge_sort`` a 10k revision graph by
  approximately 40% (~700->400ms).  (John Arbash Meinel)

* ``make docs`` now creates a man page at ``man1/bzr.1`` fixing bug 107388.
  (Robert Collins)

* ``bzr help`` now provides cross references to other help topics using
  the _see_also facility on command classes. Likewise the bzr_man
  documentation, and the bzr.1 man page also include this information.
  (Robert Collins)

* Tags are now included in logs, that use the long log formatter.
  (Erik Bågfors, Alexander Belchenko)

* ``bzr help`` provides a clearer message when a help topic cannot be
  found. (Robert Collins, #107656)

* ``bzr help`` now accepts optional prefixes for command help. The help
  for all commands can now be found at ``bzr help commands/COMMANDNAME``
  as well as ``bzr help COMMANDNAME`` (which only works for commands
  where the name is not the same as a more general help topic).
  (Robert Collins)

* ``bzr help PLUGINNAME`` will now return the module docstring from the
  plugin PLUGINNAME. (Robert Collins, #50408)

* New help topic ``urlspec`` which lists the availables transports.
  (Goffredo Baroncelli)

* doc/server.txt updated to document the default bzr:// port
  and also update the blurb about the hpss' current status.
  (Robert Collins, #107125).

* ``bzr serve`` now listens on interface 0.0.0.0 by default, making it
  serve out to the local LAN (and anyone in the world that can reach the
  machine running ``bzr serve``. (Robert Collins, #98918)

* A new smart server protocol version has been added.  It prefixes requests
  and responses with an explicit version identifier so that future protocol
  revisions can be dealt with gracefully.  (Andrew Bennetts, Robert Collins)

* The bzr protocol version 2 indicates success or failure in every response
  without depending on particular commands encoding that consistently,
  allowing future client refactorings to be much more robust about error
  handling. (Robert Collins, Martin Pool, Andrew Bennetts)

* The smart protocol over HTTP client has been changed to always post to the
  same ``.bzr/smart`` URL under the original location when it can.  This allows
  HTTP servers to only have to pass URLs ending in .bzr/smart to the smart
  server handler, and not arbitrary ``.bzr/*/smart`` URLs.  (Andrew Bennetts)

* digest authentication is now supported for proxies and HTTP by the urllib
  based http implementation. Tested against Apache 2.0.55 and Squid
  2.6.5. Basic and digest authentication are handled coherently for HTTP
  and proxy: if the user is provided in the url (bzr command line for HTTP,
  proxy environment variables for proxies), the password is prompted for
  (only once). If the password is provided, it is taken into account. Once
  the first authentication is successful, all further authentication
  roundtrips are avoided by preventively setting the right authentication
  header(s).
  (Vincent Ladeuil).

Internals
*********

* bzrlib API compatability with 0.8 has been dropped, cleaning up some
  code paths. (Robert Collins)

* Change the format of chroot urls so that they can be safely manipulated
  by generic url utilities without causing the resulting urls to have
  escaped the chroot. A side effect of this is that creating a chroot
  requires an explicit action using a ChrootServer.
  (Robert Collins, Andrew Bennetts)

* Deprecate ``Branch.get_root_id()`` because branches don't have root ids,
  rather than fixing bug #96847.  (Aaron Bentley)

* ``WorkingTree.apply_inventory_delta`` provides a better alternative to
  ``WorkingTree._write_inventory``.  (Aaron Bentley)

* Convenience method ``TestCase.expectFailure`` ensures that known failures
  do not silently pass.  (Aaron Bentley)

* ``Transport.local_abspath`` now raises ``NotLocalUrl`` rather than
  ``TransportNotPossible``. (Martin Pool, Ian Clatworthy)

* New SmartServer hooks facility. There are two initial hooks documented
  in ``bzrlib.transport.smart.SmartServerHooks``. The two initial hooks allow
  plugins to execute code upon server startup and shutdown.
  (Robert Collins).

* SmartServer in standalone mode will now close its listening socket
  when it stops, rather than waiting for garbage collection. This primarily
  fixes test suite hangs when a test tries to connect to a shutdown server.
  It may also help improve behaviour when dealing with a server running
  on a specific port (rather than dynamically assigned ports).
  (Robert Collins)

* Move most SmartServer code into a new package, bzrlib/smart.
  bzrlib/transport/remote.py contains just the Transport classes that used
  to be in bzrlib/transport/smart.py.  (Andrew Bennetts)

* urllib http implementation avoid roundtrips associated with
  401 (and 407) errors once the authentication succeeds.
  (Vincent Ladeuil).

* urlib http now supports querying the user for a proxy password if
  needed. Realm is shown in the prompt for both HTTP and proxy
  authentication when the user is required to type a password.
  (Vincent Ladeuil).

* Renamed SmartTransport (and subclasses like SmartTCPTransport) to
  RemoteTransport (and subclasses to RemoteTCPTransport, etc).  This is more
  consistent with its new home in ``bzrlib/transport/remote.py``, and because
  it's not really a "smart" transport, just one that does file operations
  via remote procedure calls.  (Andrew Bennetts)

* The ``lock_write`` method of ``LockableFiles``, ``Repository`` and
  ``Branch`` now accept a ``token`` keyword argument, so that separate
  instances of those objects can share a lock if it has the right token.
  (Andrew Bennetts, Robert Collins)

* New method ``get_branch_reference`` on ``BzrDir`` allows the detection of
  branch references - which the smart server component needs.

* The Repository API ``make_working_trees`` is now permitted to return
  False when ``set_make_working_trees`` is not implemented - previously
  an unimplemented ``set_make_working_trees`` implied the result True
  from ``make_working_trees``. This has been changed to accomodate the
  smart server, where it does not make sense (at this point) to ever
  make working trees by default. (Robert Collins)

* Command objects can now declare related help topics by having _see_also
  set to a list of related topic. (Robert Collins)

* ``bzrlib.help`` now delegates to the Command class for Command specific
  help. (Robert Collins)

* New class ``TransportListRegistry``, derived from the Registry class, which
  simplifies tracking the available Transports. (Goffredo Baroncelli)

* New function ``Branch.get_revision_id_to_revno_map`` which will
  return a dictionary mapping revision ids to dotted revnos. Since
  dotted revnos are defined in the context of the branch tip, it makes
  sense to generate them from a ``Branch`` object.
  (John Arbash Meinel)

* Fix the 'Unprintable error' message display to use the repr of the
  exception that prevented printing the error because the str value
  for it is often not useful in debugging (e.g. KeyError('foo') has a
  str() of 'foo' but a repr of 'KeyError('foo')' which is much more
  useful. (Robert Collins)

* ``urlutils.normalize_url`` now unescapes unreserved characters, such as "~".
  (Andrew Bennetts)

Bugfixes
********

* Don't fail bundle selftest if email has 'two' embedded.
  (Ian Clatworthy, #98510)

* Remove ``--verbose`` from ``bzr bundle``. It didn't work anyway.
  (Robert Widhopf-Fenk, #98591)

* Remove ``--basis`` from the checkout/branch commands - it didn't work
  properly and is no longer beneficial.
  (Robert Collins, #53675, #43486)

* Don't produce encoding error when adding duplicate files.
  (Aaron Bentley)

* Fix ``bzr log <file>`` so it only logs the revisions that changed
  the file, and does it faster.
  (Kent Gibson, John Arbash Meinel, #51980, #69477)

* Fix ``InterDirstateTre._iter_changes`` to handle when we come across
  an empty versioned directory, which now has files in it.
  (John Arbash Meinel, #104257)

* Teach ``common_ancestor`` to shortcut when the tip of one branch is
  inside the ancestry of the other. Saves a lot of graph processing
  (with an ancestry of 16k revisions, ``bzr merge ../already-merged``
  changes from 2m10s to 13s).  (John Arbash Meinel, #103757)

* Fix ``show_diff_trees`` to handle the case when a file is modified,
  and the containing directory is renamed. (The file path is different
  in this versus base, but it isn't marked as a rename).
  (John Arbash Meinel, #103870)

* FTP now works even when the FTP server does not support atomic rename.
  (Aaron Bentley, #89436)

* Correct handling in bundles and merge directives of timezones with
  that are not an integer number of hours offset from UTC.  Always
  represent the epoch time in UTC to avoid problems with formatting
  earlier times on win32.  (Martin Pool, Alexander Belchenko, John
  Arbash Meinel)

* Typo in the help for ``register-branch`` fixed. (Robert Collins, #96770)

* "dirstate" and "dirstate-tags" formats now produce branches compatible
  with old versions of bzr. (Aaron Bentley, #107168))

* Handle moving a directory when children have been added, removed,
  and renamed. (John Arbash Meinel, #105479)

* Don't preventively use basic authentication for proxy before receiving a
  407 error. Otherwise people willing to use other authentication schemes
  may expose their password in the clear (or nearly). This add one
  roundtrip in case basic authentication should be used, but plug the
  security hole.
  (Vincent Ladeuil)

* Handle http and proxy digest authentication.
  (Vincent Ladeuil, #94034).

Testing
*******

* Added ``bzrlib.strace.strace`` which will strace a single callable and
  return a StraceResult object which contains just the syscalls involved
  in running it. (Robert Collins)

* New test method ``reduceLockdirTimeout`` to drop the default (ui-centric)
  default time down to one suitable for tests. (Andrew Bennetts)

* Add new ``vfs_transport_factory`` attribute on tests which provides the
  common vfs backing for both the readonly and readwrite transports.
  This allows the RemoteObject tests to back onto local disk or memory,
  and use the existing ``transport_server`` attribute all tests know about
  to be the smart server transport. This in turn allows tests to
  differentiate between 'transport to access the branch', and
  'transport which is a VFS' - which matters in Remote* tests.
  (Robert Collins, Andrew Bennetts)

* The ``make_branch_and_tree`` method for tests will now create a
  lightweight checkout for the tree if the ``vfs_transport_factory`` is not
  a LocalURLServer. (Robert Collins, Andrew Bennetts)

* Branch implementation tests have been audited to ensure that all urls
  passed to Branch APIs use proper urls, except when local-disk paths
  are intended. This is so that tests correctly access the test transport
  which is often not equivalent to local disk in Remote* tests. As part
  of this many tests were adjusted to remove dependencies on local disk
  access.
  (Robert Collins, Andrew Bennetts)

* Mark bzrlib.tests and bzrlib.tests.TestUtil as providing assertFOO helper
  functions by adding a ``__unittest`` global attribute. (Robert Collins,
  Andrew Bennetts, Martin Pool, Jonathan Lange)

* Refactored proxy and authentication handling to simplify the
  implementation of new auth schemes for both http and proxy.
  (Vincent Ladeuil)

bzr 0.15 2007-04-01
###################

Bugfixes
********

* Handle incompatible repositories as a user issue when fetching.
  (Aaron Bentley)

* Don't give a recommendation to upgrade when branching or
  checking out a branch that contains an old-format working tree.
  (Martin Pool)

bzr 0.15rc3  2007-03-26
#######################

Changes
*******

* A warning is now displayed when opening working trees in older
  formats, to encourage people to upgrade to WorkingTreeFormat4.
  (Martin Pool)

Improvements
************

* HTTP redirections are now taken into account when a branch (or a
  bundle) is accessed for the first time. A message is issued at each
  redirection to inform the user. In the past, http redirections were
  silently followed for each request which significantly degraded the
  performances. The http redirections are not followed anymore by
  default, instead a RedirectRequested exception is raised. For bzrlib
  users needing to follow http redirections anyway,
  ``bzrlib.transport.do_catching_redirections`` provide an easy transition
  path.  (vila)

Internals
*********

* Added ``ReadLock.temporary_write_lock()`` to allow upgrading an OS read
  lock to an OS write lock. Linux can do this without unlocking, Win32
  needs to unlock in between. (John Arbash Meinel)

* New parameter ``recommend_upgrade`` to ``BzrDir.open_workingtree``
  to silence (when false) warnings about opening old formats.
  (Martin Pool)

* Fix minor performance regression with bzr-0.15 on pre-dirstate
  trees. (We were reading the working inventory too many times).
  (John Arbash Meinel)

* Remove ``Branch.get_transaction()`` in favour of a simple cache of
  ``revision_history``.  Branch subclasses should override
  ``_gen_revision_history`` rather than ``revision_history`` to make use of
  this cache, and call ``_clear_revision_history_cache`` and
  ``_cache_revision_history`` at appropriate times. (Andrew Bennetts)

Bugfixes
********

* Take ``smtp_server`` from user config into account.
  (vila, #92195)

* Restore Unicode filename handling for versioned and unversioned files.
  (John Arbash Meinel, #92608)

* Don't fail during ``bzr commit`` if a file is marked removed, and
  the containing directory is auto-removed.  (John Arbash Meinel, #93681)

* ``bzr status FILENAME`` failed on Windows because of an uncommon
  errno. (``ERROR_DIRECTORY == 267 != ENOTDIR``).
  (Wouter van Heyst, John Arbash Meinel, #90819)

* ``bzr checkout source`` should create a local branch in the same
  format as source. (John Arbash Meinel, #93854)

* ``bzr commit`` with a kind change was failing to update the
  last-changed-revision for directories.  The
  InventoryDirectory._unchanged only looked at the ``parent_id`` and name,
  ignoring the fact that the kind could have changed, too.
  (John Arbash Meinel, #90111)

* ``bzr mv dir/subdir other`` was incorrectly updating files inside
  the directory. So that there was a chance it would break commit,
  etc. (John Arbash Meinel, #94037)

* Correctly handles mutiple permanent http redirections.
  (vila, #88780)

bzr 0.15rc2  2007-03-14
#######################

Notes When Upgrading
********************

* Release 0.15rc2 of bzr changes the ``bzr init-repo`` command to
  default to ``--trees`` instead of ``--no-trees``.
  Existing shared repositories are not affected.

Improvements
************

* New ``merge-directive`` command to generate machine- and human-readable
  merge requests.  (Aaron Bentley)

* New ``submit:`` revision specifier makes it easy to diff against the
  common ancestor with the submit location (Aaron Bentley)

* Added support for Putty's SSH implementation. (Dmitry Vasiliev)

* Added ``bzr status --versioned`` to report only versioned files,
  not unknowns. (Kent Gibson)

* Merge now autodetects the correct line-ending style for its conflict
  markers.  (Aaron Bentley)

Internals
*********

* Refactored SSH vendor registration into SSHVendorManager class.
  (Dmitry Vasiliev)

Bugfixes
********

* New ``--numbered-dirs`` option to ``bzr selftest`` to use
  numbered dirs for TestCaseInTempDir. This is default behavior
  on Windows. Anyone can force named dirs on Windows
  with ``--no-numbered-dirs``. (Alexander Belchenko)

* Fix ``RevisionSpec_revid`` to handle the Unicode strings passed in
  from the command line. (Marien Zwart, #90501)

* Fix ``TreeTransform._iter_changes`` when both the source and
  destination are missing. (Aaron Bentley, #88842)

* Fix commit of merges with symlinks in dirstate trees.
  (Marien Zwart)

* Switch the ``bzr init-repo`` default from --no-trees to --trees.
  (Wouter van Heyst, #53483)


bzr 0.15rc1  2007-03-07
#######################

Surprises
*********

* The default disk format has changed. Please run 'bzr upgrade' in your
  working trees to upgrade. This new default is compatible for network
  operations, but not for local operations. That is, if you have two
  versions of bzr installed locally, after upgrading you can only use the
  bzr 0.15 version. This new default does not enable tags or nested-trees
  as they are incompatible with bzr versions before 0.15 over the network.

* For users of bzrlib: Two major changes have been made to the working tree
  api in bzrlib. The first is that many methods and attributes, including
  the inventory attribute, are no longer valid for use until one of
  ``lock_read``/``lock_write``/``lock_tree_write`` has been called,
  and become invalid again after unlock is called. This has been done
  to improve performance and correctness as part of the dirstate
  development.
  (Robert Collins, John A Meinel, Martin Pool, and others).

* For users of bzrlib: The attribute 'tree.inventory' should be considered
  readonly. Previously it was possible to directly alter this attribute, or
  its contents, and have the tree notice this. This has been made
  unsupported - it may work in some tree formats, but in the newer dirstate
  format such actions will have no effect and will be ignored, or even
  cause assertions. All operations possible can still be carried out by a
  combination of the tree API, and the bzrlib.transform API. (Robert
  Collins, John A Meinel, Martin Pool, and others).

Improvements
************

* Support for OS Windows 98. Also .bzr.log on any windows system
  saved in My Documents folder. (Alexander Belchenko)

* ``bzr mv`` enhanced to support already moved files.
  In the past the mv command would have failed if the source file doesn't
  exist. In this situation ``bzr mv`` would now detect that the file has
  already moved and update the repository accordingly, if the target file
  does exist.
  A new option ``--after`` has been added so that if two files already
  exist, you could notify Bazaar that you have moved a (versioned) file
  and replaced it with another. Thus in this case ``bzr move --after``
  will only update the Bazaar identifier.
  (Steffen Eichenberg, Marius Kruger)

* ``ls`` now works on treeless branches and remote branches.
  (Aaron Bentley)

* ``bzr help global-options`` describes the global options.
  (Aaron Bentley)

* ``bzr pull --overwrite`` will now correctly overwrite checkouts.
  (Robert Collins)

* Files are now allowed to change kind (e.g. from file to symlink).
  Supported by ``commit``, ``revert`` and ``status``
  (Aaron Bentley)

* ``inventory`` and ``unknowns`` hidden in favour of ``ls``
  (Aaron Bentley)

* ``bzr help checkouts`` descibes what checkouts are and some possible
  uses of them. (James Westby, Aaron Bentley)

* A new ``-d`` option to push, pull and merge overrides the default
  directory.  (Martin Pool)

* Branch format 6: smaller, and potentially faster than format 5.  Supports
  ``append_history_only`` mode, where the log view and revnos do not change,
  except by being added to.  Stores policy settings in
  ".bzr/branch/branch.conf".

* ``append_only`` branches:  Format 6 branches may be configured so that log
  view and revnos are always consistent.  Either create the branch using
  "bzr init --append-revisions-only" or edit the config file as descriped
  in docs/configuration.txt.

* rebind: Format 6 branches retain the last-used bind location, so if you
  "bzr unbind", you can "bzr bind" to bind to the previously-selected
  bind location.

* Builtin tags support, created and deleted by the ``tag`` command and
  stored in the branch.  Tags can be accessed with the revisionspec
  ``-rtag:``, and listed with ``bzr tags``.  Tags are not versioned
  at present. Tags require a network incompatible upgrade. To perform this
  upgrade, run ``bzr upgrade --dirstate-tags`` in your branch and
  repositories. (Martin Pool)

* The ``bzr://`` transport now has a well-known port number, 4155,
  which it will use by default.  (Andrew Bennetts, Martin Pool)

* Bazaar now looks for user-installed plugins before looking for site-wide
  plugins. (Jonathan Lange)

* ``bzr resolve`` now detects and marks resolved text conflicts.
  (Aaron Bentley)

Internals
*********

* Internally revision ids and file ids are now passed around as utf-8
  bytestrings, rather than treating them as Unicode strings. This has
  performance benefits for Knits, since we no longer need to decode the
  revision id for each line of content, nor for each entry in the index.
  This will also help with the future dirstate format.
  (John Arbash Meinel)

* Reserved ids (any revision-id ending in a colon) are rejected by
  versionedfiles, repositories, branches, and working trees
  (Aaron Bentley)

* Minor performance improvement by not creating a ProgressBar for
  every KnitIndex we create. (about 90ms for a bzr.dev tree)
  (John Arbash Meinel)

* New easier to use Branch hooks facility. There are five initial hooks,
  all documented in bzrlib.branch.BranchHooks.__init__ - ``'set_rh'``,
  ``'post_push'``, ``'post_pull'``, ``'post_commit'``,
  ``'post_uncommit'``. These hooks fire after the matching operation
  on a branch has taken place, and were originally added for the
  branchrss plugin. (Robert Collins)

* New method ``Branch.push()`` which should be used when pushing from a
  branch as it makes performance and policy decisions to match the UI
  level command ``push``. (Robert Collins).

* Add a new method ``Tree.revision_tree`` which allows access to cached
  trees for arbitrary revisions. This allows the in development dirstate
  tree format to provide access to the callers to cached copies of
  inventory data which are cheaper to access than inventories from the
  repository.
  (Robert Collins, Martin Pool)

* New ``Branch.last_revision_info`` method, this is being done to allow
  optimization of requests for both the number of revisions and the last
  revision of a branch with smartservers and potentially future branch
  formats. (Wouter van Heyst, Robert Collins)

* Allow ``'import bzrlib.plugins.NAME'`` to work when the plugin NAME has not
  yet been loaded by ``load_plugins()``. This allows plugins to depend on each
  other for code reuse without requiring users to perform file-renaming
  gymnastics. (Robert Collins)

* New Repository method ``'gather_stats'`` for statistic data collection.
  This is expected to grow to cover a number of related uses mainly
  related to bzr info. (Robert Collins)

* Log formatters are now managed with a registry.
  ``log.register_formatter`` continues to work, but callers accessing
  the FORMATTERS dictionary directly will not.

* Allow a start message to be passed to the ``edit_commit_message``
  function.  This will be placed in the message offered to the user
  for editing above the separator. It allows a template commit message
  to be used more easily. (James Westby)

* ``GPGStrategy.sign()`` will now raise ``BzrBadParameterUnicode`` if
  you pass a Unicode string rather than an 8-bit string. Callers need
  to be updated to encode first. (John Arbash Meinel)

* Branch.push, pull, merge now return Result objects with information
  about what happened, rather than a scattering of various methods.  These
  are also passed to the post hooks.  (Martin Pool)

* File formats and architecture is in place for managing a forest of trees
  in bzr, and splitting up existing trees into smaller subtrees, and
  finally joining trees to make a larger tree. This is the first iteration
  of this support, and the user-facing aspects still require substantial
  work.  If you wish to experiment with it, use ``bzr upgrade
  --dirstate-with-subtree`` in your working trees and repositories.
  You can use the hidden commands ``split`` and ``join`` and to create
  and manipulate nested trees, but please consider using the nested-trees
  branch, which contains substantial UI improvements, instead.
  http://code.aaronbentley.com/bzr/bzrrepo/nested-trees/
  (Aaron Bentley, Martin Pool, Robert Collins).

Bugfixes
********

* ``bzr annotate`` now uses dotted revnos from the viewpoint of the
  branch, rather than the last changed revision of the file.
  (John Arbash Meinel, #82158)

* Lock operations no longer hang if they encounter a permission problem.
  (Aaron Bentley)

* ``bzr push`` can resume a push that was canceled before it finished.
  Also, it can push even if the target directory exists if you supply
  the ``--use-existing-dir`` flag.
  (John Arbash Meinel, #30576, #45504)

* Fix http proxy authentication when user and an optional
  password appears in the ``*_proxy`` vars. (Vincent Ladeuil,
  #83954).

* ``bzr log branch/file`` works for local treeless branches
  (Aaron Bentley, #84247)

* Fix problem with UNC paths on Windows 98. (Alexander Belchenko, #84728)

* Searching location of CA bundle for PyCurl in env variable
  (``CURL_CA_BUNDLE``), and on win32 along the PATH.
  (Alexander Belchenko, #82086)

* ``bzr init`` works with unicode argument LOCATION.
  (Alexander Belchenko, #85599)

* Raise ``DependencyNotPresent`` if pycurl do not support https.
  (Vincent Ladeuil, #85305)

* Invalid proxy env variables should not cause a traceback.
  (Vincent Ladeuil, #87765)

* Ignore patterns normalised to use '/' path separator.
  (Kent Gibson, #86451)

* bzr rocks. It sure does! Fix case. (Vincent Ladeuil, #78026)

* Fix bzrtools shelve command for removed lines beginning with "--"
  (Johan Dahlberg, #75577)

Testing
*******

* New ``--first`` option to ``bzr selftest`` to run specified tests
  before the rest of the suite.  (Martin Pool)


bzr 0.14  2007-01-23
####################

Improvements
************

* ``bzr help global-options`` describes the global options. (Aaron Bentley)

Bug Fixes
*********

* Skip documentation generation tests if the tools to do so are not
  available. Fixes running selftest for installled copies of bzr.
  (John Arbash Meinel, #80330)

* Fix the code that discovers whether bzr is being run from it's
  working tree to handle the case when it isn't but the directory
  it is in is below a repository. (James Westby, #77306)


bzr 0.14rc1  2007-01-16
#######################

Improvements
************

* New connection: ``bzr+http://`` which supports tunnelling the smart
  protocol over an HTTP connection. If writing is enabled on the bzr
  server, then you can write over the http connection.
  (Andrew Bennetts, John Arbash Meinel)

* Aliases now support quotation marks, so they can contain whitespace
  (Marius Kruger)

* PyCurlTransport now use a single curl object. By specifying explicitly
  the 'Range' header, we avoid the need to use two different curl objects
  (and two connections to the same server). (Vincent Ladeuil)

* ``bzr commit`` does not prompt for a message until it is very likely to
  succeed.  (Aaron Bentley)

* ``bzr conflicts`` now takes --text to list pathnames of text conflicts
  (Aaron Bentley)

* Fix ``iter_lines_added_or_present_in_versions`` to use a set instead
  of a list while checking if a revision id was requested. Takes 10s
  off of the ``fileids_affected_by_revision_ids`` time, which is 10s
  of the ``bzr branch`` time. Also improve ``fileids_...`` time by
  filtering lines with a regex rather than multiple ``str.find()``
  calls. (saves another 300ms) (John Arbash Meinel)

* Policy can be set for each configuration key. This allows keys to be
  inherited properly across configuration entries. For example, this
  should enable you to do::

    [/home/user/project]
    push_location = sftp://host/srv/project/
    push_location:policy = appendpath

  And then a branch like ``/home/user/project/mybranch`` should get an
  automatic push location of ``sftp://host/srv/project/mybranch``.
  (James Henstridge)

* Added ``bzr status --short`` to make status report svn style flags
  for each file.  For example::

    $ bzr status --short
    A  foo
    A  bar
    D  baz
    ?  wooley

* 'bzr selftest --clean-output' allows easily clean temporary tests
  directories without running tests. (Alexander Belchenko)

* ``bzr help hidden-commands`` lists all hidden commands. (Aaron Bentley)

* ``bzr merge`` now has an option ``--pull`` to fall back to pull if
  local is fully merged into remote. (Jan Hudec)

* ``bzr help formats`` describes available directory formats. (Aaron Bentley)

Internals
*********

* A few tweaks directly to ``fileids_affected_by_revision_ids`` to
  help speed up processing, as well allowing to extract unannotated
  lines. Between the two ``fileids_affected_by_revision_ids`` is
  improved by approx 10%. (John Arbash Meinel)

* Change Revision serialization to only write out millisecond
  resolution. Rather than expecting floating point serialization to
  preserve more resolution than we need. (Henri Weichers, Martin Pool)

* Test suite ends cleanly on Windows.  (Vincent Ladeuil)

* When ``encoding_type`` attribute of class Command is equal to 'exact',
  force sys.stdout to be a binary stream on Windows, and therefore
  keep exact line-endings (without LF -> CRLF conversion).
  (Alexander Belchenko)

* Single-letter short options are no longer globally declared.  (Martin
  Pool)

* Before using detected user/terminal encoding bzr should check
  that Python has corresponding codec. (Alexander Belchenko)

* Formats for end-user selection are provided via a FormatRegistry (Aaron Bentley)

Bug Fixes
*********

* ``bzr missing --verbose`` was showing adds/removals in the wrong
  direction. (John Arbash Meinel)

* ``bzr annotate`` now defaults to showing dotted revnos for merged
  revisions. It cuts them off at a depth of 12 characters, but you can
  supply ``--long`` to see the full number. You can also use
  ``--show-ids`` to display the original revision ids, rather than
  revision numbers and committer names. (John Arbash Meinel, #75637)

* bzr now supports Win32 UNC path (e.g. ``\HOST\path``.
  (Alexander Belchenko, #57869)

* Win32-specific: output of cat, bundle and diff commands don't mangle
  line-endings (Alexander Belchenko, #55276)

* Replace broken fnmatch based ignore pattern matching with custom pattern
  matcher.
  (Kent Gibson, Jan Hudec #57637)

* pycurl and urllib can detect short reads at different places. Update
  the test suite to test more cases. Also detect http error code 416
  which was raised for that specific bug. Also enhance the urllib
  robustness by detecting invalid ranges (and pycurl's one by detecting
  short reads during the initial GET). (Vincent Ladeuil, #73948)

* The urllib connection sharing interacts badly with urllib2
  proxy setting (the connections didn't go thru the proxy
  anymore). Defining a proper ProxyHandler solves the
  problem.  (Vincent Ladeuil, #74759)

* Use urlutils to generate relative URLs, not osutils
  (Aaron Bentley, #76229)

* ``bzr status`` in a readonly directory should work without giving
  lots of errors. (John Arbash Meinel, #76299)

* Mention the revisionspec topic for the revision option help.
  (Wouter van Heyst, #31663)

* Allow plugins import from zip archives.
  (Alexander Belchenko, #68124)


bzr 0.13  2006-12-05
####################

No changes from 0.13rc


bzr 0.13rc1  2006-11-27
#######################

Improvements
************

* New command ``bzr remove-tree`` allows the removal of the working
  tree from a branch.
  (Daniel Silverstone)

* urllib uses shared keep-alive connections, so http
  operations are substantially faster.
  (Vincent Ladeuil, #53654)

* ``bzr export`` allows an optional branch parameter, to export a bzr
  tree from some other url. For example:
  ``bzr export bzr.tar.gz http://bazaar-vcs.org/bzr/bzr.dev``
  (Daniel Silverstone)

* Added ``bzr help topics`` to the bzr help system. This gives a
  location for general information, outside of a specific command.
  This includes updates for ``bzr help revisionspec`` the first topic
  included. (Goffredo Baroncelli, John Arbash Meinel, #42714)

* WSGI-compatible HTTP smart server.  See ``doc/http_smart_server.txt``.
  (Andrew Bennetts)

* Knit files will now cache full texts only when the size of the
  deltas is as large as the size of the fulltext. (Or after 200
  deltas, whichever comes first). This has the most benefit on large
  files with small changes, such as the inventory for a large project.
  (eg For a project with 2500 files, and 7500 revisions, it changes
  the size of inventory.knit from 11MB to 5.4MB) (John Arbash Meinel)

Internals
*********

* New -D option given before the command line turns on debugging output
  for particular areas.  -Derror shows tracebacks on all errors.
  (Martin Pool)

* Clean up ``bzr selftest --benchmark bundle`` to correct an import,
  and remove benchmarks that take longer than 10min to run.
  (John Arbash Meinel)

* Use ``time.time()`` instead of ``time.clock()`` to decide on
  progress throttling. Because ``time.clock()`` is actually CPU time,
  so over a high-latency connection, too many updates get throttled.
  (John Arbash Meinel)

* ``MemoryTransport.list_dir()`` would strip the first character for
  files or directories in root directory. (John Arbash Meinel)

* New method ``get_branch_reference`` on 'BzrDir' allows the detection of
  branch references - which the smart server component needs.

* New ``ChrootTransportDecorator``, accessible via the ``chroot+`` url
  prefix.  It disallows any access to locations above a set URL.  (Andrew
  Bennetts)

Bug Fixes
*********

* Now ``_KnitIndex`` properly decode revision ids when loading index data.
  And optimize the knit index parsing code.
  (Dmitry Vasiliev, John Arbash Meinel)

* ``bzrlib/bzrdir.py`` was directly referencing ``bzrlib.workingtree``,
  without importing it. This prevented ``bzr upgrade`` from working
  unless a plugin already imported ``bzrlib.workingtree``
  (John Arbash Meinel, #70716)

* Suppress the traceback on invalid URLs (Vincent Ladeuil, #70803).

* Give nicer error message when an http server returns a 403
  error code. (Vincent Ladeuil, #57644).

* When a multi-range http GET request fails, try a single
  range one. If it fails too, forget about ranges. Remember that until
  the death of the transport and propagates that to the clones.
  (Vincent Ladeuil, #62276, #62029).

* Handles user/passwords supplied in url from command
  line (for the urllib implementation). Don't request already
  known passwords (Vincent Ladeuil, #42383, #44647, #48527)

* ``_KnitIndex.add_versions()`` dictionary compresses revision ids as they
  are added. This fixes bug where fetching remote revisions records
  them as full references rather than integers.
  (John Arbash Meinel, #64789)

* ``bzr ignore`` strips trailing slashes in patterns.
  Also ``bzr ignore`` rejects absolute paths. (Kent Gibson, #4559)

* ``bzr ignore`` takes multiple arguments. (Cheuksan Edward Wang, #29488)

* mv correctly handles paths that traverse symlinks.
  (Aaron Bentley, #66964)

* Give nicer looking error messages when failing to connect over ssh.
  (John Arbash Meinel, #49172)

* Pushing to a remote branch does not currently update the remote working
  tree. After a remote push, ``bzr status`` and ``bzr diff`` on the remote
  machine now show that the working tree is out of date.
  (Cheuksan Edward Wang #48136)

* Use patiencediff instead of difflib for determining deltas to insert
  into knits. This avoids the O(N^3) behavior of difflib. Patience
  diff should be O(N^2). (Cheuksan Edward Wang, #65714)

* Running ``bzr log`` on nonexistent file gives an error instead of the
  entire log history. (Cheuksan Edward Wang #50793)

* ``bzr cat`` can look up contents of removed or renamed files. If the
  pathname is ambiguous, i.e. the files in the old and new trees have
  different id's, the default is the file in the new tree. The user can
  use "--name-from-revision" to select the file in the old tree.
  (Cheuksan Edward Wang, #30190)

Testing
*******

* TestingHTTPRequestHandler really handles the Range header
  (previously it was ignoring it and returning the whole file,).

bzr 0.12  2006-10-30
####################

Internals
*********

* Clean up ``bzr selftest --benchmark bundle`` to correct an import,
  and remove benchmarks that take longer than 10min to run.
  (John Arbash Meinel)

bzr 0.12rc1  2006-10-23
#######################

Improvements
************

* ``bzr log`` now shows dotted-decimal revision numbers for all revisions,
  rather than just showing a decimal revision number for revisions on the
  mainline. These revision numbers are not yet accepted as input into bzr
  commands such as log, diff etc. (Robert Collins)

* revisions can now be specified using dotted-decimal revision numbers.
  For instance, ``bzr diff -r 1.2.1..1.2.3``. (Robert Collins)

* ``bzr help commands`` output is now shorter (Aaron Bentley)

* ``bzr`` now uses lazy importing to reduce the startup time. This has
  a moderate effect on lots of actions, especially ones that have
  little to do. For example ``bzr rocks`` time is down to 116ms from
  283ms. (John Arbash Meinel)

* New Registry class to provide name-to-object registry-like support,
  for example for schemes where plugins can register new classes to
  do certain tasks (e.g. log formatters). Also provides lazy registration
  to allow modules to be loaded on request.
  (John Arbash Meinel, Adeodato Simó)

API Incompatability
*******************

* LogFormatter subclasses show now expect the 'revno' parameter to
  show() to be a string rather than an int. (Robert Collins)

Internals
*********

* ``TestCase.run_bzr``, ``run_bzr_captured``, and ``run_bzr_subprocess``
  can take a ``working_dir='foo'`` parameter, which will change directory
  for the command. (John Arbash Meinel)

* ``bzrlib.lazy_regex.lazy_compile`` can be used to create a proxy
  around a regex, which defers compilation until first use.
  (John Arbash Meinel)

* ``TestCase.run_bzr_subprocess`` defaults to supplying the
  ``--no-plugins`` parameter to ensure test reproducability, and avoid
  problems with system-wide installed plugins. (John Arbash Meinel)

* Unique tree root ids are now supported. Newly created trees still
  use the common root id for compatibility with bzr versions before 0.12.
  (Aaron Bentley)

* ``WorkingTree.set_root_id(None)`` is now deprecated. Please
  pass in ``inventory.ROOT_ID`` if you want the default root id value.
  (Robert Collins, John Arbash Meinel)

* New method ``WorkingTree.flush()`` which will write the current memory
  inventory out to disk. At the same time, ``read_working_inventory`` will
  no longer trash the current tree inventory if it has been modified within
  the current lock, and the tree will now ``flush()`` automatically on
  ``unlock()``. ``WorkingTree.set_root_id()`` has been updated to take
  advantage of this functionality. (Robert Collins, John Arbash Meinel)

* ``bzrlib.tsort.merge_sorted`` now accepts ``generate_revnos``. This
  parameter will cause it to add another column to its output, which
  contains the dotted-decimal revno for each revision, as a tuple.
  (Robert Collins)

* ``LogFormatter.show_merge`` is deprecated in favour of
  ``LogFormatter.show_merge_revno``. (Robert Collins)

Bug Fixes
*********

* Avoid circular imports by creating a deprecated function for
  ``bzrlib.tree.RevisionTree``. Callers should have been using
  ``bzrlib.revisontree.RevisionTree`` anyway. (John Arbash Meinel,
  #66349)

* Don't use ``socket.MSG_WAITALL`` as it doesn't exist on all
  platforms. (Martin Pool, #66356)

* Don't require ``Content-Type`` in range responses. Assume they are a
  single range if ``Content-Type`` does not exist.
  (John Arbash Meinel, #62473)

* bzr branch/pull no longer complain about progress bar cleanup when
  interrupted during fetch.  (Aaron Bentley, #54000)

* ``WorkingTree.set_parent_trees()`` uses the trees to directly write
  the basis inventory, rather than going through the repository. This
  allows us to have 1 inventory read, and 2 inventory writes when
  committing a new tree. (John Arbash Meinel)

* When reverting, files that are not locally modified that do not exist
  in the target are deleted, not just unversioned (Aaron Bentley)

* When trying to acquire a lock, don't fail immediately. Instead, try
  a few times (up to 1 hour) before timing out. Also, report why the
  lock is unavailable (John Arbash Meinel, #43521, #49556)

* Leave HttpTransportBase daughter classes decides how they
  implement cloning. (Vincent Ladeuil, #61606)

* diff3 does not indicate conflicts on clean merge. (Aaron Bentley)

* If a commit fails, the commit message is stored in a file at the root of
  the tree for later commit. (Cheuksan Edward Wang, Stefan Metzmacher,
  #32054)

Testing
*******

* New test base class TestCaseWithMemoryTransport offers memory-only
  testing facilities: its not suitable for tests that need to mutate disk
  state, but most tests should not need that and should be converted to
  TestCaseWithMemoryTransport. (Robert Collins)

* ``TestCase.make_branch_and_memory_tree`` now takes a format
  option to set the BzrDir, Repository and Branch formats of the
  created objects. (Robert Collins, John Arbash Meinel)

bzr 0.11  2006-10-02
####################

* Smart server transport test failures on windows fixed. (Lukáš Lalinský).

bzr 0.11rc2  2006-09-27
#######################

Bug Fixes
*********

* Test suite hangs on windows fixed. (Andrew Bennets, Alexander Belchenko).

* Commit performance regression fixed. (Aaron Bentley, Robert Collins, John
  Arbash Meinel).

bzr 0.11rc1  2006-09-25
#######################

Improvements
************

* Knit files now wait to create their contents until the first data is
  added. The old code used to create an empty .knit and a .kndx with just
  the header. However, this caused a lot of extra round trips over sftp.
  This can change the time for ``bzr push`` to create a new remote branch
  from 160s down to 100s. This also affects ``bzr commit`` performance when
  adding new files, ``bzr commit`` on a new kernel-like tree drops from 50s
  down to 40s (John Arbash Meinel, #44692)

* When an entire subtree has been deleted, commit will now report that
  just the top of the subtree has been deleted, rather than reporting
  all the individual items. (Robert Collins)

* Commit performs one less XML parse. (Robert Collins)

* ``bzr checkout`` now operates on readonly branches as well
  as readwrite branches. This fixes bug #39542. (Robert Collins)

* ``bzr bind`` no longer synchronises history with the master branch.
  Binding should be followed by an update or push to synchronise the
  two branches. This is closely related to the fix for bug #39542.
  (Robert Collins)

* ``bzrlib.lazy_import.lazy_import`` function to create on-demand
  objects.  This allows all imports to stay at the global scope, but
  modules will not actually be imported if they are not used.
  (John Arbash Meinel)

* Support ``bzr://`` and ``bzr+ssh://`` urls to work with the new RPC-based
  transport which will be used with the upcoming high-performance smart
  server. The new command ``bzr serve`` will invoke bzr in server mode,
  which processes these requests. (Andrew Bennetts, Robert Collins, Martin
  Pool)

* New command ``bzr version-info`` which can be used to get a summary
  of the current state of the tree. This is especially useful as part
  of a build commands. See ``doc/version_info.txt`` for more information
  (John Arbash Meinel)

Bug Fixes
*********

* ``'bzr inventory [FILE...]'`` allows restricting the file list to a
  specific set of files. (John Arbash Meinel, #3631)

* Don't abort when annotating empty files (John Arbash Meinel, #56814)

* Add ``Stanza.to_unicode()`` which can be passed to another Stanza
  when nesting stanzas. Also, add ``read_stanza_unicode`` to handle when
  reading a nested Stanza. (John Arbash Meinel)

* Transform._set_mode() needs to stat the right file.
  (John Arbash Meinel, #56549)

* Raise WeaveFormatError rather than StopIteration when trying to read
  an empty Weave file. (John Arbash Meinel, #46871)

* Don't access e.code for generic URLErrors, only HTTPErrors have .code.
  (Vincent Ladeuil, #59835)

* Handle boundary="" lines properly to allow access through a Squid proxy.
  (John Arbash Meinel, #57723)

* revert now removes newly-added directories (Aaron Bentley, #54172)

* ``bzr upgrade sftp://`` shouldn't fail to upgrade v6 branches if there
  isn't a working tree. (David Allouche, #40679)

* Give nicer error messages when a user supplies an invalid --revision
  parameter. (John Arbash Meinel, #55420)

* Handle when LANG is not recognized by python. Emit a warning, but
  just revert to using 'ascii'. (John Arbash Meinel, #35392)

* Don't use ``preexec_fn`` on win32, as it is not supported by subprocess.
  (John Arbash Meinel)

* Skip specific tests when the dependencies aren't met. This includes
  some ``setup.py`` tests when ``python-dev`` is not available, and
  some tests that depend on paramiko. (John Arbash Meinel, Mattheiu Moy)

* Fallback to Paramiko properly, if no ``ssh`` executable exists on
  the system. (Andrew Bennetts, John Arbash Meinel)

* ``Branch.bind(other_branch)`` no longer takes a write lock on the
  other branch, and will not push or pull between the two branches.
  API users will need to perform a push or pull or update operation if they
  require branch synchronisation to take place. (Robert Collins, #47344)

* When creating a tarball or zipfile export, export unicode names as utf-8
  paths. This may not work perfectly on all platforms, but has the best
  chance of working in the common case. (John Arbash Meinel, #56816)

* When committing, only files that exist in working tree or basis tree
  may be specified (Aaron Bentley, #50793)

Portability
***********

* Fixes to run on Python 2.5 (Brian M. Carlson, Martin Pool, Marien Zwart)

Internals
*********

* TestCaseInTempDir now creates a separate directory for HOME, rather
  than having HOME set to the same location as the working directory.
  (John Arbash Meinel)

* ``run_bzr_subprocess()`` can take an optional ``env_changes={}`` parameter,
  which will update os.environ inside the spawned child. It also can
  take a ``universal_newlines=True``, which helps when checking the output
  of the command. (John Arbash Meinel)

* Refactor SFTP vendors to allow easier re-use when ssh is used.
  (Andrew Bennetts)

* ``Transport.list_dir()`` and ``Transport.iter_files_recursive()`` should always
  return urlescaped paths. This is now tested (there were bugs in a few
  of the transports) (Andrew Bennetts, David Allouche, John Arbash Meinel)

* New utility function ``symbol_versioning.deprecation_string``. Returns the
  formatted string for a callable, deprecation format pair. (Robert Collins)

* New TestCase helper applyDeprecated. This allows you to call a callable
  which is deprecated without it spewing to the screen, just by supplying
  the deprecation format string issued for it. (Robert Collins)

* Transport.append and Transport.put have been deprecated in favor of
  ``.append_bytes``, ``.append_file``, ``.put_bytes``, and
  ``.put_file``. This removes the ambiguity in what type of object the
  functions take.  ``Transport.non_atomic_put_{bytes,file}`` has also
  been added. Which works similarly to ``Transport.append()`` except for
  SFTP, it doesn't have a round trip when opening the file. Also, it
  provides functionality for creating a parent directory when trying
  to create a file, rather than raise NoSuchFile and forcing the
  caller to repeat their request.
  (John Arbash Meinel)

* WorkingTree has a new api ``unversion`` which allow the unversioning of
  entries by their file id. (Robert Collins)

* ``WorkingTree.pending_merges`` is deprecated.  Please use the
  ``get_parent_ids`` (introduced in 0.10) method instead. (Robert Collins)

* WorkingTree has a new ``lock_tree_write`` method which locks the branch for
  read rather than write. This is appropriate for actions which only need
  the branch data for reference rather than mutation. A new decorator
  ``needs_tree_write_lock`` is provided in the workingtree module. Like the
  ``needs_read_lock`` and ``needs_write_lock`` decorators this allows static
  declaration of the locking requirements of a function to ensure that
  a lock is taken out for casual scripts. (Robert Collins, #54107)

* All WorkingTree methods which write to the tree, but not to the branch
  have been converted to use ``needs_tree_write_lock`` rather than
  ``needs_write_lock``. Also converted is the revert, conflicts and tree
  transform modules. This provides a modest performance improvement on
  metadir style trees, due to the reduce lock-acquisition, and a more
  significant performance improvement on lightweight checkouts from
  remote branches, where trivial operations used to pay a significant
  penalty. It also provides the basis for allowing readonly checkouts.
  (Robert Collins)

* Special case importing the standard library 'copy' module. This shaves
  off 40ms of startup time, while retaining compatibility. See:
  ``bzrlib/inspect_for_copy.py`` for more details. (John Arbash Meinel)

* WorkingTree has a new parent class MutableTree which represents the
  specialisations of Tree which are able to be altered. (Robert Collins)

* New methods mkdir and ``put_file_bytes_non_atomic`` on MutableTree that
  mutate the tree and its contents. (Robert Collins)

* Transport behaviour at the root of the URL is now defined and tested.
  (Andrew Bennetts, Robert Collins)

Testing
*******

* New test helper classs MemoryTree. This is typically accessed via
  ``self.make_branch_and_memory_tree()`` in test cases. (Robert Collins)

* Add ``start_bzr_subprocess`` and ``stop_bzr_subprocess`` to allow test
  code to continue running concurrently with a subprocess of bzr.
  (Andrew Bennetts, Robert Collins)

* Add a new method ``Transport.get_smart_client()``. This is provided to
  allow upgrades to a richer interface than the VFS one provided by
  Transport. (Andrew Bennetts, Martin Pool)

bzr 0.10  2006-08-29
####################

Improvements
************
* 'merge' now takes --uncommitted, to apply uncommitted changes from a
  tree.  (Aaron Bentley)

* 'bzr add --file-ids-from' can be used to specify another path to use
  for creating file ids, rather than generating all new ones. Internally,
  the 'action' passed to ``smart_add_tree()`` can return ``file_ids`` that
  will be used, rather than having bzrlib generate new ones.
  (John Arbash Meinel, #55781)

* ``bzr selftest --benchmark`` now allows a ``--cache-dir`` parameter.
  This will cache some of the intermediate trees, and decrease the
  setup time for benchmark tests. (John Arbash Meinel)

* Inverse forms are provided for all boolean options.  For example,
  --strict has --no-strict, --no-recurse has --recurse (Aaron Bentley)

* Serialize out Inventories directly, rather than using ElementTree.
  Writing out a kernel sized inventory drops from 2s down to ~350ms.
  (Robert Collins, John Arbash Meinel)

Bug Fixes
*********

* Help diffutils 2.8.4 get along with binary tests (Marien Zwart: #57614)

* Change LockDir so that if the lock directory doesn't exist when
  ``lock_write()`` is called, an attempt will be made to create it.
  (John Arbash Meinel, #56974)

* ``bzr uncommit`` preserves pending merges. (John Arbash Meinel, #57660)

* Active FTP transport now works as intended. (ghozzy, #56472)

* Really fix mutter() so that it won't ever raise a UnicodeError.
  It means it is possible for ~/.bzr.log to contain non UTF-8 characters.
  But it is a debugging log, not a real user file.
  (John Arbash Meinel, #56947, #53880)

* Change Command handle to allow Unicode command and options.
  At present we cannot register Unicode command names, so we will get
  BzrCommandError('unknown command'), or BzrCommandError('unknown option')
  But that is better than a UnicodeError + a traceback.
  (John Arbash Meinel, #57123)

* Handle TZ=UTC properly when reading/writing revisions.
  (John Arbash Meinel, #55783, #56290)

* Use ``GPG_TTY`` to allow gpg --cl to work with gpg-agent in a pipeline,
  (passing text to sign in on stdin). (John Arbash Meinel, #54468)

* External diff does the right thing for binaries even in foreign
  languages. (John Arbash Meinel, #56307)

* Testament handles more cases when content is unicode. Specific bug was
  in handling of revision properties.
  (John Arbash Meinel, Holger Krekel, #54723)

* The bzr selftest was failing on installed versions due to a bug in a new
  test helper. (John Arbash Meinel, Robert Collins, #58057)

Internals
*********

* ``bzrlib.cache_utf8`` contains ``encode()`` and ``decode()`` functions
  which can be used to cache the conversion between utf8 and Unicode.
  Especially helpful for some of the knit annotation code, which has to
  convert revision ids to utf8 to annotate lines in storage.
  (John Arbash Meinel)

* ``setup.py`` now searches the filesystem to find all packages which
  need to be installed. This should help make the life of packagers
  easier. (John Arbash Meinel)

bzr 0.9.0  2006-08-11
#####################

Surprises
*********

* The hard-coded built-in ignore rules have been removed. There are
  now two rulesets which are enforced. A user global one in
  ``~/.bazaar/ignore`` which will apply to every tree, and the tree
  specific one '.bzrignore'.
  ``~/.bazaar/ignore`` will be created if it does not exist, but with
  a more conservative list than the old default.
  This fixes bugs with default rules being enforced no matter what.
  The old list of ignore rules from bzr is available by
  running 'bzr ignore --old-default-rules'.
  (Robert Collins, Martin Pool, John Arbash Meinel)

* 'branches.conf' has been changed to 'locations.conf', since it can apply
  to more locations than just branch locations.
  (Aaron Bentley)

Improvements
************

* The revision specifier "revno:" is extended to accept the syntax
  revno:N:branch. For example,
  revno:42:http://bazaar-vcs.org/bzr/bzr.dev/ means revision 42 in
  bzr.dev.  (Matthieu Moy)

* Tests updates to ensure proper URL handling, UNICODE support, and
  proper printing when the user's terminal encoding cannot display
  the path of a file that has been versioned.
  ``bzr branch`` can take a target URL rather than only a local directory.
  ``Branch.get_parent()/set_parent()`` now save a relative path if possible,
  and normalize the parent based on root, allowing access across
  different transports. (John Arbash Meinel, Wouter van Heyst, Martin Pool)
  (Malone #48906, #42699, #40675, #5281, #3980, #36363, #43689,
  #42517, #42514)

* On Unix, detect terminal width using an ioctl not just $COLUMNS.
  Use terminal width for single-line logs from ``bzr log --line`` and
  pending-merge display.  (Robert Widhopf-Fenk, Gustavo Niemeyer)
  (Malone #3507)

* On Windows, detect terminal width using GetConsoleScreenBufferInfo.
  (Alexander Belchenko)

* Speedup improvement for 'date:'-revision search. (Guillaume Pinot).

* Show the correct number of revisions pushed when pushing a new branch.
  (Robert Collins).

* 'bzr selftest' now shows a progress bar with the number of tests, and
  progress made. 'make check' shows tests in -v mode, to be more useful
  for the PQM status window. (Robert Collins).
  When using a progress bar, failed tests are printed out, rather than
  being overwritten by the progress bar until the suite finishes.
  (John Arbash Meinel)

* 'bzr selftest --benchmark' will run a new benchmarking selftest.
  'bzr selftest --benchmark --lsprof-timed' will use lsprofile to generate
  profile data for the individual profiled calls, allowing for fine
  grained analysis of performance.
  (Robert Collins, Martin Pool).

* 'bzr commit' shows a progress bar. This is useful for commits over sftp
  where commit can take an appreciable time. (Robert Collins)

* 'bzr add' is now less verbose in telling you what ignore globs were
  matched by files being ignored. Instead it just tells you how many
  were ignored (because you might reasonably be expecting none to be
  ignored). 'bzr add -v' is unchanged and will report every ignored
  file. (Robert Collins).

* ftp now has a test server if medusa is installed. As part of testing,
  ftp support has been improved, including support for supplying a
  non-standard port. (John Arbash Meinel).

* 'bzr log --line' shows the revision number, and uses only the
  first line of the log message (#5162, Alexander Belchenko;
  Matthieu Moy)

* 'bzr status' has had the --all option removed. The 'bzr ls' command
  should be used to retrieve all versioned files. (Robert Collins)

* 'bzr bundle OTHER/BRANCH' will create a bundle which can be sent
  over email, and applied on the other end, while maintaining ancestry.
  This bundle can be applied with either 'bzr merge' or 'bzr pull',
  the same way you would apply another branch.
  (John Arbash Meinel, Aaron Bentley)

* 'bzr whoami' can now be used to set your identity from the command line,
  for a branch or globally.  (Robey Pointer)

* 'bzr checkout' now aliased to 'bzr co', and 'bzr annotate' to 'bzr ann'.
  (Michael Ellerman)

* 'bzr revert DIRECTORY' now reverts the contents of the directory as well.
  (Aaron Bentley)

* 'bzr get sftp://foo' gives a better error when paramiko is not present.
  Also updates things like 'http+pycurl://' if pycurl is not present.
  (John Arbash Meinel) (Malone #47821, #52204)

* New env variable ``BZR_PROGRESS_BAR``, sets the default progress bar type.
  Can be set to 'none' or 'dummy' to disable the progress bar, 'dots' or
  'tty' to create the respective type. (John Arbash Meinel, #42197, #51107)

* Improve the help text for 'bzr diff' to explain what various options do.
  (John Arbash Meinel, #6391)

* 'bzr uncommit -r 10' now uncommits revisions 11.. rather than uncommitting
  revision 10. This makes -r10 more in line with what other commands do.
  'bzr uncommit' also now saves the pending merges of the revisions that
  were removed. So it is safe to uncommit after a merge, fix something,
  and commit again. (John Arbash Meinel, #32526, #31426)

* 'bzr init' now also works on remote locations.
  (Wouter van Heyst, #48904)

* HTTP support has been updated. When using pycurl we now support
  connection keep-alive, which reduces dns requests and round trips.
  And for both urllib and pycurl we support multi-range requests,
  which decreases the number of round-trips. Performance results for
  ``bzr branch http://bazaar-vcs.org/bzr/bzr.dev/`` indicate
  http branching is now 2-3x faster, and ``bzr pull`` in an existing
  branch is as much as 4x faster.
  (Michael Ellerman, Johan Rydberg, John Arbash Meinel, #46768)

* Performance improvements for sftp. Branching and pulling are now up to
  2x faster. Utilize paramiko.readv() support for async requests if it
  is available (paramiko > 1.6) (John Arbash Meinel)

Bug Fixes
*********

* Fix shadowed definition of TestLocationConfig that caused some
  tests not to run.
  (Erik Bågfors, Michael Ellerman, Martin Pool, #32587)

* Fix unnecessary requirement of sign-my-commits that it be run from
  a working directory.  (Martin Pool, Robert Collins)

* 'bzr push location' will only remember the push location if it succeeds
  in connecting to the remote location. (John Arbash Meinel, #49742)

* 'bzr revert' no longer toggles the executable bit on win32
  (John Arbash Meinel, #45010)

* Handle broken pipe under win32 correctly. (John Arbash Meinel)

* sftp tests now work correctly on win32 if you have a newer paramiko
  (John Arbash Meinel)

* Cleanup win32 test suite, and general cleanup of places where
  file handles were being held open. (John Arbash Meinel)

* When specifying filenames for 'diff -r x..y', the name of the file in the
  working directory can be used, even if its name is different in both x
  and y.

* File-ids containing single- or double-quotes are handled correctly by
  push. (Aaron Bentley, #52227)

* Normalize unicode filenames to ensure cross-platform consistency.
  (John Arbash Meinel, #43689)

* The argument parser can now handle '-' as an argument. Currently
  no code interprets it specially (it is mostly handled as a file named
  '-'). But plugins, and future operations can use it.
  (John Arbash meinel, #50984)

* Bundles can properly read binary files with a plain '\r' in them.
  (John Arbash Meinel, #51927)

* Tuning ``iter_entries()`` to be more efficient (John Arbash Meinel, #5444)

* Lots of win32 fixes (the test suite passes again).
  (John Arbash Meinel, #50155)

* Handle openbsd returning None for sys.getfilesystemencoding() (#41183)

* Support ftp APPE (append) to allow Knits to be used over ftp (#42592)

* Removals are only committed if they match the filespec (or if there is
  no filespec).  (#46635, Aaron Bentley)

* smart-add recurses through all supplied directories
  (John Arbash Meinel, #52578)

* Make the bundle reader extra lines before and after the bundle text.
  This allows you to parse an email with the bundle inline.
  (John Arbash Meinel, #49182)

* Change the file id generator to squash a little bit more. Helps when
  working with long filenames on windows. (Also helps for unicode filenames
  not generating hidden files). (John Arbash Meinel, #43801)

* Restore terminal mode on C-c while reading sftp password.  (#48923,
  Nicholas Allen, Martin Pool)

* Timestamps are rounded to 1ms, and revision entries can be recreated
  exactly. (John Arbash Meinel, Jamie Wilkinson, #40693)

* Branch.base has changed to a URL, but ~/.bazaar/locations.conf should
  use local paths, since it is user visible (John Arbash Meinel, #53653)

* ``bzr status foo`` when foo was unversioned used to cause a full delta
  to be generated (John Arbash Meinel, #53638)

* When reading revision properties, an empty value should be considered
  the empty string, not None (John Arbash Meinel, #47782)

* ``bzr diff --diff-options`` can now handle binary files being changed.
  Also, the output is consistent when --diff-options is not supplied.
  (John Arbash Meinel, #54651, #52930)

* Use the right suffixes for loading plugins (John Arbash Meinel, #51810)

* Fix ``Branch.get_parent()`` to handle the case when the parent is not
  accessible (John Arbash Meinel, #52976)

Internals
*********

* Combine the ignore rules into a single regex rather than looping over
  them to reduce the threshold where  N^2 behaviour occurs in operations
  like status. (Jan Hudec, Robert Collins).

* Appending to ``bzrlib.DEFAULT_IGNORE`` is now deprecated. Instead, use
  one of the add functions in bzrlib.ignores. (John Arbash Meinel)

* 'bzr push' should only push the ancestry of the current revision, not
  all of the history in the repository. This is especially important for
  shared repositories. (John Arbash Meinel)

* ``bzrlib.delta.compare_trees`` now iterates in alphabetically sorted order,
  rather than randomly walking the inventories. (John Arbash Meinel)

* Doctests are now run in temporary directories which are cleaned up when
  they finish, rather than using special ScratchDir/ScratchBranch objects.
  (Martin Pool)

* Split ``check`` into separate methods on the branch and on the repository,
  so that it can be specialized in ways that are useful or efficient for
  different formats.  (Martin Pool, Robert Collins)

* Deprecate ``Repository.all_revision_ids``; most methods don't really need
  the global revision graph but only that part leading up to a particular
  revision.  (Martin Pool, Robert Collins)

* Add a BzrDirFormat ``control_formats`` list which allows for control formats
  that do not use '.bzr' to store their data - i.e. '.svn', '.hg' etc.
  (Robert Collins, Jelmer Vernooij).

* ``bzrlib.diff.external_diff`` can be redirected to any file-like object.
  Uses subprocess instead of spawnvp.
  (James Henstridge, John Arbash Meinel, #4047, #48914)

* New command line option '--profile-imports', which will install a custom
  importer to log time to import modules and regex compilation time to
  sys.stderr (John Arbash Meinel)

* 'EmptyTree' is now deprecated, please use ``repository.revision_tree(None)``
  instead. (Robert Collins)

* "RevisionTree" is now in bzrlib/revisiontree.py. (Robert Collins)

bzr 0.8.2  2006-05-17
#####################

Bug Fixes
*********

* setup.py failed to install launchpad plugin.  (Martin Pool)

bzr 0.8.1  2006-05-16
#####################

Bug Fixes
*********

* Fix failure to commit a merge in a checkout.  (Martin Pool,
  Robert Collins, Erik Bågfors, #43959)

* Nicer messages from 'commit' in the case of renames, and correct
  messages when a merge has occured. (Robert Collins, Martin Pool)

* Separate functionality from assert statements as they are skipped in
  optimized mode of python. Add the same check to pending merges.
  (Olaf Conradi, #44443)

Changes
*******

* Do not show the None revision in output of bzr ancestry. (Olaf Conradi)

* Add info on standalone branches without a working tree.
  (Olaf Conradi, #44155)

* Fix bug in knits when raising InvalidRevisionId. (Olaf Conradi, #44284)

Changes
*******

* Make editor invocation comply with Debian Policy. First check
  environment variables VISUAL and EDITOR, then try editor from
  alternatives system. If that all fails, fall back to the pre-defined
  list of editors. (Olaf Conradi, #42904)

New Features
************

* New 'register-branch' command registers a public branch into
  Launchpad.net, where it can be associated with bugs, etc.
  (Martin Pool, Bjorn Tillenius, Robert Collins)

Internals
*********

* New public api in InventoryEntry - ``describe_change(old, new)`` which
  provides a human description of the changes between two old and
  new. (Robert Collins, Martin Pool)

Testing
*******

* Fix test case for bzr info in upgrading a standalone branch to metadir,
  uses bzrlib api now. (Olaf Conradi)

bzr 0.8  2006-05-08
###################

Notes When Upgrading
********************

Release 0.8 of bzr introduces a new format for history storage, called
'knit', as an evolution of to the 'weave' format used in 0.7.  Local
and remote operations are faster using knits than weaves.  Several
operations including 'init', 'init-repo', and 'upgrade' take a
--format option that controls this.  Branching from an existing branch
will keep the same format.

It is possible to merge, pull and push between branches of different
formats but this is slower than moving data between homogenous
branches.  It is therefore recommended (but not required) that you
upgrade all branches for a project at the same time.  Information on
formats is shown by 'bzr info'.

bzr 0.8 now allows creation of 'repositories', which hold the history
of files and revisions for several branches.  Previously bzr kept all
the history for a branch within the .bzr directory at the root of the
branch, and this is still the default.  To create a repository, use
the new 'bzr init-repo' command.  Branches exist as directories under
the repository and contain just a small amount of information
indicating the current revision of the branch.

bzr 0.8 also supports 'checkouts', which are similar to in cvs and
subversion.  Checkouts are associated with a branch (optionally in a
repository), which contains all the historical information.  The
result is that a checkout can be deleted without losing any
already-committed revisions.  A new 'update' command is also available.

Repositories and checkouts are not supported with the 0.7 storage
format.  To use them you must upgrad to either knits, or to the
'metaweave' format, which uses weaves but changes the .bzr directory
arrangement.


Improvements
************

* sftp paths can now be relative, or local, according to the lftp
  convention. Paths now take the form::

      sftp://user:pass@host:port/~/relative/path
      or
      sftp://user:pass@host:port/absolute/path

* The FTP transport now tries to reconnect after a temporary
  failure. ftp put is made atomic. (Matthieu Moy)

* The FTP transport now maintains a pool of connections, and
  reuses them to avoid multiple connections to the same host (like
  sftp did). (Daniel Silverstone)

* The ``bzr_man.py`` file has been removed. To create the man page now,
  use ``./generate_docs.py man``. The new program can also create other files.
  Run ``python generate_docs.py --help`` for usage information.
  (Hans Ulrich Niedermann & James Blackwell).

* Man Page now gives full help (James Blackwell).
  Help also updated to reflect user config now being stored in .bazaar
  (Hans Ulrich Niedermann)

* It's now possible to set aliases in bazaar.conf (Erik Bågfors)

* Pull now accepts a --revision argument (Erik Bågfors)

* ``bzr re-sign`` now allows multiple revisions to be supplied on the command
  line. You can now use the following command to sign all of your old
  commits::

    find .bzr/revision-store// -name my@email-* \
      | sed 's/.*\/\/..\///' \
      | xargs bzr re-sign

* Upgrade can now upgrade over the network. (Robert Collins)

* Two new commands 'bzr checkout' and 'bzr update' allow for CVS/SVN-alike
  behaviour.  By default they will cache history in the checkout, but
  with --lightweight almost all data is kept in the master branch.
  (Robert Collins)

* 'revert' unversions newly-versioned files, instead of deleting them.

* 'merge' is more robust.  Conflict messages have changed.

* 'merge' and 'revert' no longer clobber existing files that end in '~' or
  '.moved'.

* Default log format can be set in configuration and plugins can register
  their own formatters. (Erik Bågfors)

* New 'reconcile' command will check branch consistency and repair indexes
  that can become out of sync in pre 0.8 formats. (Robert Collins,
  Daniel Silverstone)

* New 'bzr init --format' and 'bzr upgrade --format' option to control
  what storage format is created or produced.  (Robert Collins,
  Martin Pool)

* Add parent location to 'bzr info', if there is one.  (Olaf Conradi)

* New developer commands 'weave-list' and 'weave-join'.  (Martin Pool)

* New 'init-repository' command, plus support for repositories in 'init'
  and 'branch' (Aaron Bentley, Erik Bågfors, Robert Collins)

* Improve output of 'info' command. Show all relevant locations related to
  working tree, branch and repository. Use kibibytes for binary quantities.
  Fix off-by-one error in missing revisions of working tree.  Make 'info'
  work on branches, repositories and remote locations.  Show locations
  relative to the shared repository, if applicable.  Show locking status
  of locations.  (Olaf Conradi)

* Diff and merge now safely handle binary files. (Aaron Bentley)

* 'pull' and 'push' now normalise the revision history, so that any two
  branches with the same tip revision will have the same output from 'log'.
  (Robert Collins)

* 'merge' accepts --remember option to store parent location, like 'push'
  and 'pull'. (Olaf Conradi)

* bzr status and diff when files given as arguments do not exist
  in the relevant trees.  (Martin Pool, #3619)

* Add '.hg' to the default ignore list.  (Martin Pool)

* 'knit' is now the default disk format. This improves disk performance and
  utilization, increases incremental pull performance, robustness with SFTP
  and allows checkouts over SFTP to perform acceptably.
  The initial Knit code was contributed by Johan Rydberg based on a
  specification by Martin Pool.
  (Robert Collins, Aaron Bentley, Johan Rydberg, Martin Pool).

* New tool to generate all-in-one html version of the manual.  (Alexander
  Belchenko)

* Hitting CTRL-C while doing an SFTP push will no longer cause stale locks
  to be left in the SFTP repository. (Robert Collins, Martin Pool).

* New option 'diff --prefix' to control how files are named in diff
  output, with shortcuts '-p0' and '-p1' corresponding to the options for
  GNU patch.  (Alexander Belchenko, Goffredo Baroncelli, Martin Pool)

* Add --revision option to 'annotate' command.  (Olaf Conradi)

* If bzr shows an unexpected revision-history after pulling (perhaps due
  to a reweave) it can now be corrected by 'bzr reconcile'.
  (Robert Collins)

Changes
*******

* Commit is now verbose by default, and shows changed filenames and the
  new revision number.  (Robert Collins, Martin Pool)

* Unify 'mv', 'move', 'rename'.  (Matthew Fuller, #5379)

* 'bzr -h' shows help.  (Martin Pool, Ian Bicking, #35940)

* Make 'pull' and 'push' remember location on failure using --remember.
  (Olaf Conradi)

* For compatibility, make old format for using weaves inside metadir
  available as 'metaweave' format.  Rename format 'metadir' to 'default'.
  Clean up help for option --format in commands 'init', 'init-repo' and
  'upgrade'.  (Olaf Conradi)

Internals
*********

* The internal storage of history, and logical branch identity have now
  been split into Branch, and Repository. The common locking and file
  management routines are now in bzrlib.lockablefiles.
  (Aaron Bentley, Robert Collins, Martin Pool)

* Transports can now raise DependencyNotPresent if they need a library
  which is not installed, and then another implementation will be
  tried.  (Martin Pool)

* Remove obsolete (and no-op) `decode` parameter to `Transport.get`.
  (Martin Pool)

* Using Tree Transform for merge, revert, tree-building

* WorkingTree.create, Branch.create, ``WorkingTree.create_standalone``,
  Branch.initialize are now deprecated. Please see ``BzrDir.create_*`` for
  replacement API's. (Robert Collins)

* New BzrDir class represents the .bzr control directory and manages
  formatting issues. (Robert Collins)

* New repository.InterRepository class encapsulates Repository to
  Repository actions and allows for clean selection of optimised code
  paths. (Robert Collins)

* ``bzrlib.fetch.fetch`` and ``bzrlib.fetch.greedy_fetch`` are now
  deprecated, please use ``branch.fetch`` or ``repository.fetch``
  depending on your needs. (Robert Collins)

* deprecated methods now have a ``is_deprecated`` flag on them that can
  be checked, if you need to determine whether a given callable is
  deprecated at runtime. (Robert Collins)

* Progress bars are now nested - see
  ``bzrlib.ui.ui_factory.nested_progress_bar``.
  (Robert Collins, Robey Pointer)

* New API call ``get_format_description()`` for each type of format.
  (Olaf Conradi)

* Changed ``branch.set_parent()`` to accept None to remove parent.
  (Olaf Conradi)

* Deprecated BzrError AmbiguousBase.  (Olaf Conradi)

* WorkingTree.branch is now a read only property.  (Robert Collins)

* bzrlib.ui.text.TextUIFactory now accepts a ``bar_type`` parameter which
  can be None or a factory that will create a progress bar. This is
  useful for testing or for overriding the bzrlib.progress heuristic.
  (Robert Collins)

* New API method ``get_physical_lock_status()`` to query locks present on a
  transport.  (Olaf Conradi)

* Repository.reconcile now takes a thorough keyword parameter to allow
  requesting an indepth reconciliation, rather than just a data-loss
  check. (Robert Collins)

* ``bzrlib.ui.ui_factory protocol`` now supports ``get_boolean`` to prompt
  the user for yes/no style input. (Robert Collins)

Testing
*******

* SFTP tests now shortcut the SSH negotiation, reducing test overhead
  for testing SFTP protocol support. (Robey Pointer)

* Branch formats are now tested once per implementation (see ``bzrlib.
  tests.branch_implementations``. This is analagous to the transport
  interface tests, and has been followed up with working tree,
  repository and BzrDir tests. (Robert Collins)

* New test base class TestCaseWithTransport provides a transport aware
  test environment, useful for testing any transport-interface using
  code. The test suite option --transport controls the transport used
  by this class (when its not being used as part of implementation
  contract testing). (Robert Collins)

* Close logging handler on disabling the test log. This will remove the
  handler from the internal list inside python's logging module,
  preventing shutdown from closing it twice.  (Olaf Conradi)

* Move test case for uncommit to blackbox tests.  (Olaf Conradi)

* ``run_bzr`` and ``run_bzr_captured`` now accept a 'stdin="foo"'
  parameter which will provide String("foo") to the command as its stdin.

bzr 0.7 2006-01-09
##################

Changes
*******

* .bzrignore is excluded from exports, on the grounds that it's a bzr
  internal-use file and may not be wanted.  (Jamie Wilkinson)

* The "bzr directories" command were removed in favor of the new
  --kind option to the "bzr inventory" command.  To list all
  versioned directories, now use "bzr inventory --kind directory".
  (Johan Rydberg)

* Under Windows configuration directory is now ``%APPDATA%\bazaar\2.0``
  by default. (John Arbash Meinel)

* The parent of Bzr configuration directory can be set by ``BZR_HOME``
  environment variable. Now the path for it is searched in ``BZR_HOME``,
  then in HOME. Under Windows the order is: ``BZR_HOME``, ``APPDATA``
  (usually points to ``C:\Documents and Settings\User Name\Application Data``),
  ``HOME``. (John Arbash Meinel)

* Plugins with the same name in different directories in the bzr plugin
  path are no longer loaded: only the first successfully loaded one is
  used. (Robert Collins)

* Use systems' external ssh command to open connections if possible.
  This gives better integration with user settings such as ProxyCommand.
  (James Henstridge)

* Permissions on files underneath .bzr/ are inherited from the .bzr
  directory. So for a shared repository, simply doing 'chmod -R g+w .bzr/'
  will mean that future file will be created with group write permissions.

* configure.in and config.guess are no longer in the builtin default
  ignore list.

* '.sw[nop]' pattern ignored, to ignore vim swap files for nameless
  files.  (John Arbash Meinel, Martin Pool)

Improvements
************

* "bzr INIT dir" now initializes the specified directory, and creates
  it if it does not exist.  (John Arbash Meinel)

* New remerge command (Aaron Bentley)

* Better zsh completion script.  (Steve Borho)

* 'bzr diff' now returns 1 when there are changes in the working
  tree. (Robert Collins)

* 'bzr push' now exists and can push changes to a remote location.
  This uses the transport infrastructure, and can store the remote
  location in the ~/.bazaar/branches.conf configuration file.
  (Robert Collins)

* Test directories are only kept if the test fails and the user requests
  that they be kept.

* Tweaks to short log printing

* Added branch nicks, new nick command, printing them in log output.
  (Aaron Bentley)

* If ``$BZR_PDB`` is set, pop into the debugger when an uncaught exception
  occurs.  (Martin Pool)

* Accept 'bzr resolved' (an alias for 'bzr resolve'), as this is
  the same as Subversion.  (Martin Pool)

* New ftp transport support (on ftplib), for ftp:// and aftp://
  URLs.  (Daniel Silverstone)

* Commit editor temporary files now start with ``bzr_log.``, to allow
  text editors to match the file name and set up appropriate modes or
  settings.  (Magnus Therning)

* Improved performance when integrating changes from a remote weave.
  (Goffredo Baroncelli)

* Sftp will attempt to cache the connection, so it is more likely that
  a connection will be reused, rather than requiring multiple password
  requests.

* bzr revno now takes an optional argument indicating the branch whose
  revno should be printed.  (Michael Ellerman)

* bzr cat defaults to printing the last version of the file.
  (Matthieu Moy, #3632)

* New global option 'bzr --lsprof COMMAND' runs bzr under the lsprof
  profiler.  (Denys Duchier)

* Faster commits by reading only the headers of affected weave files.
  (Denys Duchier)

* 'bzr add' now takes a --dry-run parameter which shows you what would be
  added, but doesn't actually add anything. (Michael Ellerman)

* 'bzr add' now lists how many files were ignored per glob.  add --verbose
  lists the specific files.  (Aaron Bentley)

* 'bzr missing' now supports displaying changes in diverged trees and can
  be limited to show what either end of the comparison is missing.
  (Aaron Bently, with a little prompting from Daniel Silverstone)

Bug Fixes
*********

* SFTP can walk up to the root path without index errors. (Robert Collins)

* Fix bugs in running bzr with 'python -O'.  (Martin Pool)

* Error when run with -OO

* Fix bug in reporting http errors that don't have an http error code.
  (Martin Pool)

* Handle more cases of pipe errors in display commands

* Change status to 3 for all errors

* Files that are added and unlinked before committing are completely
  ignored by diff and status

* Stores with some compressed texts and some uncompressed texts are now
  able to be used. (John A Meinel)

* Fix for bzr pull failing sometimes under windows

* Fix for sftp transport under windows when using interactive auth

* Show files which are both renamed and modified as such in 'bzr
  status' output.  (Daniel Silverstone, #4503)

* Make annotate cope better with revisions committed without a valid
  email address.  (Marien Zwart)

* Fix representation of tab characters in commit messages.
  (Harald Meland)

* List of plugin directories in ``BZR_PLUGIN_PATH`` environment variable is
  now parsed properly under Windows. (Alexander Belchenko)

* Show number of revisions pushed/pulled/merged. (Robey Pointer)

* Keep a cached copy of the basis inventory to speed up operations
  that need to refer to it.  (Johan Rydberg, Martin Pool)

* Fix bugs in bzr status display of non-ascii characters.
  (Martin Pool)

* Remove Makefile.in from default ignore list.
  (Tollef Fog Heen, Martin Pool, #6413)

* Fix failure in 'bzr added'.  (Nathan McCallum, Martin Pool)

Testing
*******

* Fix selftest asking for passwords when there are no SFTP keys.
  (Robey Pointer, Jelmer Vernooij)

* Fix selftest run with 'python -O'.  (Martin Pool)

* Fix HTTP tests under Windows. (John Arbash Meinel)

* Make tests work even if HOME is not set (Aaron Bentley)

* Updated ``build_tree`` to use fixed line-endings for tests which read
  the file cotents and compare. Make some tests use this to pass under
  Windows. (John Arbash Meinel)

* Skip stat and symlink tests under Windows. (Alexander Belchenko)

* Delay in selftest/testhashcash is now issued under win32 and Cygwin.
  (John Arbash Meinel)

* Use terminal width to align verbose test output.  (Martin Pool)

* Blackbox tests are maintained within the bzrlib.tests.blackbox directory.
  If adding a new test script please add that to
  ``bzrlib.tests.blackbox.__init__``. (Robert Collins)

* Much better error message if one of the test suites can't be
  imported.  (Martin Pool)

* Make check now runs the test suite twice - once with the default locale,
  and once with all locales forced to C, to expose bugs. This is not
  trivially done within python, so for now its only triggered by running
  Make check. Integrators and packagers who wish to check for full
  platform support should run 'make check' to test the source.
  (Robert Collins)

* Tests can now run TestSkipped if they can't execute for any reason.
  (Martin Pool) (NB: TestSkipped should only be raised for correctable
  reasons - see the wiki spec ImprovingBzrTestSuite).

* Test sftp with relative, absolute-in-homedir and absolute-not-in-homedir
  paths for the transport tests. Introduce blackbox remote sftp tests that
  test the same permutations. (Robert Collins, Robey Pointer)

* Transport implementation tests are now independent of the local file
  system, which allows tests for esoteric transports, and for features
  not available in the local file system. They also repeat for variations
  on the URL scheme that can introduce issues in the transport code,
  see bzrlib.transport.TransportTestProviderAdapter() for this.
  (Robert Collins).

* ``TestCase.build_tree`` uses the transport interface to build trees,
  pass in a transport parameter to give it an existing connection.
  (Robert Collins).

Internals
*********

* WorkingTree.pull has been split across Branch and WorkingTree,
  to allow Branch only pulls. (Robert Collins)

* ``commands.display_command`` now returns the result of the decorated
  function. (Robert Collins)

* LocationConfig now has a ``set_user_option(key, value)`` call to save
  a setting in its matching location section (a new one is created
  if needed). (Robert Collins)

* Branch has two new methods, ``get_push_location`` and
  ``set_push_location`` to respectively, get and set the push location.
  (Robert Collins)

* ``commands.register_command`` now takes an optional flag to signal that
  the registrant is planning to decorate an existing command. When
  given multiple plugins registering a command is not an error, and
  the original command class (whether built in or a plugin based one) is
  returned to the caller. There is a new error 'MustUseDecorated' for
  signalling when a wrapping command should switch to the original
  version. (Robert Collins)

* Some option parsing errors will raise 'BzrOptionError', allowing
  granular detection for decorating commands. (Robert Collins).

* ``Branch.read_working_inventory`` has moved to
  ``WorkingTree.read_working_inventory``. This necessitated changes to
  ``Branch.get_root_id``, and a move of ``Branch.set_inventory`` to
  WorkingTree as well. To make it clear that a WorkingTree cannot always
  be obtained ``Branch.working_tree()`` will raise
  ``errors.NoWorkingTree`` if one cannot be obtained. (Robert Collins)

* All pending merges operations from Branch are now on WorkingTree.
  (Robert Collins)

* The follow operations from Branch have moved to WorkingTree::

      add()
      commit()
      move()
      rename_one()
      unknowns()

  (Robert Collins)

* ``bzrlib.add.smart_add_branch`` is now ``smart_add_tree``. (Robert Collins)

* New "rio" serialization format, similar to rfc-822. (Martin Pool)

* Rename selftests to ``bzrlib.tests.test_foo``.  (John A Meinel, Martin
  Pool)

* ``bzrlib.plugin.all_plugins`` has been changed from an attribute to a
  query method. (Robert Collins)

* New options to read only the table-of-contents of a weave.
  (Denys Duchier)

* Raise NoSuchFile when someone tries to add a non-existant file.
  (Michael Ellerman)

* Simplify handling of DivergedBranches in ``cmd_pull()``.
  (Michael Ellerman)

* Branch.controlfile* logic has moved to lockablefiles.LockableFiles, which
  is exposed as ``Branch().control_files``. Also this has been altered with the
  controlfile pre/suffix replaced by simple method names like 'get' and
  'put'. (Aaron Bentley, Robert Collins).

* Deprecated functions and methods can now be marked as such using the
  ``bzrlib.symbol_versioning`` module. Marked method have their docstring
  updated and will issue a DeprecationWarning using the warnings module
  when they are used. (Robert Collins)

* ``bzrlib.osutils.safe_unicode`` now exists to provide parameter coercion
  for functions that need unicode strings. (Robert Collins)

bzr 0.6 2005-10-28
##################

Improvements
************

* pull now takes --verbose to show you what revisions are added or removed
  (John A Meinel)

* merge now takes a --show-base option to include the base text in
  conflicts.
  (Aaron Bentley)

* The config files are now read using ConfigObj, so '=' should be used as
  a separator, not ':'.
  (Aaron Bentley)

* New 'bzr commit --strict' option refuses to commit if there are
  any unknown files in the tree.  To commit, make sure all files are
  either ignored, added, or deleted.  (Michael Ellerman)

* The config directory is now ~/.bazaar, and there is a single file
  ~/.bazaar/bazaar.conf storing email, editor and other preferences.
  (Robert Collins)

* 'bzr add' no longer takes a --verbose option, and a --quiet option
  has been added that suppresses all output.

* Improved zsh completion support in contrib/zsh, from Clint
  Adams.

* Builtin 'bzr annotate' command, by Martin Pool with improvements from
  Goffredo Baroncelli.

* 'bzr check' now accepts -v for verbose reporting, and checks for
  ghosts in the branch. (Robert Collins)

* New command 're-sign' which will regenerate the gpg signature for
  a revision. (Robert Collins)

* If you set ``check_signatures=require`` for a path in
  ``~/.bazaar/branches.conf`` then bzr will invoke your
  ``gpg_signing_command`` (defaults to gpg) and record a digital signature
  of your commit. (Robert Collins)

* New sftp transport, based on Paramiko.  (Robey Pointer)

* 'bzr pull' now accepts '--clobber' which will discard local changes
  and make this branch identical to the source branch. (Robert Collins)

* Just give a quieter warning if a plugin can't be loaded, and
  put the details in .bzr.log.  (Martin Pool)

* 'bzr branch' will now set the branch-name to the last component of the
  output directory, if one was supplied.

* If the option ``post_commit`` is set to one (or more) python function
  names (must be in the bzrlib namespace), then they will be invoked
  after the commit has completed, with the branch and ``revision_id`` as
  parameters. (Robert Collins)

* Merge now has a retcode of 1 when conflicts occur. (Robert Collins)

* --merge-type weave is now supported for file contents.  Tree-shape
  changes are still three-way based.  (Martin Pool, Aaron Bentley)

* 'bzr check' allows the first revision on revision-history to have
  parents - something that is expected for cheap checkouts, and occurs
  when conversions from baz do not have all history.  (Robert Collins).

* 'bzr merge' can now graft unrelated trees together, if your specify
  0 as a base. (Aaron Bentley)

* 'bzr commit branch' and 'bzr commit branch/file1 branch/file2' now work
  (Aaron Bentley)

* Add '.sconsign*' to default ignore list.  (Alexander Belchenko)

* 'bzr merge --reprocess' minimizes conflicts

Testing
*******

* The 'bzr selftest --pattern' option for has been removed, now
  test specifiers on the command line can be simple strings, or
  regexps, or both. (Robert Collins)

* Passing -v to selftest will now show the time each test took to
  complete, which will aid in analysing performance regressions and
  related questions. (Robert Collins)

* 'bzr selftest' runs all tests, even if one fails, unless '--one'
  is given. (Martin Pool)

* There is a new method for TestCaseInTempDir, assertFileEqual, which
  will check that a given content is equal to the content of the named
  file. (Robert Collins)

* Fix test suite's habit of leaving many temporary log files in $TMPDIR.
  (Martin Pool)

Internals
*********

* New 'testament' command and concept for making gpg-signatures
  of revisions that are not tied to a particular internal
  representation.  (Martin Pool).

* Per-revision properties ('revprops') as key-value associated
  strings on each revision created when the revision is committed.
  Intended mainly for the use of external tools.  (Martin Pool).

* Config options have moved from bzrlib.osutils to bzrlib.config.
  (Robert Collins)

* Improved command line option definitions allowing explanations
  for individual options, among other things.  Contributed by
  Magnus Therning.

* Config options have moved from bzrlib.osutils to bzrlib.config.
  Configuration is now done via the config.Config interface:
  Depending on whether you have a Branch, a Location or no information
  available, construct a ``*Config``, and use its ``signature_checking``,
  ``username`` and ``user_email`` methods. (Robert Collins)

* Plugins are now loaded under bzrlib.plugins, not bzrlib.plugin, and
  they are made available for other plugins to use. You should not
  import other plugins during the ``__init__`` of your plugin though, as
  no ordering is guaranteed, and the plugins directory is not on the
  python path. (Robert Collins)

* Branch.relpath has been moved to WorkingTree.relpath. WorkingTree no
  no longer takes an inventory, rather it takes an option branch
  parameter, and if None is given will open the branch at basedir
  implicitly. (Robert Collins)

* Cleaner exception structure and error reporting.  Suggested by
  Scott James Remnant.  (Martin Pool)

* Branch.remove has been moved to WorkingTree, which has also gained
  ``lock_read``, ``lock_write`` and ``unlock`` methods for convenience.
  (Robert Collins)

* Two decorators, ``needs_read_lock`` and ``needs_write_lock`` have been
  added to the branch module. Use these to cause a function to run in a
  read or write lock respectively. (Robert Collins)

* ``Branch.open_containing`` now returns a tuple (Branch, relative-path),
  which allows direct access to the common case of 'get me this file
  from its branch'. (Robert Collins)

* Transports can register using ``register_lazy_transport``, and they
  will be loaded when first used.  (Martin Pool)

* 'pull' has been factored out of the command as ``WorkingTree.pull()``.
  A new option to WorkingTree.pull has been added, clobber, which will
  ignore diverged history and pull anyway.
  (Robert Collins)

* config.Config has a ``get_user_option`` call that accepts an option name.
  This will be looked up in branches.conf and bazaar.conf as normal.
  It is intended that this be used by plugins to support options -
  options of built in programs should have specific methods on the config.
  (Robert Collins)

* ``merge.merge_inner`` now has tempdir as an optional parameter.
  (Robert Collins)

* Tree.kind is not recorded at the top level of the hierarchy, as it was
  missing on EmptyTree, leading to a bug with merge on EmptyTrees.
  (Robert Collins)

* ``WorkingTree.__del__`` has been removed, it was non deterministic and not
  doing what it was intended to. See ``WorkingTree.__init__`` for a comment
  about future directions. (Robert Collins/Martin Pool)

* bzrlib.transport.http has been modified so that only 404 urllib errors
  are returned as NoSuchFile. Other exceptions will propagate as normal.
  This allows debuging of actual errors. (Robert Collins)

* bzrlib.transport.Transport now accepts *ONLY* url escaped relative paths
  to apis like 'put', 'get' and 'has'. This is to provide consistent
  behaviour - it operates on url's only. (Robert Collins)

* Transports can register using ``register_lazy_transport``, and they
  will be loaded when first used.  (Martin Pool)

* ``merge_flex`` no longer calls ``conflict_handler.finalize()``, instead that
  is called by ``merge_inner``. This is so that the conflict count can be
  retrieved (and potentially manipulated) before returning to the caller
  of ``merge_inner``. Likewise 'merge' now returns the conflict count to the
  caller. (Robert Collins)

* ``revision.revision_graph`` can handle having only partial history for
  a revision - that is no revisions in the graph with no parents.
  (Robert Collins).

* New ``builtins.branch_files`` uses the standard ``file_list`` rules to
  produce a branch and a list of paths, relative to that branch
  (Aaron Bentley)

* New TestCase.addCleanup facility.

* New ``bzrlib.version_info`` tuple (similar to ``sys.version_info``),
  which can be used by programs importing bzrlib.

Bug Fixes
*********

* Better handling of branches in directories with non-ascii names.
  (Joel Rosdahl, Panagiotis Papadakos)

* Upgrades of trees with no commits will not fail due to accessing
  [-1] in the revision-history. (Andres Salomon)


bzr 0.1.1 2005-10-12
####################

Bug Fixes
*********

* Fix problem in pulling over http from machines that do not
  allow directories to be listed.

* Avoid harmless warning about invalid hash cache after
  upgrading branch format.

Performance
***********

* Avoid some unnecessary http operations in branch and pull.


bzr 0.1 2005-10-11
##################

Notes
*****

* 'bzr branch' over http initially gives a very high estimate
  of completion time but it should fall as the first few
  revisions are pulled in.  branch is still slow on
  high-latency connections.

Bug Fixes
*********

* bzr-man.py has been updated to work again. Contributed by
  Rob Weir.

* Locking is now done with fcntl.lockf which works with NFS
  file systems. Contributed by Harald Meland.

* When a merge encounters a file that has been deleted on
  one side and modified on the other, the old contents are
  written out to foo.BASE and foo.SIDE, where SIDE is this
  or OTHER. Contributed by Aaron Bentley.

* Export was choosing incorrect file paths for the content of
  the tarball, this has been fixed by Aaron Bentley.

* Commit will no longer commit without a log message, an
  error is returned instead. Contributed by Jelmer Vernooij.

* If you commit a specific file in a sub directory, any of its
  parent directories that are added but not listed will be
  automatically included. Suggested by Michael Ellerman.

* bzr commit and upgrade did not correctly record new revisions
  for files with only a change to their executable status.
  bzr will correct this when it encounters it. Fixed by
  Robert Collins

* HTTP tests now force off the use of ``http_proxy`` for the duration.
  Contributed by Gustavo Niemeyer.

* Fix problems in merging weave-based branches that have
  different partial views of history.

* Symlink support: working with symlinks when not in the root of a
  bzr tree was broken, patch from Scott James Remnant.

Improvements
************

* 'branch' now accepts a --basis parameter which will take advantage
  of local history when making a new branch. This allows faster
  branching of remote branches. Contributed by Aaron Bentley.

* New tree format based on weave files, called version 5.
  Existing branches can be upgraded to this format using
  'bzr upgrade'.

* Symlinks are now versionable. Initial patch by
  Erik Toubro Nielsen, updated to head by Robert Collins.

* Executable bits are tracked on files. Patch from Gustavo
  Niemeyer.

* 'bzr status' now shows unknown files inside a selected directory.
  Patch from Heikki Paajanen.

* Merge conflicts are recorded in .bzr. Two new commands 'conflicts'
  and 'resolve' have needed added, which list and remove those
  merge conflicts respectively. A conflicted tree cannot be committed
  in. Contributed by Aaron Bentley.

* 'rm' is now an alias for 'remove'.

* Stores now split out their content in a single byte prefixed hash,
  dropping the density of files per directory by 256. Contributed by
  Gustavo Niemeyer.

* 'bzr diff -r branch:URL' will now perform a diff between two branches.
  Contributed by Robert Collins.

* 'bzr log' with the default formatter will show merged revisions,
  indented to the right. Initial implementation contributed by Gustavo
  Niemeyer, made incremental by Robert Collins.


Internals
*********

* Test case failures have the exception printed after the log
  for your viewing pleasure.

* InventoryEntry is now an abstract base class, use one of the
  concrete InventoryDirectory etc classes instead.

* Branch raises an UnsupportedFormatError when it detects a
  bzr branch it cannot understand. This allows for precise
  handling of such circumstances.

* Remove RevisionReference class; ``Revision.parent_ids`` is now simply a
  list of their ids and ``parent_sha1s`` is a list of their corresponding
  sha1s (for old branches only at the moment.)

* New method-object style interface for Commit() and Fetch().

* Renamed ``Branch.last_patch()`` to ``Branch.last_revision()``, since
  we call them revisions not patches.

* Move ``copy_branch`` to ``bzrlib.clone.copy_branch``.  The destination
  directory is created if it doesn't exist.

* Inventories now identify the files which were present by
  giving the revision *of that file*.

* Inventory and Revision XML contains a version identifier.
  This must be consistent with the overall branch version
  but allows for more flexibility in future upgrades.

Testing
*******

* Removed testsweet module so that tests can be run after
  bzr installed by 'bzr selftest'.

* 'bzr selftest' command-line arguments can now be partial ids
  of tests to run, e.g. ``bzr selftest test_weave``


bzr 0.0.9 2005-09-23
####################

Bug Fixes
*********

* Fixed "branch -r" option.

* Fix remote access to branches containing non-compressed history.
  (Robert Collins).

* Better reliability of http server tests.  (John Arbash-Meinel)

* Merge graph maximum distance calculation fix.  (Aaron Bentley)

* Various minor bug in windows support have been fixed, largely in the
  test suite. Contributed by Alexander Belchenko.

Improvements
************

* Status now accepts a -r argument to give status between chosen
  revisions. Contributed by Heikki Paajanen.

* Revision arguments no longer use +/-/= to control ranges, instead
  there is a 'before' namespace, which limits the successive namespace.
  For example '$ bzr log -r date:yesterday..before:date:today' will
  select everything from yesterday and before today. Contributed by
  Robey Pointer

* There is now a bzr.bat file created by distutils when building on
  Windows. Contributed by Alexander Belchenko.

Internals
*********

* Removed uuid() as it was unused.

* Improved 'fetch' code for pulling revisions from one branch into
  another (used by pull, merged, etc.)


bzr 0.0.8 2005-09-20
####################

Improvements
************

* Adding a file whose parent directory is not versioned will
  implicitly add the parent, and so on up to the root. This means
  you should never need to explictly add a directory, they'll just
  get added when you add a file in the directory.  Contributed by
  Michael Ellerman.

* Ignore ``.DS_Store`` (contains Mac metadata) by default.
  (Nir Soffer)

* If you set ``BZR_EDITOR`` in the environment, it is checked in
  preference to EDITOR and the config file for the interactive commit
  editing program. Related to this is a bugfix where a missing program
  set in EDITOR would cause editing to fail, now the fallback program
  for the operating system is still tried.

* Files that are not directories/symlinks/regular files will no longer
  cause bzr to fail, it will just ignore them by default. You cannot add
  them to the tree though - they are not versionable.


Internals
*********

* Refactor xml packing/unpacking.

Bug Fixes
*********

* Fixed 'bzr mv' by Ollie Rutherfurd.

* Fixed strange error when trying to access a nonexistent http
  branch.

* Make sure that the hashcache gets written out if it can't be
  read.


Portability
***********

* Various Windows fixes from Ollie Rutherfurd.

* Quieten warnings about locking; patch from Matt Lavin.


bzr-0.0.7 2005-09-02
####################

New Features
************

* ``bzr shell-complete`` command contributed by Clint Adams to
  help with intelligent shell completion.

* New expert command ``bzr find-merge-base`` for debugging merges.


Enhancements
************

* Much better merge support.

* merge3 conflicts are now reported with markers like '<<<<<<<'
  (seven characters) which is the same as CVS and pleases things
  like emacs smerge.


Bug Fixes
*********

* ``bzr upgrade`` no longer fails when trying to fix trees that
  mention revisions that are not present.

* Fixed bugs in listing plugins from ``bzr plugins``.

* Fix case of $EDITOR containing options for the editor.

* Fix log -r refusing to show the last revision.
  (Patch from Goffredo Baroncelli.)


Changes
*******

* ``bzr log --show-ids`` shows the revision ids of all parents.

* Externally provided commands on your $BZRPATH no longer need
  to recognize --bzr-usage to work properly, and can just handle
  --help themselves.


Library
*******

* Changed trace messages to go through the standard logging
  framework, so that they can more easily be redirected by
  libraries.



bzr-0.0.6 2005-08-18
####################

New Features
************

* Python plugins, automatically loaded from the directories on
  ``BZR_PLUGIN_PATH`` or ``~/.bzr.conf/plugins`` by default.

* New 'bzr mkdir' command.

* Commit mesage is fetched from an editor if not given on the
  command line; patch from Torsten Marek.

* ``bzr log -m FOO`` displays commits whose message matches regexp
  FOO.

* ``bzr add`` with no arguments adds everything under the current directory.

* ``bzr mv`` does move or rename depending on its arguments, like
  the Unix command.

* ``bzr missing`` command shows a summary of the differences
  between two trees.  (Merged from John Arbash-Meinel.)

* An email address for commits to a particular tree can be
  specified by putting it into .bzr/email within a branch.  (Based
  on a patch from Heikki Paajanen.)


Enhancements
************

* Faster working tree operations.


Changes
*******

* 3rd-party modules shipped with bzr are copied within the bzrlib
  python package, so that they can be installed by the setup
  script without clashing with anything already existing on the
  system.  (Contributed by Gustavo Niemeyer.)

* Moved plugins directory to bzrlib/, so that there's a standard
  plugin directory which is not only installed with bzr itself but
  is also available when using bzr from the development tree.
  ``BZR_PLUGIN_PATH`` and ``DEFAULT_PLUGIN_PATH`` are then added to the
  standard plugins directory.

* When exporting to a tarball with ``bzr export --format tgz``, put
  everything under a top directory rather than dumping it into the
  current directory.   This can be overridden with the ``--root``
  option.  Patch from William Dodé and John Meinel.

* New ``bzr upgrade`` command to upgrade the format of a branch,
  replacing ``bzr check --update``.

* Files within store directories are no longer marked readonly on
  disk.

* Changed ``bzr log`` output to a more compact form suggested by
  John A Meinel.  Old format is available with the ``--long`` or
  ``-l`` option, patched by William Dodé.

* By default the commit command refuses to record a revision with
  no changes unless the ``--unchanged`` option is given.

* The ``--no-plugins``, ``--profile`` and ``--builtin`` command
  line options must come before the command name because they
  affect what commands are available; all other options must come
  after the command name because their interpretation depends on
  it.

* ``branch`` and ``clone`` added as aliases for ``branch``.

* Default log format is back to the long format; the compact one
  is available with ``--short``.


Bug Fixes
*********

* Fix bugs in committing only selected files or within a subdirectory.


bzr-0.0.5  2005-06-15
#####################

Changes
*******

* ``bzr`` with no command now shows help rather than giving an
  error.  Suggested by Michael Ellerman.

* ``bzr status`` output format changed, because svn-style output
  doesn't really match the model of bzr.  Now files are grouped by
  status and can be shown with their IDs.  ``bzr status --all``
  shows all versioned files and unknown files but not ignored files.

* ``bzr log`` runs from most-recent to least-recent, the reverse
  of the previous order.  The previous behaviour can be obtained
  with the ``--forward`` option.

* ``bzr inventory`` by default shows only filenames, and also ids
  if ``--show-ids`` is given, in which case the id is the second
  field.


Enhancements
************

* New 'bzr whoami --email' option shows only the email component
  of the user identification, from Jo Vermeulen.

* New ``bzr ignore PATTERN`` command.

* Nicer error message for broken pipe, interrupt and similar
  conditions that don't indicate an internal error.

* Add ``.*.sw[nop] .git .*.tmp *,v`` to default ignore patterns.

* Per-branch locks keyed on ``.bzr/branch-lock``, available in
  either read or write mode.

* New option ``bzr log --show-ids`` shows revision and file ids.

* New usage ``bzr log FILENAME`` shows only revisions that
  affected that file.

* Changed format for describing changes in ``bzr log -v``.

* New option ``bzr commit --file`` to take a message from a file,
  suggested by LarstiQ.

* New syntax ``bzr status [FILE...]`` contributed by Bartosz
  Oler.  File may be in a branch other than the working directory.

* ``bzr log`` and ``bzr root`` can be given an http URL instead of
  a filename.

* Commands can now be defined by external programs or scripts
  in a directory on $BZRPATH.

* New "stat cache" avoids reading the contents of files if they
  haven't changed since the previous time.

* If the Python interpreter is too old, try to find a better one
  or give an error.  Based on a patch from Fredrik Lundh.

* New optional parameter ``bzr info [BRANCH]``.

* New form ``bzr commit SELECTED`` to commit only selected files.

* New form ``bzr log -r FROM:TO`` shows changes in selected
  range; contributed by John A Meinel.

* New option ``bzr diff --diff-options 'OPTS'`` allows passing
  options through to an external GNU diff.

* New option ``bzr add --no-recurse`` to add a directory but not
  their contents.

* ``bzr --version`` now shows more information if bzr is being run
  from a branch.


Bug Fixes
*********

* Fixed diff format so that added and removed files will be
  handled properly by patch.  Fix from Lalo Martins.

* Various fixes for files whose names contain spaces or other
  metacharacters.


Testing
*******

* Converted black-box test suites from Bourne shell into Python;
  now run using ``./testbzr``.  Various structural improvements to
  the tests.

* testbzr by default runs the version of bzr found in the same
  directory as the tests, or the one given as the first parameter.

* testbzr also runs the internal tests, so the only command
  required to check is just ``./testbzr``.

* testbzr requires python2.4, but can be used to test bzr running
  under a different version.

* Tests added for many other changes in this release.


Internal
********

* Included ElementTree library upgraded to 1.2.6 by Fredrik Lundh.

* Refactor command functions into Command objects based on HCT by
  Scott James Remnant.

* Better help messages for many commands.

* Expose ``bzrlib.open_tracefile()`` to start the tracefile; until
  this is called trace messages are just discarded.

* New internal function ``find_touching_revisions()`` and hidden
  command touching-revisions trace the changes to a given file.

* Simpler and faster ``compare_inventories()`` function.

* ``bzrlib.open_tracefile()`` takes a tracefilename parameter.

* New AtomicFile class.

* New developer commands ``added``, ``modified``.


Portability
***********

* Cope on Windows on python2.3 by using the weaker random seed.
  2.4 is now only recommended.


bzr-0.0.4  2005-04-22
#####################

Enhancements
************

* 'bzr diff' optionally takes a list of files to diff.  Still a bit
  basic.  Patch from QuantumG.

* More default ignore patterns.

* New 'bzr log --verbose' shows a list of files changed in the
  changeset.  Patch from Sebastian Cote.

* Roll over ~/.bzr.log if it gets too large.

* Command abbreviations 'ci', 'st', 'stat', '?' based on a patch
  by Jason Diamon.

* New 'bzr help commands' based on a patch from Denys Duchier.


Changes
*******

* User email is determined by looking at $BZREMAIL or ~/.bzr.email
  or $EMAIL.  All are decoded by the locale preferred encoding.
  If none of these are present user@hostname is used.  The host's
  fully-qualified name is not used because that tends to fail when
  there are DNS problems.

* New 'bzr whoami' command instead of username user-email.


Bug Fixes
*********

* Make commit safe for hardlinked bzr trees.

* Some Unicode/locale fixes.

* Partial workaround for ``difflib.unified_diff`` not handling
  trailing newlines properly.


Internal
********

* Allow docstrings for help to be in PEP0257 format.  Patch from
  Matt Brubeck.

* More tests in test.sh.

* Write profile data to a temporary file not into working
  directory and delete it when done.

* Smaller .bzr.log with process ids.


Portability
***********

* Fix opening of ~/.bzr.log on Windows.  Patch from Andrew
  Bennetts.

* Some improvements in handling paths on Windows, based on a patch
  from QuantumG.


bzr-0.0.3  2005-04-06
#####################

Enhancements
************

* New "directories" internal command lists versioned directories
  in the tree.

* Can now say "bzr commit --help".

* New "rename" command to rename one file to a different name
  and/or directory.

* New "move" command to move one or more files into a different
  directory.

* New "renames" command lists files renamed since base revision.

* New cat command contributed by janmar.

Changes
*******

* .bzr.log is placed in $HOME (not pwd) and is always written in
  UTF-8.  (Probably not a completely good long-term solution, but
  will do for now.)

Portability
***********

* Workaround for difflib bug in Python 2.3 that causes an
  exception when comparing empty files.  Reported by Erik Toubro
  Nielsen.

Internal
********

* Refactored inventory storage to insert a root entry at the top.

Testing
*******

* Start of shell-based black-box testing in test.sh.


bzr-0.0.2.1
###########

Portability
***********

* Win32 fixes from Steve Brown.


bzr-0.0.2  "black cube"  2005-03-31
###################################

Enhancements
************

* Default ignore list extended (see bzrlib/__init__.py).

* Patterns in .bzrignore are now added to the default ignore list,
  rather than replacing it.

* Ignore list isn't reread for every file.

* More help topics.

* Reinstate the 'bzr check' command to check invariants of the
  branch.

* New 'ignored' command lists which files are ignored and why;
  'deleted' lists files deleted in the current working tree.

* Performance improvements.

* New global --profile option.

* Ignore patterns like './config.h' now correctly match files in
  the root directory only.


bzr-0.0.1  2005-03-26
#####################

Enhancements
************

* More information from info command.

* Can now say "bzr help COMMAND" for more detailed help.

* Less file flushing and faster performance when writing logs and
  committing to stores.

* More useful verbose output from some commands.

Bug Fixes
*********

* Fix inverted display of 'R' and 'M' during 'commit -v'.

Portability
***********

* Include a subset of ElementTree-1.2.20040618 to make
  installation easier.

* Fix time.localtime call to work with Python 2.3 (the minimum
  supported).


bzr-0.0.0.69  2005-03-22
########################

Enhancements
************

* First public release.

* Storage of local versions: init, add, remove, rm, info, log,
  diff, status, etc.

..
   vim: tw=74 ft=rst ff=unix<|MERGE_RESOLUTION|>--- conflicted
+++ resolved
@@ -31,13 +31,11 @@
   raised by newer versions of pycurl.
   (Vincent Ladeuil, #306264)
 
-<<<<<<< HEAD
+* Fix a test failure on karmic by making a locale test more robust.
+  (Vincent Ladeuil, #413514)
+
 * Fix IndexError printing CannotBindAddress errors.
   (Martin Pool, #286871)
-=======
-* Fix a test failure on karmic by making a locale test more robust.
-  (Vincent Ladeuil, #413514)
->>>>>>> 887ad39f
 
 Improvements
 ************
