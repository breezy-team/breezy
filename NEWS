####################
Bazaar Release Notes
####################

.. contents:: List of Releases
   :depth: 1

bzr 2.1.0rc1 (not released yet)
###############################

:Codename: the 'new' stable
:2.1.0rc1: 2009-01-06 (expected)

Compatibility Breaks
********************

New Features
************

* Add bug information to log output when available.
  (Neil Martinsen-Burrell, Guillermo Gonzalez, #251729)

* ``bzr branch`` now takes a ``--bind`` option. This lets you
  branch and bind all in one command. (Ian Clatworthy)

* ``bzr unshelve --preview`` can now be used to show how a patch on the
  shelf would be applied to the working tree.
  (Guilherme Salgado, #308122)

* ``bzr update`` now takes a ``--revision`` argument. This lets you
  change the revision of the working tree to any revision in the
  ancestry of the current or master branch. (Matthieu Moy, Mark Hammond,
  Martin Pool, #45719)

* ``-Dbytes`` can now be used to display the total number of bytes
  transferred for the current command. This information is always logged
  to ``.bzr.log`` for later inspection. (John Arbash Meinel)

* The ``suppress_warnings`` configuration option has been introduced and
  accept the ``format_deprecation`` value to disable the corresponding
  warning for repositories. It can be set to in either ``bazaar.conf``,
  ``locations.conf`` or ``branch.conf``.
  (Ted Gould, Matthew Fuller, Vincent Ladeuil)

Bug Fixes
*********

* Always show a message if an OS error occurs while trying to run a
  user-specified commit message editor.
  (Martin Pool, #504842)

* ``bzr export dir`` now requests all file content as a record stream,
  rather than requsting the file content one file-at-a-time. This can make
  exporting over the network significantly faster (54min => 9min in one
  case). (John Arbash Meinel, #343218)

* ``bzr serve`` no longer slowly leaks memory. The compiled
  ``bzrlib.bencode.Encoder()`` class was using ``__del__`` to cleanup and
  free resources, and it should have been using ``__dealloc__``.
  This will likely have an impact on any other process that is serving for
  an extended period of time.  (John Arbash Meinel, #494406)

* ``bzr switch -b`` can now create branches that are located using directory
  services such as ``lp:``, even when the branch name doesn't contain a
  '/'.  (Neil Martinsen-Burrell, #495263)

* ``bzr unshelve`` has improved messages about what it is doing.
  (Neil Martinsen-Burrell, #496917)

* Check for SIGINT (Ctrl-C) and other signals immediately if ``readdir``
  returns ``EINTR`` by calling ``PyErr_CheckSignals``.  This affected the
  optional ``_readdir_pyx`` extension.  (Andrew Bennetts, #495023)

<<<<<<< HEAD
* Fix "Too many concurrent requests" in reconcile when network connection
  fails.  (Andrew Bennetts, #503878)
=======
* Fixed a side effect mutation of ``RemoteBzrDirFormat._network_name``
  that caused some tests to fail when run in a non-default order.
  Probably no user impact.  (Martin Pool, #504102)

* Fixed ``ObjectNotLocked`` error in ``bzr cat -rbranch:../foo FILE``.
  (Andrew Bennetts, #506274)

* FTP transports support Unicode paths by encoding/decoding them as utf8.
  (Vincent Ladeuil, #472161)
>>>>>>> 4a3e5ee8

* Give a clearer message if the lockdir disappears after being apparently
  successfully taken.  (Martin Pool, #498378)

* Listen to the SIGWINCH signal to update the terminal width.
  (Vincent Ladeuil, #316357)

* The 2a format wasn't properly restarting autopacks when something
  changed underneath it (like another autopack). Now concurrent
  autopackers will properly succeed. (John Arbash Meinel, #495000)

* When operations update the working tree, all affected files should end
  up with the same mtime. (eg. when versioning a generated file, if you
  update the source and the generated file together, the generated file
  should appear up-to-date.)
  (John Arbash Meinel, Martin <gzlist>, #488724)

Improvements
************

* Added ``add_cleanup`` and ``cleanup_now`` to ``bzrlib.command.Command``.
  All the builtin commands now use ``add_cleanup`` rather than
  ``try``/``finally`` blocks where applicable as it is simpler and more
  robust.  (Andrew Bennetts)

* Push will now inform the user when they are trying to push to a foreign 
  VCS for which roundtripping is not supported, and will suggest them to 
  use dpush. (Jelmer Vernooij)

* The version of bzr being run is now written to the log file.
  (__monty__, #257170)

* Transport network activity indicator is shown more of the time when
  Bazaar is doing network IO.
  (Martin Pool)

Documentation
*************

* There is a System Administrator's Guide in ``doc/en/admin-guide``,
  including discussions of installation, relevant plugins, security and 
  backup. (Neil Martinsen-Burrell)

* The ``conflicts`` help topic has been renamed to ``conflict-types``.
  (Ian Clatworthy)

* The User Reference is now presented as a series of topics.
  Many of the included topics have link and format tweaks applied.
  (Ian Clatworthy)

API Changes
***********

* Many test features were renamed from ``FooFeature`` to ``foo_feature``
  to be consistent with instances being lower case and classes being
  CamelCase. For the features that were more likely to be used, we added a
  deprecation thunk, but not all. (John Arbash Meinel)

* The Branch hooks pre_change_branch_tip no longer masks exceptions raised
  by plugins - the original exceptions are now preserved. (Robert Collins)

* The Transport ``Server.tearDown`` method is now renamed to
  ``stop_server`` and ``setUp`` to ``start_server`` for consistency with
  our normal naming pattern, and to avoid confusion with Python's
  ``TestCase.tearDown``.  (Martin Pool)

* ``WorkingTree.update`` implementations must now accept a ``revision``
  parameter.

Internals
*********

* New helper osutils.UnicodeOrBytesToBytesWriter which encodes unicode
  objects but passes str objects straight through. This is used for
  selftest but may be useful for diff and other operations that generate
  mixed output. (Robert Collins)

* New exception ``NoRoundtrippingSupport``, for use by foreign branch 
  plugins. (Jelmer Vernooij)

Testing
*******

* ``bzrlib.tests.permute_for_extension`` is a helper that simplifies
  running all tests in the current module, once against a pure python
  implementation, and once against an extension (pyrex/C) implementation.
  It can be used to dramatically simplify the implementation of
  ``load_tests``.  (John Arbash Meinel)

* ``bzrlib.tests.TestCase`` now subclasses ``testtools.testcase.TestCase``.
  This permits features in testtools such as getUniqueInteger and
  getUniqueString to be used. Because of this, testtools version 0.9.2 or
  newer is now a dependency to run bzr selftest. Running with versions of
  testtools less than 0.9.2 will cause bzr to error while loading the test
  suite. (Robert Collins)

* Shell-like tests now support the command "mv" for moving files.  The
  syntax for ``mv file1 file2``, ``mv dir1 dir2`` and ``mv file dir`` is
  supported.  (Neil Martinsen-Burrell)

* The test progress bar no longer distinguishes tests that 'errored' from
  tests that 'failed' - they're all just failures.
  (Martin Pool)

bzr 2.0.4 (not released yet)
############################

:Codename:
:2.0.4: smooth sailing

Compatibility Breaks
********************

New Features
************

Bug Fixes
*********

* ``bzr annotate`` on another branch with ``-r branch:...`` no longer
  fails with an ``ObjectNotLocked`` error.  (Andrew Bennetts, #496590)

* ``bzr export dir`` now requests all file content as a record stream,
  rather than requsting the file content one file-at-a-time. This can make
  exporting over the network significantly faster (54min => 9min in one
  case). (John Arbash Meinel, #343218)

* ``bzr serve`` no longer slowly leaks memory. The compiled
  ``bzrlib.bencode.Encoder()`` class was using ``__del__`` to cleanup and
  free resources, and it should have been using ``__dealloc__``.
  This will likely have an impact on any other process that is serving for
  an extended period of time.  (John Arbash Meinel, #494406)

* Check for SIGINT (Ctrl-C) and other signals immediately if ``readdir``
  returns ``EINTR`` by calling ``PyErr_CheckSignals``.  This affected the
  optional ``_readdir_pyx`` extension.  (Andrew Bennetts, #495023)

* Give a clearer message if the lockdir disappears after being apparently
  successfully taken.  (Martin Pool, #498378)

* If we fail to open ``~/.bzr.log`` write a clear message to stderr rather
  than using ``warning()``. The log file is opened before logging is set
  up, and it leads to very confusing: 'no handlers for "bzr"' messages for
  users, rather than something nicer.
  (John Arbash Meinel, Barry Warsaw, #503886)

* Refuse to build with any Pyrex 0.9.4 release, as they have known bugs.
  (Martin Pool, John Arbash Meinel, #449372)

* The 2a format wasn't properly restarting autopacks when something
  changed underneath it (like another autopack). Now concurrent
  autopackers will properly succeed. (John Arbash Meinel, #495000)

* ``TreeTransform`` can now handle when a delta says that the file id for
  the tree root changes. Rather than trying to rename your working
  directory, or failing early saying that you can't have multiple
  tree roots. This also fixes ``bzr revert`` when the root id changes.
  (Currently ``bzr update`` is still broken.)
  (John Arbash Meinel, #494269)

* ``_update_current_block`` no longer suppresses exceptions, so ^C at just
  the right time will get propagated, rather than silently failing to move
  the block pointer. (John Arbash Meinel, Gareth White, #495023)

Improvements
************

Documentation
*************

API Changes
***********

Internals
*********

Testing
*******

* We have a new ``test_source`` that ensures all pyrex ``cdef`` functions
  handle exceptions somehow. (Possibly by setting ``# cannot_raise``
  rather than an ``except ?:`` clause.) This should help prevent bugs like
  bug #495023. (John Arbash Meinel)


bzr 2.1.0b4
###########

:Codename: san francisco airport
:2.1.0b4: 2009-12-14

The fourth beta release in the 2.1 series brings with it a significant
number of bugfixes (~20). The test suite is once again (finally) "green"
on Windows, and should remain that way for future releases. There are a
few performance related updates (faster upgrade and log), and several UI
tweaks. There has also been a significant number of tweaks to the runtime
documentation. 2.1.0b4 include everything from the 2.0.3 release.


Compatibility Breaks
********************

* The BZR_SSH environmental variable may now be set to the path of a secure
  shell client. If currently set to the value ``ssh`` it will now guess the
  vendor of the program with that name, to restore the old behaviour that
  indicated the SSH Corporation client use ``sshcorp`` instead as the magic
  string. (Martin <gzlist@googlemail.com>, #176292)

New Features
************

* ``bzr commit`` now has a ``--commit-time`` option.
  (Alexander Sack, #459276)

* ``-Dhpss`` now increases logging done when run on the bzr server,
  similarly to how it works on the client. (John Arbash Meinel)

* New option ``bzr unshelve --keep`` applies the changes and leaves them
  on the shelf.  (Martin Pool, Oscar Fuentes, #492091)

* The ``BZR_COLUMNS`` envrionment variable can be set to force bzr to
  respect a given terminal width. This can be useful when output is
  redirected or in obscure cases where the default value is not
  appropriate. Pagers can use it to get a better control of the line
  lengths. 
  (Vincent Ladeuil)

* The new command ``bzr lp-mirror`` will request that Launchpad update its
  mirror of a local branch. This command will only function if launchpadlib
  is installed.
  (Jonathan Lange)


Bug Fixes
*********

* After renaming a file, the dirstate could accidentally reference
  ``source\\path`` rather than ``source/path`` on Windows. This might be a
  source of some dirstate-related failures. (John Arbash Meinel)

* ``bzr commit`` now detects commit messages that looks like file names
  and issues a warning.
  (Gioele Barabucci, #73073)

* ``bzr ignore /`` no longer causes an IndexError. (Gorder Tyler, #456036)

* ``bzr log -n0 -rN`` should not return revisions beyond its merged revisions.
  (#325618, #484109, Marius Kruger)

* ``bzr merge --weave`` and ``--lca`` will now create ``.BASE`` files for
  files with conflicts (similar to ``--merge3``). The contents of the file
  is a synthesis of all bases used for the merge.
  (John Arbash Meinel, #40412)

* ``bzr mv --quiet`` really is quiet now.  (Gordon Tyler, #271790)

* ``bzr serve`` is more clear about the risk of supplying --allow-writes.
  (Robert Collins, #84659)

* ``bzr serve --quiet`` really is quiet now.  (Gordon Tyler, #252834)

* Fix bug with redirected URLs over authenticated HTTP.
  (Glen Mailer, Neil Martinsen-Burrell, Vincent Ladeuil, #395714)

* Interactive merge doesn't leave branch locks behind.  (Aaron Bentley)

* Lots of bugfixes for the test suite on Windows. We should once again
  have a test suite with no failures on Windows. (John Arbash Meinel)

* ``osutils.terminal_width()`` obeys the BZR_COLUMNS environment
  variable but returns None if the terminal is not a tty (when output is
  redirected for example). Also fixes its usage under OSes that doesn't
  provide termios.TIOCGWINSZ. Make sure the corresponding tests runs on
  windows too.
  (Joke de Buhr, Vincent Ladeuil, #353370, #62539)
  (John Arbash Meinel, Vincent Ladeuil, #492561)

* Terminate ssh subprocesses when no references to them remain, fixing
  subprocess and file descriptor leaks.  (Andrew Bennetts, #426662)
  
* The ``--hardlink`` option of ``bzr branch`` and ``bzr checkout`` now
  works for 2a format trees.  Only files unaffected by content filters
  will be hardlinked.  (Andrew Bennetts, #408193)

* The new glob expansion on Windows would replace all ``\`` characters
  with ``/`` even if it there wasn't a glob to expand, the arg was quoted,
  etc. Now only change slashes if there is something being glob expanded.
  (John Arbash Meinel, #485771)

* Use our faster ``KnownGraph.heads()`` functionality when computing the
  new rich-root heads. This can cut a conversion time in half (mysql from
  13.5h => 6.2h) (John Arbash Meinel, #487632)

* When launching a external diff tool via bzr diff --using, temporary files
  are no longer created, rather, the path to the file in the working tree is
  passed to the external diff tool. This allows the file to be edited if the
  diff tool provides for this. (Gary van der Merwe, #490738)
  
* The launchpad-open command can now be used from a subdirectory of a
  branch, not just from the root of the branch. 
  (Neil Martinsen-Burrell, #489102)


Improvements
************

* ``bzr log`` is now faster. (Ian Clatworthy)

* ``bzr update`` provides feedback on which branch it is up to date with.
  (Neil Martinsen-Burrell)

* ``bzr upgrade`` from pre-2a to 2a can be significantly faster (4x).
  For details see the xml8 patch and heads() improvements.
  (John Arbash Meinel)

* ``bzrlib.urlutils.local_path_from_url`` now accepts
  'file://localhost/' as well as 'file:///' URLs on POSIX.  (Michael
  Hudson)

* The progress bar now shows only a spinner and per-operation counts,
  not an overall progress bar.  The previous bar was often not correlated
  with real overall operation progress, either because the operations take
  nonlinear time, or because at the start of the operation Bazaar couldn't
  estimate how much work there was to do.  (Martin Pool)

Documentation
*************

* Lots of documentation tweaks for inline help topics and command help
  information.

API Changes
***********

* ``bzrlib.textui`` (vestigial module) removed.  (Martin Pool)

* The Launchpad plugin now has a function ``login`` which will log in to
  Launchpad with launchpadlib, and ``load_branch`` which will return the
  Launchpad Branch object corresponding to a given Bazaar Branch object.
  (Jonathan Lange)

Internals
*********

* New test Feature: ``ModuleAvailableFeature``. It is designed to make it
  easier to handle what tests you want to run based on what modules can be
  imported. (Rather than lots of custom-implemented features that were
  basically copy-and-pasted.) (John Arbash Meinel)

* ``osutils.timer_func()`` can be used to get either ``time.time()`` or
  ``time.clock()`` when you want to do performance timing.
  ``time.time()`` is limited to 15ms resolution on Windows, but
  ``time.clock()`` gives CPU and not wall-clock time on other platforms.
  (John Arbash Meinel)

* Several code paths that were calling ``Transport.get().read()`` have
  been changed to the equalivent ``Transport.get_bytes()``. The main
  difference is that the latter will explicitly call ``file.close()``,
  rather than expecting the garbage collector to handle it. This helps
  with some race conditions on Windows during the test suite and sftp
  tests. (John Arbash Meinel)

Testing
*******

* TestCaseWithMemoryTransport no longer sets $HOME and $BZR_HOME to
  unicode strings. (Michael Hudson, #464174)


bzr 2.0.3
#########

:Codename: little italy
:2.0.3: 2009-12-14


The third stable release of Bazaar has a small handful of bugfixes. As
expected, this has no internal or external compatibility changes versus
2.0.2 (or 2.0.0).

Bug Fixes
*********

* ``bzr push --use-existing-dir`` no longer crashes if the directory
  exists but contains an invalid ``.bzr`` directory.
  (Andrew Bennetts, #423563)

* Content filters are now applied correctly after pull, merge and switch.
  (Ian Clatworthy, #385879)

* Fix a potential segfault in the groupcompress hash map handling code.
  When inserting new entries, if the final hash bucket was empty, we could
  end up trying to access if ``(last_entry+1)->ptr == NULL``.
  (John Arbash Meinel, #490228)

* Improve "Binary files differ" hunk handling.  (Aaron Bentley, #436325)


bzr 2.1.0b3
###########

:Codename: after sprint recovery
:2.1.0b3: 2009-11-16

This release was pushed up from its normal release cycle due to a
regression in python 2.4 compatibility in 2.1.0b2.  Since this regression
was caught before 2.1.0b2 was officially announced, the full changelog
includes both 2.1.0b3 and 2.1.0b2 changes.

Highlights of 2.1.0b3 are: new globbing code for all commands on Windows,
the test suite now conforms to python's trunk enhanced semantics (skip,
etc.), and ``bzr info -v`` will now report the correct branch and repo
formats for Remote objects.


New Features
************

* Users can define a shelve editor to provide shelf functionality at a
  granularity finer than per-patch-hunk. (Aaron Bentley)

Bug Fixes
*********

* Fix for shell completion and short options.  (Benoît PIERRE)

* Hooks daughter classes should always call the base constructor.
  (Alexander Belchenko, Vincent Ladeuil, #389648) 

* Improve "Binary files differ" hunk handling.  (Aaron Bentley, #436325)

* On Windows, do glob expansion at the command-line level (as is usually
  done in bash, etc.) This means that *all* commands get glob expansion
  (bzr status, bzr add, bzr mv, etc). It uses a custom command line
  parser, which allows us to know if a given section was quoted. It means
  you can now do ``bzr ignore "*.py"``.
  (John Arbash Meinel, #425510, #426410, #194450)

* Sanitize commit messages that come in from the '-m' flag. We translate
  '\r\n' => '\n' and a plain '\r' => '\n'. The storage layer doesn't
  allow those because XML store silently translate it anyway. (The parser
  auto-translates \r\n => \n in ways that are hard for us to catch.)

* Show correct branch and repository format descriptions in 
  ``bzr info -v`` on a smart server location.  (Andrew Bennetts, #196080)

* The fix for bug #186920 accidentally broke compatibility with python
  2.4.  (Vincent Ladeuil, #475585)

* Using ``Repository.get_commit_builder().record_iter_changes()`` now
  correctly sets ``self.inv_sha1`` to a sha1 string and
  ``self.new_inventory`` to an Inventory instance after calling
  ``self.finish_inventory()``. (Previously it accidently set both values
  as a tuple on ``self.inv_sha1``. This was missed because
  ``repo.add_revision`` ignores the supplied inventory sha1 and recomputes
  the sha1 from the repo directly. (John Arbash Meinel)

* Shelve command refuse to run if there is no real terminal.
  (Alexander Belchenko)

* Avoid unnecessarily flushing of trace file; it's now unbuffered at the
  Python level.  (Martin Pool)

Documentation
*************

* Include Japanese translations for documentation (Inada Naoki)

* New API ``ui_factory.make_output_stream`` to be used for sending bulk
  (rather than user-interaction) data to stdout.  This automatically
  coordinates with progress bars or other terminal activity, and can be
  overridden by GUIs.
  (Martin Pool, 493944)

Internals
*********

* Some of the core groupcompress functionality now releases the GIL before
  operation. Similar to how zlib and bz2 operate without the GIL in the
  core compression and decompression routines. (John Arbash Meinel)

Testing
*******

* -Dhpssvfs will now trigger on ``RemoteBzrDir._ensure_real``, providing
  more debugging of VFS access triggers. (Robert Collins)

* KnownFailure is now signalled to ``ExtendedTestResult`` using the same
  method that Python 2.7 uses - ``addExpectedFailure``. (Robert Collins)

* ``--parallel=fork`` is now compatible with --subunit.
  (Robert Collins, Vincent Ladeuil, #419776)

* TestNotApplicable is now handled within the TestCase.run method rather
  than being looked for within ``ExtendedTestResult.addError``. This
  provides better handling with other ``TestResult`` objects, degrading to
  sucess rather than error. (Robert Collins)

* The private method ``_testConcluded`` on ``ExtendedTestResult`` has been
  removed - it was empty and unused. (Robert Collins)

* UnavailableFeature is now handled within the TestCase.run method rather
  than being looked for within addError. If the Result object does not
  have an addNotSupported method, addSkip is attempted instead, and
  failing that addSuccess. (Robert Collins)

* When a TestResult does not have an addSkip method, skipped tests are now
  reported as successful tests, rather than as errors. This change is
  to make it possible to get a clean test run with a less capable
  TestResult. (Robert Collins)



bzr 2.1.0b2
###########

:Codename: a load off my mind
:2.1.0b2: 2009-11-02

This is our second feature-filled release since 2.0, pushing us down the
path to a 2.1.0. Once again, all bugfixes in 2.0.2 are present in 2.1.0b2.

Key highlights in this release are: improved handling of
failures-during-cleanup for commit, fixing a long-standing bug with
``bzr+http`` and shared repositories, all ``lp:`` urls to be resolved
behind proxies, and a new StaticTuple datatype, allowing us to reduce
memory consumption (50%) and garbage collector overhead (40% faster) for
many operations.

* A new ``--concurrency`` option has been added as well as an associated
  BZR_CONCURRENCY environment variable to specify the number of
  processes that can be run concurrently when running ``bzr selftest``. The
  command-line option overrides the environment variable if both are
  specified. If none is specified. the number of processes is obtained
  from the OS as before.  (Matt Nordhoff, Vincent Ladeuil)

Bug Fixes
*********

* ``bzr+http`` servers no longer give spurious jail break errors when
  serving branches inside a shared repository.  (Andrew Bennetts, #348308)

* Errors during commit are handled more robustly so that knock-on errors
  are less likely to occur, and will not obscure the original error if
  they do occur.  This fixes some causes of ``TooManyConcurrentRequests``
  and similar errors.  (Andrew Bennetts, #429747, #243391)

* Launchpad urls can now be resolved from behind proxies.
  (Gordon Tyler, Vincent Ladeuil, #186920)

* Reduce the strictness for StaticTuple, instead add a debug flag
  ``-Dstatic_tuple`` which will change apis to be strict and raise errors.
  This way, most users won't see failures, but developers can improve
  internals. (John Arbash Meinel, #471193)

* TreeTransform.adjust_path updates the limbo paths of descendants of adjusted
  files.  (Aaron Bentley)

* Unicode paths are now handled correctly and consistently by the smart
  server.  (Andrew Bennetts, Michael Hudson, #458762)

Improvements
************

* When reading index files, we now use a ``StaticTuple`` rather than a
  plain ``tuple`` object. This generally gives a 20% decrease in peak
  memory, and can give a performance boost up to 40% on large projects.
  (John Arbash Meinel)

* Peak memory under certain operations has been reduced significantly.
  (eg, 'bzr branch launchpad standalone' is cut in half)
  (John Arbash Meinel)

Documentation
*************

* Filtered views user documentation upgraded to refer to format 2a
  instead of pre-2.0 formats. (Ian Clatworthy)

API Changes
***********

* Remove deprecated ``CLIUIFactory``.  (Martin Pool)

* ``UIFactory`` now has new ``show_error``, ``show_message`` and
  ``show_warning`` methods, which can be hooked by non-text UIs.  
  (Martin Pool)

Internals
*********

* Added ``bzrlib._simple_set_pyx``. This is a hybrid between a Set and a
  Dict (it only holds keys, but you can lookup the object located at a
  given key). It has significantly reduced memory consumption versus the
  builtin objects (1/2 the size of Set, 1/3rd the size of Dict). This is
  used as the interning structure for StaticTuple objects.
  (John Arbash Meinel)

* ``bzrlib._static_tuple_c.StaticTuple`` is now available and used by
  the btree index parser and the chk map parser. This class functions
  similarly to ``tuple`` objects. However, it can only point to a limited
  collection of types.  (Currently StaticTuple, str, unicode, None, bool,
  int, long, float, but not subclasses).  This allows us to remove it from
  the garbage collector (it cannot be in a cycle), it also allows us to
  intern the objects. In testing, this can reduce peak memory by 20-40%,
  and significantly improve performance by removing objects from being
  inspected by the garbage collector.  (John Arbash Meinel)

* ``GroupCompressBlock._ensure_content()`` will now release the
  ``zlib.decompressobj()`` when the first request is for all of the
  content. (Previously it would only be released if you made a request for
  part of the content, and then all of it later.) This turns out to be a
  significant memory savings, as a ``zstream`` carries around approx 260kB
  of internal state and buffers. (For branching bzr.dev this drops peak
  memory from 382MB => 345MB.) (John Arbash Meinel)

* When streaming content between ``2a`` format repositories, we now clear
  caches from earlier versioned files. (So 'revisions' is cleared when we
  start reading 'inventories', etc.) This can have a significant impact on
  peak memory for initial copies (~200MB). (John Arbash Meinel)


bzr 2.0.2
#########

:Codename: after the scare
:2.0.2: 2009-11-02

The second in our "let's keep the stable bugfixes flowing" series. As
expected this has a few (~9) bugfixes relative to 2.0.1, and no major api
changes or features.

Bug Fixes
*********

* Avoid "NoneType has no attribute st_mode" error when files disappear
  from a directory while it's being read.  (Martin Pool, #446033)

* Content filters are now applied correctly after revert.
  (Ian Clatworthy)

* Diff parsing handles "Binary files differ" hunks.  (Aaron Bentley, #436325)

* Fetching from stacked pre-2a repository via a smart server no longer
  fails intermittently with "second push failed to complete".
  (Andrew Bennetts, #437626)

* Fix typos left after test_selftest refactoring.
  (Vincent Ladeuil, Matt Nordhoff, #461149)

* Fixed ``ObjectNotLocked`` errors during ``bzr log -r NNN somefile``.
  (Andrew Bennetts, #445171)
  
* PreviewTree file names are not limited by the encoding of the temp
  directory's filesystem. (Aaron Bentley, #436794)

Improvements
************

* ``bzr log`` now read-locks branches exactly once, so makes better use of
  data caches.  (Andrew Bennetts)

Documentation
*************

* Filtered views user documentation upgraded to refer to format 2a
  instead of pre-2.0 formats. (Ian Clatworthy)


bzr 2.1.0b1
###########

:Codename: While the cat is away
:2.1.0b1: 2009-10-14

This is the first development release in the new split "stable" and
"development" series. As such, the release is a snapshot of bzr.dev
without creating a release candidate first. This release includes a
fair amount of internal changes, with deprecated code being removed,
and several new feature developments. People looking for a stable code
base with only bugfixes should focus on the 2.0.1 release. All bugfixes
present in 2.0.1 are present in 2.1.0b1.

Highlights include support for ``bzr+ssh://host/~/homedir`` style urls,
finer control over the plugin search path via extended BZR_PLUGIN_PATH
syntax, visible warnings when extension modules fail to load, and improved
error handling during unlocking.


New Features
************

* Bazaar can now send mail through Apple OS X Mail.app. 
  (Brian de Alwis)

* ``bzr+ssh`` and ``bzr`` paths can now be relative to home directories
  specified in the URL.  Paths starting with a path segment of ``~`` are
  relative to the home directory of the user running the server, and paths
  starting with ``~user`` are relative to the home directory of the named
  user.  For example, for a user "bob" with a home directory of
  ``/home/bob``, these URLs are all equivalent:

  * ``bzr+ssh://bob@host/~/repo``
  * ``bzr+ssh://bob@host/~bob/repo``
  * ``bzr+ssh://bob@host/home/bob/repo``

  If ``bzr serve`` was invoked with a ``--directory`` argument, then no
  home directories outside that directory will be accessible via this
  method.

  This is a feature of ``bzr serve``, so pre-2.1 clients will
  automatically benefit from this feature when ``bzr`` on the server is
  upgraded.  (Andrew Bennetts, #109143)

* Extensions can now be compiled if either Cython or Pyrex is available.
  Currently Pyrex is preferred, but that may change in the future.
  (Arkanes)

* Give more control on BZR_PLUGIN_PATH by providing a way to refer to or
  disable the user, site and core plugin directories.
  (Vincent Ladeuil, #412930, #316192, #145612)

Bug Fixes
*********

* Bazaar's native protocol code now correctly handles EINTR, which most
  noticeably occurs if you break in to the debugger while connected to a
  bzr+ssh server.  You can now can continue from the debugger (by typing
  'c') and the process continues.  However, note that pressing C-\ in the
  shell may still kill the SSH process, which is bug 162509, so you must
  sent a signal to the bzr process specifically, for example by typing
  ``kill -QUIT PID`` in another shell.  (Martin Pool, #341535)

* ``bzr add`` in a tree that has files with ``\r`` or ``\n`` in the
  filename will issue a warning and skip over those files.
  (Robert Collins, #3918)

* ``bzr dpush`` now aborts if uncommitted changes (including pending merges)
  are present in the working tree. The configuration option ``dpush_strict``
  can be used to set the default for this behavior.
  (Vincent Ladeuil, #438158)

* ``bzr merge`` and ``bzr remove-tree`` now requires --force if pending
  merges are present in the working tree.
  (Vincent Ladeuil, #426344)

* Clearer message when Bazaar runs out of memory, instead of a ``MemoryError``
  traceback.  (Martin Pool, #109115)

* Don't give a warning on Windows when failing to import ``_readdir_pyx``
  as it is never built. (John Arbash Meinel, #430645)

* Don't restrict the command name used to run the test suite.
  (Vincent Ladeuil, #419950)

* ftp transports were built differently when the kerberos python module was
  present leading to obscure failures related to ASCII/BINARY modes.
  (Vincent Ladeuil, #443041)

* Network streams now decode adjacent records of the same type into a
  single stream, reducing layering churn. (Robert Collins)

* PreviewTree behaves correctly when get_file_mtime is invoked on an unmodified
  file. (Aaron Bentley, #251532)

* Registry objects should not use iteritems() when asked to use items().
  (Vincent Ladeuil, #430510)

* Weave based repositories couldn't be cloned when committers were using
  domains or user ids embedding '.sig'. Now they can.
  (Matthew Fuller, Vincent Ladeuil, #430868)

Improvements
************

* Revision specifiers can now be given in a more DWIM form, without
  needing explicit prefixes for specifiers like tags or revision id's.
  See ``bzr help revisionspec`` for full details.  (Matthew Fuller)

* Bazaar gives a warning before exiting, and writes into ``.bzr.log``, if 
  compiled extensions can't be loaded.  This typically indicates a
  packaging or installation problem.  In this case Bazaar will keep
  running using pure-Python versions, but this may be substantially
  slower.  The warning can be disabled by setting
  ``ignore_missing_extensions = True`` in ``bazaar.conf``.
  See also <https://answers.launchpad.net/bzr/+faq/703>.
  (Martin Pool, #406113, #430529)

* Secondary errors that occur during Branch.unlock and Repository.unlock
  no longer obscure the original error.  These methods now use a new
  decorator, ``only_raises``.  This fixes many causes of
  ``TooManyConcurrentRequests`` and similar errors.
  (Andrew Bennetts, #429747)

Documentation
*************

* Describe the new shell-like test feature. (Vincent Ladeuil)

* Help on hooks no longer says 'Not deprecated' for hooks that are
  currently supported. (Ian Clatworthy, #422415)

API Changes
***********

* ``bzrlib.user_encoding`` has been removed; use
  ``bzrlib.osutils.get_user_encoding`` instead.  (Martin Pool)

* ``bzrlib.tests`` now uses ``stopTestRun`` for its ``TestResult``
  subclasses - the same as python's unittest module. (Robert Collins)
  
* ``diff._get_trees_to_diff`` has been renamed to 
  ``diff.get_trees_and_branches_to_diff``. It is now a public API, and it 
  returns the old and new branches. (Gary van der Merwe)

* ``bzrlib.trace.log_error``, ``error`` and ``info`` have been deprecated.
  (Martin Pool)

* ``MutableTree.has_changes()`` does not require a tree parameter anymore. It
  now defaults to comparing to the basis tree. It now checks for pending
  merges too.  ``Merger.check_basis`` has been deprecated and replaced by the
  corresponding has_changes() calls. ``Merge.compare_basis``,
  ``Merger.file_revisions`` and ``Merger.ensure_revision_trees`` have also
  been deprecated.
  (Vincent Ladeuil, #440631)

* ``ProgressTask.note`` is deprecated.
  (Martin Pool)

Internals
*********

* Added ``-Drelock`` debug flag.  It will ``note`` a message every time a
  repository or branch object is unlocked then relocked the same way.
  (Andrew Bennetts)
  
* ``BTreeLeafParser.extract_key`` has been tweaked slightly to reduce
  mallocs while parsing the index (approx 3=>1 mallocs per key read).
  This results in a 10% speedup while reading an index.
  (John Arbash Meinel)

* The ``bzrlib.lsprof`` module has a new class ``BzrProfiler`` which makes
  profiling in some situations like callbacks and generators easier.
  (Robert Collins)

Testing
*******

* Passing ``--lsprof-tests -v`` to bzr selftest will cause lsprof output to
  be output for every test. Note that this is very verbose! (Robert Collins)

* Setting ``BZR_TEST_PDB=1`` when running selftest will cause a pdb
  post_mortem to be triggered when a test failure occurs. (Robert Collins)

* Shell-like tests can now be written. Code in ``bzrlib/tests/script.py`` ,
  documentation in ``developers/testing.txt`` for details.
  (Vincent Ladeuil)

* Some tests could end up with the same id, that was dormant for
  a long time.
  (Vincent Ladeuil, #442980)

* Stop showing the number of tests due to missing features in the test
  progress bar.  (Martin Pool)

* Test parameterisation now does a shallow copy, not a deep copy of the test
  to be parameterised. This is not expected to break external use of test
  parameterisation, and is substantially faster. (Robert Collins)

* Tests that try to open a bzr dir on an arbitrary transport will now
  fail unless they have explicitly permitted the transport via
  ``self.permit_url``. The standard test factories such as ``self.get_url``
  will permit the urls they provide automatically, so only exceptional
  tests should need to do this. (Robert Collins)

* The break-in test no longer cares about clean shutdown of the child,
  instead it is happy if the debugger starts up. (Robert  Collins)

* The full test suite is expected to pass when the C extensions are not
  present. (Vincent Ladeuil, #430749)


bzr 2.0.1
#########

:Codename: Stability First
:2.0.1: 2009-10-14

The first of our new ongoing bugfix-only stable releases has arrived. It
includes a collection of 12 bugfixes applied to bzr 2.0.0, but does not
include any of the feature development in the 2.1.0 series.


Bug Fixes
*********

* ``bzr add`` in a tree that has files with ``\r`` or ``\n`` in the
  filename will issue a warning and skip over those files.
  (Robert Collins, #3918)

* bzr will attempt to authenticate with SSH servers that support
  ``keyboard-interactive`` auth but not ``password`` auth when using
  Paramiko.   (Andrew Bennetts, #433846)

* Fixed fetches from a stacked branch on a smart server that were failing
  with some combinations of remote and local formats.  This was causing
  "unknown object type identifier 60" errors.  (Andrew Bennetts, #427736)

* Fixed ``ObjectNotLocked`` errors when doing some log and diff operations
  on branches via a smart server.  (Andrew Bennetts, #389413)

* Handle things like ``bzr add foo`` and ``bzr rm foo`` when the tree is
  at the root of a drive. ``osutils._cicp_canonical_relpath`` always
  assumed that ``abspath()`` returned a path that did not have a trailing
  ``/``, but that is not true when working at the root of the filesystem.
  (John Arbash Meinel, Jason Spashett, #322807)

* Hide deprecation warnings for 'final' releases for python2.6.
  (John Arbash Meinel, #440062)

* Improve the time for ``bzr log DIR`` for 2a format repositories.
  We had been using the same code path as for <2a formats, which required
  iterating over all objects in all revisions.
  (John Arbash Meinel, #374730)

* Make sure that we unlock the tree if we fail to create a TreeTransform
  object when doing a merge, and there is limbo, or pending-deletions
  directory.  (Gary van der Merwe, #427773)

* Occasional IndexError on renamed files have been fixed. Operations that
  set a full inventory in the working tree will now go via the
  apply_inventory_delta code path which is simpler and easier to
  understand than dirstates set_state_from_inventory method. This may
  have a small performance impact on operations built on _write_inventory,
  but such operations are already doing full tree scans, so no radical
  performance change should be observed. (Robert Collins, #403322)

* Retrieving file text or mtime from a _PreviewTree has good performance when
  there are many changes.  (Aaron Bentley)

* The CHK index pages now use an unlimited cache size. With a limited
  cache and a large project, the random access of chk pages could cause us
  to download the entire cix file many times.
  (John Arbash Meinel, #402623)

* When a file kind becomes unversionable after being added, a sensible
  error will be shown instead of a traceback. (Robert Collins, #438569)

Documentation
*************

* Improved README. (Ian Clatworthy)

* Improved upgrade documentation for Launchpad branches.
  (Barry Warsaw)


bzr 2.0.0
#########

:2.0.0: 2009-09-22
:Codename: Instant Karma

This release of Bazaar makes the 2a (previously 'brisbane-core') format
the default when new branches or repositories are created.  This format is
substantially smaller and faster for many operations.  Most of the work in
this release focuses on bug fixes and stabilization, covering both 2a and
previous formats.  (See the Upgrade Guide for information on migrating
existing projects.)

This release also improves the documentation content and presentation,
including adding Windows HtmlHelp manuals.

The Bazaar team decided that 2.0 will be a long-term supported release,
with bugfix-only 2.0.x releases based on it, continuing for at least six
months or until the following stable release.

Changes from 2.0.0rc2 to final
******************************

* Officially branded as 2.0.0 rather than 2.0 to clarify between things
  that "want to happen on the 2.0.x stable series" versus things that want
  to "land in 2.0.0". (Changes how bzrlib._format_version_tuple() handles
  micro = 0.) (John Arbash Meinel)


bzr 2.0.0rc2
############

:2.0.0rc2: 2009-09-10

New Features
************

* Added post_commit hook for mutable trees. This allows the keywords
  plugin to expand keywords on files changed by the commit.
  (Ian Clatworthy, #408841)

Bug Fixes
*********

* Bazaar's native protocol code now correctly handles EINTR, which most
  noticeably occurs if you break in to the debugger while connected to a
  bzr+ssh server.  You can now can continue from the debugger (by typing
  'c') and the process continues.  However, note that pressing C-\ in the
  shell may still kill the SSH process, which is bug 162509, so you must
  sent a signal to the bzr process specifically, for example by typing
  ``kill -QUIT PID`` in another shell.  (Martin Pool, #341535)

* ``bzr check`` in pack-0.92, 1.6 and 1.9 format repositories will no
  longer report incorrect errors about ``Missing inventory ('TREE_ROOT', ...)``
  (Robert Collins, #416732)

* ``bzr info -v`` on a 2a format still claimed that it was a "Development
  format" (John Arbash Meinel, #424392)

* ``bzr log stacked-branch`` shows the full log including
  revisions that are in the fallback repository. (Regressed in 2.0rc1).
  (John Arbash Meinel, #419241)

* Clearer message when Bazaar runs out of memory, instead of a ``MemoryError``
  traceback.  (Martin Pool, #109115)

* Conversion to 2a will create a single pack for all the new revisions (as
  long as it ran without interruption). This improves both ``bzr upgrade``
  and ``bzr pull`` or ``bzr merge`` from local branches in older formats.
  The autopack logic that occurs every 100 revisions during local
  conversions was not returning that pack's identifier, which resulted in
  the partial packs created during the conversion not being consolidated
  at the end of the conversion process. (Robert Collins, #423818)

* Fetches from 2a to 2a are now again requested in 'groupcompress' order.
  Groups that are seen as 'underutilized' will be repacked on-the-fly.
  This means that when the source is fully packed, there is minimal
  overhead during the fetch, but if the source is poorly packed the result
  is a fairly well packed repository (not as good as 'bzr pack' but
  good-enough.) (Robert Collins, John Arbash Meinel, #402652)

* Fix a potential segmentation fault when doing 'log' of a branch that had
  ghosts in its mainline.  (Evaluating None as a tuple is bad.)
  (John Arbash Meinel, #419241)

* ``groupcompress`` sort order is now more stable, rather than relying on
  ``topo_sort`` ordering. The implementation is now
  ``KnownGraph.gc_sort``. (John Arbash Meinel)

* Local data conversion will generate correct deltas. This is a critical
  bugfix vs 2.0rc1, and all 2.0rc1 users should upgrade to 2.0rc2 before
  converting repositories. (Robert Collins, #422849)

* Network streams now decode adjacent records of the same type into a
  single stream, reducing layering churn. (Robert Collins)

* Prevent some kinds of incomplete data from being committed to a 2a
  repository, such as revisions without inventories, a missing chk_bytes
  record for an inventory, or a missing text referenced by an inventory.
  (Andrew Bennetts, #423506, #406687)
  
Documentation
*************

* Fix assertion error about "_remember_remote_is_before" when pushing to
  older smart servers.
  (Andrew Bennetts, #418931)

* Help on hooks no longer says 'Not deprecated' for hooks that are
  currently supported. (Ian Clatworthy, #422415)

* PDF and CHM (Windows HtmlHelp) formats are now supported for the
  user documentation. The HTML documentation is better broken up into
  topics. (Ian Clatworthy)

* The developer and foreign language documents are now separated
  out so that searching in the HTML and CHM files produces more
  useful results. (Ian Clatworthy)

* The main table of contents now provides links to the new Migration Docs
  and Plugins Guide. (Ian Clatworthy)


bzr 2.0.0rc1
############

:Codename: no worries
:2.0.0rc1: 2009-08-26

Compatibility Breaks
********************

* The default format for bzr is now ``2a``. This format brings many
  significant performance and size improvements. bzr can pull from
  any existing repository into a ``2a`` one, but can only transfer
  from ``2a`` into ``rich-root`` repositories. The Upgrade guide
  has more information about this change. (Robert Collins)

* On Windows auto-detection of Putty's plink.exe is disabled.
  Default SSH client for Windows is paramiko. User still can force
  usage of plink if explicitly set environment variable BZR_SSH=plink.
  (#414743, Alexander Belchenko)

New Features
************

* ``bzr branch --switch`` can now switch the checkout in the current directory
  to the newly created branch. (Lukáš Lalinský)

Bug Fixes
*********

* Further tweaks to handling of ``bzr add`` messages about ignored files.
  (Jason Spashett, #76616)

* Fetches were being requested in 'groupcompress' order, but weren't
  recombining the groups. Thus they would 'fragment' to get the correct
  order, but not 'recombine' to actually benefit from it. Until we get
  recombining to work, switching to 'unordered' fetches avoids the
  fragmentation. (John Arbash Meinel, #402645)

* Fix a pycurl related test failure on karmic by recognizing an error
  raised by newer versions of pycurl.
  (Vincent Ladeuil, #306264)

* Fix a test failure on karmic by making a locale test more robust.
  (Vincent Ladeuil, #413514)

* Fix IndexError printing CannotBindAddress errors.
  (Martin Pool, #286871)

* Fix "Revision ... not present" errors when upgrading stacked branches,
  or when doing fetches from a stacked source to a stacked target.
  (Andrew Bennetts, #399140)

* ``bzr branch`` of 2a repositories over HTTP is much faster.  bzr now
  batches together small fetches from 2a repositories, rather than
  fetching only a few hundred bytes at a time.
  (Andrew Bennetts, #402657)

Improvements
************

* A better description of the platform is shown in crash tracebacks, ``bzr
  --version`` and ``bzr selftest``.
  (Martin Pool, #409137)

* bzr can now (again) capture crash data through the apport library, 
  so that a single human-readable file can be attached to bug reports.
  This can be disabled by using ``-Dno_apport`` on the command line, or by
  putting ``no_apport`` into the ``debug_flags`` section of
  ``bazaar.conf``.
  (Martin Pool, Robert Collins, #389328)

* ``bzr push`` locally on windows will no longer give a locking error with
  dirstate based formats. (Robert Collins)

* ``bzr shelve`` and ``bzr unshelve`` now work on windows.
  (Robert Collins, #305006)

* Commit of specific files no longer prevents using the iter_changes
  codepath. On 2a repositories, commit of specific files should now be as
  fast, or slightly faster, than a full commit. (Robert Collins)

* The internal core code that handles specific file operations like
  ``bzr st FILENAME`` or ``bzr commit FILENAME`` has been changed to
  include the parent directories if they have altered, and when a
  directory stops being a directory its children are always included. This
  fixes a number of causes for ``InconsistentDelta`` errors, and permits
  faster commit of specific paths. (Robert Collins, #347649)

Documentation
*************

* New developer documentation for content filtering.
  (Martin Pool)

API Changes
***********

* ``bzrlib.shelf_ui`` has had the ``from_args`` convenience methods of its
  classes changed to manage lock lifetime of the trees they open in a way
  consistent with reader-exclusive locks. (Robert Collins, #305006)

Testing
*******

bzr 1.18.1
##########

:Codename:     nein nein nein!
:1.18.1:       2009-09-09

This release fixes two small but worthwhile bugs relevant to users on
Microsoft Windows: some commands that failed on with locking errors will
now work, and a bug that caused poor performance after committing a file
with line-ending conversion has now been fixed.  It also fixes a bug in
pushing to older servers.

Bug Fixes
*********

* Fixed a problem where using content filtering and especially end-of-line
  conversion will commit too many copies a file.
  (Martin Pool, #415508)

* Fix assertion error about ``_remember_remote_is_before`` in
  ``set_tags_bytes`` when pushing to older smart servers.  
  (Andrew Bennetts, Alexander Belchenko, #418931)

Improvements
************

* ``bzr push`` locally on Windows will no longer give a locking error with
  dirstate based formats. (Robert Collins)

* ``bzr shelve`` and ``bzr unshelve`` now work on Windows.
  (Robert Collins, #305006)

API Changes
***********

* ``bzrlib.shelf_ui`` has had the ``from_args`` convenience methods of its
  classes changed to manage lock lifetime of the trees they open in a way
  consistent with reader-exclusive locks. (Robert Collins, #305006)

* ``Tree.path_content_summary`` may return a size of None, when called on
  a tree with content filtering where the size of the canonical form
  cannot be cheaply determined.  (Martin Pool)

* When manually creating transport servers in test cases, a new helper
  ``TestCase.start_server`` that registers a cleanup and starts the server
  should be used. (Robert Collins)

bzr 1.18
########

Compatibility Breaks
********************

* Committing directly to a stacked branch from a lightweight checkout will
  no longer work. In previous versions this would appear to work but would
  generate repositories with insufficient data to create deltas, leading
  to later errors when branching or reading from the repository.
  (Robert Collins, bug #375013)

New Features
************

Bug Fixes
*********

* Fetching from 2a branches from a version-2 bzr protocol would fail to
  copy the internal inventory pages from the CHK store. This cannot happen
  in normal use as all 2a compatible clients and servers support the
  version-3 protocol, but it does cause test suite failures when testing
  downlevel protocol behaviour. (Robert Collins)

* Fix a test failure on karmic by making a locale test more robust.
  (Vincent Ladeuil, #413514)

* Fixed "Pack ... already exists" error when running ``bzr pack`` on a
  fully packed 2a repository.  (Andrew Bennetts, #382463)

* Further tweaks to handling of ``bzr add`` messages about ignored files.
  (Jason Spashett, #76616)

* Properly handle fetching into a stacked branch while converting the
  data, especially when there are also ghosts. The code was filling in
  parent inventories incorrectly, and also not handling when one of the
  parents was a ghost. (John Arbash Meinel, #402778, #412198)

* ``RemoteStreamSource.get_stream_for_missing_keys`` will fetch CHK
  inventory pages when appropriate (by falling back to the vfs stream
  source).  (Andrew Bennetts, #406686)

* StreamSource generates rich roots from non-rich root sources correctly
  now.  (Andrew Bennetts, #368921)

* When deciding whether a repository was compatible for upgrading or
  fetching, we previously incorrectly checked the default repository
  format for the bzrdir format, rather than the format that was actually
  present on disk.  (Martin Pool, #408824)

Improvements
************

* A better description of the platform is shown in crash tracebacks, ``bzr
  --version`` and ``bzr selftest``.
  (Martin Pool, #409137)

* Cross-format fetches (such as between 1.9-rich-root and 2a) via the
  smart server are more efficient now.  They send inventory deltas rather
  than full inventories.  The smart server has two new requests,
  ``Repository.get_stream_1.19`` and ``Repository.insert_stream_1.19`` to
  support this.  (Andrew Bennetts, #374738, #385826)

* Extracting the full ancestry and computing the ``merge_sort`` is now
  significantly faster. This effects things like ``bzr log -n0``. (For
  example, ``bzr log -r -10..-1 -n0 bzr.dev`` is 2.5s down to 1.0s.
  (John Arbash Meinel)

Documentation
*************

API Changes
***********

Internals
*********

* ``-Dstrict_locks`` can now be used to check that read and write locks
  are treated properly w.r.t. exclusivity. (We don't try to take an OS
  read lock on a file that we already have an OS write lock on.) This is
  now set by default for all tests, if you have a test which cannot be
  fixed, you can use ``self.thisFailsStrictLockCheck()`` as a
  compatibility knob. (John Arbash Meinel)

* InterDifferingSerializer is now only used locally.  Other fetches that
  would have used InterDifferingSerializer now use the more network
  friendly StreamSource, which now automatically does the same
  transformations as InterDifferingSerializer.  (Andrew Bennetts)

* ``KnownGraph`` now has a ``.topo_sort`` and ``.merge_sort`` member which
  are implemented in pyrex and significantly faster. This is exposed along
  with ``CombinedGraphIndex.find_ancestry()`` as
  ``VersionedFiles.get_known_graph_ancestry(keys)``.
  (John Arbash Meinel)

* RemoteBranch.open now honours ignore_fallbacks correctly on bzr-v2
  protocols. (Robert Collins)

* The index code now has some specialized routines to extract the full
  ancestry of a key in a more efficient manner.
  ``CombinedGraphIndex.find_ancestry()``. (Time to get ancestry for
  bzr.dev drops from 1.5s down to 300ms. For OOo from 33s => 10.5s) (John
  Arbash Meinel)

Testing
*******

* Install the test ssl certificate and key so that installed bzr
  can run the https tests. (Denys Duchier, #392401)
  

bzr 1.18rc1
###########

:Codename: little traveller
:1.18:    2009-08-20
:1.18rc1: 2009-08-10

This release of Bazaar marches on towards the 2.0 release in which the 2a
'brisbane-core' format becomes generally recommended.  Most of the work in
this release now focusses on bug fixes and stabilization, covering both 2a
and previous formats.  There is a new text-mode interactive merge feature,
a new guide to migration to 2a format in the user documentation, and
pushing branches to a smart server is now much faster.  

The Bazaar team decided that 2.0 will be a long-term supported release,
with bugfix-only releases based on it continuing for at least six months
or until the following stable release.

There are no changes from 1.18rc1 to 1.18.

New Features
************

* ``bzr merge --interactive`` applies a user-selected portion of the
  merge.  The UI is similar to ``shelve``.  (Aaron Bentley)

* ``bzr reconfigure`` now takes options ``--stacked-on URL`` and
  ``--unstacked`` to change stacking of a branch.
  (Martin Pool, #391411)

Bug Fixes
*********

* Annotating on a stacked branch will now succeed in simple scenarios.
  There are still some complex scenarios where it will fail (bug #399884)
  (John Arbash Meinel, #393366)

* A progress bar is no longer left dangling when ``bzr selftest``
  completes, and the progress bar updates with zero latency so the
  displayed test name is always the one that's actually running.
  (Martin Pool, #123688)

* Authenticating against an ssh server now uses ``auth_none`` to determine
  if password authentication is even supported. This fixes a bug where
  users would be prompted for a launchpad password, even though launchpad
  only supports publickey authentication. (John Arbash Meinel, #375867)

* BranchBuilder now accepts timezone to avoid test failures in countries far
  from GMT. (Vincent Ladeuil, #397716)

* ``bzr commit`` no longer saves the unversioning of missing files until
  the commit has completed on the branch. This means that aborting a
  commit that found a missing file will leave the tree unedited.
  (Robert Collins, #282402)

* ``bzr mv`` no longer takes out branch locks, which allows it to work
  when the branch is readonly. (Robert Collins, #216541)

* ``bzr revert .`` no longer generates an InconsistentDelta error when
  there are missing subtrees. (Robert Collins, #367632)

* ``bzr send`` now generates valid bundles with ``--2a`` formats. However,
  do to internal changes necessary to support this, older clients will
  fail when trying to insert them. For newer clients, the bundle can be
  used to apply the changes to any rich-root compatible format.
  (John Arbash Meinel, #393349)

* Cope with FTP servers that don't support restart/append by falling back
  to reading and then rewriting the whole file, such as TahoeLAFS.  (This
  fallback may be slow for some access patterns.)  (Nils Durner, #294709)

* Encode the paths in ``mbcs`` encoding on Windows when spawning an
  external diff client. This at least allows supporting filenames that are
  not ascii, but are present in the current locale. Ideally we would be
  able to pass the Unicode path, but that would be client dependent.
  (John Arbash Meinel, #382709)

* Fix a compile bug on Solaris having to do with const and
  pointer-to-pointers. (John Arbash Meinel, #408441)

* Fixed a NameError that occurs when merging or pulling from a URL that
  causes a redirection loop when bzr tries to read a URL as a bundle.
  (Andrew Bennetts, #400847)

* Fix ``AttributeError: 'TestUIFactory' object has no attribute 'tick'``
  running send and similar commands on 2a formats.
  (Martin Pool, #408201)
  
* Fix crash in some invocations of ``bzr status`` in format 2a.
  (Martin Pool, #403523)

* Fixed export to existing directory: if directory is empty then export 
  will succeed, otherwise it fails with error.
  (Alexander Belchenko, #406174)

* Fixed spurious "Source branch does not support stacking" warning when
  pushing. (Andrew Bennetts, #388908)

* Fixed spurious transport activity indicator appearing while tests are
  running.  (Martin Pool, #343532)

* Merge now correctly handles empty right-hand revision specs.
  (Aaron Bentley, #333961)

* Renames to lexographically lower basenames in trees that have never been
  committed to will no longer corrupt the dirstate. This was caused by an
  bug in the dirstate update_minimal method. (Robert Collins, #395556)

* Requests for unknown methods no longer cause the smart server to log
  lots of backtraces about ``UnknownSmartMethod``, ``do_chunk`` or
  ``do_end``.  (Andrew Bennetts, #338561)

* Shelve will not shelve the initial add of the tree root.  (Aaron Bentley)

* Streaming from bzr servers where there is a chain of stacked branches
  (A stacked on B stacked on C) will now work. (Robert Collins, #406597)

* The environment variable ``BZR_PROGRESS_BAR`` set to either ``text`` or ``none``
  always forces progress bars either on or off respectively.  Otherwise,
  they're turned on if ``TERM`` is not ``dumb`` and stderr is a terminal.
  bzr always uses the 'text' user interface when run as a command, so
  ``BZR_USE_TEXT_UI`` is no longer needed.
  (Martin Pool, #339385, #387717)

* The optional ``_knit_load_data_pyx`` C extension was never being
  imported.  This caused significant slowdowns when reading data from
  repositories.  (Andrew Bennetts, #405653)
  
* The ``--hardlink`` option to ``branch`` and ``checkout`` is not
  supported at the moment on workingtree formats that can do content
  filtering.  (See <https://bugs.edge.launchpad.net/bzr/+bug/408193>.)
  bzr now says so, rather than just ignoring the option.  (Martin Pool)

* There was a bug in ``osutils.relpath`` that was only triggered on
  Windows. Essentially if you were at the root of a drive, and did
  something to a branch/repo on another drive, we would go into an
  infinite loop while trying to find a 'relative path'.
  (John Arbash Meinel, #394227)

* ``WorkingTree4.unversion`` will no longer fail to unversion ids which
  were present in a parent tree but renamed in the working tree.
  (Robert Collins, #187207)

Improvements
************

* Can now rename/move files even if they have been removed from the inventory.
  (Marius Kruger)

* Pushing branches with tags via ``bzr://`` and ``bzr+ssh://`` is much
  faster, using a new ``Branch.set_tags_bytes`` smart server verb rather
  than VFS methods.  For example, pushes of small branches with tags take
  11 rather than 18 smart server requests.  (Andrew Bennetts, #398608)

* Sending Ctrl-Break on Windows will now drop you into the debugger, in
  the same way that sending Ctrl-\\ does on other platforms.
  (John Arbash Meinel)

Documentation
*************

* Added Bazaar 2.0 Upgrade Guide. (Ian Clatworthy)

API Changes
***********

* ``CLIUIFactory`` is deprecated; use ``TextUIFactory`` instead if you
  need to subclass or create a specific class, or better yet the existing
  ``make_ui_for_terminal``.  ``SilentUIFactory`` is clarified to do no
  user interaction at all, rather than trying to read from stdin but not
  writing any output, which would be strange if reading prompts or
  passwords.  (Martin Pool)

* New TransformPreview.commit() allows committing without a working tree.
  (Aaron Bentley)

* ``pb`` parameter to ``TextTestResult`` is deprecated and ignored.
  (Martin Pool)

* ProgressTasks now prefer to talk direct to their ProgressView not to the
  UIFactory. 
  (Martin Pool)

* ``WorkingTree._check`` now requires a references dict with keys matching
  those returned by ``WorkingTree._get_check_refs``. (Robert Collins)

Internals
*********

* ``CHKInventory.path2id`` uses the parent_id to basename hash to avoid
  reading the entries along the path, reducing work to lookup ids from
  paths. (Robert Collins)

* ``CHKMap.apply_delta`` now raises ``InconsistentDelta`` if a delta adds
  as new a key which was already mapped. (Robert Collins)

* Inventory delta application catches more cases of corruption and can
  prevent corrupt deltas from affecting consistency of data structures on
  disk. (Robert Collins)

* --subunit support now adds timestamps if the subunit version supports
  it. (Robert Collins)

* The Windows all-in-one installer now bundles the PyQt image format
  plugins, which allows previewing more images as part of 'qdiff'.
  (Alexander Belchenko)


Testing
*******

* Merge directive cherrypick tests must use the same root id.
  (Martin Pool, #409684)

* Spurious failure in ``check`` tests on rich-root formats fixed.
  (Martin Pool, #408199)

* The ``bzrlib.tests.TextTestRunner`` will no longer call
  ``countTestsCases`` on the test being run. Progress information is
  instead handled by having the test passed in call ``result.progress``
  before running its contents. This improves the behaviour when using
  ``TextTestRunner`` with test suites that don't support
  ``countTestsCases``. (Robert Collins)


bzr 1.17.1 (unreleased)
#######################

Bug Fixes
*********

* The optional ``_knit_load_data_pyx`` C extension was never being
  imported.  This caused significant slowdowns when reading data from
  knit format repositories.  (Andrew Bennetts, #405653)
  

bzr 1.17
########
:Codename: so-late-its-brunch
:1.17rc1: 2009-07-13
:1.17: 2009-07-20


Bazaar continues to blaze a straight and shining path to the 2.0 release and
the elevation of the ``2a`` beta format to the full glory of "supported and
stable".

Highlights in this release include greatly reduced memory consumption during
commits, faster ``ls``, faster ``annotate``, faster network operations if
you're specifying a revision number and the final destruction of those
annoying progress bar artifacts.


Changes from 1.17rc1 to 1.17final
*********************************

* Change an extension to call the python ``frozenset()`` rather than the C
  api ``PyFrozenSet_New``. It turns out that python2.4 did not expose the
  C api. (John Arbash Meinel, #399366)

* Fixes for the Makefile and the rename of ``generate_docs.py`` to
  ``tools/generate_docs.py`` to allow everything to be built on Windows.
  (John Arbash Meinel, #399356)

* ``bzr serve`` once again applies a ``ChrootServer`` to the given
  directory before serving it. (Andrew Bennetts, #400535)


Compatibility Breaks
********************

* ``bzr register-branch`` from the Launchpad plugin now refers to "project"
  instead of "product" which is the correct Launchpad terminology.  The
  --product option is deprecated and users should switch to using --project.
  (Neil Martinsen-Burrell, #238764)


New Features
************

* ``bzr push`` now aborts if uncommitted changes (including pending merges)
  are present in the working tree (if one is present) and no revision is
  specified. The configuration option ``push_strict`` can be used to set the
  default for this behavior.  (Vincent Ladeuil, #284038, #322808, #65286)

* ``bzr revno`` and ``bzr revision-info`` now have a ``--tree`` option to
  show revision info for the working tree instead of the branch.
  (Matthew Fuller, John Arbash Meinel)

* ``bzr send`` now aborts if uncommitted changes (including pending merges)
  are present in the working tree and no revision is specified. The
  configuration option ``send_strict`` can be used to set the default for this
  behavior.
  (Vincent Ladeuil, #206577)

* ``bzr switch --create-branch/-b`` can now be used to create and switch
  to a new branch. Supplying a name without a ``/`` will create the branch
  relative to the existing branch. (similar to how ``bzr switch name``
  works when the branch already exists.) (John Arbash Meinel)


Bug Fixes
*********

* Accept uppercase "Y/N" to prompts such as from break lock. 
  (#335182, Tim Powell, Martin Pool)

* Add documentation about diverged branches and how to fix them in the
  centralized workflow with local commits.  Mention ``bzr help
  diverged-branches`` when a push fails because the branches have
  diverged.  (Neil Martinsen-Burrell, #269477)

* Annotate would sometimes 'latch on' to trivial lines, causing important
  lines to be incorrectly annotated. (John Arbash Meinel, #387952)

* Automatic format upgrades triggered by default stacking policies on a
  1.16rc1 (or later) smart server work again.
  (Andrew Bennetts, #388675)

* Avoid progress bar artifacts being left behind on the screen.
  (Martin Pool, #321935)

* Better message in ``bzr split`` error suggesting a rich root format.
  (Neil Martinsen-Burrell, #220067)

* ``Branch.set_append_revisions_only`` now works with branches on a smart
  server. (Andrew Bennetts, #365865)

* By default, ``bzr branch`` will fail if the target directory exists, but
  does not already have a control directory.  The flag ``--use-existing-dir``
  will allow operation to proceed.  (Alexander Belchenko, #307554)

* ``bzr ls DIR --from-root`` now shows only things in DIR, not everything.
  (Ian Clatworthy)

* Fetch between repositories does not error if they have inconsistent data
  that should be irrelevant to the fetch operation. (Aaron Bentley)

* Fix ``AttributeError`` exception when reconfiguring lightweight checkout 
  of a remote repository.
  (Jelmer Vernooij, #332194)

* Fix bug in decoding v3 smart server messages when receiving multiple
  lots of excess bytes after an end-of-message.
  (Andrew Bennetts)

* Force deletion of readonly files during merge, update and other tree
  transforms.
  (Craig Hewetson, Martin Pool, #218206)

* Force socket shutdown in threaded http test servers to avoid client hangs
  (pycurl).  (Vincent Ladeuil, #383920).

* ``LRUCache`` will maintain the linked list pointers even if a nodes
  cleanup function raises an exception. (John Arbash Meinel, #396838)

* Progress bars are now suppressed again when the environment variable
  ``BZR_PROGRESS_BAR`` is set to ``none``.
  (Martin Pool, #339385)

* Reduced memory consumption during ``bzr commit`` of large files. For
  pre 2a formats, should be down to ~3x the size of a file.
  For ``--2a`` format repositories, it is down to the size of the file
  content plus the size of the compressed text.  Related to bug #109114.
  (John Arbash Meinel)

* Set hidden attribute on .bzr directory below unicode path should never
  fail with error. The operation should succeed even if bzr unable to set 
  the attribute.  (Alexander Belchenko, related to bug #335362).
  
* Stacking will no longer accept requests to stack on the same
  branch/repository. Existing branches that incorrectly reference the same
  repository in a stacking configuration will now raise
  UnstackableLocationError when the branch is opened. This can be fixed by
  removing the stacking location inside ``.bzr/branch``.
  (Robert Collins, #376243)

* The ``log+`` decorator, useful in debugging or profiling, could cause
  "AttributeError: 'list' object has no attribute 'next'".  This is now
  fixed.  The log decorator no longer shows the elapsed time or transfer
  rate because they're available in the log prefixes and the transport
  activity display respectively.
  (Martin Pool, #340347)

* Unshelve works correctly when multiple zero-length files are present on
  the shelf. (Aaron Bentley, #363444)

* Progress bars no longer show the network transport scheme or direction.
  (Martin Pool)

* launchpad-login now respects the 'verbose' option.
  (Jonathan Lange, #217031)


Internals
*********

* ``bzrlib.user_encoding`` is now officially deprecated. It is not
  possible to write a deprecation wrapper, but the variable will be
  removed in the near future. Use ``bzrlib.osutils.get_user_encoding()``
  instead. (Alexander Belchenko)

* Command lookup has had hooks added. ``bzrlib.Command.hooks`` has
  three new hook points: ``get_command``, ``get_missing_command`` and
  ``list_commands``, which allow just-in-time command name provision
  rather than requiring all command names be known a-priori.
  (Robert Collins)

* ``get_app_path`` from win32utils.py now supports REG_EXPAND_SZ data type
  and can read path to wordpad.exe. (Alexander Belchenko, #392046)

* ``graph.KnownGraph`` has been added. This is a class that can give
  answers to ``heads()`` very quickly. However, it has the assumption that
  the whole graph has already been loaded. This is true during
  ``annotate`` so it is used there with good success (as much as 2x faster
  for files with long ancestry and 'cherrypicked' changes.)
  (John Arbash Meinel, Vincent Ladeuil)

* OS file locks are now taken out using ``CreateFile`` rather than
  ``LockFileEx`` on Windows. The locking remains exclusive with
  ``LockFileEx`` but now it also works on older versions of Windows (such
  as Win98). (Martin <gzlist>)

* pack <=> pack fetching is now done via a ``PackStreamSource`` rather
  than the ``Packer`` code. The user visible change is that we now
  properly fetch the minimum number of texts for non-smart fetching.
  (John Arbash Meinel)


* ``VersionedFiles._add_text`` is a new api that lets us insert text into
  the repository as a single string, rather than a list of lines. This can
  improve memory overhead and performance of committing large files.
  (Currently a private api, used only by commit). (John Arbash Meinel)


Improvements
************

* ``bzr annotate`` can now be significantly faster. The time for
  ``bzr annotate NEWS`` is down to 7s from 22s in 1.16. Files with long
  histories and lots of 'duplicate insertions' will be improved more than
  others. (John Arbash Meinel, Vincent Ladeuil)

* ``bzr ls`` is now faster. On OpenOffice.org, the time drops from 2.4
  to 1.1 seconds. The improvement for ``bzr ls -r-1`` is more
  substantial dropping from 54.3 to 1.1 seconds. (Ian Clatworthy)

* Improve "Path(s) are not versioned" error reporting for some commands.
  (Benoît PIERRE)

* Initial commit performance in ``--2a`` repositories has been improved by
  making it cheaper to build the initial CHKMap. (John Arbash Meinel)

* Resolving a revno to a revision id on a branch accessed via ``bzr://``
  or ``bzr+ssh://`` is now much faster and involves no VFS operations.
  This speeds up commands like ``bzr pull -r 123``.  (Andrew Bennetts)

* ``revision-info`` now properly aligns the revnos/revids in the output
  and doesn't traceback when given revisions not in the current branch.
  Performance is also significantly improved when requesting multiple revs
  at once.  (Matthew Fuller, John Arbash Meinel)

* Tildes are no longer escaped by Transports. (Andy Kilner)


Documentation
*************

* Avoid bad text wrapping in generated documentation.  Slightly better
  formatting in the user reference.
  (Martin Pool, #249908)

* Minor clarifications to the help for End-Of-Line conversions.
  (Ian Clatworthy)

API Changes
***********

* Removed overspecific error class ``InvalidProgressBarType``.
  (Martin Pool)

* The method ``ProgressView._show_transport_activity`` is now
  ``show_transport_activity`` because it's part of the contract between
  this class and the UI.  (Martin Pool)


bzr 1.16.1
##########

:Released: 2009-06-26

End user testing of the 2a format revealed two serious bugs. The first,
#365615, caused bzr to raise AbsentContentFactory errors when autopacking.
This meant that commits or pushes to 2a-format repositories failed
intermittently.

The second bug, #390563, caused the smart server to raise AbsentContentFactory
when streaming 2a stacked 2a-format branches. This particularly affected
branches stored on Launchpad in the 2a format.

Both of these bugs cause command failures only, neither of them cause data
corruption or data loss. And, of course, both of these bugs are now fixed.

Bug Fixes
*********

* We now properly request a more minimal set of file texts when fetching
  multiple revisions. (Robert Collins, John Arbash Meinel, #390563)

* Repositories using CHK pages (which includes the new 2a format) will no
  longer error during commit or push operations when an autopack operation
  is triggered. (Robert Collins, #365615)

* ``chk_map.iter_interesting_nodes`` now properly uses the *intersection*
  of referenced nodes rather than the *union* to determine what
  uninteresting pages we still need to look at. Prior to this,
  incrementally pushing to stacked branch would push the minimal data, but
  fetching everything would request extra texts. There are some unhandled
  cases wrt trees of different depths, but this fixes the common cases.
  (Robert Collins, John Arbash Meinel, #390563)

* ``GroupCompress`` repositories now take advantage of the pack hints
  parameter to permit cross-format fetching to incrementally pack the
  converted data. (Robert Collins)

* ``Repository.commit_write_group`` now returns opaque data about what
  was committed, for passing to the ``Repository.pack``. Repositories
  without atomic commits will still return None. (Robert Collins)

* ``Repository.pack`` now takes an optional ``hint`` parameter
  which will support doing partial packs for repositories that can do
  that. (Robert Collins)

* RepositoryFormat has a new attribute 'pack_compresses' which is True
  when doing a pack operation changes the compression of content in the
  repository. (Robert Collins)

* ``StreamSink`` and ``InterDifferingSerialiser`` will call
  ``Repository.pack`` with the hint returned by
  ``Repository.commit_write_group`` if the formats were different and the
  repository can increase compression by doing a pack operation.
  (Robert Collins, #376748)


bzr 1.16
########
:Codename: yesterday-in-california
:1.16rc1: 2009-06-11
:1.16: 2009-06-18

This version of Bazaar contains the beta release of the new ``2a`` repository
format, suitable for testing by fearless, advanced users. This format or an
updated version of it will become the default format in Bazaar 2.0. Please
read the NEWS entry before even thinking about upgrading to the new format.

Also included are speedups for many operations on huge projects, a bug fix for
pushing stacked new stacked branches to smart servers and the usual bevy of
bug fixes and improvements.


Changes from 1.16rc1 to 1.16final
*********************************

* Fix the nested tree flag check so that upgrade from development formats to
  2a can work correctly.
  (Jelmer Vernooij, #388727)

* Automatic format upgrades triggered by default stacking policies on a
  1.16rc1 (or later) smart server work again.
  (Andrew Bennetts, #388675)


Compatibility Breaks
********************

* Display prompt on stderr (instead of stdout) when querying users so
  that the output of commands can be safely redirected.
  (Vincent Ladeuil, #376582)


New Features
************

* A new repository format ``2a`` has been added.  This is a beta release
  of the brisbane-core (aka group-compress) project.  This format now
  suitable for wider testing by advanced users willing to deal with some
  bugs.  We would appreciate test reports, either positive or negative.
  Format 2a is substantially smaller and faster for many operations on
  many trees.  This format or an updated version will become the default
  in bzr 2.0.

  This is a rich-root format, so this repository format can be used with
  bzr-svn.  Bazaar branches in previous non-rich-root formats can be
  converted (including by merge, push and pull) to format 2a, but not vice
  versa.  We recommend upgrading previous development formats to 2a.

  Upgrading to this format can take considerable time because it expands
  and more concisely repacks the full history.

  If you use stacked branches, you must upgrade the stacked branches
  before the stacked-on branches.  (See <https://bugs.launchpad.net/bugs/374735>)

* ``--development7-rich-root`` is a new dev format, similar to ``--dev6``
  but using a Revision serializer using bencode rather than XML.
  (Jelmer Vernooij, John Arbash Meinel)

* mail_client=claws now supports --body (and message body hooks).  Also uses
  configured from address.  (Barry Warsaw)

Improvements
************


* ``--development6-rich-root`` can now stack. (Modulo some smart-server
  bugs with stacking and non default formats.)
  (John Arbash Meinel, #373455)

* ``--development6-rich-root`` delays generating a delta index for the
  first object inserted into a group. This has a beneficial impact on
  ``bzr commit`` since each committed texts goes to its own group. For
  committing a 90MB file, it drops peak memory by about 200MB, and speeds
  up commit from 7s => 4s. (John Arbash Meinel)

* Numerous operations are now faster for huge projects, i.e. those
  with a large number of files and/or a large number of revisions,
  particularly when the latest development format is used. These
  operations (and improvements on OpenOffice.org) include:

  * branch in a shared repository (2X faster)
  * branch --no-tree (100X faster)
  * diff (2X faster)
  * tags (70X faster)

  (Ian Clatworthy)

* Pyrex version of ``bencode`` support. This provides optimized support
  for both encoding and decoding, and is now found at ``bzrlib.bencode``.
  ``bzrlib.utils.bencode`` is now deprecated.
  (Alexander Belchenko, Jelmer Vernooij, John Arbash Meinel)


Bug Fixes
*********

* Bazaar can now pass attachment files to the mutt email client.
  (Edwin Grubbs, #384158)

* Better message in ``bzr add`` output suggesting using ``bzr ignored`` to
  see which files can also be added.  (Jason Spashett, #76616)

* ``bzr pull -r 123`` from a stacked branch on a smart server no longer fails.
  Also, the ``Branch.revision_history()`` API now works in the same
  situation.  (Andrew Bennetts, #380314)
  
* ``bzr serve`` on Windows no longer displays a traceback simply because a
  TCP client disconnected. (Andrew Bennetts)

* Clarify the rules for locking and fallback repositories. Fix bugs in how
  ``RemoteRepository`` was handling fallbacks along with the
  ``_real_repository``. (Andrew Bennetts, John Arbash Meinel, #375496)

* Fix a small bug with fetching revisions w/ ghosts into a new stacked
  branch. Not often triggered, because it required ghosts to be part of
  the fetched revisions, not in the stacked-on ancestry.
  (John Arbash Meinel)

* Fix status and commit to work with content filtered trees, addressing
  numerous bad bugs with line-ending support. (Ian Clatworthy, #362030)

* Fix problem of "directory not empty" when contending for a lock over
  sftp.  (Martin Pool, #340352)

* Fix rule handling so that eol is optional, not mandatory.
  (Ian Clatworthy, #379370)

* Pushing a new stacked branch to a 1.15 smart server was broken due to a
  bug in the ``BzrDirFormat.initialize_ex`` smart verb.  This is fixed in
  1.16, but required changes to the network protocol, so the
  ``BzrDirFormat.initialize_ex`` verb has been removed and replaced with a
  corrected ``BzrDirFormat.initialize_ex_1.16`` verb.  1.15 clients will
  still work with a 1.16 server as they will fallback to slower (and
  bug-free) methods.
  (Jonathan Lange, Robert Collins, Andrew Bennetts, #385132)

* Reconcile can now deal with text revisions that originated in revisions 
  that are ghosts. (Jelmer Vernooij, #336749)

* Support cloning of branches with ghosts in the left hand side history.
  (Jelmer Vernooij, #248540)

* The ''bzr diff'' now catches OSError from osutils.rmtree and logs a
  helpful message to the trace file, unless the temp directory really was
  removed (which would be very strange).  Since the diff operation has
  succeeded from the user's perspective, no output is written to stderr 
  or stdout.  (Maritza Mendez, #363837)

* Translate errors received from a smart server in response to a
  ``BzrDirFormat.initialize`` or ``BzrDirFormat.initialize_ex`` request.
  This was causing tracebacks even for mundane errors like
  ``PermissionDenied``.  (Andrew Bennetts, #381329)

Documentation
*************

* Added directory structure and started translation of docs in Russian.
  (Alexey Shtokalo, Alexander Iljin, Alexander Belchenko, Dmitry Vasiliev,
  Volodymyr Kotulskyi)

API Changes
***********

* Added osutils.parent_directories(). (Ian Clatworthy)

* ``bzrlib.progress.ProgressBar``, ``ChildProgress``, ``DotsProgressBar``,
  ``TTYProgressBar`` and ``child_progress`` are now deprecated; use
  ``ui_factory.nested_progress_bar`` instead.  (Martin Pool)

* ``graph.StackedParentsProvider`` is now a public API, replacing
  ``graph._StackedParentsProvider``. The api is now considered stable and ready
  for external users. (Gary van der Merwe)

* ``bzrlib.user_encoding`` is deprecated in favor of
  ``get_user_encoding``.  (Alexander Belchenko)

* TreeTransformBase no longer assumes that limbo is provided via disk.
  DiskTreeTransform now provides disk functionality.  (Aaron Bentley)

Internals
*********

* Remove ``weave.py`` script for accessing internals of old weave-format
  repositories.  (Martin Pool)

Testing
*******

* ``make check`` no longer repeats the test run in ``LANG=C``.
  (Martin Pool, #386180)

* The number of cores is now correctly detected on OSX. (John Szakmeister)

* The number of cores is also detected on Solaris and win32. (Vincent Ladeuil)

* The number of cores is also detected on FreeBSD. (Matthew Fuller)


bzr 1.15
########
:1.15rc1: 2009-05-16
:1.15: 2009-05-22
:1.15.1: 2009-06-09

The smart server will no longer raise 'NoSuchRevision' when streaming content
with a size mismatch in a reconstructed graph search. New command ``bzr
dpush``. Plugins can now define their own annotation tie-breaker when two
revisions introduce the exact same line.

Changes from 1.15.1 to 1.15.2
*****************************

* Use zdll on Windows to build ``_chk_map_pyx`` extension.
  (Alexander Belchenko)

Changes from 1.15final to 1.15.1
*********************************

* Translate errors received from a smart server in response to a
  ``BzrDirFormat.initialize`` or ``BzrDirFormat.initialize_ex`` request.
  This was causing tracebacks even for mundane errors like
  ``PermissionDenied``.  (Andrew Bennetts, #381329)

Changes from 1.15rc1 to 1.15final
*********************************

* No changes

Compatibility Breaks
********************

* ``bzr ls`` is no longer recursive by default. To recurse, use the
  new ``-R`` option. The old ``--non-recursive`` option has been removed.
  If you alias ``ls`` to ``ls -R``, you can disable recursion using
  ``--no-recursive`` instead.  (Ian Clatworthy)

New Features
************

* New command ``bzr dpush`` that can push changes to foreign 
  branches (svn, git) without setting custom bzr-specific metadata.
  (Jelmer Vernooij)

* The new development format ``--development6-rich-root`` now supports
  stacking. We chose not to use a new format marker, since old clients
  will just fail to open stacked branches, the same as if we used a new
  format flag. (John Arbash Meinel, #373455)

* Plugins can now define their own annotation tie-breaker when two revisions
  introduce the exact same line. See ``bzrlib.annotate._break_annotation_tie``
  Be aware though that this is temporary, private (as indicated by the leading
  '_') and a first step to address the problem. (Vincent Ladeuil, #348459)

* New command ``bzr dpush`` that can push changes to foreign 
  branches (svn, git) without setting custom bzr-specific metadata.
  (Jelmer Vernooij)

* ``bzr send`` will now check the ``child_submit_format`` setting in
  the submit branch to determine what format to use, if none was 
  specified on the command-line.  (Jelmer Vernooij)

Improvements
************

* -Dhpss output now includes the number of VFS calls made to the remote
  server. (Jonathan Lange)

* ``--coverage`` works for code running in threads too.
  (Andrew Bennets, Vincent Ladeuil)

* ``bzr pull`` now has a ``--local`` option to only make changes to the
  local branch, and not the bound master branch.
  (Gary van der Merwe, #194716)

* ``bzr rm *`` is now as fast as ``bzr rm * --keep``. (Johan Walles, #180116)

Bug Fixes
*********

* Adding now works properly when path contains a symbolic link.
  (Geoff Bache, #183831)

* An error is now raised for unknown eol values. (Brian de Alwis, #358199)

* ``bzr merge --weave`` will now generate a conflict if one side deletes a
  line, and the other side modifies the line. (John Arbash Meinel, #328171)

* ``bzr reconfigure --standalone`` no longer raises IncompatibleRepositories.
  (Martin von Gagern, #248932)

* ``bzr send`` works to send emails again using MAPI.
  (Neil Martinsen-Burrell, #346998)

* Check for missing parent inventories in StreamSink.  This prevents
  incomplete stacked branches being created by 1.13 bzr:// and
  bzr+ssh:// clients (which have bug #354036).  Instead, the server now
  causes those clients to send the missing records.  (Andrew Bennetts)

* Correctly handle http servers proposing multiple authentication schemes.
  (Vincent Ladeuil, #366107)

* End-Of-Line content filters are now loaded correctly.
  (Ian Clatworthy, Brian de Alwis, #355280)

* Fix a bug in the pure-python ``GroupCompress`` code when handling copies
  longer than 64KiB. (John Arbash Meinel, #364900)

* Fix TypeError in running ``bzr break-lock`` on some URLs.
  (Alexander Belchenko, Martin Pool, #365891)

* Non-recursive ``bzr ls`` now works properly when a path is specified.
  (Jelmer Vernooij, #357863)

* ssh usernames (defined in ~/.ssh/config) are honoured for bzr+ssh connections.
  (Vincent Ladeuil, #367726)

* Several bugs related to unicode symlinks have been fixed and the test suite
  enhanced to better catch regressions for them. (Vincent Ladeuil)

* The smart server will no longer raise 'NoSuchRevision' when streaming
  content with a size mismatch in a reconstructed graph search: it assumes
  that the client will make sure it is happy with what it got, and this
  sort of mismatch is normal for stacked environments.
  bzr 1.13.0/1 will stream from unstacked branches only - in that case not
  getting all the content expected would be a bug. However the graph
  search is how we figured out what we wanted, so a mismatch is both odd
  and unrecoverable without starting over, and starting over will end up
  with the same data as if we just permitted the mismatch. If data is
  gc'd, doing a new search will find only the truncated data, so sending
  only the truncated data seems reasonable. bzr versions newer than this
  will stream from stacked branches and check the stream to find missing
  content in the stacked-on branch, and thus will handle the situation
  implicitly.  (Robert Collins, #360791)

* Upgrading to, or fetching into a 'rich-root' format will now correctly
  set the root data the same way that reconcile does.
  (Robert Collins, #368921)

* Using unicode Windows API to obtain command-line arguments.
  (Alexander Belchenko, #375934)

Documentation
*************

API Changes
***********

* ``InterPackRepo.fetch`` and ``RepoFetcher`` now raise ``NoSuchRevision``
  instead of ``InstallFailed`` when they detect a missing revision.
  ``InstallFailed`` itself has been deleted. (Jonathan Lange)

* Not passing arguments to ``bzrlib.commands.main()`` will now grab the
  arguments from ``osutils.get_unicode_argv()`` which has proper support
  for unicode arguments on windows. Further, the supplied arguments are now 
  required to be unicode strings, rather than user_encoded strings.
  (Alexander Belchenko)

Internals
*********

* ``bzrlib.branch.Branch.set_parent`` is now present on the base branch
  class and will call ``_set_parent_location`` after doing unicode 
  encoding. (Robert Collins)

* ``bzrlib.remote.RemoteBranch._set_parent_location`` will use a new verb
  ``Branch.set_parent_location`` removing further VFS operations.
  (Robert Collins)

* ``bzrlib.bzrdir.BzrDir._get_config`` now returns a ``TransportConfig``
  or similar when the dir supports configuration settings. The base class
  defaults to None. There is a matching new server verb
  ``BzrDir.get-config_file`` to reduce roundtrips for getting BzrDir
  configuration. (Robert Collins)

* ``bzrlib.tests.ExtendedTestResult`` has new methods ``startTests``
  called before the first test is started, ``done`` called after the last
  test completes, and a new parameter ``strict``. (Robert Collins)

* ``-Dhpss`` when passed to bzr will cause a backtrace to be printed when
  VFS operations are started on a smart server repository. This should not
  occur on regular push and pull operations, and is a key indicator for
  performance regressions. (Robert Collins)

* ``-Dlock`` when passed to the selftest (e.g. ``bzr -Dlock selftest``) will
  cause mismatched physical locks to cause test errors rather than just
  reporting to the screen. (Robert Collins)

* -Dprogress will cause pdb to start up if a progress view jumps
  backwards. (Robert Collins)

* Fallback ``CredentialStore`` instances registered with ``fallback=True``
  are now be able to provide credentials if obtaining credentials 
  via ~/.bazaar/authentication.conf fails. (Jelmer Vernooij, 
  Vincent Ladeuil, #321918)

* New hook ``Lock.lock_broken`` which runs when a lock is
  broken. This is mainly for testing that lock/unlock are
  balanced in tests. (Vincent Ladeuil)

* New MergeDirective hook 'merge_request_body' allows hooks to supply or
  alter a body for the message produced by ``bzr send``.

* New smart server verb ``BzrDir.initialize_ex`` which implements a
  refactoring to the core of clone allowing less round trips on new
  branches. (Robert Collins)

* New method ``Tags.rename_revisions`` that can rename revision ids tags
  are pointing at. (Jelmer Vernooij)

* Updated the bundled ``ConfigObj`` library to 4.6.0 (Matt Nordhoff)

Testing
*******

* ``bzr selftest`` will now fail if lock/unlock are not correctly balanced in
  tests. Using ``-Dlock`` will turn the related failures into warnings.
  (Vincent Ladeuil, Robert Collins)

bzr 1.14
########
:Codename: brisbane-core
:1.14rc1: 2009-04-06
:1.14rc2: 2009-04-19
:1.14: 2009-04-28
:1.14.1: 2009-05-01

New formats 1.14 and 1.14-rich-root supporting End-Of-Line (EOL) conversions,
keyword templating (via the bzr-keywords plugin) and generic content filtering.
End-of-line conversion is now supported for formats supporting content
filtering.

Changes from 1.14final to 1.14.1
********************************

* Change api_minimum_version back to api_minimum_version = (1, 13, 0)

Changes from 1.14rc2 to 1.14final
*********************************

* Fix a bug in the pure-python ``GroupCompress`` code when handling copies
  longer than 64KiB. (John Arbash Meinel, #364900)

Changes from 1.14rc1 to 1.14rc2
*******************************

* Fix for bug 358037 Revision not in
  bzrlib.groupcompress.GroupCompressVersionedFiles (Brian de Alwis, 
  John A Meinel)

* Fix for bug 354036 ErrorFromSmartServer - AbsentContentFactory object has no
  attribute 'get_bytes_as' exception while pulling from Launchpad 
  (Jean-Francois Roy, Andrew Bennetts, Robert Collins)

* Fix for bug 355280 eol content filters are never loaded and thus never
  applied (Brian de Alwis, Ian Clatworthy)
 
* bzr.dev -r4280  Change _fetch_uses_deltas = False for CHK repos until we can
  write a better fix. (John Arbash Meinel, Robert Collins)

* Fix for bug 361574 uncommit recommends undefined --levels and -n options
  (Marius Kruger, Ian Clatworthy)

* bzr.dev r4289 as cherrypicked at lp:~spiv/bzr/stacking-cherrypick-1.14 
  (Andrew Bennetts, Robert Collins)

Compatibility Breaks
********************

* A previously disabled code path to accelerate getting configuration
  settings from a smart server has been reinstated. We think this *may*
  cause a incompatibility with servers older than bzr 0.15. We intend
  to issue a point release to address this if it turns out to be a
  problem. (Robert Collins, Andrew Bennetts)

* bzr no longer autodetects nested trees as 'tree-references'.  They
  must now be explicitly added tree references.  At the commandline, use
  join --reference instead of add.  (Aaron Bentley)

* The ``--long`` log format (the default) no longer shows merged
  revisions implicitly, making it consistent with the ``short`` and
  ``line`` log formats.  To see merged revisions for just a given
  revision, use ``bzr log -n0 -rX``. To see every merged revision,
  use ``bzr log -n0``.  (Ian Clatworthy)

New Features
************

* New formats ``1.14`` and ``1.14-rich-root`` supporting End-Of-Line
  (EOL) conversions, keyword templating (via the bzr-keywords plugin)
  and generic content filtering. These formats replace the experimental
  ``development-wt5`` and ``development-wt5-rich-root`` formats
  respectively, but have support for filtered views disabled.
  (Ian Clatworthy)

* New ``mv --auto`` option recognizes renames after they occur.
  (Aaron Bentley)

* ``bzr`` can now get passwords from stdin without requiring a controlling
  terminal (i.e. by redirecting stdin). (Vincent Ladeuil)

* ``bzr log`` now supports filtering of multiple files and directories
  and will show changes that touch any of them. Furthermore,
  directory filtering now shows the changes to any children of that
  directory, not just the directory object itself.
  (Ian Clatworthy, #97715)

* ``bzr shelve`` can now apply changes without storing anything on the
  shelf, via the new --destroy option.  (Aaron Bentley)

* ``bzr send`` now accepts --body to specify an initial message body.
  (Aaron bentley)

* ``bzr xxx --usage`` where xxx is a command now shows a usage
  message and the options without the descriptive help sections
  (like Description and Examples). A message is also given
  explaining how to see the complete help, i.e. ``bzr help xxx``.
  (Ian Clatworthy)

* Content filters can now be used to provide custom conversion
  between the canonical format of content (i.e. as stored) and
  the convenience format of content (i.e. as created in working
  trees). See ``bzr help content-filters`` for further details.
  (Ian Clatworthy, Alexander Belchenko)

* End-of-line conversion is now supported for formats supporting
  content filtering. See ``bzr help eol`` for details.
  (Ian Clatworthy)

* Newly-blessed `join` command allows combining two trees into one.
  (Aaron Bentley)

Improvements
************

* A new format name alias ``default-rich-root`` has been added and
  points at the closest relative of the default format that supports 
  rich roots. (Jelmer Vernooij, #338061)

* Branching from a stacked branch using ``bzr*://`` will now stream
  the data when the target repository does not need topological
  ordering, reducing round trips and network overhead. This uses the
  existing smart server methods added in 1.13, so will work on any
  1.13 or newer server. (Robert Collins, Andrew Bennetts)

* ``bzr cat`` and ``bzr export`` now supports a ``--filters`` option
  that displays/saves the content after content filters are applied.
  (Ian Clatworthy)

* ``bzr ignore`` gives a more informative message when existing
  version controlled files match the ignore pattern. (Neil
  Martinsen-Burrell, #248895)

* ``bzr log`` now has ``--include-merges`` as an alias for ``--levels 0``.
  (Ian Clatworthy)

* ``bzr send`` is faster on repositories with deep histories.
  (Ian Clatworthy)

* IPv6 literals are accepted in URLs.
  (stlman, Martin Pool, Jelmer Vernooij, #165014)

* Progress bars now show the rate of network activity for
  ``bzr+ssh://`` and ``bzr://`` connections.  (Andrew Bennetts)

* Prompt for user names if they are not in the configuration. 
  (Jelmer Vernooij, #256612)

* Pushing to a stacked pack-format branch on a 1.12 or older smart server
  now takes many less round trips.  (Andrew Bennetts, Robert Collins,
  #294479)
  
* Streaming push can be done to older repository formats.  This is
  implemented using a new ``Repository.insert_stream_locked`` RPC.
  (Andrew Bennetts, Robert Collins)

* The "ignoring files outside view: .." message has been re-worded
  to "Ignoring files outside view. View is .." to reduce confusion
  about what was being considered and what was being ignored.
  (Ian Clatworthy)

* The ``long`` log formatter now shows [merge] indicators. If
  only one level of revisions is displayed and merges are found,
  the ``long`` and ``short`` log formatters now tell the user
  how to see the hidden merged revisions.  (Ian Clatworthy)

* The ``brisbane-core`` project has delivered its beta format
  ``development6-rich-root``. This format is suitable for judicious
  testing by early adopters. In particular if you are benchmarking bzr
  performance please be sure to test using this format. At this stage
  more information is best obtained by contacting the Bazaar mailing list
  or IRC channel if you are interested in using this format. We will make
  end user documentation available closer to blessing the format as
  production ready. (Robert Collins, John Arbash Meinel, Ian Clatworthy,
  Vincent Ladeuil, Andrew Bennetts, Martin Pool)

* Tildes are no longer escaped. No more %7Euser/project/branch!
  (Jonathan Lange)

Bug Fixes
*********

* Pushing a new stacked branch will also push the parent inventories for
  revisions at the stacking boundary.  This makes sure that the stacked
  branch has enough data to calculate inventory deltas for all of its
  revisions (without requiring the fallback branch).  This avoids
  "'AbsentContentFactory' object has no attribute 'get_bytes_as'" errors
  when fetching the stacked branch from a 1.13 (or later) smart server.
  This partially fixes #354036.  (Andrew Bennetts, Robert Collins)

* End-Of-Line content filters are now loaded correctly.
  (Ian Clatworthy, Brian de Alwis, #355280)

* Authentication plugins now receive all the parameters from the request
  itself (aka host, port, realm, path, etc). Previously, only the 
  authentication section name, username and encoded password were 
  provided. (Jean-Francois Roy)

* bzr gives a better message if an invalid regexp is passed to ``bzr log
  -m``.  (Anne Mohsen, Martin Pool)

* ``bzr split`` now says "See also: join" (Aaron Bentley, #335015)

* ``bzr version-info`` now works in empty branches. (Jelmer Vernooij,
  #313028)

* Fix "is not a stackable format" error when pushing a
  stackable-format branch with an unstackable-format repository to a
  destination with a default stacking policy.  (Andrew Bennetts)

* Fixed incorrect "Source format does not support stacking" warning
  when pushing to a smart server.  (Andrew Bennetts, #334114)

* Fix 'make check-dist-tarball' failure by converting paths to unicode when
  needed. (Vincent Ladeuil, #355454)

* Fixed "Specified file 'x/y/z' is outside current view: " occurring
  on ``bzr add x/y/z`` in formats supporting views when no view is
  defined.  (Ian Clatworthy, #344708)

* It is no longer possible to fetch between repositories while the
  target repository is in a write group. This prevents race conditions
  that prevent the use of RPC's to perform fetch, and thus allows
  optimising more operations. (Robert Collins, Andrew Bennetts)

* ``merge --force`` works again. (Robert Collins, #342105)

* No more warnings are issued about ``sha`` being deprecated under python-2.6.
  (Vincent Ladeuil, #346593)

* Pushing a new branch to a server that has a stacking policy will now
  upgrade from the local branch format when the stacking policy points at
  a branch which is itself stackable, because we know the client can read
  both branches, we know that the trunk for the project can be read too,
  so the upgrade will not inconvenience users. (Robert Collins, #345169)

* Pushing a new stacked branch will also push the parent inventories for
  revisions at the stacking boundary.  This makes sure that the stacked
  branch has enough data to calculate inventory deltas for all of its
  revisions (without requiring the fallback branch).  This avoids
  "'AbsentContentFactory' object has no attribute 'get_bytes_as'" errors
  when fetching the stacked branch from a 1.13 (or later) smart server.
  This partially fixes #354036.  (Andrew Bennetts, Robert Collins)

* The full test suite is passing again on OSX. Several minor issues (mostly
  test related) have been fixed. (Vincent Ladeuil, #355273).

* The GNU Changelog formatter is slightly improved in the case where
  the delta is empty, and now correctly claims not to support tags.
  (Andrea Bolognani)

* Shelve can now shelve changes to a symlink target.
  (James Westby, #341558)

* The help for the ``info`` command has been corrected.
  (Ian Clatworthy, #351931)

* Upgrade will now use a sensible default format if the source repository
  uses rich roots.  (Jelmer Vernooij, #252908)

Documentation
*************

* Expanded the index of the developer documentation. (Eric Siegerman)

* New topic `bzr help debug-flags`.  (Martin Pool)

* The generated manpage now explicitly lists aliases as commands.
  (James Westby, #336998)

API Changes
***********

* APIs deprecated in 1.6 and previous versions of bzr are now removed.
  (Martin Pool)

* ``CommitReporter`` is no longer called with ``unchanged`` status during
  commit - this was a full-tree overhead that bzr no longer performs.
  (Robert Collins)

* New abstract ``UIFactory`` method ``get_username`` which will be called to 
  obtain the username to use when connecting to remote machines. 
  (Jelmer Vernooij)

* New API ``Inventory.filter()`` added that filters an inventory by
  a set of file-ids so that only those fileids, their parents and
  their children are included.  (Ian Clatworthy)

* New sort order for ``get_record_stream`` ``groupcompress`` which
  sorts optimally for use with groupcompress compressors. (John Arbash
  Meinel, Robert Collins)

* Repository APIs ``get_deltas_for_revisions()`` and
  ``get_revision_delta()`` now support an optional ``specific_fileids``
  parameter. If provided, the deltas are filtered so that only those
  file-ids, their parents and their children are included.
  (Ian Clatworthy)

* The ``get_credentials`` and ``set_credentials`` methods of 
  ``AuthenticationConfig`` now accept an optional realm argument.
  (Jean-Francois Roy)

* The ``pb`` argument to ``fetch()`` is deprecated.
  (Martin Pool)

* The ``Serializer`` class and the serializer ``format registry`` have moved
  from ``bzrlib.xml_serializer`` to ``bzrlib.serializer``. (Jelmer Vernooij)

* The smart server jail now hooks into BzrDir.open to prevent any BzrDir
  that is not inside the backing transport from being opened.  See the
  module documentation for ``bzrlib.smart.request`` for details.
  (Andrew Bennetts, Robert Collins)

* ``Tree.get_symlink_target`` now always returns a unicode string result
  or None. Previously it would return the bytes from reading the link
  which could be in any arbitrary encoding. (Robert Collins)

Testing
*******

* ``bzrlib.tests.TestCase`` now fails the test if its own ``setUp``
  and ``tearDown`` weren't called.  This catches faulty tests that
  forget to upcall when overriding ``setUp`` and ``tearDown``.  Those
  faulty tests were not properly isolated.
  (Andrew Bennetts, Robert Collins)

* Fix test_msgeditor.MsgEditorTest test isolation.
  (Vincent Ladeuil, #347130)

* ``medusa`` is not used anymore as an FTP test server starting with
  python2.6. A new FTP test server based on ``pyftplib`` can be used
  instead. This new server is a soft dependency as medusa which is still
  preferred if both are available (modulo python version).
  (Vincent Ladeuil)

Internals
*********

* Added ``chk_map`` for fast, trie-based storage of tuple to string maps.
  (Robert Collins, John Arbash Meinel, Vincent Ladeuil)

* Added ``bzrlib.chk_map`` for fast, trie-based storage of tuple to string
  maps.  (Robert Collins, John Arbash Meinel, Vincent Ladeuil)

* Added ``bzrlib.inventory_delta`` module.  This will be used for
  serializing and deserializing inventory deltas for more efficient
  streaming on the network.  (Robert Collins, Andrew Bennetts)

* ``Branch._get_config`` has been added, which splits out access to the
  specific config file from the branch. This is used to let RemoteBranch
  avoid constructing real branch objects to access configuration settings.
  (Robert Collins, Andrew Bennetts)

* ``Branch`` now implements ``set_stacked_on_url`` in the base class as
  the implementation is generic and should impact foreign formats. This
  helps performance for ``RemoteBranch`` push operations to new stacked
  branches. (Robert Collins, Andrew Bennetts)

* ``BtreeIndex._spill_mem_keys_to_disk()`` now generates disk index with
  optmizations turned off. This only has effect when processing > 100,000
  keys during something like ``bzr pack``. (John Arbash Meinel)

* ``bzr selftest`` now accepts ``--subunit`` to run in subunit output
  mode. Requires ``lp:subunit`` installed to work, but is not a hard
  dependency. (Robert Collins)

* ``BzrDir.open_branch`` now takes an optional ``ignore_fallbacks``
  parameter for controlling opening of stacked branches.
  (Andrew Bennetts, Robert Collins)
  
* ``CommitBuilder`` has a new method, ``record_iter_changes`` which works
  in terms of an iter_changes iterator rather than full tree scanning.
  (Robert Collins)

* ``DirState`` can now be passed a custom ``SHA1Provider`` object
  enabling it to store the SHA1 and stat of the canonical (post
  content filtered) form. (Ian Clatworthy)

* New ``assertLength`` method based on one Martin has squirreled away
  somewhere. (Robert Collins, Martin Pool)

* New hook ``BzrDir.pre_open`` which runs before opening ``BzrDir``
  objects, allowing better enforcement of the smart server jail when
  dealing with stacked branches. (Robert Collins, Andrew Bennetts)

* New hook ``RioVersionInfoBuilder.revision``, allowing extra entries 
  to be added to the stanza that is printed for a particular revision.
  (Jelmer Vernooij)

* New repository method ``refresh_data`` to cause any repository to
  make visible data inserted into the repository by a smart server
  fetch operation. (Robert Collins, Andrew Bennetts)

* ``register_filter_stack_map`` now takes an optional fallback parameter,
  a callable to invoke if a preference has a value not in the map
  of filter stacks. This enhancement allows, for example,  bzr-svn to
  handle existing svn properties that define a list of keywords to be
  expanded.  (Ian Clatworthy)

* ``RemoteBranchConfig`` will use a new verb ``Branch.set_config_option``
  to write config settings to smart servers that support this, saving
  5 round trips on the stacked streaming acceptance test.
  (Robert Collins, Andrew Bennetts)

* ``RemoteBranch`` now provides ``_get_config`` for access to just the
  branch specific configuration from a remote server, which uses the 
  already existing ``Branch.get_config_file`` smart verb.
  (Robert Collins, Andrew Bennetts)

* ``RemoteRepository`` will now negatively cache missing revisions during
  ``get_parent_map`` while read-locked. Write-locks are unaffected.
  (Robert Collins, Andrew Bennetts)

* Removed ``InterRemoteToOther``, ``InterOtherToRemote`` and
  ``InterPackToRemotePack`` classes, as they are now unnecessary.
  (Andrew Bennetts)

* ``RepositoryFormat`` as a new attribute ``fast_deltas`` to indicate
  whether the repository can efficiently generate deltas between trees
  regardless of tree size. (Robert Collins)

* ``Repository.iter_files_bytes()`` now properly returns an "iterable of
  byte strings" (aka 'chunked') for the content. It previously was
  returning a plain string, which worked, but performed very poorly when
  building a working tree (file.writelines(str) is very inefficient). This
  can have a large effect on ``bzr checkout`` times. (John Arbash Meinel)

* selftest now supports a --parallel option, with values of 'fork' or
  'subprocess' to run the test suite in parallel. Currently only linux
  machine work, other platforms need patches submitted. (Robert Collins,
  Vincent Ladeuil)

* ``tests.run_suite`` has a new parameter ``suite_decorators``, a list of 
  callables to use to decorate the test suite. Such decorators can add or
  remove tests, or even remote the test suite to another machine if
  desired. (Robert Collins)

* The smart server verb ``Repository.get_parent_map`` can now include
  information about ghosts when the special revision ``include-missing:``
  is in the requested parents map list. With this flag, ghosts are
  included as ``missing:REVISION_ID``. (Robert Collins, Andrew Bennetts)

* ``_walk_to_common_revisions`` will now batch up at least 50
  revisions before calling ``get_parent_map`` on the target,
  regardless of ``InterRepository``.
  (Andrew Bennetts, Robert Collins)

bzr 1.13
########

:Codename: paraskavedekatriaphobia
:1.13: 2009-03-14
:1.13rc1: 2009-03-10
:1.13.1: 2009-03-23
:1.13.2: 2009-04-27

GNU Changelog output can now be produced by ``bzr log --gnu-changelog``.  Debug
flags can now be set in ``~/.bazaar/bazaar.conf``.  Lightweight checkouts and
stacked branches should both be much faster over remote connections.  

Changes From 1.13.1 to 1.13.2
*****************************

A regression was found in the 1.13.1 release. When bzr 1.13.1 and earlier push
a stacked branch they do not take care to push all the parent inventories for
the transferred revisions. This means that a smart server serving that branch
often cannot calculate inventory deltas for the branch (because smart server
does not/cannot open fallback repositories). Prior to 1.13 the server did not
have a verb to stream revisions out of a repository, so that's why this bug has
appeared now.

Bug Fixes
*********

* Fix for bug 354036 ErrorFromSmartServer - AbsentContentFactory object has no
  attribute 'get_bytes_as' exception while pulling from Launchpad 
  (Jean-Francois Roy, Andrew Bennetts, Robert Collins)

Changes From 1.13final to 1.13.1
********************************

A couple regessions where found in the 1.13 release. The pyrex-generated C
extensions are missing from the .tar.gz and .zip files.  Documentation on how
to generate GNU ChangeLogs is wrong.

Bug Fixes
*********

* Change ``./bzr``'s ``_script_version`` to match ./bzrlib/__init__.py
  version_info. (Bob Tanner, Martin Pool, #345232)

* Distribution archives for 1.13 do not contain generated C extension modules
  (Jean-Francois Roy, Bob Tanner, #344465)

* GNU ChangeLog output can now be produced by bzr log --format gnu-changelog is
  incorrect (Deejay, Bob Tanner, Martin Pool, Robert Collins, #343928)

* ``merge --force`` works again. (Robert Collins, #342105)

Changes From 1.13rc1 to 1.13final
*********************************

* Fix "is not a stackable format" error when pushing a
  stackable-format branch with an unstackable-format repository to a
  destination with a default stacking policy.  (Andrew Bennetts)

* Progress bars now show the rate of network activity for
  ``bzr+ssh://`` and ``bzr://`` connections.  (Andrew Bennetts)

Compatibility Breaks
********************

* ``bzr log --line`` now indicates which revisions are merges with
  `[merge]` after the date.  Scripts which parse the output of this
  command may need to be adjusted.
  (Neil Martinsen-Burrell)

New Features
************

* ``bzr reconfigure`` now supports --with-trees and --with-no-trees
  options to change the default tree-creation policy of shared
  repositories.  (Matthew Fuller, Marius Kruger, #145033)

* Debug flags can now be set in ``~/.bazaar/bazaar.conf``.
  (Martin Pool)

* Filtered views provide a mask over the tree so that users can focus
  on a subset of a tree when doing their work. See ``Filtered views``
  in chapter 7 of the User Guide and ``bzr help view`` for details.
  (Ian Clatworthy)

* GNU Changelog output can now be produced by ``bzr log --gnu-changelog``.
  (Andrea Bolognani, Martin Pool)

* The ``-Dmemory`` flag now gives memory information on Windows.
  (John Arbash Meinel)

* Multiple authors for a commit can now be recorded by using the "--author"
  option multiple times. (James Westby, #185772)

* New clean-tree command, from bzrtools.  (Aaron Bentley, Jelmer Vernooij)

* New command ``bzr launchpad-open`` opens a Launchpad web page for that
  branch in your web browser, as long as the branch is on Launchpad at all.
  (Jonathan Lange)

* New API for getting bugs fixed by a revision: Revision.iter_bugs().
  (Jonathan Lange)

Improvements
************

* All bzr ``Hooks`` classes are now registered in
  ``bzrlib.hooks.known_hooks``. This removes the separate list from
  ``bzrlib.tests`` and ensures that all hooks registered there are
  correctly isolated by the test suite (previously
  ``MutableTreeHooks`` were not being isolated correctly). Further, 
  documentation for hooks is now dynamically generated from the
  present HookPoints. ``bzr hooks`` will now also report on all the
  hooks present in the ``bzrlib.hooks.known_hooks`` registry.
  (Robert Collins)

* ``bzr add`` no longer prints ``add completed`` on success. Failure
  still prints an error message. (Robert Collins)

* ``bzr branch`` now has a ``--no-tree`` option which turns off the
  generation of a working tree in the new branch.
  (Daniel Watkins, John Klinger, #273993)

* Bazaar will now point out ``bzr+ssh://`` to the user when they 
  use ssh://. (Jelmer Vernooij, #330535)

* ``bzr -v info`` now omits the number of committers branch statistic,
  making it many times faster for large projects. To include that
  statistic in the output, use ``bzr -vv info``.
  (Ian Clatworthy)

* ``bzr push`` to a ``bzr`` url (``bzr://``, ``bzr+ssh://`` etc) will
  stream if the server is version 1.13 or greater, reducing roundtrips
  significantly. (Andrew Bennetts, Robert Collins)

* Lightweight Checkouts and Stacked Branches should both be much
  faster over remote connections. Building the working tree now
  batches up requests into approx 5MB requests, rather than a separate
  request for each file. (John Arbash Meinel)

* Support for GSSAPI authentication when using HTTP or HTTPS. 
  (Jelmer Vernooij)

* The ``bzr shelve`` prompt now includes a '?' help option to explain the
  short options better. (Daniel Watkins, #327429)

* ``bzr lp-open`` now falls back to the push location if it cannot find a
  public location. (Jonathan Lange, #332372)

* ``bzr lp-open`` will try to find the Launchpad URL for the location
  passed on the command line. This makes ``bzr lp-open lp:foo`` work as
  expected. (Jonathan Lange, #332705)

* ``bzr send`` now supports MH-E via ``emacsclient``. (Eric Gillespie)

Bug Fixes
*********

* Allows ``bzr log <FILE>`` to be called in an empty branch without
  backtracing. (Vincent Ladeuil, #346431)

* Bazaar now gives a better message including the filename if it's
  unable to read a file in the working directory, for example because
  of a permission error.  (Martin Pool, #338653)

* ``bzr cat -r<old> <path>`` doesn't traceback anymore when <path> has a
  file id in the working tree different from the one in revision <old>.
  (Vincent Ladeuil, #341517, #253806)

* ``bzr send`` help is more specific about how to apply merge
  directives.  (Neil Martinsen-Burrell, #253470)

* ``bzr missing`` now uses ``Repository.get_revision_delta()`` rather
  than fetching trees and determining a delta itself. (Jelmer
  Vernooij, #315048)

* ``bzr push`` to a smart server no longer causes "Revision
  {set([('null:',)])} not present ..." errors when the branch has
  multiple root revisions. (Andrew Bennetts, #317654)

* ``bzr shelve`` now properly handle patches with no terminating newline.
  (Benoît PIERRE, #303569)

* ``bzr unshelve`` gives a more palatable error if passed a non-integer
  shelf id. (Daniel Watkins)

* Export now handles files that are not present in the tree.
  (James Westby, #174539)

* Fixed incorrect "Source format does not support stacking" warning
  when pushing to a smart server.  (Andrew Bennetts, #334114)
  
* Fixed "sprout() got an unexpected keyword argument 'source_branch'"
  error branching from old repositories.
  (Martin Pool, #321695)

* Make ``bzr push --quiet <non-local location>`` less chatty.
  (Kent Gibson, #221461)

* Many Branch hooks would not fire with ``bzr://`` and ``bzr+ssh://``
  branches, and this was not noticed due to a bug in the test logic
  for branches. This is now fixed and a test added to prevent it
  reoccuring. (Robert Collins, Andrew Bennetts)

* Restore the progress bar on Windows. We were disabling it when TERM
  wasn't set, but Windows doesn't set TERM. (Alexander Belchenko,
  #334808)

* ``setup.py build_ext`` now gives a proper error when an extension
  fails to build. (John Arbash Meinel)

* Symlinks to non ascii file names are now supported.
  (Robert Collins, Vincent Ladeuil, #339055, #272444)    

* Under rare circumstances (aka nobody reported a bug about it), the ftp
  transport could revert to ascii mode. It now stays in binary mode except
  when needed.  (Vincent Ladeuil)

* Unshelve does not generate warnings about progress bars.
  (Aaron Bentley, #328148)

* shelve cleans up properly when unversioned files are specified.
  (Benoît Pierre, Aaron Bentley)

Documentation
*************

* Added ``Organizing your workspace`` to the User Guide appendices,
  summarizing some common ways of organizing trees, branches and
  repositories and the processes/workflows implied/enabled by each.
  (Ian Clatworthy)

* Hooks can now be self documenting. ``bzrlib.hooks.Hooks.create_hook``
  is the entry point for this feature. (Robert Collins)

* The documentation for ``shelve`` and ``unshelve`` has been clarified.
  (Daniel Watkins, #327421, #327425)

API Changes
***********

* ``bzr selftest`` now fails if the bazaar sources contain trailing
  whitespace, non-unix style line endings and files not ending in a
  newline. About 372 files and 3243 lines with trailing whitespace was
  updated to comply with this. The code already complied with the other
  criteria, but now it is enforced. (Marius Kruger)

* ``bzrlib.branch.PushResult`` was renamed to 
  ``bzrlib.branch.BranchPushResult``. (Jelmer Vernooij)

* ``Branch.fetch`` and ``Repository.fetch`` now return None rather
  than a count of copied revisions and failed revisions. A while back
  we stopped ever reporting failed revisions because we started
  erroring instead, and the copied revisions count is not used in the
  UI at all - indeed it only reflects the repository status not
  changes to the branch itself. (Robert Collins)

* ``Inventory.apply_delta`` now raises an AssertionError if a file-id
  appears multiple times within the delta. (Ian Clatworthy)

* MutableTree.commit now favours the "authors" argument, with the old
  "author" argument being deprecated.

* Remove deprecated EmptyTree.  (Martin Pool)

* ``Repository.fetch`` now accepts an optional ``fetch_spec``
  parameter.  A ``SearchResult`` or ``MiniSearchResult`` may be passed
  to ``fetch_spec`` instead of a ``last_revision`` to specify exactly
  which revisions to fetch. (Andrew Bennetts)

* ``RepositoryAcquisitionPolicy.acquire_repository`` now returns a
  tuple of ``(repository, is_new_flag)``, rather than just the
  repository.  (Andrew Bennetts)

* Revision.get_apparent_author() is now deprecated, replaced by
  Revision.get_apparent_authors(), which returns a list. The former
  now returns the first item that would be returned from the second.

* The ``BranchBuilder`` test helper now accepts a ``timestamp``
  parameter to ``build_commit`` and ``build_snapshot``.  (Martin Pool)

* The ``_fetch_*`` attributes on ``Repository`` are now on
  ``RepositoryFormat``, more accurately reflecting their intent (they
  describe a disk format capability, not state of a particular
  repository of that format). (Robert Collins)

Internals
*********

* Branching from a non-stacked branch on a smart protocol is now
  free of virtual file system methods.
  (Robert Collins, Andrew Bennetts)

* Branch and Repository creation on a bzr+ssh://server are now done
  via RPC calls rather than VFS calls, reducing round trips for
  pushing new branches substantially. (Robert Collins)

* ``Branch.clone`` now takes the ``repository_policy`` formerly used
  inside ``BzrDir.clone_on_transport``, allowing stacking to be
  configured before the branch tags and revision tip are set. This
  fixes a race condition cloning stacked branches that would cause
  plugins to have hooks called on non-stacked instances.
  (Robert Collins, #334187)

* ``BzrDir.cloning_metadir`` now has a RPC call. (Robert Collins)

* ``BzrDirFormat.__str__`` now uses the human readable description
  rather than the sometimes-absent disk label. (Robert Collins)

* ``bzrlib.fetch`` is now composed of a sender and a sink component
  allowing for decoupling over a network connection. Fetching from
  or into a RemoteRepository with a 1.13 server will use this to
  stream the operation.
  (Andrew Bennetts, Robert Collins)

* ``bzrlib.tests.run_suite`` accepts a runner_class parameter
  supporting the use of different runners. (Robert Collins)

* Change how file_ids and revision_ids are interned as part of
  inventory deserialization. Now we use the real ``intern()``, rather
  than our own workaround that would also cache a Unicode copy of the
  string, and never emptied the cache. This should slightly reduce
  memory consumption. (John Arbash Meinel)

* New branch method ``create_clone_on_transport`` that returns a
  branch object. (Robert Collins)

* New hook Commands['extend_command'] to allow plugins to access a
  command object before the command is run (or help generated from
  it), without overriding the command. (Robert Collins)

* New version of the ``BzrDir.find_repository`` verb supporting
  ``_network_name`` to support removing more _ensure_real calls.
  (Robert Collins)

* ``RemoteBranchFormat`` no longer claims to have a disk format string.
  (Robert Collins)

* ``Repository`` objects now have ``suspend_write_group`` and
  ``resume_write_group`` methods.  These are currently only useful
  with pack repositories. (Andrew Bennetts, Robert Collins)

* ``BzrDirFormat``, ``BranchFormat`` and ``RepositoryFormat`` objects
  now have a ``network_name`` for passing the format across RPC calls.
  (Robert Collins, Andrew Bennetts)

* ``RepositoryFormat`` objects now all have a new attribute
  ``_serializer`` used by fetch when reserialising is required.
  (Robert Collins, Andrew Bennetts)

* Some methods have been pulled up from ``BzrBranch`` to ``Branch``
  to aid branch types that are not bzr branch objects (like
  RemoteBranch). (Robert Collins, Andrew Bennetts)

* Test adaptation has been made consistent throughout the built in
  tests. ``TestScenarioApplier``, ``multiply_tests_from_modules``,
  ``adapt_tests``, ``adapt_modules`` have all been deleted. Please
  use ``multiply_tests``, or for lower level needs ``apply_scenarios``
  and ``apply_scenario``. (Robert Collins)

* ``TestSkipped`` is now detected by TestCase and passed to the
  ``TestResult`` by calling ``addSkip``. For older TestResult objects,
  where ``addSkip`` is not available, ``addError`` is still called.
  This permits test filtering in subunit to strip out skipped tests
  resulting in a faster fix-shrink-list-run cycle. This is compatible
  with the testtools protocol for skips. (Robert Collins)

* The ``_index`` of ``KnitVersionedFiles`` now supports the ability
  to scan an underlying index that is going to be incorporated into
  the ``KnitVersionedFiles`` object, to determine if it has missing
  delta references. The method is ``scan_unvalidated_index``.
  (Andrew Bennetts, Robert Collins)

* There is a RemoteSink object which handles pushing to smart servers.
  (Andrew Bennetts, Robert Collins)

* ``TransportTraceDecorator`` now logs ``put_bytes_non_atomic`` and
  ``rmdir`` calls. (Robert Collins)

* ``VersionedFiles`` record adapters have had their signature change
  from ``(record, record.get_bytes_as(record.storage_kind))`` to
  ``(record)`` reducing excess duplication and allowing adapters
  to access private data in record to obtain content more
  efficiently. (Robert Collins)

* We no longer probe to see if we should create a working tree during
  clone if we cannot get a local_abspath for the new bzrdir.
  (Robert Collins)


bzr 1.12
########

:Codename: 1234567890
:1.12: 2009-02-13
:1.12rc1: 2009-02-10

This release of Bazaar contains many improvements to the speed,
documentation and functionality of ``bzr log`` and the display of logged
revisions by ``bzr status``.  bzr now also gives a better indication of
progress, both in the way operations are drawn onto a text terminal, and
by showing the rate of network IO.

Changes from RC1 to Final
*************************

* ``bzr init --development-wt5[-rich-root]`` would fail because of
  circular import errors. (John Arbash Meinel, #328135)

* Expanded the help for log and added a new help topic called
  ``log-formats``.  (Ian Clatworthy)

Compatibility Breaks
********************

* By default, ``bzr status`` after a merge now shows just the pending
  merge tip revisions. This improves the signal-to-noise ratio after
  merging from trunk and completes much faster. To see all merged
  revisions, use the new ``-v`` flag.  (Ian Clatworthy)

* ``bzr log --line`` now shows any tags after the date and before
  the commit message. If you have scripts which parse the output
  from this command, you may need to adjust them accordingly.
  (Ian Clatworthy)

* ``bzr log --short`` now shows any additional revision properties
  after the date and before the commit message.  Scripts that parse 
  output of the log command in this situation may need to adjust.
  (Neil Martinsen-Burrell)

* The experimental formats ``1.12-preview`` and ``1.12-preview-rich-root``
  have been renamed ``development-wt5`` and ``development-wt5-rich-root``
  respectively, given they are not ready for release in 1.12.
  (Ian Clatworthy)

* ``read_bundle_from_url`` has been deprecated. (Vincent Ladeuil)

New Features
************

* Add support for filtering ``bzr missing`` on revisions.  Remote revisions
  can be filtered using ``bzr missing -r -20..-10`` and local revisions can
  be filtered using ``bzr missing --my-revision -20..-10``.
  (Marius Kruger)

* ``bzr log -p`` displays the patch diff for each revision.
  When logging a file, the diff only includes changes to that file.
  (Ian Clatworthy, #202331, #227335)

* ``bzr log`` supports a new option called ``-n N`` or ``--level N``.
  A value of 0 (zero) means "show all nested merge revisions" while
  a value of 1 (one) means "show just the top level". Values above
  1 can be used to see a limited amount of nesting. That can be
  useful for seeing the level or two below PQM submits for example.
  To force the ``--short`` and ``--line`` formats to display all nested
  merge revisions just like ``--long`` does by default, use a command
  like ``bzr log --short -n0``. To display just the mainline using
  ``--long`` format, ``bzr log --long -n1``.
  (Ian Clatworthy)

Improvements
************

* ``bzr add`` more clearly communicates success vs failure.
  (Daniel Watkins)

* ``bzr init`` will now print a little less verbose output.
  (Marius Kruger)

* ``bzr log`` is now much faster in many use cases, particularly
  at incrementally displaying results and filtering by a
  revision range. (Ian Clatworthy)

* ``bzr log --short`` and ``bzr log --line`` now show tags, if any,
  for each revision. The tags are shown comma-separated inside
  ``{}``. For short format, the tags appear at the end of line
  before the optional ``[merge]`` indicator. For line format,
  the tags appear after the date. (Ian Clatworthy)

* Progress bars now show the rate of activity for some sftp 
  operations, and they are drawn different.  (Martin Pool, #172741)

* Progress bars now show the rate of activity for urllib and pycurl based
  http client implementations. The operations are tracked at the socket
  level for better precision.
  (Vincent Ladeuil)

* Rule-based preferences can now accept multiple patterns for a set of
  rules.  (Marius Kruger)

* The ``ancestor:`` revision spec will now default to referring to the
  parent of the branch if no other location is given.
  (Daniel Watkins, #198417)

* The debugger started as a result of setting ``$BZR_PDB`` works
  around a bug in ``pdb``, http://bugs.python.org/issue4150.  The bug
  can cause truncated tracebacks in Python versions before 2.6.
  (Andrew Bennetts)

* VirtualVersionedFiles now implements
  ``iter_lines_added_or_present_in_keys``. This allows the creation of 
  new branches based on stacked bzr-svn branches. (#311997)

Bug Fixes
*********

* ``bzr annotate --show-ids`` doesn't give a backtrace on empty files
  anymore.
  (Anne Mohsen, Vincent Ladeuil, #314525)

* ``bzr log FILE`` now correctly shows mainline revisions merging
  a change to FILE when the ``--short`` and ``--line`` log formats
  are used. (Ian Clatworthy, #317417)

* ``bzr log -rX..Y FILE`` now shows the history of FILE provided
  it existed in Y or X, even if the file has since been deleted or
  renamed. If no range is given, the current/basis tree and
  initial tree are searched in that order. More generally, log
  now interprets filenames in their historical context.
  (Ian Clatworthy, #175520)

* ``bzr status`` now reports nonexistent files and continues, then
  errors (with code 3) at the end.  (Karl Fogel, #306394)

* Don't require the present compression base in knits to be the same
  when adding records in knits. (Jelmer Vernooij, #307394)

* Fix a problem with CIFS client/server lag on Windows colliding with
  an invariant-per-process algorithm for generating AtomicFile names
  (Adrian Wilkins, #304023)

* Many socket operations now handle EINTR by retrying the operation.
  Previously EINTR was treated as an unrecoverable failure.  There is
  a new ``until_no_eintr`` helper function in ``bzrlib.osutils``.
  (Andrew Bennetts)

* Support symlinks with non-ascii characters in the symlink filename.
  (Jelmer Vernooij, #319323)

* There was a bug in how we handled resolving when a file is deleted
  in one branch, and modified in the other. If there was a criss-cross
  merge, we would cause the deletion to conflict a second time.
  (Vincent Ladeuil, John Arbash Meinel)

* There was another bug in how we chose the correct intermediate LCA in
  criss-cross merges leading to several kind of changes be incorrectly
  handled.
  (John Arbash Meinel, Vincent Ladeuil)

* Unshelve now handles deleted paths without crashing. (Robert Collins)

Documentation
*************

* Improved plugin developer documentation.  (Martin Pool)

API Changes
***********

* ``ProgressBarStack`` is deprecated; instead use
  ``ui_factory.nested_progress_bar`` to create new progress bars.
  (Martin Pool)

* ForeignVcsMapping() now requires a ForeignVcs object as first
  argument. (Jelmer Vernooij)

* ForeignVcsMapping.show_foreign_revid() has been moved to
  ForeignVcs. (Jelmer Vernooij)

* ``read_bundle_from_url`` is deprecated in favor of
  ``read_mergeable_from_url``.  (Vincent Ladeuil)

* Revision specifiers are now registered in
  ``bzrlib.revisionspec.revspec_registry``, and the old list of 
  revisionspec classes (``bzrlib.revisionspec.SPEC_TYPES``) has been
  deprecated. (Jelmer Vernooij, #321183)

* The progress and UI classes have changed; the main APIs remain the
  same but code that provides a new UI or progress bar class may
  need to be updated.  (Martin Pool)

Internals
*********

* Default User Interface (UI) is CLIUIFactory when bzr runs in a dumb
  terminal. It is sometimes desirable do override this default by forcing
  bzr to use TextUIFactory. This can be achieved by setting the
  BZR_USE_TEXT_UI environment variable (emacs shells, as opposed to
  compile buffers, are such an example).
  (Vincent Ladeuil)

* New API ``Branch.iter_merge_sorted_revisions()`` that iterates over
  ``(revision_id, depth, revno, end_of_merge)`` tuples.
  (Ian Clatworthy)

* New ``Branch.dotted_revno_to_revision_id()`` and
  ``Branch.revision_id_to_dotted_revno()`` APIs that pick the most
  efficient way of doing the mapping.
  (Ian Clatworthy)

* Refactor cmd_serve so that it's a little easier to build commands that
  extend it, and perhaps even a bit easier to read.  (Jonathan Lange)

* ``TreeDelta.show()`` now accepts a ``filter`` parameter allowing log
  formatters to retrict the output.
  (Vincent Ladeuil)


bzr 1.11
########

:Codename: "Eyes up!"
:Released: 2009-01-19

This first monthly release of Bazaar for 2009 improves Bazaar's operation
in Windows, Mac OS X, and other situations where file names are matched
without regard to capitalization: Bazaar tries to match the case of an
existing file.  This release of Bazaar also improves the efficiency of
Tortoise Windows Shell integration and lets it work on 64-bit platforms.

The UI through which Bazaar supports historic formats has been improved,
so 'bzr help formats' now gives a simpler and shorter list, with clear
advice.

This release also fixes a number of bugs, particularly a glitch that can
occur when there are concurrent writes to a pack repository.

Bug Fixes
*********

* Fix failing test when CompiledChunksToLines is not available.
  (Vincent Ladeuil)

* Stacked branches don't repeatedly open their transport connection.
  (John Arbash Meinel)



bzr 1.11rc1
###########

:Codename: "Eyes up!"
:Released: 2009-01-09

Changes
*******

* Formats using Knit-based repository formats are now explicitly
  marked as deprecated. (Ian Clatworthy)

New Features
************

* Add support for `bzr tags -r 1..2`, that is we now support showing
  tags applicable for a specified revision range. (Marius Kruger)

* ``authentication.conf`` now accepts pluggable read-only credential
  stores. Such a plugin (``netrc_credential_store``) is now included,
  handles the ``$HOME/.netrc`` file and can server as an example to
  implement other plugins.
  (Vincent Ladeuil)

* ``shelve --list`` can now be used to list shelved changes.
  (Aaron Bentley)

Improvements
************

* Add trailing slash to directories in all output of ``bzr ls``, except
  ``bzr ls --null``. (Gordon P. Hemsley, #306424)

* ``bzr revision-info`` now supports a -d option to specify an
  alternative branch. (Michael Hudson)

* Add connection to a C++ implementation of the Windows Shell Extension
  which is able to fully replace the current Python implemented one.
  Advantages include 64bit support and reduction in overhead for
  processes which drag in shell extensions.
  (Mark Hammond)

* Support the Claws mail client directly, rather than via
  xdg-email. This prevents the display of an unnecessary modal
  dialog in Claws, informing the user that a file has been
  attached to the message, and works around bug #291847 in
  xdg-utils which corrupts the destination address.

* When working on a case-insensitive case-preserving file-system, as
  commonly found with Windows, bzr will often ignore the case of the
  arguments specified by the user in preference to the case of an existing
  item on the file-system or in the inventory to help prevent
  counter-intuitive behaviour on Windows. (Mark Hammond)

Bug Fixes
*********
  
* Allow BzrDir implementation to implement backing up of 
  control directory. (#139691)

* ``bzr push`` creating a new stacked branch will now only open a
  single connection to the target machine. (John Arbash Meinel)

* Don't call iteritems on transport_list_registry, because it may
  change during iteration.  (Martin Pool, #277048)

* Don't make a broken branch when pushing an unstackable-format branch
  that's in a stackable shared repository to a location with default
  stack-on location.  (Andrew Bennetts, #291046)

* Don't require embedding user in HTTP(S) URLs do use authentication.conf.
  (Ben Jansen, Vincent Ladeuil, #300347)

* Fix a problem with CIFS client/server lag on windows colliding with
  an invariant-per-process algorithm for generating AtomicFile names
  (Adrian Wilkins, #304023)

* Fix bogus setUp signature in UnavailableFTPServer.
  (Gary van der Merwe, #313498)

* Fix compilation error in ``_dirstate_helpers_c`` on SunOS/Solaris.
  (Jari Aalto)

* Fix SystemError in ``_patiencediff_c`` module by calling
  PyErr_NoMemory() before returning NULL in PatienceSequenceMatcher_new.
  (Andrew Bennetts, #303206)

* Give proper error message for diff with non-existent dotted revno.
  (Marius Kruger, #301969)

* Handle EACCES (permission denied) errors when launching a message
  editor, and emit warnings when a configured editor cannot be
  started. (Andrew Bennetts)

* ``$HOME/.netrc`` file is now recognized as a read-only credential store
  if configured in ``authentication.conf`` with 'password_encoding=netrc'
  in the appropriate sections.
  (Vincent Ladeuil, #103029)

* Opening a stacked branch now properly shares the connection, rather
  than opening a new connection for the stacked-on branch.
  (John Arbash meinel)

* Preserve transport decorators while following redirections.
  (Vincent Ladeuil, #245964, #270863)

* Provides a finer and more robust filter for accepted redirections.
  (Vincent Ladeuil, #303959, #265070)

* ``shelve`` paths are now interpreted relative to the current working
  tree.  (Aaron Bentley)

* ``Transport.readv()`` defaults to not reading more than 100MB in a
  single array. Further ``RemoteTransport.readv`` sets this to 5MB to
  work better with how it splits its requests.
  (John Arbash Meinel, #303538)

* Pack repositories are now able to reload the pack listing and retry
  the current operation if another action causes the data to be
  repacked.  (John Arbash Meinel, #153786)

* ``pull -v`` now respects the log_format configuration variable.
  (Aaron Bentley)

* ``push -v`` now works on non-initial pushes.  (Aaron Bentley)

* Use the short status format when the short format is used for log.
  (Vincent Ladeuil, #87179)

* Allow files to be renamed or moved via remove + add-by-id. (Charles
  Duffy, #314251)

Documentation
*************

* Improved the formats help topic to explain why multiple formats
  exist and to provide guidelines in selecting one. Introduced
  two new supporting help topics: current-formats and other-formats.
  (Ian Clatworthy)

API Changes
***********

* ``LRUCache(after_cleanup_size)`` was renamed to
  ``after_cleanup_count`` and the old name deprecated. The new name is
  used for clarity, and to avoid confusion with
  ``LRUSizeCache(after_cleanup_size)``. (John Arbash Meinel)

* New ``ForeignRepository`` base class, to help with foreign branch 
  support (e.g. svn).  (Jelmer Vernooij)

* ``node_distances`` and ``select_farthest`` can no longer be imported
  from ``bzrlib.graph``.  They can still be imported from
  ``bzrlib.deprecated_graph``, which has been the preferred way to
  import them since before 1.0.  (Andrew Bennetts)
  
* The logic in commit now delegates inventory basis calculations to
  the ``CommitBuilder`` object; this requires that the commit builder
  in use has been updated to support the new ``recording_deletes`` and
  ``record_delete`` methods. (Robert Collins)

Testing
*******

* An HTTPS server is now available (it requires python-2.6). Future bzr
  versions will allow the use of the python-2.6 ssl module that can be
  installed for 2.5 and 2.4.

* ``bzr selftest`` now fails if new trailing white space is added to
  the bazaar sources. It only checks changes not committed yet. This
  means that PQM will now reject changes that introduce new trailing
  whitespace. (Marius Kruger)

* Introduced new experimental formats called ``1.12-preview`` and
  ``1.12-preview-rich-root`` to enable testing of related pending
  features, namely content filtering and filtered views.
  (Ian Clatworthy)

Internals
*********

* Added an ``InventoryEntry`` cache when deserializing inventories.
  Can cut the time to iterate over multiple RevisionsTrees in half.
  (John Arbash Meinel)

* Added ``bzrlib.fifo_cache.FIFOCache`` which is designed to have
  minimal overhead versus using a plain dict for cache hits, at the
  cost of not preserving the 'active' set as well as an ``LRUCache``.
  (John Arbash Meinel)

* ``bzrlib.patience_diff.unified_diff`` now properly uses a tab
  character to separate the filename from the date stamp, and doesn't
  add trailing whitespace when a date stamp is not supplied.
  (Adeodato Simó, John Arbash Meinel)

* ``DirStateWorkingTree`` and ``DirStateWorkingTreeFormat`` added
  as base classes of ``WorkingTree4`` and ``WorkingTreeFormat4``
  respectively. (Ian Clatworthy)

* ``KnitVersionedFiles._check_should_delta()`` now uses the
  ``get_build_details`` api to avoid multiple hits to the index, and
  to properly follow the ``compression_parent`` rather than assuming
  it is the left-hand parent. (John Arbash Meinel)

* ``KnitVersionedFiles.get_record_stream()`` will now chose a
  more optimal ordering when the keys are requested 'unordered'.
  Previously the order was fully random, now the records should be
  returned from each pack in turn, in forward I/O order.
  (John Arbash Meinel)
    
* ``mutter()`` will now flush the ``~/.bzr.log`` if it has been more
  than 2s since the last time it flushed. (John Arbash Meinel)

* New method ``bzrlib.repository.Repository.add_inventory_by_delta``
  allows adding an inventory via an inventory delta, which can be
  more efficient for some repository types. (Robert Collins)

* Repository ``CommitBuilder`` objects can now accumulate an inventory
  delta. To enable this functionality call ``builder.recording_deletes``
  and additionally call ``builder.record_delete`` when a delete
  against the basis occurs. (Robert Collins)

* The default http handler has been changed from pycurl to urllib.
  The default is still pycurl for https connections. (The only
  advantage of pycurl is that it checks ssl certificates.)
  (John Arbash Meinel)

* ``VersionedFiles.get_record_stream()`` can now return objects with a
  storage_kind of ``chunked``. This is a collection (list/tuple) of
  strings. You can use ``osutils.chunks_to_lines()`` to turn them into
  guaranteed 'lines' or you can use ``''.join(chunks)`` to turn it
  into a fulltext. This allows for some very good memory savings when
  asking for many texts that share ancestry, as the individual chunks
  can be shared between versions of the file. (John Arbash Meinel)

* ``pull -v`` and ``push -v`` use new function
  ``bzrlib.log.show_branch_change`` (Aaron Bentley)



bzr 1.10
########

:Released: 2008-12-05

Bazaar 1.10 has several performance improvements for copying revisions
(especially for small updates to large projects).  There has also been a
significant amount of effort in polishing stacked branches.  The commands
``shelve`` and ``unshelve`` have become core commands, with an improved
implementation.

The only changes versus bzr-1.10rc1 are bugfixes for stacked branches.

bug Fixes
*********

* Don't set a pack write cache size from RepoFetcher, because the
  cache is not coherent with reads and causes ShortReadvErrors.
  This reverses the change that fixed #294479.
  (Martin Pool, #303856)

* Properly handle when a revision can be inserted as a delta versus
  when it needs to be expanded to a fulltext for stacked branches.
  There was a bug involving merge revisions. As a method to help
  prevent future difficulties, also make stacked fetches sort
  topologically. (John Arbash Meinel, #304841)


bzr 1.10rc1
###########

:Released: 2008-11-28

This release of Bazaar focuses on performance improvements when pushing
and pulling revisions, both locally and to remote networks.  The popular
``shelve`` and ``unshelve`` commands, used to interactively revert and
restore work in progress, have been merged from bzrtools into the bzr
core.  There are also bug fixes for portability, and for stacked branches.

New Features
************

* New ``commit_message_template`` hook that is called by the commit
  code to generate a template commit message. (Jelmer Vernooij)

* New `shelve` and `unshelve` commands allow undoing and redoing changes.
  (Aaron Bentley)

Improvements
************

* ``(Remote)Branch.copy_content_into`` no longer generates the full revision
  history just to set the last revision info.
  (Andrew Bennetts, John Arbash Meinel)

* Fetches between formats with different serializers (such as
  pack-0.92-subtree and 1.9-rich-root) are faster now.  This is due to
  operating on batches of 100 revisions at time rather than
  one-by-one.  (Andrew Bennetts, John Arbash Meinel)

* Search index files corresponding to pack files we've already used
  before searching others, because they are more likely to have the
  keys we're looking for.  This reduces the number of iix and tix
  files accessed when pushing 1 new revision, for instance.
  (John Arbash Meinel)

* Signatures to transfer are calculated more efficiently in
  ``item_keys_introduced_by``.  (Andrew Bennetts, John Arbash Meinel)

* The generic fetch code can once again copy revisions and signatures
  without extracting them completely to fulltexts and then serializing
  them back down into byte strings. This is a significant performance
  improvement when fetching from a stacked branch.
  (John Arbash Meinel, #300289)

* When making a large readv() request over ``bzr+ssh``, break up the
  request into more manageable chunks. Because the RPC is not yet able
  to stream, this helps keep us from buffering too much information at
  once. (John Arbash Meinel)

Bug Fixes
*********

* Better message when the user needs to set their Launchpad ID.
  (Martin Pool, #289148)

* ``bzr commit --local`` doesn't access the master branch anymore.
  This fixes a regression introduced in 1.9.  (Marius Kruger, #299313)

* Don't call the system ``chdir()`` with an empty path. Sun OS seems
  to give an error in that case.  Also, don't count on ``getcwd()``
  being able to allocate a new buffer, which is a gnu extension.
  (John Arbash Meinel, Martin Pool, Harry Hirsch, #297831)

* Don't crash when requesting log --forward <file> for a revision range
  starting with a dotted revno.
  (Vincent Ladeuil, #300055)

* Don't create text deltas spanning stacked repositories; this could
  cause "Revision X not present in Y" when later accessing them.
  (Martin Pool, #288751)

* Pack repositories are now able to reload the pack listing and retry
  the current operation if another action causes the data to be
  repacked.  (John Arbash Meinel, #153786)

* PermissionDenied errors from smart servers no longer cause
  "PermissionDenied: "None"" on the client.
  (Andrew Bennetts, #299254)

* Pushing to a stacked pack repository now batches writes, the same
  way writes are batched to ordinary pack repository.  This makes
  pushing to a stacked branch over the network much faster.
  (Andrew Bennetts, #294479)

* TooManyConcurrentRequests no longer occur when a fetch fails and
  tries to abort a write group.  This allows the root cause (e.g. a
  network interruption) to be reported.  (Andrew Bennetts, #297014)

* RemoteRepository.get_parent_map now uses fallback repositories.
  (Aaron Bentley, #297991?, #293679?)

API Changes
***********

* ``CommitBuilder`` now validates the strings it will be committing,
  to ensure that they do not have characters that will not be properly
  round-tripped. For now, it just checks for characters that are
  invalid in the XML form. (John Arbash Meinel, #295161)

* Constructor parameters for NewPack (internal to pack repositories)
  have changed incompatibly.

* ``Repository.abort_write_group`` now accepts an optional
  ``suppress_errors`` flag.  Repository implementations that override
  ``abort_write_group`` will need to be updated to accept the new
  argument.  Subclasses that only override ``_abort_write_group``
  don't need to change.

* Transport implementations must provide copy_tree_to_transport.  A default
  implementation is provided for Transport subclasses.

Testing
*******

* ``bzr selftest`` now fails if no doctests are found in a module
  that's expected to have them.  (Martin Pool)

* Doctests now only report the first failure.  (Martin Pool)


bzr 1.9
#######

:Released: 2008-11-07

This release of Bazaar adds a new repository format, ``1.9``, with smaller
and more efficient index files.  This format can be specified when
creating a new repository, or used to losslessly upgrade an existing
repository.  bzr 1.9 also speeds most operations over the smart server
protocol, makes annotate faster, and uses less memory when making
checkouts or pulling large amounts of data.

Bug Fixes
*********

* Fix "invalid property value 'branch-nick' for None" regression with
  branches bound to svn branches.  (Martin Pool, #293440)

* Fix SSL/https on Python2.6.  (Vincent Ladeuil, #293054)

* ``SFTPTransport.readv()`` had a bug when requests were out-of-order.
  This only triggers some-of-the-time on Knit format repositories.
  (John Arbash Meinel, #293746)


bzr 1.9rc1
##########

:Released: 2008-10-31

New Features
************

* New Branch hook ``transform_fallback_location`` allows a function to
  be called when looking up the stacked source. (Michael Hudson)

* New repository formats ``1.9`` and ``1.9-rich-root``. These have all
  the functionality of ``1.6``, but use the new btree indexes.
  These indexes are both smaller and faster for access to historical
  information.  (John Arbash Meinel)

Improvements
************

* ``BTreeIndex`` code now is able to prefetch extra pages to help tune
  the tradeoff between bandwidth and latency. Should be tuned
  appropriately to not impact commands which need minimal information,
  but provide a significant boost to ones that need more context. Only
  has a direct impact on the ``--development2`` format which uses
  btree's for the indexes. (John Arbash Meinel)

* ``bzr dump-btree`` is a hidden command introduced to allow dumping
  the contents of a compressed btree file.  (John Arbash Meinel)

* ``bzr pack`` now tells the index builders to optimize for size. For
  btree index repositories, this can save 25% of the index size
  (mostly in the text indexes). (John Arbash Meinel)

* ``bzr push`` to an existing branch or repository on a smart server
  is faster, due to Bazaar making more use of the ``get_parent_map``
  RPC when querying the remote branch's revision graph.
  (Andrew Bennetts)

* default username for bzr+ssh and sftp can be configured in
  authentication.conf. (Aaron Bentley)

* launchpad-login now provides a default username for bzr+ssh and sftp
  URLs, allowing username-free URLs to work for everyone. (Aaron Bentley)

* ``lp:`` lookups no longer include usernames, making them shareable and
  shorter. (Aaron Bentley)

* New ``PackRepository.autopack`` smart server RPC, which does
  autopacking entirely on the server.  This is much faster than
  autopacking via plain file methods, which downloads a large amount
  of pack data and then re-uploads the same pack data into a single
  file.  This fixes a major (although infrequent) cause of lengthy
  delays when using a smart server.  For example, pushing the 10th
  revision to a repository with 9 packs now takes 44 RPCs rather than
  179, and much less bandwidth too.  This requires Bazaar 1.9 on both
  the client and the server, otherwise the client will fallback to the
  slower method.  (Andrew Bennetts)

Bug Fixes
*********

* A failure to load a plugin due to an IncompatibleAPI exception is
  now correctly reported. (Robert Collins, #279451)

* API versioning support now has a multiple-version checking api
  ``require_any_api``. (Robert Collins, #279447)

* ``bzr branch --stacked`` from a smart server to a standalone branch
  works again.  This fixes a regression in 1.7 and 1.8.
  (Andrew Bennetts, #270397)

* ``bzr co`` uses less memory. It used to unpack the entire WT into
  memory before writing it to disk. This was a little bit faster, but
  consumed lots of memory. (John Arbash Meinel, #269456)

* ``bzr missing --quiet`` no longer prints messages about whether
  there are missing revisions.  The exit code indicates whether there
  were or not.  (Martin Pool, #284748)

* Fixes to the ``annotate`` code. The fast-path which re-used the
  stored deltas was accidentally disabled all the time, instead of
  only when a branch was stacked. Second, the code would accidentally
  re-use a delta even if it wasn't against the left-parent, this
  could only happen if ``bzr reconcile`` decided that the parent
  ordering was incorrect in the file graph.  (John Arbash Meinel)

* "Permission denied" errors that occur when pushing a new branch to a
  smart server no longer cause tracebacks.  (Andrew Bennetts, #278673)

* Some compatibility fixes for building the extensions with MSVC and
  for python2.4. (John Arbash Meinel, #277484)

* The index logic is now able to reload the list of pack files if and
  index ends up disappearing. We still don't reload if the pack data
  itself goes missing after checking the index. This bug appears as a
  transient failure (file not found) when another process is writing
  to the repository.  (John Arbash Meinel, #153786)

* ``bzr switch`` and ``bzr bind`` will now update the branch nickname if
  it was previously set. All checkouts will now refer to the bound branch
  for a nickname if one was not explicitly set.
  (Marius Kruger, #230903)

Documentation
*************

* Improved hook documentation. (Michael Ernst)

API Changes
***********

* commands.plugins_cmds is now a CommandRegistry, not a dict.

Internals
*********

* New AuthenticationConfig.set_credentials method allows easy programmatic
  configuration of authetication credentials.


bzr 1.8
#######

:Released: 2008-10-16

Bazaar 1.8 includes several fixes that improve working tree performance,
display of revision logs, and merges.  The bzr testsuite now passes on OS
X and Python 2.6, and almost completely passes on Windows.  The
smartserver code has gained several bug fixes and performance
improvements, and can now run server-side hooks within an http server.

Bug Fixes
*********

* Fix "Must end write group" error when another error occurs during
  ``bzr push``.  (Andrew Bennetts, #230902)

Portability
***********

* Some Pyrex versions require the WIN32 macro defined to compile on
  that platform.  (Alexander Belchenko, Martin Pool, #277481)


bzr 1.8rc1
##########

:Released: 2008-10-07

Changes
*******

* ``bzr log file`` has been changed. It now uses a different method
  for determining which revisions to show as merging the changes to
  the file. It now only shows revisions which merged the change
  towards your mainline. This simplifies the output, makes it faster,
  and reduces memory consumption.  (John Arbash Meinel)

* ``bzr merge`` now defaults to having ``--reprocess`` set, whenever
  ``--show-base`` is not supplied.  (John Arbash Meinel)

* ``bzr+http//`` will now optionally load plugins and write logs on the
  server. (Marius Kruger)

* ``bzrlib._dirstate_helpers_c.pyx`` does not compile correctly with
  Pyrex 0.9.4.1 (it generates C code which causes segfaults). We
  explicitly blacklist that version of the compiler for that
  extension. Packaged versions will include .c files created with
  pyrex >= 0.9.6 so it doesn't effect releases, only users running
  from the source tree. (John Arbash Meinel, #276868)

Features
********

* bzr is now compatible with python-2.6. python-2.6 is not yet officially
  supported (nor released, tests were conducted with the dev version of
  python-2.6rc2), but all known problems have been fixed.  Feedback
  welcome.
  (Vincent Ladeuil, #269535)

Improvements
************

* ``bzr annotate`` will now include uncommitted changes from the local
  working tree by default. Such uncommitted changes are given the
  revision number they would get if a commit was done, followed with a
  ? to indicate that its not actually known. (Robert Collins, #3439)

* ``bzr branch`` now accepts a ``--standalone`` option, which creates a
  standalone branch regardless of the presence of shared repositories.
  (Daniel Watkins)

* ``bzr push`` is faster in the case there are no new revisions to
  push.  It is also faster if there are no tags in the local branch.
  (Andrew Bennetts)

* File changes during a commit will update the tree stat cache.
  (Robert Collins)

* Location aliases can now accept a trailing path.  (Micheal Hudson)

* New hooks ``Lock.hooks`` when LockDirs are acquired and released.
  (Robert Collins, MartinPool)

* Switching in heavyweight checkouts uses the master branch's context, not
  the checkout's context.  (Adrian Wilkins)

* ``status`` on large trees is now faster, due to optimisations in the
  walkdirs code. Of particular note, the walkdirs code now performs
  a temporary ``chdir()`` while reading a single directory; if your
  platform has non thread-local current working directories (and is
  not windows which has its own implementation), this may introduce a
  race condition during concurrent uses of bzrlib. The bzrlib CLI
  will not encounter this as it is single threaded for working tree
  operations. (Robert Collins)

* The C extensions now build on python 2.4 (Robert Collins, #271939)

* The ``-Dhpss`` debug flag now reports the number of smart server
  calls per medium to stderr.  This is in addition to the existing
  detailed logging to the .bzr.log trace file.  (Andrew Bennetts)

Bug Fixes
*********

* Avoid random failures arising from misinterpreted ``errno`` values
  in ``_readdir_pyx.read_dir``.
  (Martin Pool, #279381)

* Branching from a shared repository on a smart server into a new
  repository now preserves the repository format.
  (Andrew Bennetts, #269214)

* ``bzr log`` now accepts a ``--change`` option.
  (Vincent Ladeuil, #248427)

* ``bzr missing`` now accepts an ``--include-merges`` option.
  (Vincent Ladeuil, #233817)

* Don't try to filter (internally) '.bzr' from the files to be deleted if
  it's not there.
  (Vincent Ladeuil, #272648)

* Fix '_in_buffer' AttributeError when using the -Dhpss debug flag.
  (Andrew Bennetts)

* Fix TooManyConcurrentRequests errors caused by a connection failure
  when doing ``bzr pull`` or ``bzr merge`` from a ``bzr+ssh`` URL.
  (Andrew Bennetts, #246233)

* Fixed ``bzr st -r branch:PATH_TO_BRANCH`` where the other branch
  is in a different repository than the current one.
  (Lukáš Lalinský, #144421)

* Make the first line of the manpage preamble a comment again.
  (David Futcher, #242106)

* Remove use of optional parameter in GSSAPI FTP support, since
  it breaks newer versions of Python-Kerberos. (Jelmer Vernooij)

* The autopacking logic will now always create a single new pack from
  all of the content which it deems is worth moving. This avoids the
  'repack a single pack' bug and should result in better packing
  overall.  (John Arbash Meinel, #242510, #172644)

* Trivial documentation fix.
  (John Arbash Meinel, #270471)

* ``bzr switch`` and ``bzr bind`` will now update the branch nickname if
  it was previously set. All checkouts will now refer to the bound branch
  for a nickname if one was not explicitly set.
  (Marius Kruger, #230903)

Documentation
*************

* Explain revision/range identifiers. (Daniel Clemente)

API Changes
***********

* ``CommitBuilder.record_entry_contents`` returns one more element in
  its result tuple - an optional file system hash for the hash cache
  to use. (Robert Collins)

* ``dirstate.DirState.update_entry`` will now only calculate the sha1
  of a file if it is likely to be needed in determining the output
  of iter_changes. (Robert Collins)

* The PackRepository, RepositoryPackCollection, NewPack classes have a
  slightly changed interface to support different index types; as a
  result other users of these classes need to supply the index types
  they want. (Robert Collins)

Testing
*******

* ``bzrlib.tests.repository_implementations`` has been renamed to
  ``bzrlib.tests.per_repository`` so that we have a common structure
  (and it is shorter). (John Arbash Meinel, #239343)

* ``LocalTransport.abspath()`` now returns a drive letter if the
  transport has one, fixing numerous tests on Windows.
  (Mark Hammond)

* PreviewTree is now tested via intertree_implementations.
  (Aaron Bentley)

* The full test suite is passing again on OSX.
  (Guillermo Gonzalez, Vincent Ladeuil)

* The full test suite passes when run with ``-Eallow_debug``.
  (Andrew Bennetts)

Internals
*********

* A new hook, ``Branch.open``, has been added, which is called when
  branch objects are opened. (Robert Collins)

* ``bzrlib.osutils._walkdirs_utf8`` has been refactored into common
  tree walking, and modular directory listing code to aid future
  performance optimisations and refactoring. (Robert Collins)

* ``bzrlib.trace.debug_memory`` can be used to get a quick memory dump
  in the middle of processing. It only reports memory if
  ``/proc/PID/status`` is available. (John Arbash Meinel)

* New method ``RevisionSpec.as_tree`` for representing the revision
  specifier as a revision tree object. (Lukáš Lalinský)

* New race-free method on MutableTree ``get_file_with_stat`` for use
  when generating stat cache results. (Robert Collins)

* New win32utils.get_local_appdata_location() provides access to a local
  directory for storing data.  (Mark Hammond)

* To be compatible with python-2.6 a few new rules should be
  observed. 'message' attribute can't be used anymore in exception
  classes, 'sha' and 'md5' modules have been deprecated (use
  osutils.[md5|sha]), object__init__ and object.__new__ don't accept
  parameters anymore.
  (Vincent Ladeuil)


bzr 1.7.1
#########

:Released:  2008-10-01

No changes from 1.7.1rc1.


bzr 1.7.1rc1
############

:Released: 2008-09-24

This release just includes an update to how the merge algorithm handles
file paths when we encounter complex history.

Features
********

* If we encounter a criss-cross in history, use information from
  direct Least Common Ancestors to resolve inventory shape (locations
  of files, adds, deletes, etc). This is similar in concept to using
  ``--lca`` for merging file texts, only applied to paths.
  (John Arbash Meinel)


bzr 1.7
#######

:Released: 2008-09-23

This release includes many bug fixes and a few performance and feature
improvements.  ``bzr rm`` will now scan for missing files and remove them,
like how ``bzr add`` scans for unknown files and adds them. A bit more
polish has been applied to the stacking code. The b-tree indexing code has
been brought in, with an eye on using it in a future repository format.
There are only minor installer changes since bzr-1.7rc2.

Features
********

* Some small updates to the win32 installer. Include localization
  files found in plugins, and include the builtin distutils as part of
  packaging qbzr. (Mark Hammond)


bzr 1.7rc2
##########

:Released: 2008-09-17

A few bug fixes from 1.7rc1. The biggest change is a new
``RemoteBranch.get_stacked_on_url`` rpc. This allows clients that are
trying to access a Stacked branch over the smart protocol, to properly
connect to the stacked-on location.

Bug Fixes
*********

* Branching from a shared repository on a smart server into a new
  repository now preserves the repository format.
  (Andrew Bennetts, #269214)

* Branching from a stacked branch via ``bzr+ssh`` can properly connect
  to the stacked-on branch.  (Martin Pool, #261315)

* ``bzr init`` no longer re-opens the BzrDir multiple times.
  (Vincent Ladeuil)

* Fix '_in_buffer' AttributeError when using the -Dhpss debug flag.
  (Andrew Bennetts)


bzr 1.7rc1
##########

:Released: 2008-09-09

This release candidate for bzr 1.7 has several bug fixes and a few
performance and feature improvements.  ``bzr rm`` will now scan for
missing files and remove them, like how ``bzr add`` scans for unknown
files and adds them. A bit more polish has been applied to the stacking
code. The b-tree indexing code has been brought in, with an eye on using
it in a future repository format.


Changes
*******

* ``bzr export`` can now export a subdirectory of a project.
  (Robert Collins)

* ``bzr remove-tree`` will now refuse to remove a tree with uncommitted
  changes, unless the ``--force`` option is specified.
  (Lukáš Lalinský, #74101)

* ``bzr rm`` will now scan for files that are missing and remove just
  them automatically, much as ``bzr add`` scans for new files that
  are not ignored and adds them automatically. (Robert Collins)

Features
********

* Support for GSSAPI authentication when using FTP as documented in
  RFC2228. (Jelmer Vernooij, #49623)

* Add support for IPv6 in the smart server. (Jelmer Vernooij, #165014)

Improvements
************

* A url like ``log+file:///tmp`` will log all access to that Transport
  to ``.bzr.log``, which may help in debugging or profiling.
  (Martin Pool)

* ``bzr branch`` and ``bzr push`` use the default stacking policy if the
  branch format supports it. (Aaron Bentley)

* ``bzr init`` and ``bzr init-repo`` will now print out the same as
  ``bzr info`` if it completed successfully.
  (Marius Kruger)

* ``bzr uncommit`` logs the old tip revision id, and displays how to
  restore the branch to that tip using ``bzr pull``.  This allows you
  to recover if you realize you uncommitted the wrong thing.
  (John Arbash Meinel)

* Fix problems in accessing stacked repositories over ``bzr://``.
  (Martin Pool, #261315)

* ``SFTPTransport.readv()`` was accidentally using ``list += string``,
  which 'works', but adds each character separately to the list,
  rather than using ``list.append(string)``. Fixing this makes the
  SFTP transport a little bit faster (~20%) and use a bit less memory.
  (John Arbash Meinel)

* When reading index files, if we happen to read the whole file in a
  single request treat it as a ``_buffer_all`` request. This happens
  most often on small indexes over remote transports, where we default
  to reading 64kB. It saves a round trip for each small index during
  fetch operations. Also, if we have read more than 50% of an index
  file, trigger a ``_buffer_all`` on the next request. This works
  around some inefficiencies because reads don't fall neatly on page
  boundaries, so we would ignore those bytes, but request them again
  later. This could trigger a total read size of more than the whole
  file. (John Arbash Meinel)

Bug Fixes
*********

* ``bzr rm`` is now aliased to ``bzr del`` for the convenience of svn
  users. (Robert Collins, #205416)

* Catch the infamous "select/poll returned error" which occurs when
  pycurl try to send a body request to an HTTP/1.0 server which has
  already refused to handle the request. (Vincent Ladeuil, #225020)

* Fix ``ObjectNotLocked`` errors when using various commands
  (including ``bzr cat`` and ``bzr annotate``) in combination with a
  smart server URL.  (Andrew Bennetts, #237067)

* ``FTPTransport.stat()`` would return ``0000`` as the permission bits
  for the containing ``.bzr/`` directory (it does not implement
  permissions). This would cause us to set all subdirectories to
  ``0700`` and files to ``0600`` rather than leaving them unmodified.
  Now we ignore ``0000`` as the permissions and assume they are
  invalid. (John Arbash Meinel, #259855)

* Merging from a previously joined branch will no longer cause
  a traceback. (Jelmer Vernooij, #203376)

* Pack operations on windows network shares will work even with large
  files. (Robert Collins, #255656)

* Running ``bzr st PATH_TO_TREE`` will no longer suppress merge
  status. Status is also about 7% faster on mozilla sized trees
  when the path to the root of the tree has been given. Users of
  the internal ``show_tree_status`` function should be aware that
  the show_pending flag is now authoritative for showing pending
  merges, as it was originally. (Robert Collins, #225204)

* Set valid default _param_name for Option so that ListOption can embed
  '-' in names. (Vincent Ladeuil, #263249)

* Show proper error rather than traceback when an unknown revision
  id is specified to ``bzr cat-revision``. (Jelmer Vernooij, #175569)

* Trailing text in the dirstate file could cause the C dirstate parser
  to try to allocate an invalid amount of memory. We now properly
  check and test for parsing a dirstate with invalid trailing data.
  (John Arbash Meinel, #186014)

* Unexpected error responses from a smart server no longer cause the
  client to traceback.  (Andrew Bennetts, #263527)

* Use a Windows api function to get a Unicode host name, rather than
  assuming the host name is ascii.
  (Mark Hammond, John Arbash Meinel, #256550)

* ``WorkingTree4`` trees will now correctly report missing-and-new
  paths in the output of ``iter_changes``. (Robert Collins)

Documentation
*************

* Updated developer documentation.  (Martin Pool)

API Changes
***********

* Exporters now take 4 parameters. (Robert Collins)

* ``Tree.iter_changes`` will now return False for the content change
  field when a file is missing in the basis tree and not present in
  the target tree. Previously it returned True unconditionally.
  (Robert Collins)

* The deprecated ``Branch.abspath`` and unimplemented
  ``Branch.rename_one`` and ``Branch.move`` were removed. (Jelmer Vernooij)

* BzrDir.clone_on_transport implementations must now accept a stacked_on
  parameter.  (Aaron Bentley)

* BzrDir.cloning_metadir implementations must now take a require_stacking
  parameter.  (Aaron Bentley)

Testing
*******

* ``addCleanup`` now takes ``*arguments`` and ``**keyword_arguments``
  which are then passed to the cleanup callable as it is run. In
  addition, addCleanup no longer requires that the callables passed to
  it be unique. (Jonathan Lange)

* Fix some tests that fail on Windows because files are deleted while
  still in use.
  (Mark Hammond)

* ``selftest``'s ``--starting-with`` option can now use predefined
  prefixes so that one can say ``bzr selftest -s bp.loom`` instead of
  ``bzr selftest -s bzrlib.plugins.loom``. (Vincent Ladeuil)

* ``selftest``'s ``--starting-with`` option now accepts multiple values.
  (Vincent Ladeuil)

Internals
*********

* A new plugin interface, ``bzrlib.log.log_adapters``, has been added.
  This allows dynamic log output filtering by plugins.
  (Robert Collins)

* ``bzrlib.btree_index`` is now available, providing a b-tree index
  layer. The design is memory conservative (limited memory cache),
  faster to seek (approx 100 nodes per page, gives 100-way fan out),
  and stores compressed pages allowing more keys per page.
  (Robert Collins, John Arbash Meinel)

* ``bzrlib.diff.DiffTree.show_diff`` now skips changes where the kind
  is unknown in both source and target.
  (Robert Collins, Aaron Bentley)

* ``GraphIndexBuilder.add_node`` and ``BTreeBuilder`` have been
  streamlined a bit. This should make creating large indexes faster.
  (In benchmarking, it now takes less time to create a BTree index than
  it takes to read the GraphIndex one.) (John Arbash Meinel)

* Mail clients for `bzr send` are now listed in a registry.  This
  allows plugins to add new clients by registering them with
  ``bzrlib.mail_client.mail_client_registry``.  All of the built-in
  clients now use this mechanism.  (Neil Martinsen-Burrell)


bzr 1.6.1
#########

:Released: 2008-09-05

A couple regressions were found in the 1.6 release. There was a
performance issue when using ``bzr+ssh`` to branch large repositories,
and some problems with stacking and ``rich-root`` capable repositories.


bzr 1.6.1rc2
############

:Released: 2008-09-03

Bug Fixes
*********

* Copying between ``rich-root`` and ``rich-root-pack`` (and vice
  versa) was accidentally using the inter-model fetcher, instead of
  recognizing that both were 'rich root' formats.
  (John Arbash Meinel, #264321)


bzr 1.6.1rc1
############

:Released: 2008-08-29

This release fixes a few regressions found in the 1.6 client. Fetching
changes was using an O(N^2) buffering algorithm, so for large projects it
would cause memory thrashing. There is also a specific problem with the
``--1.6-rich-root`` format, which prevented stacking on top of
``--rich-root-pack`` repositories, and could allow users to accidentally
fetch experimental data (``-subtree``) without representing it properly.
The ``--1.6-rich-root`` format has been deprecated and users are
recommended to upgrade to ``--1.6.1-rich-root`` immediately.  Also we
re-introduced a workaround for users who have repositories with incorrect
nodes (not possible if you only used official releases).
I should also clarify that none of this is data loss level issues, but
still sufficient enough to warrant an updated release.

Bug Fixes
*********

* ``RemoteTransport.readv()`` was being inefficient about how it
  buffered the readv data and processed it. It would keep appending to
  the same string (causing many copies) and then pop bytes out of the
  start of the string (causing more copies).
  With this patch "bzr+ssh://local" can improve dramatically,
  especially for projects with large files.
  (John Arbash Meinel)

* Revision texts were always meant to be stored as fulltexts. There
  was a bug in a bzr.dev version that would accidentally create deltas
  when copying from a Pack repo to a Knit repo. This has been fixed,
  but to support those repositories, we know always request full texts
  for Revision texts. (John Arbash Meinel, #261339)

* The previous ``--1.6-rich-root`` format used an incorrect xml
  serializer, which would accidentally support fetching from a
  repository that supported subtrees, even though the local one would
  not. We deprecated that format, and introduced a new one that uses
  the correct serializer ``--1.6.1-rich-root``.
  (John Arbash Meinel, #262333)


bzr 1.6
#######

:Released: 2008-08-25

Finally, the long awaited bzr 1.6 has been released. This release includes
new features like Stacked Branches, improved weave merge, and an updated
server protocol (now on v3) which will allow for better cross version
compatibility. With this release we have deprecated Knit format
repositories, and recommend that users upgrade them, we will continue to
support reading and writing them for the forseeable future, but we will
not be tuning them for performance as pack repositories have proven to be
better at scaling. This will also be the first release to bundle
TortoiseBzr in the standalone Windows installer.


bzr 1.6rc5
##########

:Released: 2008-08-19

Bug Fixes
*********

* Disable automatic detection of stacking based on a containing
  directory of the target. It interacted badly with push, and needs a
  bit more work to get the edges polished before it should happen
  automatically. (John Arbash Meinel, #259275)
  (This change was reverted when merged to bzr.dev)


bzr 1.6rc4
##########

:Released: 2008-08-18

Bug Fixes
*********

* Fix a regression in knit => pack fetching.  We had a logic
  inversion, causing the fetch to insert fulltexts in random order,
  rather than preserving deltas.  (John Arbash Meinel, #256757)


bzr 1.6rc3
##########

:Released: 2008-08-14

Changes
*******

* Disable reading ``.bzrrules`` as a per-branch rule preferences
  file. The feature was not quite ready for a full release.
  (Robert Collins)

Improvements
************

* Update the windows installer to bundle TortoiseBzr and ``qbzr``
  into the standalone installer. This will be the first official
  windows release that installs Tortoise by default.
  (Mark Hammond)

Bug Fixes
*********

* Fix a regression in ``bzr+http`` support. There was a missing
  function (``_read_line``) that needed to be carried over from
  ``bzr+ssh`` support. (Andrew Bennetts)

* ``GraphIndex`` objects will internally read an entire index if more
  than 1/20th of their keyspace is requested in a single operation.
  This largely mitigates a performance regression in ``bzr log FILE``
  and completely corrects the performance regression in ``bzr log``.
  The regression was caused by removing an accomodation which had been
  supporting the index format in use. A newer index format is in
  development which is substantially faster. (Robert Collins)


bzr 1.6rc2
##########

:Released: 2008-08-13

This release candidate has a few minor bug fixes, and some regression
fixes for Windows.

Bug Fixes
*********

* ``bzr upgrade`` on remote branches accessed via bzr:// and
  bzr+ssh:// now works.  (Andrew Bennetts)

* Change the ``get_format_description()`` strings for
  ``RepositoryFormatKnitPack5`` et al to be single line messages.
  (Aaron Bentley)

* Fix for a regression on Win32 where we would try to call
  ``os.listdir()`` on a file and not catch the exception properly.
  (Windows raises a different exception.) This would manifest in
  places like ``bzr rm file`` or ``bzr switch``.
  (Mark Hammond, John Arbash Meinel)

* ``Inventory.copy()`` was failing to set the revision property for
  the root entry. (Jelmer Vernooij)

* sftp transport: added missing ``FileExists`` case to
  ``_translate_io_exception`` (Christophe Troestler, #123475)

* The help for ``bzr ignored`` now suggests ``bzr ls --ignored`` for
  scripting use. (Robert Collins, #3834)

* The default ``annotate`` logic will now always assign the
  last-modified value of a line to one of the revisions that modified
  it, rather than a merge revision. This would happen when both sides
  claimed to have modified the line resulting in the same text. The
  choice is arbitrary but stable, so merges in different directions
  will get the same results.  (John Arbash Meinel, #232188)


bzr 1.6rc1
##########

:Released: 2008-08-06

This release candidate for bzr 1.6 solidifies the new branch stacking
feature.  Bazaar now recommends that users upgrade all knit repositories,
because later formats are much faster.  However, we plan to continue read/write and
upgrade support for knit repostories for the forseeable future.  Several
other bugs and performance issues were fixed.

Changes
*******

* Knit format repositories are deprecated and bzr will now emit
  warnings whenever it encounters one.  Use ``bzr upgrade`` to upgrade
  knit repositories to pack format.  (Andrew Bennetts)

Improvements
************

* ``bzr check`` can now be told which elements at a location it should
  check.  (Daniel Watkins)

* Commit now supports ``--exclude`` (or ``-x``) to exclude some files
  from the commit. (Robert Collins, #3117)

* Fetching data between repositories that have the same model but no
  optimised fetcher will not reserialise all the revisions, increasing
  performance. (Robert Collins, John Arbash Meinel)

* Give a more specific error when target branch is not reachable.
  (James Westby)

* Implemented a custom ``walkdirs_utf8`` implementation for win32.
  This uses a pyrex extension to get direct access to the
  ``FindFirstFileW`` style apis, rather than using ``listdir`` +
  ``lstat``. Shows a very strong improvement in commands like
  ``status`` and ``diff`` which have to iterate the working tree.
  Anywhere from 2x-6x faster depending on the size of the tree (bigger
  trees, bigger benefit.) (John Arbash Meinel)

* New registry for log properties handles  and the method in
  LongLogFormatter to display the custom properties returned by the
  registered handlers. (Guillermo Gonzalez, #162469)

Bug Fixes
*********

* Add more tests that stacking does not create deltas spanning
  physical repository boundaries.
  (Martin Pool, #252428)

* Better message about incompatible repositories.
  (Martin Pool, #206258)

* ``bzr branch --stacked`` ensures the destination branch format can
  support stacking, even if the origin does not.
  (Martin Pool)

* ``bzr export`` no longer exports ``.bzrrules``.
  (Ian Clatworthy)

* ``bzr serve --directory=/`` now correctly allows the whole
  filesystem to be accessed on Windows, not just the root of the drive
  that Python is running from.
  (Adrian Wilkins, #240910)

* Deleting directories by hand before running ``bzr rm`` will not
  cause subsequent errors in ``bzr st`` and ``bzr commit``.
  (Robert Collins, #150438)

* Fix a test case that was failing if encoding wasn't UTF-8.
  (John Arbash Meinel, #247585)

* Fix "no buffer space available" error when branching with the new
  smart server protocol to or from Windows.
  (Andrew Bennetts, #246180)

* Fixed problem in branching from smart server.
  (#249256, Michael Hudson, Martin Pool)

* Handle a file turning in to a directory in TreeTransform.
  (James Westby, #248448)

API Changes
***********

* ``MutableTree.commit`` has an extra optional keywork parameter
  ``exclude`` that will be unconditionally supplied by the command
  line UI - plugins that add tree formats may need an update.
  (Robert Collins)

* The API minimum version for plugin compatibility has been raised to
  1.6 - there are significant changes throughout the code base.
  (Robert Collins)

* The generic fetch code now uses three attributes on Repository objects
  to control fetch. The streams requested are controlled via :
  ``_fetch_order`` and ``_fetch_uses_deltas``. Setting these
  appropriately allows different repository implementations to recieve
  data in their optimial form. If the ``_fetch_reconcile`` is set then
  a reconcile operation is triggered at the end of the fetch.
  (Robert Collins)

* The ``put_on_disk`` and ``get_tar_item`` methods in
  ``InventoryEntry`` were deprecated. (Ian Clatworthy)

* ``Repository.is_shared`` doesn't take a read lock. It didn't
  need one in the first place (nobody cached the value, and
  ``RemoteRepository`` wasn't taking one either). This saves a round
  trip when probing Pack repositories, as they read the ``pack-names``
  file when locked. And during probe, locking the repo isn't very
  useful. (John Arbash Meinel)

Internals
*********

* ``bzrlib.branchbuilder.BranchBuilder`` is now much more capable of
  putting together a real history without having to create a full
  WorkingTree. It is recommended that tests that are not directly
  testing the WorkingTree use BranchBuilder instead.  See
  ``BranchBuilder.build_snapshot`` or
  ``TestCaseWithMemoryTree.make_branch_builder``.  (John Arbash Meinel)

* ``bzrlib.builtins.internal_tree_files`` broken into two giving a new
  helper ``safe_relpath_files`` - used by the new ``exclude``
  parameter to commit. (Robert Collins)

* Make it easier to introduce new WorkingTree formats.
  (Ian Clatworthy)

* The code for exporting trees was refactored not to use the
  deprecated ``InventoryEntry`` methods. (Ian Clatworthy)

* RuleSearchers return () instead of [] now when there are no matches.
  (Ian Clatworthy)


bzr 1.6beta3
############

:Released: 2008-07-17

This release adds a new 'stacked branches' feature allowing branches to
share storage without being in the same repository or on the same machine.
(See the user guide for more details.)  It also adds a new hook, improved
weaves, aliases for related locations, faster bzr+ssh push, and several
bug fixes.

Features
********

* New ``pre_change_branch_tip`` hook that is called before the
  branch tip is moved, while the branch is write-locked.  See the User
  Reference for signature details.  (Andrew Bennetts)

* Rule-based preferences can now be defined for selected files in
  selected branches, allowing commands and plugins to provide
  custom behaviour for files matching defined patterns.
  See ``Rule-based preferences`` (part of ``Configuring Bazaar``)
  in the User Guide and ``bzr help rules`` for more information.
  (Ian Clatworthy)

* Sites may suggest a branch to stack new branches on.  (Aaron Bentley)

* Stacked branches are now supported. See ``bzr help branch`` and
  ``bzr help push``.  Branches must be in the ``development1`` format
  to stack, though the stacked-on branch can be of any format.
  (Robert Collins)

Improvements
************

* ``bzr export --format=tgz --root=NAME -`` to export a gzipped tarball
  to stdout; also ``tar`` and ``tbz2``.
  (Martin Pool)

* ``bzr (re)merge --weave`` will now use a standard Weave algorithm,
  rather than the annotation-based merge it was using. It does so by
  building up a Weave of the important texts, without needing to build
  the full ancestry. (John Arbash Meinel, #238895)

* ``bzr send`` documents and better supports ``emacsclient`` (proper
  escaping of mail headers and handling of the MUA Mew).
  (Christophe Troestler)

* Remembered locations can be specified by aliases, e.g. :parent, :public,
  :submit.  (Aaron Bentley)

* The smart protocol now has improved support for setting branches'
  revision info directly.  This makes operations like push
  faster.  The new request method name is
  ``Branch.set_last_revision_ex``.  (Andrew Bennetts)

Bug Fixes
*********

* Bazaar is now able to be a client to the web server of IIS 6 and 7.
  The broken implementations of RFC822 in Python and RFC2046 in IIS
  combined with boundary-line checking in Bazaar previously made this
  impossible. (NB, IIS 5 does not suffer from this problem).
  (Adrian Wilkins, #247585)

* ``bzr log --long`` with a ghost in your mainline now handles that
  ghost properly. (John Arbash Meinel, #243536)

* ``check`` handles the split-up .bzr layout correctly, so no longer
  requires a branch to be present.
  (Daniel Watkins, #64783)

* Clearer message about how to set the PYTHONPATH if bzrlib can't be
  loaded.
  (Martin Pool, #205230)

* Errors about missing libraries are now shown without a traceback,
  and with a suggestion to install the library.  The full traceback is
  still in ``.bzr.log`` and can be shown with ``-Derror``.
  (Martin Pool, #240161)

* Fetch from a stacked branch copies all required data.
  (Aaron Bentley, #248506)

* Handle urls such as ftp://user@host.com@www.host.com where the user
  name contains an @.
  (Neil Martinsen-Burrell, #228058)

* ``needs_read_lock`` and ``needs_write_lock`` now suppress an error during
  ``unlock`` if there was an error in the original function. This helps
  most when there is a failure with a smart server action, since often the
  connection closes and we cannot unlock.
  (Andrew Bennetts, John Arbash Meinel, #125784)

* Obsolete hidden command ``bzr fetch`` removed.
  (Martin Pool, #172870)

* Raise the correct exception when doing ``-rbefore:0`` or ``-c0``.
  (John Arbash Meinel, #239933)

* You can now compare file revisions in Windows diff programs from
  Cygwin Bazaar.
  (Matt McClure, #209281)

* revision_history now tolerates mainline ghosts for Branch format 6.
  (Aaron Bentley, #235055)

* Set locale from environment for third party libs.
  (Martin von Gagern, #128496)

Documentation
*************

* Added *Using stacked branches* to the User Guide.
  (Ian Clatworthy)

* Updated developer documentation.
  (Martin Pool)

Testing
*******

* ``-Dmemory`` will cause /proc/PID/status to be catted before bzr
  exits, allowing low-key analysis of peak memory use. (Robert Collins)

* ``TestCaseWithTransport.make_branch_and_tree`` tries harder to return
  a tree with a ``branch`` attribute of the right format.  This was
  preventing some ``RemoteBranch`` tests from actually running with
  ``RemoteBranch`` instances.  (Andrew Bennetts)

API Changes
***********

* Removed ``Repository.text_store``, ``control_store``, etc.  Instead,
  there are new attributes ``texts, inventories, revisions,
  signatures``, each of which is a ``VersionedFiles``.  See the
  Repository docstring for more details.
  (Robert Collins)

* ``Branch.pull`` now accepts an ``_override_hook_target`` optional
  parameter.  If you have a subclass of ``Branch`` that overrides
  ``pull`` then you should add this parameter.  (Andrew Bennetts)

* ``bzrlib.check.check()`` has been deprecated in favour of the more
  aptly-named ``bzrlib.check.check_branch()``.
  (Daniel Watkins)

* ``Tree.print_file`` and ``Repository.print_file`` are deprecated.
  These methods are bad APIs because they write directly to sys.stdout.
  bzrlib does not use them internally, and there are no direct tests
  for them. (Alexander Belchenko)

Internals
*********

* ``cat`` command no longer uses ``Tree.print_file()`` internally.
  (Alexander Belchenko)

* New class method ``BzrDir.open_containing_tree_branch_or_repository``
  which eases the discovery of the tree, the branch and the repository
  containing a given location.
  (Daniel Watkins)

* New ``versionedfile.KeyMapper`` interface to abstract out the access to
  underlying .knit/.kndx etc files in repositories with partitioned
  storage. (Robert Collins)

* Obsolete developer-use command ``weave-join`` has been removed.
  (Robert Collins)

* ``RemoteToOtherFetcher`` and ``get_data_stream_for_search`` removed,
  to support new ``VersionedFiles`` layering.
  (Robert Collins)


bzr 1.6beta2
############

:Released: 2008-06-10

This release contains further progress towards our 1.6 goals of shallow
repositories, and contains a fix for some user-affecting bugs in the
repository layer.  Building working trees during checkout and branch is
now faster.

Bug Fixes
*********

* Avoid KnitCorrupt error extracting inventories from some repositories.
  (The data is not corrupt; an internal check is detecting a problem
  reading from the repository.)
  (Martin Pool, Andrew Bennetts, Robert Collins, #234748)

* ``bzr status`` was breaking if you merged the same revision twice.
  (John Arbash Meinel, #235407)

* Fix infinite loop consuming 100% CPU when a connection is lost while
  reading a response body via the smart protocol v1 or v2.
  (Andrew Bennetts)

* Inserting a bundle which changes the contents of a file with no trailing
  end of line, causing a knit snapshot in a 'knits' repository will no longer
  cause KnitCorrupt. (Robert Collins)

* ``RemoteBranch.pull`` needs to return the ``self._real_branch``'s
  pull result. It was instead just returning None, which breaks ``bzr
  pull``. (John Arbash Meinel, #238149)

* Sanitize branch nick before using it as an attachment filename in
  ``bzr send``. (Lukáš Lalinský, #210218)

* Squash ``inv_entry.symlink_target`` to a plain string when
  generating DirState details. This prevents from getting a
  ``UnicodeError`` when you have symlinks and non-ascii filenames.
  (John Arbash Meinel, #135320)

Improvements
************

* Added the 'alias' command to set/unset and display aliases. (Tim Penhey)

* ``added``, ``modified``, and ``unknowns`` behaviour made consistent (all three
  now quote paths where required). Added ``--null`` option to ``added`` and
  ``modified`` (for null-separated unknowns, use ``ls --unknown --null``)
  (Adrian Wilkins)

* Faster branching (1.09x) and lightweight checkouts (1.06x) on large trees.
  (Ian Clatworthy, Aaron Bentley)

Documentation
*************

* Added *Bazaar Zen* section to the User Guide. (Ian Clatworthy)

Testing
*******

* Fix the test HTTPServer to be isolated from chdir calls made while it is
  running, allowing it to be used in blackbox tests. (Robert Collins)

API Changes
***********

* ``WorkingTree.set_parent_(ids/trees)`` will now filter out revisions
  which are in the ancestry of other revisions. So if you merge the same
  tree twice, or merge an ancestor of an existing merge, it will only
  record the newest. (If you merge a descendent, it will replace its
  ancestor). (John Arbash Meinel, #235407)

* ``RepositoryPolicy.__init__`` now requires stack_on and stack_on_pwd,
  through the derived classes do not.  (Aaron Bentley)

Internals
*********

* ``bzrlib.bzrdir.BzrDir.sprout`` now accepts ``stacked`` to control
  creating stacked branches. (Robert Collins)

* Knit record serialisation is now stricter on what it will accept, to
  guard against potential internal bugs, or broken input. (Robert Collins)

bzr 1.6beta1
############

:Released: 2008-06-02

Commands that work on the revision history such as push, pull, missing,
uncommit and log are now substantially faster.  This release adds a
translation of some of the user documentation into Spanish.  (Contributions of
other translations would be very welcome.)  Bazaar 1.6beta1 adds a new network
protocol which is used by default and which allows for more efficient transfers
and future extensions.


Notes When Upgrading
********************

* There is a new version of the network protocol used for bzr://, bzr+ssh://
  and bzr+http:// connections.  This will allow more efficient requests and
  responses, and more graceful fallback when a server is too old to
  recognise a request from a more recent client.  Bazaar 1.6 will
  interoperate with 0.16 and later versions, but servers should be upgraded
  when possible.  Bazaar 1.6 no longer interoperates with 0.15 and earlier via
  these protocols.  Use alternatives like SFTP or upgrade those servers.
  (Andrew Bennetts, #83935)

Changes
*******

* Deprecation warnings will not be suppressed when running ``bzr selftest``
  so that developers can see if their code is using deprecated functions.
  (John Arbash Meinel)

Features
********

* Adding ``-Derror`` will now display a traceback when a plugin fails to
  load. (James Westby)

Improvements
************

* ``bzr branch/push/pull -r XXX`` now have a helper function for finding
  the revno of the new revision (``Graph.find_distance_to_null``). This
  should make something like ``bzr branch -r -100`` in a shared, no-trees
  repository much snappier. (John Arbash Meinel)

* ``bzr log --short -r X..Y`` no longer needs to access the full revision
  history. This makes it noticeably faster when logging the last few
  revisions. (John Arbash Meinel)

* ``bzr ls`` now accepts ``-V`` as an alias for ``--versioned``.
  (Jerad Cramp, #165086)

* ``bzr missing`` uses the new ``Graph.find_unique_ancestors`` and
  ``Graph.find_differences`` to determine missing revisions without having
  to search the whole ancestry. (John Arbash Meinel, #174625)

* ``bzr uncommit`` now uses partial history access, rather than always
  extracting the full revision history for a branch. This makes it
  resolve the appropriate revisions much faster (in testing it drops
  uncommit from 1.5s => 0.4s). It also means ``bzr log --short`` is one
  step closer to not using full revision history.
  (John Arbash Meinel, #172649)

Bugfixes
********

* ``bzr merge --lca`` should handle when two revisions have no common
  ancestor other than NULL_REVISION. (John Arbash Meinel, #235715)

* ``bzr status`` was breaking if you merged the same revision twice.
  (John Arbash Meinel, #235407)

* ``bzr push`` with both ``--overwrite`` and ``-r NNN`` options no longer
  fails.  (Andrew Bennetts, #234229)

* Correctly track the base URL of a smart medium when using bzr+http://
  URLs, which was causing spurious "No repository present" errors with
  branches in shared repositories accessed over bzr+http.
  (Andrew Bennetts, #230550)

* Define ``_remote_is_at_least_1_2`` on ``SmartClientMedium`` so that all
  implementations have the attribute.  Fixes 'PyCurlTransport' object has no
  attribute '_remote_is_at_least_1_2' attribute errors.
  (Andrew Bennetts, #220806)

* Failure to delete an obsolete pack file should just give a warning
  message, not a fatal error.  It may for example fail if the file is still
  in use by another process.
  (Martin Pool)

* Fix MemoryError during large fetches over HTTP by limiting the amount of
  data we try to read per ``recv`` call.  The problem was observed with
  Windows and a proxy, but might affect other environments as well.
  (Eric Holmberg, #215426)

* Handle old merge directives correctly in Merger.from_mergeable.  Stricter
  get_parent_map requirements exposed a latent bug here.  (Aaron Bentley)

* Issue a warning and ignore passwords declared in authentication.conf when
  used for an ssh scheme (sftp or bzr+ssh).
  (Vincent Ladeuil, #203186)

* Make both http implementations raise appropriate exceptions on 403
  Forbidden when POSTing smart requests.
  (Vincent Ladeuil, #230223)

* Properly *title* header names in http requests instead of capitalizing
  them.
  (Vincent Ladeuil, #229076)

* The "Unable to obtain lock" error message now also suggests using
  ``bzr break-lock`` to fix it.  (Martin Albisetti, #139202)

* Treat an encoding of '' as ascii; this can happen when bzr is run
  under vim on Mac OS X.
  (Neil Martinsen-Burrell)

* ``VersionedFile.make_mpdiffs()`` was raising an exception that wasn't in
  scope. (Daniel Fischer #235687)

Documentation
*************

* Added directory structure and started translation of docs in spanish.
  (Martin Albisetti, Lucio Albenga)

* Incorporate feedback from Jelmer Vernooij and Neil Martinsen-Burrell
  on the plugin and integration chapters of the User Guide.
  (Ian Clatworthy)

* More Bazaar developer documentation about packaging and release process,
  and about use of Python reprs.
  (Martin Pool, Martin Albisetti)

* Updated Tortise strategy document. (Mark Hammond)

Testing
*******

* ``bzrlib.tests.adapt_tests`` was broken and unused - it has been fixed.
  (Robert Collins)

* Fix the test HTTPServer to be isolated from chdir calls made while it is
  running, allowing it to be used in blackbox tests. (Robert Collins)

* New helper function for splitting test suites
  ``split_suite_by_condition``. (Robert Collins)

Internals
*********

* ``Branch.missing_revisions`` has been deprecated. Similar functionality
  can be obtained using ``bzrlib.missing.find_unmerged``. The api was
  fairly broken, and the function was unused, so we are getting rid of it.
  (John Arbash Meinel)

API Changes
***********

* ``Branch.abspath`` is deprecated; use the Tree or Transport
  instead.  (Martin Pool)

* ``Branch.update_revisions`` now takes an optional ``Graph``
  object. This can be used by ``update_revisions`` when it is
  checking ancestry, and allows callers to prefer request to go to a
  local branch.  (John Arbash Meinel)

* Branch, Repository, Tree and BzrDir should expose a Transport as an
  attribute if they have one, rather than having it indirectly accessible
  as ``.control_files._transport``.  This doesn't add a requirement
  to support a Transport in cases where it was not needed before;
  it just simplifies the way it is reached.  (Martin Pool)

* ``bzr missing --mine-only`` will return status code 0 if you have no
  new revisions, but the remote does. Similarly for ``--theirs-only``.
  The new code only checks one side, so it doesn't know if the other
  side has changes. This seems more accurate with the request anyway.
  It also changes the output to print '[This|Other] branch is up to
  date.' rather than displaying nothing.  (John Arbash Meinel)

* ``LockableFiles.put_utf8``, ``put_bytes`` and ``controlfilename``
  are now deprecated in favor of using Transport operations.
  (Martin Pool)

* Many methods on ``VersionedFile``, ``Repository`` and in
  ``bzrlib.revision``  deprecated before bzrlib 1.5 have been removed.
  (Robert Collins)

* ``RevisionSpec.wants_revision_history`` can be set to False for a given
  ``RevisionSpec``. This will disable the existing behavior of passing in
  the full revision history to ``self._match_on``. Useful for specs that
  don't actually need access to the full history. (John Arbash Meinel)

* The constructors of ``SmartClientMedium`` and its subclasses now require a
  ``base`` parameter.  ``SmartClientMedium`` implementations now also need
  to provide a ``remote_path_from_transport`` method.  (Andrew Bennetts)

* The default permissions for creating new files and directories
  should now be obtained from ``BzrDir._get_file_mode()`` and
  ``_get_dir_mode()``, rather than from LockableFiles.  The ``_set_file_mode``
  and ``_set_dir_mode`` variables on LockableFiles which were advertised
  as a way for plugins to control this are no longer consulted.
  (Martin Pool)

* ``VersionedFile.join`` is deprecated. This method required local
  instances of both versioned file objects and was thus hostile to being
  used for streaming from a smart server. The new get_record_stream and
  insert_record_stream are meant to efficiently replace this method.
  (Robert Collins)

* ``WorkingTree.set_parent_(ids/trees)`` will now filter out revisions
  which are in the ancestry of other revisions. So if you merge the same
  tree twice, or merge an ancestor of an existing merge, it will only
  record the newest. (If you merge a descendent, it will replace its
  ancestor). (John Arbash Meinel, #235407)

* ``WorkingTreeFormat2.stub_initialize_remote`` is now private.
  (Martin Pool)


bzr 1.5
#######

:Released: 2008-05-16

This release of Bazaar includes several updates to the documentation, and fixes
to prepare for making rich root support the default format. Many bugs have been
squashed, including fixes to log, bzr+ssh inter-operation with older servers.

Changes
*******

* Suppress deprecation warnings when bzrlib is a 'final' release. This way
  users of packaged software won't be bothered with DeprecationWarnings,
  but developers and testers will still see them. (John Arbash Meinel)

Documentation
*************

* Incorporate feedback from Jelmer Vernooij and Neil Martinsen-Burrell
  on the plugin and integration chapters of the User Guide.
  (Ian Clatworthy)


bzr 1.5rc1
##########

:Released: 2008-05-09

Changes
*******

* Broader support of GNU Emacs mail clients. Set
  ``mail_client=emacsclient`` in your bazaar.conf and ``send`` will pop the
  bundle in a mail buffer according to the value of ``mail-user-agent``
  variable. (Xavier Maillard)

Improvements
************

* Diff now handles revision specs like "branch:" and "submit:" more
  efficiently.  (Aaron Bentley, #202928)

* More friendly error given when attempt to start the smart server
  on an address already in use. (Andrea Corbellini, #200575)

* Pull completes much faster when there is nothing to pull.
  (Aaron Bentley)

Bugfixes
********

* Authentication.conf can define sections without password.
  (Vincent Ladeuil, #199440)

* Avoid muttering every time a child update does not cause a progress bar
  update. (John Arbash Meinel, #213771)

* ``Branch.reconcile()`` is now implemented. This allows ``bzr reconcile``
  to fix when a Branch has a non-canonical mainline history. ``bzr check``
  also detects this condition. (John Arbash Meinel, #177855)

* ``bzr log -r ..X bzr://`` was failing, because it was getting a request
  for ``revision_id=None`` which was not a string.
  (John Arbash Meinel, #211661)

* ``bzr commit`` now works with Microsoft's FTP service.
  (Andreas Deininger)

* Catch definitions outside sections in authentication.conf.
  (Vincent Ladeuil, #217650)

* Conversion from non-rich-root to rich-root(-pack) updates inventory
  sha1s, even when bundles are used.  (Aaron Bentley, #181391)

* Conversion from non-rich-root to rich-root(-pack) works correctly even
  though search keys are not topologically sorted.  (Aaron Bentley)

* Conversion from non-rich-root to rich-root(-pack) works even when a
  parent revision has a different root id.  (Aaron Bentley, #177874)

* Disable strace testing until strace is fixed (see bug #103133) and emit a
  warning when selftest ends to remind us of leaking tests.
  (Vincent Ladeuil, #226769)

* Fetching all revisions from a repository does not cause pack collisions.
  (Robert Collins, Aaron Bentley, #212908)

* Fix error about "attempt to add line-delta in non-delta knit".
  (Andrew Bennetts, #217701)

* Pushing a branch in "dirstate" format (Branch5) over bzr+ssh would break
  if the remote server was < version 1.2. This was due to a bug in the
  RemoteRepository.get_parent_map() fallback code.
  (John Arbash Meinel, #214894)

* Remove leftover code in ``bzr_branch`` that inappropriately creates
  a ``branch-name`` file in the branch control directory.
  (Martin Pool)

* Set SO_REUSEADDR on server sockets of ``bzr serve`` to avoid problems
  rebinding the socket when starting the server a second time.
  (John Arbash Meinel, Martin Pool, #164288)

* Severe performance degradation in fetching from knit repositories to
  knits and packs due to parsing the entire revisions.kndx on every graph
  walk iteration fixed by using the Repository.get_graph API.  There was
  another regression in knit => knit fetching which re-read the index for
  every revision each side had in common.
  (Robert Collins, John Arbash Meinel)

* When logging the changes to a particular file, there was a bug if there
  were ghosts in the revision ancestry. (John Arbash Meinel, #209948)

* xs4all's ftp server returns a temporary error when trying to list an
  empty directory, rather than returning an empty list. Adding a
  workaround so that we don't get spurious failures.
  (John Arbash Meinel, #215522)

Documentation
*************

* Expanded the User Guide to include new chapters on popular plugins and
  integrating Bazaar into your environment. The *Best practices* chapter
  was renamed to *Miscellaneous topics* as suggested by community
  feedback as well. (Ian Clatworthy)

* Document outlining strategies for TortoiseBzr. (Mark Hammond)

* Improved the documentation on hooks. (Ian Clatworthy)

* Update authentication docs regarding ssh agents.
  (Vincent Ladeuil, #183705)

Testing
*******

* Add ``thread_name_suffix`` parameter to SmartTCPServer_for_testing, to
  make it easy to identify which test spawned a thread with an unhandled
  exception. (Andrew Bennetts)

* New ``--debugflag``/``-E`` option to ``bzr selftest`` for setting
  options for debugging tests, these are complementary to the -D
  options.  The ``-Dselftest_debug`` global option has been replaced by the
  ``-E=allow_debug`` option for selftest. (Andrew Bennetts)

* Parameterised test ids are preserved correctly to aid diagnosis of test
  failures. (Robert Collins, Andrew Bennetts)

* selftest now accepts --starting-with <id> to load only the tests whose id
  starts with the one specified. This greatly speeds up running the test
  suite on a limited set of tests and can be used to run the tests for a
  single module, a single class or even a single test.  (Vincent Ladeuil)

* The test suite modules have been modified to define load_tests() instead
  of test_suite(). That speeds up selective loading (via --load-list)
  significantly and provides many examples on how to migrate (grep for
  load_tests).  (Vincent Ladeuil)

Internals
*********

* ``Hooks.install_hook`` is now deprecated in favour of
  ``Hooks.install_named_hook`` which adds a required ``name`` parameter, to
  avoid having to call ``Hooks.name_hook``. (Daniel Watkins)

* Implement xml8 serializer.  (Aaron Bentley)

* New form ``@deprecated_method(deprecated_in(1, 5, 0))`` for making
  deprecation wrappers.  (Martin Pool)

* ``Repository.revision_parents`` is now deprecated in favour of
  ``Repository.get_parent_map([revid])[revid]``. (Jelmer Vernooij)

* The Python ``assert`` statement is no longer used in Bazaar source, and
  a test checks this.  (Martin Pool)

API Changes
***********

* ``bzrlib.status.show_pending_merges`` requires the repository to be
  locked by the caller. Callers should have been doing it anyway, but it
  will now raise an exception if they do not. (John Arbash Meinel)

* Repository.get_data_stream, Repository.get_data_stream_for_search(),
  Repository.get_deltas_for_revsions(), Repository.revision_trees(),
  Repository.item_keys_introduced_by() no longer take read locks.
  (Aaron Bentley)

* ``LockableFiles.get_utf8`` and ``.get`` are deprecated, as a start
  towards removing LockableFiles and ``.control_files`` entirely.
  (Martin Pool)

* Methods deprecated prior to 1.1 have been removed.
  (Martin Pool)


bzr 1.4 
#######

:Released: 2008-04-28

This release of Bazaar includes handy improvements to the speed of log and
status, new options for several commands, improved documentation, and better
hooks, including initial code for server-side hooks.  A number of bugs have
been fixed, particularly in interoperability between different formats or
different releases of Bazaar over there network.  There's been substantial
internal work in both the repository and network code to enable new features
and faster performance.

Bug Fixes
*********

* Pushing a branch in "dirstate" format (Branch5) over bzr+ssh would break
  if the remote server was < version 1.2.  This was due to a bug in the
  RemoteRepository.get_parent_map() fallback code.
  (John Arbash Meinel, Andrew Bennetts, #214894)


bzr 1.4rc2
##########

:Released: 2008-04-21

Bug Fixes
*********

* ``bzr log -r ..X bzr://`` was failing, because it was getting a request
  for ``revision_id=None`` which was not a string.
  (John Arbash Meinel, #211661)

* Fixed a bug in handling ghost revisions when logging changes in a
  particular file.  (John Arbash Meinel, #209948)

* Fix error about "attempt to add line-delta in non-delta knit".
  (Andrew Bennetts, #205156)

* Fixed performance degradation in fetching from knit repositories to
  knits and packs due to parsing the entire revisions.kndx on every graph
  walk iteration fixed by using the Repository.get_graph API.  There was
  another regression in knit => knit fetching which re-read the index for
  every revision each side had in common.
  (Robert Collins, John Arbash Meinel)


bzr 1.4rc1
##########

:Released: 2008-04-11

Changes
*******

* bzr main script cannot be imported (Benjamin Peterson)

* On Linux bzr additionally looks for plugins in arch-independent site
  directory. (Toshio Kuratomi)

* The ``set_rh`` branch hook is now deprecated. Please migrate
  any plugins using this hook to use an alternative, e.g.
  ``post_change_branch_tip``. (Ian Clatworthy)

* When a plugin cannot be loaded as the file path is not a valid
  python module name bzr will now strip a ``bzr_`` prefix from the
  front of the suggested name, as many plugins (e.g. bzr-svn)
  want to be installed without this prefix. It is a common mistake
  to have a folder named "bzr-svn" for that plugin, especially
  as this is what bzr branch lp:bzr-svn will give you. (James Westby,
  Andrew Cowie)

* UniqueIntegerBugTracker now appends bug-ids instead of joining
  them to the base URL. Plugins that register bug trackers may
  need a trailing / added to the base URL if one is not already there.
  (James Wesby, Andrew Cowie)

Features
********

* Added start_commit hook for mutable trees. (Jelmer Vernooij, #186422)

* ``status`` now accepts ``--no-pending`` to show the status without
  listing pending merges, which speeds up the command a lot on large
  histories.  (James Westby, #202830)

* New ``post_change_branch_tip`` hook that is called after the
  branch tip is moved but while the branch is still write-locked.
  See the User Reference for signature details.
  (Ian Clatworthy, James Henstridge)

* Reconfigure can convert a branch to be standalone or to use a shared
  repository.  (Aaron Bentley)

Improvements
************

* The smart protocol now has support for setting branches' revision info
  directly.  This should make operations like push slightly faster, and is a
  step towards server-side hooks.  The new request method name is
  ``Branch.set_last_revision_info``.  (Andrew Bennetts)

* ``bzr commit --fixes`` now recognises "gnome" as a tag by default.
  (James Westby, Andrew Cowie)

* ``bzr switch`` will attempt to find branches to switch to relative to the
  current branch. E.g. ``bzr switch branchname`` will look for
  ``current_branch/../branchname``. (Robert Collins, Jelmer Vernooij,
  Wouter van Heyst)

* Diff is now more specific about execute-bit changes it describes
  (Chad Miller)

* Fetching data over HTTP is a bit faster when urllib is used.  This is done
  by forcing it to recv 64k at a time when reading lines in HTTP headers,
  rather than just 1 byte at a time.  (Andrew Bennetts)

* Log --short and --line are much faster when -r is not specified.
  (Aaron Bentley)

* Merge is faster.  We no longer check a file's existence unnecessarily
  when merging the execute bit.  (Aaron Bentley)

* ``bzr status`` on an explicit list of files no longer shows pending
  merges, making it much faster on large trees. (John Arbash Meinel)

* The launchpad directory service now warns the user if they have not set
  their launchpad login and are trying to resolve a URL using it, just
  in case they want to do a write operation with it.  (James Westby)

* The smart protocol client is slightly faster, because it now only queries
  the server for the protocol version once per connection.  Also, the HTTP
  transport will now automatically probe for and use a smart server if
  one is present.  You can use the new ``nosmart+`` transport decorator
  to get the old behaviour.  (Andrew Bennetts)

* The ``version`` command takes a ``--short`` option to print just the
  version number, for easier use in scripts.  (Martin Pool)

* Various operations with revision specs and commands that calculate
  revnos and revision ids are faster.  (John A. Meinel, Aaron Bentley)

Bugfixes
********

* Add ``root_client_path`` parameter to SmartWSGIApp and
  SmartServerRequest.  This makes it possible to publish filesystem
  locations that don't exactly match URL paths. SmartServerRequest
  subclasses should use the new ``translate_client_path`` and
  ``transport_from_client_path`` methods when dealing with paths received
  from a client to take this into account.  (Andrew Bennetts, #124089)

* ``bzr mv a b`` can be now used also to rename previously renamed
  directories, not only files. (Lukáš Lalinský, #107967)

* ``bzr uncommit --local`` can now remove revisions from the local
  branch to be symmetric with ``bzr commit --local``.
  (John Arbash Meinel, #93412)

* Don't ask for a password if there is no real terminal.
  (Alexander Belchenko, #69851)

* Fix a bug causing a ValueError crash in ``parse_line_delta_iter`` when
  fetching revisions from a knit to pack repository or vice versa using
  bzr:// (including over http or ssh).
  (#208418, Andrew Bennetts, Martin Pool, Robert Collins)

* Fixed ``_get_line`` in ``bzrlib.smart.medium``, which was buggy.  Also
  fixed ``_get_bytes`` in the same module to use the push back buffer.
  These bugs had no known impact in normal use, but were problematic for
  developers working on the code, and were likely to cause real bugs sooner
  or later.  (Andrew Bennetts)

* Implement handling of basename parameter for DefaultMail.  (James Westby)

* Incompatibility with Paramiko versions newer than 1.7.2 was fixed.
  (Andrew Bennetts, #213425)

* Launchpad locations (lp: URLs) can be pulled.  (Aaron Bentley, #181945)

* Merges that add files to deleted root directories complete.  They
  do create conflicts.  (Aaron Bentley, #210092)

* vsftp's return ``550 RNFR command failed.`` supported.
  (Marcus Trautwig, #129786)

Documentation
*************

* Improved documentation on send/merge relationship. (Peter Schuller)

* Minor fixes to the User Guide. (Matthew Fuller)

* Reduced the evangelism in the User Guide. (Ian Clatworthy)

* Added Integrating with Bazaar document for developers (Martin Albisetti)

API Breaks
**********

* Attempting to pull data from a ghost aware repository (e.g. knits) into a
  non-ghost aware repository such as weaves will now fail if there are
  ghosts.  (Robert Collins)

* ``KnitVersionedFile`` no longer accepts an ``access_mode`` parameter, and
  now requires the ``index`` and ``access_method`` parameters to be
  supplied. A compatible shim has been kept in the new function
  ``knit.make_file_knit``. (Robert Collins)

* Log formatters must now provide log_revision instead of show and
  show_merge_revno methods. The latter had been deprecated since the 0.17
  release. (James Westby)

* ``LoopbackSFTP`` is now called ``SocketAsChannelAdapter``.
  (Andrew Bennetts)

* ``osutils.backup_file`` is removed. (Alexander Belchenko)

* ``Repository.get_revision_graph`` is deprecated, with no replacement
  method. The method was size(history) and not desirable. (Robert Collins)

* ``revision.revision_graph`` is deprecated, with no replacement function.
  The function was size(history) and not desirable. (Robert Collins)

* ``Transport.get_shared_medium`` is deprecated.  Use
  ``Transport.get_smart_medium`` instead.  (Andrew Bennetts)

* ``VersionedFile`` factories now accept a get_scope parameter rather
  than using a call to ``transaction_finished``, allowing the removal of
  the fixed list of versioned files per repository. (Robert Collins)

* ``VersionedFile.annotate_iter`` is deprecated. While in principle this
  allowed lower memory use, all users of annotations wanted full file
  annotations, and there is no storage format suitable for incremental
  line-by-line annotation. (Robert Collins)

* ``VersionedFile.clone_text`` is deprecated. This performance optimisation
  is no longer used - reading the content of a file that is undergoing a
  file level merge to identical state on two branches is rare enough, and
  not expensive enough to special case. (Robert Collins)

* ``VersionedFile.clear_cache`` and ``enable_cache`` are deprecated.
  These methods added significant complexity to the ``VersionedFile``
  implementation, but were only used for optimising fetches from knits -
  which can be done from outside the knit layer, or via a caching
  decorator. As knits are not the default format, the complexity is no
  longer worth paying. (Robert Collins)

* ``VersionedFile.create_empty`` is removed. This method presupposed a
  sensible mapping to a transport for individual files, but pack backed
  versioned files have no such mapping. (Robert Collins)

* ``VersionedFile.get_graph`` is deprecated, with no replacement method.
  The method was size(history) and not desirable. (Robert Collins)

* ``VersionedFile.get_graph_with_ghosts`` is deprecated, with no
  replacement method.  The method was size(history) and not desirable.
  (Robert Collins)

* ``VersionedFile.get_parents`` is deprecated, please use
  ``VersionedFile.get_parent_map``. (Robert Collins)

* ``VersionedFile.get_sha1`` is deprecated, please use
  ``VersionedFile.get_sha1s``. (Robert Collins)

* ``VersionedFile.has_ghost`` is now deprecated, as it is both expensive
  and unused outside of a single test. (Robert Collins)

* ``VersionedFile.iter_parents`` is now deprecated in favour of
  ``get_parent_map`` which can be used to instantiate a Graph on a
  VersionedFile. (Robert Collins)

* ``VersionedFileStore`` no longer uses the transaction parameter given
  to most methods; amongst other things this means that the
  get_weave_or_empty method no longer guarantees errors on a missing weave
  in a readonly transaction, and no longer caches versioned file instances
  which reduces memory pressure (but requires more careful management by
  callers to preserve performance). (Robert Collins)

Testing
*******

* New -Dselftest_debug flag disables clearing of the debug flags during
  tests.  This is useful if you want to use e.g. -Dhpss to help debug a
  failing test.  Be aware that using this feature is likely to cause
  spurious test failures if used with the full suite. (Andrew Bennetts)

* selftest --load-list now uses a new more agressive test loader that will
  avoid loading unneeded modules and building their tests. Plugins can use
  this new loader by defining a load_tests function instead of a test_suite
  function. (a forthcoming patch will provide many examples on how to
  implement this).
  (Vincent Ladeuil)

* selftest --load-list now does some sanity checks regarding duplicate test
  IDs and tests present in the list but not found in the actual test suite.
  (Vincent Ladeuil)

* Slightly more concise format for the selftest progress bar, so there's
  more space to show the test name.  (Martin Pool) ::

    [2500/10884, 1fail, 3miss in 1m29s] test_revisionnamespaces.TestRev

* The test suite takes much less memory to run, and is a bit faster.  This
  is done by clearing most attributes of TestCases after running them, if
  they succeeded.  (Andrew Bennetts)

Internals
*********

* Added ``_build_client_protocol`` to ``_SmartClient``.  (Andrew Bennetts)

* Added basic infrastructure for automatic plugin suggestion.
  (Martin Albisetti)

* If a ``LockableFiles`` object is not explicitly unlocked (for example
  because of a missing ``try/finally`` block, it will give a warning but
  not automatically unlock itself.  (Previously they did.)  This
  sometimes caused knock-on errors if for example the network connection
  had already failed, and should not be relied upon by code.
  (Martin Pool, #109520)

* ``make dist`` target to build a release tarball, and also
  ``check-dist-tarball`` and ``dist-upload-escudero``.  (Martin Pool)

* The ``read_response_tuple`` method of ``SmartClientRequestProtocol*``
  classes will now raise ``UnknownSmartMethod`` when appropriate, so that
  callers don't need to try distinguish unknown request errors from other
  errors.  (Andrew Bennetts)

* ``set_make_working_trees`` is now implemented provided on all repository
  implementations (Aaron Bentley)

* ``VersionedFile`` now has a new method ``get_parent_map`` which, like
  ``Graph.get_parent_map`` returns a dict of key:parents. (Robert Collins)


bzr 1.3.1
#########

:Released: 2008-04-09

No changes from 1.3.1rc1.


bzr 1.3.1rc1
############

:Released: 2008-04-04

Bug Fixes
*********

* Fix a bug causing a ValueError crash in ``parse_line_delta_iter`` when
  fetching revisions from a knit to pack repository or vice versa using
  bzr:// (including over http or ssh).
  (#208418, Andrew Bennetts, Martin Pool, Robert Collins)


bzr 1.3
#######

:Released: 2008-03-20

Bazaar has become part of the GNU project <http://www.gnu.org>

Many operations that act on history, including ``log`` and ``annotate`` are now
substantially faster.  Several bugs have been fixed and several new options and
features have been added.

Testing
*******

* Avoid spurious failure of ``TestVersion.test_version`` matching
  directory names.
  (#202778, Martin Pool)


bzr 1.3rc1
##########

:Released: 2008-03-16

Notes When Upgrading
********************

* The backup directory created by ``upgrade`` is now called
  ``backup.bzr``, not ``.bzr.backup``. (Martin Albisetti)

Changes
*******

* A new repository format 'development' has been added. This format will
  represent the latest 'in-progress' format that the bzr developers are
  interested in getting early-adopter testing and feedback on.
  ``doc/developers/development-repo.txt`` has detailed information.
  (Robert Collins)

* BZR_LOG environment variable controls location of .bzr.log trace file.
  User can suppress writing messages to .bzr.log by using '/dev/null'
  filename (on Linux) or 'NUL' (on Windows). If BZR_LOG variable
  is not defined but BZR_HOME is defined then default location
  for .bzr.log trace file is ``$BZR_HOME/.bzr.log``.
  (Alexander Belchenko, #106117)

* ``launchpad`` builtin plugin now shipped as separate part in standalone
  bzr.exe, installed to ``C:\Program Files\Bazaar\plugins`` directory,
  and standalone installer allows user to skip installation of this plugin.
  (Alexander Belchenko)

* Restore auto-detection of plink.exe on Windows. (Dmitry Vasiliev)

* Version number is now shown as "1.2" or "1.2pr2", without zeroed or
  missing final fields.  (Martin Pool)

Features
********

* ``branch`` and ``checkout`` can hard-link working tree files, which is
  faster and saves space.  (Aaron Bentley)

* ``bzr send`` will now also look at the ``child_submit_to`` setting in
  the submit branch to determine the email address to send to.
  (Jelmer Vernooij)

Improvements
************

* BzrBranch._lefthand_history is faster on pack repos.  (Aaron Bentley)

* Branch6.generate_revision_history is faster.  (Aaron Bentley)

* Directory services can now be registered, allowing special URLs to be
  dereferenced into real URLs.  This is a generalization and cleanup of
  the lp: transport lookup.  (Aaron Bentley)

* Merge directives that are automatically attached to emails have nicer
  filenames, based on branch-nick + revno. (Aaron Bentley)

* ``push`` has a ``--revision`` option, to specify what revision to push up
  to.  (Daniel Watkins)

* Significantly reducing execution time and network traffic for trivial
  case of running ``bzr missing`` command for two identical branches.
  (Alexander Belchenko)

* Speed up operations that look at the revision graph (such as 'bzr log').
  ``KnitPackRepositor.get_revision_graph`` uses ``Graph.iter_ancestry`` to
  extract the revision history. This allows filtering ghosts while
  stepping instead of needing to peek ahead. (John Arbash Meinel)

* The ``hooks`` command lists installed hooks, to assist in debugging.
  (Daniel Watkins)

* Updates to how ``annotate`` work. Should see a measurable improvement in
  performance and memory consumption for file with a lot of merges.
  Also, correctly handle when a line is introduced by both parents (it
  should be attributed to the first merge which notices this, and not
  to all subsequent merges.) (John Arbash Meinel)

Bugfixes
********

* Autopacking no longer holds the full set of inventory lines in
  memory while copying. For large repositories, this can amount to
  hundreds of MB of ram consumption.
  (Ian Clatworthy, John Arbash Meinel)

* Cherrypicking when using ``--format=merge3`` now explictly excludes
  BASE lines. (John Arbash Meinel, #151731)

* Disable plink's interactive prompt for password.
  (#107593, Dmitry Vasiliev)

* Encode command line arguments from unicode to user_encoding before
  invoking external mail client in `bzr send` command.
  (#139318, Alexander Belchenko)

* Fixed problem connecting to ``bzr+https://`` servers.
  (#198793, John Ferlito)

* Improved error reporting in the Launchpad plugin. (Daniel Watkins,
  #196618)

* Include quick-start-summary.svg file to python-based installer(s)
  for Windows. (#192924, Alexander Belchenko)

* lca merge now respects specified files. (Aaron Bentley)

* Make version-info --custom imply --all. (#195560, James Westby)

* ``merge --preview`` now works for merges that add or modify
  symlinks (James Henstridge)

* Redirecting the output from ``bzr merge`` (when the remembered
  location is used) now works. (John Arbash Meinel)

* setup.py script explicitly checks for Python version.
  (Jari Aalto, Alexander Belchenko, #200569)

* UnknownFormatErrors no longer refer to branches regardless of kind of
  unknown format. (Daniel Watkins, #173980)

* Upgrade bundled ConfigObj to version 4.5.2, which properly quotes #
  signs, among other small improvements. (Matt Nordhoff, #86838)

* Use correct indices when emitting LCA conflicts.  This fixes IndexError
  errors.  (Aaron Bentley, #196780)

Documentation
*************

* Explained how to use ``version-info --custom`` in the User Guide.
  (Neil Martinsen-Burrell)

API Breaks
**********

* Support for loading plugins from zip files and
  ``bzrlib.plugin.load_from_zip()`` function are deprecated.
  (Alexander Belchenko)

Testing
*******

* Added missing blackbox tests for ``modified`` (Adrian Wilkins)

* The branch interface tests were invalid for branches using rich-root
  repositories because the empty string is not a valid file-id.
  (Robert Collins)

Internals
*********

* ``Graph.iter_ancestry`` returns the ancestry of revision ids. Similar to
  ``Repository.get_revision_graph()`` except it includes ghosts and you can
  stop part-way through. (John Arbash Meinel)

* New module ``tools/package_mf.py`` provide custom module finder for
  python packages (improves standard python library's modulefinder.py)
  used by ``setup.py`` script while building standalone bzr.exe.
  (Alexander Belchenko)

* New remote method ``RemoteBzrDir.find_repositoryV2`` adding support for
  detecting external lookup support on remote repositories. This method is
  now attempted first when lookup up repositories, leading to an extra
  round trip on older bzr smart servers. (Robert Collins)

* Repository formats have a new supported-feature attribute
  ``supports_external_lookups`` used to indicate repositories which support
  falling back to other repositories when they have partial data.
  (Robert Collins)

* ``Repository.get_revision_graph_with_ghosts`` and
  ``bzrlib.revision.(common_ancestor,MultipleRevisionSources,common_graph)``
  have been deprecated.  (John Arbash Meinel)

* ``Tree.iter_changes`` is now a public API, replacing the work-in-progress
  ``Tree._iter_changes``. The api is now considered stable and ready for
  external users.  (Aaron Bentley)

* The bzrdir format registry now accepts an ``alias`` keyword to
  register_metadir, used to indicate that a format name is an alias for
  some other format and thus should not be reported when describing the
  format. (Robert Collins)


bzr 1.2
#######

:Released: 2008-02-15

Bug Fixes
*********

* Fix failing test in Launchpad plugin. (Martin Pool)


bzr 1.2rc1
##########

:Released: 2008-02-13

Notes When Upgrading
********************

* Fetching via the smart protocol may need to reconnect once during a fetch
  if the remote server is running Bazaar 1.1 or earlier, because the client
  attempts to use more efficient requests that confuse older servers.  You
  may be required to re-enter a password or passphrase when this happens.
  This won't happen if the server is upgraded to Bazaar 1.2.
  (Andrew Bennetts)

Changes
*******

* Fetching via bzr+ssh will no longer fill ghosts by default (this is
  consistent with pack-0.92 fetching over SFTP). (Robert Collins)

* Formatting of ``bzr plugins`` output is changed to be more human-
  friendly. Full path of plugins locations will be shown only with
  ``--verbose`` command-line option. (Alexander Belchenko)

* ``merge`` now prefers to use the submit branch, but will fall back to
  parent branch.  For many users, this has no effect.  But some users who
  pull and merge on the same branch will notice a change.  This change
  makes it easier to work on a branch on two different machines, pulling
  between the machines, while merging from the upstream.
  ``merge --remember`` can now be used to set the submit_branch.
  (Aaron Bentley)

Features
********

* ``merge --preview`` produces a diff of the changes merge would make,
  but does not actually perform the merge.  (Aaron Bentley)

* New smart method ``Repository.get_parent_map`` for getting revision
  parent data. This returns additional parent information topologically
  adjacent to the requested data to reduce round trip latency impacts.
  (Robert Collins)

* New smart method, ``Repository.stream_revisions_chunked``, for fetching
  revision data that streams revision data via a chunked encoding.  This
  avoids buffering large amounts of revision data on the server and on the
  client, and sends less data to the server to request the revisions.
  (Andrew Bennetts, Robert Collins, #178353)

* The launchpad plugin now handles lp urls of the form
  ``lp://staging/``, ``lp://demo/``, ``lp://dev/`` to use the appropriate
  launchpad instance to do the resolution of the branch identities.
  This is primarily of use to Launchpad developers, but can also
  be used by other users who want to try out Launchpad as
  a branch location without messing up their public Launchpad
  account.  Branches that are pushed to the staging environment
  have an expected lifetime of one day. (Tim Penhey)

Improvements
************

* Creating a new branch no longer tries to read the entire revision-history
  unnecessarily over smart server operations. (Robert Collins)

* Fetching between different repository formats with compatible models now
  takes advantage of the smart method to stream revisions.  (Andrew Bennetts)

* The ``--coverage`` option is now global, rather specific to ``bzr
  selftest``.  (Andrew Bennetts)

* The ``register-branch`` command will now use the public url of the branch
  containing the current directory, if one has been set and no explicit
  branch is provided.  (Robert Collins)

* Tweak the ``reannotate`` code path to optimize the 2-parent case.
  Speeds up ``bzr annotate`` with a pack repository by approx 3:2.
  (John Arbash Meinel)

Bugfixes
********

* Calculate remote path relative to the shared medium in _SmartClient.  This
  is related to the problem in bug #124089.  (Andrew Bennetts)

* Cleanly handle connection errors in smart protocol version two, the same
  way as they are handled by version one.  (Andrew Bennetts)

* Clearer error when ``version-info --custom`` is used without
  ``--template`` (Lukáš Lalinský)

* Don't raise UnavailableFeature during test setup when medusa is not
  available or tearDown is never called leading to nasty side effects.
  (#137823, Vincent Ladeuil)

* If a plugin's test suite cannot be loaded, for example because of a syntax
  error in the tests, then ``selftest`` fails, rather than just printing
  a warning.  (Martin Pool, #189771)

* List possible values for BZR_SSH environment variable in env-variables
  help topic. (Alexander Belchenko, #181842)

* New methods ``push_log_file`` and ``pop_log_file`` to intercept messages:
  popping the log redirection now precisely restores the previous state,
  which makes it easier to use bzr log output from other programs.
  TestCaseInTempDir no longer depends on a log redirection being established
  by the test framework, which lets bzr tests cleanly run from a normal
  unittest runner.
  (#124153, #124849, Martin Pool, Jonathan Lange)

* ``pull --quiet`` is now more quiet, in particular a message is no longer
  printed when the remembered pull location is used. (James Westby,
  #185907)

* ``reconfigure`` can safely be interrupted while fetching.
  (Aaron Bentley, #179316)

* ``reconfigure`` preserves tags when converting to and from lightweight
  checkouts.  (Aaron Bentley, #182040)

* Stop polluting /tmp when running selftest.
  (Vincent Ladeuil, #123363)

* Switch from NFKC => NFC for normalization checks. NFC allows a few
  more characters which should be considered valid.
  (John Arbash Meinel, #185458)

* The launchpad plugin now uses the ``edge`` xmlrpc server to avoid
  interacting badly with a bug on the launchpad side. (Robert Collins)

* Unknown hostnames when connecting to a ``bzr://`` URL no longer cause
  tracebacks.  (Andrew Bennetts, #182849)

API Breaks
**********

* Classes implementing Merge types like Merge3Merger must now accept (and
  honour) a do_merge flag in their constructor.  (Aaron Bentley)

* ``Repository.add_inventory`` and ``add_revision`` now require the caller
  to previously take a write lock (and start a write group.)
  (Martin Pool)

Testing
*******

* selftest now accepts --load-list <file> to load a test id list. This
  speeds up running the test suite on a limited set of tests.
  (Vincent Ladeuil)

Internals
*********

* Add a new method ``get_result`` to graph search objects. The resulting
  ``SearchResult`` can be used to recreate the search later, which will
  be useful in reducing network traffic. (Robert Collins)

* Use convenience function to check whether two repository handles
  are referring to the same repository in ``Repository.get_graph``.
  (Jelmer Vernooij, #187162)

* Fetching now passes the find_ghosts flag through to the
  ``InterRepository.missing_revision_ids`` call consistently for all
  repository types. This will enable faster missing revision discovery with
  bzr+ssh. (Robert Collins)

* Fix error handling in Repository.insert_data_stream. (Lukas Lalinsky)

* ``InterRepository.missing_revision_ids`` is now deprecated in favour of
  ``InterRepository.search_missing_revision_ids`` which returns a
  ``bzrlib.graph.SearchResult`` suitable for making requests from the smart
  server. (Robert Collins)

* New error ``NoPublicBranch`` for commands that need a public branch to
  operate. (Robert Collins)

* New method ``iter_inventories`` on Repository for access to many
  inventories. This is primarily used by the ``revision_trees`` method, as
  direct access to inventories is discouraged. (Robert Collins)

* New method ``next_with_ghosts`` on the Graph breadth-first-search objects
  which will split out ghosts and present parents into two separate sets,
  useful for code which needs to be aware of ghosts (e.g. fetching data
  cares about ghosts during revision selection). (Robert Collins)

* Record a timestamp against each mutter to the trace file, relative to the
  first import of bzrlib.  (Andrew Bennetts)

* ``Repository.get_data_stream`` is now deprecated in favour of
  ``Repository.get_data_stream_for_search`` which allows less network
  traffic when requesting data streams over a smart server. (Robert Collins)

* ``RemoteBzrDir._get_tree_branch`` no longer triggers ``_ensure_real``,
  removing one round trip on many network operations. (Robert Collins)

* RemoteTransport's ``recommended_page_size`` method now returns 64k, like
  SFTPTransport and HttpTransportBase.  (Andrew Bennetts)

* Repository has a new method ``has_revisions`` which signals the presence
  of many revisions by returning a set of the revisions listed which are
  present. This can be done by index queries without reading data for parent
  revision names etc. (Robert Collins)


bzr 1.1
#######

:Released: 2008-01-15

(no changes from 1.1rc1)

bzr 1.1rc1
##########

:Released: 2008-01-05

Changes
*******

* Dotted revision numbers have been revised. Instead of growing longer with
  nested branches the branch number just increases. (eg instead of 1.1.1.1.1
  we now report 1.2.1.) This helps scale long lived branches which have many
  feature branches merged between them. (John Arbash Meinel)

* The syntax ``bzr diff branch1 branch2`` is no longer supported.
  Use ``bzr diff branch1 --new branch2`` instead. This change has
  been made to remove the ambiguity where ``branch2`` is in fact a
  specific file to diff within ``branch1``.

Features
********

* New option to use custom template-based formats in  ``bzr version-info``.
  (Lukáš Lalinský)

* diff '--using' allows an external diff tool to be used for files.
  (Aaron Bentley)

* New "lca" merge-type for fast everyday merging that also supports
  criss-cross merges.  (Aaron Bentley)

Improvements
************

* ``annotate`` now doesn't require a working tree. (Lukáš Lalinský,
  #90049)

* ``branch`` and ``checkout`` can now use files from a working tree to
  to speed up the process.  For checkout, this requires the new
  --files-from flag.  (Aaron Bentley)

* ``bzr diff`` now sorts files in alphabetical order.  (Aaron Bentley)

* ``bzr diff`` now works on branches without working trees. Tree-less
  branches can also be compared to each other and to working trees using
  the new diff options ``--old`` and ``--new``. Diffing between branches,
  with or without trees, now supports specific file filtering as well.
  (Ian Clatworthy, #6700)

* ``bzr pack`` now orders revision texts in topological order, with newest
  at the start of the file, promoting linear reads for ``bzr log`` and the
  like. This partially fixes #154129. (Robert Collins)

* Merge directives now fetch prerequisites from the target branch if
  needed.  (Aaron Bentley)

* pycurl now handles digest authentication.
  (Vincent Ladeuil)

* ``reconfigure`` can now convert from repositories.  (Aaron Bentley)

* ``-l`` is now a short form for ``--limit`` in ``log``.  (Matt Nordhoff)

* ``merge`` now warns when merge directives cause cherrypicks.
  (Aaron Bentley)

* ``split`` now supported, to enable splitting large trees into smaller
  pieces.  (Aaron Bentley)

Bugfixes
********

* Avoid AttributeError when unlocking a pack repository when an error occurs.
  (Martin Pool, #180208)

* Better handle short reads when processing multiple range requests.
  (Vincent Ladeuil, #179368)

* build_tree acceleration uses the correct path when a file has been moved.
  (Aaron Bentley)

* ``commit`` now succeeds when a checkout and its master branch share a
  repository.  (Aaron Bentley, #177592)

* Fixed error reporting of unsupported timezone format in
  ``log --timezone``. (Lukáš Lalinský, #178722)

* Fixed Unicode encoding error in ``ignored`` when the output is
  redirected to a pipe. (Lukáš Lalinský)

* Fix traceback when sending large response bodies over the smart protocol
  on Windows. (Andrew Bennetts, #115781)

* Fix ``urlutils.relative_url`` for the case of two ``file:///`` URLs
  pointed to different logical drives on Windows.
  (Alexander Belchenko, #90847)

* HTTP test servers are now compatible with the http protocol version 1.1.
  (Vincent Ladeuil, #175524)

* _KnitParentsProvider.get_parent_map now handles requests for ghosts
  correctly, instead of erroring or attributing incorrect parents to ghosts.
  (Aaron Bentley)

* ``merge --weave --uncommitted`` now works.  (Aaron Bentley)

* pycurl authentication handling was broken and incomplete. Fix handling of
  user:pass embedded in the urls.
  (Vincent Ladeuil, #177643)

* Files inside non-directories are now handled like other conflict types.
  (Aaron Bentley, #177390)

* ``reconfigure`` is able to convert trees into lightweight checkouts.
  (Aaron Bentley)

* Reduce lockdir timeout to 0 when running ``bzr serve``.  (Andrew Bennetts,
  #148087)

* Test that the old ``version_info_format`` functions still work, even
  though they are deprecated. (John Arbash Meinel, ShenMaq, #177872)

* Transform failures no longer cause ImmortalLimbo errors (Aaron Bentley,
  #137681)

* ``uncommit`` works even when the commit messages of revisions to be
  removed use characters not supported in the terminal encoding.
  (Aaron Bentley)

* When dumb http servers return whole files instead of the requested ranges,
  read the remaining bytes by chunks to avoid overflowing network buffers.
  (Vincent Ladeuil, #175886)

Documentation
*************

* Minor tweaks made to the bug tracker integration documentation.
  (Ian Clatworthy)

* Reference material has now be moved out of the User Guide and added
  to the User Reference. The User Reference has gained 4 sections as
  a result: Authenication Settings, Configuration Settings, Conflicts
  and Hooks. All help topics are now dumped into text format in the
  doc/en/user-reference directory for those who like browsing that
  information in their editor. (Ian Clatworthy)

* *Using Bazaar with Launchpad* tutorial added. (Ian Clatworthy)

Internals
*********

* find_* methods available for BzrDirs, Branches and WorkingTrees.
  (Aaron Bentley)

* Help topics can now be loaded from files.
  (Ian Clatworthy, Alexander Belchenko)

* get_parent_map now always provides tuples as its output.  (Aaron Bentley)

* Parent Providers should now implement ``get_parent_map`` returning a
  dictionary instead of ``get_parents`` returning a list.
  ``Graph.get_parents`` is now deprecated. (John Arbash Meinel,
  Robert Collins)

* Patience Diff now supports arbitrary python objects, as long as they
  support ``hash()``. (John Arbash Meinel)

* Reduce selftest overhead to establish test names by memoization.
  (Vincent Ladeuil)

API Breaks
**********

Testing
*******

* Modules can now customise their tests by defining a ``load_tests``
  attribute. ``pydoc bzrlib.tests.TestUtil.TestLoader.loadTestsFromModule``
  for the documentation on this attribute. (Robert Collins)

* New helper function ``bzrlib.tests.condition_id_re`` which helps
  filter tests based on a regular expression search on the tests id.
  (Robert Collins)

* New helper function ``bzrlib.tests.condition_isinstance`` which helps
  filter tests based on class. (Robert Collins)

* New helper function ``bzrlib.tests.exclude_suite_by_condition`` which
  generalises the ``exclude_suite_by_re`` function. (Robert Collins)

* New helper function ``bzrlib.tests.filter_suite_by_condition`` which
  generalises the ``filter_suite_by_re`` function. (Robert Collins)

* New helper method ``bzrlib.tests.exclude_tests_by_re`` which gives a new
  TestSuite that does not contain tests from the input that matched a
  regular expression. (Robert Collins)

* New helper method ``bzrlib.tests.randomize_suite`` which returns a
  randomized copy of the input suite. (Robert Collins)

* New helper method ``bzrlib.tests.split_suite_by_re`` which splits a test
  suite into two according to a regular expression. (Robert Collins)

* Parametrize all http tests for the transport implementations, the http
  protocol versions (1.0 and 1.1) and the authentication schemes.
  (Vincent Ladeuil)

* The ``exclude_pattern`` and ``random_order`` parameters to the function
  ``bzrlib.tests.filter_suite_by_re`` have been deprecated. (Robert Collins)

* The method ``bzrlib.tests.sort_suite_by_re`` has been deprecated. It is
  replaced by the new helper methods added in this release. (Robert Collins)


bzr 1.0
#######

:Released: 2007-12-14

Documentation
*************

* More improvements and fixes to the User Guide.  (Ian Clatworthy)

* Add information on cherrypicking/rebasing to the User Guide.
  (Ian Clatworthy)

* Improve bug tracker integration documentation. (Ian Clatworthy)

* Minor edits to ``Bazaar in five minutes`` from David Roberts and
  to the rebasing section of the User Guide from Aaron Bentley.
  (Ian Clatworthy)


bzr 1.0rc3
##########

:Released: 2007-12-11

Changes
*******

* If a traceback occurs, users are now asked to report the bug
  through Launchpad (https://bugs.launchpad.net/bzr/), rather than
  by mail to the mailing list.
  (Martin Pool)

Bugfixes
********

* Fix Makefile rules for doc generation. (Ian Clatworthy, #175207)

* Give more feedback during long http downloads by making readv deliver data
  as it arrives for urllib, and issue more requests for pycurl. High latency
  networks are better handled by urllib, the pycurl implementation give more
  feedback but also incur more latency.
  (Vincent Ladeuil, #173010)

* Implement _make_parents_provider on RemoteRepository, allowing generating
  bundles against branches on a smart server.  (Andrew Bennetts, #147836)

Documentation
*************

* Improved user guide.  (Ian Clatworthy)

* The single-page quick reference guide is now available as a PDF.
  (Ian Clatworthy)

Internals
*********

* readv urllib http implementation is now a real iterator above the
  underlying socket and deliver data as soon as it arrives. 'get' still
  wraps its output in a StringIO.
  (Vincent Ladeuil)


bzr 1.0rc2
##########

:Released: 2007-12-07

Improvements
************

* Added a --coverage option to selftest. (Andrew Bennetts)

* Annotate merge (merge-type=weave) now supports cherrypicking.
  (Aaron Bentley)

* ``bzr commit`` now doesn't print the revision number twice. (Matt
  Nordhoff, #172612)

* New configuration option ``bugtracker_<tracker_abbrevation>_url`` to
  define locations of bug trackers that are not directly supported by
  bzr or a plugin. The URL will be treated as a template and ``{id}``
  placeholders will be replaced by specific bug IDs.  (Lukáš Lalinský)

* Support logging single merge revisions with short and line log formatters.
  (Kent Gibson)

* User Guide enhanced with suggested readability improvements from
  Matt Revell and corrections from John Arbash Meinel. (Ian Clatworthy)

* Quick Start Guide renamed to Quick Start Card, moved down in
  the catalog, provided in pdf and png format and updated to refer
  to ``send`` instead of ``bundle``. (Ian Clatworthy, #165080)

* ``switch`` can now be used on heavyweight checkouts as well as
  lightweight ones. After switching a heavyweight checkout, the
  local branch is a mirror/cache of the new bound branch and
  uncommitted changes in the working tree are merged. As a safety
  check, if there are local commits in a checkout which have not
  been committed to the previously bound branch, then ``switch``
  fails unless the ``--force`` option is given. This option is
  now also required if the branch a lightweight checkout is pointing
  to has been moved. (Ian Clatworthy)

Internals
*********

* New -Dhttp debug option reports http connections, requests and responses.
  (Vincent Ladeuil)

* New -Dmerge debug option, which emits merge plans for merge-type=weave.

Bugfixes
********

* Better error message when running ``bzr cat`` on a non-existant branch.
  (Lukáš Lalinský, #133782)

* Catch OSError 17 (file exists) in final phase of tree transform and show
  filename to user.
  (Alexander Belchenko, #111758)

* Catch ShortReadvErrors while using pycurl. Also make readv more robust by
  allowing multiple GET requests to be issued if too many ranges are
  required.
  (Vincent Ladeuil, #172701)

* Check for missing basis texts when fetching from packs to packs.
  (John Arbash Meinel, #165290)

* Fall back to showing e-mail in ``log --short/--line`` if the
  committer/author has only e-mail. (Lukáš Lalinský, #157026)

API Breaks
**********

* Deprecate not passing a ``location`` argument to commit reporters'
  ``started`` methods. (Matt Nordhoff)


bzr 1.0rc1
##########

:Released: 2007-11-30

Notes When Upgrading
********************

* The default repository format is now ``pack-0.92``.  This
  default is used when creating new repositories with ``init`` and
  ``init-repo``, and when branching over bzr+ssh or bzr+hpss.
  (See https://bugs.launchpad.net/bugs/164626)

  This format can be read and written by Bazaar 0.92 and later, and
  data can be transferred to and from older formats.

  To upgrade, please reconcile your repository (``bzr reconcile``), and then
  upgrade (``bzr upgrade``).

  ``pack-0.92`` offers substantially better scaling and performance than the
  previous knits format. Some operations are slower where the code already
  had bad scaling characteristics under knits, the pack format makes such
  operations more visible as part of being more scalable overall. We will
  correct such operations over the coming releases and encourage the filing
  of bugs on any operation which you observe to be slower in a packs
  repository. One particular case that we do not intend to fix is pulling
  data from a pack repository into a knit repository over a high latency
  link;  downgrading such data requires reinsertion of the file texts, and
  this is a classic space/time tradeoff. The current implementation is
  conservative on memory usage because we need to support converting data
  from any tree without problems.
  (Robert Collins, Martin Pool, #164476)

Changes
*******

* Disable detection of plink.exe as possible ssh vendor. Plink vendor
  still available if user selects it explicitly with BZR_SSH environment
  variable. (Alexander Belchenko, workaround for bug #107593)

* The pack format is now accessible as "pack-0.92", or "pack-0.92-subtree"
  to enable the subtree functions (for example, for bzr-svn).
  (Martin Pool)

Features
********

* New ``authentication.conf`` file holding the password or other credentials
  for remote servers. This can be used for ssh, sftp, smtp and other
  supported transports.
  (Vincent Ladeuil)

* New rich-root and rich-root-pack formats, recording the same data about
  tree roots that's recorded for all other directories.
  (Aaron Bentley, #164639)

* ``pack-0.92`` repositories can now be reconciled.
  (Robert Collins, #154173)

* ``switch`` command added for changing the branch a lightweight checkout
  is associated with and updating the tree to reflect the latest content
  accordingly. This command was previously part of the BzrTools plug-in.
  (Ian Clatworthy, Aaron Bentley, David Allouche)

* ``reconfigure`` command can now convert branches, trees, or checkouts to
  lightweight checkouts.  (Aaron Bentley)

Performance
***********

* Commit updates the state of the working tree via a delta rather than
  supplying entirely new basis trees. For commit of a single specified file
  this reduces the wall clock time for commit by roughly a 30%.
  (Robert Collins, Martin Pool)

* Commit with many automatically found deleted paths no longer performs
  linear scanning for the children of those paths during inventory
  iteration. This should fix commit performance blowing out when many such
  paths occur during commit. (Robert Collins, #156491)

* Fetch with pack repositories will no longer read the entire history graph.
  (Robert Collins, #88319)

* Revert takes out an appropriate lock when reverting to a basis tree, and
  does not read the basis inventory twice. (Robert Collins)

* Diff does not require an inventory to be generated on dirstate trees.
  (Aaron Bentley, #149254)

* New annotate merge (--merge-type=weave) implementation is fast on
  versionedfiles withough cached annotations, e.g. pack-0.92.
  (Aaron Bentley)

Improvements
************

* ``bzr merge`` now warns when it encounters a criss-cross merge.
  (Aaron Bentley)

* ``bzr send`` now doesn't require the target e-mail address to be
  specified on the command line if an interactive e-mail client is used.
  (Lukáš Lalinský)

* ``bzr tags`` now prints the revision number for each tag, instead of
  the revision id, unless --show-ids is passed. In addition, tags can be
  sorted chronologically instead of lexicographically with --sort=time.
  (Adeodato Simó, #120231)

* Windows standalone version of bzr is able to load system-wide plugins from
  "plugins" subdirectory in installation directory. In addition standalone
  installer write to the registry (HKLM\SOFTWARE\Bazaar) useful info
  about paths and bzr version. (Alexander Belchenko, #129298)

Documentation
*************

Bug Fixes
*********

* A progress bar has been added for knitpack -> knitpack fetching.
  (Robert Collins, #157789, #159147)

* Branching from a branch via smart server now preserves the repository
  format. (Andrew Bennetts,  #164626)

* ``commit`` is now able to invoke an external editor in a non-ascii
  directory. (Daniel Watkins, #84043)

* Catch connection errors for ftp.
  (Vincent Ladeuil, #164567)

* ``check`` no longer reports spurious unreferenced text versions.
  (Robert Collins, John A Meinel, #162931, #165071)

* Conflicts are now resolved recursively by ``revert``.
  (Aaron Bentley, #102739)

* Detect invalid transport reuse attempts by catching invalid URLs.
  (Vincent Ladeuil, #161819)

* Deleting a file without removing it shows a correct diff, not a traceback.
  (Aaron Bentley)

* Do no use timeout in HttpServer anymore.
  (Vincent Ladeuil, #158972).

* Don't catch the exceptions related to the http pipeline status before
  retrying an http request or some programming errors may be masked.
  (Vincent Ladeuil, #160012)

* Fix ``bzr rm`` to not delete modified and ignored files.
  (Lukáš Lalinský, #172598)

* Fix exception when revisionspec contains merge revisons but log
  formatter doesn't support merge revisions. (Kent Gibson, #148908)

* Fix exception when ScopeReplacer is assigned to before any members have
  been retrieved.  (Aaron Bentley)

* Fix multiple connections during checkout --lightweight.
  (Vincent Ladeuil, #159150)

* Fix possible error in insert_data_stream when copying between
  pack repositories over bzr+ssh or bzr+http.
  KnitVersionedFile.get_data_stream now makes sure that requested
  compression parents are sent before any delta hunks that depend
  on them.
  (Martin Pool, #164637)

* Fix typo in limiting offsets coalescing for http, leading to
  whole files being downloaded instead of parts.
  (Vincent Ladeuil, #165061)

* FTP server errors don't error in the error handling code.
  (Robert Collins, #161240)

* Give a clearer message when a pull fails because the source needs
  to be reconciled.
  (Martin Pool, #164443)

* It is clearer when a plugin cannot be loaded because of its name, and a
  suggestion for an acceptable name is given. (Daniel Watkins, #103023)

* Leave port as None in transport objects if user doesn't
  specify a port in urls.
  (vincent Ladeuil, #150860)

* Make sure Repository.fetch(self) is properly a no-op for all
  Repository implementations. (John Arbash Meinel, #158333)

* Mark .bzr directories as "hidden" on Windows.
  (Alexander Belchenko, #71147)

* ``merge --uncommitted`` can now operate on a single file.
  (Aaron Bentley, Lukáš Lalinský, #136890)

* Obsolete packs are now cleaned up by pack and autopack operations.
  (Robert Collins, #153789)

* Operations pulling data from a smart server where the underlying
  repositories are not both annotated/both unannotated will now work.
  (Robert Collins, #165304).

* Reconcile now shows progress bars. (Robert Collins, #159351)

* ``RemoteBranch`` was not initializing ``self._revision_id_to_revno_map``
  properly. (John Arbash Meinel, #162486)

* Removing an already-removed file reports the file does not exist. (Daniel
  Watkins, #152811)

* Rename on Windows is able to change filename case.
  (Alexander Belchenko, #77740)

* Return error instead of a traceback for ``bzr log -r0``.
  (Kent Gibson, #133751)

* Return error instead of a traceback when bzr is unable to create
  symlink on some platforms (e.g. on Windows).
  (Alexander Belchenko, workaround for #81689)

* Revert doesn't crash when restoring a single file from a deleted
  directory. (Aaron Bentley)

* Stderr output via logging mechanism now goes through encoded wrapper
  and no more uses utf-8, but terminal encoding instead. So all unicode
  strings now should be readable in non-utf-8 terminal.
  (Alexander Belchenko, #54173)

* The error message when ``move --after`` should be used makes how to do so
  clearer. (Daniel Watkins, #85237)

* Unicode-safe output from ``bzr info``. The output will be encoded
  using the terminal encoding and unrepresentable characters will be
  replaced by '?'. (Lukáš Lalinský, #151844)

* Working trees are no longer created when pushing into a local no-trees
  repo. (Daniel Watkins, #50582)

* Upgrade util/configobj to version 4.4.0.
  (Vincent Ladeuil, #151208).

* Wrap medusa ftp test server as an FTPServer feature.
  (Vincent Ladeuil, #157752)

API Breaks
**********

* ``osutils.backup_file`` is deprecated. Actually it's not used in bzrlib
  during very long time. (Alexander Belchenko)

* The return value of
  ``VersionedFile.iter_lines_added_or_present_in_versions`` has been
  changed. Previously it was an iterator of lines, now it is an iterator of
  (line, version_id) tuples. This change has been made to aid reconcile and
  fetch operations. (Robert Collins)

* ``bzrlib.repository.get_versioned_file_checker`` is now private.
  (Robert Collins)

* The Repository format registry default has been removed; it was previously
  obsoleted by the bzrdir format default, which implies a default repository
  format.
  (Martin Pool)

Internals
*********

* Added ``ContainerSerialiser`` and ``ContainerPushParser`` to
  ``bzrlib.pack``.  These classes provide more convenient APIs for generating
  and parsing containers from streams rather than from files.  (Andrew
  Bennetts)

* New module ``lru_cache`` providing a cache for use by tasks that need
  semi-random access to large amounts of data. (John A Meinel)

* InventoryEntry.diff is now deprecated.  Please use diff.DiffTree instead.


bzr 0.92
########

:Released: 2007-11-05

Changes
*******

  * New uninstaller on Win32.  (Alexander Belchenko)


bzr 0.92rc1
###########

:Released: 2007-10-29

Changes
*******

* ``bzr`` now returns exit code 4 if an internal error occurred, and
  3 if a normal error occurred.  (Martin Pool)

* ``pull``, ``merge`` and ``push`` will no longer silently correct some
  repository index errors that occured as a result of the Weave disk format.
  Instead the ``reconcile`` command needs to be run to correct those
  problems if they exist (and it has been able to fix most such problems
  since bzr 0.8). Some new problems have been identified during this release
  and you should run ``bzr check`` once on every repository to see if you
  need to reconcile. If you cannot ``pull`` or ``merge`` from a remote
  repository due to mismatched parent errors - a symptom of index errors -
  you should simply take a full copy of that remote repository to a clean
  directory outside any local repositories, then run reconcile on it, and
  finally pull from it locally. (And naturally email the repositories owner
  to ask them to upgrade and run reconcile).
  (Robert Collins)

Features
********

* New ``knitpack-experimental`` repository format. This is interoperable with
  the ``dirstate-tags`` format but uses a smarter storage design that greatly
  speeds up many operations, both local and remote. This new format can be
  used as an option to the ``init``, ``init-repository`` and ``upgrade``
  commands. (Robert Collins)

* For users of bzr-svn (and those testing the prototype subtree support) that
  wish to try packs, a new ``knitpack-subtree-experimental`` format has also
  been added. This is interoperable with the ``dirstate-subtrees`` format.
  (Robert Collins)

* New ``reconfigure`` command. (Aaron Bentley)

* New ``revert --forget-merges`` command, which removes the record of a pending
  merge without affecting the working tree contents.  (Martin Pool)

* New ``bzr_remote_path`` configuration variable allows finer control of
  remote bzr locations than BZR_REMOTE_PATH environment variable.
  (Aaron Bentley)

* New ``launchpad-login`` command to tell Bazaar your Launchpad
  user ID.  This can then be used by other functions of the
  Launchpad plugin. (James Henstridge)

Performance
***********

* Commit in quiet mode is now slightly faster as the information to
  output is no longer calculated. (Ian Clatworthy)

* Commit no longer checks for new text keys during insertion when the
  revision id was deterministically unique. (Robert Collins)

* Committing a change which is not a merge and does not change the number of
  files in the tree is faster by utilising the data about whether files are
  changed to determine if the tree is unchanged rather than recalculating
  it at the end of the commit process. (Robert Collins)

* Inventory serialisation no longer double-sha's the content.
  (Robert Collins)

* Knit text reconstruction now avoids making copies of the lines list for
  interim texts when building a single text. The new ``apply_delta`` method
  on ``KnitContent`` aids this by allowing modification of the revision id
  such objects represent. (Robert Collins)

* Pack indices are now partially parsed for specific key lookup using a
  bisection approach. (Robert Collins)

* Partial commits are now approximately 40% faster by walking over the
  unselected current tree more efficiently. (Robert Collins)

* XML inventory serialisation takes 20% less time while being stricter about
  the contents. (Robert Collins)

* Graph ``heads()`` queries have been fixed to no longer access all history
  unnecessarily. (Robert Collins)

Improvements
************

* ``bzr+https://`` smart server across https now supported.
  (John Ferlito, Martin Pool, #128456)

* Mutt is now a supported mail client; set ``mail_client=mutt`` in your
  bazaar.conf and ``send`` will use mutt. (Keir Mierle)

* New option ``-c``/``--change`` for ``merge`` command for cherrypicking
  changes from one revision. (Alexander Belchenko, #141368)

* Show encodings, locale and list of plugins in the traceback message.
  (Martin Pool, #63894)

* Experimental directory formats can now be marked with
  ``experimental = True`` during registration. (Ian Clatworthy)

Documentation
*************

* New *Bazaar in Five Minutes* guide.  (Matthew Revell)

* The hooks reference documentation is now converted to html as expected.
  (Ian Clatworthy)

Bug Fixes
*********

* Connection error reporting for the smart server has been fixed to
  display a user friendly message instead of a traceback.
  (Ian Clatworthy, #115601)

* Make sure to use ``O_BINARY`` when opening files to check their
  sha1sum. (Alexander Belchenko, John Arbash Meinel, #153493)

* Fix a problem with Win32 handling of the executable bit.
  (John Arbash Meinel, #149113)

* ``bzr+ssh://`` and ``sftp://`` URLs that do not specify ports explicitly
  no longer assume that means port 22.  This allows people using OpenSSH to
  override the default port in their ``~/.ssh/config`` if they wish.  This
  fixes a bug introduced in bzr 0.91.  (Andrew Bennetts, #146715)

* Commands reporting exceptions can now be profiled and still have their
  data correctly dumped to a file. For example, a ``bzr commit`` with
  no changes still reports the operation as pointless but doing so no
  longer throws away the profiling data if this command is run with
  ``--lsprof-file callgrind.out.ci`` say. (Ian Clatworthy)

* Fallback to ftp when paramiko is not installed and sftp can't be used for
  ``tests/commands`` so that the test suite is still usable without
  paramiko.
  (Vincent Ladeuil, #59150)

* Fix commit ordering in corner case. (Aaron Bentley, #94975)

* Fix long standing bug in partial commit when there are renames
  left in tree. (Robert Collins, #140419)

* Fix selftest semi-random noise during http related tests.
  (Vincent Ladeuil, #140614)

* Fix typo in ftp.py making the reconnection fail on temporary errors.
  (Vincent Ladeuil, #154259)

* Fix failing test by comparing real paths to cover the case where the TMPDIR
  contains a symbolic link.
  (Vincent Ladeuil, #141382).

* Fix log against smart server branches that don't support tags.
  (James Westby, #140615)

* Fix pycurl http implementation by defining error codes from
  pycurl instead of relying on an old curl definition.
  (Vincent Ladeuil, #147530)

* Fix 'unprintable error' message when displaying BzrCheckError and
  some other exceptions on Python 2.5.
  (Martin Pool, #144633)

* Fix ``Inventory.copy()`` and add test for it. (Jelmer Vernooij)

* Handles default value for ListOption in cmd_commit.
  (Vincent Ladeuil, #140432)

* HttpServer and FtpServer need to be closed properly or a listening socket
  will remain opened.
  (Vincent Ladeuil, #140055)

* Monitor the .bzr directory created in the top level test
  directory to detect leaking tests.
  (Vincent Ladeuil, #147986)

* The basename, not the full path, is now used when checking whether
  the profiling dump file begins with ``callgrind.out`` or not. This
  fixes a bug reported by Aaron Bentley on IRC. (Ian Clatworthy)

* Trivial fix for invoking command ``reconfigure`` without arguments.
  (Rob Weir, #141629)

* ``WorkingTree.rename_one`` will now raise an error if normalisation of the
  new path causes bzr to be unable to access the file. (Robert Collins)

* Correctly detect a NoSuchFile when using a filezilla server. (Gary van der
  Merwe)

API Breaks
**********

* ``bzrlib.index.GraphIndex`` now requires a size parameter to the
  constructor, for enabling bisection searches. (Robert Collins)

* ``CommitBuilder.record_entry_contents`` now requires the root entry of a
  tree be supplied to it, previously failing to do so would trigger a
  deprecation warning. (Robert Collins)

* ``KnitVersionedFile.add*`` will no longer cache added records even when
  enable_cache() has been called - the caching feature is now exclusively for
  reading existing data. (Robert Collins)

* ``ReadOnlyLockError`` is deprecated; ``LockFailed`` is usually more
  appropriate.  (Martin Pool)

* Removed ``bzrlib.transport.TransportLogger`` - please see the new
  ``trace+`` transport instead. (Robert Collins)

* Removed previously deprecated varargs interface to ``TestCase.run_bzr`` and
  deprecated methods ``TestCase.capture`` and ``TestCase.run_bzr_captured``.
  (Martin Pool)

* Removed previous deprecated ``basis_knit`` parameter to the
  ``KnitVersionedFile`` constructor. (Robert Collins)

* Special purpose method ``TestCase.run_bzr_decode`` is moved to the test_non_ascii
  class that needs it.
  (Martin Pool)

* The class ``bzrlib.repofmt.knitrepo.KnitRepository3`` has been folded into
  ``KnitRepository`` by parameters to the constructor. (Robert Collins)

* The ``VersionedFile`` interface now allows content checks to be bypassed
  by supplying check_content=False.  This saves nearly 30% of the minimum
  cost to store a version of a file. (Robert Collins)

* Tree's with bad state such as files with no length or sha will no longer
  be silently accepted by the repository XML serialiser. To serialise
  inventories without such data, pass working=True to write_inventory.
  (Robert Collins)

* ``VersionedFile.fix_parents`` has been removed as a harmful API.
  ``VersionedFile.join`` will no longer accept different parents on either
  side of a join - it will either ignore them, or error, depending on the
  implementation. See notes when upgrading for more information.
  (Robert Collins)

Internals
*********

* ``bzrlib.transport.Transport.put_file`` now returns the number of bytes
  put by the method call, to allow avoiding stat-after-write or
  housekeeping in callers. (Robert Collins)

* ``bzrlib.xml_serializer.Serializer`` is now responsible for checking that
  mandatory attributes are present on serialisation and deserialisation.
  This fixes some holes in API usage and allows better separation between
  physical storage and object serialisation. (Robert Collins)

* New class ``bzrlib.errors.InternalBzrError`` which is just a convenient
  shorthand for deriving from BzrError and setting internal_error = True.
  (Robert Collins)

* New method ``bzrlib.mutabletree.update_to_one_parent_via_delta`` for
  moving the state of a parent tree to a new version via a delta rather than
  a complete replacement tree. (Robert Collins)

* New method ``bzrlib.osutils.minimum_path_selection`` useful for removing
  duplication from user input, when a user mentions both a path and an item
  contained within that path. (Robert Collins)

* New method ``bzrlib.repository.Repository.is_write_locked`` useful for
  determining if a repository is write locked. (Robert Collins)

* New method on ``bzrlib.tree.Tree`` ``path_content_summary`` provides a
  tuple containing the key information about a path for commit processing
  to complete. (Robert Collins)

* New method on xml serialisers, write_inventory_to_lines, which matches the
  API used by knits for adding content. (Robert Collins)

* New module ``bzrlib.bisect_multi`` with generic multiple-bisection-at-once
  logic, currently only available for byte-based lookup
  (``bisect_multi_bytes``). (Robert Collins)

* New helper ``bzrlib.tuned_gzip.bytes_to_gzip`` which takes a byte string
  and returns a gzipped version of the same. This is used to avoid a bunch
  of api friction during adding of knit hunks. (Robert Collins)

* New parameter on ``bzrlib.transport.Transport.readv``
  ``adjust_for_latency`` which changes readv from returning strictly the
  requested data to inserted return larger ranges and in forward read order
  to reduce the effect of network latency. (Robert Collins)

* New parameter yield_parents on ``Inventory.iter_entries_by_dir`` which
  causes the parents of a selected id to be returned recursively, so all the
  paths from the root down to each element of selected_file_ids are
  returned. (Robert Collins)

* Knit joining has been enhanced to support plain to annotated conversion
  and annotated to plain conversion. (Ian Clatworthy)

* The CommitBuilder method ``record_entry_contents`` now returns summary
  information about the effect of the commit on the repository. This tuple
  contains an inventory delta item if the entry changed from the basis, and a
  boolean indicating whether a new file graph node was recorded.
  (Robert Collins)

* The python path used in the Makefile can now be overridden.
  (Andrew Bennetts, Ian Clatworthy)

Testing
*******

* New transport implementation ``trace+`` which is useful for testing,
  logging activity taken to its _activity attribute. (Robert Collins)

* When running bzr commands within the test suite, internal exceptions are
  not caught and reported in the usual way, but rather allowed to propagate
  up and be visible to the test suite.  A new API ``run_bzr_catch_user_errors``
  makes this behavior available to other users.
  (Martin Pool)

* New method ``TestCase.call_catch_warnings`` for testing methods that
  raises a Python warning.  (Martin Pool)


bzr 0.91
########

:Released: 2007-09-26

Bug Fixes
*********

* Print a warning instead of aborting the ``python setup.py install``
  process if building of a C extension is not possible.
  (Lukáš Lalinský, Alexander Belchenko)

* Fix commit ordering in corner case (Aaron Bentley, #94975)

* Fix ''bzr info bzr://host/'' and other operations on ''bzr://' URLs with
  an implicit port.  We were incorrectly raising PathNotChild due to
  inconsistent treatment of the ''_port'' attribute on the Transport object.
  (Andrew Bennetts, #133965)

* Make RemoteRepository.sprout cope gracefully with servers that don't
  support the ``Repository.tarball`` request.
  (Andrew Bennetts)


bzr 0.91rc2
###########

:Released: 2007-09-11

* Replaced incorrect tarball for previous release; a debug statement was left
  in bzrlib/remote.py.


bzr 0.91rc1
###########

:Released: 2007-09-11

Changes
*******

* The default branch and repository format has changed to
  ``dirstate-tags``, so tag commands are active by default.
  This format is compatible with Bazaar 0.15 and later.
  This incidentally fixes bug #126141.
  (Martin Pool)

* ``--quiet`` or ``-q`` is no longer a global option. If present, it
  must now appear after the command name. Scripts doing things like
  ``bzr -q missing`` need to be rewritten as ``bzr missing -q``.
  (Ian Clatworthy)

Features
********

* New option ``--author`` in ``bzr commit`` to specify the author of the
  change, if it's different from the committer. ``bzr log`` and
  ``bzr annotate`` display the author instead of the committer.
  (Lukáš Lalinský)

* In addition to global options and command specific options, a set of
  standard options are now supported. Standard options are legal for
  all commands. The initial set of standard options are:

  * ``--help`` or ``-h`` - display help message
  * ``--verbose`` or ``-v`` - display additional information
  * ``--quiet``  or ``-q`` - only output warnings and errors.

  Unlike global options, standard options can be used in aliases and
  may have command-specific help. (Ian Clatworthy)

* Verbosity level processing has now been unified. If ``--verbose``
  or ``-v`` is specified on the command line multiple times, the
  verbosity level is made positive the first time then increased.
  If ``--quiet`` or ``-q`` is specified on the command line
  multiple times, the verbosity level is made negative the first
  time then decreased. To get the default verbosity level of zero,
  either specify none of the above , ``--no-verbose`` or ``--no-quiet``.
  Note that most commands currently ignore the magnitude of the
  verbosity level but do respect *quiet vs normal vs verbose* when
  generating output. (Ian Clatworthy)

* ``Branch.hooks`` now supports ``pre_commit`` hook. The hook's signature
  is documented in BranchHooks constructor. (Nam T. Nguyen, #102747)

* New ``Repository.stream_knit_data_for_revisions`` request added to the
  network protocol for greatly reduced roundtrips when retrieving a set of
  revisions. (Andrew Bennetts)

Bug Fixes
*********

* ``bzr plugins`` now lists the version number for each plugin in square
  brackets after the path. (Robert Collins, #125421)

* Pushing, pulling and branching branches with subtree references was not
  copying the subtree weave, preventing the file graph from being accessed
  and causing errors in commits in clones. (Robert Collins)

* Suppress warning "integer argument expected, got float" from Paramiko,
  which sometimes caused false test failures.  (Martin Pool)

* Fix bug in bundle 4 that could cause attempts to write data to wrong
  versionedfile.  (Aaron Bentley)

* Diffs generated using "diff -p" no longer break the patch parser.
  (Aaron Bentley)

* get_transport treats an empty possible_transports list the same as a non-
  empty one.  (Aaron Bentley)

* patch verification for merge directives is reactivated, and works with
  CRLF and CR files.  (Aaron Bentley)

* Accept ..\ as a path in revision specifiers. This fixes for example
  "-r branch:..\other-branch" on Windows.  (Lukáš Lalinský)

* ``BZR_PLUGIN_PATH`` may now contain trailing slashes.
  (Blake Winton, #129299)

* man page no longer lists hidden options (#131667, Aaron Bentley)

* ``uncommit --help`` now explains the -r option adequately.  (Daniel
  Watkins, #106726)

* Error messages are now better formatted with parameters (such as
  filenames) quoted when necessary. This avoids confusion when directory
  names ending in a '.' at the end of messages were confused with a
  full stop that may or not have been there. (Daniel Watkins, #129791)

* Fix ``status FILE -r X..Y``. (Lukáš Lalinský)

* If a particular command is an alias, ``help`` will show the alias
  instead of claiming there is no help for said alias. (Daniel Watkins,
  #133548)

* TreeTransform-based operations, like pull, merge, revert, and branch,
  now roll back if they encounter an error.  (Aaron Bentley, #67699)

* ``bzr commit`` now exits cleanly if a character unsupported by the
  current encoding is used in the commit message.  (Daniel Watkins,
  #116143)

* bzr send uses default values for ranges when only half of an elipsis
  is specified ("-r..5" or "-r5..").  (#61685, Aaron Bentley)

* Avoid trouble when Windows ssh calls itself 'plink' but no plink
  binary is present.  (Martin Albisetti, #107155)

* ``bzr remove`` should remove clean subtrees.  Now it will remove (without
  needing ``--force``) subtrees that contain no files with text changes or
  modified files.  With ``--force`` it removes the subtree regardless of
  text changes or unknown files. Directories with renames in or out (but
  not changed otherwise) will now be removed without needing ``--force``.
  Unknown ignored files will be deleted without needing ``--force``.
  (Marius Kruger, #111665)

* When two plugins conflict, the source of both the losing and now the
  winning definition is shown.  (Konstantin Mikhaylov, #5454)

* When committing to a branch, the location being committed to is
  displayed.  (Daniel Watkins, #52479)

* ``bzr --version`` takes care about encoding of stdout, especially
  when output is redirected. (Alexander Belchenko, #131100)

* Prompt for an ftp password if none is provided.
  (Vincent Ladeuil, #137044)

* Reuse bound branch associated transport to avoid multiple
  connections.
  (Vincent Ladeuil, #128076, #131396)

* Overwrite conflicting tags by ``push`` and ``pull`` if the
  ``--overwrite`` option is specified.  (Lukáš Lalinský, #93947)

* In checkouts, tags are copied into the master branch when created,
  changed or deleted, and are copied into the checkout when it is
  updated.  (Martin Pool, #93856, #93860)

* Print a warning instead of aborting the ``python setup.py install``
  process if building of a C extension is not possible.
  (Lukáš Lalinský, Alexander Belchenko)

Improvements
************

* Add the option "--show-diff" to the commit command in order to display
  the diff during the commit log creation. (Goffredo Baroncelli)

* ``pull`` and ``merge`` are much faster at installing bundle format 4.
  (Aaron Bentley)

* ``pull -v`` no longer includes deltas, making it much faster.
  (Aaron Bentley)

* ``send`` now sends the directive as an attachment by default.
  (Aaron Bentley, Lukáš Lalinský, Alexander Belchenko)

* Documentation updates (Martin Albisetti)

* Help on debug flags is now included in ``help global-options``.
  (Daniel Watkins, #124853)

* Parameters passed on the command line are checked to ensure they are
  supported by the encoding in use. (Daniel Watkins)

* The compression used within the bzr repository has changed from zlib
  level 9 to the zlib default level. This improves commit performance with
  only a small increase in space used (and in some cases a reduction in
  space). (Robert Collins)

* Initial commit no longer SHAs files twice and now reuses the path
  rather than looking it up again, making it faster.
  (Ian Clatworthy)

* New option ``-c``/``--change`` for ``diff`` and ``status`` to show
  changes in one revision.  (Lukáš Lalinský)

* If versioned files match a given ignore pattern, a warning is now
  given. (Daniel Watkins, #48623)

* ``bzr status`` now has -S as a short name for --short and -V as a
  short name for --versioned. These have been added to assist users
  migrating from Subversion: ``bzr status -SV`` is now like
  ``svn status -q``.  (Daniel Watkins, #115990)

* Added C implementation of  ``PatienceSequenceMatcher``, which is about
  10x faster than the Python version. This speeds up commands that
  need file diffing, such as ``bzr commit`` or ``bzr diff``.
  (Lukáš Lalinský)

* HACKING has been extended with a large section on core developer tasks.
  (Ian Clatworthy)

* Add ``branches`` and ``standalone-trees`` as online help topics and
  include them as Concepts within the User Reference.
  (Paul Moore, Ian Clatworthy)

* ``check`` can detect versionedfile parent references that are
  inconsistent with revision and inventory info, and ``reconcile`` can fix
  them.  These faulty references were generated by 0.8-era releases,
  so repositories which were manipulated by old bzrs should be
  checked, and possibly reconciled ASAP.  (Aaron Bentley, Andrew Bennetts)

API Breaks
**********

* ``Branch.append_revision`` is removed altogether; please use
  ``Branch.set_last_revision_info`` instead.  (Martin Pool)

* CommitBuilder now advertises itself as requiring the root entry to be
  supplied. This only affects foreign repository implementations which reuse
  CommitBuilder directly and have changed record_entry_contents to require
  that the root not be supplied. This should be precisely zero plugins
  affected. (Robert Collins)

* The ``add_lines`` methods on ``VersionedFile`` implementations has changed
  its return value to include the sha1 and length of the inserted text. This
  allows the avoidance of double-sha1 calculations during commit.
  (Robert Collins)

* ``Transport.should_cache`` has been removed.  It was not called in the
  previous release.  (Martin Pool)

Testing
*******

* Tests may now raise TestNotApplicable to indicate they shouldn't be
  run in a particular scenario.  (Martin Pool)

* New function multiply_tests_from_modules to give a simpler interface
  to test parameterization.  (Martin Pool, Robert Collins)

* ``Transport.should_cache`` has been removed.  It was not called in the
  previous release.  (Martin Pool)

* NULL_REVISION is returned to indicate the null revision, not None.
  (Aaron Bentley)

* Use UTF-8 encoded StringIO for log tests to avoid failures on
  non-ASCII committer names.  (Lukáš Lalinský)

Internals
*********

* ``bzrlib.plugin.all_plugins`` has been deprecated in favour of
  ``bzrlib.plugin.plugins()`` which returns PlugIn objects that provide
  useful functionality for determining the path of a plugin, its tests, and
  its version information. (Robert Collins)

* Add the option user_encoding to the function 'show_diff_trees()'
  in order to move the user encoding at the UI level. (Goffredo Baroncelli)

* Add the function make_commit_message_template_encoded() and the function
  edit_commit_message_encoded() which handle encoded strings.
  This is done in order to mix the commit messages (which is a unicode
  string), and the diff which is a raw string. (Goffredo Baroncelli)

* CommitBuilder now defaults to using add_lines_with_ghosts, reducing
  overhead on non-weave repositories which don't require all parents to be
  present. (Robert Collins)

* Deprecated method ``find_previous_heads`` on
  ``bzrlib.inventory.InventoryEntry``. This has been superseded by the use
  of ``parent_candidates`` and a separate heads check via the repository
  API. (Robert Collins)

* New trace function ``mutter_callsite`` will print out a subset of the
  stack to the log, which can be useful for gathering debug details.
  (Robert Collins)

* ``bzrlib.pack.ContainerWriter`` now tracks how many records have been
  added via a public attribute records_written. (Robert Collins)

* New method ``bzrlib.transport.Transport.get_recommended_page_size``.
  This provides a hint to users of transports as to the reasonable
  minimum data to read. In principle this can take latency and
  bandwidth into account on a per-connection basis, but for now it
  just has hard coded values based on the url. (e.g. http:// has a large
  page size, file:// has a small one.) (Robert Collins)

* New method on ``bzrlib.transport.Transport`` ``open_write_stream`` allows
  incremental addition of data to a file without requiring that all the
  data be buffered in memory. (Robert Collins)

* New methods on ``bzrlib.knit.KnitVersionedFile``:
  ``get_data_stream(versions)``, ``insert_data_stream(stream)`` and
  ``get_format_signature()``.  These provide some infrastructure for
  efficiently streaming the knit data for a set of versions over the smart
  protocol.

* Knits with no annotation cache still produce correct annotations.
  (Aaron Bentley)

* Three new methods have been added to ``bzrlib.trace``:
  ``set_verbosity_level``, ``get_verbosity_level`` and ``is_verbose``.
  ``set_verbosity_level`` expects a numeric value: negative for quiet,
  zero for normal, positive for verbose. The size of the number can be
  used to determine just how quiet or verbose the application should be.
  The existing ``be_quiet`` and ``is_quiet`` routines have been
  integrated into this new scheme. (Ian Clatworthy)

* Options can now be delcared with a ``custom_callback`` parameter. If
  set, this routine is called after the option is processed. This feature
  is now used by the standard options ``verbose`` and ``quiet`` so that
  setting one implicitly resets the other. (Ian Clatworthy)

* Rather than declaring a new option from scratch in order to provide
  custom help, a centrally registered option can be decorated using the
  new ``bzrlib.Option.custom_help`` routine. In particular, this routine
  is useful when declaring better help for the ``verbose`` and ``quiet``
  standard options as the base definition of these is now more complex
  than before thanks to their use of a custom callback. (Ian Clatworthy)

* Tree._iter_changes(specific_file=[]) now iterates through no files,
  instead of iterating through all files.  None is used to iterate through
  all files.  (Aaron Bentley)

* WorkingTree.revert() now accepts None to revert all files.  The use of
  [] to revert all files is deprecated.  (Aaron Bentley)


bzr 0.90
########

:Released: 2007-08-28

Improvements
************

* Documentation is now organized into multiple directories with a level
  added for different languages or locales. Added the Mini Tutorial
  and Quick Start Summary (en) documents from the Wiki, improving the
  content and readability of the former. Formatted NEWS as Release Notes
  complete with a Table of Conents, one heading per release. Moved the
  Developer Guide into the main document catalog and provided a link
  from the developer document catalog back to the main one.
  (Ian Clatworthy, Sabin Iacob, Alexander Belchenko)


API Changes
***********

* The static convenience method ``BzrDir.create_repository``
  is deprecated.  Callers should instead create a ``BzrDir`` instance
  and call ``create_repository`` on that.  (Martin Pool)


bzr 0.90rc1
###########

:Released: 2007-08-14

Bugfixes
********

* ``bzr init`` should connect to the remote location one time only.  We
  have been connecting several times because we forget to pass around the
  Transport object. This modifies ``BzrDir.create_branch_convenience``,
  so that we can give it the Transport we already have.
  (John Arbash Meinel, Vincent Ladeuil, #111702)

* Get rid of sftp connection cache (get rid of the FTP one too).
  (Vincent Ladeuil, #43731)

* bzr branch {local|remote} remote don't try to create a working tree
  anymore.
  (Vincent Ladeuil, #112173)

* All identified multiple connections for a single bzr command have been
  fixed. See bzrlib/tests/commands directory.
  (Vincent Ladeuil)

* ``bzr rm`` now does not insist on ``--force`` to delete files that
  have been renamed but not otherwise modified.  (Marius Kruger,
  #111664)

* ``bzr selftest --bench`` no longer emits deprecation warnings
  (Lukáš Lalinský)

* ``bzr status`` now honours FILE parameters for conflict lists
  (Aaron Bentley, #127606)

* ``bzr checkout`` now honours -r when reconstituting a working tree.
  It also honours -r 0.  (Aaron Bentley, #127708)

* ``bzr add *`` no more fails on Windows if working tree contains
  non-ascii file names. (Kuno Meyer, #127361)

* allow ``easy_install bzr`` runs without fatal errors.
  (Alexander Belchenko, #125521)

* Graph._filter_candidate_lca does not raise KeyError if a candidate
  is eliminated just before it would normally be examined.  (Aaron Bentley)

* SMTP connection failures produce a nice message, not a traceback.
  (Aaron Bentley)

Improvements
************

* Don't show "dots" progress indicators when run non-interactively, such
  as from cron.  (Martin Pool)

* ``info`` now formats locations more nicely and lists "submit" and
  "public" branches (Aaron Bentley)

* New ``pack`` command that will trigger database compression within
  the repository (Robert Collins)

* Implement ``_KnitIndex._load_data`` in a pyrex extension. The pyrex
  version is approximately 2-3x faster at parsing a ``.kndx`` file.
  Which yields a measurable improvement for commands which have to
  read from the repository, such as a 1s => 0.75s improvement in
  ``bzr diff`` when there are changes to be shown.  (John Arbash Meinel)

* Merge is now faster.  Depending on the scenario, it can be more than 2x
  faster. (Aaron Bentley)

* Give a clearer warning, and allow ``python setup.py install`` to
  succeed even if pyrex is not available.
  (John Arbash Meinel)

* ``DirState._read_dirblocks`` now has an optional Pyrex
  implementation. This improves the speed of any command that has to
  read the entire DirState. (``diff``, ``status``, etc, improve by
  about 10%).
  ``bisect_dirblocks`` has also been improved, which helps all
  ``_get_entry`` type calls (whenever we are searching for a
  particular entry in the in-memory DirState).
  (John Arbash Meinel)

* ``bzr pull`` and ``bzr push`` no longer do a complete walk of the
  branch revision history for ui display unless -v is supplied.
  (Robert Collins)

* ``bzr log -rA..B`` output shifted to the left margin if the log only
  contains merge revisions. (Kent Gibson)

* The ``plugins`` command is now public with improved help.
  (Ian Clatworthy)

* New bundle and merge directive formats are faster to generate, and

* Annotate merge now works when there are local changes. (Aaron Bentley)

* Commit now only shows the progress in terms of directories instead of
  entries. (Ian Clatworthy)

* Fix ``KnitRepository.get_revision_graph`` to not request the graph 2
  times. This makes ``get_revision_graph`` 2x faster. (John Arbash
  Meinel)

* Fix ``VersionedFile.get_graph()`` to avoid using
  ``set.difference_update(other)``, which has bad scaling when
  ``other`` is large. This improves ``VF.get_graph([version_id])`` for
  a 12.5k graph from 2.9s down to 200ms. (John Arbash Meinel)

* The ``--lsprof-file`` option now generates output for KCacheGrind if
  the file starts with ``callgrind.out``. This matches the default file
  filtering done by KCacheGrind's Open Dialog. (Ian Clatworthy)

* Fix ``bzr update`` to avoid an unnecessary
  ``branch.get_master_branch`` call, which avoids 1 extra connection
  to the remote server. (Partial fix for #128076, John Arbash Meinel)

* Log errors from the smart server in the trace file, to make debugging
  test failures (and live failures!) easier.  (Andrew Bennetts)

* The HTML version of the man page has been superceded by a more
  comprehensive manual called the Bazaar User Reference. This manual
  is completed generated from the online help topics. As part of this
  change, limited reStructuredText is now explicitly supported in help
  topics and command help with 'unnatural' markup being removed prior
  to display by the online help or inclusion in the man page.
  (Ian Clatworthy)

* HTML documentation now use files extension ``*.html``
  (Alexander Belchenko)

* The cache of ignore definitions is now cleared in WorkingTree.unlock()
  so that changes to .bzrignore aren't missed. (#129694, Daniel Watkins)

* ``bzr selftest --strict`` fails if there are any missing features or
  expected test failures. (Daniel Watkins, #111914)

* Link to registration survey added to README. (Ian Clatworthy)

* Windows standalone installer show link to registration survey
  when installation finished. (Alexander Belchenko)

Library API Breaks
******************

* Deprecated dictionary ``bzrlib.option.SHORT_OPTIONS`` removed.
  Options are now required to provide a help string and it must
  comply with the style guide by being one or more sentences with an
  initial capital and final period. (Martin Pool)

* KnitIndex.get_parents now returns tuples. (Robert Collins)

* Ancient unused ``Repository.text_store`` attribute has been removed.
  (Robert Collins)

* The ``bzrlib.pack`` interface has changed to use tuples of bytestrings
  rather than just bytestrings, making it easier to represent multiple
  element names. As this interface was not used by any internal facilities
  since it was introduced in 0.18 no API compatibility is being preserved.
  The serialised form of these packs is identical with 0.18 when a single
  element tuple is in use. (Robert Collins)

Internals
*********

* merge now uses ``iter_changes`` to calculate changes, which makes room for
  future performance increases.  It is also more consistent with other
  operations that perform comparisons, and reduces reliance on
  Tree.inventory.  (Aaron Bentley)

* Refactoring of transport classes connected to a remote server.
  ConnectedTransport is a new class that serves as a basis for all
  transports needing to connect to a remote server.  transport.split_url
  have been deprecated, use the static method on the object instead. URL
  tests have been refactored too.
  (Vincent Ladeuil)

* Better connection sharing for ConnectedTransport objects.
  transport.get_transport() now accepts a 'possible_transports' parameter.
  If a newly requested transport can share a connection with one of the
  list, it will.
  (Vincent Ladeuil)

* Most functions now accept ``bzrlib.revision.NULL_REVISION`` to indicate
  the null revision, and consider using ``None`` for this purpose
  deprecated.  (Aaron Bentley)

* New ``index`` module with abstract index functionality. This will be
  used during the planned changes in the repository layer. Currently the
  index layer provides a graph aware immutable index, a builder for the
  same index type to allow creating them, and finally a composer for
  such indices to allow the use of many indices in a single query. The
  index performance is not optimised, however the API is stable to allow
  development on top of the index. (Robert Collins)

* ``bzrlib.dirstate.cmp_by_dirs`` can be used to compare two paths by
  their directory sections. This is equivalent to comparing
  ``path.split('/')``, only without having to split the paths.
  This has a Pyrex implementation available.
  (John Arbash Meinel)

* New transport decorator 'unlistable+' which disables the list_dir
  functionality for testing.

* Deprecated ``change_entry`` in transform.py. (Ian Clatworthy)

* RevisionTree.get_weave is now deprecated.  Tree.plan_merge is now used
  for performing annotate-merge.  (Aaron Bentley)

* New EmailMessage class to create email messages. (Adeodato Simó)

* Unused functions on the private interface KnitIndex have been removed.
  (Robert Collins)

* New ``knit.KnitGraphIndex`` which provides a ``KnitIndex`` layered on top
  of a ``index.GraphIndex``. (Robert Collins)

* New ``knit.KnitVersionedFile.iter_parents`` method that allows querying
  the parents of many knit nodes at once, reducing round trips to the
  underlying index. (Robert Collins)

* Graph now has an is_ancestor method, various bits use it.
  (Aaron Bentley)

* The ``-Dhpss`` flag now includes timing information. As well as
  logging when a new connection is opened. (John Arbash Meinel)

* ``bzrlib.pack.ContainerWriter`` now returns an offset, length tuple to
  callers when inserting data, allowing generation of readv style access
  during pack creation, without needing a separate pass across the output
  pack to gather such details. (Robert Collins)

* ``bzrlib.pack.make_readv_reader`` allows readv based access to pack
  files that are stored on a transport. (Robert Collins)

* New ``Repository.has_same_location`` method that reports if two
  repository objects refer to the same repository (although with some risk
  of false negatives).  (Andrew Bennetts)

* InterTree.compare now passes require_versioned on correctly.
  (Marius Kruger)

* New methods on Repository - ``start_write_group``,
  ``commit_write_group``, ``abort_write_group`` and ``is_in_write_group`` -
  which provide a clean hook point for transactional Repositories - ones
  where all the data for a fetch or commit needs to be made atomically
  available in one step. This allows the write lock to remain while making
  a series of data insertions.  (e.g. data conversion). (Robert Collins)

* In ``bzrlib.knit`` the internal interface has been altered to use
  3-tuples (index, pos, length) rather than two-tuples (pos, length) to
  describe where data in a knit is, allowing knits to be split into
  many files. (Robert Collins)

* ``bzrlib.knit._KnitData`` split into cache management and physical access
  with two access classes - ``_PackAccess`` and ``_KnitAccess`` defined.
  The former provides access into a .pack file, and the latter provides the
  current production repository form of .knit files. (Robert Collins)

Testing
*******

* Remove selftest ``--clean-output``, ``--numbered-dirs`` and
  ``--keep-output`` options, which are obsolete now that tests
  are done within directories in $TMPDIR.  (Martin Pool)

* The SSH_AUTH_SOCK environment variable is now reset to avoid
  interaction with any running ssh agents.  (Jelmer Vernooij, #125955)

* run_bzr_subprocess handles parameters the same way as run_bzr:
  either a string or a list of strings should be passed as the first
  parameter.  Varargs-style parameters are deprecated. (Aaron Bentley)


bzr 0.18
########

:Released:  2007-07-17

Bugfixes
********

* Fix 'bzr add' crash under Win32 (Kuno Meyer)


bzr 0.18rc1
###########

:Released:  2007-07-10

Bugfixes
********

* Do not suppress pipe errors, etc. in non-display commands
  (Alexander Belchenko, #87178)

* Display a useful error message when the user requests to annotate
  a file that is not present in the specified revision.
  (James Westby, #122656)

* Commands that use status flags now have a reference to 'help
  status-flags'.  (Daniel Watkins, #113436)

* Work around python-2.4.1 inhability to correctly parse the
  authentication header.
  (Vincent Ladeuil, #121889)

* Use exact encoding for merge directives. (Adeodato Simó, #120591)

* Fix tempfile permissions error in smart server tar bundling under
  Windows. (Martin _, #119330)

* Fix detection of directory entries in the inventory. (James Westby)

* Fix handling of http code 400: Bad Request When issuing too many ranges.
  (Vincent Ladeuil, #115209)

* Issue a CONNECT request when connecting to an https server
  via a proxy to enable SSL tunneling.
  (Vincent Ladeuil, #120678)

* Fix ``bzr log -r`` to support selecting merge revisions, both
  individually and as part of revision ranges.
  (Kent Gibson, #4663)

* Don't leave cruft behind when failing to acquire a lockdir.
  (Martin Pool, #109169)

* Don't use the '-f' strace option during tests.
  (Vincent Ladeuil, #102019).

* Warn when setting ``push_location`` to a value that will be masked by
  locations.conf.  (Aaron Bentley, #122286)

* Fix commit ordering in corner case (Aaron Bentley, #94975)

*  Make annotate behave in a non-ASCII world (Adeodato Simó).

Improvements
************

* The --lsprof-file option now dumps a text rendering of the profiling
  information if the filename ends in ".txt". It will also convert the
  profiling information to a format suitable for KCacheGrind if the
  output filename ends in ".callgrind". Fixes to the lsprofcalltree
  conversion process by Jean Paul Calderone and Itamar were also merged.
  See http://ddaa.net/blog/python/lsprof-calltree. (Ian Clatworthy)

* ``info`` now defaults to non-verbose mode, displaying only paths and
  abbreviated format info.  ``info -v`` displays all the information
  formerly displayed by ``info``.  (Aaron Bentley, Adeodato Simó)

* ``bzr missing`` now has better option names ``--this`` and ``--other``.
  (Elliot Murphy)

* The internal ``weave-list`` command has become ``versionedfile-list``,
  and now lists knits as well as weaves.  (Aaron Bentley)

* Automatic merge base selection uses a faster algorithm that chooses
  better bases in criss-cross merge situations (Aaron Bentley)

* Progress reporting in ``commit`` has been improved. The various logical
  stages are now reported on as follows, namely:

  * Collecting changes [Entry x/y] - Stage n/m
  * Saving data locally - Stage n/m
  * Uploading data to master branch - Stage n/m
  * Updating the working tree - Stage n/m
  * Running post commit hooks - Stage n/m

  If there is no master branch, the 3rd stage is omitted and the total
  number of stages is adjusted accordingly.

  Each hook that is run after commit is listed with a name (as hooks
  can be slow it is useful feedback).
  (Ian Clatworthy, Robert Collins)

* Various operations that are now faster due to avoiding unnecessary
  topological sorts. (Aaron Bentley)

* Make merge directives robust against broken bundles. (Aaron Bentley)

* The lsprof filename note is emitted via trace.note(), not standard
  output.  (Aaron Bentley)

* ``bzrlib`` now exports explicit API compatibility information to assist
  library users and plugins. See the ``bzrlib.api`` module for details.
  (Robert Collins)

* Remove unnecessary lock probes when acquiring a lockdir.
  (Martin Pool)

* ``bzr --version`` now shows the location of the bzr log file, which
  is especially useful on Windows.  (Martin Pool)

* -D now supports hooks to get debug tracing of hooks (though its currently
  minimal in nature). (Robert Collins)

* Long log format reports deltas on merge revisions.
  (John Arbash Meinel, Kent Gibson)

* Make initial push over ftp more resilient. (John Arbash Meinel)

* Print a summary of changes for update just like pull does.
  (Daniel Watkins, #113990)

* Add a -Dhpss option to trace smart protocol requests and responses.
  (Andrew Bennetts)

Library API Breaks
******************

* Testing cleanups -
  ``bzrlib.repository.RepositoryTestProviderAdapter`` has been moved
  to ``bzrlib.tests.repository_implementations``;
  ``bzrlib.repository.InterRepositoryTestProviderAdapter`` has been moved
  to ``bzrlib.tests.interrepository_implementations``;
  ``bzrlib.transport.TransportTestProviderAdapter`` has moved to
  ``bzrlib.tests.test_transport_implementations``.
  ``bzrlib.branch.BranchTestProviderAdapter`` has moved to
  ``bzrlib.tests.branch_implementations``.
  ``bzrlib.bzrdir.BzrDirTestProviderAdapter`` has moved to
  ``bzrlib.tests.bzrdir_implementations``.
  ``bzrlib.versionedfile.InterVersionedFileTestProviderAdapter`` has moved
  to ``bzrlib.tests.interversionedfile_implementations``.
  ``bzrlib.store.revision.RevisionStoreTestProviderAdapter`` has moved to
  ``bzrlib.tests.revisionstore_implementations``.
  ``bzrlib.workingtree.WorkingTreeTestProviderAdapter`` has moved to
  ``bzrlib.tests.workingtree_implementations``.
  These changes are an API break in the testing infrastructure only.
  (Robert Collins)

* Relocate TestCaseWithRepository to be more central. (Robert Collins)

* ``bzrlib.add.smart_add_tree`` will no longer perform glob expansion on
  win32. Callers of the function should do this and use the new
  ``MutableTree.smart_add`` method instead. (Robert Collins)

* ``bzrlib.add.glob_expand_for_win32`` is now
  ``bzrlib.win32utils.glob_expand``.  (Robert Collins)

* ``bzrlib.add.FastPath`` is now private and moved to
  ``bzrlib.mutabletree._FastPath``. (Robert Collins, Martin Pool)

* ``LockDir.wait`` removed.  (Martin Pool)

* The ``SmartServer`` hooks API has changed for the ``server_started`` and
  ``server_stopped`` hooks. The first parameter is now an iterable of
  backing URLs rather than a single URL. This is to reflect that many
  URLs may map to the external URL of the server. E.g. the server interally
  may have a chrooted URL but also the local file:// URL will be at the
  same location. (Robert Collins)

Internals
*********

* New SMTPConnection class to unify email handling.  (Adeodato Simó)

* Fix documentation of BzrError. (Adeodato Simó)

* Make BzrBadParameter an internal error. (Adeodato Simó)

* Remove use of 'assert False' to raise an exception unconditionally.
  (Martin Pool)

* Give a cleaner error when failing to decode knit index entry.
  (Martin Pool)

* TreeConfig would mistakenly search the top level when asked for options
  from a section. It now respects the section argument and only
  searches the specified section. (James Westby)

* Improve ``make api-docs`` output. (John Arbash Meinel)

* Use os.lstat rather than os.stat for osutils.make_readonly and
  osutils.make_writeable. This makes the difftools plugin more
  robust when dangling symlinks are found. (Elliot Murphy)

* New ``-Dlock`` option to log (to ~/.bzr.log) information on when
  lockdirs are taken or released.  (Martin Pool)

* ``bzrlib`` Hooks are now nameable using ``Hooks.name_hook``. This
  allows a nicer UI when hooks are running as the current hook can
  be displayed. (Robert Collins)

* ``Transport.get`` has had its interface made more clear for ease of use.
  Retrieval of a directory must now fail with either 'PathError' at open
  time, or raise 'ReadError' on a read. (Robert Collins)

* New method ``_maybe_expand_globs`` on the ``Command`` class for
  dealing with unexpanded glob lists - e.g. on the win32 platform. This
  was moved from ``bzrlib.add._prepare_file_list``. (Robert Collins)

* ``bzrlib.add.smart_add`` and ``bzrlib.add.smart_add_tree`` are now
  deprecated in favour of ``MutableTree.smart_add``. (Robert Collins,
  Martin Pool)

* New method ``external_url`` on Transport for obtaining the url to
  hand to external processes. (Robert Collins)

* Teach windows installers to build pyrex/C extensions.
  (Alexander Belchenko)

Testing
*******

* Removed the ``--keep-output`` option from selftest and clean up test
  directories as they're used.  This reduces the IO load from
  running the test suite and cuts the time by about half.
  (Andrew Bennetts, Martin Pool)

* Add scenarios as a public attribute on the TestAdapter classes to allow
  modification of the generated scenarios before adaption and easier
  testing. (Robert Collins)

* New testing support class ``TestScenarioApplier`` which multiplies
  out a single teste by a list of supplied scenarios. (RobertCollins)

* Setting ``repository_to_test_repository`` on a repository_implementations
  test will cause it to be called during repository creation, allowing the
  testing of repository classes which are not based around the Format
  concept. For example a repository adapter can be tested in this manner,
  by altering the repository scenarios to include a scenario that sets this
  attribute during the test parameterisation in
  ``bzrlib.tests.repository.repository_implementations``. (Robert Collins)

* Clean up many of the APIs for blackbox testing of Bazaar.  The standard
  interface is now self.run_bzr.  The command to run can be passed as
  either a list of parameters, a string containing the command line, or
  (deprecated) varargs parameters.  (Martin Pool)

* The base TestCase now isolates tests from -D parameters by clearing
  ``debug.debug_flags`` and restores it afterwards. (Robert Collins)

* Add a relpath parameter to get_transport methods in test framework to
  avoid useless cloning.
  (Vincent Ladeuil, #110448)


bzr 0.17
########

:Released:  2007-06-18

Bugfixes
********

* Fix crash of commit due to wrong lookup of filesystem encoding.
  (Colin Watson, #120647)

* Revert logging just to stderr in commit as broke unicode filenames.
  (Aaron Bentley, Ian Clatworthy, #120930)


bzr 0.17rc1
###########

:Released:  2007-06-12

Notes When Upgrading
********************

* The kind() and is_executable() APIs on the WorkingTree interface no
  longer implicitly (read) locks and unlocks the tree. This *might*
  impact some plug-ins and tools using this part of the API. If you find
  an issue that may be caused by this change, please let us know,
  particularly the plug-in/tool maintainer. If encountered, the API
  fix is to surround kind() and is_executable() calls with lock_read()
  and unlock() like so::

    work_tree.lock_read()
    try:
        kind = work_tree.kind(...)
    finally:
        work_tree.unlock()

Internals
*********
* Rework of LogFormatter API to provide beginning/end of log hooks and to
  encapsulate the details of the revision to be logged in a LogRevision
  object.
  In long log formats, merge revision ids are only shown when --show-ids
  is specified, and are labelled "revision-id:", as per mainline
  revisions, instead of "merged:". (Kent Gibson)

* New ``BranchBuilder`` API which allows the construction of particular
  histories quickly. Useful for testing and potentially other applications
  too. (Robert Collins)

Improvements
************

* There are two new help topics, working-trees and repositories that
  attempt to explain these concepts. (James Westby, John Arbash Meinel,
  Aaron Bentley)

* Added ``bzr log --limit`` to report a limited number of revisions.
  (Kent Gibson, #3659)

* Revert does not try to preserve file contents that were originally
  produced by reverting to a historical revision.  (Aaron Bentley)

* ``bzr log --short`` now includes ``[merge]`` for revisions which
  have more than one parent. This is a small improvement to help
  understanding what changes have occurred
  (John Arbash Meinel, #83887)

* TreeTransform avoids many renames when contructing large trees,
  improving speed.  3.25x speedups have been observed for construction of
  kernel-sized-trees, and checkouts are 1.28x faster.  (Aaron Bentley)

* Commit on large trees is now faster. In my environment, a commit of
  a small change to the Mozilla tree (55k files) has dropped from
  66 seconds to 32 seconds. For a small tree of 600 files, commit of a
  small change is 33% faster. (Ian Clatworthy)

* New --create-prefix option to bzr init, like for push.  (Daniel Watkins,
  #56322)

Bugfixes
********

* ``bzr push`` should only connect to the remote location one time.
  We have been connecting 3 times because we forget to pass around
  the Transport object. This adds ``BzrDir.clone_on_transport()``, so
  that we can pass in the Transport that we already have.
  (John Arbash Meinel, #75721)

* ``DirState.set_state_from_inventory()`` needs to properly order
  based on split paths, not just string paths.
  (John Arbash Meinel, #115947)

* Let TestUIFactoy encode the password prompt with its own stdout.
  (Vincent Ladeuil, #110204)

* pycurl should take use the range header that takes the range hint
  into account.
  (Vincent Ladeuil, #112719)

* WorkingTree4.get_file_sha1 no longer raises an exception when invoked
  on a missing file.  (Aaron Bentley, #118186)

* WorkingTree.remove works correctly with tree references, and when pwd is
  not the tree root. (Aaron Bentley)

* Merge no longer fails when a file is renamed in one tree and deleted
  in the other. (Aaron Bentley, #110279)

* ``revision-info`` now accepts dotted revnos, doesn't require a tree,
  and defaults to the last revision (Matthew Fuller, #90048)

* Tests no longer fail when BZR_REMOTE_PATH is set in the environment.
  (Daniel Watkins, #111958)

* ``bzr branch -r revid:foo`` can be used to branch any revision in
  your repository. (Previously Branch6 only supported revisions in your
  mainline). (John Arbash Meinel, #115343)

bzr 0.16
########

:Released:  2007-05-07

Bugfixes
********

* Handle when you have 2 directories with similar names, but one has a
  hyphen. (``'abc'`` versus ``'abc-2'``). The WT4._iter_changes
  iterator was using direct comparison and ``'abc/a'`` sorts after
  ``'abc-2'``, but ``('abc', 'a')`` sorts before ``('abc-2',)``.
  (John Arbash Meinel, #111227)

* Handle when someone renames a file on disk without telling bzr.
  Previously we would report the first file as missing, but not show
  the new unknown file. (John Arbash Meinel, #111288)

* Avoid error when running hooks after pulling into or pushing from
  a branch bound to a smartserver branch.  (Martin Pool, #111968)

Improvements
************

* Move developer documentation to doc/developers/. This reduces clutter in
  the root of the source tree and allows HACKING to be split into multiple
  files. (Robert Collins, Alexander Belchenko)

* Clean up the ``WorkingTree4._iter_changes()`` internal loops as well as
  ``DirState.update_entry()``. This optimizes the core logic for ``bzr
  diff`` and ``bzr status`` significantly improving the speed of
  both. (John Arbash Meinel)

bzr 0.16rc2
###########

:Released:  2007-04-30

Bugfixes
********

* Handle the case when you delete a file, and then rename another file
  on top of it. Also handle the case of ``bzr rm --keep foo``. ``bzr
  status`` should show the removed file and an unknown file in its
  place. (John Arbash Meinel, #109993)

* Bundles properly read and write revision properties that have an
  empty value. And when the value is not ASCII.
  (John Arbash Meinel, #109613)

* Fix the bzr commit message to be in text mode.
  (Alexander Belchenko, #110901)

* Also handle when you rename a file and create a file where it used
  to be. (John Arbash Meinel, #110256)

* ``WorkingTree4._iter_changes`` should not descend into unversioned
  directories. (John Arbash Meinel, #110399)

bzr 0.16rc1
###########

:Released:  2007-04-26

Notes When Upgrading
********************

* ``bzr remove`` and ``bzr rm`` will now remove the working file, if
  it could be recovered again.
  This has been done for consistency with svn and the unix rm command.
  The old ``remove`` behaviour has been retained in the new option
  ``bzr remove --keep``, which will just stop versioning the file,
  but not delete it.
  ``bzr remove --force`` have been added which will always delete the
  files.
  ``bzr remove`` is also more verbose.
  (Marius Kruger, #82602)

Improvements
************

* Merge directives can now be supplied as input to `merge` and `pull`,
  like bundles can.  (Aaron Bentley)

* Sending the SIGQUIT signal to bzr, which can be done on Unix by
  pressing Control-Backslash, drops bzr into a debugger.  Type ``'c'``
  to continue.  This can be disabled by setting the environment variable
  ``BZR_SIGQUIT_PDB=0``.  (Martin Pool)

* selftest now supports --list-only to list tests instead of running
  them. (Ian Clatworthy)

* selftest now supports --exclude PATTERN (or -x PATTERN) to exclude
  tests with names that match that regular expression.
  (Ian Clatworthy, #102679)

* selftest now supports --randomize SEED to run tests in a random order.
  SEED is typically the value 'now' meaning 'use the current time'.
  (Ian Clatworthy, #102686)

* New option ``--fixes`` to commit, which stores bug fixing annotations as
  revision properties. Built-in support for Launchpad, Debian, Trac and
  Bugzilla bug trackers. (Jonathan Lange, James Henstridge, Robert Collins)

* New API, ``bzrlib.bugtracker.tracker_registry``, for adding support for
  other bug trackers to ``fixes``. (Jonathan Lange, James Henstridge,
  Robert Collins)

* ``selftest`` has new short options ``-f`` and ``-1``.  (Martin
  Pool)

* ``bzrlib.tsort.MergeSorter`` optimizations. Change the inner loop
  into using local variables instead of going through ``self._var``.
  Improves the time to ``merge_sort`` a 10k revision graph by
  approximately 40% (~700->400ms).  (John Arbash Meinel)

* ``make docs`` now creates a man page at ``man1/bzr.1`` fixing bug 107388.
  (Robert Collins)

* ``bzr help`` now provides cross references to other help topics using
  the _see_also facility on command classes. Likewise the bzr_man
  documentation, and the bzr.1 man page also include this information.
  (Robert Collins)

* Tags are now included in logs, that use the long log formatter.
  (Erik Bågfors, Alexander Belchenko)

* ``bzr help`` provides a clearer message when a help topic cannot be
  found. (Robert Collins, #107656)

* ``bzr help`` now accepts optional prefixes for command help. The help
  for all commands can now be found at ``bzr help commands/COMMANDNAME``
  as well as ``bzr help COMMANDNAME`` (which only works for commands
  where the name is not the same as a more general help topic).
  (Robert Collins)

* ``bzr help PLUGINNAME`` will now return the module docstring from the
  plugin PLUGINNAME. (Robert Collins, #50408)

* New help topic ``urlspec`` which lists the availables transports.
  (Goffredo Baroncelli)

* doc/server.txt updated to document the default bzr:// port
  and also update the blurb about the hpss' current status.
  (Robert Collins, #107125).

* ``bzr serve`` now listens on interface 0.0.0.0 by default, making it
  serve out to the local LAN (and anyone in the world that can reach the
  machine running ``bzr serve``. (Robert Collins, #98918)

* A new smart server protocol version has been added.  It prefixes requests
  and responses with an explicit version identifier so that future protocol
  revisions can be dealt with gracefully.  (Andrew Bennetts, Robert Collins)

* The bzr protocol version 2 indicates success or failure in every response
  without depending on particular commands encoding that consistently,
  allowing future client refactorings to be much more robust about error
  handling. (Robert Collins, Martin Pool, Andrew Bennetts)

* The smart protocol over HTTP client has been changed to always post to the
  same ``.bzr/smart`` URL under the original location when it can.  This allows
  HTTP servers to only have to pass URLs ending in .bzr/smart to the smart
  server handler, and not arbitrary ``.bzr/*/smart`` URLs.  (Andrew Bennetts)

* digest authentication is now supported for proxies and HTTP by the urllib
  based http implementation. Tested against Apache 2.0.55 and Squid
  2.6.5. Basic and digest authentication are handled coherently for HTTP
  and proxy: if the user is provided in the url (bzr command line for HTTP,
  proxy environment variables for proxies), the password is prompted for
  (only once). If the password is provided, it is taken into account. Once
  the first authentication is successful, all further authentication
  roundtrips are avoided by preventively setting the right authentication
  header(s).
  (Vincent Ladeuil).

Internals
*********

* bzrlib API compatability with 0.8 has been dropped, cleaning up some
  code paths. (Robert Collins)

* Change the format of chroot urls so that they can be safely manipulated
  by generic url utilities without causing the resulting urls to have
  escaped the chroot. A side effect of this is that creating a chroot
  requires an explicit action using a ChrootServer.
  (Robert Collins, Andrew Bennetts)

* Deprecate ``Branch.get_root_id()`` because branches don't have root ids,
  rather than fixing bug #96847.  (Aaron Bentley)

* ``WorkingTree.apply_inventory_delta`` provides a better alternative to
  ``WorkingTree._write_inventory``.  (Aaron Bentley)

* Convenience method ``TestCase.expectFailure`` ensures that known failures
  do not silently pass.  (Aaron Bentley)

* ``Transport.local_abspath`` now raises ``NotLocalUrl`` rather than
  ``TransportNotPossible``. (Martin Pool, Ian Clatworthy)

* New SmartServer hooks facility. There are two initial hooks documented
  in ``bzrlib.transport.smart.SmartServerHooks``. The two initial hooks allow
  plugins to execute code upon server startup and shutdown.
  (Robert Collins).

* SmartServer in standalone mode will now close its listening socket
  when it stops, rather than waiting for garbage collection. This primarily
  fixes test suite hangs when a test tries to connect to a shutdown server.
  It may also help improve behaviour when dealing with a server running
  on a specific port (rather than dynamically assigned ports).
  (Robert Collins)

* Move most SmartServer code into a new package, bzrlib/smart.
  bzrlib/transport/remote.py contains just the Transport classes that used
  to be in bzrlib/transport/smart.py.  (Andrew Bennetts)

* urllib http implementation avoid roundtrips associated with
  401 (and 407) errors once the authentication succeeds.
  (Vincent Ladeuil).

* urlib http now supports querying the user for a proxy password if
  needed. Realm is shown in the prompt for both HTTP and proxy
  authentication when the user is required to type a password.
  (Vincent Ladeuil).

* Renamed SmartTransport (and subclasses like SmartTCPTransport) to
  RemoteTransport (and subclasses to RemoteTCPTransport, etc).  This is more
  consistent with its new home in ``bzrlib/transport/remote.py``, and because
  it's not really a "smart" transport, just one that does file operations
  via remote procedure calls.  (Andrew Bennetts)

* The ``lock_write`` method of ``LockableFiles``, ``Repository`` and
  ``Branch`` now accept a ``token`` keyword argument, so that separate
  instances of those objects can share a lock if it has the right token.
  (Andrew Bennetts, Robert Collins)

* New method ``get_branch_reference`` on ``BzrDir`` allows the detection of
  branch references - which the smart server component needs.

* The Repository API ``make_working_trees`` is now permitted to return
  False when ``set_make_working_trees`` is not implemented - previously
  an unimplemented ``set_make_working_trees`` implied the result True
  from ``make_working_trees``. This has been changed to accomodate the
  smart server, where it does not make sense (at this point) to ever
  make working trees by default. (Robert Collins)

* Command objects can now declare related help topics by having _see_also
  set to a list of related topic. (Robert Collins)

* ``bzrlib.help`` now delegates to the Command class for Command specific
  help. (Robert Collins)

* New class ``TransportListRegistry``, derived from the Registry class, which
  simplifies tracking the available Transports. (Goffredo Baroncelli)

* New function ``Branch.get_revision_id_to_revno_map`` which will
  return a dictionary mapping revision ids to dotted revnos. Since
  dotted revnos are defined in the context of the branch tip, it makes
  sense to generate them from a ``Branch`` object.
  (John Arbash Meinel)

* Fix the 'Unprintable error' message display to use the repr of the
  exception that prevented printing the error because the str value
  for it is often not useful in debugging (e.g. KeyError('foo') has a
  str() of 'foo' but a repr of 'KeyError('foo')' which is much more
  useful. (Robert Collins)

* ``urlutils.normalize_url`` now unescapes unreserved characters, such as "~".
  (Andrew Bennetts)

Bugfixes
********

* Don't fail bundle selftest if email has 'two' embedded.
  (Ian Clatworthy, #98510)

* Remove ``--verbose`` from ``bzr bundle``. It didn't work anyway.
  (Robert Widhopf-Fenk, #98591)

* Remove ``--basis`` from the checkout/branch commands - it didn't work
  properly and is no longer beneficial.
  (Robert Collins, #53675, #43486)

* Don't produce encoding error when adding duplicate files.
  (Aaron Bentley)

* Fix ``bzr log <file>`` so it only logs the revisions that changed
  the file, and does it faster.
  (Kent Gibson, John Arbash Meinel, #51980, #69477)

* Fix ``InterDirstateTre._iter_changes`` to handle when we come across
  an empty versioned directory, which now has files in it.
  (John Arbash Meinel, #104257)

* Teach ``common_ancestor`` to shortcut when the tip of one branch is
  inside the ancestry of the other. Saves a lot of graph processing
  (with an ancestry of 16k revisions, ``bzr merge ../already-merged``
  changes from 2m10s to 13s).  (John Arbash Meinel, #103757)

* Fix ``show_diff_trees`` to handle the case when a file is modified,
  and the containing directory is renamed. (The file path is different
  in this versus base, but it isn't marked as a rename).
  (John Arbash Meinel, #103870)

* FTP now works even when the FTP server does not support atomic rename.
  (Aaron Bentley, #89436)

* Correct handling in bundles and merge directives of timezones with
  that are not an integer number of hours offset from UTC.  Always
  represent the epoch time in UTC to avoid problems with formatting
  earlier times on win32.  (Martin Pool, Alexander Belchenko, John
  Arbash Meinel)

* Typo in the help for ``register-branch`` fixed. (Robert Collins, #96770)

* "dirstate" and "dirstate-tags" formats now produce branches compatible
  with old versions of bzr. (Aaron Bentley, #107168))

* Handle moving a directory when children have been added, removed,
  and renamed. (John Arbash Meinel, #105479)

* Don't preventively use basic authentication for proxy before receiving a
  407 error. Otherwise people willing to use other authentication schemes
  may expose their password in the clear (or nearly). This add one
  roundtrip in case basic authentication should be used, but plug the
  security hole.
  (Vincent Ladeuil)

* Handle http and proxy digest authentication.
  (Vincent Ladeuil, #94034).

Testing
*******

* Added ``bzrlib.strace.strace`` which will strace a single callable and
  return a StraceResult object which contains just the syscalls involved
  in running it. (Robert Collins)

* New test method ``reduceLockdirTimeout`` to drop the default (ui-centric)
  default time down to one suitable for tests. (Andrew Bennetts)

* Add new ``vfs_transport_factory`` attribute on tests which provides the
  common vfs backing for both the readonly and readwrite transports.
  This allows the RemoteObject tests to back onto local disk or memory,
  and use the existing ``transport_server`` attribute all tests know about
  to be the smart server transport. This in turn allows tests to
  differentiate between 'transport to access the branch', and
  'transport which is a VFS' - which matters in Remote* tests.
  (Robert Collins, Andrew Bennetts)

* The ``make_branch_and_tree`` method for tests will now create a
  lightweight checkout for the tree if the ``vfs_transport_factory`` is not
  a LocalURLServer. (Robert Collins, Andrew Bennetts)

* Branch implementation tests have been audited to ensure that all urls
  passed to Branch APIs use proper urls, except when local-disk paths
  are intended. This is so that tests correctly access the test transport
  which is often not equivalent to local disk in Remote* tests. As part
  of this many tests were adjusted to remove dependencies on local disk
  access.
  (Robert Collins, Andrew Bennetts)

* Mark bzrlib.tests and bzrlib.tests.TestUtil as providing assertFOO helper
  functions by adding a ``__unittest`` global attribute. (Robert Collins,
  Andrew Bennetts, Martin Pool, Jonathan Lange)

* Refactored proxy and authentication handling to simplify the
  implementation of new auth schemes for both http and proxy.
  (Vincent Ladeuil)

bzr 0.15
########

:Released: 2007-04-01

Bugfixes
********

* Handle incompatible repositories as a user issue when fetching.
  (Aaron Bentley)

* Don't give a recommendation to upgrade when branching or
  checking out a branch that contains an old-format working tree.
  (Martin Pool)

bzr 0.15rc3
###########

:Released:  2007-03-26

Changes
*******

* A warning is now displayed when opening working trees in older
  formats, to encourage people to upgrade to WorkingTreeFormat4.
  (Martin Pool)

Improvements
************

* HTTP redirections are now taken into account when a branch (or a
  bundle) is accessed for the first time. A message is issued at each
  redirection to inform the user. In the past, http redirections were
  silently followed for each request which significantly degraded the
  performances. The http redirections are not followed anymore by
  default, instead a RedirectRequested exception is raised. For bzrlib
  users needing to follow http redirections anyway,
  ``bzrlib.transport.do_catching_redirections`` provide an easy transition
  path.  (vila)

Internals
*********

* Added ``ReadLock.temporary_write_lock()`` to allow upgrading an OS read
  lock to an OS write lock. Linux can do this without unlocking, Win32
  needs to unlock in between. (John Arbash Meinel)

* New parameter ``recommend_upgrade`` to ``BzrDir.open_workingtree``
  to silence (when false) warnings about opening old formats.
  (Martin Pool)

* Fix minor performance regression with bzr-0.15 on pre-dirstate
  trees. (We were reading the working inventory too many times).
  (John Arbash Meinel)

* Remove ``Branch.get_transaction()`` in favour of a simple cache of
  ``revision_history``.  Branch subclasses should override
  ``_gen_revision_history`` rather than ``revision_history`` to make use of
  this cache, and call ``_clear_revision_history_cache`` and
  ``_cache_revision_history`` at appropriate times. (Andrew Bennetts)

Bugfixes
********

* Take ``smtp_server`` from user config into account.
  (vila, #92195)

* Restore Unicode filename handling for versioned and unversioned files.
  (John Arbash Meinel, #92608)

* Don't fail during ``bzr commit`` if a file is marked removed, and
  the containing directory is auto-removed.  (John Arbash Meinel, #93681)

* ``bzr status FILENAME`` failed on Windows because of an uncommon
  errno. (``ERROR_DIRECTORY == 267 != ENOTDIR``).
  (Wouter van Heyst, John Arbash Meinel, #90819)

* ``bzr checkout source`` should create a local branch in the same
  format as source. (John Arbash Meinel, #93854)

* ``bzr commit`` with a kind change was failing to update the
  last-changed-revision for directories.  The
  InventoryDirectory._unchanged only looked at the ``parent_id`` and name,
  ignoring the fact that the kind could have changed, too.
  (John Arbash Meinel, #90111)

* ``bzr mv dir/subdir other`` was incorrectly updating files inside
  the directory. So that there was a chance it would break commit,
  etc. (John Arbash Meinel, #94037)

* Correctly handles mutiple permanent http redirections.
  (vila, #88780)

bzr 0.15rc2
###########

:Released:  2007-03-14

Notes When Upgrading
********************

* Release 0.15rc2 of bzr changes the ``bzr init-repo`` command to
  default to ``--trees`` instead of ``--no-trees``.
  Existing shared repositories are not affected.

Improvements
************

* New ``merge-directive`` command to generate machine- and human-readable
  merge requests.  (Aaron Bentley)

* New ``submit:`` revision specifier makes it easy to diff against the
  common ancestor with the submit location (Aaron Bentley)

* Added support for Putty's SSH implementation. (Dmitry Vasiliev)

* Added ``bzr status --versioned`` to report only versioned files,
  not unknowns. (Kent Gibson)

* Merge now autodetects the correct line-ending style for its conflict
  markers.  (Aaron Bentley)

Internals
*********

* Refactored SSH vendor registration into SSHVendorManager class.
  (Dmitry Vasiliev)

Bugfixes
********

* New ``--numbered-dirs`` option to ``bzr selftest`` to use
  numbered dirs for TestCaseInTempDir. This is default behavior
  on Windows. Anyone can force named dirs on Windows
  with ``--no-numbered-dirs``. (Alexander Belchenko)

* Fix ``RevisionSpec_revid`` to handle the Unicode strings passed in
  from the command line. (Marien Zwart, #90501)

* Fix ``TreeTransform._iter_changes`` when both the source and
  destination are missing. (Aaron Bentley, #88842)

* Fix commit of merges with symlinks in dirstate trees.
  (Marien Zwart)

* Switch the ``bzr init-repo`` default from --no-trees to --trees.
  (Wouter van Heyst, #53483)


bzr 0.15rc1
###########

:Released:  2007-03-07

Surprises
*********

* The default disk format has changed. Please run 'bzr upgrade' in your
  working trees to upgrade. This new default is compatible for network
  operations, but not for local operations. That is, if you have two
  versions of bzr installed locally, after upgrading you can only use the
  bzr 0.15 version. This new default does not enable tags or nested-trees
  as they are incompatible with bzr versions before 0.15 over the network.

* For users of bzrlib: Two major changes have been made to the working tree
  api in bzrlib. The first is that many methods and attributes, including
  the inventory attribute, are no longer valid for use until one of
  ``lock_read``/``lock_write``/``lock_tree_write`` has been called,
  and become invalid again after unlock is called. This has been done
  to improve performance and correctness as part of the dirstate
  development.
  (Robert Collins, John A Meinel, Martin Pool, and others).

* For users of bzrlib: The attribute 'tree.inventory' should be considered
  readonly. Previously it was possible to directly alter this attribute, or
  its contents, and have the tree notice this. This has been made
  unsupported - it may work in some tree formats, but in the newer dirstate
  format such actions will have no effect and will be ignored, or even
  cause assertions. All operations possible can still be carried out by a
  combination of the tree API, and the bzrlib.transform API. (Robert
  Collins, John A Meinel, Martin Pool, and others).

Improvements
************

* Support for OS Windows 98. Also .bzr.log on any windows system
  saved in My Documents folder. (Alexander Belchenko)

* ``bzr mv`` enhanced to support already moved files.
  In the past the mv command would have failed if the source file doesn't
  exist. In this situation ``bzr mv`` would now detect that the file has
  already moved and update the repository accordingly, if the target file
  does exist.
  A new option ``--after`` has been added so that if two files already
  exist, you could notify Bazaar that you have moved a (versioned) file
  and replaced it with another. Thus in this case ``bzr move --after``
  will only update the Bazaar identifier.
  (Steffen Eichenberg, Marius Kruger)

* ``ls`` now works on treeless branches and remote branches.
  (Aaron Bentley)

* ``bzr help global-options`` describes the global options.
  (Aaron Bentley)

* ``bzr pull --overwrite`` will now correctly overwrite checkouts.
  (Robert Collins)

* Files are now allowed to change kind (e.g. from file to symlink).
  Supported by ``commit``, ``revert`` and ``status``
  (Aaron Bentley)

* ``inventory`` and ``unknowns`` hidden in favour of ``ls``
  (Aaron Bentley)

* ``bzr help checkouts`` descibes what checkouts are and some possible
  uses of them. (James Westby, Aaron Bentley)

* A new ``-d`` option to push, pull and merge overrides the default
  directory.  (Martin Pool)

* Branch format 6: smaller, and potentially faster than format 5.  Supports
  ``append_history_only`` mode, where the log view and revnos do not change,
  except by being added to.  Stores policy settings in
  ".bzr/branch/branch.conf".

* ``append_only`` branches:  Format 6 branches may be configured so that log
  view and revnos are always consistent.  Either create the branch using
  "bzr init --append-revisions-only" or edit the config file as descriped
  in docs/configuration.txt.

* rebind: Format 6 branches retain the last-used bind location, so if you
  "bzr unbind", you can "bzr bind" to bind to the previously-selected
  bind location.

* Builtin tags support, created and deleted by the ``tag`` command and
  stored in the branch.  Tags can be accessed with the revisionspec
  ``-rtag:``, and listed with ``bzr tags``.  Tags are not versioned
  at present. Tags require a network incompatible upgrade. To perform this
  upgrade, run ``bzr upgrade --dirstate-tags`` in your branch and
  repositories. (Martin Pool)

* The ``bzr://`` transport now has a well-known port number, 4155,
  which it will use by default.  (Andrew Bennetts, Martin Pool)

* Bazaar now looks for user-installed plugins before looking for site-wide
  plugins. (Jonathan Lange)

* ``bzr resolve`` now detects and marks resolved text conflicts.
  (Aaron Bentley)

Internals
*********

* Internally revision ids and file ids are now passed around as utf-8
  bytestrings, rather than treating them as Unicode strings. This has
  performance benefits for Knits, since we no longer need to decode the
  revision id for each line of content, nor for each entry in the index.
  This will also help with the future dirstate format.
  (John Arbash Meinel)

* Reserved ids (any revision-id ending in a colon) are rejected by
  versionedfiles, repositories, branches, and working trees
  (Aaron Bentley)

* Minor performance improvement by not creating a ProgressBar for
  every KnitIndex we create. (about 90ms for a bzr.dev tree)
  (John Arbash Meinel)

* New easier to use Branch hooks facility. There are five initial hooks,
  all documented in bzrlib.branch.BranchHooks.__init__ - ``'set_rh'``,
  ``'post_push'``, ``'post_pull'``, ``'post_commit'``,
  ``'post_uncommit'``. These hooks fire after the matching operation
  on a branch has taken place, and were originally added for the
  branchrss plugin. (Robert Collins)

* New method ``Branch.push()`` which should be used when pushing from a
  branch as it makes performance and policy decisions to match the UI
  level command ``push``. (Robert Collins).

* Add a new method ``Tree.revision_tree`` which allows access to cached
  trees for arbitrary revisions. This allows the in development dirstate
  tree format to provide access to the callers to cached copies of
  inventory data which are cheaper to access than inventories from the
  repository.
  (Robert Collins, Martin Pool)

* New ``Branch.last_revision_info`` method, this is being done to allow
  optimization of requests for both the number of revisions and the last
  revision of a branch with smartservers and potentially future branch
  formats. (Wouter van Heyst, Robert Collins)

* Allow ``'import bzrlib.plugins.NAME'`` to work when the plugin NAME has not
  yet been loaded by ``load_plugins()``. This allows plugins to depend on each
  other for code reuse without requiring users to perform file-renaming
  gymnastics. (Robert Collins)

* New Repository method ``'gather_stats'`` for statistic data collection.
  This is expected to grow to cover a number of related uses mainly
  related to bzr info. (Robert Collins)

* Log formatters are now managed with a registry.
  ``log.register_formatter`` continues to work, but callers accessing
  the FORMATTERS dictionary directly will not.

* Allow a start message to be passed to the ``edit_commit_message``
  function.  This will be placed in the message offered to the user
  for editing above the separator. It allows a template commit message
  to be used more easily. (James Westby)

* ``GPGStrategy.sign()`` will now raise ``BzrBadParameterUnicode`` if
  you pass a Unicode string rather than an 8-bit string. Callers need
  to be updated to encode first. (John Arbash Meinel)

* Branch.push, pull, merge now return Result objects with information
  about what happened, rather than a scattering of various methods.  These
  are also passed to the post hooks.  (Martin Pool)

* File formats and architecture is in place for managing a forest of trees
  in bzr, and splitting up existing trees into smaller subtrees, and
  finally joining trees to make a larger tree. This is the first iteration
  of this support, and the user-facing aspects still require substantial
  work.  If you wish to experiment with it, use ``bzr upgrade
  --dirstate-with-subtree`` in your working trees and repositories.
  You can use the hidden commands ``split`` and ``join`` and to create
  and manipulate nested trees, but please consider using the nested-trees
  branch, which contains substantial UI improvements, instead.
  http://code.aaronbentley.com/bzr/bzrrepo/nested-trees/
  (Aaron Bentley, Martin Pool, Robert Collins).

Bugfixes
********

* ``bzr annotate`` now uses dotted revnos from the viewpoint of the
  branch, rather than the last changed revision of the file.
  (John Arbash Meinel, #82158)

* Lock operations no longer hang if they encounter a permission problem.
  (Aaron Bentley)

* ``bzr push`` can resume a push that was canceled before it finished.
  Also, it can push even if the target directory exists if you supply
  the ``--use-existing-dir`` flag.
  (John Arbash Meinel, #30576, #45504)

* Fix http proxy authentication when user and an optional
  password appears in the ``*_proxy`` vars. (Vincent Ladeuil,
  #83954).

* ``bzr log branch/file`` works for local treeless branches
  (Aaron Bentley, #84247)

* Fix problem with UNC paths on Windows 98. (Alexander Belchenko, #84728)

* Searching location of CA bundle for PyCurl in env variable
  (``CURL_CA_BUNDLE``), and on win32 along the PATH.
  (Alexander Belchenko, #82086)

* ``bzr init`` works with unicode argument LOCATION.
  (Alexander Belchenko, #85599)

* Raise ``DependencyNotPresent`` if pycurl do not support https.
  (Vincent Ladeuil, #85305)

* Invalid proxy env variables should not cause a traceback.
  (Vincent Ladeuil, #87765)

* Ignore patterns normalised to use '/' path separator.
  (Kent Gibson, #86451)

* bzr rocks. It sure does! Fix case. (Vincent Ladeuil, #78026)

* Fix bzrtools shelve command for removed lines beginning with "--"
  (Johan Dahlberg, #75577)

Testing
*******

* New ``--first`` option to ``bzr selftest`` to run specified tests
  before the rest of the suite.  (Martin Pool)


bzr 0.14
########

:Released:  2007-01-23

Improvements
************

* ``bzr help global-options`` describes the global options. (Aaron Bentley)

Bug Fixes
*********

* Skip documentation generation tests if the tools to do so are not
  available. Fixes running selftest for installled copies of bzr.
  (John Arbash Meinel, #80330)

* Fix the code that discovers whether bzr is being run from it's
  working tree to handle the case when it isn't but the directory
  it is in is below a repository. (James Westby, #77306)


bzr 0.14rc1
###########

:Released:  2007-01-16

Improvements
************

* New connection: ``bzr+http://`` which supports tunnelling the smart
  protocol over an HTTP connection. If writing is enabled on the bzr
  server, then you can write over the http connection.
  (Andrew Bennetts, John Arbash Meinel)

* Aliases now support quotation marks, so they can contain whitespace
  (Marius Kruger)

* PyCurlTransport now use a single curl object. By specifying explicitly
  the 'Range' header, we avoid the need to use two different curl objects
  (and two connections to the same server). (Vincent Ladeuil)

* ``bzr commit`` does not prompt for a message until it is very likely to
  succeed.  (Aaron Bentley)

* ``bzr conflicts`` now takes --text to list pathnames of text conflicts
  (Aaron Bentley)

* Fix ``iter_lines_added_or_present_in_versions`` to use a set instead
  of a list while checking if a revision id was requested. Takes 10s
  off of the ``fileids_affected_by_revision_ids`` time, which is 10s
  of the ``bzr branch`` time. Also improve ``fileids_...`` time by
  filtering lines with a regex rather than multiple ``str.find()``
  calls. (saves another 300ms) (John Arbash Meinel)

* Policy can be set for each configuration key. This allows keys to be
  inherited properly across configuration entries. For example, this
  should enable you to do::

    [/home/user/project]
    push_location = sftp://host/srv/project/
    push_location:policy = appendpath

  And then a branch like ``/home/user/project/mybranch`` should get an
  automatic push location of ``sftp://host/srv/project/mybranch``.
  (James Henstridge)

* Added ``bzr status --short`` to make status report svn style flags
  for each file.  For example::

    $ bzr status --short
    A  foo
    A  bar
    D  baz
    ?  wooley

* 'bzr selftest --clean-output' allows easily clean temporary tests
  directories without running tests. (Alexander Belchenko)

* ``bzr help hidden-commands`` lists all hidden commands. (Aaron Bentley)

* ``bzr merge`` now has an option ``--pull`` to fall back to pull if
  local is fully merged into remote. (Jan Hudec)

* ``bzr help formats`` describes available directory formats. (Aaron Bentley)

Internals
*********

* A few tweaks directly to ``fileids_affected_by_revision_ids`` to
  help speed up processing, as well allowing to extract unannotated
  lines. Between the two ``fileids_affected_by_revision_ids`` is
  improved by approx 10%. (John Arbash Meinel)

* Change Revision serialization to only write out millisecond
  resolution. Rather than expecting floating point serialization to
  preserve more resolution than we need. (Henri Weichers, Martin Pool)

* Test suite ends cleanly on Windows.  (Vincent Ladeuil)

* When ``encoding_type`` attribute of class Command is equal to 'exact',
  force sys.stdout to be a binary stream on Windows, and therefore
  keep exact line-endings (without LF -> CRLF conversion).
  (Alexander Belchenko)

* Single-letter short options are no longer globally declared.  (Martin
  Pool)

* Before using detected user/terminal encoding bzr should check
  that Python has corresponding codec. (Alexander Belchenko)

* Formats for end-user selection are provided via a FormatRegistry (Aaron Bentley)

Bug Fixes
*********

* ``bzr missing --verbose`` was showing adds/removals in the wrong
  direction. (John Arbash Meinel)

* ``bzr annotate`` now defaults to showing dotted revnos for merged
  revisions. It cuts them off at a depth of 12 characters, but you can
  supply ``--long`` to see the full number. You can also use
  ``--show-ids`` to display the original revision ids, rather than
  revision numbers and committer names. (John Arbash Meinel, #75637)

* bzr now supports Win32 UNC path (e.g. ``\HOST\path``.
  (Alexander Belchenko, #57869)

* Win32-specific: output of cat, bundle and diff commands don't mangle
  line-endings (Alexander Belchenko, #55276)

* Replace broken fnmatch based ignore pattern matching with custom pattern
  matcher.
  (Kent Gibson, Jan Hudec #57637)

* pycurl and urllib can detect short reads at different places. Update
  the test suite to test more cases. Also detect http error code 416
  which was raised for that specific bug. Also enhance the urllib
  robustness by detecting invalid ranges (and pycurl's one by detecting
  short reads during the initial GET). (Vincent Ladeuil, #73948)

* The urllib connection sharing interacts badly with urllib2
  proxy setting (the connections didn't go thru the proxy
  anymore). Defining a proper ProxyHandler solves the
  problem.  (Vincent Ladeuil, #74759)

* Use urlutils to generate relative URLs, not osutils
  (Aaron Bentley, #76229)

* ``bzr status`` in a readonly directory should work without giving
  lots of errors. (John Arbash Meinel, #76299)

* Mention the revisionspec topic for the revision option help.
  (Wouter van Heyst, #31663)

* Allow plugins import from zip archives.
  (Alexander Belchenko, #68124)


bzr 0.13
########

:Released:  2006-12-05

No changes from 0.13rc


bzr 0.13rc1
###########

:Released:  2006-11-27

Improvements
************

* New command ``bzr remove-tree`` allows the removal of the working
  tree from a branch.
  (Daniel Silverstone)

* urllib uses shared keep-alive connections, so http
  operations are substantially faster.
  (Vincent Ladeuil, #53654)

* ``bzr export`` allows an optional branch parameter, to export a bzr
  tree from some other url. For example:
  ``bzr export bzr.tar.gz http://bazaar-vcs.org/bzr/bzr.dev``
  (Daniel Silverstone)

* Added ``bzr help topics`` to the bzr help system. This gives a
  location for general information, outside of a specific command.
  This includes updates for ``bzr help revisionspec`` the first topic
  included. (Goffredo Baroncelli, John Arbash Meinel, #42714)

* WSGI-compatible HTTP smart server.  See ``doc/http_smart_server.txt``.
  (Andrew Bennetts)

* Knit files will now cache full texts only when the size of the
  deltas is as large as the size of the fulltext. (Or after 200
  deltas, whichever comes first). This has the most benefit on large
  files with small changes, such as the inventory for a large project.
  (eg For a project with 2500 files, and 7500 revisions, it changes
  the size of inventory.knit from 11MB to 5.4MB) (John Arbash Meinel)

Internals
*********

* New -D option given before the command line turns on debugging output
  for particular areas.  -Derror shows tracebacks on all errors.
  (Martin Pool)

* Clean up ``bzr selftest --benchmark bundle`` to correct an import,
  and remove benchmarks that take longer than 10min to run.
  (John Arbash Meinel)

* Use ``time.time()`` instead of ``time.clock()`` to decide on
  progress throttling. Because ``time.clock()`` is actually CPU time,
  so over a high-latency connection, too many updates get throttled.
  (John Arbash Meinel)

* ``MemoryTransport.list_dir()`` would strip the first character for
  files or directories in root directory. (John Arbash Meinel)

* New method ``get_branch_reference`` on 'BzrDir' allows the detection of
  branch references - which the smart server component needs.

* New ``ChrootTransportDecorator``, accessible via the ``chroot+`` url
  prefix.  It disallows any access to locations above a set URL.  (Andrew
  Bennetts)

Bug Fixes
*********

* Now ``_KnitIndex`` properly decode revision ids when loading index data.
  And optimize the knit index parsing code.
  (Dmitry Vasiliev, John Arbash Meinel)

* ``bzrlib/bzrdir.py`` was directly referencing ``bzrlib.workingtree``,
  without importing it. This prevented ``bzr upgrade`` from working
  unless a plugin already imported ``bzrlib.workingtree``
  (John Arbash Meinel, #70716)

* Suppress the traceback on invalid URLs (Vincent Ladeuil, #70803).

* Give nicer error message when an http server returns a 403
  error code. (Vincent Ladeuil, #57644).

* When a multi-range http GET request fails, try a single
  range one. If it fails too, forget about ranges. Remember that until
  the death of the transport and propagates that to the clones.
  (Vincent Ladeuil, #62276, #62029).

* Handles user/passwords supplied in url from command
  line (for the urllib implementation). Don't request already
  known passwords (Vincent Ladeuil, #42383, #44647, #48527)

* ``_KnitIndex.add_versions()`` dictionary compresses revision ids as they
  are added. This fixes bug where fetching remote revisions records
  them as full references rather than integers.
  (John Arbash Meinel, #64789)

* ``bzr ignore`` strips trailing slashes in patterns.
  Also ``bzr ignore`` rejects absolute paths. (Kent Gibson, #4559)

* ``bzr ignore`` takes multiple arguments. (Cheuksan Edward Wang, #29488)

* mv correctly handles paths that traverse symlinks.
  (Aaron Bentley, #66964)

* Give nicer looking error messages when failing to connect over ssh.
  (John Arbash Meinel, #49172)

* Pushing to a remote branch does not currently update the remote working
  tree. After a remote push, ``bzr status`` and ``bzr diff`` on the remote
  machine now show that the working tree is out of date.
  (Cheuksan Edward Wang #48136)

* Use patiencediff instead of difflib for determining deltas to insert
  into knits. This avoids the O(N^3) behavior of difflib. Patience
  diff should be O(N^2). (Cheuksan Edward Wang, #65714)

* Running ``bzr log`` on nonexistent file gives an error instead of the
  entire log history. (Cheuksan Edward Wang #50793)

* ``bzr cat`` can look up contents of removed or renamed files. If the
  pathname is ambiguous, i.e. the files in the old and new trees have
  different id's, the default is the file in the new tree. The user can
  use "--name-from-revision" to select the file in the old tree.
  (Cheuksan Edward Wang, #30190)

Testing
*******

* TestingHTTPRequestHandler really handles the Range header
  (previously it was ignoring it and returning the whole file,).

bzr 0.12
########

:Released:  2006-10-30

Internals
*********

* Clean up ``bzr selftest --benchmark bundle`` to correct an import,
  and remove benchmarks that take longer than 10min to run.
  (John Arbash Meinel)

bzr 0.12rc1
###########

:Released:  2006-10-23

Improvements
************

* ``bzr log`` now shows dotted-decimal revision numbers for all revisions,
  rather than just showing a decimal revision number for revisions on the
  mainline. These revision numbers are not yet accepted as input into bzr
  commands such as log, diff etc. (Robert Collins)

* revisions can now be specified using dotted-decimal revision numbers.
  For instance, ``bzr diff -r 1.2.1..1.2.3``. (Robert Collins)

* ``bzr help commands`` output is now shorter (Aaron Bentley)

* ``bzr`` now uses lazy importing to reduce the startup time. This has
  a moderate effect on lots of actions, especially ones that have
  little to do. For example ``bzr rocks`` time is down to 116ms from
  283ms. (John Arbash Meinel)

* New Registry class to provide name-to-object registry-like support,
  for example for schemes where plugins can register new classes to
  do certain tasks (e.g. log formatters). Also provides lazy registration
  to allow modules to be loaded on request.
  (John Arbash Meinel, Adeodato Simó)

API Incompatability
*******************

* LogFormatter subclasses show now expect the 'revno' parameter to
  show() to be a string rather than an int. (Robert Collins)

Internals
*********

* ``TestCase.run_bzr``, ``run_bzr_captured``, and ``run_bzr_subprocess``
  can take a ``working_dir='foo'`` parameter, which will change directory
  for the command. (John Arbash Meinel)

* ``bzrlib.lazy_regex.lazy_compile`` can be used to create a proxy
  around a regex, which defers compilation until first use.
  (John Arbash Meinel)

* ``TestCase.run_bzr_subprocess`` defaults to supplying the
  ``--no-plugins`` parameter to ensure test reproducability, and avoid
  problems with system-wide installed plugins. (John Arbash Meinel)

* Unique tree root ids are now supported. Newly created trees still
  use the common root id for compatibility with bzr versions before 0.12.
  (Aaron Bentley)

* ``WorkingTree.set_root_id(None)`` is now deprecated. Please
  pass in ``inventory.ROOT_ID`` if you want the default root id value.
  (Robert Collins, John Arbash Meinel)

* New method ``WorkingTree.flush()`` which will write the current memory
  inventory out to disk. At the same time, ``read_working_inventory`` will
  no longer trash the current tree inventory if it has been modified within
  the current lock, and the tree will now ``flush()`` automatically on
  ``unlock()``. ``WorkingTree.set_root_id()`` has been updated to take
  advantage of this functionality. (Robert Collins, John Arbash Meinel)

* ``bzrlib.tsort.merge_sorted`` now accepts ``generate_revnos``. This
  parameter will cause it to add another column to its output, which
  contains the dotted-decimal revno for each revision, as a tuple.
  (Robert Collins)

* ``LogFormatter.show_merge`` is deprecated in favour of
  ``LogFormatter.show_merge_revno``. (Robert Collins)

Bug Fixes
*********

* Avoid circular imports by creating a deprecated function for
  ``bzrlib.tree.RevisionTree``. Callers should have been using
  ``bzrlib.revisontree.RevisionTree`` anyway. (John Arbash Meinel,
  #66349)

* Don't use ``socket.MSG_WAITALL`` as it doesn't exist on all
  platforms. (Martin Pool, #66356)

* Don't require ``Content-Type`` in range responses. Assume they are a
  single range if ``Content-Type`` does not exist.
  (John Arbash Meinel, #62473)

* bzr branch/pull no longer complain about progress bar cleanup when
  interrupted during fetch.  (Aaron Bentley, #54000)

* ``WorkingTree.set_parent_trees()`` uses the trees to directly write
  the basis inventory, rather than going through the repository. This
  allows us to have 1 inventory read, and 2 inventory writes when
  committing a new tree. (John Arbash Meinel)

* When reverting, files that are not locally modified that do not exist
  in the target are deleted, not just unversioned (Aaron Bentley)

* When trying to acquire a lock, don't fail immediately. Instead, try
  a few times (up to 1 hour) before timing out. Also, report why the
  lock is unavailable (John Arbash Meinel, #43521, #49556)

* Leave HttpTransportBase daughter classes decides how they
  implement cloning. (Vincent Ladeuil, #61606)

* diff3 does not indicate conflicts on clean merge. (Aaron Bentley)

* If a commit fails, the commit message is stored in a file at the root of
  the tree for later commit. (Cheuksan Edward Wang, Stefan Metzmacher,
  #32054)

Testing
*******

* New test base class TestCaseWithMemoryTransport offers memory-only
  testing facilities: its not suitable for tests that need to mutate disk
  state, but most tests should not need that and should be converted to
  TestCaseWithMemoryTransport. (Robert Collins)

* ``TestCase.make_branch_and_memory_tree`` now takes a format
  option to set the BzrDir, Repository and Branch formats of the
  created objects. (Robert Collins, John Arbash Meinel)

bzr 0.11
########

:Released:  2006-10-02

* Smart server transport test failures on windows fixed. (Lukáš Lalinský).

bzr 0.11rc2
###########

:Released:  2006-09-27

Bug Fixes
*********

* Test suite hangs on windows fixed. (Andrew Bennets, Alexander Belchenko).

* Commit performance regression fixed. (Aaron Bentley, Robert Collins, John
  Arbash Meinel).

bzr 0.11rc1
###########

:Released:  2006-09-25

Improvements
************

* Knit files now wait to create their contents until the first data is
  added. The old code used to create an empty .knit and a .kndx with just
  the header. However, this caused a lot of extra round trips over sftp.
  This can change the time for ``bzr push`` to create a new remote branch
  from 160s down to 100s. This also affects ``bzr commit`` performance when
  adding new files, ``bzr commit`` on a new kernel-like tree drops from 50s
  down to 40s (John Arbash Meinel, #44692)

* When an entire subtree has been deleted, commit will now report that
  just the top of the subtree has been deleted, rather than reporting
  all the individual items. (Robert Collins)

* Commit performs one less XML parse. (Robert Collins)

* ``bzr checkout`` now operates on readonly branches as well
  as readwrite branches. This fixes bug #39542. (Robert Collins)

* ``bzr bind`` no longer synchronises history with the master branch.
  Binding should be followed by an update or push to synchronise the
  two branches. This is closely related to the fix for bug #39542.
  (Robert Collins)

* ``bzrlib.lazy_import.lazy_import`` function to create on-demand
  objects.  This allows all imports to stay at the global scope, but
  modules will not actually be imported if they are not used.
  (John Arbash Meinel)

* Support ``bzr://`` and ``bzr+ssh://`` urls to work with the new RPC-based
  transport which will be used with the upcoming high-performance smart
  server. The new command ``bzr serve`` will invoke bzr in server mode,
  which processes these requests. (Andrew Bennetts, Robert Collins, Martin
  Pool)

* New command ``bzr version-info`` which can be used to get a summary
  of the current state of the tree. This is especially useful as part
  of a build commands. See ``doc/version_info.txt`` for more information
  (John Arbash Meinel)

Bug Fixes
*********

* ``'bzr inventory [FILE...]'`` allows restricting the file list to a
  specific set of files. (John Arbash Meinel, #3631)

* Don't abort when annotating empty files (John Arbash Meinel, #56814)

* Add ``Stanza.to_unicode()`` which can be passed to another Stanza
  when nesting stanzas. Also, add ``read_stanza_unicode`` to handle when
  reading a nested Stanza. (John Arbash Meinel)

* Transform._set_mode() needs to stat the right file.
  (John Arbash Meinel, #56549)

* Raise WeaveFormatError rather than StopIteration when trying to read
  an empty Weave file. (John Arbash Meinel, #46871)

* Don't access e.code for generic URLErrors, only HTTPErrors have .code.
  (Vincent Ladeuil, #59835)

* Handle boundary="" lines properly to allow access through a Squid proxy.
  (John Arbash Meinel, #57723)

* revert now removes newly-added directories (Aaron Bentley, #54172)

* ``bzr upgrade sftp://`` shouldn't fail to upgrade v6 branches if there
  isn't a working tree. (David Allouche, #40679)

* Give nicer error messages when a user supplies an invalid --revision
  parameter. (John Arbash Meinel, #55420)

* Handle when LANG is not recognized by python. Emit a warning, but
  just revert to using 'ascii'. (John Arbash Meinel, #35392)

* Don't use ``preexec_fn`` on win32, as it is not supported by subprocess.
  (John Arbash Meinel)

* Skip specific tests when the dependencies aren't met. This includes
  some ``setup.py`` tests when ``python-dev`` is not available, and
  some tests that depend on paramiko. (John Arbash Meinel, Mattheiu Moy)

* Fallback to Paramiko properly, if no ``ssh`` executable exists on
  the system. (Andrew Bennetts, John Arbash Meinel)

* ``Branch.bind(other_branch)`` no longer takes a write lock on the
  other branch, and will not push or pull between the two branches.
  API users will need to perform a push or pull or update operation if they
  require branch synchronisation to take place. (Robert Collins, #47344)

* When creating a tarball or zipfile export, export unicode names as utf-8
  paths. This may not work perfectly on all platforms, but has the best
  chance of working in the common case. (John Arbash Meinel, #56816)

* When committing, only files that exist in working tree or basis tree
  may be specified (Aaron Bentley, #50793)

Portability
***********

* Fixes to run on Python 2.5 (Brian M. Carlson, Martin Pool, Marien Zwart)

Internals
*********

* TestCaseInTempDir now creates a separate directory for HOME, rather
  than having HOME set to the same location as the working directory.
  (John Arbash Meinel)

* ``run_bzr_subprocess()`` can take an optional ``env_changes={}`` parameter,
  which will update os.environ inside the spawned child. It also can
  take a ``universal_newlines=True``, which helps when checking the output
  of the command. (John Arbash Meinel)

* Refactor SFTP vendors to allow easier re-use when ssh is used.
  (Andrew Bennetts)

* ``Transport.list_dir()`` and ``Transport.iter_files_recursive()`` should always
  return urlescaped paths. This is now tested (there were bugs in a few
  of the transports) (Andrew Bennetts, David Allouche, John Arbash Meinel)

* New utility function ``symbol_versioning.deprecation_string``. Returns the
  formatted string for a callable, deprecation format pair. (Robert Collins)

* New TestCase helper applyDeprecated. This allows you to call a callable
  which is deprecated without it spewing to the screen, just by supplying
  the deprecation format string issued for it. (Robert Collins)

* Transport.append and Transport.put have been deprecated in favor of
  ``.append_bytes``, ``.append_file``, ``.put_bytes``, and
  ``.put_file``. This removes the ambiguity in what type of object the
  functions take.  ``Transport.non_atomic_put_{bytes,file}`` has also
  been added. Which works similarly to ``Transport.append()`` except for
  SFTP, it doesn't have a round trip when opening the file. Also, it
  provides functionality for creating a parent directory when trying
  to create a file, rather than raise NoSuchFile and forcing the
  caller to repeat their request.
  (John Arbash Meinel)

* WorkingTree has a new api ``unversion`` which allow the unversioning of
  entries by their file id. (Robert Collins)

* ``WorkingTree.pending_merges`` is deprecated.  Please use the
  ``get_parent_ids`` (introduced in 0.10) method instead. (Robert Collins)

* WorkingTree has a new ``lock_tree_write`` method which locks the branch for
  read rather than write. This is appropriate for actions which only need
  the branch data for reference rather than mutation. A new decorator
  ``needs_tree_write_lock`` is provided in the workingtree module. Like the
  ``needs_read_lock`` and ``needs_write_lock`` decorators this allows static
  declaration of the locking requirements of a function to ensure that
  a lock is taken out for casual scripts. (Robert Collins, #54107)

* All WorkingTree methods which write to the tree, but not to the branch
  have been converted to use ``needs_tree_write_lock`` rather than
  ``needs_write_lock``. Also converted is the revert, conflicts and tree
  transform modules. This provides a modest performance improvement on
  metadir style trees, due to the reduce lock-acquisition, and a more
  significant performance improvement on lightweight checkouts from
  remote branches, where trivial operations used to pay a significant
  penalty. It also provides the basis for allowing readonly checkouts.
  (Robert Collins)

* Special case importing the standard library 'copy' module. This shaves
  off 40ms of startup time, while retaining compatibility. See:
  ``bzrlib/inspect_for_copy.py`` for more details. (John Arbash Meinel)

* WorkingTree has a new parent class MutableTree which represents the
  specialisations of Tree which are able to be altered. (Robert Collins)

* New methods mkdir and ``put_file_bytes_non_atomic`` on MutableTree that
  mutate the tree and its contents. (Robert Collins)

* Transport behaviour at the root of the URL is now defined and tested.
  (Andrew Bennetts, Robert Collins)

Testing
*******

* New test helper classs MemoryTree. This is typically accessed via
  ``self.make_branch_and_memory_tree()`` in test cases. (Robert Collins)

* Add ``start_bzr_subprocess`` and ``stop_bzr_subprocess`` to allow test
  code to continue running concurrently with a subprocess of bzr.
  (Andrew Bennetts, Robert Collins)

* Add a new method ``Transport.get_smart_client()``. This is provided to
  allow upgrades to a richer interface than the VFS one provided by
  Transport. (Andrew Bennetts, Martin Pool)

bzr 0.10
########

:Released:  2006-08-29

Improvements
************
* 'merge' now takes --uncommitted, to apply uncommitted changes from a
  tree.  (Aaron Bentley)

* 'bzr add --file-ids-from' can be used to specify another path to use
  for creating file ids, rather than generating all new ones. Internally,
  the 'action' passed to ``smart_add_tree()`` can return ``file_ids`` that
  will be used, rather than having bzrlib generate new ones.
  (John Arbash Meinel, #55781)

* ``bzr selftest --benchmark`` now allows a ``--cache-dir`` parameter.
  This will cache some of the intermediate trees, and decrease the
  setup time for benchmark tests. (John Arbash Meinel)

* Inverse forms are provided for all boolean options.  For example,
  --strict has --no-strict, --no-recurse has --recurse (Aaron Bentley)

* Serialize out Inventories directly, rather than using ElementTree.
  Writing out a kernel sized inventory drops from 2s down to ~350ms.
  (Robert Collins, John Arbash Meinel)

Bug Fixes
*********

* Help diffutils 2.8.4 get along with binary tests (Marien Zwart: #57614)

* Change LockDir so that if the lock directory doesn't exist when
  ``lock_write()`` is called, an attempt will be made to create it.
  (John Arbash Meinel, #56974)

* ``bzr uncommit`` preserves pending merges. (John Arbash Meinel, #57660)

* Active FTP transport now works as intended. (ghozzy, #56472)

* Really fix mutter() so that it won't ever raise a UnicodeError.
  It means it is possible for ~/.bzr.log to contain non UTF-8 characters.
  But it is a debugging log, not a real user file.
  (John Arbash Meinel, #56947, #53880)

* Change Command handle to allow Unicode command and options.
  At present we cannot register Unicode command names, so we will get
  BzrCommandError('unknown command'), or BzrCommandError('unknown option')
  But that is better than a UnicodeError + a traceback.
  (John Arbash Meinel, #57123)

* Handle TZ=UTC properly when reading/writing revisions.
  (John Arbash Meinel, #55783, #56290)

* Use ``GPG_TTY`` to allow gpg --cl to work with gpg-agent in a pipeline,
  (passing text to sign in on stdin). (John Arbash Meinel, #54468)

* External diff does the right thing for binaries even in foreign
  languages. (John Arbash Meinel, #56307)

* Testament handles more cases when content is unicode. Specific bug was
  in handling of revision properties.
  (John Arbash Meinel, Holger Krekel, #54723)

* The bzr selftest was failing on installed versions due to a bug in a new
  test helper. (John Arbash Meinel, Robert Collins, #58057)

Internals
*********

* ``bzrlib.cache_utf8`` contains ``encode()`` and ``decode()`` functions
  which can be used to cache the conversion between utf8 and Unicode.
  Especially helpful for some of the knit annotation code, which has to
  convert revision ids to utf8 to annotate lines in storage.
  (John Arbash Meinel)

* ``setup.py`` now searches the filesystem to find all packages which
  need to be installed. This should help make the life of packagers
  easier. (John Arbash Meinel)

bzr 0.9.0
#########

:Released:  2006-08-11

Surprises
*********

* The hard-coded built-in ignore rules have been removed. There are
  now two rulesets which are enforced. A user global one in
  ``~/.bazaar/ignore`` which will apply to every tree, and the tree
  specific one '.bzrignore'.
  ``~/.bazaar/ignore`` will be created if it does not exist, but with
  a more conservative list than the old default.
  This fixes bugs with default rules being enforced no matter what.
  The old list of ignore rules from bzr is available by
  running 'bzr ignore --old-default-rules'.
  (Robert Collins, Martin Pool, John Arbash Meinel)

* 'branches.conf' has been changed to 'locations.conf', since it can apply
  to more locations than just branch locations.
  (Aaron Bentley)

Improvements
************

* The revision specifier "revno:" is extended to accept the syntax
  revno:N:branch. For example,
  revno:42:http://bazaar-vcs.org/bzr/bzr.dev/ means revision 42 in
  bzr.dev.  (Matthieu Moy)

* Tests updates to ensure proper URL handling, UNICODE support, and
  proper printing when the user's terminal encoding cannot display
  the path of a file that has been versioned.
  ``bzr branch`` can take a target URL rather than only a local directory.
  ``Branch.get_parent()/set_parent()`` now save a relative path if possible,
  and normalize the parent based on root, allowing access across
  different transports. (John Arbash Meinel, Wouter van Heyst, Martin Pool)
  (Malone #48906, #42699, #40675, #5281, #3980, #36363, #43689,
  #42517, #42514)

* On Unix, detect terminal width using an ioctl not just $COLUMNS.
  Use terminal width for single-line logs from ``bzr log --line`` and
  pending-merge display.  (Robert Widhopf-Fenk, Gustavo Niemeyer)
  (Malone #3507)

* On Windows, detect terminal width using GetConsoleScreenBufferInfo.
  (Alexander Belchenko)

* Speedup improvement for 'date:'-revision search. (Guillaume Pinot).

* Show the correct number of revisions pushed when pushing a new branch.
  (Robert Collins).

* 'bzr selftest' now shows a progress bar with the number of tests, and
  progress made. 'make check' shows tests in -v mode, to be more useful
  for the PQM status window. (Robert Collins).
  When using a progress bar, failed tests are printed out, rather than
  being overwritten by the progress bar until the suite finishes.
  (John Arbash Meinel)

* 'bzr selftest --benchmark' will run a new benchmarking selftest.
  'bzr selftest --benchmark --lsprof-timed' will use lsprofile to generate
  profile data for the individual profiled calls, allowing for fine
  grained analysis of performance.
  (Robert Collins, Martin Pool).

* 'bzr commit' shows a progress bar. This is useful for commits over sftp
  where commit can take an appreciable time. (Robert Collins)

* 'bzr add' is now less verbose in telling you what ignore globs were
  matched by files being ignored. Instead it just tells you how many
  were ignored (because you might reasonably be expecting none to be
  ignored). 'bzr add -v' is unchanged and will report every ignored
  file. (Robert Collins).

* ftp now has a test server if medusa is installed. As part of testing,
  ftp support has been improved, including support for supplying a
  non-standard port. (John Arbash Meinel).

* 'bzr log --line' shows the revision number, and uses only the
  first line of the log message (#5162, Alexander Belchenko;
  Matthieu Moy)

* 'bzr status' has had the --all option removed. The 'bzr ls' command
  should be used to retrieve all versioned files. (Robert Collins)

* 'bzr bundle OTHER/BRANCH' will create a bundle which can be sent
  over email, and applied on the other end, while maintaining ancestry.
  This bundle can be applied with either 'bzr merge' or 'bzr pull',
  the same way you would apply another branch.
  (John Arbash Meinel, Aaron Bentley)

* 'bzr whoami' can now be used to set your identity from the command line,
  for a branch or globally.  (Robey Pointer)

* 'bzr checkout' now aliased to 'bzr co', and 'bzr annotate' to 'bzr ann'.
  (Michael Ellerman)

* 'bzr revert DIRECTORY' now reverts the contents of the directory as well.
  (Aaron Bentley)

* 'bzr get sftp://foo' gives a better error when paramiko is not present.
  Also updates things like 'http+pycurl://' if pycurl is not present.
  (John Arbash Meinel) (Malone #47821, #52204)

* New env variable ``BZR_PROGRESS_BAR``, sets the default progress bar type.
  Can be set to 'none' or 'dummy' to disable the progress bar, 'dots' or
  'tty' to create the respective type. (John Arbash Meinel, #42197, #51107)

* Improve the help text for 'bzr diff' to explain what various options do.
  (John Arbash Meinel, #6391)

* 'bzr uncommit -r 10' now uncommits revisions 11.. rather than uncommitting
  revision 10. This makes -r10 more in line with what other commands do.
  'bzr uncommit' also now saves the pending merges of the revisions that
  were removed. So it is safe to uncommit after a merge, fix something,
  and commit again. (John Arbash Meinel, #32526, #31426)

* 'bzr init' now also works on remote locations.
  (Wouter van Heyst, #48904)

* HTTP support has been updated. When using pycurl we now support
  connection keep-alive, which reduces dns requests and round trips.
  And for both urllib and pycurl we support multi-range requests,
  which decreases the number of round-trips. Performance results for
  ``bzr branch http://bazaar-vcs.org/bzr/bzr.dev/`` indicate
  http branching is now 2-3x faster, and ``bzr pull`` in an existing
  branch is as much as 4x faster.
  (Michael Ellerman, Johan Rydberg, John Arbash Meinel, #46768)

* Performance improvements for sftp. Branching and pulling are now up to
  2x faster. Utilize paramiko.readv() support for async requests if it
  is available (paramiko > 1.6) (John Arbash Meinel)

Bug Fixes
*********

* Fix shadowed definition of TestLocationConfig that caused some
  tests not to run.
  (Erik Bågfors, Michael Ellerman, Martin Pool, #32587)

* Fix unnecessary requirement of sign-my-commits that it be run from
  a working directory.  (Martin Pool, Robert Collins)

* 'bzr push location' will only remember the push location if it succeeds
  in connecting to the remote location. (John Arbash Meinel, #49742)

* 'bzr revert' no longer toggles the executable bit on win32
  (John Arbash Meinel, #45010)

* Handle broken pipe under win32 correctly. (John Arbash Meinel)

* sftp tests now work correctly on win32 if you have a newer paramiko
  (John Arbash Meinel)

* Cleanup win32 test suite, and general cleanup of places where
  file handles were being held open. (John Arbash Meinel)

* When specifying filenames for 'diff -r x..y', the name of the file in the
  working directory can be used, even if its name is different in both x
  and y.

* File-ids containing single- or double-quotes are handled correctly by
  push. (Aaron Bentley, #52227)

* Normalize unicode filenames to ensure cross-platform consistency.
  (John Arbash Meinel, #43689)

* The argument parser can now handle '-' as an argument. Currently
  no code interprets it specially (it is mostly handled as a file named
  '-'). But plugins, and future operations can use it.
  (John Arbash meinel, #50984)

* Bundles can properly read binary files with a plain '\r' in them.
  (John Arbash Meinel, #51927)

* Tuning ``iter_entries()`` to be more efficient (John Arbash Meinel, #5444)

* Lots of win32 fixes (the test suite passes again).
  (John Arbash Meinel, #50155)

* Handle openbsd returning None for sys.getfilesystemencoding() (#41183)

* Support ftp APPE (append) to allow Knits to be used over ftp (#42592)

* Removals are only committed if they match the filespec (or if there is
  no filespec).  (#46635, Aaron Bentley)

* smart-add recurses through all supplied directories
  (John Arbash Meinel, #52578)

* Make the bundle reader extra lines before and after the bundle text.
  This allows you to parse an email with the bundle inline.
  (John Arbash Meinel, #49182)

* Change the file id generator to squash a little bit more. Helps when
  working with long filenames on windows. (Also helps for unicode filenames
  not generating hidden files). (John Arbash Meinel, #43801)

* Restore terminal mode on C-c while reading sftp password.  (#48923,
  Nicholas Allen, Martin Pool)

* Timestamps are rounded to 1ms, and revision entries can be recreated
  exactly. (John Arbash Meinel, Jamie Wilkinson, #40693)

* Branch.base has changed to a URL, but ~/.bazaar/locations.conf should
  use local paths, since it is user visible (John Arbash Meinel, #53653)

* ``bzr status foo`` when foo was unversioned used to cause a full delta
  to be generated (John Arbash Meinel, #53638)

* When reading revision properties, an empty value should be considered
  the empty string, not None (John Arbash Meinel, #47782)

* ``bzr diff --diff-options`` can now handle binary files being changed.
  Also, the output is consistent when --diff-options is not supplied.
  (John Arbash Meinel, #54651, #52930)

* Use the right suffixes for loading plugins (John Arbash Meinel, #51810)

* Fix ``Branch.get_parent()`` to handle the case when the parent is not
  accessible (John Arbash Meinel, #52976)

Internals
*********

* Combine the ignore rules into a single regex rather than looping over
  them to reduce the threshold where  N^2 behaviour occurs in operations
  like status. (Jan Hudec, Robert Collins).

* Appending to ``bzrlib.DEFAULT_IGNORE`` is now deprecated. Instead, use
  one of the add functions in bzrlib.ignores. (John Arbash Meinel)

* 'bzr push' should only push the ancestry of the current revision, not
  all of the history in the repository. This is especially important for
  shared repositories. (John Arbash Meinel)

* ``bzrlib.delta.compare_trees`` now iterates in alphabetically sorted order,
  rather than randomly walking the inventories. (John Arbash Meinel)

* Doctests are now run in temporary directories which are cleaned up when
  they finish, rather than using special ScratchDir/ScratchBranch objects.
  (Martin Pool)

* Split ``check`` into separate methods on the branch and on the repository,
  so that it can be specialized in ways that are useful or efficient for
  different formats.  (Martin Pool, Robert Collins)

* Deprecate ``Repository.all_revision_ids``; most methods don't really need
  the global revision graph but only that part leading up to a particular
  revision.  (Martin Pool, Robert Collins)

* Add a BzrDirFormat ``control_formats`` list which allows for control formats
  that do not use '.bzr' to store their data - i.e. '.svn', '.hg' etc.
  (Robert Collins, Jelmer Vernooij).

* ``bzrlib.diff.external_diff`` can be redirected to any file-like object.
  Uses subprocess instead of spawnvp.
  (James Henstridge, John Arbash Meinel, #4047, #48914)

* New command line option '--profile-imports', which will install a custom
  importer to log time to import modules and regex compilation time to
  sys.stderr (John Arbash Meinel)

* 'EmptyTree' is now deprecated, please use ``repository.revision_tree(None)``
  instead. (Robert Collins)

* "RevisionTree" is now in bzrlib/revisiontree.py. (Robert Collins)

bzr 0.8.2
#########

:Released:  2006-05-17

Bug Fixes
*********

* setup.py failed to install launchpad plugin.  (Martin Pool)

bzr 0.8.1
#########

:Released:  2006-05-16

Bug Fixes
*********

* Fix failure to commit a merge in a checkout.  (Martin Pool,
  Robert Collins, Erik Bågfors, #43959)

* Nicer messages from 'commit' in the case of renames, and correct
  messages when a merge has occured. (Robert Collins, Martin Pool)

* Separate functionality from assert statements as they are skipped in
  optimized mode of python. Add the same check to pending merges.
  (Olaf Conradi, #44443)

Changes
*******

* Do not show the None revision in output of bzr ancestry. (Olaf Conradi)

* Add info on standalone branches without a working tree.
  (Olaf Conradi, #44155)

* Fix bug in knits when raising InvalidRevisionId. (Olaf Conradi, #44284)

Changes
*******

* Make editor invocation comply with Debian Policy. First check
  environment variables VISUAL and EDITOR, then try editor from
  alternatives system. If that all fails, fall back to the pre-defined
  list of editors. (Olaf Conradi, #42904)

New Features
************

* New 'register-branch' command registers a public branch into
  Launchpad.net, where it can be associated with bugs, etc.
  (Martin Pool, Bjorn Tillenius, Robert Collins)

Internals
*********

* New public api in InventoryEntry - ``describe_change(old, new)`` which
  provides a human description of the changes between two old and
  new. (Robert Collins, Martin Pool)

Testing
*******

* Fix test case for bzr info in upgrading a standalone branch to metadir,
  uses bzrlib api now. (Olaf Conradi)

bzr 0.8
#######

:Released:  2006-05-08

Notes When Upgrading
********************

Release 0.8 of bzr introduces a new format for history storage, called
'knit', as an evolution of to the 'weave' format used in 0.7.  Local
and remote operations are faster using knits than weaves.  Several
operations including 'init', 'init-repo', and 'upgrade' take a
--format option that controls this.  Branching from an existing branch
will keep the same format.

It is possible to merge, pull and push between branches of different
formats but this is slower than moving data between homogenous
branches.  It is therefore recommended (but not required) that you
upgrade all branches for a project at the same time.  Information on
formats is shown by 'bzr info'.

bzr 0.8 now allows creation of 'repositories', which hold the history
of files and revisions for several branches.  Previously bzr kept all
the history for a branch within the .bzr directory at the root of the
branch, and this is still the default.  To create a repository, use
the new 'bzr init-repo' command.  Branches exist as directories under
the repository and contain just a small amount of information
indicating the current revision of the branch.

bzr 0.8 also supports 'checkouts', which are similar to in cvs and
subversion.  Checkouts are associated with a branch (optionally in a
repository), which contains all the historical information.  The
result is that a checkout can be deleted without losing any
already-committed revisions.  A new 'update' command is also available.

Repositories and checkouts are not supported with the 0.7 storage
format.  To use them you must upgrad to either knits, or to the
'metaweave' format, which uses weaves but changes the .bzr directory
arrangement.


Improvements
************

* sftp paths can now be relative, or local, according to the lftp
  convention. Paths now take the form::

      sftp://user:pass@host:port/~/relative/path
      or
      sftp://user:pass@host:port/absolute/path

* The FTP transport now tries to reconnect after a temporary
  failure. ftp put is made atomic. (Matthieu Moy)

* The FTP transport now maintains a pool of connections, and
  reuses them to avoid multiple connections to the same host (like
  sftp did). (Daniel Silverstone)

* The ``bzr_man.py`` file has been removed. To create the man page now,
  use ``./generate_docs.py man``. The new program can also create other files.
  Run ``python generate_docs.py --help`` for usage information.
  (Hans Ulrich Niedermann & James Blackwell).

* Man Page now gives full help (James Blackwell).
  Help also updated to reflect user config now being stored in .bazaar
  (Hans Ulrich Niedermann)

* It's now possible to set aliases in bazaar.conf (Erik Bågfors)

* Pull now accepts a --revision argument (Erik Bågfors)

* ``bzr re-sign`` now allows multiple revisions to be supplied on the command
  line. You can now use the following command to sign all of your old
  commits::

    find .bzr/revision-store// -name my@email-* \
      | sed 's/.*\/\/..\///' \
      | xargs bzr re-sign

* Upgrade can now upgrade over the network. (Robert Collins)

* Two new commands 'bzr checkout' and 'bzr update' allow for CVS/SVN-alike
  behaviour.  By default they will cache history in the checkout, but
  with --lightweight almost all data is kept in the master branch.
  (Robert Collins)

* 'revert' unversions newly-versioned files, instead of deleting them.

* 'merge' is more robust.  Conflict messages have changed.

* 'merge' and 'revert' no longer clobber existing files that end in '~' or
  '.moved'.

* Default log format can be set in configuration and plugins can register
  their own formatters. (Erik Bågfors)

* New 'reconcile' command will check branch consistency and repair indexes
  that can become out of sync in pre 0.8 formats. (Robert Collins,
  Daniel Silverstone)

* New 'bzr init --format' and 'bzr upgrade --format' option to control
  what storage format is created or produced.  (Robert Collins,
  Martin Pool)

* Add parent location to 'bzr info', if there is one.  (Olaf Conradi)

* New developer commands 'weave-list' and 'weave-join'.  (Martin Pool)

* New 'init-repository' command, plus support for repositories in 'init'
  and 'branch' (Aaron Bentley, Erik Bågfors, Robert Collins)

* Improve output of 'info' command. Show all relevant locations related to
  working tree, branch and repository. Use kibibytes for binary quantities.
  Fix off-by-one error in missing revisions of working tree.  Make 'info'
  work on branches, repositories and remote locations.  Show locations
  relative to the shared repository, if applicable.  Show locking status
  of locations.  (Olaf Conradi)

* Diff and merge now safely handle binary files. (Aaron Bentley)

* 'pull' and 'push' now normalise the revision history, so that any two
  branches with the same tip revision will have the same output from 'log'.
  (Robert Collins)

* 'merge' accepts --remember option to store parent location, like 'push'
  and 'pull'. (Olaf Conradi)

* bzr status and diff when files given as arguments do not exist
  in the relevant trees.  (Martin Pool, #3619)

* Add '.hg' to the default ignore list.  (Martin Pool)

* 'knit' is now the default disk format. This improves disk performance and
  utilization, increases incremental pull performance, robustness with SFTP
  and allows checkouts over SFTP to perform acceptably.
  The initial Knit code was contributed by Johan Rydberg based on a
  specification by Martin Pool.
  (Robert Collins, Aaron Bentley, Johan Rydberg, Martin Pool).

* New tool to generate all-in-one html version of the manual.  (Alexander
  Belchenko)

* Hitting CTRL-C while doing an SFTP push will no longer cause stale locks
  to be left in the SFTP repository. (Robert Collins, Martin Pool).

* New option 'diff --prefix' to control how files are named in diff
  output, with shortcuts '-p0' and '-p1' corresponding to the options for
  GNU patch.  (Alexander Belchenko, Goffredo Baroncelli, Martin Pool)

* Add --revision option to 'annotate' command.  (Olaf Conradi)

* If bzr shows an unexpected revision-history after pulling (perhaps due
  to a reweave) it can now be corrected by 'bzr reconcile'.
  (Robert Collins)

Changes
*******

* Commit is now verbose by default, and shows changed filenames and the
  new revision number.  (Robert Collins, Martin Pool)

* Unify 'mv', 'move', 'rename'.  (Matthew Fuller, #5379)

* 'bzr -h' shows help.  (Martin Pool, Ian Bicking, #35940)

* Make 'pull' and 'push' remember location on failure using --remember.
  (Olaf Conradi)

* For compatibility, make old format for using weaves inside metadir
  available as 'metaweave' format.  Rename format 'metadir' to 'default'.
  Clean up help for option --format in commands 'init', 'init-repo' and
  'upgrade'.  (Olaf Conradi)

Internals
*********

* The internal storage of history, and logical branch identity have now
  been split into Branch, and Repository. The common locking and file
  management routines are now in bzrlib.lockablefiles.
  (Aaron Bentley, Robert Collins, Martin Pool)

* Transports can now raise DependencyNotPresent if they need a library
  which is not installed, and then another implementation will be
  tried.  (Martin Pool)

* Remove obsolete (and no-op) `decode` parameter to `Transport.get`.
  (Martin Pool)

* Using Tree Transform for merge, revert, tree-building

* WorkingTree.create, Branch.create, ``WorkingTree.create_standalone``,
  Branch.initialize are now deprecated. Please see ``BzrDir.create_*`` for
  replacement API's. (Robert Collins)

* New BzrDir class represents the .bzr control directory and manages
  formatting issues. (Robert Collins)

* New repository.InterRepository class encapsulates Repository to
  Repository actions and allows for clean selection of optimised code
  paths. (Robert Collins)

* ``bzrlib.fetch.fetch`` and ``bzrlib.fetch.greedy_fetch`` are now
  deprecated, please use ``branch.fetch`` or ``repository.fetch``
  depending on your needs. (Robert Collins)

* deprecated methods now have a ``is_deprecated`` flag on them that can
  be checked, if you need to determine whether a given callable is
  deprecated at runtime. (Robert Collins)

* Progress bars are now nested - see
  ``bzrlib.ui.ui_factory.nested_progress_bar``.
  (Robert Collins, Robey Pointer)

* New API call ``get_format_description()`` for each type of format.
  (Olaf Conradi)

* Changed ``branch.set_parent()`` to accept None to remove parent.
  (Olaf Conradi)

* Deprecated BzrError AmbiguousBase.  (Olaf Conradi)

* WorkingTree.branch is now a read only property.  (Robert Collins)

* bzrlib.ui.text.TextUIFactory now accepts a ``bar_type`` parameter which
  can be None or a factory that will create a progress bar. This is
  useful for testing or for overriding the bzrlib.progress heuristic.
  (Robert Collins)

* New API method ``get_physical_lock_status()`` to query locks present on a
  transport.  (Olaf Conradi)

* Repository.reconcile now takes a thorough keyword parameter to allow
  requesting an indepth reconciliation, rather than just a data-loss
  check. (Robert Collins)

* ``bzrlib.ui.ui_factory protocol`` now supports ``get_boolean`` to prompt
  the user for yes/no style input. (Robert Collins)

Testing
*******

* SFTP tests now shortcut the SSH negotiation, reducing test overhead
  for testing SFTP protocol support. (Robey Pointer)

* Branch formats are now tested once per implementation (see ``bzrlib.
  tests.branch_implementations``. This is analagous to the transport
  interface tests, and has been followed up with working tree,
  repository and BzrDir tests. (Robert Collins)

* New test base class TestCaseWithTransport provides a transport aware
  test environment, useful for testing any transport-interface using
  code. The test suite option --transport controls the transport used
  by this class (when its not being used as part of implementation
  contract testing). (Robert Collins)

* Close logging handler on disabling the test log. This will remove the
  handler from the internal list inside python's logging module,
  preventing shutdown from closing it twice.  (Olaf Conradi)

* Move test case for uncommit to blackbox tests.  (Olaf Conradi)

* ``run_bzr`` and ``run_bzr_captured`` now accept a 'stdin="foo"'
  parameter which will provide String("foo") to the command as its stdin.

bzr 0.7
#######

:Released: 2006-01-09

Changes
*******

* .bzrignore is excluded from exports, on the grounds that it's a bzr
  internal-use file and may not be wanted.  (Jamie Wilkinson)

* The "bzr directories" command were removed in favor of the new
  --kind option to the "bzr inventory" command.  To list all
  versioned directories, now use "bzr inventory --kind directory".
  (Johan Rydberg)

* Under Windows configuration directory is now ``%APPDATA%\bazaar\2.0``
  by default. (John Arbash Meinel)

* The parent of Bzr configuration directory can be set by ``BZR_HOME``
  environment variable. Now the path for it is searched in ``BZR_HOME``,
  then in HOME. Under Windows the order is: ``BZR_HOME``, ``APPDATA``
  (usually points to ``C:\Documents and Settings\User Name\Application Data``),
  ``HOME``. (John Arbash Meinel)

* Plugins with the same name in different directories in the bzr plugin
  path are no longer loaded: only the first successfully loaded one is
  used. (Robert Collins)

* Use systems' external ssh command to open connections if possible.
  This gives better integration with user settings such as ProxyCommand.
  (James Henstridge)

* Permissions on files underneath .bzr/ are inherited from the .bzr
  directory. So for a shared repository, simply doing 'chmod -R g+w .bzr/'
  will mean that future file will be created with group write permissions.

* configure.in and config.guess are no longer in the builtin default
  ignore list.

* '.sw[nop]' pattern ignored, to ignore vim swap files for nameless
  files.  (John Arbash Meinel, Martin Pool)

Improvements
************

* "bzr INIT dir" now initializes the specified directory, and creates
  it if it does not exist.  (John Arbash Meinel)

* New remerge command (Aaron Bentley)

* Better zsh completion script.  (Steve Borho)

* 'bzr diff' now returns 1 when there are changes in the working
  tree. (Robert Collins)

* 'bzr push' now exists and can push changes to a remote location.
  This uses the transport infrastructure, and can store the remote
  location in the ~/.bazaar/branches.conf configuration file.
  (Robert Collins)

* Test directories are only kept if the test fails and the user requests
  that they be kept.

* Tweaks to short log printing

* Added branch nicks, new nick command, printing them in log output.
  (Aaron Bentley)

* If ``$BZR_PDB`` is set, pop into the debugger when an uncaught exception
  occurs.  (Martin Pool)

* Accept 'bzr resolved' (an alias for 'bzr resolve'), as this is
  the same as Subversion.  (Martin Pool)

* New ftp transport support (on ftplib), for ftp:// and aftp://
  URLs.  (Daniel Silverstone)

* Commit editor temporary files now start with ``bzr_log.``, to allow
  text editors to match the file name and set up appropriate modes or
  settings.  (Magnus Therning)

* Improved performance when integrating changes from a remote weave.
  (Goffredo Baroncelli)

* Sftp will attempt to cache the connection, so it is more likely that
  a connection will be reused, rather than requiring multiple password
  requests.

* bzr revno now takes an optional argument indicating the branch whose
  revno should be printed.  (Michael Ellerman)

* bzr cat defaults to printing the last version of the file.
  (Matthieu Moy, #3632)

* New global option 'bzr --lsprof COMMAND' runs bzr under the lsprof
  profiler.  (Denys Duchier)

* Faster commits by reading only the headers of affected weave files.
  (Denys Duchier)

* 'bzr add' now takes a --dry-run parameter which shows you what would be
  added, but doesn't actually add anything. (Michael Ellerman)

* 'bzr add' now lists how many files were ignored per glob.  add --verbose
  lists the specific files.  (Aaron Bentley)

* 'bzr missing' now supports displaying changes in diverged trees and can
  be limited to show what either end of the comparison is missing.
  (Aaron Bently, with a little prompting from Daniel Silverstone)

Bug Fixes
*********

* SFTP can walk up to the root path without index errors. (Robert Collins)

* Fix bugs in running bzr with 'python -O'.  (Martin Pool)

* Error when run with -OO

* Fix bug in reporting http errors that don't have an http error code.
  (Martin Pool)

* Handle more cases of pipe errors in display commands

* Change status to 3 for all errors

* Files that are added and unlinked before committing are completely
  ignored by diff and status

* Stores with some compressed texts and some uncompressed texts are now
  able to be used. (John A Meinel)

* Fix for bzr pull failing sometimes under windows

* Fix for sftp transport under windows when using interactive auth

* Show files which are both renamed and modified as such in 'bzr
  status' output.  (Daniel Silverstone, #4503)

* Make annotate cope better with revisions committed without a valid
  email address.  (Marien Zwart)

* Fix representation of tab characters in commit messages.
  (Harald Meland)

* List of plugin directories in ``BZR_PLUGIN_PATH`` environment variable is
  now parsed properly under Windows. (Alexander Belchenko)

* Show number of revisions pushed/pulled/merged. (Robey Pointer)

* Keep a cached copy of the basis inventory to speed up operations
  that need to refer to it.  (Johan Rydberg, Martin Pool)

* Fix bugs in bzr status display of non-ascii characters.
  (Martin Pool)

* Remove Makefile.in from default ignore list.
  (Tollef Fog Heen, Martin Pool, #6413)

* Fix failure in 'bzr added'.  (Nathan McCallum, Martin Pool)

Testing
*******

* Fix selftest asking for passwords when there are no SFTP keys.
  (Robey Pointer, Jelmer Vernooij)

* Fix selftest run with 'python -O'.  (Martin Pool)

* Fix HTTP tests under Windows. (John Arbash Meinel)

* Make tests work even if HOME is not set (Aaron Bentley)

* Updated ``build_tree`` to use fixed line-endings for tests which read
  the file cotents and compare. Make some tests use this to pass under
  Windows. (John Arbash Meinel)

* Skip stat and symlink tests under Windows. (Alexander Belchenko)

* Delay in selftest/testhashcash is now issued under win32 and Cygwin.
  (John Arbash Meinel)

* Use terminal width to align verbose test output.  (Martin Pool)

* Blackbox tests are maintained within the bzrlib.tests.blackbox directory.
  If adding a new test script please add that to
  ``bzrlib.tests.blackbox.__init__``. (Robert Collins)

* Much better error message if one of the test suites can't be
  imported.  (Martin Pool)

* Make check now runs the test suite twice - once with the default locale,
  and once with all locales forced to C, to expose bugs. This is not
  trivially done within python, so for now its only triggered by running
  Make check. Integrators and packagers who wish to check for full
  platform support should run 'make check' to test the source.
  (Robert Collins)

* Tests can now run TestSkipped if they can't execute for any reason.
  (Martin Pool) (NB: TestSkipped should only be raised for correctable
  reasons - see the wiki spec ImprovingBzrTestSuite).

* Test sftp with relative, absolute-in-homedir and absolute-not-in-homedir
  paths for the transport tests. Introduce blackbox remote sftp tests that
  test the same permutations. (Robert Collins, Robey Pointer)

* Transport implementation tests are now independent of the local file
  system, which allows tests for esoteric transports, and for features
  not available in the local file system. They also repeat for variations
  on the URL scheme that can introduce issues in the transport code,
  see bzrlib.transport.TransportTestProviderAdapter() for this.
  (Robert Collins).

* ``TestCase.build_tree`` uses the transport interface to build trees,
  pass in a transport parameter to give it an existing connection.
  (Robert Collins).

Internals
*********

* WorkingTree.pull has been split across Branch and WorkingTree,
  to allow Branch only pulls. (Robert Collins)

* ``commands.display_command`` now returns the result of the decorated
  function. (Robert Collins)

* LocationConfig now has a ``set_user_option(key, value)`` call to save
  a setting in its matching location section (a new one is created
  if needed). (Robert Collins)

* Branch has two new methods, ``get_push_location`` and
  ``set_push_location`` to respectively, get and set the push location.
  (Robert Collins)

* ``commands.register_command`` now takes an optional flag to signal that
  the registrant is planning to decorate an existing command. When
  given multiple plugins registering a command is not an error, and
  the original command class (whether built in or a plugin based one) is
  returned to the caller. There is a new error 'MustUseDecorated' for
  signalling when a wrapping command should switch to the original
  version. (Robert Collins)

* Some option parsing errors will raise 'BzrOptionError', allowing
  granular detection for decorating commands. (Robert Collins).

* ``Branch.read_working_inventory`` has moved to
  ``WorkingTree.read_working_inventory``. This necessitated changes to
  ``Branch.get_root_id``, and a move of ``Branch.set_inventory`` to
  WorkingTree as well. To make it clear that a WorkingTree cannot always
  be obtained ``Branch.working_tree()`` will raise
  ``errors.NoWorkingTree`` if one cannot be obtained. (Robert Collins)

* All pending merges operations from Branch are now on WorkingTree.
  (Robert Collins)

* The follow operations from Branch have moved to WorkingTree::

      add()
      commit()
      move()
      rename_one()
      unknowns()

  (Robert Collins)

* ``bzrlib.add.smart_add_branch`` is now ``smart_add_tree``. (Robert Collins)

* New "rio" serialization format, similar to rfc-822. (Martin Pool)

* Rename selftests to ``bzrlib.tests.test_foo``.  (John A Meinel, Martin
  Pool)

* ``bzrlib.plugin.all_plugins`` has been changed from an attribute to a
  query method. (Robert Collins)

* New options to read only the table-of-contents of a weave.
  (Denys Duchier)

* Raise NoSuchFile when someone tries to add a non-existant file.
  (Michael Ellerman)

* Simplify handling of DivergedBranches in ``cmd_pull()``.
  (Michael Ellerman)

* Branch.controlfile* logic has moved to lockablefiles.LockableFiles, which
  is exposed as ``Branch().control_files``. Also this has been altered with the
  controlfile pre/suffix replaced by simple method names like 'get' and
  'put'. (Aaron Bentley, Robert Collins).

* Deprecated functions and methods can now be marked as such using the
  ``bzrlib.symbol_versioning`` module. Marked method have their docstring
  updated and will issue a DeprecationWarning using the warnings module
  when they are used. (Robert Collins)

* ``bzrlib.osutils.safe_unicode`` now exists to provide parameter coercion
  for functions that need unicode strings. (Robert Collins)

bzr 0.6
#######

:Released: 2005-10-28

Improvements
************

* pull now takes --verbose to show you what revisions are added or removed
  (John A Meinel)

* merge now takes a --show-base option to include the base text in
  conflicts.
  (Aaron Bentley)

* The config files are now read using ConfigObj, so '=' should be used as
  a separator, not ':'.
  (Aaron Bentley)

* New 'bzr commit --strict' option refuses to commit if there are
  any unknown files in the tree.  To commit, make sure all files are
  either ignored, added, or deleted.  (Michael Ellerman)

* The config directory is now ~/.bazaar, and there is a single file
  ~/.bazaar/bazaar.conf storing email, editor and other preferences.
  (Robert Collins)

* 'bzr add' no longer takes a --verbose option, and a --quiet option
  has been added that suppresses all output.

* Improved zsh completion support in contrib/zsh, from Clint
  Adams.

* Builtin 'bzr annotate' command, by Martin Pool with improvements from
  Goffredo Baroncelli.

* 'bzr check' now accepts -v for verbose reporting, and checks for
  ghosts in the branch. (Robert Collins)

* New command 're-sign' which will regenerate the gpg signature for
  a revision. (Robert Collins)

* If you set ``check_signatures=require`` for a path in
  ``~/.bazaar/branches.conf`` then bzr will invoke your
  ``gpg_signing_command`` (defaults to gpg) and record a digital signature
  of your commit. (Robert Collins)

* New sftp transport, based on Paramiko.  (Robey Pointer)

* 'bzr pull' now accepts '--clobber' which will discard local changes
  and make this branch identical to the source branch. (Robert Collins)

* Just give a quieter warning if a plugin can't be loaded, and
  put the details in .bzr.log.  (Martin Pool)

* 'bzr branch' will now set the branch-name to the last component of the
  output directory, if one was supplied.

* If the option ``post_commit`` is set to one (or more) python function
  names (must be in the bzrlib namespace), then they will be invoked
  after the commit has completed, with the branch and ``revision_id`` as
  parameters. (Robert Collins)

* Merge now has a retcode of 1 when conflicts occur. (Robert Collins)

* --merge-type weave is now supported for file contents.  Tree-shape
  changes are still three-way based.  (Martin Pool, Aaron Bentley)

* 'bzr check' allows the first revision on revision-history to have
  parents - something that is expected for cheap checkouts, and occurs
  when conversions from baz do not have all history.  (Robert Collins).

* 'bzr merge' can now graft unrelated trees together, if your specify
  0 as a base. (Aaron Bentley)

* 'bzr commit branch' and 'bzr commit branch/file1 branch/file2' now work
  (Aaron Bentley)

* Add '.sconsign*' to default ignore list.  (Alexander Belchenko)

* 'bzr merge --reprocess' minimizes conflicts

Testing
*******

* The 'bzr selftest --pattern' option for has been removed, now
  test specifiers on the command line can be simple strings, or
  regexps, or both. (Robert Collins)

* Passing -v to selftest will now show the time each test took to
  complete, which will aid in analysing performance regressions and
  related questions. (Robert Collins)

* 'bzr selftest' runs all tests, even if one fails, unless '--one'
  is given. (Martin Pool)

* There is a new method for TestCaseInTempDir, assertFileEqual, which
  will check that a given content is equal to the content of the named
  file. (Robert Collins)

* Fix test suite's habit of leaving many temporary log files in $TMPDIR.
  (Martin Pool)

Internals
*********

* New 'testament' command and concept for making gpg-signatures
  of revisions that are not tied to a particular internal
  representation.  (Martin Pool).

* Per-revision properties ('revprops') as key-value associated
  strings on each revision created when the revision is committed.
  Intended mainly for the use of external tools.  (Martin Pool).

* Config options have moved from bzrlib.osutils to bzrlib.config.
  (Robert Collins)

* Improved command line option definitions allowing explanations
  for individual options, among other things.  Contributed by
  Magnus Therning.

* Config options have moved from bzrlib.osutils to bzrlib.config.
  Configuration is now done via the config.Config interface:
  Depending on whether you have a Branch, a Location or no information
  available, construct a ``*Config``, and use its ``signature_checking``,
  ``username`` and ``user_email`` methods. (Robert Collins)

* Plugins are now loaded under bzrlib.plugins, not bzrlib.plugin, and
  they are made available for other plugins to use. You should not
  import other plugins during the ``__init__`` of your plugin though, as
  no ordering is guaranteed, and the plugins directory is not on the
  python path. (Robert Collins)

* Branch.relpath has been moved to WorkingTree.relpath. WorkingTree no
  no longer takes an inventory, rather it takes an option branch
  parameter, and if None is given will open the branch at basedir
  implicitly. (Robert Collins)

* Cleaner exception structure and error reporting.  Suggested by
  Scott James Remnant.  (Martin Pool)

* Branch.remove has been moved to WorkingTree, which has also gained
  ``lock_read``, ``lock_write`` and ``unlock`` methods for convenience.
  (Robert Collins)

* Two decorators, ``needs_read_lock`` and ``needs_write_lock`` have been
  added to the branch module. Use these to cause a function to run in a
  read or write lock respectively. (Robert Collins)

* ``Branch.open_containing`` now returns a tuple (Branch, relative-path),
  which allows direct access to the common case of 'get me this file
  from its branch'. (Robert Collins)

* Transports can register using ``register_lazy_transport``, and they
  will be loaded when first used.  (Martin Pool)

* 'pull' has been factored out of the command as ``WorkingTree.pull()``.
  A new option to WorkingTree.pull has been added, clobber, which will
  ignore diverged history and pull anyway.
  (Robert Collins)

* config.Config has a ``get_user_option`` call that accepts an option name.
  This will be looked up in branches.conf and bazaar.conf as normal.
  It is intended that this be used by plugins to support options -
  options of built in programs should have specific methods on the config.
  (Robert Collins)

* ``merge.merge_inner`` now has tempdir as an optional parameter.
  (Robert Collins)

* Tree.kind is not recorded at the top level of the hierarchy, as it was
  missing on EmptyTree, leading to a bug with merge on EmptyTrees.
  (Robert Collins)

* ``WorkingTree.__del__`` has been removed, it was non deterministic and not
  doing what it was intended to. See ``WorkingTree.__init__`` for a comment
  about future directions. (Robert Collins/Martin Pool)

* bzrlib.transport.http has been modified so that only 404 urllib errors
  are returned as NoSuchFile. Other exceptions will propagate as normal.
  This allows debuging of actual errors. (Robert Collins)

* bzrlib.transport.Transport now accepts *ONLY* url escaped relative paths
  to apis like 'put', 'get' and 'has'. This is to provide consistent
  behaviour - it operates on url's only. (Robert Collins)

* Transports can register using ``register_lazy_transport``, and they
  will be loaded when first used.  (Martin Pool)

* ``merge_flex`` no longer calls ``conflict_handler.finalize()``, instead that
  is called by ``merge_inner``. This is so that the conflict count can be
  retrieved (and potentially manipulated) before returning to the caller
  of ``merge_inner``. Likewise 'merge' now returns the conflict count to the
  caller. (Robert Collins)

* ``revision.revision_graph`` can handle having only partial history for
  a revision - that is no revisions in the graph with no parents.
  (Robert Collins).

* New ``builtins.branch_files`` uses the standard ``file_list`` rules to
  produce a branch and a list of paths, relative to that branch
  (Aaron Bentley)

* New TestCase.addCleanup facility.

* New ``bzrlib.version_info`` tuple (similar to ``sys.version_info``),
  which can be used by programs importing bzrlib.

Bug Fixes
*********

* Better handling of branches in directories with non-ascii names.
  (Joel Rosdahl, Panagiotis Papadakos)

* Upgrades of trees with no commits will not fail due to accessing
  [-1] in the revision-history. (Andres Salomon)


bzr 0.1.1
#########

:Released: 2005-10-12

Bug Fixes
*********

* Fix problem in pulling over http from machines that do not
  allow directories to be listed.

* Avoid harmless warning about invalid hash cache after
  upgrading branch format.

Performance
***********

* Avoid some unnecessary http operations in branch and pull.


bzr 0.1
#######

:Released: 2005-10-11

Notes
*****

* 'bzr branch' over http initially gives a very high estimate
  of completion time but it should fall as the first few
  revisions are pulled in.  branch is still slow on
  high-latency connections.

Bug Fixes
*********

* bzr-man.py has been updated to work again. Contributed by
  Rob Weir.

* Locking is now done with fcntl.lockf which works with NFS
  file systems. Contributed by Harald Meland.

* When a merge encounters a file that has been deleted on
  one side and modified on the other, the old contents are
  written out to foo.BASE and foo.SIDE, where SIDE is this
  or OTHER. Contributed by Aaron Bentley.

* Export was choosing incorrect file paths for the content of
  the tarball, this has been fixed by Aaron Bentley.

* Commit will no longer commit without a log message, an
  error is returned instead. Contributed by Jelmer Vernooij.

* If you commit a specific file in a sub directory, any of its
  parent directories that are added but not listed will be
  automatically included. Suggested by Michael Ellerman.

* bzr commit and upgrade did not correctly record new revisions
  for files with only a change to their executable status.
  bzr will correct this when it encounters it. Fixed by
  Robert Collins

* HTTP tests now force off the use of ``http_proxy`` for the duration.
  Contributed by Gustavo Niemeyer.

* Fix problems in merging weave-based branches that have
  different partial views of history.

* Symlink support: working with symlinks when not in the root of a
  bzr tree was broken, patch from Scott James Remnant.

Improvements
************

* 'branch' now accepts a --basis parameter which will take advantage
  of local history when making a new branch. This allows faster
  branching of remote branches. Contributed by Aaron Bentley.

* New tree format based on weave files, called version 5.
  Existing branches can be upgraded to this format using
  'bzr upgrade'.

* Symlinks are now versionable. Initial patch by
  Erik Toubro Nielsen, updated to head by Robert Collins.

* Executable bits are tracked on files. Patch from Gustavo
  Niemeyer.

* 'bzr status' now shows unknown files inside a selected directory.
  Patch from Heikki Paajanen.

* Merge conflicts are recorded in .bzr. Two new commands 'conflicts'
  and 'resolve' have needed added, which list and remove those
  merge conflicts respectively. A conflicted tree cannot be committed
  in. Contributed by Aaron Bentley.

* 'rm' is now an alias for 'remove'.

* Stores now split out their content in a single byte prefixed hash,
  dropping the density of files per directory by 256. Contributed by
  Gustavo Niemeyer.

* 'bzr diff -r branch:URL' will now perform a diff between two branches.
  Contributed by Robert Collins.

* 'bzr log' with the default formatter will show merged revisions,
  indented to the right. Initial implementation contributed by Gustavo
  Niemeyer, made incremental by Robert Collins.


Internals
*********

* Test case failures have the exception printed after the log
  for your viewing pleasure.

* InventoryEntry is now an abstract base class, use one of the
  concrete InventoryDirectory etc classes instead.

* Branch raises an UnsupportedFormatError when it detects a
  bzr branch it cannot understand. This allows for precise
  handling of such circumstances.

* Remove RevisionReference class; ``Revision.parent_ids`` is now simply a
  list of their ids and ``parent_sha1s`` is a list of their corresponding
  sha1s (for old branches only at the moment.)

* New method-object style interface for Commit() and Fetch().

* Renamed ``Branch.last_patch()`` to ``Branch.last_revision()``, since
  we call them revisions not patches.

* Move ``copy_branch`` to ``bzrlib.clone.copy_branch``.  The destination
  directory is created if it doesn't exist.

* Inventories now identify the files which were present by
  giving the revision *of that file*.

* Inventory and Revision XML contains a version identifier.
  This must be consistent with the overall branch version
  but allows for more flexibility in future upgrades.

Testing
*******

* Removed testsweet module so that tests can be run after
  bzr installed by 'bzr selftest'.

* 'bzr selftest' command-line arguments can now be partial ids
  of tests to run, e.g. ``bzr selftest test_weave``


bzr 0.0.9
#########

:Released: 2005-09-23

Bug Fixes
*********

* Fixed "branch -r" option.

* Fix remote access to branches containing non-compressed history.
  (Robert Collins).

* Better reliability of http server tests.  (John Arbash-Meinel)

* Merge graph maximum distance calculation fix.  (Aaron Bentley)

* Various minor bug in windows support have been fixed, largely in the
  test suite. Contributed by Alexander Belchenko.

Improvements
************

* Status now accepts a -r argument to give status between chosen
  revisions. Contributed by Heikki Paajanen.

* Revision arguments no longer use +/-/= to control ranges, instead
  there is a 'before' namespace, which limits the successive namespace.
  For example '$ bzr log -r date:yesterday..before:date:today' will
  select everything from yesterday and before today. Contributed by
  Robey Pointer

* There is now a bzr.bat file created by distutils when building on
  Windows. Contributed by Alexander Belchenko.

Internals
*********

* Removed uuid() as it was unused.

* Improved 'fetch' code for pulling revisions from one branch into
  another (used by pull, merged, etc.)


bzr 0.0.8
#########

:Released: 2005-09-20


Improvements
************

* Adding a file whose parent directory is not versioned will
  implicitly add the parent, and so on up to the root. This means
  you should never need to explictly add a directory, they'll just
  get added when you add a file in the directory.  Contributed by
  Michael Ellerman.

* Ignore ``.DS_Store`` (contains Mac metadata) by default.
  (Nir Soffer)

* If you set ``BZR_EDITOR`` in the environment, it is checked in
  preference to EDITOR and the config file for the interactive commit
  editing program. Related to this is a bugfix where a missing program
  set in EDITOR would cause editing to fail, now the fallback program
  for the operating system is still tried.

* Files that are not directories/symlinks/regular files will no longer
  cause bzr to fail, it will just ignore them by default. You cannot add
  them to the tree though - they are not versionable.


Internals
*********

* Refactor xml packing/unpacking.

Bug Fixes
*********

* Fixed 'bzr mv' by Ollie Rutherfurd.

* Fixed strange error when trying to access a nonexistent http
  branch.

* Make sure that the hashcache gets written out if it can't be
  read.


Portability
***********

* Various Windows fixes from Ollie Rutherfurd.

* Quieten warnings about locking; patch from Matt Lavin.


bzr-0.0.7
#########

:Released: 2005-09-02

New Features
************

* ``bzr shell-complete`` command contributed by Clint Adams to
  help with intelligent shell completion.

* New expert command ``bzr find-merge-base`` for debugging merges.


Enhancements
************

* Much better merge support.

* merge3 conflicts are now reported with markers like '<<<<<<<'
  (seven characters) which is the same as CVS and pleases things
  like emacs smerge.


Bug Fixes
*********

* ``bzr upgrade`` no longer fails when trying to fix trees that
  mention revisions that are not present.

* Fixed bugs in listing plugins from ``bzr plugins``.

* Fix case of $EDITOR containing options for the editor.

* Fix log -r refusing to show the last revision.
  (Patch from Goffredo Baroncelli.)


Changes
*******

* ``bzr log --show-ids`` shows the revision ids of all parents.

* Externally provided commands on your $BZRPATH no longer need
  to recognize --bzr-usage to work properly, and can just handle
  --help themselves.


Library
*******

* Changed trace messages to go through the standard logging
  framework, so that they can more easily be redirected by
  libraries.



bzr-0.0.6
#########

:Released: 2005-08-18

New Features
************

* Python plugins, automatically loaded from the directories on
  ``BZR_PLUGIN_PATH`` or ``~/.bzr.conf/plugins`` by default.

* New 'bzr mkdir' command.

* Commit mesage is fetched from an editor if not given on the
  command line; patch from Torsten Marek.

* ``bzr log -m FOO`` displays commits whose message matches regexp
  FOO.

* ``bzr add`` with no arguments adds everything under the current directory.

* ``bzr mv`` does move or rename depending on its arguments, like
  the Unix command.

* ``bzr missing`` command shows a summary of the differences
  between two trees.  (Merged from John Arbash-Meinel.)

* An email address for commits to a particular tree can be
  specified by putting it into .bzr/email within a branch.  (Based
  on a patch from Heikki Paajanen.)


Enhancements
************

* Faster working tree operations.


Changes
*******

* 3rd-party modules shipped with bzr are copied within the bzrlib
  python package, so that they can be installed by the setup
  script without clashing with anything already existing on the
  system.  (Contributed by Gustavo Niemeyer.)

* Moved plugins directory to bzrlib/, so that there's a standard
  plugin directory which is not only installed with bzr itself but
  is also available when using bzr from the development tree.
  ``BZR_PLUGIN_PATH`` and ``DEFAULT_PLUGIN_PATH`` are then added to the
  standard plugins directory.

* When exporting to a tarball with ``bzr export --format tgz``, put
  everything under a top directory rather than dumping it into the
  current directory.   This can be overridden with the ``--root``
  option.  Patch from William Dodé and John Meinel.

* New ``bzr upgrade`` command to upgrade the format of a branch,
  replacing ``bzr check --update``.

* Files within store directories are no longer marked readonly on
  disk.

* Changed ``bzr log`` output to a more compact form suggested by
  John A Meinel.  Old format is available with the ``--long`` or
  ``-l`` option, patched by William Dodé.

* By default the commit command refuses to record a revision with
  no changes unless the ``--unchanged`` option is given.

* The ``--no-plugins``, ``--profile`` and ``--builtin`` command
  line options must come before the command name because they
  affect what commands are available; all other options must come
  after the command name because their interpretation depends on
  it.

* ``branch`` and ``clone`` added as aliases for ``branch``.

* Default log format is back to the long format; the compact one
  is available with ``--short``.


Bug Fixes
*********

* Fix bugs in committing only selected files or within a subdirectory.


bzr-0.0.5
#########

:Released:  2005-06-15

Changes
*******

* ``bzr`` with no command now shows help rather than giving an
  error.  Suggested by Michael Ellerman.

* ``bzr status`` output format changed, because svn-style output
  doesn't really match the model of bzr.  Now files are grouped by
  status and can be shown with their IDs.  ``bzr status --all``
  shows all versioned files and unknown files but not ignored files.

* ``bzr log`` runs from most-recent to least-recent, the reverse
  of the previous order.  The previous behaviour can be obtained
  with the ``--forward`` option.

* ``bzr inventory`` by default shows only filenames, and also ids
  if ``--show-ids`` is given, in which case the id is the second
  field.


Enhancements
************

* New 'bzr whoami --email' option shows only the email component
  of the user identification, from Jo Vermeulen.

* New ``bzr ignore PATTERN`` command.

* Nicer error message for broken pipe, interrupt and similar
  conditions that don't indicate an internal error.

* Add ``.*.sw[nop] .git .*.tmp *,v`` to default ignore patterns.

* Per-branch locks keyed on ``.bzr/branch-lock``, available in
  either read or write mode.

* New option ``bzr log --show-ids`` shows revision and file ids.

* New usage ``bzr log FILENAME`` shows only revisions that
  affected that file.

* Changed format for describing changes in ``bzr log -v``.

* New option ``bzr commit --file`` to take a message from a file,
  suggested by LarstiQ.

* New syntax ``bzr status [FILE...]`` contributed by Bartosz
  Oler.  File may be in a branch other than the working directory.

* ``bzr log`` and ``bzr root`` can be given an http URL instead of
  a filename.

* Commands can now be defined by external programs or scripts
  in a directory on $BZRPATH.

* New "stat cache" avoids reading the contents of files if they
  haven't changed since the previous time.

* If the Python interpreter is too old, try to find a better one
  or give an error.  Based on a patch from Fredrik Lundh.

* New optional parameter ``bzr info [BRANCH]``.

* New form ``bzr commit SELECTED`` to commit only selected files.

* New form ``bzr log -r FROM:TO`` shows changes in selected
  range; contributed by John A Meinel.

* New option ``bzr diff --diff-options 'OPTS'`` allows passing
  options through to an external GNU diff.

* New option ``bzr add --no-recurse`` to add a directory but not
  their contents.

* ``bzr --version`` now shows more information if bzr is being run
  from a branch.


Bug Fixes
*********

* Fixed diff format so that added and removed files will be
  handled properly by patch.  Fix from Lalo Martins.

* Various fixes for files whose names contain spaces or other
  metacharacters.


Testing
*******

* Converted black-box test suites from Bourne shell into Python;
  now run using ``./testbzr``.  Various structural improvements to
  the tests.

* testbzr by default runs the version of bzr found in the same
  directory as the tests, or the one given as the first parameter.

* testbzr also runs the internal tests, so the only command
  required to check is just ``./testbzr``.

* testbzr requires python2.4, but can be used to test bzr running
  under a different version.

* Tests added for many other changes in this release.


Internal
********

* Included ElementTree library upgraded to 1.2.6 by Fredrik Lundh.

* Refactor command functions into Command objects based on HCT by
  Scott James Remnant.

* Better help messages for many commands.

* Expose ``bzrlib.open_tracefile()`` to start the tracefile; until
  this is called trace messages are just discarded.

* New internal function ``find_touching_revisions()`` and hidden
  command touching-revisions trace the changes to a given file.

* Simpler and faster ``compare_inventories()`` function.

* ``bzrlib.open_tracefile()`` takes a tracefilename parameter.

* New AtomicFile class.

* New developer commands ``added``, ``modified``.


Portability
***********

* Cope on Windows on python2.3 by using the weaker random seed.
  2.4 is now only recommended.


bzr-0.0.4
#########

:Released:  2005-04-22

Enhancements
************

* 'bzr diff' optionally takes a list of files to diff.  Still a bit
  basic.  Patch from QuantumG.

* More default ignore patterns.

* New 'bzr log --verbose' shows a list of files changed in the
  changeset.  Patch from Sebastian Cote.

* Roll over ~/.bzr.log if it gets too large.

* Command abbreviations 'ci', 'st', 'stat', '?' based on a patch
  by Jason Diamon.

* New 'bzr help commands' based on a patch from Denys Duchier.


Changes
*******

* User email is determined by looking at $BZREMAIL or ~/.bzr.email
  or $EMAIL.  All are decoded by the locale preferred encoding.
  If none of these are present user@hostname is used.  The host's
  fully-qualified name is not used because that tends to fail when
  there are DNS problems.

* New 'bzr whoami' command instead of username user-email.


Bug Fixes
*********

* Make commit safe for hardlinked bzr trees.

* Some Unicode/locale fixes.

* Partial workaround for ``difflib.unified_diff`` not handling
  trailing newlines properly.


Internal
********

* Allow docstrings for help to be in PEP0257 format.  Patch from
  Matt Brubeck.

* More tests in test.sh.

* Write profile data to a temporary file not into working
  directory and delete it when done.

* Smaller .bzr.log with process ids.


Portability
***********

* Fix opening of ~/.bzr.log on Windows.  Patch from Andrew
  Bennetts.

* Some improvements in handling paths on Windows, based on a patch
  from QuantumG.


bzr-0.0.3
#########

:Released:  2005-04-06

Enhancements
************

* New "directories" internal command lists versioned directories
  in the tree.

* Can now say "bzr commit --help".

* New "rename" command to rename one file to a different name
  and/or directory.

* New "move" command to move one or more files into a different
  directory.

* New "renames" command lists files renamed since base revision.

* New cat command contributed by janmar.

Changes
*******

* .bzr.log is placed in $HOME (not pwd) and is always written in
  UTF-8.  (Probably not a completely good long-term solution, but
  will do for now.)

Portability
***********

* Workaround for difflib bug in Python 2.3 that causes an
  exception when comparing empty files.  Reported by Erik Toubro
  Nielsen.

Internal
********

* Refactored inventory storage to insert a root entry at the top.

Testing
*******

* Start of shell-based black-box testing in test.sh.


bzr-0.0.2.1
###########

Portability
***********

* Win32 fixes from Steve Brown.


bzr-0.0.2
#########

:Codename: "black cube"
:Released: 2005-03-31

Enhancements
************

* Default ignore list extended (see bzrlib/__init__.py).

* Patterns in .bzrignore are now added to the default ignore list,
  rather than replacing it.

* Ignore list isn't reread for every file.

* More help topics.

* Reinstate the 'bzr check' command to check invariants of the
  branch.

* New 'ignored' command lists which files are ignored and why;
  'deleted' lists files deleted in the current working tree.

* Performance improvements.

* New global --profile option.

* Ignore patterns like './config.h' now correctly match files in
  the root directory only.


bzr-0.0.1
#########

:Released:  2005-03-26

Enhancements
************

* More information from info command.

* Can now say "bzr help COMMAND" for more detailed help.

* Less file flushing and faster performance when writing logs and
  committing to stores.

* More useful verbose output from some commands.

Bug Fixes
*********

* Fix inverted display of 'R' and 'M' during 'commit -v'.

Portability
***********

* Include a subset of ElementTree-1.2.20040618 to make
  installation easier.

* Fix time.localtime call to work with Python 2.3 (the minimum
  supported).


bzr-0.0.0.69
############

:Released:  2005-03-22

Enhancements
************

* First public release.

* Storage of local versions: init, add, remove, rm, info, log,
  diff, status, etc.


bzr ?.?.? (not released yet)
############################

:Codename: template
:2.0.2: ???

Compatibility Breaks
********************

New Features
************

Bug Fixes
*********

Improvements
************

Documentation
*************

API Changes
***********

Internals
*********

Testing
*******



..
   vim: tw=74 ft=rst ff=unix<|MERGE_RESOLUTION|>--- conflicted
+++ resolved
@@ -71,10 +71,9 @@
   returns ``EINTR`` by calling ``PyErr_CheckSignals``.  This affected the
   optional ``_readdir_pyx`` extension.  (Andrew Bennetts, #495023)
 
-<<<<<<< HEAD
 * Fix "Too many concurrent requests" in reconcile when network connection
   fails.  (Andrew Bennetts, #503878)
-=======
+
 * Fixed a side effect mutation of ``RemoteBzrDirFormat._network_name``
   that caused some tests to fail when run in a non-default order.
   Probably no user impact.  (Martin Pool, #504102)
@@ -84,7 +83,6 @@
 
 * FTP transports support Unicode paths by encoding/decoding them as utf8.
   (Vincent Ladeuil, #472161)
->>>>>>> 4a3e5ee8
 
 * Give a clearer message if the lockdir disappears after being apparently
   successfully taken.  (Martin Pool, #498378)
@@ -11695,4 +11693,5 @@
 
 
 ..
-   vim: tw=74 ft=rst ff=unix+   vim: tw=74 ft=rst ff=unix
+
