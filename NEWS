--- conflicted
+++ resolved
@@ -8,16 +8,14 @@
 
   IMPROVEMENTS:
 
-<<<<<<< HEAD
     * Don't show "dots" progress indicators when run non-interactively, such
       as from cron.  (Martin Pool)
-=======
+
     * ``info`` now formats locations more nicely and lists "submit" and
       "public" branches (Aaron Bentley)
 
     * New ``pack`` command that will trigger database compression within
       the repository (Robert Collins)
->>>>>>> cf1a0f9f
 
   LIBRARY API BREAKS:
 
