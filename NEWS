--- conflicted
+++ resolved
@@ -172,12 +172,9 @@
 
 * Added What's New in Bazaar 2.1 document. (Ian Clatworthy)
 
-<<<<<<< HEAD
-=======
 * Drop Google Analytics from the core docs as they caused problems
   in the CHM files. (Ian Clatworthy, #502010)
 
->>>>>>> 4ddf2474
 bzr 2.1.0
 #########
 
