--- conflicted
+++ resolved
@@ -11,11 +11,16 @@
   
   CHANGES:
 
-   * A new repository format 'development' has been added. This format will
-     represent the latest 'in-progress' format that the bzr developers are
-     interested in getting early-adopter testing and feedback on.
-     ``doc/developers/development-repo.txt`` has detailed information.
-     (Robert Collins)
+    * A new repository format 'development' has been added. This format will
+      represent the latest 'in-progress' format that the bzr developers are
+      interested in getting early-adopter testing and feedback on.
+      ``doc/developers/development-repo.txt`` has detailed information.
+      (Robert Collins)
+
+    * ``launchpad`` builtin plugin now shipped as separate part in standalone
+      bzr.exe, installed to ``C:\Program Files\Bazaar\plugins`` directory, 
+      and standalone installer allows user to skip installation of this plugin.
+      (Alexander Belchenko)
 
   FEATURES:
 
@@ -28,9 +33,18 @@
 
   API BREAKS:
 
+    * Support for loading plugins from zip files and
+      ``bzrlib.plugin.load_from_zip()`` function are deprecated.
+      (Alexander Belchenko)
+
   TESTING:
 
   INTERNALS:
+
+    * New module ``tools/package_mf.py`` provide custom module finder for
+      python packages (improves standard python library's modulefinder.py)
+      used by ``setup.py`` script while building standalone bzr.exe.
+      (Alexander Belchenko)
 
     * New remote method ``RemoteBzrDir.find_repositoryV2`` adding support for
       detecting external lookup support on remote repositories. This method is
@@ -68,11 +82,6 @@
     * Formatting of ``bzr plugins`` output is changed to be more human-
       friendly. Full path of plugins locations will be shown only with
       ``--verbose`` command-line option. (Alexander Belchenko)
-
-    * ``launchpad`` builtin plugin now shipped as separate part in standalone
-      bzr.exe, installed to ``C:\Program Files\Bazaar\plugins`` directory, 
-      and standalone installer allows user to skip installation of this plugin.
-      (Alexander Belchenko)
 
     * ``merge`` now prefers to use the submit branch, but will fall back to
       parent branch.  For many users, this has no effect.  But some users who
@@ -180,10 +189,6 @@
       to previously take a write lock (and start a write group.)
       (Martin Pool)
 
-    * Support for loading plugins from zip files and
-      ``bzrlib.plugin.load_from_zip()`` are deprecated.
-      (Alexander Belchenko)
-
   TESTING:
 
    * selftest now accepts --load-list <file> to load a test id list. This
@@ -224,17 +229,9 @@
       useful for code which needs to be aware of ghosts (e.g. fetching data
       cares about ghosts during revision selection). (Robert Collins)
 
-<<<<<<< HEAD
-    * New module ``tools/package_mf.py`` provide custom module finder for
-      python packages (improves standard python library's modulefinder.py)
-      used by ``setup.py`` script while building standalone bzr.exe.
-      (Alexander Belchenko)
- 
-=======
->>>>>>> bdcb61bc
     * Record a timestamp against each mutter to the trace file, relative to the
       first import of bzrlib.  (Andrew Bennetts)
-     
+
     * ``Repository.get_data_stream`` is now deprecated in favour of
       ``Repository.get_data_stream_for_search`` which allows less network
       traffic when requesting data streams over a smart server. (Robert Collins)
