UNRELEASED CHANGES

  IMPROVEMENTS:
    * merge now takes a --show-base option to include the base text in
      conflicts.
      (Aaron Bentley)

    * The config files are now read using ConfigObj, so '=' should be used as
      a separator, not ':'.
      (Aaron Bentley)

    * New 'bzr commit --strict' option refuses to commit if there are 
      any unknown files in the tree.  To commit, make sure all files are 
      either ignored, added, or deleted.  (Michael Ellerman)

    * New 'bzr commit --strict' option refuses to commit if there are 
      any unknown files in the tree.  To commit, make sure all files are 
      either ignored, added, or deleted.  (Michael Ellerman)

    * The config directory is now ~/.bazaar, and there is a single file 
      ~/.bazaar/bazaar.conf storing email, editor and other preferences.
      (Robert Collins)

    * 'bzr add' no longer takes a --verbose option, and a --quiet option
      has been added that suppresses all output.

    * Improved zsh completion support in contrib/zsh, from Clint
      Adams.

    * Builtin 'bzr annotate' command, by Martin Pool with improvements from 
      Goffredo Baroncelli.
    
    * 'bzr check' now accepts -v for verbose reporting, and checks for
      ghosts in the branch. (Robert Collins)

    * New command 're-sign' which will regenerate the gpg signature for 
      a revision. (Robert Collins)

    * If you set check_signatures=require for a path in 
      ~/.bazaar/branches.conf then bzr will invoke your
      gpg_signing_command (defaults to gpg) and record a digital signature
      of your commit. (Robert Collins)

    * 'bzr pull' now accepts '--clobber' which will discard local changes
      and make this branch identical to the source branch. (Robert Collins)

  TESTING:

    * The 'bzr selftest --pattern' option for has been removed, now 
      test specifiers on the command line can be simple strings, or 
      regexps, or both. (Robert Collins)

    * Passing -v to selftest will now show the time each test took to 
      complete, which will aid in analysing performance regressions and
      related questions. (Robert Collins)

    * 'bzr selftest' runs all tests, even if one feels, unless '--one'
      is given. (Martin Pool)

    * There is a new method for TestCaseInTempDir, assertFileEqual, which
      will check that a given content is equal to the content of the named
      file. (Robert Collins)

  INTERNALS:

    * New 'testament' command and concept for making gpg-signatures 
      of revisions that are not tied to a particular internal
      representation.  (Martin Pool).

    * Per-revision properties ('revprops') as key-value associated 
      strings on each revision created when the revision is committed.
      Intended mainly for the use of external tools.  (Martin Pool).

    * Config options have moved from bzrlib.osutils to bzrlib.config.
      (Robert Collins)

    * Improved command line option definitions allowing explanations
      for individual options, among other things.  Contributed by 
      Magnus Therning.

    * Config options have moved from bzrlib.osutils to bzrlib.config.
      Configuration is now done via the config.Config interface:
      Depending on whether you have a Branch, a Location or no information
      available, construct a *Config, and use its signature_checking,
      username and user_email methods. (Robert Collins)

    * Plugins are now loaded under bzrlib.plugins, not bzrlib.plugin, and
      they are made available for other plugins to use. You should not 
      import other plugins during the __init__ of your plugin though, as 
      no ordering is guaranteed, and the plugins directory is not on the
      python path. (Robert Collins)

    * Branch.relpath has been moved to WorkingTree.relpath. WorkingTree no
      no longer takes an inventory, rather it takes an option branch
      parameter, and if None is given will open the branch at basedir 
      implicitly. (Robert Collins)

    * Cleaner exception structure and error reporting.  Suggested by 
      Scott James Remnant.  (Martin Pool)

    * Branch.remove has been moved to WorkingTree, which has also gained
      lock_read, lock_write and unlock methods for convenience. (Robert
      Collins)

    * Two decorators, needs_read_lock and needs_write_lock have been added
      to the branch module. Use these to cause a function to run in a
      read or write lock respectively. (Robert Collins)

    * Branch.open_containing now returns a tuple (Branch, relative-path),
      which allows direct access to the common case of 'get me this file
      from its branch'. (Robert Collins)

    * 'pull' has been factored out of the command as WorkingTree.pull().
      A new option to WorkingTree.pull has been added, clobber, which will
      ignore diverged history and pull anyway.
      (Robert Collins)

    * config.Config has a 'get_user_option' call that accepts an option name.
      This will be looked up in branches.conf and bazaar.conf as normal.
      It is intended that this be used by plugins to support options - 
      options of built in programs should have specific methods on the config.
      (Robert Collins)

<<<<<<< HEAD
=======
    * merge.merge_inner now has tempdir as an optional parameter. (Robert
      Collins)

    * Tree.kind is not recorded at the top level of the hierarchy, as it was
      missing on EmptyTree, leading to a bug with merge on EmptyTrees.
      (Robert Collins)

    * WorkingTree.__del__ has been removed, it was non deterministic and not 
      doing what it was intended to. See WorkingTree.__init__ for a comment
      about future directions. (Robert Collins/Martin Pool)

    * bzrlib.transport.http has been modified so that only 404 urllib errors
      are returned as NoSuchFile. Other exceptions will propogate as normal.
      This allows debuging of actual errors. (Robert Collins)

    * bzrlib.transport.Transport now accepts *ONLY* url escaped relative paths
      to apis like 'put', 'get' and 'has'. This is to provide consistent
      behaviour - it operates on url's only. (Robert Collins)

>>>>>>> 4bec5b70
  BUG FIXES:

    * Better handling of branches in directories with non-ascii names. 
      (Joel Rosdahl, Panagiotis Papadakos)

bzr 0.1.1 2005-10-12

  BUG FIXES:

    * Fix problem in pulling over http from machines that do not 
      allow directories to be listed.

    * Avoid harmless warning about invalid hash cache after 
      upgrading branch format.

  PERFORMANCE: 
  
    * Avoid some unnecessary http operations in branch and pull.


bzr 0.1 2005-10-11

  NOTES:

    * 'bzr branch' over http initially gives a very high estimate
      of completion time but it should fall as the first few 
      revisions are pulled in.  branch is still slow on 
      high-latency connections.

  BUG FIXES:
  
    * bzr-man.py has been updated to work again. Contributed by
      Rob Weir.

    * Locking is now done with fcntl.lockf which works with NFS
      file systems. Contributed by Harald Meland.

    * When a merge encounters a file that has been deleted on
      one side and modified on the other, the old contents are
      written out to foo.BASE and foo.SIDE, where SIDE is this
      or OTHER. Contributed by Aaron Bentley.

    * Export was choosing incorrect file paths for the content of
      the tarball, this has been fixed by Aaron Bentley.

    * Commit will no longer commit without a log message, an 
      error is returned instead. Contributed by Jelmer Vernooij.

    * If you commit a specific file in a sub directory, any of its
      parent directories that are added but not listed will be 
      automatically included. Suggested by Michael Ellerman.

    * bzr commit and upgrade did not correctly record new revisions
      for files with only a change to their executable status.
      bzr will correct this when it encounters it. Fixed by
      Robert Collins

    * HTTP tests now force off the use of http_proxy for the duration.
      Contributed by Gustavo Niemeyer.

    * Fix problems in merging weave-based branches that have 
      different partial views of history.

    * Symlink support: working with symlinks when not in the root of a 
      bzr tree was broken, patch from Scott James Remnant.


  IMPROVEMENTS:

    * 'branch' now accepts a --basis parameter which will take advantage
      of local history when making a new branch. This allows faster 
      branching of remote branches. Contributed by Aaron Bentley.

    * New tree format based on weave files, called version 5.
      Existing branches can be upgraded to this format using 
      'bzr upgrade'.

    * Symlinks are now versionable. Initial patch by 
      Erik Toubro Nielsen, updated to head by Robert Collins.

    * Executable bits are tracked on files. Patch from Gustavo
      Niemeyer.

    * 'bzr status' now shows unknown files inside a selected directory.
      Patch from Heikki Paajanen.

    * Merge conflicts are recorded in .bzr. Two new commands 'conflicts'
      and 'resolve' have needed added, which list and remove those 
      merge conflicts respectively. A conflicted tree cannot be committed
      in. Contributed by Aaron Bentley.

    * 'rm' is now an alias for 'remove'.

    * Stores now split out their content in a single byte prefixed hash,
      dropping the density of files per directory by 256. Contributed by
      Gustavo Niemeyer.

    * 'bzr diff -r branch:URL' will now perform a diff between two branches.
      Contributed by Robert Collins.

    * 'bzr log' with the default formatter will show merged revisions,
      indented to the right. Initial implementation contributed by Gustavo
      Niemeyer, made incremental by Robert Collins.


  INTERNALS:

    * Test case failures have the exception printed after the log 
      for your viewing pleasure.

    * InventoryEntry is now an abstract base class, use one of the
      concrete InventoryDirectory etc classes instead.

    * Branch raises an UnsupportedFormatError when it detects a 
      bzr branch it cannot understand. This allows for precise
      handling of such circumstances.


  TESTING:

    * Removed testsweet module so that tests can be run after 
      bzr installed by 'bzr selftest'.

    * 'bzr selftest' command-line arguments can now be partial ids
      of tests to run, e.g. 'bzr selftest test_weave'

      
bzr 0.0.9 2005-09-23

  BUG FIXES:

    * Fixed "branch -r" option.

    * Fix remote access to branches containing non-compressed history.
      (Robert Collins).

    * Better reliability of http server tests.  (John Arbash-Meinel)

    * Merge graph maximum distance calculation fix.  (Aaron Bentley)
   
    * Various minor bug in windows support have been fixed, largely in the
      test suite. Contributed by Alexander Belchenko.

  IMPROVEMENTS:

    * Status now accepts a -r argument to give status between chosen
      revisions. Contributed by Heikki Paajanen.

    * Revision arguments no longer use +/-/= to control ranges, instead
      there is a 'before' namespace, which limits the successive namespace.
      For example '$ bzr log -r date:yesterday..before:date:today' will
      select everything from yesterday and before today. Contributed by
      Robey Pointer

    * There is now a bzr.bat file created by distutils when building on 
      Windows. Contributed by Alexander Belchenko.

  INTERNALS:

    * Removed uuid() as it was unused.

    * Improved 'fetch' code for pulling revisions from one branch into
      another (used by pull, merged, etc.)


bzr 0.0.8 2005-09-20

  IMPROVEMENTS:

    * Adding a file whose parent directory is not versioned will
      implicitly add the parent, and so on up to the root. This means
      you should never need to explictly add a directory, they'll just
      get added when you add a file in the directory.  Contributed by
      Michael Ellerman.

    * Ignore .DS_Store (contains Mac metadata) by default.  Patch from
      Nir Soffer.

    * If you set BZR_EDITOR in the environment, it is checked in
      preference to EDITOR and the config file for the interactive commit
      editing program. Related to this is a bugfix where a missing program
      set in EDITOR would cause editing to fail, now the fallback program
      for the operating system is still tried.

    * Files that are not directories/symlinks/regular files will no longer
      cause bzr to fail, it will just ignore them by default. You cannot add
      them to the tree though - they are not versionable.


  INTERNALS:

    * Refactor xml packing/unpacking.

  BUG FIXES: 

    * Fixed 'bzr mv' by Ollie Rutherfurd.

    * Fixed strange error when trying to access a nonexistent http
      branch.

    * Make sure that the hashcache gets written out if it can't be
      read.


  PORTABILITY:

    * Various Windows fixes from Ollie Rutherfurd.

    * Quieten warnings about locking; patch from Matt Lavin.


bzr-0.0.7 2005-09-02

  NEW FEATURES:

    * ``bzr shell-complete`` command contributed by Clint Adams to
      help with intelligent shell completion.

    * New expert command ``bzr find-merge-base`` for debugging merges.


  ENHANCEMENTS:

    * Much better merge support.

    * merge3 conflicts are now reported with markers like '<<<<<<<'
      (seven characters) which is the same as CVS and pleases things
      like emacs smerge.


  BUG FIXES:

    * ``bzr upgrade`` no longer fails when trying to fix trees that
      mention revisions that are not present.

    * Fixed bugs in listing plugins from ``bzr plugins``.

    * Fix case of $EDITOR containing options for the editor.

    * Fix log -r refusing to show the last revision.
      (Patch from Goffredo Baroncelli.)


  CHANGES:

    * ``bzr log --show-ids`` shows the revision ids of all parents.

    * Externally provided commands on your $BZRPATH no longer need
      to recognize --bzr-usage to work properly, and can just handle
      --help themselves.


  LIBRARY:

    * Changed trace messages to go through the standard logging
      framework, so that they can more easily be redirected by
      libraries.



bzr-0.0.6 2005-08-18

  NEW FEATURES:

    * Python plugins, automatically loaded from the directories on
      BZR_PLUGIN_PATH or ~/.bzr.conf/plugins by default.

    * New 'bzr mkdir' command.

    * Commit mesage is fetched from an editor if not given on the
      command line; patch from Torsten Marek.

    * ``bzr log -m FOO`` displays commits whose message matches regexp 
      FOO.
      
    * ``bzr add`` with no arguments adds everything under the current directory.

    * ``bzr mv`` does move or rename depending on its arguments, like
      the Unix command.

    * ``bzr missing`` command shows a summary of the differences
      between two trees.  (Merged from John Arbash-Meinel.)

    * An email address for commits to a particular tree can be
      specified by putting it into .bzr/email within a branch.  (Based
      on a patch from Heikki Paajanen.)


  ENHANCEMENTS:

    * Faster working tree operations.


  CHANGES:

    * 3rd-party modules shipped with bzr are copied within the bzrlib
      python package, so that they can be installed by the setup
      script without clashing with anything already existing on the
      system.  (Contributed by Gustavo Niemeyer.)

    * Moved plugins directory to bzrlib/, so that there's a standard
      plugin directory which is not only installed with bzr itself but
      is also available when using bzr from the development tree.
      BZR_PLUGIN_PATH and DEFAULT_PLUGIN_PATH are then added to the
      standard plugins directory.

    * When exporting to a tarball with ``bzr export --format tgz``, put 
      everything under a top directory rather than dumping it into the
      current directory.   This can be overridden with the ``--root`` 
      option.  Patch from William Dodé and John Meinel.

    * New ``bzr upgrade`` command to upgrade the format of a branch,
      replacing ``bzr check --update``.

    * Files within store directories are no longer marked readonly on
      disk.

    * Changed ``bzr log`` output to a more compact form suggested by
      John A Meinel.  Old format is available with the ``--long`` or
      ``-l`` option, patched by William Dodé.

    * By default the commit command refuses to record a revision with
      no changes unless the ``--unchanged`` option is given.

    * The ``--no-plugins``, ``--profile`` and ``--builtin`` command
      line options must come before the command name because they 
      affect what commands are available; all other options must come 
      after the command name because their interpretation depends on
      it.

    * ``branch`` and ``clone`` added as aliases for ``branch``.

    * Default log format is back to the long format; the compact one
      is available with ``--short``.
      
      
  BUG FIXES:
  
    * Fix bugs in committing only selected files or within a subdirectory.


bzr-0.0.5  2005-06-15
  
  CHANGES:

    * ``bzr`` with no command now shows help rather than giving an
      error.  Suggested by Michael Ellerman.

    * ``bzr status`` output format changed, because svn-style output
      doesn't really match the model of bzr.  Now files are grouped by
      status and can be shown with their IDs.  ``bzr status --all``
      shows all versioned files and unknown files but not ignored files.

    * ``bzr log`` runs from most-recent to least-recent, the reverse
      of the previous order.  The previous behaviour can be obtained
      with the ``--forward`` option.
        
    * ``bzr inventory`` by default shows only filenames, and also ids
      if ``--show-ids`` is given, in which case the id is the second
      field.


  ENHANCEMENTS:

    * New 'bzr whoami --email' option shows only the email component
      of the user identification, from Jo Vermeulen.

    * New ``bzr ignore PATTERN`` command.

    * Nicer error message for broken pipe, interrupt and similar
      conditions that don't indicate an internal error.

    * Add ``.*.sw[nop] .git .*.tmp *,v`` to default ignore patterns.

    * Per-branch locks keyed on ``.bzr/branch-lock``, available in
      either read or write mode.

    * New option ``bzr log --show-ids`` shows revision and file ids.

    * New usage ``bzr log FILENAME`` shows only revisions that
      affected that file.

    * Changed format for describing changes in ``bzr log -v``.

    * New option ``bzr commit --file`` to take a message from a file,
      suggested by LarstiQ.

    * New syntax ``bzr status [FILE...]`` contributed by Bartosz
      Oler.  File may be in a branch other than the working directory.

    * ``bzr log`` and ``bzr root`` can be given an http URL instead of
      a filename.

    * Commands can now be defined by external programs or scripts
      in a directory on $BZRPATH.

    * New "stat cache" avoids reading the contents of files if they 
      haven't changed since the previous time.

    * If the Python interpreter is too old, try to find a better one
      or give an error.  Based on a patch from Fredrik Lundh.

    * New optional parameter ``bzr info [BRANCH]``.

    * New form ``bzr commit SELECTED`` to commit only selected files.

    * New form ``bzr log -r FROM:TO`` shows changes in selected
      range; contributed by John A Meinel.

    * New option ``bzr diff --diff-options 'OPTS'`` allows passing
      options through to an external GNU diff.

    * New option ``bzr add --no-recurse`` to add a directory but not
      their contents.

    * ``bzr --version`` now shows more information if bzr is being run
      from a branch.

  
  BUG FIXES:

    * Fixed diff format so that added and removed files will be
      handled properly by patch.  Fix from Lalo Martins.

    * Various fixes for files whose names contain spaces or other
      metacharacters.


  TESTING:

    * Converted black-box test suites from Bourne shell into Python;
      now run using ``./testbzr``.  Various structural improvements to
      the tests.

    * testbzr by default runs the version of bzr found in the same
      directory as the tests, or the one given as the first parameter.

    * testbzr also runs the internal tests, so the only command
      required to check is just ``./testbzr``.

    * testbzr requires python2.4, but can be used to test bzr running
      under a different version.

    * Tests added for many other changes in this release.


  INTERNAL:

    * Included ElementTree library upgraded to 1.2.6 by Fredrik Lundh.

    * Refactor command functions into Command objects based on HCT by
      Scott James Remnant.

    * Better help messages for many commands.

    * Expose bzrlib.open_tracefile() to start the tracefile; until
      this is called trace messages are just discarded.

    * New internal function find_touching_revisions() and hidden
      command touching-revisions trace the changes to a given file.

    * Simpler and faster compare_inventories() function.

    * bzrlib.open_tracefile() takes a tracefilename parameter.

    * New AtomicFile class.

    * New developer commands ``added``, ``modified``.


  PORTABILITY:

    * Cope on Windows on python2.3 by using the weaker random seed.
      2.4 is now only recommended.


bzr-0.0.4  2005-04-22

  ENHANCEMENTS:

    * 'bzr diff' optionally takes a list of files to diff.  Still a bit
      basic.  Patch from QuantumG.

    * More default ignore patterns.

    * New 'bzr log --verbose' shows a list of files changed in the
      changeset.  Patch from Sebastian Cote.

    * Roll over ~/.bzr.log if it gets too large.

    * Command abbreviations 'ci', 'st', 'stat', '?' based on a patch
      by Jason Diamon.

    * New 'bzr help commands' based on a patch from Denys Duchier.


  CHANGES:

    * User email is determined by looking at $BZREMAIL or ~/.bzr.email
      or $EMAIL.  All are decoded by the locale preferred encoding.
      If none of these are present user@hostname is used.  The host's
      fully-qualified name is not used because that tends to fail when
      there are DNS problems.

    * New 'bzr whoami' command instead of username user-email.


  BUG FIXES: 

    * Make commit safe for hardlinked bzr trees.

    * Some Unicode/locale fixes.

    * Partial workaround for difflib.unified_diff not handling
      trailing newlines properly.


  INTERNAL:

    * Allow docstrings for help to be in PEP0257 format.  Patch from
      Matt Brubeck.

    * More tests in test.sh.

    * Write profile data to a temporary file not into working
      directory and delete it when done.

    * Smaller .bzr.log with process ids.


  PORTABILITY:

    * Fix opening of ~/.bzr.log on Windows.  Patch from Andrew
      Bennetts.

    * Some improvements in handling paths on Windows, based on a patch
      from QuantumG.


bzr-0.0.3  2005-04-06

  ENHANCEMENTS:

    * New "directories" internal command lists versioned directories
      in the tree.

    * Can now say "bzr commit --help".

    * New "rename" command to rename one file to a different name
      and/or directory.

    * New "move" command to move one or more files into a different
      directory.

    * New "renames" command lists files renamed since base revision.

    * New cat command contributed by janmar.

  CHANGES:

    * .bzr.log is placed in $HOME (not pwd) and is always written in
      UTF-8.  (Probably not a completely good long-term solution, but
      will do for now.)

  PORTABILITY:

    * Workaround for difflib bug in Python 2.3 that causes an
      exception when comparing empty files.  Reported by Erik Toubro
      Nielsen.

  INTERNAL:

    * Refactored inventory storage to insert a root entry at the top.

  TESTING:

    * Start of shell-based black-box testing in test.sh.


bzr-0.0.2.1

  PORTABILITY:

    * Win32 fixes from Steve Brown.


bzr-0.0.2  "black cube"  2005-03-31

  ENHANCEMENTS:

    * Default ignore list extended (see bzrlib/__init__.py).

    * Patterns in .bzrignore are now added to the default ignore list,
      rather than replacing it.

    * Ignore list isn't reread for every file.

    * More help topics.

    * Reinstate the 'bzr check' command to check invariants of the
      branch.

    * New 'ignored' command lists which files are ignored and why;
      'deleted' lists files deleted in the current working tree.

    * Performance improvements.

    * New global --profile option.
    
    * Ignore patterns like './config.h' now correctly match files in
      the root directory only.


bzr-0.0.1  2005-03-26

  ENHANCEMENTS:

    * More information from info command.

    * Can now say "bzr help COMMAND" for more detailed help.

    * Less file flushing and faster performance when writing logs and
      committing to stores.

    * More useful verbose output from some commands.

  BUG FIXES:

    * Fix inverted display of 'R' and 'M' during 'commit -v'.

  PORTABILITY:

    * Include a subset of ElementTree-1.2.20040618 to make
      installation easier.

    * Fix time.localtime call to work with Python 2.3 (the minimum
      supported).


bzr-0.0.0.69  2005-03-22

  ENHANCEMENTS:

    * First public release.

    * Storage of local versions: init, add, remove, rm, info, log,
      diff, status, etc.<|MERGE_RESOLUTION|>--- conflicted
+++ resolved
@@ -8,10 +8,6 @@
     * The config files are now read using ConfigObj, so '=' should be used as
       a separator, not ':'.
       (Aaron Bentley)
-
-    * New 'bzr commit --strict' option refuses to commit if there are 
-      any unknown files in the tree.  To commit, make sure all files are 
-      either ignored, added, or deleted.  (Michael Ellerman)
 
     * New 'bzr commit --strict' option refuses to commit if there are 
       any unknown files in the tree.  To commit, make sure all files are 
@@ -121,8 +117,6 @@
       options of built in programs should have specific methods on the config.
       (Robert Collins)
 
-<<<<<<< HEAD
-=======
     * merge.merge_inner now has tempdir as an optional parameter. (Robert
       Collins)
 
@@ -142,7 +136,6 @@
       to apis like 'put', 'get' and 'has'. This is to provide consistent
       behaviour - it operates on url's only. (Robert Collins)
 
->>>>>>> 4bec5b70
   BUG FIXES:
 
     * Better handling of branches in directories with non-ascii names. 
