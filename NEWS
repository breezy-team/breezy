--- conflicted
+++ resolved
@@ -28,7 +28,8 @@
     * New smart method, ``Repository.stream_revisions_chunked``, for fetching
       revision data that streams revision data via a chunked encoding.  This
       avoids buffering large amounts of revision data on the server and on the
-      client.  (Andrew Bennetts, #178353)
+      client, and sends less data to the server to request the revisions.
+      (Andrew Bennetts, Robert Collins, #178353)
 
   IMPROVEMENTS:
 
@@ -56,19 +57,32 @@
     * Add -Dtimes debug flag, which records a timestamp against each mutter to
       the trace file, relative to the first mutter.  (Andrew Bennetts)
      
+    * Add a new method ``get_result`` to graph search objects. The resulting
+      ``SearchResult`` can be used to recreate the search later, which will
+      be useful in reducing network traffic. (Robert Collins)
+
     * Fetching now passes the find_ghosts flag through to the 
       ``InterRepository.missing_revision_ids`` call consistently for all
       repository types. This will enable faster missing revision discovery with
       bzr+ssh. (Robert Collins)
 
+    * ``InterRepository.missing_revision_ids`` is now deprecated in favour of
+      ``InterRepository.search_missing_revision_ids`` which returns a 
+      ``bzrlib.graph.SearchResult`` suitable for making requests from the smart
+      server. (Robert Collins)
+ 
     * New method ``iter_inventories`` on Repository for access to many
       inventories. This is primarily used by the ``revision_trees`` method, as
       direct access to inventories is discouraged. (Robert Collins)
-
+ 
     * New method ``next_with_ghosts`` on the Graph breadth-first-search objects
       which will split out ghosts and present parents into two separate sets,
       useful for code which needs to be aware of ghosts (e.g. fetching data
       cares about ghosts during revision selection). (Robert Collins)
+ 
+    * ``Repository.get_data_stream`` is now deprecated in favour of
+      ``Repository.get_data_stream_for_search`` which allows less network
+      traffic when requesting data streams over a smart server. (Robert Collins)
 
     * Repository has a new method ``has_revisions`` which signals the presence
       of many revisions by returning a set of the revisions listed which are
@@ -104,15 +118,6 @@
    * New option to use custom template-based formats in  ``bzr version-info``.
      (Lukáš Lalinský)
 
-<<<<<<< HEAD
-   * New smart method, ``Repository.stream_revisions_chunked``, for fetching
-     revision data that streams revision data via a chunked encoding.  This
-     avoids buffering large amounts of revision data on the server and on the
-     client, and sends less data to the server to request the revisions.
-     (Andrew Bennetts, Robert Collins, #178353)
-
-=======
->>>>>>> f9e6b88a
    * diff '--using' allows an external diff tool to be used for files.
      (Aaron Bentley)
 
@@ -235,39 +240,8 @@
 
   INTERNALS:
 
-<<<<<<< HEAD
-   * Add -Dtimes debug flag, which records a timestamp against each mutter to
-     the trace file, relative to the first mutter.  (Andrew Bennetts)
-   
-   * Add a new method ``get_result`` to graph search objects. The resulting
-     ``SearchResult`` can be used to recreate the search later, which will
-     be useful in reducing network traffic. (Robert Collins)
-
-   * Fetching now passes the find_ghosts flag through to the 
-     ``InterRepository.missing_revision_ids`` call consistently for all
-     repository types. This will enable faster missing revision discovery with
-     bzr+ssh. (Robert Collins)
-
-   * find_* methods available for BzrDirs, Branches and WorkingTrees.
-     (Aaron Bentley)
-
-   * Help topics can now be loaded from files. 
-     (Ian Clatworthy, Alexander Belchenko)
-
-   * get_parent_map now always provides tuples as its output.  (Aaron Bentley)
-
-   * ``InterRepository.missing_revision_ids`` is now deprecated in favour of
-     ``InterRepository.search_missing_revision_ids`` which returns a 
-     ``bzrlib.graph.SearchResult`` suitable for making requests from the smart
-     server. (Robert Collins)
-
-   * New method ``iter_inventories`` on Repository for access to many
-     inventories. This is primarily used by the ``revision_trees`` method, as
-     direct access to inventories is discouraged. (Robert Collins)
-=======
     * find_* methods available for BzrDirs, Branches and WorkingTrees.
       (Aaron Bentley)
->>>>>>> f9e6b88a
 
     * Help topics can now be loaded from files. 
       (Ian Clatworthy, Alexander Belchenko)
@@ -282,19 +256,8 @@
     * Patience Diff now supports arbitrary python objects, as long as they
       support ``hash()``. (John Arbash Meinel)
 
-<<<<<<< HEAD
-   * ``Repository.get_data_stream`` is now deprecated in favour of
-     ``Repository.get_data_stream_for_search`` which allows less network
-     traffic when requesting data streams over a smart server. (Robert Collins)
-
-   * Repository has a new method ``has_revisions`` which signals the presence
-     of many revisions by returning a set of the revisions listed which are
-     present. This can be done by index queries without reading data for parent
-     revision names etc. (Robert Collins)
-=======
     * Reduce selftest overhead to establish test names by memoization.
       (Vincent Ladeuil)
->>>>>>> f9e6b88a
 
   API BREAKS:
 
