--- conflicted
+++ resolved
@@ -88,7 +88,6 @@
       and responses with an explicit version identifier so that future protocol
       revisions can be dealt with gracefully.  (Andrew Bennetts, Robert Collins)
 
-<<<<<<< HEAD
     * The bzr protocol version 2 indicates success or failure in every response
       without depending on particular commands encoding that consistently,
       allowing future client refactorings to be much more robust about error
@@ -110,8 +109,6 @@
       header(s).
       (Vincent Ladeuil).
 
-=======
->>>>>>> e8ff44b2
   INTERNALS:
 
     * bzrlib API compatability with 0.8 has been dropped, cleaning up some
@@ -202,12 +199,9 @@
       str() of 'foo' but a repr of 'KeyError('foo')' which is much more
       useful. (Robert Collins)
 
-<<<<<<< HEAD
     * urlutils.normalize_url now unescapes unreserved characters, such as "~".
       (Andrew Bennetts)
 
-=======
->>>>>>> e8ff44b2
   BUGFIXES:
 
     * Don't fail bundle selftest if email has 'two' embedded.  
@@ -301,13 +295,10 @@
     * Mark bzrlib.tests and bzrlib.tests.TestUtil as providing assertFOO helper
       functions by adding a __unittest global attribute. (Robert Collins,
       Andrew Bennetts, Martin Pool, Jonathan Lange)
-<<<<<<< HEAD
 
     * Refactored proxy and authentication handling to simplify the
       implementation of new auth schemes for both http and proxy. 
       (Vincent Ladeuil)
-=======
->>>>>>> e8ff44b2
 
 bzr 0.15 2007-04-01
 
