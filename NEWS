--- conflicted
+++ resolved
@@ -5,7 +5,6 @@
 .. contents:: List of Releases
    :depth: 1
 
-<<<<<<< HEAD
 bzr 2.3b1
 #########
 
@@ -82,6 +81,15 @@
 
 Documentation
 *************
+
+* First tests defined for sphinx, including a new bzrlib.tests.features.sphinx
+  to make the tests conditional.
+  (Vincent Ladeuil)
+
+* Added a builder/writer sphinx extension that can generate texinfo files. The
+  generated files are syntactically correct but the info navigation nodes
+  needs more work. (Vincent Ladeuil, #219334)
+
 
 API Changes
 ***********
@@ -109,9 +117,7 @@
   distributed evenly among the parallel test suites, rather than slowing
   down just one suite.  (Andrew Bennetts)
 
-bzr 2.2rc1
-##########
-=======
+
 bzr 2.2
 #######
 
@@ -123,7 +129,6 @@
 while 2.3 will become our new development series. The 2.0 and 2.1 series
 will also continue to get bugfixes. (Currently 2.0 is planned to be
 supported for another 6 months.)
->>>>>>> 549b86e0
 
 This is primarily a bugfix and polish release over the 2.1 series, with
 a large number of bugs fixed (>120), and some performance improvements.
@@ -166,8 +171,6 @@
 * Don't traceback trying to unversion children files of an already
   unversioned directory.  (Vincent Ladeuil, #494221)
 
-<<<<<<< HEAD
-=======
 * ``HTTP/1.1` test servers now set a ``Content-Length`` header to comply
   with pedantic ``HTTP/1.1`` clients. (Vincent Ladeuil, #568421)
 
@@ -179,7 +182,6 @@
 * Recursive binding for checkouts is now detected by bzr. A clear error
   message is shown to the user. (Parth Malwankar, #405192)
 
->>>>>>> 549b86e0
 Improvements
 ************
 
@@ -645,20 +647,6 @@
   plugins to an all-in-one installation, ensure they are compiled and
   installed with -O1 or help may not work. (Martin [gz])
 
-<<<<<<< HEAD
-Documentation
-*************
-
-* First tests defined for sphinx, including a new bzrlib.tests.features.sphinx
-  to make the tests conditional.
-  (Vincent Ladeuil)
-
-* Added a builder/writer sphinx extension that can generate texinfo files. The
-  generated files are syntactically correct but the info navigation nodes
-  needs more work. (Vincent Ladeuil, #219334)
-
-=======
->>>>>>> 549b86e0
 API Changes
 ***********
 
@@ -922,7 +910,7 @@
 
 * Parsing of command lines, for example in ``diff --using``, no longer
   treats backslash as an escape character on Windows.   (Gordon Tyler,
-  #392248)
+  #392428)
 
 * Plugins can be disabled by defining ``BZR_DISABLE_PLUGINS`` as
   a list of plugin names separated by ':' (';' on windows).
