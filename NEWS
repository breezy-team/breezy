####################
Bazaar Release Notes
####################


.. contents:: List of Releases
   :depth: 1

In Development
##############

New Features
************

* ``bzr push`` now checks if uncommitted changes are present in the working
  tree if the ``--strict`` option is used.
  (Vincent Ladeuil, #284038)


Bug Fixes
*********

* Add documentation about diverged branches and how to fix them in the
  centralized workflow with local commits.  Mention ``bzr help
  diverged-branches`` when a push fails because the branches have
  diverged.  (Neil Martinsen-Burrell, #269477)

* Automatic format upgrades triggered by default stacking policies on a
  1.16rc1 (or later) smart server work again.
  (Andrew Bennetts, #388675)

* Better message in ``bzr split`` error suggesting a rich root format.
  (Neil Martinsen-Burrell, #220067)

* ``Branch.set_append_revisions_only`` now works with branches on a smart
  server. (Andrew Bennetts, #365865)

* ``bzr ls DIR --from-root`` now shows only things in DIR, not everything.
  (Ian Clatworthy)

* Progress bars are now suppressed again when the environment variable
  ``BZR_PROGRESS_BAR`` is set to ``none``.
  (Martin Pool, #339385)

Internals
*********

* Command lookup has had hooks added. ``bzrlib.Command.hooks`` has
  three new hook points: ``get_command``, ``get_missing_command`` and
  ``list_commands``, which allow just-in-time command name provision
  rather than requiring all command names be known a-priori.
  (Robert Collins)

* ``graph.KnownGraph`` has been added. This is a class that can give
  answers to ``heads()`` very quickly. However, it has the assumption that
  the whole graph has already been loaded. This is true during
  ``annotate`` so it is used there with good success (as much as 2x faster
  for files with long ancestry and 'cherrypicked' changes.)
  (John Arbash Meinel)

* pack <=> pack fetching is now done via a ``PackStreamSource`` rather
  than the ``Packer`` code. The user visible change is that we now
  properly fetch the minimum number of texts for non-smart fetching.
  (John Arbash Meinel)


Improvements
************

<<<<<<< HEAD
* Initial commit performance in ``--2a`` repositories has been improved by
  making it cheaper to build the initial CHKMap. (John Arbash Meinel)
=======
``bzr ls`` is now faster. On OpenOffice.org, the time drops from 2.4
  to 1.1 seconds. The improvement for ``bzr ls -r-1`` is more
  substantial dropping from 54.3 to 1.1 seconds. (Ian Clatworthy)
>>>>>>> 47ecdcfe

* Resolving a revno to a revision id on a branch accessed via ``bzr://``
  or ``bzr+ssh://`` is now much faster and involves no VFS operations.
  This speeds up commands like ``bzr pull -r 123``.  (Andrew Bennetts)

Documentation
*************

* Minor clarifications to the help for End-Of-Line conversions.
  (Ian Clatworthy)

API Changes
***********

* Removed overspecific error class ``InvalidProgressBarType``.
  (Martin Pool)

* The method ``ProgressView._show_transport_activity`` is now
  ``show_transport_activity`` because it's part of the contract between
  this class and the UI.  (Martin Pool)


bzr 1.16rc1 "It's yesterday in California" 2009-06-11
#####################################################
:Codename: yesterday-in-california

This version of Bazaar contains the beta release of the new ``2a`` repository
format, suitable for testing by fearless, advanced users. This format or an
updated version of it will become the default format in Bazaar 2.0. Please
read the NEWS entry before even thinking about upgrading to the new format.

Also included are speedups for many operations on huge projects, a bug fix for
pushing stacked new stacked branches to smart servers and the usual bevy of
bug fixes and improvements.


Compatibility Breaks
********************

* Display prompt on stderr (instead of stdout) when querying users so
  that the output of commands can be safely redirected.
  (Vincent Ladeuil, #376582)


New Features
************

* A new repository format ``2a`` has been added.  This is a beta release
  of the the brisbane-core (aka group-compress) project.  This format now
  suitable for wider testing by advanced users willing to deal with some
  bugs.  We would appreciate test reports, either positive or negative.
  Format 2a is substantially smaller and faster for many operations on
  many trees.  This format or an updated version will become the default
  in bzr 2.0.

  This is a rich-root format, so this repository format can be used with
  bzr-svn.  Bazaar branches in previous non-rich-root formats can be
  converted (including by merge, push and pull) to format 2a, but not vice
  versa.  We recommend upgrading previous development formats to 2a.

  Upgrading to this format can take considerable time because it expands
  and more concisely repacks the full history.

  If you use stacked branches, you must upgrade the stacked branches
  before the stacked-on branches.  (See <https://bugs.launchpad.net/bugs/374735>)

* ``--development7-rich-root`` is a new dev format, similar to ``--dev6``
  but using a Revision serializer using bencode rather than XML.
  (Jelmer Vernooij, John Arbash Meinel)

* mail_client=claws now supports --body (and message body hooks).  Also uses
  configured from address.  (Barry Warsaw)

Improvements
************


* ``--development6-rich-root`` can now stack. (Modulo some smart-server
  bugs with stacking and non default formats.)
  (John Arbash Meinel, #373455)

* ``--development6-rich-root`` delays generating a delta index for the
  first object inserted into a group. This has a beneficial impact on
  ``bzr commit`` since each committed texts goes to its own group. For
  committing a 90MB file, it drops peak memory by about 200MB, and speeds
  up commit from 7s => 4s. (John Arbash Meinel)

* Numerous operations are now faster for huge projects, i.e. those
  with a large number of files and/or a large number of revisions,
  particularly when the latest development format is used. These
  operations (and improvements on OpenOffice.org) include:

  * branch in a shared repository (2X faster)
  * branch --no-tree (100X faster)
  * diff (2X faster)
  * tags (70X faster)

  (Ian Clatworthy)

* Pyrex version of ``bencode`` support. This provides optimized support
  for both encoding and decoding, and is now found at ``bzrlib.bencode``.
  ``bzrlib.utils.bencode`` is now deprecated.
  (Alexander Belchenko, Jelmer Vernooij, John Arbash Meinel)


Bug Fixes
*********

* Bazaar can now pass attachment files to the mutt email client.
  (Edwin Grubbs, #384158)

* Better message in ``bzr add`` output suggesting using ``bzr ignored`` to
  see which files can also be added.  (Jason Spashett, #76616)

* ``bzr pull -r 123`` from a stacked branch on a smart server no longer fails.
  Also, the ``Branch.revision_history()`` API now works in the same
  situation.  (Andrew Bennetts, #380314)
  
* ``bzr serve`` on Windows no longer displays a traceback simply because a
  TCP client disconnected. (Andrew Bennetts)

* Clarify the rules for locking and fallback repositories. Fix bugs in how
  ``RemoteRepository`` was handling fallbacks along with the
  ``_real_repository``. (Andrew Bennetts, John Arbash Meinel, #375496)

* Fix a small bug with fetching revisions w/ ghosts into a new stacked
  branch. Not often triggered, because it required ghosts to be part of
  the fetched revisions, not in the stacked-on ancestry.
  (John Arbash Meinel)

* Fix status and commit to work with content filtered trees, addressing
  numerous bad bugs with line-ending support. (Ian Clatworthy, #362030)

* Fix problem of "directory not empty" when contending for a lock over
  sftp.  (Martin Pool, #340352)

* Fix rule handling so that eol is optional, not mandatory.
  (Ian Clatworthy, #379370)

* Pushing a new stacked branch to a 1.15 smart server was broken due to a
  bug in the ``BzrDirFormat.initialize_ex`` smart verb.  This is fixed in
  1.16, but required changes to the network protocol, so the
  ``BzrDirFormat.initialize_ex`` verb has been removed and replaced with a
  corrected ``BzrDirFormat.initialize_ex_1.16`` verb.  1.15 clients will
  still work with a 1.16 server as they will fallback to slower (and
  bug-free) methods.
  (Jonathan Lange, Robert Collins, Andrew Bennetts, #385132)

* Reconcile can now deal with text revisions that originated in revisions 
  that are ghosts. (Jelmer Vernooij, #336749)

* Support cloning of branches with ghosts in the left hand side history.
  (Jelmer Vernooij, #248540)

* The ''bzr diff'' now catches OSError from osutils.rmtree and logs a
  helpful message to the trace file, unless the temp directory really was
  removed (which would be very strange).  Since the diff operation has
  succeeded from the user's perspective, no output is written to stderr 
  or stdout.  (Maritza Mendez, #363837)

* Translate errors received from a smart server in response to a
  ``BzrDirFormat.initialize`` or ``BzrDirFormat.initialize_ex`` request.
  This was causing tracebacks even for mundane errors like
  ``PermissionDenied``.  (Andrew Bennetts, #381329)

Documentation
*************

* Added directory structure and started translation of docs in Russian.
  (Alexey Shtokalo, Alexander Iljin, Alexander Belchenko, Dmitry Vasiliev,
  Volodymyr Kotulskyi)


API Changes
***********

* Added osutils.parent_directories(). (Ian Clatworthy)

* ``bzrlib.progress.ProgressBar``, ``ChildProgress``, ``DotsProgressBar``,
  ``TTYProgressBar`` and ``child_progress`` are now deprecated; use
  ``ui_factory.nested_progress_bar`` instead.  (Martin Pool)

* ``graph.StackedParentsProvider`` is now a public API, replacing
  ``graph._StackedParentsProvider``. The api is now considered stable and ready
  for external users. (Gary van der Merwe)

* ``bzrlib.user_encoding`` is deprecated in favor of
  ``get_user_encoding``.  (Alexander Belchenko)

* TreeTransformBase no longer assumes that limbo is provided via disk.
  DiskTreeTransform now provides disk functionality.  (Aaron Bentley)

Internals
*********

* Remove ``weave.py`` script for accessing internals of old weave-format
  repositories.  (Martin Pool)

Testing
*******

* The number of cores is now correctly detected on OSX. (John Szakmeister)

* The number of cores is also detected on Solaris and win32. (Vincent Ladeuil)

* The number of cores is also detected on FreeBSD. (Matthew Fuller)


bzr 1.15
########
:1.15rc1: 2009-05-16
:1.15: 2009-05-22
:1.15.1: 2009-06-09

The smart server will no longer raise 'NoSuchRevision' when streaming content
with a size mismatch in a reconstructed graph search. New command ``bzr
dpush``. Plugins can now define their own annotation tie-breaker when two
revisions introduce the exact same line.

Changes from 1.15.1 to 1.15.2
*****************************

* Use zdll on Windows to build ``_chk_map_pyx`` extension.
  (Alexander Belchenko)

Changes from 1.15final to 1.15.1
*********************************

* Translate errors received from a smart server in response to a
  ``BzrDirFormat.initialize`` or ``BzrDirFormat.initialize_ex`` request.
  This was causing tracebacks even for mundane errors like
  ``PermissionDenied``.  (Andrew Bennetts, #381329)

Changes from 1.15rc1 to 1.15final
*********************************

* No changes

Compatibility Breaks
********************

* ``bzr ls`` is no longer recursive by default. To recurse, use the
  new ``-R`` option. The old ``--non-recursive`` option has been removed.
  If you alias ``ls`` to ``ls -R``, you can disable recursion using
  ``--no-recursive`` instead.  (Ian Clatworthy)

New Features
************

* New command ``bzr dpush`` that can push changes to foreign 
  branches (svn, git) without setting custom bzr-specific metadata.
  (Jelmer Vernooij)

* The new development format ``--development6-rich-root`` now supports
  stacking. We chose not to use a new format marker, since old clients
  will just fail to open stacked branches, the same as if we used a new
  format flag. (John Arbash Meinel, #373455)

* Plugins can now define their own annotation tie-breaker when two revisions
  introduce the exact same line. See ``bzrlib.annotate._break_annotation_tie``
  Be aware though that this is temporary, private (as indicated by the leading
  '_') and a first step to address the problem. (Vincent Ladeuil, #348459)

* New command ``bzr dpush`` that can push changes to foreign 
  branches (svn, git) without setting custom bzr-specific metadata.
  (Jelmer Vernooij)

* ``bzr send`` will now check the ``child_submit_format`` setting in
  the submit branch to determine what format to use, if none was 
  specified on the command-line.  (Jelmer Vernooij)

Improvements
************

* -Dhpss output now includes the number of VFS calls made to the remote
  server. (Jonathan Lange)

* ``--coverage`` works for code running in threads too.
  (Andrew Bennets, Vincent Ladeuil)

* ``bzr pull`` now has a ``--local`` option to only make changes to the
  local branch, and not the bound master branch.
  (Gary van der Merwe, #194716)

* ``bzr rm *`` is now as fast as ``bzr rm * --keep``. (Johan Walles, #180116)

Bug Fixes
*********

* Adding now works properly when path contains a symbolic link.
  (Geoff Bache, #183831)

* An error is now raised for unknown eol values. (Brian de Alwis, #358199)

* ``bzr merge --weave`` will now generate a conflict if one side deletes a
  line, and the other side modifies the line. (John Arbash Meinel, #328171)

* ``bzr reconfigure --standalone`` no longer raises IncompatibleRepositories.
  (Martin von Gagern, #248932)

* ``bzr send`` works to send emails again using MAPI.
  (Neil Martinsen-Burrell, #346998)

* Check for missing parent inventories in StreamSink.  This prevents
  incomplete stacked branches being created by 1.13 bzr:// and
  bzr+ssh:// clients (which have bug #354036).  Instead, the server now
  causes those clients to send the missing records.  (Andrew Bennetts)

* Correctly handle http servers proposing multiple authentication schemes.
  (Vincent Ladeuil, #366107)

* End-Of-Line content filters are now loaded correctly.
  (Ian Clatworthy, Brian de Alwis, #355280)

* Fix a bug in the pure-python ``GroupCompress`` code when handling copies
  longer than 64KiB. (John Arbash Meinel, #364900)

* Fix TypeError in running ``bzr break-lock`` on some URLs.
  (Alexander Belchenko, Martin Pool, #365891)

* Non-recursive ``bzr ls`` now works properly when a path is specified.
  (Jelmer Vernooij, #357863)

* ssh usernames (defined in ~/.ssh/config) are honoured for bzr+ssh connections.
  (Vincent Ladeuil, #367726)

* Several bugs related to unicode symlinks have been fixed and the test suite
  enhanced to better catch regressions for them. (Vincent Ladeuil)

* The smart server will no longer raise 'NoSuchRevision' when streaming
  content with a size mismatch in a reconstructed graph search: it assumes
  that the client will make sure it is happy with what it got, and this
  sort of mismatch is normal for stacked environments.
  bzr 1.13.0/1 will stream from unstacked branches only - in that case not
  getting all the content expected would be a bug. However the graph
  search is how we figured out what we wanted, so a mismatch is both odd
  and unrecoverable without starting over, and starting over will end up
  with the same data as if we just permitted the mismatch. If data is
  gc'd, doing a new search will find only the truncated data, so sending
  only the truncated data seems reasonable. bzr versions newer than this
  will stream from stacked branches and check the stream to find missing
  content in the stacked-on branch, and thus will handle the situation
  implicitly.  (Robert Collins, #360791)

* Upgrading to, or fetching into a 'rich-root' format will now correctly
  set the root data the same way that reconcile does.
  (Robert Collins, #368921)

* Using unicode Windows API to obtain command-line arguments.
  (Alexander Belchenko, #375934)

Documentation
*************

API Changes
***********

* ``InterPackRepo.fetch`` and ``RepoFetcher`` now raise ``NoSuchRevision``
  instead of ``InstallFailed`` when they detect a missing revision.
  ``InstallFailed`` itself has been deleted. (Jonathan Lange)

* Not passing arguments to ``bzrlib.commands.main()`` will now grab the
  arguments from ``osutils.get_unicode_argv()`` which has proper support
  for unicode arguments on windows. Further, the supplied arguments are now 
  required to be unicode strings, rather than user_encoded strings.
  (Alexander Belchenko)

Internals
*********

* ``bzrlib.branch.Branch.set_parent`` is now present on the base branch
  class and will call ``_set_parent_location`` after doing unicode 
  encoding. (Robert Collins)

* ``bzrlib.remote.RemoteBranch._set_parent_location`` will use a new verb
  ``Branch.set_parent_location`` removing further VFS operations.
  (Robert Collins)

* ``bzrlib.bzrdir.BzrDir._get_config`` now returns a ``TransportConfig``
  or similar when the dir supports configuration settings. The base class
  defaults to None. There is a matching new server verb
  ``BzrDir.get-config_file`` to reduce roundtrips for getting BzrDir
  configuration. (Robert Collins)

* ``bzrlib.tests.ExtendedTestResult`` has new methods ``startTests``
  called before the first test is started, ``done`` called after the last
  test completes, and a new parameter ``strict``. (Robert Collins)

* ``-Dhpss`` when passed to bzr will cause a backtrace to be printed when
  VFS operations are started on a smart server repository. This should not
  occur on regular push and pull operations, and is a key indicator for
  performance regressions. (Robert Collins)

* ``-Dlock`` when passed to the selftest (e.g. ``bzr -Dlock selftest``) will
  cause mismatched physical locks to cause test errors rather than just
  reporting to the screen. (Robert Collins)

* Fallback ``CredentialStore`` instances registered with ``fallback=True``
  are now be able to provide credentials if obtaining credentials 
  via ~/.bazaar/authentication.conf fails. (Jelmer Vernooij, 
  Vincent Ladeuil, #321918)

* New hook ``Lock.lock_broken`` which runs when a lock is
  broken. This is mainly for testing that lock/unlock are
  balanced in tests. (Vincent Ladeuil)

* New MergeDirective hook 'merge_request_body' allows hooks to supply or
  alter a body for the message produced by ``bzr send``.

* New smart server verb ``BzrDir.initialize_ex`` which implements a
  refactoring to the core of clone allowing less round trips on new
  branches. (Robert Collins)

* New method ``Tags.rename_revisions`` that can rename revision ids tags
  are pointing at. (Jelmer Vernooij)

* Updated the bundled ``ConfigObj`` library to 4.6.0 (Matt Nordhoff)

Testing
*******

* ``bzr selftest`` will now fail if lock/unlock are not correctly balanced in
  tests. Using ``-Dlock`` will turn the related failures into warnings.
  (Vincent Ladeuil, Robert Collins)

bzr 1.14
###########
:Codename: brisbane-core
:1.14rc1: 2009-04-06
:1.14rc2: 2009-04-19
:1.14: 2009-04-28
:1.14.1: 2009-05-01

New formats 1.14 and 1.14-rich-root supporting End-Of-Line (EOL) conversions,
keyword templating (via the bzr-keywords plugin) and generic content filtering.
End-of-line conversion is now supported for formats supporting content
filtering.

Changes from 1.14final to 1.14.1
********************************

* Change api_minimum_version back to api_minimum_version = (1, 13, 0)

Changes from 1.14rc2 to 1.14final
*********************************

* Fix a bug in the pure-python ``GroupCompress`` code when handling copies
  longer than 64KiB. (John Arbash Meinel, #364900)

Changes from 1.14rc1 to 1.14rc2
*******************************

* Fix for bug 358037 Revision not in
  bzrlib.groupcompress.GroupCompressVersionedFiles (Brian de Alwis, 
  John A Meinel)

* Fix for bug 354036 ErrorFromSmartServer - AbsentContentFactory object has no
  attribute 'get_bytes_as' exception while pulling from Launchpad 
  (Jean-Francois Roy, Andrew Bennetts, Robert Collins)

* Fix for bug 355280 eol content filters are never loaded and thus never
  applied (Brian de Alwis, Ian Clatworthy)
 
* bzr.dev -r4280  Change _fetch_uses_deltas = False for CHK repos until we can
  write a better fix. (John Arbash Meinel, Robert Collins)

* Fix for bug 361574 uncommit recommends undefined --levels and -n options
  (Marius Kruger, Ian Clatworthy)

* bzr.dev r4289 as cherrypicked at lp:~spiv/bzr/stacking-cherrypick-1.14 
  (Andrew Bennetts, Robert Collins)

Compatibility Breaks
********************

* A previously disabled code path to accelerate getting configuration
  settings from a smart server has been reinstated. We think this *may*
  cause a incompatibility with servers older than bzr 0.15. We intend
  to issue a point release to address this if it turns out to be a
  problem. (Robert Collins, Andrew Bennetts)

* bzr no longer autodetects nested trees as 'tree-references'.  They
  must now be explicitly added tree references.  At the commandline, use
  join --reference instead of add.  (Aaron Bentley)

* The ``--long`` log format (the default) no longer shows merged
  revisions implicitly, making it consistent with the ``short`` and
  ``line`` log formats.  To see merged revisions for just a given
  revision, use ``bzr log -n0 -rX``. To see every merged revision,
  use ``bzr log -n0``.  (Ian Clatworthy)

New Features
************

* New formats ``1.14`` and ``1.14-rich-root`` supporting End-Of-Line
  (EOL) conversions, keyword templating (via the bzr-keywords plugin)
  and generic content filtering. These formats replace the experimental
  ``development-wt5`` and ``development-wt5-rich-root`` formats
  respectively, but have support for filtered views disabled.
  (Ian Clatworthy)

* New ``mv --auto`` option recognizes renames after they occur.
  (Aaron Bentley)

* ``bzr`` can now get passwords from stdin without requiring a controlling
  terminal (i.e. by redirecting stdin). (Vincent Ladeuil)

* ``bzr log`` now supports filtering of multiple files and directories
  and will show changes that touch any of them. Furthermore,
  directory filtering now shows the changes to any children of that
  directory, not just the directory object itself.
  (Ian Clatworthy, #97715)

* ``bzr shelve`` can now apply changes without storing anything on the
  shelf, via the new --destroy option.  (Aaron Bentley)

* ``bzr send`` now accepts --body to specify an initial message body.
  (Aaron bentley)

* ``bzr xxx --usage`` where xxx is a command now shows a usage
  message and the options without the descriptive help sections
  (like Description and Examples). A message is also given
  explaining how to see the complete help, i.e. ``bzr help xxx``.
  (Ian Clatworthy)

* Content filters can now be used to provide custom conversion
  between the canonical format of content (i.e. as stored) and
  the convenience format of content (i.e. as created in working
  trees). See ``bzr help content-filters`` for further details.
  (Ian Clatworthy, Alexander Belchenko)

* End-of-line conversion is now supported for formats supporting
  content filtering. See ``bzr help eol`` for details.
  (Ian Clatworthy)

* Newly-blessed `join` command allows combining two trees into one.
  (Aaron Bentley)

Improvements
************

* A new format name alias ``default-rich-root`` has been added and
  points at the closest relative of the default format that supports 
  rich roots. (Jelmer Vernooij, #338061)

* Branching from a stacked branch using ``bzr*://`` will now stream
  the data when the target repository does not need topological
  ordering, reducing round trips and network overhead. This uses the
  existing smart server methods added in 1.13, so will work on any
  1.13 or newer server. (Robert Collins, Andrew Bennetts)

* ``bzr cat`` and ``bzr export`` now supports a ``--filters`` option
  that displays/saves the content after content filters are applied.
  (Ian Clatworthy)

* ``bzr ignore`` gives a more informative message when existing
  version controlled files match the ignore pattern. (Neil
  Martinsen-Burrell, #248895)

* ``bzr log`` now has ``--include-merges`` as an alias for ``--levels 0``.
  (Ian Clatworthy)

* ``bzr send`` is faster on repositories with deep histories.
  (Ian Clatworthy)

* IPv6 literals are accepted in URLs.
  (stlman, Martin Pool, Jelmer Vernooij, #165014)

* Progress bars now show the rate of network activity for
  ``bzr+ssh://`` and ``bzr://`` connections.  (Andrew Bennetts)

* Prompt for user names if they are not in the configuration. 
  (Jelmer Vernooij, #256612)

* Pushing to a stacked pack-format branch on a 1.12 or older smart server
  now takes many less round trips.  (Andrew Bennetts, Robert Collins,
  #294479)
  
* Streaming push can be done to older repository formats.  This is
  implemented using a new ``Repository.insert_stream_locked`` RPC.
  (Andrew Bennetts, Robert Collins)

* The "ignoring files outside view: .." message has been re-worded
  to "Ignoring files outside view. View is .." to reduce confusion
  about what was being considered and what was being ignored.
  (Ian Clatworthy)

* The ``long`` log formatter now shows [merge] indicators. If
  only one level of revisions is displayed and merges are found,
  the ``long`` and ``short`` log formatters now tell the user
  how to see the hidden merged revisions.  (Ian Clatworthy)

* The ``brisbane-core`` project has delivered its beta format
  ``development6-rich-root``. This format is suitable for judicious
  testing by early adopters. In particular if you are benchmarking bzr
  performance please be sure to test using this format. At this stage
  more information is best obtained by contacting the Bazaar mailing list
  or IRC channel if you are interested in using this format. We will make
  end user documentation available closer to blessing the format as
  production ready. (Robert Collins, John Arbash Meinel, Ian Clatworthy,
  Vincent Ladeuil, Andrew Bennetts, Martin Pool)

* Tildes are no longer escaped. No more %7Euser/project/branch!
  (Jonathan Lange)

Bug Fixes
*********

* Pushing a new stacked branch will also push the parent inventories for
  revisions at the stacking boundary.  This makes sure that the stacked
  branch has enough data to calculate inventory deltas for all of its
  revisions (without requiring the fallback branch).  This avoids
  "'AbsentContentFactory' object has no attribute 'get_bytes_as'" errors
  when fetching the stacked branch from a 1.13 (or later) smart server.
  This partially fixes #354036.  (Andrew Bennetts, Robert Collins)

* End-Of-Line content filters are now loaded correctly.
  (Ian Clatworthy, Brian de Alwis, #355280)

* Authentication plugins now receive all the parameters from the request
  itself (aka host, port, realm, path, etc). Previously, only the 
  authentication section name, username and encoded password were 
  provided. (Jean-Francois Roy)

* bzr gives a better message if an invalid regexp is passed to ``bzr log
  -m``.  (Anne Mohsen, Martin Pool)

* ``bzr split`` now says "See also: join" (Aaron Bentley, #335015)

* ``bzr version-info`` now works in empty branches. (Jelmer Vernooij,
  #313028)

* Fix "is not a stackable format" error when pushing a
  stackable-format branch with an unstackable-format repository to a
  destination with a default stacking policy.  (Andrew Bennetts)

* Fixed incorrect "Source format does not support stacking" warning
  when pushing to a smart server.  (Andrew Bennetts, #334114)

* Fix 'make check-dist-tarball' failure by converting paths to unicode when
  needed. (Vincent Ladeuil, #355454)

* Fixed "Specified file 'x/y/z' is outside current view: " occurring
  on ``bzr add x/y/z`` in formats supporting views when no view is
  defined.  (Ian Clatworthy, #344708)

* It is no longer possible to fetch between repositories while the
  target repository is in a write group. This prevents race conditions
  that prevent the use of RPC's to perform fetch, and thus allows
  optimising more operations. (Robert Collins, Andrew Bennetts)

* ``merge --force`` works again. (Robert Collins, #342105)

* No more warnings are issued about ``sha`` being deprecated under python-2.6.
  (Vincent Ladeuil, #346593)

* Pushing a new branch to a server that has a stacking policy will now
  upgrade from the local branch format when the stacking policy points at
  a branch which is itself stackable, because we know the client can read
  both branches, we know that the trunk for the project can be read too,
  so the upgrade will not inconvenience users. (Robert Collins, #345169)

* Pushing a new stacked branch will also push the parent inventories for
  revisions at the stacking boundary.  This makes sure that the stacked
  branch has enough data to calculate inventory deltas for all of its
  revisions (without requiring the fallback branch).  This avoids
  "'AbsentContentFactory' object has no attribute 'get_bytes_as'" errors
  when fetching the stacked branch from a 1.13 (or later) smart server.
  This partially fixes #354036.  (Andrew Bennetts, Robert Collins)

* The full test suite is passing again on OSX. Several minor issues (mostly
  test related) have been fixed. (Vincent Ladeuil, #355273).

* The GNU Changelog formatter is slightly improved in the case where
  the delta is empty, and now correctly claims not to support tags.
  (Andrea Bolognani)

* Shelve can now shelve changes to a symlink target.
  (James Westby, #341558)

* The help for the ``info`` command has been corrected.
  (Ian Clatworthy, #351931)

* Upgrade will now use a sensible default format if the source repository
  uses rich roots.  (Jelmer Vernooij, #252908)

Documentation
*************

* Expanded the index of the developer documentation. (Eric Siegerman)

* New topic `bzr help debug-flags`.  (Martin Pool)

* The generated manpage now explicitly lists aliases as commands.
  (James Westby, #336998)

API Changes
***********

* APIs deprecated in 1.6 and previous versions of bzr are now removed.
  (Martin Pool)

* ``CommitReporter`` is no longer called with ``unchanged`` status during
  commit - this was a full-tree overhead that bzr no longer performs.
  (Robert Collins)

* New abstract ``UIFactory`` method ``get_username`` which will be called to 
  obtain the username to use when connecting to remote machines. 
  (Jelmer Vernooij)

* New API ``Inventory.filter()`` added that filters an inventory by
  a set of file-ids so that only those fileids, their parents and
  their children are included.  (Ian Clatworthy)

* New sort order for ``get_record_stream`` ``groupcompress`` which
  sorts optimally for use with groupcompress compressors. (John Arbash
  Meinel, Robert Collins)

* Repository APIs ``get_deltas_for_revisions()`` and
  ``get_revision_delta()`` now support an optional ``specific_fileids``
  parameter. If provided, the deltas are filtered so that only those
  file-ids, their parents and their children are included.
  (Ian Clatworthy)

* The ``get_credentials`` and ``set_credentials`` methods of 
  ``AuthenticationConfig`` now accept an optional realm argument.
  (Jean-Francois Roy)

* The ``pb`` argument to ``fetch()`` is deprecated.
  (Martin Pool)

* The ``Serializer`` class and the serializer ``format registry`` have moved
  from ``bzrlib.xml_serializer`` to ``bzrlib.serializer``. (Jelmer Vernooij)

* The smart server jail now hooks into BzrDir.open to prevent any BzrDir
  that is not inside the backing transport from being opened.  See the
  module documentation for ``bzrlib.smart.request`` for details.
  (Andrew Bennetts, Robert Collins)

* ``Tree.get_symlink_target`` now always returns a unicode string result
  or None. Previously it would return the bytes from reading the link
  which could be in any arbitrary encoding. (Robert Collins)

Testing
*******

* ``bzrlib.tests.TestCase`` now fails the test if its own ``setUp``
  and ``tearDown`` weren't called.  This catches faulty tests that
  forget to upcall when overriding ``setUp`` and ``tearDown``.  Those
  faulty tests were not properly isolated.
  (Andrew Bennetts, Robert Collins)

* Fix test_msgeditor.MsgEditorTest test isolation.
  (Vincent Ladeuil, #347130)

* ``medusa`` is not used anymore as an FTP test server starting with
  python2.6. A new FTP test server based on ``pyftplib`` can be used
  instead. This new server is a soft dependency as medusa which is still
  preferred if both are available (modulo python version).
  (Vincent Ladeuil)

Internals
*********

* Added ``chk_map`` for fast, trie-based storage of tuple to string maps.
  (Robert Collins, John Arbash Meinel, Vincent Ladeuil)

* Added ``bzrlib.chk_map`` for fast, trie-based storage of tuple to string
  maps.  (Robert Collins, John Arbash Meinel, Vincent Ladeuil)

* Added ``bzrlib.inventory_delta`` module.  This will be used for
  serializing and deserializing inventory deltas for more efficient
  streaming on the the network.  (Robert Collins, Andrew Bennetts)

* ``Branch._get_config`` has been added, which splits out access to the
  specific config file from the branch. This is used to let RemoteBranch
  avoid constructing real branch objects to access configuration settings.
  (Robert Collins, Andrew Bennetts)

* ``Branch`` now implements ``set_stacked_on_url`` in the base class as
  the implementation is generic and should impact foreign formats. This
  helps performance for ``RemoteBranch`` push operations to new stacked
  branches. (Robert Collins, Andrew Bennetts)

* ``BtreeIndex._spill_mem_keys_to_disk()`` now generates disk index with
  optmizations turned off. This only has effect when processing > 100,000
  keys during something like ``bzr pack``. (John Arbash Meinel)

* ``bzr selftest`` now accepts ``--subunit`` to run in subunit output
  mode. Requires ``lp:subunit`` installed to work, but is not a hard
  dependency. (Robert Collins)

* ``BzrDir.open_branch`` now takes an optional ``ignore_fallbacks``
  parameter for controlling opening of stacked branches.
  (Andrew Bennetts, Robert Collins)
  
* ``CommitBuilder`` has a new method, ``record_iter_changes`` which works
  in terms of an iter_changes iterator rather than full tree scanning.
  (Robert Collins)

* ``DirState`` can now be passed a custom ``SHA1Provider`` object
  enabling it to store the SHA1 and stat of the canonical (post
  content filtered) form. (Ian Clatworthy)

* New ``assertLength`` method based on one Martin has squirreled away
  somewhere. (Robert Collins, Martin Pool)

* New hook ``BzrDir.pre_open`` which runs before opening ``BzrDir``
  objects, allowing better enforcement of the smart server jail when
  dealing with stacked branches. (Robert Collins, Andrew Bennetts)

* New hook ``RioVersionInfoBuilder.revision``, allowing extra entries 
  to be added to the stanza that is printed for a particular revision.
  (Jelmer Vernooij)

* New repository method ``refresh_data`` to cause any repository to
  make visible data inserted into the repository by a smart server
  fetch operation. (Robert Collins, Andrew Bennetts)

* ``register_filter_stack_map`` now takes an optional fallback parameter,
  a callable to invoke if a preference has a value not in the map
  of filter stacks. This enhancement allows, for example,  bzr-svn to
  handle existing svn properties that define a list of keywords to be
  expanded.  (Ian Clatworthy)

* ``RemoteBranchConfig`` will use a new verb ``Branch.set_config_option``
  to write config settings to smart servers that support this, saving
  5 round trips on the stacked streaming acceptance test.
  (Robert Collins, Andrew Bennetts)

* ``RemoteBranch`` now provides ``_get_config`` for access to just the
  branch specific configuration from a remote server, which uses the 
  already existing ``Branch.get_config_file`` smart verb.
  (Robert Collins, Andrew Bennetts)

* ``RemoteRepository`` will now negatively cache missing revisions during
  ``get_parent_map`` while read-locked. Write-locks are unaffected.
  (Robert Collins, Andrew Bennetts)

* Removed ``InterRemoteToOther``, ``InterOtherToRemote`` and
  ``InterPackToRemotePack`` classes, as they are now unnecessary.
  (Andrew Bennetts)

* ``RepositoryFormat`` as a new attribute ``fast_deltas`` to indicate
  whether the repository can efficiently generate deltas between trees
  regardless of tree size. (Robert Collins)

* ``Repository.iter_files_bytes()`` now properly returns an "iterable of
  byte strings" (aka 'chunked') for the content. It previously was
  returning a plain string, which worked, but performed very poorly when
  building a working tree (file.writelines(str) is very inefficient). This
  can have a large effect on ``bzr checkout`` times. (John Arbash Meinel)

* selftest now supports a --parallel option, with values of 'fork' or
  'subprocess' to run the test suite in parallel. Currently only linux
  machine work, other platforms need patches submitted. (Robert Collins,
  Vincent Ladeuil)

* ``tests.run_suite`` has a new parameter ``suite_decorators``, a list of 
  callables to use to decorate the test suite. Such decorators can add or
  remove tests, or even remote the test suite to another machine if
  desired. (Robert Collins)

* The smart server verb ``Repository.get_parent_map`` can now include
  information about ghosts when the special revision ``include-missing:``
  is in the requested parents map list. With this flag, ghosts are
  included as ``missing:REVISION_ID``. (Robert Collins, Andrew Bennetts)

* ``_walk_to_common_revisions`` will now batch up at least 50
  revisions before calling ``get_parent_map`` on the target,
  regardless of ``InterRepository``.
  (Andrew Bennetts, Robert Collins)

bzr 1.13
########

:Codename: paraskavedekatriaphobia
:1.13: 2009-03-14
:1.13rc1: 2009-03-10
:1.13.1: 2009-03-23
:1.13.2: 2009-04-27

GNU Changelog output can now be produced by ``bzr log --gnu-changelog``.  Debug
flags can now be set in ``~/.bazaar/bazaar.conf``.  Lightweight checkouts and
stacked branches should both be much faster over remote connections.  

Changes From 1.13.1 to 1.13.2
*****************************

A regression was found in the 1.13.1 release. When bzr 1.13.1 and earlier push
a stacked branch they do not take care to push all the parent inventories for
the transferred revisions. This means that a smart server serving that branch
often cannot calculate inventory deltas for the branch (because smart server
does not/cannot open fallback repositories). Prior to 1.13 the server did not
have a verb to stream revisions out of a repository, so that's why this bug has
appeared now.

Bug Fixes
*********

* Fix for bug 354036 ErrorFromSmartServer - AbsentContentFactory object has no
  attribute 'get_bytes_as' exception while pulling from Launchpad 
  (Jean-Francois Roy, Andrew Bennetts, Robert Collins)

Changes From 1.13final to 1.13.1
********************************

A couple regessions where found in the 1.13 release. The pyrex-generated C
extensions are missing from the .tar.gz and .zip files.  Documentation on how
to generate GNU ChangeLogs is wrong.

Bug Fixes
*********

* Change ``./bzr``'s ``_script_version`` to match ./bzrlib/__init__.py
  version_info. (Bob Tanner, Martin Pool, #345232)

* Distribution archives for 1.13 do not contain generated C extension modules
  (Jean-Francois Roy, Bob Tanner, #344465)

* GNU ChangeLog output can now be produced by bzr log --format gnu-changelog is
  incorrect (Deejay, Bob Tanner, Martin Pool, Robert Collins, #343928)

* ``merge --force`` works again. (Robert Collins, #342105)

Changes From 1.13rc1 to 1.13final
*********************************

* Fix "is not a stackable format" error when pushing a
  stackable-format branch with an unstackable-format repository to a
  destination with a default stacking policy.  (Andrew Bennetts)

* Progress bars now show the rate of network activity for
  ``bzr+ssh://`` and ``bzr://`` connections.  (Andrew Bennetts)

Compatibility Breaks
********************

* ``bzr log --line`` now indicates which revisions are merges with
  `[merge]` after the date.  Scripts which parse the output of this
  command may need to be adjusted.
  (Neil Martinsen-Burrell)

New Features
************

* ``bzr reconfigure`` now supports --with-trees and --with-no-trees
  options to change the default tree-creation policy of shared
  repositories.  (Matthew Fuller, Marius Kruger, #145033)

* Debug flags can now be set in ``~/.bazaar/bazaar.conf``.
  (Martin Pool)

* Filtered views provide a mask over the tree so that users can focus
  on a subset of a tree when doing their work. See ``Filtered views``
  in chapter 7 of the User Guide and ``bzr help view`` for details.
  (Ian Clatworthy)

* GNU Changelog output can now be produced by ``bzr log --gnu-changelog``.
  (Andrea Bolognani, Martin Pool)

* The ``-Dmemory`` flag now gives memory information on Windows.
  (John Arbash Meinel)

* Multiple authors for a commit can now be recorded by using the "--author"
  option multiple times. (James Westby, #185772)

* New clean-tree command, from bzrtools.  (Aaron Bentley, Jelmer Vernoij)

* New command ``bzr launchpad-open`` opens a Launchpad web page for that
  branch in your web browser, as long as the branch is on Launchpad at all.
  (Jonathan Lange)

* New API for getting bugs fixed by a revision: Revision.iter_bugs().
  (Jonathan Lange)

Improvements
************

* All bzr ``Hooks`` classes are now registered in
  ``bzrlib.hooks.known_hooks``. This removes the separate list from
  ``bzrlib.tests`` and ensures that all hooks registered there are
  correctly isolated by the test suite (previously
  ``MutableTreeHooks`` were not being isolated correctly). Further, 
  documentation for hooks is now dynamically generated from the
  present HookPoints. ``bzr hooks`` will now also report on all the
  hooks present in the ``bzrlib.hooks.known_hooks`` registry.
  (Robert Collins)

* ``bzr add`` no longer prints ``add completed`` on success. Failure
  still prints an error message. (Robert Collins)

* ``bzr branch`` now has a ``--no-tree`` option which turns off the
  generation of a working tree in the new branch.
  (Daniel Watkins, John Klinger, #273993)

* Bazaar will now point out ``bzr+ssh://`` to the user when they 
  use ssh://. (Jelmer Vernooij, #330535)

* ``bzr -v info`` now omits the number of committers branch statistic,
  making it many times faster for large projects. To include that
  statistic in the output, use ``bzr -vv info``.
  (Ian Clatworthy)

* ``bzr push`` to a ``bzr`` url (``bzr://``, ``bzr+ssh://`` etc) will
  stream if the server is version 1.13 or greater, reducing roundtrips
  significantly. (Andrew Bennetts, Robert Collins)

* Lightweight Checkouts and Stacked Branches should both be much
  faster over remote connections. Building the working tree now
  batches up requests into approx 5MB requests, rather than a separate
  request for each file. (John Arbash Meinel)

* Support for GSSAPI authentication when using HTTP or HTTPS. 
  (Jelmer Vernooij)

* The ``bzr shelve`` prompt now includes a '?' help option to explain the
  short options better. (Daniel Watkins, #327429)

* ``bzr lp-open`` now falls back to the push location if it cannot find a
  public location. (Jonathan Lange, #332372)

* ``bzr lp-open`` will try to find the Launchpad URL for the location
  passed on the command line. This makes ``bzr lp-open lp:foo`` work as
  expected. (Jonathan Lange, #332705)

* ``bzr send`` now supports MH-E via ``emacsclient``. (Eric Gillespie)

Bug Fixes
*********

* Allows ``bzr log <FILE>`` to be called in an empty branch without
  backtracing. (Vincent Ladeuil, #346431)

* Bazaar now gives a better message including the filename if it's
  unable to read a file in the working directory, for example because
  of a permission error.  (Martin Pool, #338653)

* ``bzr cat -r<old> <path>`` doesn't traceback anymore when <path> has a
  file id in the working tree different from the one in revision <old>.
  (Vincent Ladeuil, #341517, #253806)

* ``bzr send`` help is more specific about how to apply merge
  directives.  (Neil Martinsen-Burrell, #253470)

* ``bzr missing`` now uses ``Repository.get_revision_delta()`` rather
  than fetching trees and determining a delta itself. (Jelmer
  Vernooij, #315048)

* ``bzr push`` to a smart server no longer causes "Revision
  {set([('null:',)])} not present ..." errors when the branch has
  multiple root revisions. (Andrew Bennetts, #317654)

* ``bzr shelve`` now properly handle patches with no terminating newline.
  (Benoît PIERRE, #303569)

* ``bzr unshelve`` gives a more palatable error if passed a non-integer
  shelf id. (Daniel Watkins)

* Export now handles files that are not present in the tree.
  (James Westby, #174539)

* Fixed incorrect "Source format does not support stacking" warning
  when pushing to a smart server.  (Andrew Bennetts, #334114)
  
* Fixed "sprout() got an unexpected keyword argument 'source_branch'"
  error branching from old repositories.
  (Martin Pool, #321695)

* Make ``bzr push --quiet <non-local location>`` less chatty.
  (Kent Gibson, #221461)

* Many Branch hooks would not fire with ``bzr://`` and ``bzr+ssh://``
  branches, and this was not noticed due to a bug in the test logic
  for branches. This is now fixed and a test added to prevent it
  reoccuring. (Robert Collins, Andrew Bennetts)

* Restore the progress bar on Windows. We were disabling it when TERM
  wasn't set, but Windows doesn't set TERM. (Alexander Belchenko,
  #334808)

* ``setup.py build_ext`` now gives a proper error when an extension
  fails to build. (John Arbash Meinel)

* Symlinks to non ascii file names are now supported.
  (Robert Collins, Vincent Ladeuil, #339055, #272444)    

* Under rare circumstances (aka nobody reported a bug about it), the ftp
  transport could revert to ascii mode. It now stays in binary mode except
  when needed.  (Vincent Ladeuil)

* Unshelve does not generate warnings about progress bars.
  (Aaron Bentley, #328148)

* shelve cleans up properly when unversioned files are specified.
  (Benoît Pierre, Aaron Bentley)

Documentation
*************

* Added ``Organizing your workspace`` to the User Guide appendices,
  summarizing some common ways of organizing trees, branches and
  repositories and the processes/workflows implied/enabled by each.
  (Ian Clatworthy)

* Hooks can now be self documenting. ``bzrlib.hooks.Hooks.create_hook``
  is the entry point for this feature. (Robert Collins)

* The documentation for ``shelve`` and ``unshelve`` has been clarified.
  (Daniel Watkins, #327421, #327425)

API Changes
***********

* ``bzr selftest`` now fails if the bazaar sources contain trailing
  whitespace, non-unix style line endings and files not ending in a
  newline. About 372 files and 3243 lines with trailing whitespace was
  updated to comply with this. The code already complied with the other
  criteria, but now it is enforced. (Marius Kruger)

* ``bzrlib.branch.PushResult`` was renamed to 
  ``bzrlib.branch.BranchPushResult``. (Jelmer Vernooij)

* ``Branch.fetch`` and ``Repository.fetch`` now return None rather
  than a count of copied revisions and failed revisions. A while back
  we stopped ever reporting failed revisions because we started
  erroring instead, and the copied revisions count is not used in the
  UI at all - indeed it only reflects the repository status not
  changes to the branch itself. (Robert Collins)

* ``Inventory.apply_delta`` now raises an AssertionError if a file-id
  appears multiple times within the delta. (Ian Clatworthy)

* MutableTree.commit now favours the "authors" argument, with the old
  "author" argument being deprecated.

* Remove deprecated EmptyTree.  (Martin Pool)

* ``Repository.fetch`` now accepts an optional ``fetch_spec``
  parameter.  A ``SearchResult`` or ``MiniSearchResult`` may be passed
  to ``fetch_spec`` instead of a ``last_revision`` to specify exactly
  which revisions to fetch. (Andrew Bennetts)

* ``RepositoryAcquisitionPolicy.acquire_repository`` now returns a
  tuple of ``(repository, is_new_flag)``, rather than just the
  repository.  (Andrew Bennetts)

* Revision.get_apparent_author() is now deprecated, replaced by
  Revision.get_apparent_authors(), which returns a list. The former
  now returns the first item that would be returned from the second.

* The ``BranchBuilder`` test helper now accepts a ``timestamp``
  parameter to ``build_commit`` and ``build_snapshot``.  (Martin Pool)

* The ``_fetch_*`` attributes on ``Repository`` are now on
  ``RepositoryFormat``, more accurately reflecting their intent (they
  describe a disk format capability, not state of a particular
  repository of that format). (Robert Collins)

Internals
*********

* Branching from a non-stacked branch on a smart protocol is now
  free of virtual file system methods.
  (Robert Collins, Andrew Bennetts)

* Branch and Repository creation on a bzr+ssh://server are now done
  via RPC calls rather than VFS calls, reducing round trips for
  pushing new branches substantially. (Robert Collins)

* ``Branch.clone`` now takes the ``repository_policy`` formerly used
  inside ``BzrDir.clone_on_transport``, allowing stacking to be
  configured before the branch tags and revision tip are set. This
  fixes a race condition cloning stacked branches that would cause
  plugins to have hooks called on non-stacked instances.
  (Robert Collins, #334187)

* ``BzrDir.cloning_metadir`` now has a RPC call. (Robert Collins)

* ``BzrDirFormat.__str__`` now uses the human readable description
  rather than the sometimes-absent disk label. (Robert Collins)

* ``bzrlib.fetch`` is now composed of a sender and a sink component
  allowing for decoupling over a network connection. Fetching from
  or into a RemoteRepository with a 1.13 server will use this to
  stream the operation.
  (Andrew Bennetts, Robert Collins)

* ``bzrlib.tests.run_suite`` accepts a runner_class parameter
  supporting the use of different runners. (Robert Collins)

* Change how file_ids and revision_ids are interned as part of
  inventory deserialization. Now we use the real ``intern()``, rather
  than our own workaround that would also cache a Unicode copy of the
  string, and never emptied the cache. This should slightly reduce
  memory consumption. (John Arbash Meinel)

* New branch method ``create_clone_on_transport`` that returns a
  branch object. (Robert Collins)

* New hook Commands['extend_command'] to allow plugins to access a
  command object before the command is run (or help generated from
  it), without overriding the command. (Robert Collins)

* New version of the ``BzrDir.find_repository`` verb supporting
  ``_network_name`` to support removing more _ensure_real calls.
  (Robert Collins)

* ``RemoteBranchFormat`` no longer claims to have a disk format string.
  (Robert Collins)

* ``Repository`` objects now have ``suspend_write_group`` and
  ``resume_write_group`` methods.  These are currently only useful
  with pack repositories. (Andrew Bennetts, Robert Collins)

* ``BzrDirFormat``, ``BranchFormat`` and ``RepositoryFormat`` objects
  now have a ``network_name`` for passing the format across RPC calls.
  (Robert Collins, Andrew Bennetts)

* ``RepositoryFormat`` objects now all have a new attribute
  ``_serializer`` used by fetch when reserialising is required.
  (Robert Collins, Andrew Bennetts)

* Some methods have been pulled up from ``BzrBranch`` to ``Branch``
  to aid branch types that are not bzr branch objects (like
  RemoteBranch). (Robert Collins, Andrew Bennetts)

* Test adaptation has been made consistent throughout the built in
  tests. ``TestScenarioApplier``, ``multiply_tests_from_modules``,
  ``adapt_tests``, ``adapt_modules`` have all been deleted. Please
  use ``multiply_tests``, or for lower level needs ``apply_scenarios``
  and ``apply_scenario``. (Robert Collins)

* ``TestSkipped`` is now detected by TestCase and passed to the
  ``TestResult`` by calling ``addSkip``. For older TestResult objects,
  where ``addSkip`` is not available, ``addError`` is still called.
  This permits test filtering in subunit to strip out skipped tests
  resulting in a faster fix-shrink-list-run cycle. This is compatible
  with the testtools protocol for skips. (Robert Collins)

* The ``_index`` of ``KnitVersionedFiles`` now supports the ability
  to scan an underlying index that is going to be incorporated into
  the ``KnitVersionedFiles`` object, to determine if it has missing
  delta references. The method is ``scan_unvalidated_index``.
  (Andrew Bennetts, Robert Collins)

* There is a RemoteSink object which handles pushing to smart servers.
  (Andrew Bennetts, Robert Collins)

* ``TransportTraceDecorator`` now logs ``put_bytes_non_atomic`` and
  ``rmdir`` calls. (Robert Collins)

* ``VersionedFiles`` record adapters have had their signature change
  from ``(record, record.get_bytes_as(record.storage_kind))`` to
  ``(record)`` reducing excess duplication and allowing adapters
  to access private data in record to obtain content more
  efficiently. (Robert Collins)

* We no longer probe to see if we should create a working tree during
  clone if we cannot get a local_abspath for the new bzrdir.
  (Robert Collins)


bzr 1.12
########

:Codename: 1234567890
:1.12: 2009-02-13
:1.12rc1: 2009-02-10

This release of Bazaar contains many improvements to the speed,
documentation and functionality of ``bzr log`` and the display of logged
revisions by ``bzr status``.  bzr now also gives a better indication of
progress, both in the way operations are drawn onto a text terminal, and
by showing the rate of network IO.

Changes from RC1 to Final
*************************

* ``bzr init --development-wt5[-rich-root]`` would fail because of
  circular import errors. (John Arbash Meinel, #328135)

* Expanded the help for log and added a new help topic called
  ``log-formats``.  (Ian Clatworthy)

Compatibility Breaks
********************

* By default, ``bzr status`` after a merge now shows just the pending
  merge tip revisions. This improves the signal-to-noise ratio after
  merging from trunk and completes much faster. To see all merged
  revisions, use the new ``-v`` flag.  (Ian Clatworthy)

* ``bzr log --line`` now shows any tags after the date and before
  the commit message. If you have scripts which parse the output
  from this command, you may need to adjust them accordingly.
  (Ian Clatworthy)

* ``bzr log --short`` now shows any additional revision properties
  after the date and before the commit message.  Scripts that parse 
  output of the log command in this situation may need to adjust.
  (Neil Martinsen-Burrell)

* The experimental formats ``1.12-preview`` and ``1.12-preview-rich-root``
  have been renamed ``development-wt5`` and ``development-wt5-rich-root``
  respectively, given they are not ready for release in 1.12.
  (Ian Clatworthy)

* ``read_bundle_from_url`` has been deprecated. (Vincent Ladeuil)

New Features
************

* Add support for filtering ``bzr missing`` on revisions.  Remote revisions
  can be filtered using ``bzr missing -r -20..-10`` and local revisions can
  be filtered using ``bzr missing --my-revision -20..-10``.
  (Marius Kruger)

* ``bzr log -p`` displays the patch diff for each revision.
  When logging a file, the diff only includes changes to that file.
  (Ian Clatworthy, #202331, #227335)

* ``bzr log`` supports a new option called ``-n N`` or ``--level N``.
  A value of 0 (zero) means "show all nested merge revisions" while
  a value of 1 (one) means "show just the top level". Values above
  1 can be used to see a limited amount of nesting. That can be
  useful for seeing the level or two below PQM submits for example.
  To force the ``--short`` and ``--line`` formats to display all nested
  merge revisions just like ``--long`` does by default, use a command
  like ``bzr log --short -n0``. To display just the mainline using
  ``--long`` format, ``bzr log --long -n1``.
  (Ian Clatworthy)

Improvements
************

* ``bzr add`` more clearly communicates success vs failure.
  (Daniel Watkins)

* ``bzr init`` will now print a little less verbose output.
  (Marius Kruger)

* ``bzr log`` is now much faster in many use cases, particularly
  at incrementally displaying results and filtering by a
  revision range. (Ian Clatworthy)

* ``bzr log --short`` and ``bzr log --line`` now show tags, if any,
  for each revision. The tags are shown comma-separated inside
  ``{}``. For short format, the tags appear at the end of line
  before the optional ``[merge]`` indicator. For line format,
  the tags appear after the date. (Ian Clatworthy)

* Progress bars now show the rate of activity for some sftp 
  operations, and they are drawn different.  (Martin Pool, #172741)

* Progress bars now show the rate of activity for urllib and pycurl based
  http client implementations. The operations are tracked at the socket
  level for better precision.
  (Vincent Ladeuil)

* Rule-based preferences can now accept multiple patterns for a set of
  rules.  (Marius Kruger)

* The ``ancestor:`` revision spec will now default to referring to the
  parent of the branch if no other location is given.
  (Daniel Watkins, #198417)

* The debugger started as a result of setting ``$BZR_PDB`` works
  around a bug in ``pdb``, http://bugs.python.org/issue4150.  The bug
  can cause truncated tracebacks in Python versions before 2.6.
  (Andrew Bennetts)

* VirtualVersionedFiles now implements
  ``iter_lines_added_or_present_in_keys``. This allows the creation of 
  new branches based on stacked bzr-svn branches. (#311997)

Bug Fixes
*********

* ``bzr annotate --show-ids`` doesn't give a backtrace on empty files
  anymore.
  (Anne Mohsen, Vincent Ladeuil, #314525)

* ``bzr log FILE`` now correctly shows mainline revisions merging
  a change to FILE when the ``--short`` and ``--line`` log formats
  are used. (Ian Clatworthy, #317417)

* ``bzr log -rX..Y FILE`` now shows the history of FILE provided
  it existed in Y or X, even if the file has since been deleted or
  renamed. If no range is given, the current/basis tree and
  initial tree are searched in that order. More generally, log
  now interprets filenames in their historical context.
  (Ian Clatworthy, #175520)

* ``bzr status`` now reports nonexistent files and continues, then
  errors (with code 3) at the end.  (Karl Fogel, #306394)

* Don't require the present compression base in knits to be the same
  when adding records in knits. (Jelmer Vernooij, #307394)

* Fix a problem with CIFS client/server lag on Windows colliding with
  an invariant-per-process algorithm for generating AtomicFile names
  (Adrian Wilkins, #304023)

* Many socket operations now handle EINTR by retrying the operation.
  Previously EINTR was treated as an unrecoverable failure.  There is
  a new ``until_no_eintr`` helper function in ``bzrlib.osutils``.
  (Andrew Bennetts)

* Support symlinks with non-ascii characters in the symlink filename.
  (Jelmer Vernooij, #319323)

* There was a bug in how we handled resolving when a file is deleted
  in one branch, and modified in the other. If there was a criss-cross
  merge, we would cause the deletion to conflict a second time.
  (Vincent Ladeuil, John Arbash Meinel)

* There was another bug in how we chose the correct intermediate LCA in
  criss-cross merges leading to several kind of changes be incorrectly
  handled.
  (John Arbash Meinel, Vincent Ladeuil)

* Unshelve now handles deleted paths without crashing. (Robert Collins)

Documentation
*************

* Improved plugin developer documentation.  (Martin Pool)

API Changes
***********

* ``ProgressBarStack`` is deprecated; instead use
  ``ui_factory.nested_progress_bar`` to create new progress bars.
  (Martin Pool)

* ForeignVcsMapping() now requires a ForeignVcs object as first
  argument. (Jelmer Vernooij)

* ForeignVcsMapping.show_foreign_revid() has been moved to
  ForeignVcs. (Jelmer Vernooij)

* ``read_bundle_from_url`` is deprecated in favor of
  ``read_mergeable_from_url``.  (Vincent Ladeuil)

* Revision specifiers are now registered in
  ``bzrlib.revisionspec.revspec_registry``, and the old list of 
  revisionspec classes (``bzrlib.revisionspec.SPEC_TYPES``) has been
  deprecated. (Jelmer Vernooij, #321183)

* The progress and UI classes have changed; the main APIs remain the
  same but code that provides a new UI or progress bar class may
  need to be updated.  (Martin Pool)

Internals
*********

* Default User Interface (UI) is CLIUIFactory when bzr runs in a dumb
  terminal. It is sometimes desirable do override this default by forcing
  bzr to use TextUIFactory. This can be achieved by setting the
  BZR_USE_TEXT_UI environment variable (emacs shells, as opposed to
  compile buffers, are such an example).
  (Vincent Ladeuil)

* New API ``Branch.iter_merge_sorted_revisions()`` that iterates over
  ``(revision_id, depth, revno, end_of_merge)`` tuples.
  (Ian Clatworthy)

* New ``Branch.dotted_revno_to_revision_id()`` and
  ``Branch.revision_id_to_dotted_revno()`` APIs that pick the most
  efficient way of doing the mapping.
  (Ian Clatworthy)

* Refactor cmd_serve so that it's a little easier to build commands that
  extend it, and perhaps even a bit easier to read.  (Jonathan Lange)

* ``TreeDelta.show()`` now accepts a ``filter`` parameter allowing log
  formatters to retrict the output.
  (Vincent Ladeuil)


bzr 1.11 "Eyes up!" 2009-01-19
##############################

This first monthly release of Bazaar for 2009 improves Bazaar's operation
in Windows, Mac OS X, and other situations where file names are matched
without regard to capitalization: Bazaar tries to match the case of an
existing file.  This release of Bazaar also improves the efficiency of
Tortoise Windows Shell integration and lets it work on 64-bit platforms.

The UI through which Bazaar supports historic formats has been improved,
so 'bzr help formats' now gives a simpler and shorter list, with clear
advice.

This release also fixes a number of bugs, particularly a glitch that can
occur when there are concurrent writes to a pack repository.

Bug Fixes
*********

* Fix failing test when CompiledChunksToLines is not available.
  (Vincent Ladeuil)

* Stacked branches don't repeatedly open their transport connection.
  (John Arbash Meinel)



bzr 1.11rc1 "Eyes up!" 2009-01-09
#################################

Changes
*******

* Formats using Knit-based repository formats are now explicitly
  marked as deprecated. (Ian Clatworthy)

New Features
************

* Add support for `bzr tags -r 1..2`, that is we now support showing
  tags applicable for a specified revision range. (Marius Kruger)

* ``authentication.conf`` now accepts pluggable read-only credential
  stores. Such a plugin (``netrc_credential_store``) is now included,
  handles the ``$HOME/.netrc`` file and can server as an example to
  implement other plugins.
  (Vincent Ladeuil)

* ``shelve --list`` can now be used to list shelved changes.
  (Aaron Bentley)

Improvements
************

* Add trailing slash to directories in all output of ``bzr ls``, except
  ``bzr ls --null``. (Gordon P. Hemsley, #306424)

* ``bzr revision-info`` now supports a -d option to specify an
  alternative branch. (Michael Hudson)

* Add connection to a C++ implementation of the Windows Shell Extension
  which is able to fully replace the current Python implemented one.
  Advantages include 64bit support and reduction in overhead for
  processes which drag in shell extensions.
  (Mark Hammond)

* Support the Claws mail client directly, rather than via
  xdg-email. This prevents the display of an unnecessary modal
  dialog in Claws, informing the user that a file has been
  attached to the message, and works around bug #291847 in
  xdg-utils which corrupts the destination address.

* When working on a case-insensitive case-preserving file-system, as
  commonly found with Windows, bzr will often ignore the case of the
  arguments specified by the user in preference to the case of an existing
  item on the file-system or in the inventory to help prevent
  counter-intuitive behaviour on Windows. (Mark Hammond)

Bug Fixes
*********
  
* Allow BzrDir implementation to implement backing up of 
  control directory. (#139691)

* ``bzr push`` creating a new stacked branch will now only open a
  single connection to the target machine. (John Arbash Meinel)

* Don't call iteritems on transport_list_registry, because it may
  change during iteration.  (Martin Pool, #277048)

* Don't make a broken branch when pushing an unstackable-format branch
  that's in a stackable shared repository to a location with default
  stack-on location.  (Andrew Bennetts, #291046)

* Don't require embedding user in HTTP(S) URLs do use authentication.conf.
  (Ben Jansen, Vincent Ladeuil, #300347)

* Fix a problem with CIFS client/server lag on windows colliding with
  an invariant-per-process algorithm for generating AtomicFile names
  (Adrian Wilkins, #304023)

* Fix bogus setUp signature in UnavailableFTPServer.
  (Gary van der Merwe, #313498)

* Fix compilation error in ``_dirstate_helpers_c`` on SunOS/Solaris.
  (Jari Aalto)

* Fix SystemError in ``_patiencediff_c`` module by calling
  PyErr_NoMemory() before returning NULL in PatienceSequenceMatcher_new.
  (Andrew Bennetts, #303206)

* Give proper error message for diff with non-existent dotted revno.
  (Marius Kruger, #301969)

* Handle EACCES (permission denied) errors when launching a message
  editor, and emit warnings when a configured editor cannot be
  started. (Andrew Bennetts)

* ``$HOME/.netrc`` file is now recognized as a read-only credential store
  if configured in ``authentication.conf`` with 'password_encoding=netrc'
  in the appropriate sections.
  (Vincent Ladeuil, #103029)

* Opening a stacked branch now properly shares the connection, rather
  than opening a new connection for the stacked-on branch.
  (John Arbash meinel)

* Preserve transport decorators while following redirections.
  (Vincent Ladeuil, #245964, #270863)

* Provides a finer and more robust filter for accepted redirections.
  (Vincent Ladeuil, #303959, #265070)

* ``shelve`` paths are now interpreted relative to the current working
  tree.  (Aaron Bentley)

* ``Transport.readv()`` defaults to not reading more than 100MB in a
  single array. Further ``RemoteTransport.readv`` sets this to 5MB to
  work better with how it splits its requests.
  (John Arbash Meinel, #303538)

* Pack repositories are now able to reload the pack listing and retry
  the current operation if another action causes the data to be
  repacked.  (John Arbash Meinel, #153786)

* ``pull -v`` now respects the log_format configuration variable.
  (Aaron Bentley)

* ``push -v`` now works on non-initial pushes.  (Aaron Bentley)

* Use the short status format when the short format is used for log.
  (Vincent Ladeuil, #87179)

* Allow files to be renamed or moved via remove + add-by-id. (Charles
  Duffy, #314251)

Documentation
*************

* Improved the formats help topic to explain why multiple formats
  exist and to provide guidelines in selecting one. Introduced
  two new supporting help topics: current-formats and other-formats.
  (Ian Clatworthy)

API Changes
***********

* ``LRUCache(after_cleanup_size)`` was renamed to
  ``after_cleanup_count`` and the old name deprecated. The new name is
  used for clarity, and to avoid confusion with
  ``LRUSizeCache(after_cleanup_size)``. (John Arbash Meinel)

* New ``ForeignRepository`` base class, to help with foreign branch 
  support (e.g. svn).  (Jelmer Vernooij)

* ``node_distances`` and ``select_farthest`` can no longer be imported
  from ``bzrlib.graph``.  They can still be imported from
  ``bzrlib.deprecated_graph``, which has been the preferred way to
  import them since before 1.0.  (Andrew Bennetts)
  
* The logic in commit now delegates inventory basis calculations to
  the ``CommitBuilder`` object; this requires that the commit builder
  in use has been updated to support the new ``recording_deletes`` and
  ``record_delete`` methods. (Robert Collins)

Testing
*******

* An HTTPS server is now available (it requires python-2.6). Future bzr
  versions will allow the use of the python-2.6 ssl module that can be
  installed for 2.5 and 2.4.

* ``bzr selftest`` now fails if new trailing white space is added to
  the bazaar sources. It only checks changes not committed yet. This
  means that PQM will now reject changes that introduce new trailing
  whitespace. (Marius Kruger)

* Introduced new experimental formats called ``1.12-preview`` and
  ``1.12-preview-rich-root`` to enable testing of related pending
  features, namely content filtering and filtered views.
  (Ian Clatworthy)

Internals
*********

* Added an ``InventoryEntry`` cache when deserializing inventories.
  Can cut the time to iterate over multiple RevisionsTrees in half.
  (John Arbash Meinel)

* Added ``bzrlib.fifo_cache.FIFOCache`` which is designed to have
  minimal overhead versus using a plain dict for cache hits, at the
  cost of not preserving the 'active' set as well as an ``LRUCache``.
  (John Arbash Meinel)

* ``bzrlib.patience_diff.unified_diff`` now properly uses a tab
  character to separate the filename from the date stamp, and doesn't
  add trailing whitespace when a date stamp is not supplied.
  (Adeodato Simó, John Arbash Meinel)

* ``DirStateWorkingTree`` and ``DirStateWorkingTreeFormat`` added
  as base classes of ``WorkingTree4`` and ``WorkingTreeFormat4``
  respectively. (Ian Clatworthy)

* ``KnitVersionedFiles._check_should_delta()`` now uses the
  ``get_build_details`` api to avoid multiple hits to the index, and
  to properly follow the ``compression_parent`` rather than assuming
  it is the left-hand parent. (John Arbash Meinel)

* ``KnitVersionedFiles.get_record_stream()`` will now chose a
  more optimal ordering when the keys are requested 'unordered'.
  Previously the order was fully random, now the records should be
  returned from each pack in turn, in forward I/O order.
  (John Arbash Meinel)
    
* ``mutter()`` will now flush the ``~/.bzr.log`` if it has been more
  than 2s since the last time it flushed. (John Arbash Meinel)

* New method ``bzrlib.repository.Repository.add_inventory_by_delta``
  allows adding an inventory via an inventory delta, which can be
  more efficient for some repository types. (Robert Collins)

* Repository ``CommitBuilder`` objects can now accumulate an inventory
  delta. To enable this functionality call ``builder.recording_deletes``
  and additionally call ``builder.record_delete`` when a delete
  against the basis occurs. (Robert Collins)

* The default http handler has been changed from pycurl to urllib.
  The default is still pycurl for https connections. (The only
  advantage of pycurl is that it checks ssl certificates.)
  (John Arbash Meinel)

* ``VersionedFiles.get_record_stream()`` can now return objects with a
  storage_kind of ``chunked``. This is a collection (list/tuple) of
  strings. You can use ``osutils.chunks_to_lines()`` to turn them into
  guaranteed 'lines' or you can use ``''.join(chunks)`` to turn it
  into a fulltext. This allows for some very good memory savings when
  asking for many texts that share ancestry, as the individual chunks
  can be shared between versions of the file. (John Arbash Meinel)

* ``pull -v`` and ``push -v`` use new function
  ``bzrlib.log.show_branch_change`` (Aaron Bentley)



bzr 1.10 2008-12-05
###################

Bazaar 1.10 has several performance improvements for copying revisions
(especially for small updates to large projects).  There has also been a
significant amount of effort in polishing stacked branches.  The commands
``shelve`` and ``unshelve`` have become core commands, with an improved
implementation.

The only changes versus bzr-1.10rc1 are bugfixes for stacked branches.

bug Fixes
*********

* Don't set a pack write cache size from RepoFetcher, because the
  cache is not coherent with reads and causes ShortReadvErrors.
  This reverses the change that fixed #294479.
  (Martin Pool, #303856)

* Properly handle when a revision can be inserted as a delta versus
  when it needs to be expanded to a fulltext for stacked branches.
  There was a bug involving merge revisions. As a method to help
  prevent future difficulties, also make stacked fetches sort
  topologically. (John Arbash Meinel, #304841)


bzr 1.10rc1 2008-11-28
######################

This release of Bazaar focuses on performance improvements when pushing
and pulling revisions, both locally and to remote networks.  The popular
``shelve`` and ``unshelve`` commands, used to interactively revert and
restore work in progress, have been merged from bzrtools into the bzr
core.  There are also bug fixes for portability, and for stacked branches.

New Features
************

* New ``commit_message_template`` hook that is called by the commit
  code to generate a template commit message. (Jelmer Vernooij)

* New `shelve` and `unshelve` commands allow undoing and redoing changes.
  (Aaron Bentley)

Improvements
************

* ``(Remote)Branch.copy_content_into`` no longer generates the full revision
  history just to set the last revision info.
  (Andrew Bennetts, John Arbash Meinel)

* Fetches between formats with different serializers (such as
  pack-0.92-subtree and 1.9-rich-root) are faster now.  This is due to
  operating on batches of 100 revisions at time rather than
  one-by-one.  (Andrew Bennetts, John Arbash Meinel)

* Search index files corresponding to pack files we've already used
  before searching others, because they are more likely to have the
  keys we're looking for.  This reduces the number of iix and tix
  files accessed when pushing 1 new revision, for instance.
  (John Arbash Meinel)

* Signatures to transfer are calculated more efficiently in
  ``item_keys_introduced_by``.  (Andrew Bennetts, John Arbash Meinel)

* The generic fetch code can once again copy revisions and signatures
  without extracting them completely to fulltexts and then serializing
  them back down into byte strings. This is a significant performance
  improvement when fetching from a stacked branch.
  (John Arbash Meinel, #300289)

* When making a large readv() request over ``bzr+ssh``, break up the
  request into more manageable chunks. Because the RPC is not yet able
  to stream, this helps keep us from buffering too much information at
  once. (John Arbash Meinel)

Bug Fixes
*********

* Better message when the user needs to set their Launchpad ID.
  (Martin Pool, #289148)

* ``bzr commit --local`` doesn't access the master branch anymore.
  This fixes a regression introduced in 1.9.  (Marius Kruger, #299313)

* Don't call the system ``chdir()`` with an empty path. Sun OS seems
  to give an error in that case.  Also, don't count on ``getcwd()``
  being able to allocate a new buffer, which is a gnu extension.
  (John Arbash Meinel, Martin Pool, Harry Hirsch, #297831)

* Don't crash when requesting log --forward <file> for a revision range
  starting with a dotted revno.
  (Vincent Ladeuil, #300055)

* Don't create text deltas spanning stacked repositories; this could
  cause "Revision X not present in Y" when later accessing them.
  (Martin Pool, #288751)

* Pack repositories are now able to reload the pack listing and retry
  the current operation if another action causes the data to be
  repacked.  (John Arbash Meinel, #153786)

* PermissionDenied errors from smart servers no longer cause
  "PermissionDenied: "None"" on the client.
  (Andrew Bennetts, #299254)

* Pushing to a stacked pack repository now batches writes, the same
  way writes are batched to ordinary pack repository.  This makes
  pushing to a stacked branch over the network much faster.
  (Andrew Bennetts, #294479)

* TooManyConcurrentRequests no longer occur when a fetch fails and
  tries to abort a write group.  This allows the root cause (e.g. a
  network interruption) to be reported.  (Andrew Bennetts, #297014)

* RemoteRepository.get_parent_map now uses fallback repositories.
  (Aaron Bentley, #297991?, #293679?)

API Changes
***********

* ``CommitBuilder`` now validates the strings it will be committing,
  to ensure that they do not have characters that will not be properly
  round-tripped. For now, it just checks for characters that are
  invalid in the XML form. (John Arbash Meinel, #295161)

* Constructor parameters for NewPack (internal to pack repositories)
  have changed incompatibly.

* ``Repository.abort_write_group`` now accepts an optional
  ``suppress_errors`` flag.  Repository implementations that override
  ``abort_write_group`` will need to be updated to accept the new
  argument.  Subclasses that only override ``_abort_write_group``
  don't need to change.

* Transport implementations must provide copy_tree_to_transport.  A default
  implementation is provided for Transport subclasses.

Testing
*******

* ``bzr selftest`` now fails if no doctests are found in a module
  that's expected to have them.  (Martin Pool)

* Doctests now only report the first failure.  (Martin Pool)


bzr 1.9 2008-11-07
##################

This release of Bazaar adds a new repository format, ``1.9``, with smaller
and more efficient index files.  This format can be specified when
creating a new repository, or used to losslessly upgrade an existing
repository.  bzr 1.9 also speeds most operations over the smart server
protocol, makes annotate faster, and uses less memory when making
checkouts or pulling large amounts of data.

Bug Fixes
*********

* Fix "invalid property value 'branch-nick' for None" regression with
  branches bound to svn branches.  (Martin Pool, #293440)

* Fix SSL/https on Python2.6.  (Vincent Ladeuil, #293054)

* ``SFTPTransport.readv()`` had a bug when requests were out-of-order.
  This only triggers some-of-the-time on Knit format repositories.
  (John Arbash Meinel, #293746)


bzr 1.9rc1 2008-10-31
#####################

New Features
************

* New Branch hook ``transform_fallback_location`` allows a function to
  be called when looking up the stacked source. (Michael Hudson)

* New repository formats ``1.9`` and ``1.9-rich-root``. These have all
  the functionality of ``1.6``, but use the new btree indexes.
  These indexes are both smaller and faster for access to historical
  information.  (John Arbash Meinel)

Improvements
************

* ``BTreeIndex`` code now is able to prefetch extra pages to help tune
  the tradeoff between bandwidth and latency. Should be tuned
  appropriately to not impact commands which need minimal information,
  but provide a significant boost to ones that need more context. Only
  has a direct impact on the ``--development2`` format which uses
  btree's for the indexes. (John Arbash Meinel)

* ``bzr dump-btree`` is a hidden command introduced to allow dumping
  the contents of a compressed btree file.  (John Arbash Meinel)

* ``bzr pack`` now tells the index builders to optimize for size. For
  btree index repositories, this can save 25% of the index size
  (mostly in the text indexes). (John Arbash Meinel)

* ``bzr push`` to an existing branch or repository on a smart server
  is faster, due to Bazaar making more use of the ``get_parent_map``
  RPC when querying the remote branch's revision graph.
  (Andrew Bennetts)

* default username for bzr+ssh and sftp can be configured in
  authentication.conf. (Aaron Bentley)

* launchpad-login now provides a default username for bzr+ssh and sftp
  URLs, allowing username-free URLs to work for everyone. (Aaron Bentley)

* ``lp:`` lookups no longer include usernames, making them shareable and
  shorter. (Aaron Bentley)

* New ``PackRepository.autopack`` smart server RPC, which does
  autopacking entirely on the server.  This is much faster than
  autopacking via plain file methods, which downloads a large amount
  of pack data and then re-uploads the same pack data into a single
  file.  This fixes a major (although infrequent) cause of lengthy
  delays when using a smart server.  For example, pushing the 10th
  revision to a repository with 9 packs now takes 44 RPCs rather than
  179, and much less bandwidth too.  This requires Bazaar 1.9 on both
  the client and the server, otherwise the client will fallback to the
  slower method.  (Andrew Bennetts)

Bug Fixes
*********

* A failure to load a plugin due to an IncompatibleAPI exception is
  now correctly reported. (Robert Collins, #279451)

* API versioning support now has a multiple-version checking api
  ``require_any_api``. (Robert Collins, #279447)

* ``bzr branch --stacked`` from a smart server to a standalone branch
  works again.  This fixes a regression in 1.7 and 1.8.
  (Andrew Bennetts, #270397)

* ``bzr co`` uses less memory. It used to unpack the entire WT into
  memory before writing it to disk. This was a little bit faster, but
  consumed lots of memory. (John Arbash Meinel, #269456)

* ``bzr missing --quiet`` no longer prints messages about whether
  there are missing revisions.  The exit code indicates whether there
  were or not.  (Martin Pool, #284748)

* Fixes to the ``annotate`` code. The fast-path which re-used the
  stored deltas was accidentally disabled all the time, instead of
  only when a branch was stacked. Second, the code would accidentally
  re-use a delta even if it wasn't against the left-parent, this
  could only happen if ``bzr reconcile`` decided that the parent
  ordering was incorrect in the file graph.  (John Arbash Meinel)

* "Permission denied" errors that occur when pushing a new branch to a
  smart server no longer cause tracebacks.  (Andrew Bennetts, #278673)

* Some compatibility fixes for building the extensions with MSVC and
  for python2.4. (John Arbash Meinel, #277484)

* The index logic is now able to reload the list of pack files if and
  index ends up disappearing. We still don't reload if the pack data
  itself goes missing after checking the index. This bug appears as a
  transient failure (file not found) when another process is writing
  to the repository.  (John Arbash Meinel, #153786)

* ``bzr switch`` and ``bzr bind`` will now update the branch nickname if
  it was previously set. All checkouts will now refer to the bound branch
  for a nickname if one was not explicitly set.
  (Marius Kruger, #230903)

Documentation
*************

* Improved hook documentation. (Michael Ernst)

API Changes
***********

* commands.plugins_cmds is now a CommandRegistry, not a dict.

Internals
*********

* New AuthenticationConfig.set_credentials method allows easy programmatic
  configuration of authetication credentials.


bzr 1.8 2008-10-16
##################

Bazaar 1.8 includes several fixes that improve working tree performance,
display of revision logs, and merges.  The bzr testsuite now passes on OS
X and Python 2.6, and almost completely passes on Windows.  The
smartserver code has gained several bug fixes and performance
improvements, and can now run server-side hooks within an http server.

Bug Fixes
*********

* Fix "Must end write group" error when another error occurs during
  ``bzr push``.  (Andrew Bennetts, #230902)

Portability
***********

* Some Pyrex versions require the WIN32 macro defined to compile on
  that platform.  (Alexander Belchenko, Martin Pool, #277481)


bzr 1.8rc1 2008-10-07
#####################

Changes
*******

* ``bzr log file`` has been changed. It now uses a different method
  for determining which revisions to show as merging the changes to
  the file. It now only shows revisions which merged the change
  towards your mainline. This simplifies the output, makes it faster,
  and reduces memory consumption.  (John Arbash Meinel)

* ``bzr merge`` now defaults to having ``--reprocess`` set, whenever
  ``--show-base`` is not supplied.  (John Arbash Meinel)

* ``bzr+http//`` will now optionally load plugins and write logs on the
  server. (Marius Kruger)

* ``bzrlib._dirstate_helpers_c.pyx`` does not compile correctly with
  Pyrex 0.9.4.1 (it generates C code which causes segfaults). We
  explicitly blacklist that version of the compiler for that
  extension. Packaged versions will include .c files created with
  pyrex >= 0.9.6 so it doesn't effect releases, only users running
  from the source tree. (John Arbash Meinel, #276868)

Features
********

* bzr is now compatible with python-2.6. python-2.6 is not yet officially
  supported (nor released, tests were conducted with the dev version of
  python-2.6rc2), but all known problems have been fixed.  Feedback
  welcome.
  (Vincent Ladeuil, #269535)

Improvements
************

* ``bzr annotate`` will now include uncommitted changes from the local
  working tree by default. Such uncommitted changes are given the
  revision number they would get if a commit was done, followed with a
  ? to indicate that its not actually known. (Robert Collins, #3439)

* ``bzr branch`` now accepts a ``--standalone`` option, which creates a
  standalone branch regardless of the presence of shared repositories.
  (Daniel Watkins)

* ``bzr push`` is faster in the case there are no new revisions to
  push.  It is also faster if there are no tags in the local branch.
  (Andrew Bennetts)

* File changes during a commit will update the tree stat cache.
  (Robert Collins)

* Location aliases can now accept a trailing path.  (Micheal Hudson)

* New hooks ``Lock.hooks`` when LockDirs are acquired and released.
  (Robert Collins, MartinPool)

* Switching in heavyweight checkouts uses the master branch's context, not
  the checkout's context.  (Adrian Wilkins)

* ``status`` on large trees is now faster, due to optimisations in the
  walkdirs code. Of particular note, the walkdirs code now performs
  a temporary ``chdir()`` while reading a single directory; if your
  platform has non thread-local current working directories (and is
  not windows which has its own implementation), this may introduce a
  race condition during concurrent uses of bzrlib. The bzrlib CLI
  will not encounter this as it is single threaded for working tree
  operations. (Robert Collins)

* The C extensions now build on python 2.4 (Robert Collins, #271939)

* The ``-Dhpss`` debug flag now reports the number of smart server
  calls per medium to stderr.  This is in addition to the existing
  detailed logging to the .bzr.log trace file.  (Andrew Bennetts)

Bug Fixes
*********

* Avoid random failures arising from misinterpreted ``errno`` values
  in ``_readdir_pyx.read_dir``.
  (Martin Pool, #279381)

* Branching from a shared repository on a smart server into a new
  repository now preserves the repository format.
  (Andrew Bennetts, #269214)

* ``bzr log`` now accepts a ``--change`` option.
  (Vincent Ladeuil, #248427)

* ``bzr missing`` now accepts an ``--include-merges`` option.
  (Vincent Ladeuil, #233817)

* Don't try to filter (internally) '.bzr' from the files to be deleted if
  it's not there.
  (Vincent Ladeuil, #272648)

* Fix '_in_buffer' AttributeError when using the -Dhpss debug flag.
  (Andrew Bennetts)

* Fix TooManyConcurrentRequests errors caused by a connection failure
  when doing ``bzr pull`` or ``bzr merge`` from a ``bzr+ssh`` URL.
  (Andrew Bennetts, #246233)

* Fixed ``bzr st -r branch:PATH_TO_BRANCH`` where the other branch
  is in a different repository than the current one.
  (Lukáš Lalinský, #144421)

* Make the first line of the manpage preamble a comment again.
  (David Futcher, #242106)

* Remove use of optional parameter in GSSAPI FTP support, since
  it breaks newer versions of Python-Kerberos. (Jelmer Vernooij)

* The autopacking logic will now always create a single new pack from
  all of the content which it deems is worth moving. This avoids the
  'repack a single pack' bug and should result in better packing
  overall.  (John Arbash Meinel, #242510, #172644)

* Trivial documentation fix.
  (John Arbash Meinel, #270471)

* ``bzr switch`` and ``bzr bind`` will now update the branch nickname if
  it was previously set. All checkouts will now refer to the bound branch
  for a nickname if one was not explicitly set.
  (Marius Kruger, #230903)

Documentation
*************

* Explain revision/range identifiers. (Daniel Clemente)

API Changes
***********

* ``CommitBuilder.record_entry_contents`` returns one more element in
  its result tuple - an optional file system hash for the hash cache
  to use. (Robert Collins)

* ``dirstate.DirState.update_entry`` will now only calculate the sha1
  of a file if it is likely to be needed in determining the output
  of iter_changes. (Robert Collins)

* The PackRepository, RepositoryPackCollection, NewPack classes have a
  slightly changed interface to support different index types; as a
  result other users of these classes need to supply the index types
  they want. (Robert Collins)

Testing
*******

* ``bzrlib.tests.repository_implementations`` has been renamed to
  ``bzrlib.tests.per_repository`` so that we have a common structure
  (and it is shorter). (John Arbash Meinel, #239343)

* ``LocalTransport.abspath()`` now returns a drive letter if the
  transport has one, fixing numerous tests on Windows.
  (Mark Hammond)

* PreviewTree is now tested via intertree_implementations.
  (Aaron Bentley)

* The full test suite is passing again on OSX.
  (Guillermo Gonzalez, Vincent Ladeuil)

* The full test suite passes when run with ``-Eallow_debug``.
  (Andrew Bennetts)

Internals
*********

* A new hook, ``Branch.open``, has been added, which is called when
  branch objects are opened. (Robert Collins)

* ``bzrlib.osutils._walkdirs_utf8`` has been refactored into common
  tree walking, and modular directory listing code to aid future
  performance optimisations and refactoring. (Robert Collins)

* ``bzrlib.trace.debug_memory`` can be used to get a quick memory dump
  in the middle of processing. It only reports memory if
  ``/proc/PID/status`` is available. (John Arbash Meinel)

* New method ``RevisionSpec.as_tree`` for representing the revision
  specifier as a revision tree object. (Lukáš Lalinský)

* New race-free method on MutableTree ``get_file_with_stat`` for use
  when generating stat cache results. (Robert Collins)

* New win32utils.get_local_appdata_location() provides access to a local
  directory for storing data.  (Mark Hammond)

* To be compatible with python-2.6 a few new rules should be
  observed. 'message' attribute can't be used anymore in exception
  classes, 'sha' and 'md5' modules have been deprecated (use
  osutils.[md5|sha]), object__init__ and object.__new__ don't accept
  parameters anymore.
  (Vincent Ladeuil)


bzr 1.7.1 2008-10-01
####################

No changes from 1.7.1rc1.


bzr 1.7.1rc1 2008-09-24
#######################

This release just includes an update to how the merge algorithm handles
file paths when we encounter complex history.

Features
********

* If we encounter a criss-cross in history, use information from
  direct Least Common Ancestors to resolve inventory shape (locations
  of files, adds, deletes, etc). This is similar in concept to using
  ``--lca`` for merging file texts, only applied to paths.
  (John Arbash Meinel)


bzr 1.7 2008-09-23
##################

This release includes many bug fixes and a few performance and feature
improvements.  ``bzr rm`` will now scan for missing files and remove them,
like how ``bzr add`` scans for unknown files and adds them. A bit more
polish has been applied to the stacking code. The b-tree indexing code has
been brought in, with an eye on using it in a future repository format.
There are only minor installer changes since bzr-1.7rc2.

Features
********

* Some small updates to the win32 installer. Include localization
  files found in plugins, and include the builtin distutils as part of
  packaging qbzr. (Mark Hammond)


bzr 1.7rc2 2008-09-17
#####################

A few bug fixes from 1.7rc1. The biggest change is a new
``RemoteBranch.get_stacked_on_url`` rpc. This allows clients that are
trying to access a Stacked branch over the smart protocol, to properly
connect to the stacked-on location.

Bug Fixes
*********

* Branching from a shared repository on a smart server into a new
  repository now preserves the repository format.
  (Andrew Bennetts, #269214)

* Branching from a stacked branch via ``bzr+ssh`` can properly connect
  to the stacked-on branch.  (Martin Pool, #261315)

* ``bzr init`` no longer re-opens the BzrDir multiple times.
  (Vincent Ladeuil)

* Fix '_in_buffer' AttributeError when using the -Dhpss debug flag.
  (Andrew Bennetts)


bzr 1.7rc1 2008-09-09
#####################

This release candidate for bzr 1.7 has several bug fixes and a few
performance and feature improvements.  ``bzr rm`` will now scan for
missing files and remove them, like how ``bzr add`` scans for unknown
files and adds them. A bit more polish has been applied to the stacking
code. The b-tree indexing code has been brought in, with an eye on using
it in a future repository format.


Changes
*******

* ``bzr export`` can now export a subdirectory of a project.
  (Robert Collins)

* ``bzr remove-tree`` will now refuse to remove a tree with uncommitted
  changes, unless the ``--force`` option is specified.
  (Lukáš Lalinský, #74101)

* ``bzr rm`` will now scan for files that are missing and remove just
  them automatically, much as ``bzr add`` scans for new files that
  are not ignored and adds them automatically. (Robert Collins)

Features
********

* Support for GSSAPI authentication when using FTP as documented in
  RFC2228. (Jelmer Vernooij, #49623)

* Add support for IPv6 in the smart server. (Jelmer Vernooij, #165014)

Improvements
************

* A url like ``log+file:///tmp`` will log all access to that Transport
  to ``.bzr.log``, which may help in debugging or profiling.
  (Martin Pool)

* ``bzr branch`` and ``bzr push`` use the default stacking policy if the
  branch format supports it. (Aaron Bentley)

* ``bzr init`` and ``bzr init-repo`` will now print out the same as
  ``bzr info`` if it completed successfully.
  (Marius Kruger)

* ``bzr uncommit`` logs the old tip revision id, and displays how to
  restore the branch to that tip using ``bzr pull``.  This allows you
  to recover if you realize you uncommitted the wrong thing.
  (John Arbash Meinel)

* Fix problems in accessing stacked repositories over ``bzr://``.
  (Martin Pool, #261315)

* ``SFTPTransport.readv()`` was accidentally using ``list += string``,
  which 'works', but adds each character separately to the list,
  rather than using ``list.append(string)``. Fixing this makes the
  SFTP transport a little bit faster (~20%) and use a bit less memory.
  (John Arbash Meinel)

* When reading index files, if we happen to read the whole file in a
  single request treat it as a ``_buffer_all`` request. This happens
  most often on small indexes over remote transports, where we default
  to reading 64kB. It saves a round trip for each small index during
  fetch operations. Also, if we have read more than 50% of an index
  file, trigger a ``_buffer_all`` on the next request. This works
  around some inefficiencies because reads don't fall neatly on page
  boundaries, so we would ignore those bytes, but request them again
  later. This could trigger a total read size of more than the whole
  file. (John Arbash Meinel)

Bug Fixes
*********

* ``bzr rm`` is now aliased to ``bzr del`` for the convenience of svn
  users. (Robert Collins, #205416)

* Catch the infamous "select/poll returned error" which occurs when
  pycurl try to send a body request to an HTTP/1.0 server which has
  already refused to handle the request. (Vincent Ladeuil, #225020)

* Fix ``ObjectNotLocked`` errors when using various commands
  (including ``bzr cat`` and ``bzr annotate``) in combination with a
  smart server URL.  (Andrew Bennetts, #237067)

* ``FTPTransport.stat()`` would return ``0000`` as the permission bits
  for the containing ``.bzr/`` directory (it does not implement
  permissions). This would cause us to set all subdirectories to
  ``0700`` and files to ``0600`` rather than leaving them unmodified.
  Now we ignore ``0000`` as the permissions and assume they are
  invalid. (John Arbash Meinel, #259855)

* Merging from a previously joined branch will no longer cause
  a traceback. (Jelmer Vernooij, #203376)

* Pack operations on windows network shares will work even with large
  files. (Robert Collins, #255656)

* Running ``bzr st PATH_TO_TREE`` will no longer suppress merge
  status. Status is also about 7% faster on mozilla sized trees
  when the path to the root of the tree has been given. Users of
  the internal ``show_tree_status`` function should be aware that
  the show_pending flag is now authoritative for showing pending
  merges, as it was originally. (Robert Collins, #225204)

* Set valid default _param_name for Option so that ListOption can embed
  '-' in names. (Vincent Ladeuil, #263249)

* Show proper error rather than traceback when an unknown revision
  id is specified to ``bzr cat-revision``. (Jelmer Vernooij, #175569)

* Trailing text in the dirstate file could cause the C dirstate parser
  to try to allocate an invalid amount of memory. We now properly
  check and test for parsing a dirstate with invalid trailing data.
  (John Arbash Meinel, #186014)

* Unexpected error responses from a smart server no longer cause the
  client to traceback.  (Andrew Bennetts, #263527)

* Use a Windows api function to get a Unicode host name, rather than
  assuming the host name is ascii.
  (Mark Hammond, John Arbash Meinel, #256550)

* ``WorkingTree4`` trees will now correctly report missing-and-new
  paths in the output of ``iter_changes``. (Robert Collins)

Documentation
*************

* Updated developer documentation.  (Martin Pool)

API Changes
***********

* Exporters now take 4 parameters. (Robert Collins)

* ``Tree.iter_changes`` will now return False for the content change
  field when a file is missing in the basis tree and not present in
  the target tree. Previously it returned True unconditionally.
  (Robert Collins)

* The deprecated ``Branch.abspath`` and unimplemented
  ``Branch.rename_one`` and ``Branch.move`` were removed. (Jelmer Vernooij)

* BzrDir.clone_on_transport implementations must now accept a stacked_on
  parameter.  (Aaron Bentley)

* BzrDir.cloning_metadir implementations must now take a require_stacking
  parameter.  (Aaron Bentley)

Testing
*******

* ``addCleanup`` now takes ``*arguments`` and ``**keyword_arguments``
  which are then passed to the cleanup callable as it is run. In
  addition, addCleanup no longer requires that the callables passed to
  it be unique. (Jonathan Lange)

* Fix some tests that fail on Windows because files are deleted while
  still in use.
  (Mark Hammond)

* ``selftest``'s ``--starting-with`` option can now use predefined
  prefixes so that one can say ``bzr selftest -s bp.loom`` instead of
  ``bzr selftest -s bzrlib.plugins.loom``. (Vincent Ladeuil)

* ``selftest``'s ``--starting-with`` option now accepts multiple values.
  (Vincent Ladeuil)

Internals
*********

* A new plugin interface, ``bzrlib.log.log_adapters``, has been added.
  This allows dynamic log output filtering by plugins.
  (Robert Collins)

* ``bzrlib.btree_index`` is now available, providing a b-tree index
  layer. The design is memory conservative (limited memory cache),
  faster to seek (approx 100 nodes per page, gives 100-way fan out),
  and stores compressed pages allowing more keys per page.
  (Robert Collins, John Arbash Meinel)

* ``bzrlib.diff.DiffTree.show_diff`` now skips changes where the kind
  is unknown in both source and target.
  (Robert Collins, Aaron Bentley)

* ``GraphIndexBuilder.add_node`` and ``BTreeBuilder`` have been
  streamlined a bit. This should make creating large indexes faster.
  (In benchmarking, it now takes less time to create a BTree index than
  it takes to read the GraphIndex one.) (John Arbash Meinel)

* Mail clients for `bzr send` are now listed in a registry.  This
  allows plugins to add new clients by registering them with
  ``bzrlib.mail_client.mail_client_registry``.  All of the built-in
  clients now use this mechanism.  (Neil Martinsen-Burrell)


bzr 1.6.1 2008-09-05
####################

A couple regressions were found in the 1.6 release. There was a
performance issue when using ``bzr+ssh`` to branch large repositories,
and some problems with stacking and ``rich-root`` capable repositories.


bzr 1.6.1rc2 2008-09-03
#######################

Bug Fixes
*********

* Copying between ``rich-root`` and ``rich-root-pack`` (and vice
  versa) was accidentally using the inter-model fetcher, instead of
  recognizing that both were 'rich root' formats.
  (John Arbash Meinel, #264321)


bzr 1.6.1rc1 2008-08-29
#######################

This release fixes a few regressions found in the 1.6 client. Fetching
changes was using an O(N^2) buffering algorithm, so for large projects it
would cause memory thrashing. There is also a specific problem with the
``--1.6-rich-root`` format, which prevented stacking on top of
``--rich-root-pack`` repositories, and could allow users to accidentally
fetch experimental data (``-subtree``) without representing it properly.
The ``--1.6-rich-root`` format has been deprecated and users are
recommended to upgrade to ``--1.6.1-rich-root`` immediately.  Also we
re-introduced a workaround for users who have repositories with incorrect
nodes (not possible if you only used official releases).
I should also clarify that none of this is data loss level issues, but
still sufficient enough to warrant an updated release.

Bug Fixes
*********

* ``RemoteTransport.readv()`` was being inefficient about how it
  buffered the readv data and processed it. It would keep appending to
  the same string (causing many copies) and then pop bytes out of the
  start of the string (causing more copies).
  With this patch "bzr+ssh://local" can improve dramatically,
  especially for projects with large files.
  (John Arbash Meinel)

* Revision texts were always meant to be stored as fulltexts. There
  was a bug in a bzr.dev version that would accidentally create deltas
  when copying from a Pack repo to a Knit repo. This has been fixed,
  but to support those repositories, we know always request full texts
  for Revision texts. (John Arbash Meinel, #261339)

* The previous ``--1.6-rich-root`` format used an incorrect xml
  serializer, which would accidentally support fetching from a
  repository that supported subtrees, even though the local one would
  not. We deprecated that format, and introduced a new one that uses
  the correct serializer ``--1.6.1-rich-root``.
  (John Arbash Meinel, #262333)


bzr 1.6 2008-08-25
##################

Finally, the long awaited bzr 1.6 has been released. This release includes
new features like Stacked Branches, improved weave merge, and an updated
server protocol (now on v3) which will allow for better cross version
compatibility. With this release we have deprecated Knit format
repositories, and recommend that users upgrade them, we will continue to
support reading and writing them for the forseeable future, but we will
not be tuning them for performance as pack repositories have proven to be
better at scaling. This will also be the first release to bundle
TortoiseBzr in the standalone Windows installer.


bzr 1.6rc5 2008-08-19
#####################

Bug Fixes
*********

* Disable automatic detection of stacking based on a containing
  directory of the target. It interacted badly with push, and needs a
  bit more work to get the edges polished before it should happen
  automatically. (John Arbash Meinel, #259275)
  (This change was reverted when merged to bzr.dev)


bzr 1.6rc4 2008-08-18
#####################

Bug Fixes
*********

* Fix a regression in knit => pack fetching.  We had a logic
  inversion, causing the fetch to insert fulltexts in random order,
  rather than preserving deltas.  (John Arbash Meinel, #256757)


bzr 1.6rc3 2008-08-14
#####################

Changes
*******

* Disable reading ``.bzrrules`` as a per-branch rule preferences
  file. The feature was not quite ready for a full release.
  (Robert Collins)

Improvements
************

* Update the windows installer to bundle TortoiseBzr and ``qbzr``
  into the standalone installer. This will be the first official
  windows release that installs Tortoise by default.
  (Mark Hammond)

Bug Fixes
*********

* Fix a regression in ``bzr+http`` support. There was a missing
  function (``_read_line``) that needed to be carried over from
  ``bzr+ssh`` support. (Andrew Bennetts)

* ``GraphIndex`` objects will internally read an entire index if more
  than 1/20th of their keyspace is requested in a single operation.
  This largely mitigates a performance regression in ``bzr log FILE``
  and completely corrects the performance regression in ``bzr log``.
  The regression was caused by removing an accomodation which had been
  supporting the index format in use. A newer index format is in
  development which is substantially faster. (Robert Collins)


bzr 1.6rc2 2008-08-13
#####################

This release candidate has a few minor bug fixes, and some regression
fixes for Windows.

Bug Fixes
*********

* ``bzr upgrade`` on remote branches accessed via bzr:// and
  bzr+ssh:// now works.  (Andrew Bennetts)

* Change the ``get_format_description()`` strings for
  ``RepositoryFormatKnitPack5`` et al to be single line messages.
  (Aaron Bentley)

* Fix for a regression on Win32 where we would try to call
  ``os.listdir()`` on a file and not catch the exception properly.
  (Windows raises a different exception.) This would manifest in
  places like ``bzr rm file`` or ``bzr switch``.
  (Mark Hammond, John Arbash Meinel)

* ``Inventory.copy()`` was failing to set the revision property for
  the root entry. (Jelmer Vernooij)

* sftp transport: added missing ``FileExists`` case to
  ``_translate_io_exception`` (Christophe Troestler, #123475)

* The help for ``bzr ignored`` now suggests ``bzr ls --ignored`` for
  scripting use. (Robert Collins, #3834)

* The default ``annotate`` logic will now always assign the
  last-modified value of a line to one of the revisions that modified
  it, rather than a merge revision. This would happen when both sides
  claimed to have modified the line resulting in the same text. The
  choice is arbitrary but stable, so merges in different directions
  will get the same results.  (John Arbash Meinel, #232188)


bzr 1.6rc1 2008-08-06
#####################

This release candidate for bzr 1.6 solidifies the new branch stacking
feature.  Bazaar now recommends that users upgrade all knit repositories,
because later formats are much faster.  However, we plan to continue read/write and
upgrade support for knit repostories for the forseeable future.  Several
other bugs and performance issues were fixed.

Changes
*******

* Knit format repositories are deprecated and bzr will now emit
  warnings whenever it encounters one.  Use ``bzr upgrade`` to upgrade
  knit repositories to pack format.  (Andrew Bennetts)

Improvements
************

* ``bzr check`` can now be told which elements at a location it should
  check.  (Daniel Watkins)

* Commit now supports ``--exclude`` (or ``-x``) to exclude some files
  from the commit. (Robert Collins, #3117)

* Fetching data between repositories that have the same model but no
  optimised fetcher will not reserialise all the revisions, increasing
  performance. (Robert Collins, John Arbash Meinel)

* Give a more specific error when target branch is not reachable.
  (James Westby)

* Implemented a custom ``walkdirs_utf8`` implementation for win32.
  This uses a pyrex extension to get direct access to the
  ``FindFirstFileW`` style apis, rather than using ``listdir`` +
  ``lstat``. Shows a very strong improvement in commands like
  ``status`` and ``diff`` which have to iterate the working tree.
  Anywhere from 2x-6x faster depending on the size of the tree (bigger
  trees, bigger benefit.) (John Arbash Meinel)

* New registry for log properties handles  and the method in
  LongLogFormatter to display the custom properties returned by the
  registered handlers. (Guillermo Gonzalez, #162469)

Bug Fixes
*********

* Add more tests that stacking does not create deltas spanning
  physical repository boundaries.
  (Martin Pool, #252428)

* Better message about incompatible repositories.
  (Martin Pool, #206258)

* ``bzr branch --stacked`` ensures the destination branch format can
  support stacking, even if the origin does not.
  (Martin Pool)

* ``bzr export`` no longer exports ``.bzrrules``.
  (Ian Clatworthy)

* ``bzr serve --directory=/`` now correctly allows the whole
  filesystem to be accessed on Windows, not just the root of the drive
  that Python is running from.
  (Adrian Wilkins, #240910)

* Deleting directories by hand before running ``bzr rm`` will not
  cause subsequent errors in ``bzr st`` and ``bzr commit``.
  (Robert Collins, #150438)

* Fix a test case that was failing if encoding wasn't UTF-8.
  (John Arbash Meinel, #247585)

* Fix "no buffer space available" error when branching with the new
  smart server protocol to or from Windows.
  (Andrew Bennetts, #246180)

* Fixed problem in branching from smart server.
  (#249256, Michael Hudson, Martin Pool)

* Handle a file turning in to a directory in TreeTransform.
  (James Westby, #248448)

API Changes
***********

* ``MutableTree.commit`` has an extra optional keywork parameter
  ``exclude`` that will be unconditionally supplied by the command
  line UI - plugins that add tree formats may need an update.
  (Robert Collins)

* The API minimum version for plugin compatibility has been raised to
  1.6 - there are significant changes throughout the code base.
  (Robert Collins)

* The generic fetch code now uses three attributes on Repository objects
  to control fetch. The streams requested are controlled via :
  ``_fetch_order`` and ``_fetch_uses_deltas``. Setting these
  appropriately allows different repository implementations to recieve
  data in their optimial form. If the ``_fetch_reconcile`` is set then
  a reconcile operation is triggered at the end of the fetch.
  (Robert Collins)

* The ``put_on_disk`` and ``get_tar_item`` methods in
  ``InventoryEntry`` were deprecated. (Ian Clatworthy)

* ``Repository.is_shared`` doesn't take a read lock. It didn't
  need one in the first place (nobody cached the value, and
  ``RemoteRepository`` wasn't taking one either). This saves a round
  trip when probing Pack repositories, as they read the ``pack-names``
  file when locked. And during probe, locking the repo isn't very
  useful. (John Arbash Meinel)

Internals
*********

* ``bzrlib.branchbuilder.BranchBuilder`` is now much more capable of
  putting together a real history without having to create a full
  WorkingTree. It is recommended that tests that are not directly
  testing the WorkingTree use BranchBuilder instead.  See
  ``BranchBuilder.build_snapshot`` or
  ``TestCaseWithMemoryTree.make_branch_builder``.  (John Arbash Meinel)

* ``bzrlib.builtins.internal_tree_files`` broken into two giving a new
  helper ``safe_relpath_files`` - used by the new ``exclude``
  parameter to commit. (Robert Collins)

* Make it easier to introduce new WorkingTree formats.
  (Ian Clatworthy)

* The code for exporting trees was refactored not to use the
  deprecated ``InventoryEntry`` methods. (Ian Clatworthy)

* RuleSearchers return () instead of [] now when there are no matches.
  (Ian Clatworthy)


bzr 1.6beta3 2008-07-17
#######################

This release adds a new 'stacked branches' feature allowing branches to
share storage without being in the same repository or on the same machine.
(See the user guide for more details.)  It also adds a new hook, improved
weaves, aliases for related locations, faster bzr+ssh push, and several
bug fixes.

Features
********

* New ``pre_change_branch_tip`` hook that is called before the
  branch tip is moved, while the branch is write-locked.  See the User
  Reference for signature details.  (Andrew Bennetts)

* Rule-based preferences can now be defined for selected files in
  selected branches, allowing commands and plugins to provide
  custom behaviour for files matching defined patterns.
  See ``Rule-based preferences`` (part of ``Configuring Bazaar``)
  in the User Guide and ``bzr help rules`` for more information.
  (Ian Clatworthy)

* Sites may suggest a branch to stack new branches on.  (Aaron Bentley)

* Stacked branches are now supported. See ``bzr help branch`` and
  ``bzr help push``.  Branches must be in the ``development1`` format
  to stack, though the stacked-on branch can be of any format.
  (Robert Collins)

Improvements
************

* ``bzr export --format=tgz --root=NAME -`` to export a gzipped tarball
  to stdout; also ``tar`` and ``tbz2``.
  (Martin Pool)

* ``bzr (re)merge --weave`` will now use a standard Weave algorithm,
  rather than the annotation-based merge it was using. It does so by
  building up a Weave of the important texts, without needing to build
  the full ancestry. (John Arbash Meinel, #238895)

* ``bzr send`` documents and better supports ``emacsclient`` (proper
  escaping of mail headers and handling of the MUA Mew).
  (Christophe Troestler)

* Remembered locations can be specified by aliases, e.g. :parent, :public,
  :submit.  (Aaron Bentley)

* The smart protocol now has improved support for setting branches'
  revision info directly.  This makes operations like push
  faster.  The new request method name is
  ``Branch.set_last_revision_ex``.  (Andrew Bennetts)

Bug Fixes
*********

* Bazaar is now able to be a client to the web server of IIS 6 and 7.
  The broken implementations of RFC822 in Python and RFC2046 in IIS
  combined with boundary-line checking in Bazaar previously made this
  impossible. (NB, IIS 5 does not suffer from this problem).
  (Adrian Wilkins, #247585)

* ``bzr log --long`` with a ghost in your mainline now handles that
  ghost properly. (John Arbash Meinel, #243536)

* ``check`` handles the split-up .bzr layout correctly, so no longer
  requires a branch to be present.
  (Daniel Watkins, #64783)

* Clearer message about how to set the PYTHONPATH if bzrlib can't be
  loaded.
  (Martin Pool, #205230)

* Errors about missing libraries are now shown without a traceback,
  and with a suggestion to install the library.  The full traceback is
  still in ``.bzr.log`` and can be shown with ``-Derror``.
  (Martin Pool, #240161)

* Fetch from a stacked branch copies all required data.
  (Aaron Bentley, #248506)

* Handle urls such as ftp://user@host.com@www.host.com where the user
  name contains an @.
  (Neil Martinsen-Burrell, #228058)

* ``needs_read_lock`` and ``needs_write_lock`` now suppress an error during
  ``unlock`` if there was an error in the original function. This helps
  most when there is a failure with a smart server action, since often the
  connection closes and we cannot unlock.
  (Andrew Bennetts, John Arbash Meinel, #125784)

* Obsolete hidden command ``bzr fetch`` removed.
  (Martin Pool, #172870)

* Raise the correct exception when doing ``-rbefore:0`` or ``-c0``.
  (John Arbash Meinel, #239933)

* You can now compare file revisions in Windows diff programs from
  Cygwin Bazaar.
  (Matt McClure, #209281)

* revision_history now tolerates mainline ghosts for Branch format 6.
  (Aaron Bentley, #235055)

* Set locale from environment for third party libs.
  (Martin von Gagern, #128496)

Documentation
*************

* Added *Using stacked branches* to the User Guide.
  (Ian Clatworthy)

* Updated developer documentation.
  (Martin Pool)

Testing
*******

* ``-Dmemory`` will cause /proc/PID/status to be catted before bzr
  exits, allowing low-key analysis of peak memory use. (Robert Collins)

* ``TestCaseWithTransport.make_branch_and_tree`` tries harder to return
  a tree with a ``branch`` attribute of the right format.  This was
  preventing some ``RemoteBranch`` tests from actually running with
  ``RemoteBranch`` instances.  (Andrew Bennetts)

API Changes
***********

* Removed ``Repository.text_store``, ``control_store``, etc.  Instead,
  there are new attributes ``texts, inventories, revisions,
  signatures``, each of which is a ``VersionedFiles``.  See the
  Repository docstring for more details.
  (Robert Collins)

* ``Branch.pull`` now accepts an ``_override_hook_target`` optional
  parameter.  If you have a subclass of ``Branch`` that overrides
  ``pull`` then you should add this parameter.  (Andrew Bennetts)

* ``bzrlib.check.check()`` has been deprecated in favour of the more
  aptly-named ``bzrlib.check.check_branch()``.
  (Daniel Watkins)

* ``Tree.print_file`` and ``Repository.print_file`` are deprecated.
  These methods are bad APIs because they write directly to sys.stdout.
  bzrlib does not use them internally, and there are no direct tests
  for them. (Alexander Belchenko)

Internals
*********

* ``cat`` command no longer uses ``Tree.print_file()`` internally.
  (Alexander Belchenko)

* New class method ``BzrDir.open_containing_tree_branch_or_repository``
  which eases the discovery of the tree, the branch and the repository
  containing a given location.
  (Daniel Watkins)

* New ``versionedfile.KeyMapper`` interface to abstract out the access to
  underlying .knit/.kndx etc files in repositories with partitioned
  storage. (Robert Collins)

* Obsolete developer-use command ``weave-join`` has been removed.
  (Robert Collins)

* ``RemoteToOtherFetcher`` and ``get_data_stream_for_search`` removed,
  to support new ``VersionedFiles`` layering.
  (Robert Collins)


bzr 1.6beta2 2008-06-10
#######################

This release contains further progress towards our 1.6 goals of shallow
repositories, and contains a fix for some user-affecting bugs in the
repository layer.  Building working trees during checkout and branch is
now faster.

Bug Fixes
*********

* Avoid KnitCorrupt error extracting inventories from some repositories.
  (The data is not corrupt; an internal check is detecting a problem
  reading from the repository.)
  (Martin Pool, Andrew Bennetts, Robert Collins, #234748)

* ``bzr status`` was breaking if you merged the same revision twice.
  (John Arbash Meinel, #235407)

* Fix infinite loop consuming 100% CPU when a connection is lost while
  reading a response body via the smart protocol v1 or v2.
  (Andrew Bennetts)

* Inserting a bundle which changes the contents of a file with no trailing
  end of line, causing a knit snapshot in a 'knits' repository will no longer
  cause KnitCorrupt. (Robert Collins)

* ``RemoteBranch.pull`` needs to return the ``self._real_branch``'s
  pull result. It was instead just returning None, which breaks ``bzr
  pull``. (John Arbash Meinel, #238149)

* Sanitize branch nick before using it as an attachment filename in
  ``bzr send``. (Lukáš Lalinský, #210218)

* Squash ``inv_entry.symlink_target`` to a plain string when
  generating DirState details. This prevents from getting a
  ``UnicodeError`` when you have symlinks and non-ascii filenames.
  (John Arbash Meinel, #135320)

Improvements
************

* Added the 'alias' command to set/unset and display aliases. (Tim Penhey)

* ``added``, ``modified``, and ``unknowns`` behaviour made consistent (all three
  now quote paths where required). Added ``--null`` option to ``added`` and
  ``modified`` (for null-separated unknowns, use ``ls --unknown --null``)
  (Adrian Wilkins)

* Faster branching (1.09x) and lightweight checkouts (1.06x) on large trees.
  (Ian Clatworthy, Aaron Bentley)

Documentation
*************

* Added *Bazaar Zen* section to the User Guide. (Ian Clatworthy)

Testing
*******

* Fix the test HTTPServer to be isolated from chdir calls made while it is
  running, allowing it to be used in blackbox tests. (Robert Collins)

API Changes
***********

* ``WorkingTree.set_parent_(ids/trees)`` will now filter out revisions
  which are in the ancestry of other revisions. So if you merge the same
  tree twice, or merge an ancestor of an existing merge, it will only
  record the newest. (If you merge a descendent, it will replace its
  ancestor). (John Arbash Meinel, #235407)

* ``RepositoryPolicy.__init__`` now requires stack_on and stack_on_pwd,
  through the derived classes do not.  (Aaron Bentley)

Internals
*********

* ``bzrlib.bzrdir.BzrDir.sprout`` now accepts ``stacked`` to control
  creating stacked branches. (Robert Collins)

* Knit record serialisation is now stricter on what it will accept, to
  guard against potential internal bugs, or broken input. (Robert Collins)

bzr 1.6beta1 2008-06-02
#######################


Commands that work on the revision history such as push, pull, missing,
uncommit and log are now substantially faster.  This release adds a
translation of some of the user documentation into Spanish.  (Contributions of
other translations would be very welcome.)  Bazaar 1.6beta1 adds a new network
protocol which is used by default and which allows for more efficient transfers
and future extensions.


Notes When Upgrading
********************

* There is a new version of the network protocol used for bzr://, bzr+ssh://
  and bzr+http:// connections.  This will allow more efficient requests and
  responses, and more graceful fallback when a server is too old to
  recognise a request from a more recent client.  Bazaar 1.6 will
  interoperate with 0.16 and later versions, but servers should be upgraded
  when possible.  Bazaar 1.6 no longer interoperates with 0.15 and earlier via
  these protocols.  Use alternatives like SFTP or upgrade those servers.
  (Andrew Bennetts, #83935)

Changes
*******

* Deprecation warnings will not be suppressed when running ``bzr selftest``
  so that developers can see if their code is using deprecated functions.
  (John Arbash Meinel)

Features
********

* Adding ``-Derror`` will now display a traceback when a plugin fails to
  load. (James Westby)

Improvements
************

* ``bzr branch/push/pull -r XXX`` now have a helper function for finding
  the revno of the new revision (``Graph.find_distance_to_null``). This
  should make something like ``bzr branch -r -100`` in a shared, no-trees
  repository much snappier. (John Arbash Meinel)

* ``bzr log --short -r X..Y`` no longer needs to access the full revision
  history. This makes it noticeably faster when logging the last few
  revisions. (John Arbash Meinel)

* ``bzr ls`` now accepts ``-V`` as an alias for ``--versioned``.
  (Jerad Cramp, #165086)

* ``bzr missing`` uses the new ``Graph.find_unique_ancestors`` and
  ``Graph.find_differences`` to determine missing revisions without having
  to search the whole ancestry. (John Arbash Meinel, #174625)

* ``bzr uncommit`` now uses partial history access, rather than always
  extracting the full revision history for a branch. This makes it
  resolve the appropriate revisions much faster (in testing it drops
  uncommit from 1.5s => 0.4s). It also means ``bzr log --short`` is one
  step closer to not using full revision history.
  (John Arbash Meinel, #172649)

Bugfixes
********

* ``bzr merge --lca`` should handle when two revisions have no common
  ancestor other than NULL_REVISION. (John Arbash Meinel, #235715)

* ``bzr status`` was breaking if you merged the same revision twice.
  (John Arbash Meinel, #235407)

* ``bzr push`` with both ``--overwrite`` and ``-r NNN`` options no longer
  fails.  (Andrew Bennetts, #234229)

* Correctly track the base URL of a smart medium when using bzr+http://
  URLs, which was causing spurious "No repository present" errors with
  branches in shared repositories accessed over bzr+http.
  (Andrew Bennetts, #230550)

* Define ``_remote_is_at_least_1_2`` on ``SmartClientMedium`` so that all
  implementations have the attribute.  Fixes 'PyCurlTransport' object has no
  attribute '_remote_is_at_least_1_2' attribute errors.
  (Andrew Bennetts, #220806)

* Failure to delete an obsolete pack file should just give a warning
  message, not a fatal error.  It may for example fail if the file is still
  in use by another process.
  (Martin Pool)

* Fix MemoryError during large fetches over HTTP by limiting the amount of
  data we try to read per ``recv`` call.  The problem was observed with
  Windows and a proxy, but might affect other environments as well.
  (Eric Holmberg, #215426)

* Handle old merge directives correctly in Merger.from_mergeable.  Stricter
  get_parent_map requirements exposed a latent bug here.  (Aaron Bentley)

* Issue a warning and ignore passwords declared in authentication.conf when
  used for an ssh scheme (sftp or bzr+ssh).
  (Vincent Ladeuil, #203186)

* Make both http implementations raise appropriate exceptions on 403
  Forbidden when POSTing smart requests.
  (Vincent Ladeuil, #230223)

* Properly *title* header names in http requests instead of capitalizing
  them.
  (Vincent Ladeuil, #229076)

* The "Unable to obtain lock" error message now also suggests using
  ``bzr break-lock`` to fix it.  (Martin Albisetti, #139202)

* Treat an encoding of '' as ascii; this can happen when bzr is run
  under vim on Mac OS X.
  (Neil Martinsen-Burrell)

* ``VersionedFile.make_mpdiffs()`` was raising an exception that wasn't in
  scope. (Daniel Fischer #235687)

Documentation
*************

* Added directory structure and started translation of docs in spanish.
  (Martin Albisetti, Lucio Albenga)

* Incorporate feedback from Jelmer Vernooij and Neil Martinsen-Burrell
  on the plugin and integration chapters of the User Guide.
  (Ian Clatworthy)

* More Bazaar developer documentation about packaging and release process,
  and about use of Python reprs.
  (Martin Pool, Martin Albisetti)

* Updated Tortise strategy document. (Mark Hammond)

Testing
*******

* ``bzrlib.tests.adapt_tests`` was broken and unused - it has been fixed.
  (Robert Collins)

* Fix the test HTTPServer to be isolated from chdir calls made while it is
  running, allowing it to be used in blackbox tests. (Robert Collins)

* New helper function for splitting test suites
  ``split_suite_by_condition``. (Robert Collins)

Internals
*********

* ``Branch.missing_revisions`` has been deprecated. Similar functionality
  can be obtained using ``bzrlib.missing.find_unmerged``. The api was
  fairly broken, and the function was unused, so we are getting rid of it.
  (John Arbash Meinel)

API Changes
***********

* ``Branch.abspath`` is deprecated; use the Tree or Transport
  instead.  (Martin Pool)

* ``Branch.update_revisions`` now takes an optional ``Graph``
  object. This can be used by ``update_revisions`` when it is
  checking ancestry, and allows callers to prefer request to go to a
  local branch.  (John Arbash Meinel)

* Branch, Repository, Tree and BzrDir should expose a Transport as an
  attribute if they have one, rather than having it indirectly accessible
  as ``.control_files._transport``.  This doesn't add a requirement
  to support a Transport in cases where it was not needed before;
  it just simplifies the way it is reached.  (Martin Pool)

* ``bzr missing --mine-only`` will return status code 0 if you have no
  new revisions, but the remote does. Similarly for ``--theirs-only``.
  The new code only checks one side, so it doesn't know if the other
  side has changes. This seems more accurate with the request anyway.
  It also changes the output to print '[This|Other] branch is up to
  date.' rather than displaying nothing.  (John Arbash Meinel)

* ``LockableFiles.put_utf8``, ``put_bytes`` and ``controlfilename``
  are now deprecated in favor of using Transport operations.
  (Martin Pool)

* Many methods on ``VersionedFile``, ``Repository`` and in
  ``bzrlib.revision``  deprecated before bzrlib 1.5 have been removed.
  (Robert Collins)

* ``RevisionSpec.wants_revision_history`` can be set to False for a given
  ``RevisionSpec``. This will disable the existing behavior of passing in
  the full revision history to ``self._match_on``. Useful for specs that
  don't actually need access to the full history. (John Arbash Meinel)

* The constructors of ``SmartClientMedium`` and its subclasses now require a
  ``base`` parameter.  ``SmartClientMedium`` implementations now also need
  to provide a ``remote_path_from_transport`` method.  (Andrew Bennetts)

* The default permissions for creating new files and directories
  should now be obtained from ``BzrDir._get_file_mode()`` and
  ``_get_dir_mode()``, rather than from LockableFiles.  The ``_set_file_mode``
  and ``_set_dir_mode`` variables on LockableFiles which were advertised
  as a way for plugins to control this are no longer consulted.
  (Martin Pool)

* ``VersionedFile.join`` is deprecated. This method required local
  instances of both versioned file objects and was thus hostile to being
  used for streaming from a smart server. The new get_record_stream and
  insert_record_stream are meant to efficiently replace this method.
  (Robert Collins)

* ``WorkingTree.set_parent_(ids/trees)`` will now filter out revisions
  which are in the ancestry of other revisions. So if you merge the same
  tree twice, or merge an ancestor of an existing merge, it will only
  record the newest. (If you merge a descendent, it will replace its
  ancestor). (John Arbash Meinel, #235407)

* ``WorkingTreeFormat2.stub_initialize_remote`` is now private.
  (Martin Pool)


bzr 1.5 2008-05-16
##################

This release of Bazaar includes several updates to the documentation, and fixes
to prepare for making rich root support the default format. Many bugs have been
squashed, including fixes to log, bzr+ssh inter-operation with older servers.

Changes
*******

* Suppress deprecation warnings when bzrlib is a 'final' release. This way
  users of packaged software won't be bothered with DeprecationWarnings,
  but developers and testers will still see them. (John Arbash Meinel)

Documentation
*************

* Incorporate feedback from Jelmer Vernooij and Neil Martinsen-Burrell
  on the plugin and integration chapters of the User Guide.
  (Ian Clatworthy)


bzr 1.5rc1 2008-05-09
#####################

Changes
*******

* Broader support of GNU Emacs mail clients. Set
  ``mail_client=emacsclient`` in your bazaar.conf and ``send`` will pop the
  bundle in a mail buffer according to the value of ``mail-user-agent``
  variable. (Xavier Maillard)

Improvements
************

* Diff now handles revision specs like "branch:" and "submit:" more
  efficiently.  (Aaron Bentley, #202928)

* More friendly error given when attempt to start the smart server
  on an address already in use. (Andrea Corbellini, #200575)

* Pull completes much faster when there is nothing to pull.
  (Aaron Bentley)

Bugfixes
********

* Authentication.conf can define sections without password.
  (Vincent Ladeuil, #199440)

* Avoid muttering every time a child update does not cause a progress bar
  update. (John Arbash Meinel, #213771)

* ``Branch.reconcile()`` is now implemented. This allows ``bzr reconcile``
  to fix when a Branch has a non-canonical mainline history. ``bzr check``
  also detects this condition. (John Arbash Meinel, #177855)

* ``bzr log -r ..X bzr://`` was failing, because it was getting a request
  for ``revision_id=None`` which was not a string.
  (John Arbash Meinel, #211661)

* ``bzr commit`` now works with Microsoft's FTP service.
  (Andreas Deininger)

* Catch definitions outside sections in authentication.conf.
  (Vincent Ladeuil, #217650)

* Conversion from non-rich-root to rich-root(-pack) updates inventory
  sha1s, even when bundles are used.  (Aaron Bentley, #181391)

* Conversion from non-rich-root to rich-root(-pack) works correctly even
  though search keys are not topologically sorted.  (Aaron Bentley)

* Conversion from non-rich-root to rich-root(-pack) works even when a
  parent revision has a different root id.  (Aaron Bentley, #177874)

* Disable strace testing until strace is fixed (see bug #103133) and emit a
  warning when selftest ends to remind us of leaking tests.
  (Vincent Ladeuil, #226769)

* Fetching all revisions from a repository does not cause pack collisions.
  (Robert Collins, Aaron Bentley, #212908)

* Fix error about "attempt to add line-delta in non-delta knit".
  (Andrew Bennetts, #217701)

* Pushing a branch in "dirstate" format (Branch5) over bzr+ssh would break
  if the remote server was < version 1.2. This was due to a bug in the
  RemoteRepository.get_parent_map() fallback code.
  (John Arbash Meinel, #214894)

* Remove leftover code in ``bzr_branch`` that inappropriately creates
  a ``branch-name`` file in the branch control directory.
  (Martin Pool)

* Set SO_REUSEADDR on server sockets of ``bzr serve`` to avoid problems
  rebinding the socket when starting the server a second time.
  (John Arbash Meinel, Martin Pool, #164288)

* Severe performance degradation in fetching from knit repositories to
  knits and packs due to parsing the entire revisions.kndx on every graph
  walk iteration fixed by using the Repository.get_graph API.  There was
  another regression in knit => knit fetching which re-read the index for
  every revision each side had in common.
  (Robert Collins, John Arbash Meinel)

* When logging the changes to a particular file, there was a bug if there
  were ghosts in the revision ancestry. (John Arbash Meinel, #209948)

* xs4all's ftp server returns a temporary error when trying to list an
  empty directory, rather than returning an empty list. Adding a
  workaround so that we don't get spurious failures.
  (John Arbash Meinel, #215522)

Documentation
*************

* Expanded the User Guide to include new chapters on popular plugins and
  integrating Bazaar into your environment. The *Best practices* chapter
  was renamed to *Miscellaneous topics* as suggested by community
  feedback as well. (Ian Clatworthy)

* Document outlining strategies for TortoiseBzr. (Mark Hammond)

* Improved the documentation on hooks. (Ian Clatworthy)

* Update authentication docs regarding ssh agents.
  (Vincent Ladeuil, #183705)

Testing
*******

* Add ``thread_name_suffix`` parameter to SmartTCPServer_for_testing, to
  make it easy to identify which test spawned a thread with an unhandled
  exception. (Andrew Bennetts)

* New ``--debugflag``/``-E`` option to ``bzr selftest`` for setting
  options for debugging tests, these are complementary to the the -D
  options.  The ``-Dselftest_debug`` global option has been replaced by the
  ``-E=allow_debug`` option for selftest. (Andrew Bennetts)

* Parameterised test ids are preserved correctly to aid diagnosis of test
  failures. (Robert Collins, Andrew Bennetts)

* selftest now accepts --starting-with <id> to load only the tests whose id
  starts with the one specified. This greatly speeds up running the test
  suite on a limited set of tests and can be used to run the tests for a
  single module, a single class or even a single test.  (Vincent Ladeuil)

* The test suite modules have been modified to define load_tests() instead
  of test_suite(). That speeds up selective loading (via --load-list)
  significantly and provides many examples on how to migrate (grep for
  load_tests).  (Vincent Ladeuil)

Internals
*********

* ``Hooks.install_hook`` is now deprecated in favour of
  ``Hooks.install_named_hook`` which adds a required ``name`` parameter, to
  avoid having to call ``Hooks.name_hook``. (Daniel Watkins)

* Implement xml8 serializer.  (Aaron Bentley)

* New form ``@deprecated_method(deprecated_in(1, 5, 0))`` for making
  deprecation wrappers.  (Martin Pool)

* ``Repository.revision_parents`` is now deprecated in favour of
  ``Repository.get_parent_map([revid])[revid]``. (Jelmer Vernooij)

* The Python ``assert`` statement is no longer used in Bazaar source, and
  a test checks this.  (Martin Pool)

API Changes
***********

* ``bzrlib.status.show_pending_merges`` requires the repository to be
  locked by the caller. Callers should have been doing it anyway, but it
  will now raise an exception if they do not. (John Arbash Meinel)

* Repository.get_data_stream, Repository.get_data_stream_for_search(),
  Repository.get_deltas_for_revsions(), Repository.revision_trees(),
  Repository.item_keys_introduced_by() no longer take read locks.
  (Aaron Bentley)

* ``LockableFiles.get_utf8`` and ``.get`` are deprecated, as a start
  towards removing LockableFiles and ``.control_files`` entirely.
  (Martin Pool)

* Methods deprecated prior to 1.1 have been removed.
  (Martin Pool)


bzr 1.4 2008-04-28
##################

This release of Bazaar includes handy improvements to the speed of log and
status, new options for several commands, improved documentation, and better
hooks, including initial code for server-side hooks.  A number of bugs have
been fixed, particularly in interoperability between different formats or
different releases of Bazaar over there network.  There's been substantial
internal work in both the repository and network code to enable new features
and faster performance.

Bug Fixes
*********

* Pushing a branch in "dirstate" format (Branch5) over bzr+ssh would break
  if the remote server was < version 1.2.  This was due to a bug in the
  RemoteRepository.get_parent_map() fallback code.
  (John Arbash Meinel, Andrew Bennetts, #214894)


bzr 1.4rc2 2008-04-21
#####################

Bug Fixes
*********

* ``bzr log -r ..X bzr://`` was failing, because it was getting a request
  for ``revision_id=None`` which was not a string.
  (John Arbash Meinel, #211661)

* Fixed a bug in handling ghost revisions when logging changes in a
  particular file.  (John Arbash Meinel, #209948)

* Fix error about "attempt to add line-delta in non-delta knit".
  (Andrew Bennetts, #205156)

* Fixed performance degradation in fetching from knit repositories to
  knits and packs due to parsing the entire revisions.kndx on every graph
  walk iteration fixed by using the Repository.get_graph API.  There was
  another regression in knit => knit fetching which re-read the index for
  every revision each side had in common.
  (Robert Collins, John Arbash Meinel)


bzr 1.4rc1 2008-04-11
#####################

Changes
*******

* bzr main script cannot be imported (Benjamin Peterson)

* On Linux bzr additionally looks for plugins in arch-independent site
  directory. (Toshio Kuratomi)

* The ``set_rh`` branch hook is now deprecated. Please migrate
  any plugins using this hook to use an alternative, e.g.
  ``post_change_branch_tip``. (Ian Clatworthy)

* When a plugin cannot be loaded as the file path is not a valid
  python module name bzr will now strip a ``bzr_`` prefix from the
  front of the suggested name, as many plugins (e.g. bzr-svn)
  want to be installed without this prefix. It is a common mistake
  to have a folder named "bzr-svn" for that plugin, especially
  as this is what bzr branch lp:bzr-svn will give you. (James Westby,
  Andrew Cowie)

* UniqueIntegerBugTracker now appends bug-ids instead of joining
  them to the base URL. Plugins that register bug trackers may
  need a trailing / added to the base URL if one is not already there.
  (James Wesby, Andrew Cowie)

Features
********

* Added start_commit hook for mutable trees. (Jelmer Vernooij, #186422)

* ``status`` now accepts ``--no-pending`` to show the status without
  listing pending merges, which speeds up the command a lot on large
  histories.  (James Westby, #202830)

* New ``post_change_branch_tip`` hook that is called after the
  branch tip is moved but while the branch is still write-locked.
  See the User Reference for signature details.
  (Ian Clatworthy, James Henstridge)

* Reconfigure can convert a branch to be standalone or to use a shared
  repository.  (Aaron Bentley)

Improvements
************

* The smart protocol now has support for setting branches' revision info
  directly.  This should make operations like push slightly faster, and is a
  step towards server-side hooks.  The new request method name is
  ``Branch.set_last_revision_info``.  (Andrew Bennetts)

* ``bzr commit --fixes`` now recognises "gnome" as a tag by default.
  (James Westby, Andrew Cowie)

* ``bzr switch`` will attempt to find branches to switch to relative to the
  current branch. E.g. ``bzr switch branchname`` will look for
  ``current_branch/../branchname``. (Robert Collins, Jelmer Vernooij,
  Wouter van Heyst)

* Diff is now more specific about execute-bit changes it describes
  (Chad Miller)

* Fetching data over HTTP is a bit faster when urllib is used.  This is done
  by forcing it to recv 64k at a time when reading lines in HTTP headers,
  rather than just 1 byte at a time.  (Andrew Bennetts)

* Log --short and --line are much faster when -r is not specified.
  (Aaron Bentley)

* Merge is faster.  We no longer check a file's existence unnecessarily
  when merging the execute bit.  (Aaron Bentley)

* ``bzr status`` on an explicit list of files no longer shows pending
  merges, making it much faster on large trees. (John Arbash Meinel)

* The launchpad directory service now warns the user if they have not set
  their launchpad login and are trying to resolve a URL using it, just
  in case they want to do a write operation with it.  (James Westby)

* The smart protocol client is slightly faster, because it now only queries
  the server for the protocol version once per connection.  Also, the HTTP
  transport will now automatically probe for and use a smart server if
  one is present.  You can use the new ``nosmart+`` transport decorator
  to get the old behaviour.  (Andrew Bennetts)

* The ``version`` command takes a ``--short`` option to print just the
  version number, for easier use in scripts.  (Martin Pool)

* Various operations with revision specs and commands that calculate
  revnos and revision ids are faster.  (John A. Meinel, Aaron Bentley)

Bugfixes
********

* Add ``root_client_path`` parameter to SmartWSGIApp and
  SmartServerRequest.  This makes it possible to publish filesystem
  locations that don't exactly match URL paths. SmartServerRequest
  subclasses should use the new ``translate_client_path`` and
  ``transport_from_client_path`` methods when dealing with paths received
  from a client to take this into account.  (Andrew Bennetts, #124089)

* ``bzr mv a b`` can be now used also to rename previously renamed
  directories, not only files. (Lukáš Lalinský, #107967)

* ``bzr uncommit --local`` can now remove revisions from the local
  branch to be symmetric with ``bzr commit --local``.
  (John Arbash Meinel, #93412)

* Don't ask for a password if there is no real terminal.
  (Alexander Belchenko, #69851)

* Fix a bug causing a ValueError crash in ``parse_line_delta_iter`` when
  fetching revisions from a knit to pack repository or vice versa using
  bzr:// (including over http or ssh).
  (#208418, Andrew Bennetts, Martin Pool, Robert Collins)

* Fixed ``_get_line`` in ``bzrlib.smart.medium``, which was buggy.  Also
  fixed ``_get_bytes`` in the same module to use the push back buffer.
  These bugs had no known impact in normal use, but were problematic for
  developers working on the code, and were likely to cause real bugs sooner
  or later.  (Andrew Bennetts)

* Implement handling of basename parameter for DefaultMail.  (James Westby)

* Incompatibility with Paramiko versions newer than 1.7.2 was fixed.
  (Andrew Bennetts, #213425)

* Launchpad locations (lp: URLs) can be pulled.  (Aaron Bentley, #181945)

* Merges that add files to deleted root directories complete.  They
  do create conflicts.  (Aaron Bentley, #210092)

* vsftp's return ``550 RNFR command failed.`` supported.
  (Marcus Trautwig, #129786)

Documentation
*************

* Improved documentation on send/merge relationship. (Peter Schuller)

* Minor fixes to the User Guide. (Matthew Fuller)

* Reduced the evangelism in the User Guide. (Ian Clatworthy)

* Added Integrating with Bazaar document for developers (Martin Albisetti)

API Breaks
**********

* Attempting to pull data from a ghost aware repository (e.g. knits) into a
  non-ghost aware repository such as weaves will now fail if there are
  ghosts.  (Robert Collins)

* ``KnitVersionedFile`` no longer accepts an ``access_mode`` parameter, and
  now requires the ``index`` and ``access_method`` parameters to be
  supplied. A compatible shim has been kept in the new function
  ``knit.make_file_knit``. (Robert Collins)

* Log formatters must now provide log_revision instead of show and
  show_merge_revno methods. The latter had been deprecated since the 0.17
  release. (James Westby)

* ``LoopbackSFTP`` is now called ``SocketAsChannelAdapter``.
  (Andrew Bennetts)

* ``osutils.backup_file`` is removed. (Alexander Belchenko)

* ``Repository.get_revision_graph`` is deprecated, with no replacement
  method. The method was size(history) and not desirable. (Robert Collins)

* ``revision.revision_graph`` is deprecated, with no replacement function.
  The function was size(history) and not desirable. (Robert Collins)

* ``Transport.get_shared_medium`` is deprecated.  Use
  ``Transport.get_smart_medium`` instead.  (Andrew Bennetts)

* ``VersionedFile`` factories now accept a get_scope parameter rather
  than using a call to ``transaction_finished``, allowing the removal of
  the fixed list of versioned files per repository. (Robert Collins)

* ``VersionedFile.annotate_iter`` is deprecated. While in principle this
  allowed lower memory use, all users of annotations wanted full file
  annotations, and there is no storage format suitable for incremental
  line-by-line annotation. (Robert Collins)

* ``VersionedFile.clone_text`` is deprecated. This performance optimisation
  is no longer used - reading the content of a file that is undergoing a
  file level merge to identical state on two branches is rare enough, and
  not expensive enough to special case. (Robert Collins)

* ``VersionedFile.clear_cache`` and ``enable_cache`` are deprecated.
  These methods added significant complexity to the ``VersionedFile``
  implementation, but were only used for optimising fetches from knits -
  which can be done from outside the knit layer, or via a caching
  decorator. As knits are not the default format, the complexity is no
  longer worth paying. (Robert Collins)

* ``VersionedFile.create_empty`` is removed. This method presupposed a
  sensible mapping to a transport for individual files, but pack backed
  versioned files have no such mapping. (Robert Collins)

* ``VersionedFile.get_graph`` is deprecated, with no replacement method.
  The method was size(history) and not desirable. (Robert Collins)

* ``VersionedFile.get_graph_with_ghosts`` is deprecated, with no
  replacement method.  The method was size(history) and not desirable.
  (Robert Collins)

* ``VersionedFile.get_parents`` is deprecated, please use
  ``VersionedFile.get_parent_map``. (Robert Collins)

* ``VersionedFile.get_sha1`` is deprecated, please use
  ``VersionedFile.get_sha1s``. (Robert Collins)

* ``VersionedFile.has_ghost`` is now deprecated, as it is both expensive
  and unused outside of a single test. (Robert Collins)

* ``VersionedFile.iter_parents`` is now deprecated in favour of
  ``get_parent_map`` which can be used to instantiate a Graph on a
  VersionedFile. (Robert Collins)

* ``VersionedFileStore`` no longer uses the transaction parameter given
  to most methods; amongst other things this means that the
  get_weave_or_empty method no longer guarantees errors on a missing weave
  in a readonly transaction, and no longer caches versioned file instances
  which reduces memory pressure (but requires more careful management by
  callers to preserve performance). (Robert Collins)

Testing
*******

* New -Dselftest_debug flag disables clearing of the debug flags during
  tests.  This is useful if you want to use e.g. -Dhpss to help debug a
  failing test.  Be aware that using this feature is likely to cause
  spurious test failures if used with the full suite. (Andrew Bennetts)

* selftest --load-list now uses a new more agressive test loader that will
  avoid loading unneeded modules and building their tests. Plugins can use
  this new loader by defining a load_tests function instead of a test_suite
  function. (a forthcoming patch will provide many examples on how to
  implement this).
  (Vincent Ladeuil)

* selftest --load-list now does some sanity checks regarding duplicate test
  IDs and tests present in the list but not found in the actual test suite.
  (Vincent Ladeuil)

* Slightly more concise format for the selftest progress bar, so there's
  more space to show the test name.  (Martin Pool) ::

    [2500/10884, 1fail, 3miss in 1m29s] test_revisionnamespaces.TestRev

* The test suite takes much less memory to run, and is a bit faster.  This
  is done by clearing most attributes of TestCases after running them, if
  they succeeded.  (Andrew Bennetts)

Internals
*********

* Added ``_build_client_protocol`` to ``_SmartClient``.  (Andrew Bennetts)

* Added basic infrastructure for automatic plugin suggestion.
  (Martin Albisetti)

* If a ``LockableFiles`` object is not explicitly unlocked (for example
  because of a missing ``try/finally`` block, it will give a warning but
  not automatically unlock itself.  (Previously they did.)  This
  sometimes caused knock-on errors if for example the network connection
  had already failed, and should not be relied upon by code.
  (Martin Pool, #109520)

* ``make dist`` target to build a release tarball, and also
  ``check-dist-tarball`` and ``dist-upload-escudero``.  (Martin Pool)

* The ``read_response_tuple`` method of ``SmartClientRequestProtocol*``
  classes will now raise ``UnknownSmartMethod`` when appropriate, so that
  callers don't need to try distinguish unknown request errors from other
  errors.  (Andrew Bennetts)

* ``set_make_working_trees`` is now implemented provided on all repository
  implementations (Aaron Bentley)

* ``VersionedFile`` now has a new method ``get_parent_map`` which, like
  ``Graph.get_parent_map`` returns a dict of key:parents. (Robert Collins)


bzr 1.3.1 2008-04-09
####################

No changes from 1.3.1rc1.


bzr 1.3.1rc1 2008-04-04
#######################

Bug Fixes
*********

* Fix a bug causing a ValueError crash in ``parse_line_delta_iter`` when
  fetching revisions from a knit to pack repository or vice versa using
  bzr:// (including over http or ssh).
  (#208418, Andrew Bennetts, Martin Pool, Robert Collins)


bzr 1.3 2008-03-20
##################

Bazaar has become part of the GNU project <http://www.gnu.org>

Many operations that act on history, including ``log`` and ``annotate`` are now
substantially faster.  Several bugs have been fixed and several new options and
features have been added.

Testing
*******

* Avoid spurious failure of ``TestVersion.test_version`` matching
  directory names.
  (#202778, Martin Pool)


bzr 1.3rc1 2008-03-16
#####################

Notes When Upgrading
********************

* The backup directory created by ``upgrade`` is now called
  ``backup.bzr``, not ``.bzr.backup``. (Martin Albisetti)

Changes
*******

* A new repository format 'development' has been added. This format will
  represent the latest 'in-progress' format that the bzr developers are
  interested in getting early-adopter testing and feedback on.
  ``doc/developers/development-repo.txt`` has detailed information.
  (Robert Collins)

* BZR_LOG environment variable controls location of .bzr.log trace file.
  User can suppress writing messages to .bzr.log by using '/dev/null'
  filename (on Linux) or 'NUL' (on Windows). If BZR_LOG variable
  is not defined but BZR_HOME is defined then default location
  for .bzr.log trace file is ``$BZR_HOME/.bzr.log``.
  (Alexander Belchenko, #106117)

* ``launchpad`` builtin plugin now shipped as separate part in standalone
  bzr.exe, installed to ``C:\Program Files\Bazaar\plugins`` directory,
  and standalone installer allows user to skip installation of this plugin.
  (Alexander Belchenko)

* Restore auto-detection of plink.exe on Windows. (Dmitry Vasiliev)

* Version number is now shown as "1.2" or "1.2pr2", without zeroed or
  missing final fields.  (Martin Pool)

Features
********

* ``branch`` and ``checkout`` can hard-link working tree files, which is
  faster and saves space.  (Aaron Bentley)

* ``bzr send`` will now also look at the ``child_submit_to`` setting in
  the submit branch to determine the email address to send to.
  (Jelmer Vernooij)

Improvements
************

* BzrBranch._lefthand_history is faster on pack repos.  (Aaron Bentley)

* Branch6.generate_revision_history is faster.  (Aaron Bentley)

* Directory services can now be registered, allowing special URLs to be
  dereferenced into real URLs.  This is a generalization and cleanup of
  the lp: transport lookup.  (Aaron Bentley)

* Merge directives that are automatically attached to emails have nicer
  filenames, based on branch-nick + revno. (Aaron Bentley)

* ``push`` has a ``--revision`` option, to specify what revision to push up
  to.  (Daniel Watkins)

* Significantly reducing execution time and network traffic for trivial
  case of running ``bzr missing`` command for two identical branches.
  (Alexander Belchenko)

* Speed up operations that look at the revision graph (such as 'bzr log').
  ``KnitPackRepositor.get_revision_graph`` uses ``Graph.iter_ancestry`` to
  extract the revision history. This allows filtering ghosts while
  stepping instead of needing to peek ahead. (John Arbash Meinel)

* The ``hooks`` command lists installed hooks, to assist in debugging.
  (Daniel Watkins)

* Updates to how ``annotate`` work. Should see a measurable improvement in
  performance and memory consumption for file with a lot of merges.
  Also, correctly handle when a line is introduced by both parents (it
  should be attributed to the first merge which notices this, and not
  to all subsequent merges.) (John Arbash Meinel)

Bugfixes
********

* Autopacking no longer holds the full set of inventory lines in
  memory while copying. For large repositories, this can amount to
  hundreds of MB of ram consumption.
  (Ian Clatworthy, John Arbash Meinel)

* Cherrypicking when using ``--format=merge3`` now explictly excludes
  BASE lines. (John Arbash Meinel, #151731)

* Disable plink's interactive prompt for password.
  (#107593, Dmitry Vasiliev)

* Encode command line arguments from unicode to user_encoding before
  invoking external mail client in `bzr send` command.
  (#139318, Alexander Belchenko)

* Fixed problem connecting to ``bzr+https://`` servers.
  (#198793, John Ferlito)

* Improved error reporting in the Launchpad plugin. (Daniel Watkins,
  #196618)

* Include quick-start-summary.svg file to python-based installer(s)
  for Windows. (#192924, Alexander Belchenko)

* lca merge now respects specified files. (Aaron Bentley)

* Make version-info --custom imply --all. (#195560, James Westby)

* ``merge --preview`` now works for merges that add or modify
  symlinks (James Henstridge)

* Redirecting the output from ``bzr merge`` (when the remembered
  location is used) now works. (John Arbash Meinel)

* setup.py script explicitly checks for Python version.
  (Jari Aalto, Alexander Belchenko, #200569)

* UnknownFormatErrors no longer refer to branches regardless of kind of
  unknown format. (Daniel Watkins, #173980)

* Upgrade bundled ConfigObj to version 4.5.2, which properly quotes #
  signs, among other small improvements. (Matt Nordhoff, #86838)

* Use correct indices when emitting LCA conflicts.  This fixes IndexError
  errors.  (Aaron Bentley, #196780)

Documentation
*************

* Explained how to use ``version-info --custom`` in the User Guide.
  (Neil Martinsen-Burrell)

API Breaks
**********

* Support for loading plugins from zip files and
  ``bzrlib.plugin.load_from_zip()`` function are deprecated.
  (Alexander Belchenko)

Testing
*******

* Added missing blackbox tests for ``modified`` (Adrian Wilkins)

* The branch interface tests were invalid for branches using rich-root
  repositories because the empty string is not a valid file-id.
  (Robert Collins)

Internals
*********

* ``Graph.iter_ancestry`` returns the ancestry of revision ids. Similar to
  ``Repository.get_revision_graph()`` except it includes ghosts and you can
  stop part-way through. (John Arbash Meinel)

* New module ``tools/package_mf.py`` provide custom module finder for
  python packages (improves standard python library's modulefinder.py)
  used by ``setup.py`` script while building standalone bzr.exe.
  (Alexander Belchenko)

* New remote method ``RemoteBzrDir.find_repositoryV2`` adding support for
  detecting external lookup support on remote repositories. This method is
  now attempted first when lookup up repositories, leading to an extra
  round trip on older bzr smart servers. (Robert Collins)

* Repository formats have a new supported-feature attribute
  ``supports_external_lookups`` used to indicate repositories which support
  falling back to other repositories when they have partial data.
  (Robert Collins)

* ``Repository.get_revision_graph_with_ghosts`` and
  ``bzrlib.revision.(common_ancestor,MultipleRevisionSources,common_graph)``
  have been deprecated.  (John Arbash Meinel)

* ``Tree.iter_changes`` is now a public API, replacing the work-in-progress
  ``Tree._iter_changes``. The api is now considered stable and ready for
  external users.  (Aaron Bentley)

* The bzrdir format registry now accepts an ``alias`` keyword to
  register_metadir, used to indicate that a format name is an alias for
  some other format and thus should not be reported when describing the
  format. (Robert Collins)


bzr 1.2 2008-02-15
##################

Bug Fixes
*********

* Fix failing test in Launchpad plugin. (Martin Pool)


bzr 1.2rc1 2008-02-13
#####################

Notes When Upgrading
********************

* Fetching via the smart protocol may need to reconnect once during a fetch
  if the remote server is running Bazaar 1.1 or earlier, because the client
  attempts to use more efficient requests that confuse older servers.  You
  may be required to re-enter a password or passphrase when this happens.
  This won't happen if the server is upgraded to Bazaar 1.2.
  (Andrew Bennetts)

Changes
*******

* Fetching via bzr+ssh will no longer fill ghosts by default (this is
  consistent with pack-0.92 fetching over SFTP). (Robert Collins)

* Formatting of ``bzr plugins`` output is changed to be more human-
  friendly. Full path of plugins locations will be shown only with
  ``--verbose`` command-line option. (Alexander Belchenko)

* ``merge`` now prefers to use the submit branch, but will fall back to
  parent branch.  For many users, this has no effect.  But some users who
  pull and merge on the same branch will notice a change.  This change
  makes it easier to work on a branch on two different machines, pulling
  between the machines, while merging from the upstream.
  ``merge --remember`` can now be used to set the submit_branch.
  (Aaron Bentley)

Features
********

* ``merge --preview`` produces a diff of the changes merge would make,
  but does not actually perform the merge.  (Aaron Bentley)

* New smart method ``Repository.get_parent_map`` for getting revision
  parent data. This returns additional parent information topologically
  adjacent to the requested data to reduce round trip latency impacts.
  (Robert Collins)

* New smart method, ``Repository.stream_revisions_chunked``, for fetching
  revision data that streams revision data via a chunked encoding.  This
  avoids buffering large amounts of revision data on the server and on the
  client, and sends less data to the server to request the revisions.
  (Andrew Bennetts, Robert Collins, #178353)

* The launchpad plugin now handles lp urls of the form
  ``lp://staging/``, ``lp://demo/``, ``lp://dev/`` to use the appropriate
  launchpad instance to do the resolution of the branch identities.
  This is primarily of use to Launchpad developers, but can also
  be used by other users who want to try out Launchpad as
  a branch location without messing up their public Launchpad
  account.  Branches that are pushed to the staging environment
  have an expected lifetime of one day. (Tim Penhey)

Improvements
************

* Creating a new branch no longer tries to read the entire revision-history
  unnecessarily over smart server operations. (Robert Collins)

* Fetching between different repository formats with compatible models now
  takes advantage of the smart method to stream revisions.  (Andrew Bennetts)

* The ``--coverage`` option is now global, rather specific to ``bzr
  selftest``.  (Andrew Bennetts)

* The ``register-branch`` command will now use the public url of the branch
  containing the current directory, if one has been set and no explicit
  branch is provided.  (Robert Collins)

* Tweak the ``reannotate`` code path to optimize the 2-parent case.
  Speeds up ``bzr annotate`` with a pack repository by approx 3:2.
  (John Arbash Meinel)

Bugfixes
********

* Calculate remote path relative to the shared medium in _SmartClient.  This
  is related to the problem in bug #124089.  (Andrew Bennetts)

* Cleanly handle connection errors in smart protocol version two, the same
  way as they are handled by version one.  (Andrew Bennetts)

* Clearer error when ``version-info --custom`` is used without
  ``--template`` (Lukáš Lalinský)

* Don't raise UnavailableFeature during test setup when medusa is not
  available or tearDown is never called leading to nasty side effects.
  (#137823, Vincent Ladeuil)

* If a plugin's test suite cannot be loaded, for example because of a syntax
  error in the tests, then ``selftest`` fails, rather than just printing
  a warning.  (Martin Pool, #189771)

* List possible values for BZR_SSH environment variable in env-variables
  help topic. (Alexander Belchenko, #181842)

* New methods ``push_log_file`` and ``pop_log_file`` to intercept messages:
  popping the log redirection now precisely restores the previous state,
  which makes it easier to use bzr log output from other programs.
  TestCaseInTempDir no longer depends on a log redirection being established
  by the test framework, which lets bzr tests cleanly run from a normal
  unittest runner.
  (#124153, #124849, Martin Pool, Jonathan Lange)

* ``pull --quiet`` is now more quiet, in particular a message is no longer
  printed when the remembered pull location is used. (James Westby,
  #185907)

* ``reconfigure`` can safely be interrupted while fetching.
  (Aaron Bentley, #179316)

* ``reconfigure`` preserves tags when converting to and from lightweight
  checkouts.  (Aaron Bentley, #182040)

* Stop polluting /tmp when running selftest.
  (Vincent Ladeuil, #123623)

* Switch from NFKC => NFC for normalization checks. NFC allows a few
  more characters which should be considered valid.
  (John Arbash Meinel, #185458)

* The launchpad plugin now uses the ``edge`` xmlrpc server to avoid
  interacting badly with a bug on the launchpad side. (Robert Collins)

* Unknown hostnames when connecting to a ``bzr://`` URL no longer cause
  tracebacks.  (Andrew Bennetts, #182849)

API Breaks
**********

* Classes implementing Merge types like Merge3Merger must now accept (and
  honour) a do_merge flag in their constructor.  (Aaron Bentley)

* ``Repository.add_inventory`` and ``add_revision`` now require the caller
  to previously take a write lock (and start a write group.)
  (Martin Pool)

Testing
*******

* selftest now accepts --load-list <file> to load a test id list. This
  speeds up running the test suite on a limited set of tests.
  (Vincent Ladeuil)

Internals
*********

* Add a new method ``get_result`` to graph search objects. The resulting
  ``SearchResult`` can be used to recreate the search later, which will
  be useful in reducing network traffic. (Robert Collins)

* Use convenience function to check whether two repository handles
  are referring to the same repository in ``Repository.get_graph``.
  (Jelmer Vernooij, #187162)

* Fetching now passes the find_ghosts flag through to the
  ``InterRepository.missing_revision_ids`` call consistently for all
  repository types. This will enable faster missing revision discovery with
  bzr+ssh. (Robert Collins)

* Fix error handling in Repository.insert_data_stream. (Lukas Lalinsky)

* ``InterRepository.missing_revision_ids`` is now deprecated in favour of
  ``InterRepository.search_missing_revision_ids`` which returns a
  ``bzrlib.graph.SearchResult`` suitable for making requests from the smart
  server. (Robert Collins)

* New error ``NoPublicBranch`` for commands that need a public branch to
  operate. (Robert Collins)

* New method ``iter_inventories`` on Repository for access to many
  inventories. This is primarily used by the ``revision_trees`` method, as
  direct access to inventories is discouraged. (Robert Collins)

* New method ``next_with_ghosts`` on the Graph breadth-first-search objects
  which will split out ghosts and present parents into two separate sets,
  useful for code which needs to be aware of ghosts (e.g. fetching data
  cares about ghosts during revision selection). (Robert Collins)

* Record a timestamp against each mutter to the trace file, relative to the
  first import of bzrlib.  (Andrew Bennetts)

* ``Repository.get_data_stream`` is now deprecated in favour of
  ``Repository.get_data_stream_for_search`` which allows less network
  traffic when requesting data streams over a smart server. (Robert Collins)

* ``RemoteBzrDir._get_tree_branch`` no longer triggers ``_ensure_real``,
  removing one round trip on many network operations. (Robert Collins)

* RemoteTransport's ``recommended_page_size`` method now returns 64k, like
  SFTPTransport and HttpTransportBase.  (Andrew Bennetts)

* Repository has a new method ``has_revisions`` which signals the presence
  of many revisions by returning a set of the revisions listed which are
  present. This can be done by index queries without reading data for parent
  revision names etc. (Robert Collins)


bzr 1.1 2008-01-15
##################

(no changes from 1.1rc1)

bzr 1.1rc1 2008-01-05
#####################

Changes
*******

* Dotted revision numbers have been revised. Instead of growing longer with
  nested branches the branch number just increases. (eg instead of 1.1.1.1.1
  we now report 1.2.1.) This helps scale long lived branches which have many
  feature branches merged between them. (John Arbash Meinel)

* The syntax ``bzr diff branch1 branch2`` is no longer supported.
  Use ``bzr diff branch1 --new branch2`` instead. This change has
  been made to remove the ambiguity where ``branch2`` is in fact a
  specific file to diff within ``branch1``.

Features
********

* New option to use custom template-based formats in  ``bzr version-info``.
  (Lukáš Lalinský)

* diff '--using' allows an external diff tool to be used for files.
  (Aaron Bentley)

* New "lca" merge-type for fast everyday merging that also supports
  criss-cross merges.  (Aaron Bentley)

Improvements
************

* ``annotate`` now doesn't require a working tree. (Lukáš Lalinský,
  #90049)

* ``branch`` and ``checkout`` can now use files from a working tree to
  to speed up the process.  For checkout, this requires the new
  --files-from flag.  (Aaron Bentley)

* ``bzr diff`` now sorts files in alphabetical order.  (Aaron Bentley)

* ``bzr diff`` now works on branches without working trees. Tree-less
  branches can also be compared to each other and to working trees using
  the new diff options ``--old`` and ``--new``. Diffing between branches,
  with or without trees, now supports specific file filtering as well.
  (Ian Clatworthy, #6700)

* ``bzr pack`` now orders revision texts in topological order, with newest
  at the start of the file, promoting linear reads for ``bzr log`` and the
  like. This partially fixes #154129. (Robert Collins)

* Merge directives now fetch prerequisites from the target branch if
  needed.  (Aaron Bentley)

* pycurl now handles digest authentication.
  (Vincent Ladeuil)

* ``reconfigure`` can now convert from repositories.  (Aaron Bentley)

* ``-l`` is now a short form for ``--limit`` in ``log``.  (Matt Nordhoff)

* ``merge`` now warns when merge directives cause cherrypicks.
  (Aaron Bentley)

* ``split`` now supported, to enable splitting large trees into smaller
  pieces.  (Aaron Bentley)

Bugfixes
********

* Avoid AttributeError when unlocking a pack repository when an error occurs.
  (Martin Pool, #180208)

* Better handle short reads when processing multiple range requests.
  (Vincent Ladeuil, #179368)

* build_tree acceleration uses the correct path when a file has been moved.
  (Aaron Bentley)

* ``commit`` now succeeds when a checkout and its master branch share a
  repository.  (Aaron Bentley, #177592)

* Fixed error reporting of unsupported timezone format in
  ``log --timezone``. (Lukáš Lalinský, #178722)

* Fixed Unicode encoding error in ``ignored`` when the output is
  redirected to a pipe. (Lukáš Lalinský)

* Fix traceback when sending large response bodies over the smart protocol
  on Windows. (Andrew Bennetts, #115781)

* Fix ``urlutils.relative_url`` for the case of two ``file:///`` URLs
  pointed to different logical drives on Windows.
  (Alexander Belchenko, #90847)

* HTTP test servers are now compatible with the http protocol version 1.1.
  (Vincent Ladeuil, #175524)

* _KnitParentsProvider.get_parent_map now handles requests for ghosts
  correctly, instead of erroring or attributing incorrect parents to ghosts.
  (Aaron Bentley)

* ``merge --weave --uncommitted`` now works.  (Aaron Bentley)

* pycurl authentication handling was broken and incomplete. Fix handling of
  user:pass embedded in the urls.
  (Vincent Ladeuil, #177643)

* Files inside non-directories are now handled like other conflict types.
  (Aaron Bentley, #177390)

* ``reconfigure`` is able to convert trees into lightweight checkouts.
  (Aaron Bentley)

* Reduce lockdir timeout to 0 when running ``bzr serve``.  (Andrew Bennetts,
  #148087)

* Test that the old ``version_info_format`` functions still work, even
  though they are deprecated. (John Arbash Meinel, ShenMaq, #177872)

* Transform failures no longer cause ImmortalLimbo errors (Aaron Bentley,
  #137681)

* ``uncommit`` works even when the commit messages of revisions to be
  removed use characters not supported in the terminal encoding.
  (Aaron Bentley)

* When dumb http servers return whole files instead of the requested ranges,
  read the remaining bytes by chunks to avoid overflowing network buffers.
  (Vincent Ladeuil, #175886)

Documentation
*************

* Minor tweaks made to the bug tracker integration documentation.
  (Ian Clatworthy)

* Reference material has now be moved out of the User Guide and added
  to the User Reference. The User Reference has gained 4 sections as
  a result: Authenication Settings, Configuration Settings, Conflicts
  and Hooks. All help topics are now dumped into text format in the
  doc/en/user-reference directory for those who like browsing that
  information in their editor. (Ian Clatworthy)

* *Using Bazaar with Launchpad* tutorial added. (Ian Clatworthy)

Internals
*********

* find_* methods available for BzrDirs, Branches and WorkingTrees.
  (Aaron Bentley)

* Help topics can now be loaded from files.
  (Ian Clatworthy, Alexander Belchenko)

* get_parent_map now always provides tuples as its output.  (Aaron Bentley)

* Parent Providers should now implement ``get_parent_map`` returning a
  dictionary instead of ``get_parents`` returning a list.
  ``Graph.get_parents`` is now deprecated. (John Arbash Meinel,
  Robert Collins)

* Patience Diff now supports arbitrary python objects, as long as they
  support ``hash()``. (John Arbash Meinel)

* Reduce selftest overhead to establish test names by memoization.
  (Vincent Ladeuil)

API Breaks
**********

Testing
*******

* Modules can now customise their tests by defining a ``load_tests``
  attribute. ``pydoc bzrlib.tests.TestUtil.TestLoader.loadTestsFromModule``
  for the documentation on this attribute. (Robert Collins)

* New helper function ``bzrlib.tests.condition_id_re`` which helps
  filter tests based on a regular expression search on the tests id.
  (Robert Collins)

* New helper function ``bzrlib.tests.condition_isinstance`` which helps
  filter tests based on class. (Robert Collins)

* New helper function ``bzrlib.tests.exclude_suite_by_condition`` which
  generalises the ``exclude_suite_by_re`` function. (Robert Collins)

* New helper function ``bzrlib.tests.filter_suite_by_condition`` which
  generalises the ``filter_suite_by_re`` function. (Robert Collins)

* New helper method ``bzrlib.tests.exclude_tests_by_re`` which gives a new
  TestSuite that does not contain tests from the input that matched a
  regular expression. (Robert Collins)

* New helper method ``bzrlib.tests.randomize_suite`` which returns a
  randomized copy of the input suite. (Robert Collins)

* New helper method ``bzrlib.tests.split_suite_by_re`` which splits a test
  suite into two according to a regular expression. (Robert Collins)

* Parametrize all http tests for the transport implementations, the http
  protocol versions (1.0 and 1.1) and the authentication schemes.
  (Vincent Ladeuil)

* The ``exclude_pattern`` and ``random_order`` parameters to the function
  ``bzrlib.tests.filter_suite_by_re`` have been deprecated. (Robert Collins)

* The method ``bzrlib.tests.sort_suite_by_re`` has been deprecated. It is
  replaced by the new helper methods added in this release. (Robert Collins)


bzr 1.0 2007-12-14
##################

Documentation
*************

* More improvements and fixes to the User Guide.  (Ian Clatworthy)

* Add information on cherrypicking/rebasing to the User Guide.
  (Ian Clatworthy)

* Improve bug tracker integration documentation. (Ian Clatworthy)

* Minor edits to ``Bazaar in five minutes`` from David Roberts and
  to the rebasing section of the User Guide from Aaron Bentley.
  (Ian Clatworthy)


bzr 1.0rc3 2007-12-11
#####################

Changes
*******

* If a traceback occurs, users are now asked to report the bug
  through Launchpad (https://bugs.launchpad.net/bzr/), rather than
  by mail to the mailing list.
  (Martin Pool)

Bugfixes
********

* Fix Makefile rules for doc generation. (Ian Clatworthy, #175207)

* Give more feedback during long http downloads by making readv deliver data
  as it arrives for urllib, and issue more requests for pycurl. High latency
  networks are better handled by urllib, the pycurl implementation give more
  feedback but also incur more latency.
  (Vincent Ladeuil, #173010)

* Implement _make_parents_provider on RemoteRepository, allowing generating
  bundles against branches on a smart server.  (Andrew Bennetts, #147836)

Documentation
*************

* Improved user guide.  (Ian Clatworthy)

* The single-page quick reference guide is now available as a PDF.
  (Ian Clatworthy)

Internals
*********

* readv urllib http implementation is now a real iterator above the
  underlying socket and deliver data as soon as it arrives. 'get' still
  wraps its output in a StringIO.
  (Vincent Ladeuil)


bzr 1.0rc2 2007-12-07
#####################

Improvements
************

* Added a --coverage option to selftest. (Andrew Bennetts)

* Annotate merge (merge-type=weave) now supports cherrypicking.
  (Aaron Bentley)

* ``bzr commit`` now doesn't print the revision number twice. (Matt
  Nordhoff, #172612)

* New configuration option ``bugtracker_<tracker_abbrevation>_url`` to
  define locations of bug trackers that are not directly supported by
  bzr or a plugin. The URL will be treated as a template and ``{id}``
  placeholders will be replaced by specific bug IDs.  (Lukáš Lalinský)

* Support logging single merge revisions with short and line log formatters.
  (Kent Gibson)

* User Guide enhanced with suggested readability improvements from
  Matt Revell and corrections from John Arbash Meinel. (Ian Clatworthy)

* Quick Start Guide renamed to Quick Start Card, moved down in
  the catalog, provided in pdf and png format and updated to refer
  to ``send`` instead of ``bundle``. (Ian Clatworthy, #165080)

* ``switch`` can now be used on heavyweight checkouts as well as
  lightweight ones. After switching a heavyweight checkout, the
  local branch is a mirror/cache of the new bound branch and
  uncommitted changes in the working tree are merged. As a safety
  check, if there are local commits in a checkout which have not
  been committed to the previously bound branch, then ``switch``
  fails unless the ``--force`` option is given. This option is
  now also required if the branch a lightweight checkout is pointing
  to has been moved. (Ian Clatworthy)

Internals
*********

* New -Dhttp debug option reports http connections, requests and responses.
  (Vincent Ladeuil)

* New -Dmerge debug option, which emits merge plans for merge-type=weave.

Bugfixes
********

* Better error message when running ``bzr cat`` on a non-existant branch.
  (Lukáš Lalinský, #133782)

* Catch OSError 17 (file exists) in final phase of tree transform and show
  filename to user.
  (Alexander Belchenko, #111758)

* Catch ShortReadvErrors while using pycurl. Also make readv more robust by
  allowing multiple GET requests to be issued if too many ranges are
  required.
  (Vincent Ladeuil, #172701)

* Check for missing basis texts when fetching from packs to packs.
  (John Arbash Meinel, #165290)

* Fall back to showing e-mail in ``log --short/--line`` if the
  committer/author has only e-mail. (Lukáš Lalinský, #157026)

API Breaks
**********

* Deprecate not passing a ``location`` argument to commit reporters'
  ``started`` methods. (Matt Nordhoff)


bzr 1.0rc1 2007-11-30
#####################

Notes When Upgrading
********************

* The default repository format is now ``pack-0.92``.  This
  default is used when creating new repositories with ``init`` and
  ``init-repo``, and when branching over bzr+ssh or bzr+hpss.
  (See https://bugs.launchpad.net/bugs/164626)

  This format can be read and written by Bazaar 0.92 and later, and
  data can be transferred to and from older formats.

  To upgrade, please reconcile your repository (``bzr reconcile``), and then
  upgrade (``bzr upgrade``).

  ``pack-0.92`` offers substantially better scaling and performance than the
  previous knits format. Some operations are slower where the code already
  had bad scaling characteristics under knits, the pack format makes such
  operations more visible as part of being more scalable overall. We will
  correct such operations over the coming releases and encourage the filing
  of bugs on any operation which you observe to be slower in a packs
  repository. One particular case that we do not intend to fix is pulling
  data from a pack repository into a knit repository over a high latency
  link;  downgrading such data requires reinsertion of the file texts, and
  this is a classic space/time tradeoff. The current implementation is
  conservative on memory usage because we need to support converting data
  from any tree without problems.
  (Robert Collins, Martin Pool, #164476)

Changes
*******

* Disable detection of plink.exe as possible ssh vendor. Plink vendor
  still available if user selects it explicitly with BZR_SSH environment
  variable. (Alexander Belchenko, workaround for bug #107593)

* The pack format is now accessible as "pack-0.92", or "pack-0.92-subtree"
  to enable the subtree functions (for example, for bzr-svn).
  (Martin Pool)

Features
********

* New ``authentication.conf`` file holding the password or other credentials
  for remote servers. This can be used for ssh, sftp, smtp and other
  supported transports.
  (Vincent Ladeuil)

* New rich-root and rich-root-pack formats, recording the same data about
  tree roots that's recorded for all other directories.
  (Aaron Bentley, #164639)

* ``pack-0.92`` repositories can now be reconciled.
  (Robert Collins, #154173)

* ``switch`` command added for changing the branch a lightweight checkout
  is associated with and updating the tree to reflect the latest content
  accordingly. This command was previously part of the BzrTools plug-in.
  (Ian Clatworthy, Aaron Bentley, David Allouche)

* ``reconfigure`` command can now convert branches, trees, or checkouts to
  lightweight checkouts.  (Aaron Bentley)

Performance
***********

* Commit updates the state of the working tree via a delta rather than
  supplying entirely new basis trees. For commit of a single specified file
  this reduces the wall clock time for commit by roughly a 30%.
  (Robert Collins, Martin Pool)

* Commit with many automatically found deleted paths no longer performs
  linear scanning for the children of those paths during inventory
  iteration. This should fix commit performance blowing out when many such
  paths occur during commit. (Robert Collins, #156491)

* Fetch with pack repositories will no longer read the entire history graph.
  (Robert Collins, #88319)

* Revert takes out an appropriate lock when reverting to a basis tree, and
  does not read the basis inventory twice. (Robert Collins)

* Diff does not require an inventory to be generated on dirstate trees.
  (Aaron Bentley, #149254)

* New annotate merge (--merge-type=weave) implementation is fast on
  versionedfiles withough cached annotations, e.g. pack-0.92.
  (Aaron Bentley)

Improvements
************

* ``bzr merge`` now warns when it encounters a criss-cross merge.
  (Aaron Bentley)

* ``bzr send`` now doesn't require the target e-mail address to be
  specified on the command line if an interactive e-mail client is used.
  (Lukáš Lalinský)

* ``bzr tags`` now prints the revision number for each tag, instead of
  the revision id, unless --show-ids is passed. In addition, tags can be
  sorted chronologically instead of lexicographically with --sort=time.
  (Adeodato Simó, #120231)

* Windows standalone version of bzr is able to load system-wide plugins from
  "plugins" subdirectory in installation directory. In addition standalone
  installer write to the registry (HKLM\SOFTWARE\Bazaar) useful info
  about paths and bzr version. (Alexander Belchenko, #129298)

Documentation
*************

Bug Fixes
*********

* A progress bar has been added for knitpack -> knitpack fetching.
  (Robert Collins, #157789, #159147)

* Branching from a branch via smart server now preserves the repository
  format. (Andrew Bennetts,  #164626)

* ``commit`` is now able to invoke an external editor in a non-ascii
  directory. (Daniel Watkins, #84043)

* Catch connection errors for ftp.
  (Vincent Ladeuil, #164567)

* ``check`` no longer reports spurious unreferenced text versions.
  (Robert Collins, John A Meinel, #162931, #165071)

* Conflicts are now resolved recursively by ``revert``.
  (Aaron Bentley, #102739)

* Detect invalid transport reuse attempts by catching invalid URLs.
  (Vincent Ladeuil, #161819)

* Deleting a file without removing it shows a correct diff, not a traceback.
  (Aaron Bentley)

* Do no use timeout in HttpServer anymore.
  (Vincent Ladeuil, #158972).

* Don't catch the exceptions related to the http pipeline status before
  retrying an http request or some programming errors may be masked.
  (Vincent Ladeuil, #160012)

* Fix ``bzr rm`` to not delete modified and ignored files.
  (Lukáš Lalinský, #172598)

* Fix exception when revisionspec contains merge revisons but log
  formatter doesn't support merge revisions. (Kent Gibson, #148908)

* Fix exception when ScopeReplacer is assigned to before any members have
  been retrieved.  (Aaron Bentley)

* Fix multiple connections during checkout --lightweight.
  (Vincent Ladeuil, #159150)

* Fix possible error in insert_data_stream when copying between
  pack repositories over bzr+ssh or bzr+http.
  KnitVersionedFile.get_data_stream now makes sure that requested
  compression parents are sent before any delta hunks that depend
  on them.
  (Martin Pool, #164637)

* Fix typo in limiting offsets coalescing for http, leading to
  whole files being downloaded instead of parts.
  (Vincent Ladeuil, #165061)

* FTP server errors don't error in the error handling code.
  (Robert Collins, #161240)

* Give a clearer message when a pull fails because the source needs
  to be reconciled.
  (Martin Pool, #164443)

* It is clearer when a plugin cannot be loaded because of its name, and a
  suggestion for an acceptable name is given. (Daniel Watkins, #103023)

* Leave port as None in transport objects if user doesn't
  specify a port in urls.
  (vincent Ladeuil, #150860)

* Make sure Repository.fetch(self) is properly a no-op for all
  Repository implementations. (John Arbash Meinel, #158333)

* Mark .bzr directories as "hidden" on Windows.
  (Alexander Belchenko, #71147)

* ``merge --uncommitted`` can now operate on a single file.
  (Aaron Bentley, Lukáš Lalinský, #136890)

* Obsolete packs are now cleaned up by pack and autopack operations.
  (Robert Collins, #153789)

* Operations pulling data from a smart server where the underlying
  repositories are not both annotated/both unannotated will now work.
  (Robert Collins, #165304).

* Reconcile now shows progress bars. (Robert Collins, #159351)

* ``RemoteBranch`` was not initializing ``self._revision_id_to_revno_map``
  properly. (John Arbash Meinel, #162486)

* Removing an already-removed file reports the file does not exist. (Daniel
  Watkins, #152811)

* Rename on Windows is able to change filename case.
  (Alexander Belchenko, #77740)

* Return error instead of a traceback for ``bzr log -r0``.
  (Kent Gibson, #133751)

* Return error instead of a traceback when bzr is unable to create
  symlink on some platforms (e.g. on Windows).
  (Alexander Belchenko, workaround for #81689)

* Revert doesn't crash when restoring a single file from a deleted
  directory. (Aaron Bentley)

* Stderr output via logging mechanism now goes through encoded wrapper
  and no more uses utf-8, but terminal encoding instead. So all unicode
  strings now should be readable in non-utf-8 terminal.
  (Alexander Belchenko, #54173)

* The error message when ``move --after`` should be used makes how to do so
  clearer. (Daniel Watkins, #85237)

* Unicode-safe output from ``bzr info``. The output will be encoded
  using the terminal encoding and unrepresentable characters will be
  replaced by '?'. (Lukáš Lalinský, #151844)

* Working trees are no longer created when pushing into a local no-trees
  repo. (Daniel Watkins, #50582)

* Upgrade util/configobj to version 4.4.0.
  (Vincent Ladeuil, #151208).

* Wrap medusa ftp test server as an FTPServer feature.
  (Vincent Ladeuil, #157752)

API Breaks
**********

* ``osutils.backup_file`` is deprecated. Actually it's not used in bzrlib
  during very long time. (Alexander Belchenko)

* The return value of
  ``VersionedFile.iter_lines_added_or_present_in_versions`` has been
  changed. Previously it was an iterator of lines, now it is an iterator of
  (line, version_id) tuples. This change has been made to aid reconcile and
  fetch operations. (Robert Collins)

* ``bzrlib.repository.get_versioned_file_checker`` is now private.
  (Robert Collins)

* The Repository format registry default has been removed; it was previously
  obsoleted by the bzrdir format default, which implies a default repository
  format.
  (Martin Pool)

Internals
*********

* Added ``ContainerSerialiser`` and ``ContainerPushParser`` to
  ``bzrlib.pack``.  These classes provide more convenient APIs for generating
  and parsing containers from streams rather than from files.  (Andrew
  Bennetts)

* New module ``lru_cache`` providing a cache for use by tasks that need
  semi-random access to large amounts of data. (John A Meinel)

* InventoryEntry.diff is now deprecated.  Please use diff.DiffTree instead.


bzr 0.92 2007-11-05
###################

Changes
*******

  * New uninstaller on Win32.  (Alexander Belchenko)


bzr 0.92rc1 2007-10-29
######################

Changes
*******

* ``bzr`` now returns exit code 4 if an internal error occurred, and
  3 if a normal error occurred.  (Martin Pool)

* ``pull``, ``merge`` and ``push`` will no longer silently correct some
  repository index errors that occured as a result of the Weave disk format.
  Instead the ``reconcile`` command needs to be run to correct those
  problems if they exist (and it has been able to fix most such problems
  since bzr 0.8). Some new problems have been identified during this release
  and you should run ``bzr check`` once on every repository to see if you
  need to reconcile. If you cannot ``pull`` or ``merge`` from a remote
  repository due to mismatched parent errors - a symptom of index errors -
  you should simply take a full copy of that remote repository to a clean
  directory outside any local repositories, then run reconcile on it, and
  finally pull from it locally. (And naturally email the repositories owner
  to ask them to upgrade and run reconcile).
  (Robert Collins)

Features
********

* New ``knitpack-experimental`` repository format. This is interoperable with
  the ``dirstate-tags`` format but uses a smarter storage design that greatly
  speeds up many operations, both local and remote. This new format can be
  used as an option to the ``init``, ``init-repository`` and ``upgrade``
  commands. (Robert Collins)

* For users of bzr-svn (and those testing the prototype subtree support) that
  wish to try packs, a new ``knitpack-subtree-experimental`` format has also
  been added. This is interoperable with the ``dirstate-subtrees`` format.
  (Robert Collins)

* New ``reconfigure`` command. (Aaron Bentley)

* New ``revert --forget-merges`` command, which removes the record of a pending
  merge without affecting the working tree contents.  (Martin Pool)

* New ``bzr_remote_path`` configuration variable allows finer control of
  remote bzr locations than BZR_REMOTE_PATH environment variable.
  (Aaron Bentley)

* New ``launchpad-login`` command to tell Bazaar your Launchpad
  user ID.  This can then be used by other functions of the
  Launchpad plugin. (James Henstridge)

Performance
***********

* Commit in quiet mode is now slightly faster as the information to
  output is no longer calculated. (Ian Clatworthy)

* Commit no longer checks for new text keys during insertion when the
  revision id was deterministically unique. (Robert Collins)

* Committing a change which is not a merge and does not change the number of
  files in the tree is faster by utilising the data about whether files are
  changed to determine if the tree is unchanged rather than recalculating
  it at the end of the commit process. (Robert Collins)

* Inventory serialisation no longer double-sha's the content.
  (Robert Collins)

* Knit text reconstruction now avoids making copies of the lines list for
  interim texts when building a single text. The new ``apply_delta`` method
  on ``KnitContent`` aids this by allowing modification of the revision id
  such objects represent. (Robert Collins)

* Pack indices are now partially parsed for specific key lookup using a
  bisection approach. (Robert Collins)

* Partial commits are now approximately 40% faster by walking over the
  unselected current tree more efficiently. (Robert Collins)

* XML inventory serialisation takes 20% less time while being stricter about
  the contents. (Robert Collins)

* Graph ``heads()`` queries have been fixed to no longer access all history
  unnecessarily. (Robert Collins)

Improvements
************

* ``bzr+https://`` smart server across https now supported.
  (John Ferlito, Martin Pool, #128456)

* Mutt is now a supported mail client; set ``mail_client=mutt`` in your
  bazaar.conf and ``send`` will use mutt. (Keir Mierle)

* New option ``-c``/``--change`` for ``merge`` command for cherrypicking
  changes from one revision. (Alexander Belchenko, #141368)

* Show encodings, locale and list of plugins in the traceback message.
  (Martin Pool, #63894)

* Experimental directory formats can now be marked with
  ``experimental = True`` during registration. (Ian Clatworthy)

Documentation
*************

* New *Bazaar in Five Minutes* guide.  (Matthew Revell)

* The hooks reference documentation is now converted to html as expected.
  (Ian Clatworthy)

Bug Fixes
*********

* Connection error reporting for the smart server has been fixed to
  display a user friendly message instead of a traceback.
  (Ian Clatworthy, #115601)

* Make sure to use ``O_BINARY`` when opening files to check their
  sha1sum. (Alexander Belchenko, John Arbash Meinel, #153493)

* Fix a problem with Win32 handling of the executable bit.
  (John Arbash Meinel, #149113)

* ``bzr+ssh://`` and ``sftp://`` URLs that do not specify ports explicitly
  no longer assume that means port 22.  This allows people using OpenSSH to
  override the default port in their ``~/.ssh/config`` if they wish.  This
  fixes a bug introduced in bzr 0.91.  (Andrew Bennetts, #146715)

* Commands reporting exceptions can now be profiled and still have their
  data correctly dumped to a file. For example, a ``bzr commit`` with
  no changes still reports the operation as pointless but doing so no
  longer throws away the profiling data if this command is run with
  ``--lsprof-file callgrind.out.ci`` say. (Ian Clatworthy)

* Fallback to ftp when paramiko is not installed and sftp can't be used for
  ``tests/commands`` so that the test suite is still usable without
  paramiko.
  (Vincent Ladeuil, #59150)

* Fix commit ordering in corner case. (Aaron Bentley, #94975)

* Fix long standing bug in partial commit when there are renames
  left in tree. (Robert Collins, #140419)

* Fix selftest semi-random noise during http related tests.
  (Vincent Ladeuil, #140614)

* Fix typo in ftp.py making the reconnection fail on temporary errors.
  (Vincent Ladeuil, #154259)

* Fix failing test by comparing real paths to cover the case where the TMPDIR
  contains a symbolic link.
  (Vincent Ladeuil, #141382).

* Fix log against smart server branches that don't support tags.
  (James Westby, #140615)

* Fix pycurl http implementation by defining error codes from
  pycurl instead of relying on an old curl definition.
  (Vincent Ladeuil, #147530)

* Fix 'unprintable error' message when displaying BzrCheckError and
  some other exceptions on Python 2.5.
  (Martin Pool, #144633)

* Fix ``Inventory.copy()`` and add test for it. (Jelmer Vernooij)

* Handles default value for ListOption in cmd_commit.
  (Vincent Ladeuil, #140432)

* HttpServer and FtpServer need to be closed properly or a listening socket
  will remain opened.
  (Vincent Ladeuil, #140055)

* Monitor the .bzr directory created in the top level test
  directory to detect leaking tests.
  (Vincent Ladeuil, #147986)

* The basename, not the full path, is now used when checking whether
  the profiling dump file begins with ``callgrind.out`` or not. This
  fixes a bug reported by Aaron Bentley on IRC. (Ian Clatworthy)

* Trivial fix for invoking command ``reconfigure`` without arguments.
  (Rob Weir, #141629)

* ``WorkingTree.rename_one`` will now raise an error if normalisation of the
  new path causes bzr to be unable to access the file. (Robert Collins)

* Correctly detect a NoSuchFile when using a filezilla server. (Gary van der
  Merwe)

API Breaks
**********

* ``bzrlib.index.GraphIndex`` now requires a size parameter to the
  constructor, for enabling bisection searches. (Robert Collins)

* ``CommitBuilder.record_entry_contents`` now requires the root entry of a
  tree be supplied to it, previously failing to do so would trigger a
  deprecation warning. (Robert Collins)

* ``KnitVersionedFile.add*`` will no longer cache added records even when
  enable_cache() has been called - the caching feature is now exclusively for
  reading existing data. (Robert Collins)

* ``ReadOnlyLockError`` is deprecated; ``LockFailed`` is usually more
  appropriate.  (Martin Pool)

* Removed ``bzrlib.transport.TransportLogger`` - please see the new
  ``trace+`` transport instead. (Robert Collins)

* Removed previously deprecated varargs interface to ``TestCase.run_bzr`` and
  deprecated methods ``TestCase.capture`` and ``TestCase.run_bzr_captured``.
  (Martin Pool)

* Removed previous deprecated ``basis_knit`` parameter to the
  ``KnitVersionedFile`` constructor. (Robert Collins)

* Special purpose method ``TestCase.run_bzr_decode`` is moved to the test_non_ascii
  class that needs it.
  (Martin Pool)

* The class ``bzrlib.repofmt.knitrepo.KnitRepository3`` has been folded into
  ``KnitRepository`` by parameters to the constructor. (Robert Collins)

* The ``VersionedFile`` interface now allows content checks to be bypassed
  by supplying check_content=False.  This saves nearly 30% of the minimum
  cost to store a version of a file. (Robert Collins)

* Tree's with bad state such as files with no length or sha will no longer
  be silently accepted by the repository XML serialiser. To serialise
  inventories without such data, pass working=True to write_inventory.
  (Robert Collins)

* ``VersionedFile.fix_parents`` has been removed as a harmful API.
  ``VersionedFile.join`` will no longer accept different parents on either
  side of a join - it will either ignore them, or error, depending on the
  implementation. See notes when upgrading for more information.
  (Robert Collins)

Internals
*********

* ``bzrlib.transport.Transport.put_file`` now returns the number of bytes
  put by the method call, to allow avoiding stat-after-write or
  housekeeping in callers. (Robert Collins)

* ``bzrlib.xml_serializer.Serializer`` is now responsible for checking that
  mandatory attributes are present on serialisation and deserialisation.
  This fixes some holes in API usage and allows better separation between
  physical storage and object serialisation. (Robert Collins)

* New class ``bzrlib.errors.InternalBzrError`` which is just a convenient
  shorthand for deriving from BzrError and setting internal_error = True.
  (Robert Collins)

* New method ``bzrlib.mutabletree.update_to_one_parent_via_delta`` for
  moving the state of a parent tree to a new version via a delta rather than
  a complete replacement tree. (Robert Collins)

* New method ``bzrlib.osutils.minimum_path_selection`` useful for removing
  duplication from user input, when a user mentions both a path and an item
  contained within that path. (Robert Collins)

* New method ``bzrlib.repository.Repository.is_write_locked`` useful for
  determining if a repository is write locked. (Robert Collins)

* New method on ``bzrlib.tree.Tree`` ``path_content_summary`` provides a
  tuple containing the key information about a path for commit processing
  to complete. (Robert Collins)

* New method on xml serialisers, write_inventory_to_lines, which matches the
  API used by knits for adding content. (Robert Collins)

* New module ``bzrlib.bisect_multi`` with generic multiple-bisection-at-once
  logic, currently only available for byte-based lookup
  (``bisect_multi_bytes``). (Robert Collins)

* New helper ``bzrlib.tuned_gzip.bytes_to_gzip`` which takes a byte string
  and returns a gzipped version of the same. This is used to avoid a bunch
  of api friction during adding of knit hunks. (Robert Collins)

* New parameter on ``bzrlib.transport.Transport.readv``
  ``adjust_for_latency`` which changes readv from returning strictly the
  requested data to inserted return larger ranges and in forward read order
  to reduce the effect of network latency. (Robert Collins)

* New parameter yield_parents on ``Inventory.iter_entries_by_dir`` which
  causes the parents of a selected id to be returned recursively, so all the
  paths from the root down to each element of selected_file_ids are
  returned. (Robert Collins)

* Knit joining has been enhanced to support plain to annotated conversion
  and annotated to plain conversion. (Ian Clatworthy)

* The CommitBuilder method ``record_entry_contents`` now returns summary
  information about the effect of the commit on the repository. This tuple
  contains an inventory delta item if the entry changed from the basis, and a
  boolean indicating whether a new file graph node was recorded.
  (Robert Collins)

* The python path used in the Makefile can now be overridden.
  (Andrew Bennetts, Ian Clatworthy)

Testing
*******

* New transport implementation ``trace+`` which is useful for testing,
  logging activity taken to its _activity attribute. (Robert Collins)

* When running bzr commands within the test suite, internal exceptions are
  not caught and reported in the usual way, but rather allowed to propagate
  up and be visible to the test suite.  A new API ``run_bzr_catch_user_errors``
  makes this behavior available to other users.
  (Martin Pool)

* New method ``TestCase.call_catch_warnings`` for testing methods that
  raises a Python warning.  (Martin Pool)


bzr 0.91 2007-09-26
###################

Bug Fixes
*********

* Print a warning instead of aborting the ``python setup.py install``
  process if building of a C extension is not possible.
  (Lukáš Lalinský, Alexander Belchenko)

* Fix commit ordering in corner case (Aaron Bentley, #94975)

* Fix ''bzr info bzr://host/'' and other operations on ''bzr://' URLs with
  an implicit port.  We were incorrectly raising PathNotChild due to
  inconsistent treatment of the ''_port'' attribute on the Transport object.
  (Andrew Bennetts, #133965)

* Make RemoteRepository.sprout cope gracefully with servers that don't
  support the ``Repository.tarball`` request.
  (Andrew Bennetts)


bzr 0.91rc2 2007-09-11
######################

* Replaced incorrect tarball for previous release; a debug statement was left
  in bzrlib/remote.py.


bzr 0.91rc1 2007-09-11
######################

Changes
*******

* The default branch and repository format has changed to
  ``dirstate-tags``, so tag commands are active by default.
  This format is compatible with Bazaar 0.15 and later.
  This incidentally fixes bug #126141.
  (Martin Pool)

* ``--quiet`` or ``-q`` is no longer a global option. If present, it
  must now appear after the command name. Scripts doing things like
  ``bzr -q missing`` need to be rewritten as ``bzr missing -q``.
  (Ian Clatworthy)

Features
********

* New option ``--author`` in ``bzr commit`` to specify the author of the
  change, if it's different from the committer. ``bzr log`` and
  ``bzr annotate`` display the author instead of the committer.
  (Lukáš Lalinský)

* In addition to global options and command specific options, a set of
  standard options are now supported. Standard options are legal for
  all commands. The initial set of standard options are:

  * ``--help`` or ``-h`` - display help message
  * ``--verbose`` or ``-v`` - display additional information
  * ``--quiet``  or ``-q`` - only output warnings and errors.

  Unlike global options, standard options can be used in aliases and
  may have command-specific help. (Ian Clatworthy)

* Verbosity level processing has now been unified. If ``--verbose``
  or ``-v`` is specified on the command line multiple times, the
  verbosity level is made positive the first time then increased.
  If ``--quiet`` or ``-q`` is specified on the command line
  multiple times, the verbosity level is made negative the first
  time then decreased. To get the default verbosity level of zero,
  either specify none of the above , ``--no-verbose`` or ``--no-quiet``.
  Note that most commands currently ignore the magnitude of the
  verbosity level but do respect *quiet vs normal vs verbose* when
  generating output. (Ian Clatworthy)

* ``Branch.hooks`` now supports ``pre_commit`` hook. The hook's signature
  is documented in BranchHooks constructor. (Nam T. Nguyen, #102747)

* New ``Repository.stream_knit_data_for_revisions`` request added to the
  network protocol for greatly reduced roundtrips when retrieving a set of
  revisions. (Andrew Bennetts)

Bug Fixes
*********

* ``bzr plugins`` now lists the version number for each plugin in square
  brackets after the path. (Robert Collins, #125421)

* Pushing, pulling and branching branches with subtree references was not
  copying the subtree weave, preventing the file graph from being accessed
  and causing errors in commits in clones. (Robert Collins)

* Suppress warning "integer argument expected, got float" from Paramiko,
  which sometimes caused false test failures.  (Martin Pool)

* Fix bug in bundle 4 that could cause attempts to write data to wrong
  versionedfile.  (Aaron Bentley)

* Diffs generated using "diff -p" no longer break the patch parser.
  (Aaron Bentley)

* get_transport treats an empty possible_transports list the same as a non-
  empty one.  (Aaron Bentley)

* patch verification for merge directives is reactivated, and works with
  CRLF and CR files.  (Aaron Bentley)

* Accept ..\ as a path in revision specifiers. This fixes for example
  "-r branch:..\other-branch" on Windows.  (Lukáš Lalinský)

* ``BZR_PLUGIN_PATH`` may now contain trailing slashes.
  (Blake Winton, #129299)

* man page no longer lists hidden options (#131667, Aaron Bentley)

* ``uncommit --help`` now explains the -r option adequately.  (Daniel
  Watkins, #106726)

* Error messages are now better formatted with parameters (such as
  filenames) quoted when necessary. This avoids confusion when directory
  names ending in a '.' at the end of messages were confused with a
  full stop that may or not have been there. (Daniel Watkins, #129791)

* Fix ``status FILE -r X..Y``. (Lukáš Lalinský)

* If a particular command is an alias, ``help`` will show the alias
  instead of claiming there is no help for said alias. (Daniel Watkins,
  #133548)

* TreeTransform-based operations, like pull, merge, revert, and branch,
  now roll back if they encounter an error.  (Aaron Bentley, #67699)

* ``bzr commit`` now exits cleanly if a character unsupported by the
  current encoding is used in the commit message.  (Daniel Watkins,
  #116143)

* bzr send uses default values for ranges when only half of an elipsis
  is specified ("-r..5" or "-r5..").  (#61685, Aaron Bentley)

* Avoid trouble when Windows ssh calls itself 'plink' but no plink
  binary is present.  (Martin Albisetti, #107155)

* ``bzr remove`` should remove clean subtrees.  Now it will remove (without
  needing ``--force``) subtrees that contain no files with text changes or
  modified files.  With ``--force`` it removes the subtree regardless of
  text changes or unknown files. Directories with renames in or out (but
  not changed otherwise) will now be removed without needing ``--force``.
  Unknown ignored files will be deleted without needing ``--force``.
  (Marius Kruger, #111665)

* When two plugins conflict, the source of both the losing and now the
  winning definition is shown.  (Konstantin Mikhaylov, #5454)

* When committing to a branch, the location being committed to is
  displayed.  (Daniel Watkins, #52479)

* ``bzr --version`` takes care about encoding of stdout, especially
  when output is redirected. (Alexander Belchenko, #131100)

* Prompt for an ftp password if none is provided.
  (Vincent Ladeuil, #137044)

* Reuse bound branch associated transport to avoid multiple
  connections.
  (Vincent Ladeuil, #128076, #131396)

* Overwrite conflicting tags by ``push`` and ``pull`` if the
  ``--overwrite`` option is specified.  (Lukáš Lalinský, #93947)

* In checkouts, tags are copied into the master branch when created,
  changed or deleted, and are copied into the checkout when it is
  updated.  (Martin Pool, #93856, #93860)

* Print a warning instead of aborting the ``python setup.py install``
  process if building of a C extension is not possible.
  (Lukáš Lalinský, Alexander Belchenko)

Improvements
************

* Add the option "--show-diff" to the commit command in order to display
  the diff during the commit log creation. (Goffredo Baroncelli)

* ``pull`` and ``merge`` are much faster at installing bundle format 4.
  (Aaron Bentley)

* ``pull -v`` no longer includes deltas, making it much faster.
  (Aaron Bentley)

* ``send`` now sends the directive as an attachment by default.
  (Aaron Bentley, Lukáš Lalinský, Alexander Belchenko)

* Documentation updates (Martin Albisetti)

* Help on debug flags is now included in ``help global-options``.
  (Daniel Watkins, #124853)

* Parameters passed on the command line are checked to ensure they are
  supported by the encoding in use. (Daniel Watkins)

* The compression used within the bzr repository has changed from zlib
  level 9 to the zlib default level. This improves commit performance with
  only a small increase in space used (and in some cases a reduction in
  space). (Robert Collins)

* Initial commit no longer SHAs files twice and now reuses the path
  rather than looking it up again, making it faster.
  (Ian Clatworthy)

* New option ``-c``/``--change`` for ``diff`` and ``status`` to show
  changes in one revision.  (Lukáš Lalinský)

* If versioned files match a given ignore pattern, a warning is now
  given. (Daniel Watkins, #48623)

* ``bzr status`` now has -S as a short name for --short and -V as a
  short name for --versioned. These have been added to assist users
  migrating from Subversion: ``bzr status -SV`` is now like
  ``svn status -q``.  (Daniel Watkins, #115990)

* Added C implementation of  ``PatienceSequenceMatcher``, which is about
  10x faster than the Python version. This speeds up commands that
  need file diffing, such as ``bzr commit`` or ``bzr diff``.
  (Lukáš Lalinský)

* HACKING has been extended with a large section on core developer tasks.
  (Ian Clatworthy)

* Add ``branches`` and ``standalone-trees`` as online help topics and
  include them as Concepts within the User Reference.
  (Paul Moore, Ian Clatworthy)

* ``check`` can detect versionedfile parent references that are
  inconsistent with revision and inventory info, and ``reconcile`` can fix
  them.  These faulty references were generated by 0.8-era releases,
  so repositories which were manipulated by old bzrs should be
  checked, and possibly reconciled ASAP.  (Aaron Bentley, Andrew Bennetts)

API Breaks
**********

* ``Branch.append_revision`` is removed altogether; please use
  ``Branch.set_last_revision_info`` instead.  (Martin Pool)

* CommitBuilder now advertises itself as requiring the root entry to be
  supplied. This only affects foreign repository implementations which reuse
  CommitBuilder directly and have changed record_entry_contents to require
  that the root not be supplied. This should be precisely zero plugins
  affected. (Robert Collins)

* The ``add_lines`` methods on ``VersionedFile`` implementations has changed
  its return value to include the sha1 and length of the inserted text. This
  allows the avoidance of double-sha1 calculations during commit.
  (Robert Collins)

* ``Transport.should_cache`` has been removed.  It was not called in the
  previous release.  (Martin Pool)

Testing
*******

* Tests may now raise TestNotApplicable to indicate they shouldn't be
  run in a particular scenario.  (Martin Pool)

* New function multiply_tests_from_modules to give a simpler interface
  to test parameterization.  (Martin Pool, Robert Collins)

* ``Transport.should_cache`` has been removed.  It was not called in the
  previous release.  (Martin Pool)

* NULL_REVISION is returned to indicate the null revision, not None.
  (Aaron Bentley)

* Use UTF-8 encoded StringIO for log tests to avoid failures on
  non-ASCII committer names.  (Lukáš Lalinský)

Internals
*********

* ``bzrlib.plugin.all_plugins`` has been deprecated in favour of
  ``bzrlib.plugin.plugins()`` which returns PlugIn objects that provide
  useful functionality for determining the path of a plugin, its tests, and
  its version information. (Robert Collins)

* Add the option user_encoding to the function 'show_diff_trees()'
  in order to move the user encoding at the UI level. (Goffredo Baroncelli)

* Add the function make_commit_message_template_encoded() and the function
  edit_commit_message_encoded() which handle encoded strings.
  This is done in order to mix the commit messages (which is a unicode
  string), and the diff which is a raw string. (Goffredo Baroncelli)

* CommitBuilder now defaults to using add_lines_with_ghosts, reducing
  overhead on non-weave repositories which don't require all parents to be
  present. (Robert Collins)

* Deprecated method ``find_previous_heads`` on
  ``bzrlib.inventory.InventoryEntry``. This has been superseded by the use
  of ``parent_candidates`` and a separate heads check via the repository
  API. (Robert Collins)

* New trace function ``mutter_callsite`` will print out a subset of the
  stack to the log, which can be useful for gathering debug details.
  (Robert Collins)

* ``bzrlib.pack.ContainerWriter`` now tracks how many records have been
  added via a public attribute records_written. (Robert Collins)

* New method ``bzrlib.transport.Transport.get_recommended_page_size``.
  This provides a hint to users of transports as to the reasonable
  minimum data to read. In principle this can take latency and
  bandwidth into account on a per-connection basis, but for now it
  just has hard coded values based on the url. (e.g. http:// has a large
  page size, file:// has a small one.) (Robert Collins)

* New method on ``bzrlib.transport.Transport`` ``open_write_stream`` allows
  incremental addition of data to a file without requiring that all the
  data be buffered in memory. (Robert Collins)

* New methods on ``bzrlib.knit.KnitVersionedFile``:
  ``get_data_stream(versions)``, ``insert_data_stream(stream)`` and
  ``get_format_signature()``.  These provide some infrastructure for
  efficiently streaming the knit data for a set of versions over the smart
  protocol.

* Knits with no annotation cache still produce correct annotations.
  (Aaron Bentley)

* Three new methods have been added to ``bzrlib.trace``:
  ``set_verbosity_level``, ``get_verbosity_level`` and ``is_verbose``.
  ``set_verbosity_level`` expects a numeric value: negative for quiet,
  zero for normal, positive for verbose. The size of the number can be
  used to determine just how quiet or verbose the application should be.
  The existing ``be_quiet`` and ``is_quiet`` routines have been
  integrated into this new scheme. (Ian Clatworthy)

* Options can now be delcared with a ``custom_callback`` parameter. If
  set, this routine is called after the option is processed. This feature
  is now used by the standard options ``verbose`` and ``quiet`` so that
  setting one implicitly resets the other. (Ian Clatworthy)

* Rather than declaring a new option from scratch in order to provide
  custom help, a centrally registered option can be decorated using the
  new ``bzrlib.Option.custom_help`` routine. In particular, this routine
  is useful when declaring better help for the ``verbose`` and ``quiet``
  standard options as the base definition of these is now more complex
  than before thanks to their use of a custom callback. (Ian Clatworthy)

* Tree._iter_changes(specific_file=[]) now iterates through no files,
  instead of iterating through all files.  None is used to iterate through
  all files.  (Aaron Bentley)

* WorkingTree.revert() now accepts None to revert all files.  The use of
  [] to revert all files is deprecated.  (Aaron Bentley)


bzr 0.90 2007-08-28
###################

Improvements
************

* Documentation is now organized into multiple directories with a level
  added for different languages or locales. Added the Mini Tutorial
  and Quick Start Summary (en) documents from the Wiki, improving the
  content and readability of the former. Formatted NEWS as Release Notes
  complete with a Table of Conents, one heading per release. Moved the
  Developer Guide into the main document catalog and provided a link
  from the developer document catalog back to the main one.
  (Ian Clatworthy, Sabin Iacob, Alexander Belchenko)


API Changes
***********

* The static convenience method ``BzrDir.create_repository``
  is deprecated.  Callers should instead create a ``BzrDir`` instance
  and call ``create_repository`` on that.  (Martin Pool)


bzr 0.90rc1 2007-08-14
######################

Bugfixes
********

* ``bzr init`` should connect to the remote location one time only.  We
  have been connecting several times because we forget to pass around the
  Transport object. This modifies ``BzrDir.create_branch_convenience``,
  so that we can give it the Transport we already have.
  (John Arbash Meinel, Vincent Ladeuil, #111702)

* Get rid of sftp connection cache (get rid of the FTP one too).
  (Vincent Ladeuil, #43731)

* bzr branch {local|remote} remote don't try to create a working tree
  anymore.
  (Vincent Ladeuil, #112173)

* All identified multiple connections for a single bzr command have been
  fixed. See bzrlib/tests/commands directory.
  (Vincent Ladeuil)

* ``bzr rm`` now does not insist on ``--force`` to delete files that
  have been renamed but not otherwise modified.  (Marius Kruger,
  #111664)

* ``bzr selftest --bench`` no longer emits deprecation warnings
  (Lukáš Lalinský)

* ``bzr status`` now honours FILE parameters for conflict lists
  (Aaron Bentley, #127606)

* ``bzr checkout`` now honours -r when reconstituting a working tree.
  It also honours -r 0.  (Aaron Bentley, #127708)

* ``bzr add *`` no more fails on Windows if working tree contains
  non-ascii file names. (Kuno Meyer, #127361)

* allow ``easy_install bzr`` runs without fatal errors.
  (Alexander Belchenko, #125521)

* Graph._filter_candidate_lca does not raise KeyError if a candidate
  is eliminated just before it would normally be examined.  (Aaron Bentley)

* SMTP connection failures produce a nice message, not a traceback.
  (Aaron Bentley)

Improvements
************

* Don't show "dots" progress indicators when run non-interactively, such
  as from cron.  (Martin Pool)

* ``info`` now formats locations more nicely and lists "submit" and
  "public" branches (Aaron Bentley)

* New ``pack`` command that will trigger database compression within
  the repository (Robert Collins)

* Implement ``_KnitIndex._load_data`` in a pyrex extension. The pyrex
  version is approximately 2-3x faster at parsing a ``.kndx`` file.
  Which yields a measurable improvement for commands which have to
  read from the repository, such as a 1s => 0.75s improvement in
  ``bzr diff`` when there are changes to be shown.  (John Arbash Meinel)

* Merge is now faster.  Depending on the scenario, it can be more than 2x
  faster. (Aaron Bentley)

* Give a clearer warning, and allow ``python setup.py install`` to
  succeed even if pyrex is not available.
  (John Arbash Meinel)

* ``DirState._read_dirblocks`` now has an optional Pyrex
  implementation. This improves the speed of any command that has to
  read the entire DirState. (``diff``, ``status``, etc, improve by
  about 10%).
  ``bisect_dirblocks`` has also been improved, which helps all
  ``_get_entry`` type calls (whenever we are searching for a
  particular entry in the in-memory DirState).
  (John Arbash Meinel)

* ``bzr pull`` and ``bzr push`` no longer do a complete walk of the
  branch revision history for ui display unless -v is supplied.
  (Robert Collins)

* ``bzr log -rA..B`` output shifted to the left margin if the log only
  contains merge revisions. (Kent Gibson)

* The ``plugins`` command is now public with improved help.
  (Ian Clatworthy)

* New bundle and merge directive formats are faster to generate, and

* Annotate merge now works when there are local changes. (Aaron Bentley)

* Commit now only shows the progress in terms of directories instead of
  entries. (Ian Clatworthy)

* Fix ``KnitRepository.get_revision_graph`` to not request the graph 2
  times. This makes ``get_revision_graph`` 2x faster. (John Arbash
  Meinel)

* Fix ``VersionedFile.get_graph()`` to avoid using
  ``set.difference_update(other)``, which has bad scaling when
  ``other`` is large. This improves ``VF.get_graph([version_id])`` for
  a 12.5k graph from 2.9s down to 200ms. (John Arbash Meinel)

* The ``--lsprof-file`` option now generates output for KCacheGrind if
  the file starts with ``callgrind.out``. This matches the default file
  filtering done by KCacheGrind's Open Dialog. (Ian Clatworthy)

* Fix ``bzr update`` to avoid an unnecessary
  ``branch.get_master_branch`` call, which avoids 1 extra connection
  to the remote server. (Partial fix for #128076, John Arbash Meinel)

* Log errors from the smart server in the trace file, to make debugging
  test failures (and live failures!) easier.  (Andrew Bennetts)

* The HTML version of the man page has been superceded by a more
  comprehensive manual called the Bazaar User Reference. This manual
  is completed generated from the online help topics. As part of this
  change, limited reStructuredText is now explicitly supported in help
  topics and command help with 'unnatural' markup being removed prior
  to display by the online help or inclusion in the man page.
  (Ian Clatworthy)

* HTML documentation now use files extension ``*.html``
  (Alexander Belchenko)

* The cache of ignore definitions is now cleared in WorkingTree.unlock()
  so that changes to .bzrignore aren't missed. (#129694, Daniel Watkins)

* ``bzr selftest --strict`` fails if there are any missing features or
  expected test failures. (Daniel Watkins, #111914)

* Link to registration survey added to README. (Ian Clatworthy)

* Windows standalone installer show link to registration survey
  when installation finished. (Alexander Belchenko)

Library API Breaks
******************

* Deprecated dictionary ``bzrlib.option.SHORT_OPTIONS`` removed.
  Options are now required to provide a help string and it must
  comply with the style guide by being one or more sentences with an
  initial capital and final period. (Martin Pool)

* KnitIndex.get_parents now returns tuples. (Robert Collins)

* Ancient unused ``Repository.text_store`` attribute has been removed.
  (Robert Collins)

* The ``bzrlib.pack`` interface has changed to use tuples of bytestrings
  rather than just bytestrings, making it easier to represent multiple
  element names. As this interface was not used by any internal facilities
  since it was introduced in 0.18 no API compatibility is being preserved.
  The serialised form of these packs is identical with 0.18 when a single
  element tuple is in use. (Robert Collins)

Internals
*********

* merge now uses ``iter_changes`` to calculate changes, which makes room for
  future performance increases.  It is also more consistent with other
  operations that perform comparisons, and reduces reliance on
  Tree.inventory.  (Aaron Bentley)

* Refactoring of transport classes connected to a remote server.
  ConnectedTransport is a new class that serves as a basis for all
  transports needing to connect to a remote server.  transport.split_url
  have been deprecated, use the static method on the object instead. URL
  tests have been refactored too.
  (Vincent Ladeuil)

* Better connection sharing for ConnectedTransport objects.
  transport.get_transport() now accepts a 'possible_transports' parameter.
  If a newly requested transport can share a connection with one of the
  list, it will.
  (Vincent Ladeuil)

* Most functions now accept ``bzrlib.revision.NULL_REVISION`` to indicate
  the null revision, and consider using ``None`` for this purpose
  deprecated.  (Aaron Bentley)

* New ``index`` module with abstract index functionality. This will be
  used during the planned changes in the repository layer. Currently the
  index layer provides a graph aware immutable index, a builder for the
  same index type to allow creating them, and finally a composer for
  such indices to allow the use of many indices in a single query. The
  index performance is not optimised, however the API is stable to allow
  development on top of the index. (Robert Collins)

* ``bzrlib.dirstate.cmp_by_dirs`` can be used to compare two paths by
  their directory sections. This is equivalent to comparing
  ``path.split('/')``, only without having to split the paths.
  This has a Pyrex implementation available.
  (John Arbash Meinel)

* New transport decorator 'unlistable+' which disables the list_dir
  functionality for testing.

* Deprecated ``change_entry`` in transform.py. (Ian Clatworthy)

* RevisionTree.get_weave is now deprecated.  Tree.plan_merge is now used
  for performing annotate-merge.  (Aaron Bentley)

* New EmailMessage class to create email messages. (Adeodato Simó)

* Unused functions on the private interface KnitIndex have been removed.
  (Robert Collins)

* New ``knit.KnitGraphIndex`` which provides a ``KnitIndex`` layered on top
  of a ``index.GraphIndex``. (Robert Collins)

* New ``knit.KnitVersionedFile.iter_parents`` method that allows querying
  the parents of many knit nodes at once, reducing round trips to the
  underlying index. (Robert Collins)

* Graph now has an is_ancestor method, various bits use it.
  (Aaron Bentley)

* The ``-Dhpss`` flag now includes timing information. As well as
  logging when a new connection is opened. (John Arbash Meinel)

* ``bzrlib.pack.ContainerWriter`` now returns an offset, length tuple to
  callers when inserting data, allowing generation of readv style access
  during pack creation, without needing a separate pass across the output
  pack to gather such details. (Robert Collins)

* ``bzrlib.pack.make_readv_reader`` allows readv based access to pack
  files that are stored on a transport. (Robert Collins)

* New ``Repository.has_same_location`` method that reports if two
  repository objects refer to the same repository (although with some risk
  of false negatives).  (Andrew Bennetts)

* InterTree.compare now passes require_versioned on correctly.
  (Marius Kruger)

* New methods on Repository - ``start_write_group``,
  ``commit_write_group``, ``abort_write_group`` and ``is_in_write_group`` -
  which provide a clean hook point for transactional Repositories - ones
  where all the data for a fetch or commit needs to be made atomically
  available in one step. This allows the write lock to remain while making
  a series of data insertions.  (e.g. data conversion). (Robert Collins)

* In ``bzrlib.knit`` the internal interface has been altered to use
  3-tuples (index, pos, length) rather than two-tuples (pos, length) to
  describe where data in a knit is, allowing knits to be split into
  many files. (Robert Collins)

* ``bzrlib.knit._KnitData`` split into cache management and physical access
  with two access classes - ``_PackAccess`` and ``_KnitAccess`` defined.
  The former provides access into a .pack file, and the latter provides the
  current production repository form of .knit files. (Robert Collins)

Testing
*******

* Remove selftest ``--clean-output``, ``--numbered-dirs`` and
  ``--keep-output`` options, which are obsolete now that tests
  are done within directories in $TMPDIR.  (Martin Pool)

* The SSH_AUTH_SOCK environment variable is now reset to avoid
  interaction with any running ssh agents.  (Jelmer Vernooij, #125955)

* run_bzr_subprocess handles parameters the same way as run_bzr:
  either a string or a list of strings should be passed as the first
  parameter.  Varargs-style parameters are deprecated. (Aaron Bentley)


bzr 0.18  2007-07-17
####################

Bugfixes
********

* Fix 'bzr add' crash under Win32 (Kuno Meyer)


bzr 0.18rc1  2007-07-10
#######################

Bugfixes
********

* Do not suppress pipe errors, etc. in non-display commands
  (Alexander Belchenko, #87178)

* Display a useful error message when the user requests to annotate
  a file that is not present in the specified revision.
  (James Westby, #122656)

* Commands that use status flags now have a reference to 'help
  status-flags'.  (Daniel Watkins, #113436)

* Work around python-2.4.1 inhability to correctly parse the
  authentication header.
  (Vincent Ladeuil, #121889)

* Use exact encoding for merge directives. (Adeodato Simó, #120591)

* Fix tempfile permissions error in smart server tar bundling under
  Windows. (Martin _, #119330)

* Fix detection of directory entries in the inventory. (James Westby)

* Fix handling of http code 400: Bad Request When issuing too many ranges.
  (Vincent Ladeuil, #115209)

* Issue a CONNECT request when connecting to an https server
  via a proxy to enable SSL tunneling.
  (Vincent Ladeuil, #120678)

* Fix ``bzr log -r`` to support selecting merge revisions, both
  individually and as part of revision ranges.
  (Kent Gibson, #4663)

* Don't leave cruft behind when failing to acquire a lockdir.
  (Martin Pool, #109169)

* Don't use the '-f' strace option during tests.
  (Vincent Ladeuil, #102019).

* Warn when setting ``push_location`` to a value that will be masked by
  locations.conf.  (Aaron Bentley, #122286)

* Fix commit ordering in corner case (Aaron Bentley, #94975)

*  Make annotate behave in a non-ASCII world (Adeodato Simó).

Improvements
************

* The --lsprof-file option now dumps a text rendering of the profiling
  information if the filename ends in ".txt". It will also convert the
  profiling information to a format suitable for KCacheGrind if the
  output filename ends in ".callgrind". Fixes to the lsprofcalltree
  conversion process by Jean Paul Calderone and Itamar were also merged.
  See http://ddaa.net/blog/python/lsprof-calltree. (Ian Clatworthy)

* ``info`` now defaults to non-verbose mode, displaying only paths and
  abbreviated format info.  ``info -v`` displays all the information
  formerly displayed by ``info``.  (Aaron Bentley, Adeodato Simó)

* ``bzr missing`` now has better option names ``--this`` and ``--other``.
  (Elliot Murphy)

* The internal ``weave-list`` command has become ``versionedfile-list``,
  and now lists knits as well as weaves.  (Aaron Bentley)

* Automatic merge base selection uses a faster algorithm that chooses
  better bases in criss-cross merge situations (Aaron Bentley)

* Progress reporting in ``commit`` has been improved. The various logical
  stages are now reported on as follows, namely:

  * Collecting changes [Entry x/y] - Stage n/m
  * Saving data locally - Stage n/m
  * Uploading data to master branch - Stage n/m
  * Updating the working tree - Stage n/m
  * Running post commit hooks - Stage n/m

  If there is no master branch, the 3rd stage is omitted and the total
  number of stages is adjusted accordingly.

  Each hook that is run after commit is listed with a name (as hooks
  can be slow it is useful feedback).
  (Ian Clatworthy, Robert Collins)

* Various operations that are now faster due to avoiding unnecessary
  topological sorts. (Aaron Bentley)

* Make merge directives robust against broken bundles. (Aaron Bentley)

* The lsprof filename note is emitted via trace.note(), not standard
  output.  (Aaron Bentley)

* ``bzrlib`` now exports explicit API compatibility information to assist
  library users and plugins. See the ``bzrlib.api`` module for details.
  (Robert Collins)

* Remove unnecessary lock probes when acquiring a lockdir.
  (Martin Pool)

* ``bzr --version`` now shows the location of the bzr log file, which
  is especially useful on Windows.  (Martin Pool)

* -D now supports hooks to get debug tracing of hooks (though its currently
  minimal in nature). (Robert Collins)

* Long log format reports deltas on merge revisions.
  (John Arbash Meinel, Kent Gibson)

* Make initial push over ftp more resilient. (John Arbash Meinel)

* Print a summary of changes for update just like pull does.
  (Daniel Watkins, #113990)

* Add a -Dhpss option to trace smart protocol requests and responses.
  (Andrew Bennetts)

Library API Breaks
******************

* Testing cleanups -
  ``bzrlib.repository.RepositoryTestProviderAdapter`` has been moved
  to ``bzrlib.tests.repository_implementations``;
  ``bzrlib.repository.InterRepositoryTestProviderAdapter`` has been moved
  to ``bzrlib.tests.interrepository_implementations``;
  ``bzrlib.transport.TransportTestProviderAdapter`` has moved to
  ``bzrlib.tests.test_transport_implementations``.
  ``bzrlib.branch.BranchTestProviderAdapter`` has moved to
  ``bzrlib.tests.branch_implementations``.
  ``bzrlib.bzrdir.BzrDirTestProviderAdapter`` has moved to
  ``bzrlib.tests.bzrdir_implementations``.
  ``bzrlib.versionedfile.InterVersionedFileTestProviderAdapter`` has moved
  to ``bzrlib.tests.interversionedfile_implementations``.
  ``bzrlib.store.revision.RevisionStoreTestProviderAdapter`` has moved to
  ``bzrlib.tests.revisionstore_implementations``.
  ``bzrlib.workingtree.WorkingTreeTestProviderAdapter`` has moved to
  ``bzrlib.tests.workingtree_implementations``.
  These changes are an API break in the testing infrastructure only.
  (Robert Collins)

* Relocate TestCaseWithRepository to be more central. (Robert Collins)

* ``bzrlib.add.smart_add_tree`` will no longer perform glob expansion on
  win32. Callers of the function should do this and use the new
  ``MutableTree.smart_add`` method instead. (Robert Collins)

* ``bzrlib.add.glob_expand_for_win32`` is now
  ``bzrlib.win32utils.glob_expand``.  (Robert Collins)

* ``bzrlib.add.FastPath`` is now private and moved to
  ``bzrlib.mutabletree._FastPath``. (Robert Collins, Martin Pool)

* ``LockDir.wait`` removed.  (Martin Pool)

* The ``SmartServer`` hooks API has changed for the ``server_started`` and
  ``server_stopped`` hooks. The first parameter is now an iterable of
  backing URLs rather than a single URL. This is to reflect that many
  URLs may map to the external URL of the server. E.g. the server interally
  may have a chrooted URL but also the local file:// URL will be at the
  same location. (Robert Collins)

Internals
*********

* New SMTPConnection class to unify email handling.  (Adeodato Simó)

* Fix documentation of BzrError. (Adeodato Simó)

* Make BzrBadParameter an internal error. (Adeodato Simó)

* Remove use of 'assert False' to raise an exception unconditionally.
  (Martin Pool)

* Give a cleaner error when failing to decode knit index entry.
  (Martin Pool)

* TreeConfig would mistakenly search the top level when asked for options
  from a section. It now respects the section argument and only
  searches the specified section. (James Westby)

* Improve ``make api-docs`` output. (John Arbash Meinel)

* Use os.lstat rather than os.stat for osutils.make_readonly and
  osutils.make_writeable. This makes the difftools plugin more
  robust when dangling symlinks are found. (Elliot Murphy)

* New ``-Dlock`` option to log (to ~/.bzr.log) information on when
  lockdirs are taken or released.  (Martin Pool)

* ``bzrlib`` Hooks are now nameable using ``Hooks.name_hook``. This
  allows a nicer UI when hooks are running as the current hook can
  be displayed. (Robert Collins)

* ``Transport.get`` has had its interface made more clear for ease of use.
  Retrieval of a directory must now fail with either 'PathError' at open
  time, or raise 'ReadError' on a read. (Robert Collins)

* New method ``_maybe_expand_globs`` on the ``Command`` class for
  dealing with unexpanded glob lists - e.g. on the win32 platform. This
  was moved from ``bzrlib.add._prepare_file_list``. (Robert Collins)

* ``bzrlib.add.smart_add`` and ``bzrlib.add.smart_add_tree`` are now
  deprecated in favour of ``MutableTree.smart_add``. (Robert Collins,
  Martin Pool)

* New method ``external_url`` on Transport for obtaining the url to
  hand to external processes. (Robert Collins)

* Teach windows installers to build pyrex/C extensions.
  (Alexander Belchenko)

Testing
*******

* Removed the ``--keep-output`` option from selftest and clean up test
  directories as they're used.  This reduces the IO load from
  running the test suite and cuts the time by about half.
  (Andrew Bennetts, Martin Pool)

* Add scenarios as a public attribute on the TestAdapter classes to allow
  modification of the generated scenarios before adaption and easier
  testing. (Robert Collins)

* New testing support class ``TestScenarioApplier`` which multiplies
  out a single teste by a list of supplied scenarios. (RobertCollins)

* Setting ``repository_to_test_repository`` on a repository_implementations
  test will cause it to be called during repository creation, allowing the
  testing of repository classes which are not based around the Format
  concept. For example a repository adapter can be tested in this manner,
  by altering the repository scenarios to include a scenario that sets this
  attribute during the test parameterisation in
  ``bzrlib.tests.repository.repository_implementations``. (Robert Collins)

* Clean up many of the APIs for blackbox testing of Bazaar.  The standard
  interface is now self.run_bzr.  The command to run can be passed as
  either a list of parameters, a string containing the command line, or
  (deprecated) varargs parameters.  (Martin Pool)

* The base TestCase now isolates tests from -D parameters by clearing
  ``debug.debug_flags`` and restores it afterwards. (Robert Collins)

* Add a relpath parameter to get_transport methods in test framework to
  avoid useless cloning.
  (Vincent Ladeuil, #110448)


bzr 0.17  2007-06-18
####################

Bugfixes
********

* Fix crash of commit due to wrong lookup of filesystem encoding.
  (Colin Watson, #120647)

* Revert logging just to stderr in commit as broke unicode filenames.
  (Aaron Bentley, Ian Clatworthy, #120930)


bzr 0.17rc1  2007-06-12
#######################

Notes When Upgrading
********************

* The kind() and is_executable() APIs on the WorkingTree interface no
  longer implicitly (read) locks and unlocks the tree. This *might*
  impact some plug-ins and tools using this part of the API. If you find
  an issue that may be caused by this change, please let us know,
  particularly the plug-in/tool maintainer. If encountered, the API
  fix is to surround kind() and is_executable() calls with lock_read()
  and unlock() like so::

    work_tree.lock_read()
    try:
        kind = work_tree.kind(...)
    finally:
        work_tree.unlock()

Internals
*********
* Rework of LogFormatter API to provide beginning/end of log hooks and to
  encapsulate the details of the revision to be logged in a LogRevision
  object.
  In long log formats, merge revision ids are only shown when --show-ids
  is specified, and are labelled "revision-id:", as per mainline
  revisions, instead of "merged:". (Kent Gibson)

* New ``BranchBuilder`` API which allows the construction of particular
  histories quickly. Useful for testing and potentially other applications
  too. (Robert Collins)

Improvements
************

* There are two new help topics, working-trees and repositories that
  attempt to explain these concepts. (James Westby, John Arbash Meinel,
  Aaron Bentley)

* Added ``bzr log --limit`` to report a limited number of revisions.
  (Kent Gibson, #3659)

* Revert does not try to preserve file contents that were originally
  produced by reverting to a historical revision.  (Aaron Bentley)

* ``bzr log --short`` now includes ``[merge]`` for revisions which
  have more than one parent. This is a small improvement to help
  understanding what changes have occurred
  (John Arbash Meinel, #83887)

* TreeTransform avoids many renames when contructing large trees,
  improving speed.  3.25x speedups have been observed for construction of
  kernel-sized-trees, and checkouts are 1.28x faster.  (Aaron Bentley)

* Commit on large trees is now faster. In my environment, a commit of
  a small change to the Mozilla tree (55k files) has dropped from
  66 seconds to 32 seconds. For a small tree of 600 files, commit of a
  small change is 33% faster. (Ian Clatworthy)

* New --create-prefix option to bzr init, like for push.  (Daniel Watkins,
  #56322)

Bugfixes
********

* ``bzr push`` should only connect to the remote location one time.
  We have been connecting 3 times because we forget to pass around
  the Transport object. This adds ``BzrDir.clone_on_transport()``, so
  that we can pass in the Transport that we already have.
  (John Arbash Meinel, #75721)

* ``DirState.set_state_from_inventory()`` needs to properly order
  based on split paths, not just string paths.
  (John Arbash Meinel, #115947)

* Let TestUIFactoy encode the password prompt with its own stdout.
  (Vincent Ladeuil, #110204)

* pycurl should take use the range header that takes the range hint
  into account.
  (Vincent Ladeuil, #112719)

* WorkingTree4.get_file_sha1 no longer raises an exception when invoked
  on a missing file.  (Aaron Bentley, #118186)

* WorkingTree.remove works correctly with tree references, and when pwd is
  not the tree root. (Aaron Bentley)

* Merge no longer fails when a file is renamed in one tree and deleted
  in the other. (Aaron Bentley, #110279)

* ``revision-info`` now accepts dotted revnos, doesn't require a tree,
  and defaults to the last revision (Matthew Fuller, #90048)

* Tests no longer fail when BZR_REMOTE_PATH is set in the environment.
  (Daniel Watkins, #111958)

* ``bzr branch -r revid:foo`` can be used to branch any revision in
  your repository. (Previously Branch6 only supported revisions in your
  mainline). (John Arbash Meinel, #115343)

bzr 0.16  2007-05-07
####################

Bugfixes
********

* Handle when you have 2 directories with similar names, but one has a
  hyphen. (``'abc'`` versus ``'abc-2'``). The WT4._iter_changes
  iterator was using direct comparison and ``'abc/a'`` sorts after
  ``'abc-2'``, but ``('abc', 'a')`` sorts before ``('abc-2',)``.
  (John Arbash Meinel, #111227)

* Handle when someone renames a file on disk without telling bzr.
  Previously we would report the first file as missing, but not show
  the new unknown file. (John Arbash Meinel, #111288)

* Avoid error when running hooks after pulling into or pushing from
  a branch bound to a smartserver branch.  (Martin Pool, #111968)

Improvements
************

* Move developer documentation to doc/developers/. This reduces clutter in
  the root of the source tree and allows HACKING to be split into multiple
  files. (Robert Collins, Alexander Belchenko)

* Clean up the ``WorkingTree4._iter_changes()`` internal loops as well as
  ``DirState.update_entry()``. This optimizes the core logic for ``bzr
  diff`` and ``bzr status`` significantly improving the speed of
  both. (John Arbash Meinel)

bzr 0.16rc2  2007-04-30
#######################

Bugfixes
********

* Handle the case when you delete a file, and then rename another file
  on top of it. Also handle the case of ``bzr rm --keep foo``. ``bzr
  status`` should show the removed file and an unknown file in its
  place. (John Arbash Meinel, #109993)

* Bundles properly read and write revision properties that have an
  empty value. And when the value is not ASCII.
  (John Arbash Meinel, #109613)

* Fix the bzr commit message to be in text mode.
  (Alexander Belchenko, #110901)

* Also handle when you rename a file and create a file where it used
  to be. (John Arbash Meinel, #110256)

* ``WorkingTree4._iter_changes`` should not descend into unversioned
  directories. (John Arbash Meinel, #110399)

bzr 0.16rc1  2007-04-26
#######################

Notes When Upgrading
********************

* ``bzr remove`` and ``bzr rm`` will now remove the working file, if
  it could be recovered again.
  This has been done for consistency with svn and the unix rm command.
  The old ``remove`` behaviour has been retained in the new option
  ``bzr remove --keep``, which will just stop versioning the file,
  but not delete it.
  ``bzr remove --force`` have been added which will always delete the
  files.
  ``bzr remove`` is also more verbose.
  (Marius Kruger, #82602)

Improvements
************

* Merge directives can now be supplied as input to `merge` and `pull`,
  like bundles can.  (Aaron Bentley)

* Sending the SIGQUIT signal to bzr, which can be done on Unix by
  pressing Control-Backslash, drops bzr into a debugger.  Type ``'c'``
  to continue.  This can be disabled by setting the environment variable
  ``BZR_SIGQUIT_PDB=0``.  (Martin Pool)

* selftest now supports --list-only to list tests instead of running
  them. (Ian Clatworthy)

* selftest now supports --exclude PATTERN (or -x PATTERN) to exclude
  tests with names that match that regular expression.
  (Ian Clatworthy, #102679)

* selftest now supports --randomize SEED to run tests in a random order.
  SEED is typically the value 'now' meaning 'use the current time'.
  (Ian Clatworthy, #102686)

* New option ``--fixes`` to commit, which stores bug fixing annotations as
  revision properties. Built-in support for Launchpad, Debian, Trac and
  Bugzilla bug trackers. (Jonathan Lange, James Henstridge, Robert Collins)

* New API, ``bzrlib.bugtracker.tracker_registry``, for adding support for
  other bug trackers to ``fixes``. (Jonathan Lange, James Henstridge,
  Robert Collins)

* ``selftest`` has new short options ``-f`` and ``-1``.  (Martin
  Pool)

* ``bzrlib.tsort.MergeSorter`` optimizations. Change the inner loop
  into using local variables instead of going through ``self._var``.
  Improves the time to ``merge_sort`` a 10k revision graph by
  approximately 40% (~700->400ms).  (John Arbash Meinel)

* ``make docs`` now creates a man page at ``man1/bzr.1`` fixing bug 107388.
  (Robert Collins)

* ``bzr help`` now provides cross references to other help topics using
  the _see_also facility on command classes. Likewise the bzr_man
  documentation, and the bzr.1 man page also include this information.
  (Robert Collins)

* Tags are now included in logs, that use the long log formatter.
  (Erik Bågfors, Alexander Belchenko)

* ``bzr help`` provides a clearer message when a help topic cannot be
  found. (Robert Collins, #107656)

* ``bzr help`` now accepts optional prefixes for command help. The help
  for all commands can now be found at ``bzr help commands/COMMANDNAME``
  as well as ``bzr help COMMANDNAME`` (which only works for commands
  where the name is not the same as a more general help topic).
  (Robert Collins)

* ``bzr help PLUGINNAME`` will now return the module docstring from the
  plugin PLUGINNAME. (Robert Collins, #50408)

* New help topic ``urlspec`` which lists the availables transports.
  (Goffredo Baroncelli)

* doc/server.txt updated to document the default bzr:// port
  and also update the blurb about the hpss' current status.
  (Robert Collins, #107125).

* ``bzr serve`` now listens on interface 0.0.0.0 by default, making it
  serve out to the local LAN (and anyone in the world that can reach the
  machine running ``bzr serve``. (Robert Collins, #98918)

* A new smart server protocol version has been added.  It prefixes requests
  and responses with an explicit version identifier so that future protocol
  revisions can be dealt with gracefully.  (Andrew Bennetts, Robert Collins)

* The bzr protocol version 2 indicates success or failure in every response
  without depending on particular commands encoding that consistently,
  allowing future client refactorings to be much more robust about error
  handling. (Robert Collins, Martin Pool, Andrew Bennetts)

* The smart protocol over HTTP client has been changed to always post to the
  same ``.bzr/smart`` URL under the original location when it can.  This allows
  HTTP servers to only have to pass URLs ending in .bzr/smart to the smart
  server handler, and not arbitrary ``.bzr/*/smart`` URLs.  (Andrew Bennetts)

* digest authentication is now supported for proxies and HTTP by the urllib
  based http implementation. Tested against Apache 2.0.55 and Squid
  2.6.5. Basic and digest authentication are handled coherently for HTTP
  and proxy: if the user is provided in the url (bzr command line for HTTP,
  proxy environment variables for proxies), the password is prompted for
  (only once). If the password is provided, it is taken into account. Once
  the first authentication is successful, all further authentication
  roundtrips are avoided by preventively setting the right authentication
  header(s).
  (Vincent Ladeuil).

Internals
*********

* bzrlib API compatability with 0.8 has been dropped, cleaning up some
  code paths. (Robert Collins)

* Change the format of chroot urls so that they can be safely manipulated
  by generic url utilities without causing the resulting urls to have
  escaped the chroot. A side effect of this is that creating a chroot
  requires an explicit action using a ChrootServer.
  (Robert Collins, Andrew Bennetts)

* Deprecate ``Branch.get_root_id()`` because branches don't have root ids,
  rather than fixing bug #96847.  (Aaron Bentley)

* ``WorkingTree.apply_inventory_delta`` provides a better alternative to
  ``WorkingTree._write_inventory``.  (Aaron Bentley)

* Convenience method ``TestCase.expectFailure`` ensures that known failures
  do not silently pass.  (Aaron Bentley)

* ``Transport.local_abspath`` now raises ``NotLocalUrl`` rather than
  ``TransportNotPossible``. (Martin Pool, Ian Clatworthy)

* New SmartServer hooks facility. There are two initial hooks documented
  in ``bzrlib.transport.smart.SmartServerHooks``. The two initial hooks allow
  plugins to execute code upon server startup and shutdown.
  (Robert Collins).

* SmartServer in standalone mode will now close its listening socket
  when it stops, rather than waiting for garbage collection. This primarily
  fixes test suite hangs when a test tries to connect to a shutdown server.
  It may also help improve behaviour when dealing with a server running
  on a specific port (rather than dynamically assigned ports).
  (Robert Collins)

* Move most SmartServer code into a new package, bzrlib/smart.
  bzrlib/transport/remote.py contains just the Transport classes that used
  to be in bzrlib/transport/smart.py.  (Andrew Bennetts)

* urllib http implementation avoid roundtrips associated with
  401 (and 407) errors once the authentication succeeds.
  (Vincent Ladeuil).

* urlib http now supports querying the user for a proxy password if
  needed. Realm is shown in the prompt for both HTTP and proxy
  authentication when the user is required to type a password.
  (Vincent Ladeuil).

* Renamed SmartTransport (and subclasses like SmartTCPTransport) to
  RemoteTransport (and subclasses to RemoteTCPTransport, etc).  This is more
  consistent with its new home in ``bzrlib/transport/remote.py``, and because
  it's not really a "smart" transport, just one that does file operations
  via remote procedure calls.  (Andrew Bennetts)

* The ``lock_write`` method of ``LockableFiles``, ``Repository`` and
  ``Branch`` now accept a ``token`` keyword argument, so that separate
  instances of those objects can share a lock if it has the right token.
  (Andrew Bennetts, Robert Collins)

* New method ``get_branch_reference`` on ``BzrDir`` allows the detection of
  branch references - which the smart server component needs.

* The Repository API ``make_working_trees`` is now permitted to return
  False when ``set_make_working_trees`` is not implemented - previously
  an unimplemented ``set_make_working_trees`` implied the result True
  from ``make_working_trees``. This has been changed to accomodate the
  smart server, where it does not make sense (at this point) to ever
  make working trees by default. (Robert Collins)

* Command objects can now declare related help topics by having _see_also
  set to a list of related topic. (Robert Collins)

* ``bzrlib.help`` now delegates to the Command class for Command specific
  help. (Robert Collins)

* New class ``TransportListRegistry``, derived from the Registry class, which
  simplifies tracking the available Transports. (Goffredo Baroncelli)

* New function ``Branch.get_revision_id_to_revno_map`` which will
  return a dictionary mapping revision ids to dotted revnos. Since
  dotted revnos are defined in the context of the branch tip, it makes
  sense to generate them from a ``Branch`` object.
  (John Arbash Meinel)

* Fix the 'Unprintable error' message display to use the repr of the
  exception that prevented printing the error because the str value
  for it is often not useful in debugging (e.g. KeyError('foo') has a
  str() of 'foo' but a repr of 'KeyError('foo')' which is much more
  useful. (Robert Collins)

* ``urlutils.normalize_url`` now unescapes unreserved characters, such as "~".
  (Andrew Bennetts)

Bugfixes
********

* Don't fail bundle selftest if email has 'two' embedded.
  (Ian Clatworthy, #98510)

* Remove ``--verbose`` from ``bzr bundle``. It didn't work anyway.
  (Robert Widhopf-Fenk, #98591)

* Remove ``--basis`` from the checkout/branch commands - it didn't work
  properly and is no longer beneficial.
  (Robert Collins, #53675, #43486)

* Don't produce encoding error when adding duplicate files.
  (Aaron Bentley)

* Fix ``bzr log <file>`` so it only logs the revisions that changed
  the file, and does it faster.
  (Kent Gibson, John Arbash Meinel, #51980, #69477)

* Fix ``InterDirstateTre._iter_changes`` to handle when we come across
  an empty versioned directory, which now has files in it.
  (John Arbash Meinel, #104257)

* Teach ``common_ancestor`` to shortcut when the tip of one branch is
  inside the ancestry of the other. Saves a lot of graph processing
  (with an ancestry of 16k revisions, ``bzr merge ../already-merged``
  changes from 2m10s to 13s).  (John Arbash Meinel, #103757)

* Fix ``show_diff_trees`` to handle the case when a file is modified,
  and the containing directory is renamed. (The file path is different
  in this versus base, but it isn't marked as a rename).
  (John Arbash Meinel, #103870)

* FTP now works even when the FTP server does not support atomic rename.
  (Aaron Bentley, #89436)

* Correct handling in bundles and merge directives of timezones with
  that are not an integer number of hours offset from UTC.  Always
  represent the epoch time in UTC to avoid problems with formatting
  earlier times on win32.  (Martin Pool, Alexander Belchenko, John
  Arbash Meinel)

* Typo in the help for ``register-branch`` fixed. (Robert Collins, #96770)

* "dirstate" and "dirstate-tags" formats now produce branches compatible
  with old versions of bzr. (Aaron Bentley, #107168))

* Handle moving a directory when children have been added, removed,
  and renamed. (John Arbash Meinel, #105479)

* Don't preventively use basic authentication for proxy before receiving a
  407 error. Otherwise people willing to use other authentication schemes
  may expose their password in the clear (or nearly). This add one
  roundtrip in case basic authentication should be used, but plug the
  security hole.
  (Vincent Ladeuil)

* Handle http and proxy digest authentication.
  (Vincent Ladeuil, #94034).

Testing
*******

* Added ``bzrlib.strace.strace`` which will strace a single callable and
  return a StraceResult object which contains just the syscalls involved
  in running it. (Robert Collins)

* New test method ``reduceLockdirTimeout`` to drop the default (ui-centric)
  default time down to one suitable for tests. (Andrew Bennetts)

* Add new ``vfs_transport_factory`` attribute on tests which provides the
  common vfs backing for both the readonly and readwrite transports.
  This allows the RemoteObject tests to back onto local disk or memory,
  and use the existing ``transport_server`` attribute all tests know about
  to be the smart server transport. This in turn allows tests to
  differentiate between 'transport to access the branch', and
  'transport which is a VFS' - which matters in Remote* tests.
  (Robert Collins, Andrew Bennetts)

* The ``make_branch_and_tree`` method for tests will now create a
  lightweight checkout for the tree if the ``vfs_transport_factory`` is not
  a LocalURLServer. (Robert Collins, Andrew Bennetts)

* Branch implementation tests have been audited to ensure that all urls
  passed to Branch APIs use proper urls, except when local-disk paths
  are intended. This is so that tests correctly access the test transport
  which is often not equivalent to local disk in Remote* tests. As part
  of this many tests were adjusted to remove dependencies on local disk
  access.
  (Robert Collins, Andrew Bennetts)

* Mark bzrlib.tests and bzrlib.tests.TestUtil as providing assertFOO helper
  functions by adding a ``__unittest`` global attribute. (Robert Collins,
  Andrew Bennetts, Martin Pool, Jonathan Lange)

* Refactored proxy and authentication handling to simplify the
  implementation of new auth schemes for both http and proxy.
  (Vincent Ladeuil)

bzr 0.15 2007-04-01
###################

Bugfixes
********

* Handle incompatible repositories as a user issue when fetching.
  (Aaron Bentley)

* Don't give a recommendation to upgrade when branching or
  checking out a branch that contains an old-format working tree.
  (Martin Pool)

bzr 0.15rc3  2007-03-26
#######################

Changes
*******

* A warning is now displayed when opening working trees in older
  formats, to encourage people to upgrade to WorkingTreeFormat4.
  (Martin Pool)

Improvements
************

* HTTP redirections are now taken into account when a branch (or a
  bundle) is accessed for the first time. A message is issued at each
  redirection to inform the user. In the past, http redirections were
  silently followed for each request which significantly degraded the
  performances. The http redirections are not followed anymore by
  default, instead a RedirectRequested exception is raised. For bzrlib
  users needing to follow http redirections anyway,
  ``bzrlib.transport.do_catching_redirections`` provide an easy transition
  path.  (vila)

Internals
*********

* Added ``ReadLock.temporary_write_lock()`` to allow upgrading an OS read
  lock to an OS write lock. Linux can do this without unlocking, Win32
  needs to unlock in between. (John Arbash Meinel)

* New parameter ``recommend_upgrade`` to ``BzrDir.open_workingtree``
  to silence (when false) warnings about opening old formats.
  (Martin Pool)

* Fix minor performance regression with bzr-0.15 on pre-dirstate
  trees. (We were reading the working inventory too many times).
  (John Arbash Meinel)

* Remove ``Branch.get_transaction()`` in favour of a simple cache of
  ``revision_history``.  Branch subclasses should override
  ``_gen_revision_history`` rather than ``revision_history`` to make use of
  this cache, and call ``_clear_revision_history_cache`` and
  ``_cache_revision_history`` at appropriate times. (Andrew Bennetts)

Bugfixes
********

* Take ``smtp_server`` from user config into account.
  (vila, #92195)

* Restore Unicode filename handling for versioned and unversioned files.
  (John Arbash Meinel, #92608)

* Don't fail during ``bzr commit`` if a file is marked removed, and
  the containing directory is auto-removed.  (John Arbash Meinel, #93681)

* ``bzr status FILENAME`` failed on Windows because of an uncommon
  errno. (``ERROR_DIRECTORY == 267 != ENOTDIR``).
  (Wouter van Heyst, John Arbash Meinel, #90819)

* ``bzr checkout source`` should create a local branch in the same
  format as source. (John Arbash Meinel, #93854)

* ``bzr commit`` with a kind change was failing to update the
  last-changed-revision for directories.  The
  InventoryDirectory._unchanged only looked at the ``parent_id`` and name,
  ignoring the fact that the kind could have changed, too.
  (John Arbash Meinel, #90111)

* ``bzr mv dir/subdir other`` was incorrectly updating files inside
  the directory. So that there was a chance it would break commit,
  etc. (John Arbash Meinel, #94037)

* Correctly handles mutiple permanent http redirections.
  (vila, #88780)

bzr 0.15rc2  2007-03-14
#######################

Notes When Upgrading
********************

* Release 0.15rc2 of bzr changes the ``bzr init-repo`` command to
  default to ``--trees`` instead of ``--no-trees``.
  Existing shared repositories are not affected.

Improvements
************

* New ``merge-directive`` command to generate machine- and human-readable
  merge requests.  (Aaron Bentley)

* New ``submit:`` revision specifier makes it easy to diff against the
  common ancestor with the submit location (Aaron Bentley)

* Added support for Putty's SSH implementation. (Dmitry Vasiliev)

* Added ``bzr status --versioned`` to report only versioned files,
  not unknowns. (Kent Gibson)

* Merge now autodetects the correct line-ending style for its conflict
  markers.  (Aaron Bentley)

Internals
*********

* Refactored SSH vendor registration into SSHVendorManager class.
  (Dmitry Vasiliev)

Bugfixes
********

* New ``--numbered-dirs`` option to ``bzr selftest`` to use
  numbered dirs for TestCaseInTempDir. This is default behavior
  on Windows. Anyone can force named dirs on Windows
  with ``--no-numbered-dirs``. (Alexander Belchenko)

* Fix ``RevisionSpec_revid`` to handle the Unicode strings passed in
  from the command line. (Marien Zwart, #90501)

* Fix ``TreeTransform._iter_changes`` when both the source and
  destination are missing. (Aaron Bentley, #88842)

* Fix commit of merges with symlinks in dirstate trees.
  (Marien Zwart)

* Switch the ``bzr init-repo`` default from --no-trees to --trees.
  (Wouter van Heyst, #53483)


bzr 0.15rc1  2007-03-07
#######################

Surprises
*********

* The default disk format has changed. Please run 'bzr upgrade' in your
  working trees to upgrade. This new default is compatible for network
  operations, but not for local operations. That is, if you have two
  versions of bzr installed locally, after upgrading you can only use the
  bzr 0.15 version. This new default does not enable tags or nested-trees
  as they are incompatible with bzr versions before 0.15 over the network.

* For users of bzrlib: Two major changes have been made to the working tree
  api in bzrlib. The first is that many methods and attributes, including
  the inventory attribute, are no longer valid for use until one of
  ``lock_read``/``lock_write``/``lock_tree_write`` has been called,
  and become invalid again after unlock is called. This has been done
  to improve performance and correctness as part of the dirstate
  development.
  (Robert Collins, John A Meinel, Martin Pool, and others).

* For users of bzrlib: The attribute 'tree.inventory' should be considered
  readonly. Previously it was possible to directly alter this attribute, or
  its contents, and have the tree notice this. This has been made
  unsupported - it may work in some tree formats, but in the newer dirstate
  format such actions will have no effect and will be ignored, or even
  cause assertions. All operations possible can still be carried out by a
  combination of the tree API, and the bzrlib.transform API. (Robert
  Collins, John A Meinel, Martin Pool, and others).

Improvements
************

* Support for OS Windows 98. Also .bzr.log on any windows system
  saved in My Documents folder. (Alexander Belchenko)

* ``bzr mv`` enhanced to support already moved files.
  In the past the mv command would have failed if the source file doesn't
  exist. In this situation ``bzr mv`` would now detect that the file has
  already moved and update the repository accordingly, if the target file
  does exist.
  A new option ``--after`` has been added so that if two files already
  exist, you could notify Bazaar that you have moved a (versioned) file
  and replaced it with another. Thus in this case ``bzr move --after``
  will only update the Bazaar identifier.
  (Steffen Eichenberg, Marius Kruger)

* ``ls`` now works on treeless branches and remote branches.
  (Aaron Bentley)

* ``bzr help global-options`` describes the global options.
  (Aaron Bentley)

* ``bzr pull --overwrite`` will now correctly overwrite checkouts.
  (Robert Collins)

* Files are now allowed to change kind (e.g. from file to symlink).
  Supported by ``commit``, ``revert`` and ``status``
  (Aaron Bentley)

* ``inventory`` and ``unknowns`` hidden in favour of ``ls``
  (Aaron Bentley)

* ``bzr help checkouts`` descibes what checkouts are and some possible
  uses of them. (James Westby, Aaron Bentley)

* A new ``-d`` option to push, pull and merge overrides the default
  directory.  (Martin Pool)

* Branch format 6: smaller, and potentially faster than format 5.  Supports
  ``append_history_only`` mode, where the log view and revnos do not change,
  except by being added to.  Stores policy settings in
  ".bzr/branch/branch.conf".

* ``append_only`` branches:  Format 6 branches may be configured so that log
  view and revnos are always consistent.  Either create the branch using
  "bzr init --append-revisions-only" or edit the config file as descriped
  in docs/configuration.txt.

* rebind: Format 6 branches retain the last-used bind location, so if you
  "bzr unbind", you can "bzr bind" to bind to the previously-selected
  bind location.

* Builtin tags support, created and deleted by the ``tag`` command and
  stored in the branch.  Tags can be accessed with the revisionspec
  ``-rtag:``, and listed with ``bzr tags``.  Tags are not versioned
  at present. Tags require a network incompatible upgrade. To perform this
  upgrade, run ``bzr upgrade --dirstate-tags`` in your branch and
  repositories. (Martin Pool)

* The ``bzr://`` transport now has a well-known port number, 4155,
  which it will use by default.  (Andrew Bennetts, Martin Pool)

* Bazaar now looks for user-installed plugins before looking for site-wide
  plugins. (Jonathan Lange)

* ``bzr resolve`` now detects and marks resolved text conflicts.
  (Aaron Bentley)

Internals
*********

* Internally revision ids and file ids are now passed around as utf-8
  bytestrings, rather than treating them as Unicode strings. This has
  performance benefits for Knits, since we no longer need to decode the
  revision id for each line of content, nor for each entry in the index.
  This will also help with the future dirstate format.
  (John Arbash Meinel)

* Reserved ids (any revision-id ending in a colon) are rejected by
  versionedfiles, repositories, branches, and working trees
  (Aaron Bentley)

* Minor performance improvement by not creating a ProgressBar for
  every KnitIndex we create. (about 90ms for a bzr.dev tree)
  (John Arbash Meinel)

* New easier to use Branch hooks facility. There are five initial hooks,
  all documented in bzrlib.branch.BranchHooks.__init__ - ``'set_rh'``,
  ``'post_push'``, ``'post_pull'``, ``'post_commit'``,
  ``'post_uncommit'``. These hooks fire after the matching operation
  on a branch has taken place, and were originally added for the
  branchrss plugin. (Robert Collins)

* New method ``Branch.push()`` which should be used when pushing from a
  branch as it makes performance and policy decisions to match the UI
  level command ``push``. (Robert Collins).

* Add a new method ``Tree.revision_tree`` which allows access to cached
  trees for arbitrary revisions. This allows the in development dirstate
  tree format to provide access to the callers to cached copies of
  inventory data which are cheaper to access than inventories from the
  repository.
  (Robert Collins, Martin Pool)

* New ``Branch.last_revision_info`` method, this is being done to allow
  optimization of requests for both the number of revisions and the last
  revision of a branch with smartservers and potentially future branch
  formats. (Wouter van Heyst, Robert Collins)

* Allow ``'import bzrlib.plugins.NAME'`` to work when the plugin NAME has not
  yet been loaded by ``load_plugins()``. This allows plugins to depend on each
  other for code reuse without requiring users to perform file-renaming
  gymnastics. (Robert Collins)

* New Repository method ``'gather_stats'`` for statistic data collection.
  This is expected to grow to cover a number of related uses mainly
  related to bzr info. (Robert Collins)

* Log formatters are now managed with a registry.
  ``log.register_formatter`` continues to work, but callers accessing
  the FORMATTERS dictionary directly will not.

* Allow a start message to be passed to the ``edit_commit_message``
  function.  This will be placed in the message offered to the user
  for editing above the separator. It allows a template commit message
  to be used more easily. (James Westby)

* ``GPGStrategy.sign()`` will now raise ``BzrBadParameterUnicode`` if
  you pass a Unicode string rather than an 8-bit string. Callers need
  to be updated to encode first. (John Arbash Meinel)

* Branch.push, pull, merge now return Result objects with information
  about what happened, rather than a scattering of various methods.  These
  are also passed to the post hooks.  (Martin Pool)

* File formats and architecture is in place for managing a forest of trees
  in bzr, and splitting up existing trees into smaller subtrees, and
  finally joining trees to make a larger tree. This is the first iteration
  of this support, and the user-facing aspects still require substantial
  work.  If you wish to experiment with it, use ``bzr upgrade
  --dirstate-with-subtree`` in your working trees and repositories.
  You can use the hidden commands ``split`` and ``join`` and to create
  and manipulate nested trees, but please consider using the nested-trees
  branch, which contains substantial UI improvements, instead.
  http://code.aaronbentley.com/bzr/bzrrepo/nested-trees/
  (Aaron Bentley, Martin Pool, Robert Collins).

Bugfixes
********

* ``bzr annotate`` now uses dotted revnos from the viewpoint of the
  branch, rather than the last changed revision of the file.
  (John Arbash Meinel, #82158)

* Lock operations no longer hang if they encounter a permission problem.
  (Aaron Bentley)

* ``bzr push`` can resume a push that was canceled before it finished.
  Also, it can push even if the target directory exists if you supply
  the ``--use-existing-dir`` flag.
  (John Arbash Meinel, #30576, #45504)

* Fix http proxy authentication when user and an optional
  password appears in the ``*_proxy`` vars. (Vincent Ladeuil,
  #83954).

* ``bzr log branch/file`` works for local treeless branches
  (Aaron Bentley, #84247)

* Fix problem with UNC paths on Windows 98. (Alexander Belchenko, #84728)

* Searching location of CA bundle for PyCurl in env variable
  (``CURL_CA_BUNDLE``), and on win32 along the PATH.
  (Alexander Belchenko, #82086)

* ``bzr init`` works with unicode argument LOCATION.
  (Alexander Belchenko, #85599)

* Raise ``DependencyNotPresent`` if pycurl do not support https.
  (Vincent Ladeuil, #85305)

* Invalid proxy env variables should not cause a traceback.
  (Vincent Ladeuil, #87765)

* Ignore patterns normalised to use '/' path separator.
  (Kent Gibson, #86451)

* bzr rocks. It sure does! Fix case. (Vincent Ladeuil, #78026)

* Fix bzrtools shelve command for removed lines beginning with "--"
  (Johan Dahlberg, #75577)

Testing
*******

* New ``--first`` option to ``bzr selftest`` to run specified tests
  before the rest of the suite.  (Martin Pool)


bzr 0.14  2007-01-23
####################

Improvements
************

* ``bzr help global-options`` describes the global options. (Aaron Bentley)

Bug Fixes
*********

* Skip documentation generation tests if the tools to do so are not
  available. Fixes running selftest for installled copies of bzr.
  (John Arbash Meinel, #80330)

* Fix the code that discovers whether bzr is being run from it's
  working tree to handle the case when it isn't but the directory
  it is in is below a repository. (James Westby, #77306)


bzr 0.14rc1  2007-01-16
#######################

Improvements
************

* New connection: ``bzr+http://`` which supports tunnelling the smart
  protocol over an HTTP connection. If writing is enabled on the bzr
  server, then you can write over the http connection.
  (Andrew Bennetts, John Arbash Meinel)

* Aliases now support quotation marks, so they can contain whitespace
  (Marius Kruger)

* PyCurlTransport now use a single curl object. By specifying explicitly
  the 'Range' header, we avoid the need to use two different curl objects
  (and two connections to the same server). (Vincent Ladeuil)

* ``bzr commit`` does not prompt for a message until it is very likely to
  succeed.  (Aaron Bentley)

* ``bzr conflicts`` now takes --text to list pathnames of text conflicts
  (Aaron Bentley)

* Fix ``iter_lines_added_or_present_in_versions`` to use a set instead
  of a list while checking if a revision id was requested. Takes 10s
  off of the ``fileids_affected_by_revision_ids`` time, which is 10s
  of the ``bzr branch`` time. Also improve ``fileids_...`` time by
  filtering lines with a regex rather than multiple ``str.find()``
  calls. (saves another 300ms) (John Arbash Meinel)

* Policy can be set for each configuration key. This allows keys to be
  inherited properly across configuration entries. For example, this
  should enable you to do::

    [/home/user/project]
    push_location = sftp://host/srv/project/
    push_location:policy = appendpath

  And then a branch like ``/home/user/project/mybranch`` should get an
  automatic push location of ``sftp://host/srv/project/mybranch``.
  (James Henstridge)

* Added ``bzr status --short`` to make status report svn style flags
  for each file.  For example::

    $ bzr status --short
    A  foo
    A  bar
    D  baz
    ?  wooley

* 'bzr selftest --clean-output' allows easily clean temporary tests
  directories without running tests. (Alexander Belchenko)

* ``bzr help hidden-commands`` lists all hidden commands. (Aaron Bentley)

* ``bzr merge`` now has an option ``--pull`` to fall back to pull if
  local is fully merged into remote. (Jan Hudec)

* ``bzr help formats`` describes available directory formats. (Aaron Bentley)

Internals
*********

* A few tweaks directly to ``fileids_affected_by_revision_ids`` to
  help speed up processing, as well allowing to extract unannotated
  lines. Between the two ``fileids_affected_by_revision_ids`` is
  improved by approx 10%. (John Arbash Meinel)

* Change Revision serialization to only write out millisecond
  resolution. Rather than expecting floating point serialization to
  preserve more resolution than we need. (Henri Weichers, Martin Pool)

* Test suite ends cleanly on Windows.  (Vincent Ladeuil)

* When ``encoding_type`` attribute of class Command is equal to 'exact',
  force sys.stdout to be a binary stream on Windows, and therefore
  keep exact line-endings (without LF -> CRLF conversion).
  (Alexander Belchenko)

* Single-letter short options are no longer globally declared.  (Martin
  Pool)

* Before using detected user/terminal encoding bzr should check
  that Python has corresponding codec. (Alexander Belchenko)

* Formats for end-user selection are provided via a FormatRegistry (Aaron Bentley)

Bug Fixes
*********

* ``bzr missing --verbose`` was showing adds/removals in the wrong
  direction. (John Arbash Meinel)

* ``bzr annotate`` now defaults to showing dotted revnos for merged
  revisions. It cuts them off at a depth of 12 characters, but you can
  supply ``--long`` to see the full number. You can also use
  ``--show-ids`` to display the original revision ids, rather than
  revision numbers and committer names. (John Arbash Meinel, #75637)

* bzr now supports Win32 UNC path (e.g. ``\HOST\path``.
  (Alexander Belchenko, #57869)

* Win32-specific: output of cat, bundle and diff commands don't mangle
  line-endings (Alexander Belchenko, #55276)

* Replace broken fnmatch based ignore pattern matching with custom pattern
  matcher.
  (Kent Gibson, Jan Hudec #57637)

* pycurl and urllib can detect short reads at different places. Update
  the test suite to test more cases. Also detect http error code 416
  which was raised for that specific bug. Also enhance the urllib
  robustness by detecting invalid ranges (and pycurl's one by detecting
  short reads during the initial GET). (Vincent Ladeuil, #73948)

* The urllib connection sharing interacts badly with urllib2
  proxy setting (the connections didn't go thru the proxy
  anymore). Defining a proper ProxyHandler solves the
  problem.  (Vincent Ladeuil, #74759)

* Use urlutils to generate relative URLs, not osutils
  (Aaron Bentley, #76229)

* ``bzr status`` in a readonly directory should work without giving
  lots of errors. (John Arbash Meinel, #76299)

* Mention the revisionspec topic for the revision option help.
  (Wouter van Heyst, #31663)

* Allow plugins import from zip archives.
  (Alexander Belchenko, #68124)


bzr 0.13  2006-12-05
####################

No changes from 0.13rc


bzr 0.13rc1  2006-11-27
#######################

Improvements
************

* New command ``bzr remove-tree`` allows the removal of the working
  tree from a branch.
  (Daniel Silverstone)

* urllib uses shared keep-alive connections, so http
  operations are substantially faster.
  (Vincent Ladeuil, #53654)

* ``bzr export`` allows an optional branch parameter, to export a bzr
  tree from some other url. For example:
  ``bzr export bzr.tar.gz http://bazaar-vcs.org/bzr/bzr.dev``
  (Daniel Silverstone)

* Added ``bzr help topics`` to the bzr help system. This gives a
  location for general information, outside of a specific command.
  This includes updates for ``bzr help revisionspec`` the first topic
  included. (Goffredo Baroncelli, John Arbash Meinel, #42714)

* WSGI-compatible HTTP smart server.  See ``doc/http_smart_server.txt``.
  (Andrew Bennetts)

* Knit files will now cache full texts only when the size of the
  deltas is as large as the size of the fulltext. (Or after 200
  deltas, whichever comes first). This has the most benefit on large
  files with small changes, such as the inventory for a large project.
  (eg For a project with 2500 files, and 7500 revisions, it changes
  the size of inventory.knit from 11MB to 5.4MB) (John Arbash Meinel)

Internals
*********

* New -D option given before the command line turns on debugging output
  for particular areas.  -Derror shows tracebacks on all errors.
  (Martin Pool)

* Clean up ``bzr selftest --benchmark bundle`` to correct an import,
  and remove benchmarks that take longer than 10min to run.
  (John Arbash Meinel)

* Use ``time.time()`` instead of ``time.clock()`` to decide on
  progress throttling. Because ``time.clock()`` is actually CPU time,
  so over a high-latency connection, too many updates get throttled.
  (John Arbash Meinel)

* ``MemoryTransport.list_dir()`` would strip the first character for
  files or directories in root directory. (John Arbash Meinel)

* New method ``get_branch_reference`` on 'BzrDir' allows the detection of
  branch references - which the smart server component needs.

* New ``ChrootTransportDecorator``, accessible via the ``chroot+`` url
  prefix.  It disallows any access to locations above a set URL.  (Andrew
  Bennetts)

Bug Fixes
*********

* Now ``_KnitIndex`` properly decode revision ids when loading index data.
  And optimize the knit index parsing code.
  (Dmitry Vasiliev, John Arbash Meinel)

* ``bzrlib/bzrdir.py`` was directly referencing ``bzrlib.workingtree``,
  without importing it. This prevented ``bzr upgrade`` from working
  unless a plugin already imported ``bzrlib.workingtree``
  (John Arbash Meinel, #70716)

* Suppress the traceback on invalid URLs (Vincent Ladeuil, #70803).

* Give nicer error message when an http server returns a 403
  error code. (Vincent Ladeuil, #57644).

* When a multi-range http GET request fails, try a single
  range one. If it fails too, forget about ranges. Remember that until
  the death of the transport and propagates that to the clones.
  (Vincent Ladeuil, #62276, #62029).

* Handles user/passwords supplied in url from command
  line (for the urllib implementation). Don't request already
  known passwords (Vincent Ladeuil, #42383, #44647, #48527)

* ``_KnitIndex.add_versions()`` dictionary compresses revision ids as they
  are added. This fixes bug where fetching remote revisions records
  them as full references rather than integers.
  (John Arbash Meinel, #64789)

* ``bzr ignore`` strips trailing slashes in patterns.
  Also ``bzr ignore`` rejects absolute paths. (Kent Gibson, #4559)

* ``bzr ignore`` takes multiple arguments. (Cheuksan Edward Wang, #29488)

* mv correctly handles paths that traverse symlinks.
  (Aaron Bentley, #66964)

* Give nicer looking error messages when failing to connect over ssh.
  (John Arbash Meinel, #49172)

* Pushing to a remote branch does not currently update the remote working
  tree. After a remote push, ``bzr status`` and ``bzr diff`` on the remote
  machine now show that the working tree is out of date.
  (Cheuksan Edward Wang #48136)

* Use patiencediff instead of difflib for determining deltas to insert
  into knits. This avoids the O(N^3) behavior of difflib. Patience
  diff should be O(N^2). (Cheuksan Edward Wang, #65714)

* Running ``bzr log`` on nonexistent file gives an error instead of the
  entire log history. (Cheuksan Edward Wang #50793)

* ``bzr cat`` can look up contents of removed or renamed files. If the
  pathname is ambiguous, i.e. the files in the old and new trees have
  different id's, the default is the file in the new tree. The user can
  use "--name-from-revision" to select the file in the old tree.
  (Cheuksan Edward Wang, #30190)

Testing
*******

* TestingHTTPRequestHandler really handles the Range header
  (previously it was ignoring it and returning the whole file,).

bzr 0.12  2006-10-30
####################

Internals
*********

* Clean up ``bzr selftest --benchmark bundle`` to correct an import,
  and remove benchmarks that take longer than 10min to run.
  (John Arbash Meinel)

bzr 0.12rc1  2006-10-23
#######################

Improvements
************

* ``bzr log`` now shows dotted-decimal revision numbers for all revisions,
  rather than just showing a decimal revision number for revisions on the
  mainline. These revision numbers are not yet accepted as input into bzr
  commands such as log, diff etc. (Robert Collins)

* revisions can now be specified using dotted-decimal revision numbers.
  For instance, ``bzr diff -r 1.2.1..1.2.3``. (Robert Collins)

* ``bzr help commands`` output is now shorter (Aaron Bentley)

* ``bzr`` now uses lazy importing to reduce the startup time. This has
  a moderate effect on lots of actions, especially ones that have
  little to do. For example ``bzr rocks`` time is down to 116ms from
  283ms. (John Arbash Meinel)

* New Registry class to provide name-to-object registry-like support,
  for example for schemes where plugins can register new classes to
  do certain tasks (e.g. log formatters). Also provides lazy registration
  to allow modules to be loaded on request.
  (John Arbash Meinel, Adeodato Simó)

API Incompatability
*******************

* LogFormatter subclasses show now expect the 'revno' parameter to
  show() to be a string rather than an int. (Robert Collins)

Internals
*********

* ``TestCase.run_bzr``, ``run_bzr_captured``, and ``run_bzr_subprocess``
  can take a ``working_dir='foo'`` parameter, which will change directory
  for the command. (John Arbash Meinel)

* ``bzrlib.lazy_regex.lazy_compile`` can be used to create a proxy
  around a regex, which defers compilation until first use.
  (John Arbash Meinel)

* ``TestCase.run_bzr_subprocess`` defaults to supplying the
  ``--no-plugins`` parameter to ensure test reproducability, and avoid
  problems with system-wide installed plugins. (John Arbash Meinel)

* Unique tree root ids are now supported. Newly created trees still
  use the common root id for compatibility with bzr versions before 0.12.
  (Aaron Bentley)

* ``WorkingTree.set_root_id(None)`` is now deprecated. Please
  pass in ``inventory.ROOT_ID`` if you want the default root id value.
  (Robert Collins, John Arbash Meinel)

* New method ``WorkingTree.flush()`` which will write the current memory
  inventory out to disk. At the same time, ``read_working_inventory`` will
  no longer trash the current tree inventory if it has been modified within
  the current lock, and the tree will now ``flush()`` automatically on
  ``unlock()``. ``WorkingTree.set_root_id()`` has been updated to take
  advantage of this functionality. (Robert Collins, John Arbash Meinel)

* ``bzrlib.tsort.merge_sorted`` now accepts ``generate_revnos``. This
  parameter will cause it to add another column to its output, which
  contains the dotted-decimal revno for each revision, as a tuple.
  (Robert Collins)

* ``LogFormatter.show_merge`` is deprecated in favour of
  ``LogFormatter.show_merge_revno``. (Robert Collins)

Bug Fixes
*********

* Avoid circular imports by creating a deprecated function for
  ``bzrlib.tree.RevisionTree``. Callers should have been using
  ``bzrlib.revisontree.RevisionTree`` anyway. (John Arbash Meinel,
  #63360, #66349)

* Don't use ``socket.MSG_WAITALL`` as it doesn't exist on all
  platforms. (Martin Pool, #66356)

* Don't require ``Content-Type`` in range responses. Assume they are a
  single range if ``Content-Type`` does not exist.
  (John Arbash Meinel, #62473)

* bzr branch/pull no longer complain about progress bar cleanup when
  interrupted during fetch.  (Aaron Bentley, #54000)

* ``WorkingTree.set_parent_trees()`` uses the trees to directly write
  the basis inventory, rather than going through the repository. This
  allows us to have 1 inventory read, and 2 inventory writes when
  committing a new tree. (John Arbash Meinel)

* When reverting, files that are not locally modified that do not exist
  in the target are deleted, not just unversioned (Aaron Bentley)

* When trying to acquire a lock, don't fail immediately. Instead, try
  a few times (up to 1 hour) before timing out. Also, report why the
  lock is unavailable (John Arbash Meinel, #43521, #49556)

* Leave HttpTransportBase daughter classes decides how they
  implement cloning. (Vincent Ladeuil, #61606)

* diff3 does not indicate conflicts on clean merge. (Aaron Bentley)

* If a commit fails, the commit message is stored in a file at the root of
  the tree for later commit. (Cheuksan Edward Wang, Stefan Metzmacher,
  #32054)

Testing
*******

* New test base class TestCaseWithMemoryTransport offers memory-only
  testing facilities: its not suitable for tests that need to mutate disk
  state, but most tests should not need that and should be converted to
  TestCaseWithMemoryTransport. (Robert Collins)

* ``TestCase.make_branch_and_memory_tree`` now takes a format
  option to set the BzrDir, Repository and Branch formats of the
  created objects. (Robert Collins, John Arbash Meinel)

bzr 0.11  2006-10-02
####################

* Smart server transport test failures on windows fixed. (Lukáš Lalinský).

bzr 0.11rc2  2006-09-27
#######################

Bug Fixes
*********

* Test suite hangs on windows fixed. (Andrew Bennets, Alexander Belchenko).

* Commit performance regression fixed. (Aaron Bentley, Robert Collins, John
  Arbash Meinel).

bzr 0.11rc1  2006-09-25
#######################

Improvements
************

* Knit files now wait to create their contents until the first data is
  added. The old code used to create an empty .knit and a .kndx with just
  the header. However, this caused a lot of extra round trips over sftp.
  This can change the time for ``bzr push`` to create a new remote branch
  from 160s down to 100s. This also affects ``bzr commit`` performance when
  adding new files, ``bzr commit`` on a new kernel-like tree drops from 50s
  down to 40s (John Arbash Meinel, #44692)

* When an entire subtree has been deleted, commit will now report that
  just the top of the subtree has been deleted, rather than reporting
  all the individual items. (Robert Collins)

* Commit performs one less XML parse. (Robert Collins)

* ``bzr checkout`` now operates on readonly branches as well
  as readwrite branches. This fixes bug #39542. (Robert Collins)

* ``bzr bind`` no longer synchronises history with the master branch.
  Binding should be followed by an update or push to synchronise the
  two branches. This is closely related to the fix for bug #39542.
  (Robert Collins)

* ``bzrlib.lazy_import.lazy_import`` function to create on-demand
  objects.  This allows all imports to stay at the global scope, but
  modules will not actually be imported if they are not used.
  (John Arbash Meinel)

* Support ``bzr://`` and ``bzr+ssh://`` urls to work with the new RPC-based
  transport which will be used with the upcoming high-performance smart
  server. The new command ``bzr serve`` will invoke bzr in server mode,
  which processes these requests. (Andrew Bennetts, Robert Collins, Martin
  Pool)

* New command ``bzr version-info`` which can be used to get a summary
  of the current state of the tree. This is especially useful as part
  of a build commands. See ``doc/version_info.txt`` for more information
  (John Arbash Meinel)

Bug Fixes
*********

* ``'bzr inventory [FILE...]'`` allows restricting the file list to a
  specific set of files. (John Arbash Meinel, #3631)

* Don't abort when annotating empty files (John Arbash Meinel, #56814)

* Add ``Stanza.to_unicode()`` which can be passed to another Stanza
  when nesting stanzas. Also, add ``read_stanza_unicode`` to handle when
  reading a nested Stanza. (John Arbash Meinel)

* Transform._set_mode() needs to stat the right file.
  (John Arbash Meinel, #56549)

* Raise WeaveFormatError rather than StopIteration when trying to read
  an empty Weave file. (John Arbash Meinel, #46871)

* Don't access e.code for generic URLErrors, only HTTPErrors have .code.
  (Vincent Ladeuil, #59835)

* Handle boundary="" lines properly to allow access through a Squid proxy.
  (John Arbash Meinel, #57723)

* revert now removes newly-added directories (Aaron Bentley, #54172)

* ``bzr upgrade sftp://`` shouldn't fail to upgrade v6 branches if there
  isn't a working tree. (David Allouche, #40679)

* Give nicer error messages when a user supplies an invalid --revision
  parameter. (John Arbash Meinel, #55420)

* Handle when LANG is not recognized by python. Emit a warning, but
  just revert to using 'ascii'. (John Arbash Meinel, #35392)

* Don't use ``preexec_fn`` on win32, as it is not supported by subprocess.
  (John Arbash Meinel)

* Skip specific tests when the dependencies aren't met. This includes
  some ``setup.py`` tests when ``python-dev`` is not available, and
  some tests that depend on paramiko. (John Arbash Meinel, Mattheiu Moy)

* Fallback to Paramiko properly, if no ``ssh`` executable exists on
  the system. (Andrew Bennetts, John Arbash Meinel)

* ``Branch.bind(other_branch)`` no longer takes a write lock on the
  other branch, and will not push or pull between the two branches.
  API users will need to perform a push or pull or update operation if they
  require branch synchronisation to take place. (Robert Collins, #47344)

* When creating a tarball or zipfile export, export unicode names as utf-8
  paths. This may not work perfectly on all platforms, but has the best
  chance of working in the common case. (John Arbash Meinel, #56816)

* When committing, only files that exist in working tree or basis tree
  may be specified (Aaron Bentley, #50793)

Portability
***********

* Fixes to run on Python 2.5 (Brian M. Carlson, Martin Pool, Marien Zwart)

Internals
*********

* TestCaseInTempDir now creates a separate directory for HOME, rather
  than having HOME set to the same location as the working directory.
  (John Arbash Meinel)

* ``run_bzr_subprocess()`` can take an optional ``env_changes={}`` parameter,
  which will update os.environ inside the spawned child. It also can
  take a ``universal_newlines=True``, which helps when checking the output
  of the command. (John Arbash Meinel)

* Refactor SFTP vendors to allow easier re-use when ssh is used.
  (Andrew Bennetts)

* ``Transport.list_dir()`` and ``Transport.iter_files_recursive()`` should always
  return urlescaped paths. This is now tested (there were bugs in a few
  of the transports) (Andrew Bennetts, David Allouche, John Arbash Meinel)

* New utility function ``symbol_versioning.deprecation_string``. Returns the
  formatted string for a callable, deprecation format pair. (Robert Collins)

* New TestCase helper applyDeprecated. This allows you to call a callable
  which is deprecated without it spewing to the screen, just by supplying
  the deprecation format string issued for it. (Robert Collins)

* Transport.append and Transport.put have been deprecated in favor of
  ``.append_bytes``, ``.append_file``, ``.put_bytes``, and
  ``.put_file``. This removes the ambiguity in what type of object the
  functions take.  ``Transport.non_atomic_put_{bytes,file}`` has also
  been added. Which works similarly to ``Transport.append()`` except for
  SFTP, it doesn't have a round trip when opening the file. Also, it
  provides functionality for creating a parent directory when trying
  to create a file, rather than raise NoSuchFile and forcing the
  caller to repeat their request.
  (John Arbash Meinel)

* WorkingTree has a new api ``unversion`` which allow the unversioning of
  entries by their file id. (Robert Collins)

* ``WorkingTree.pending_merges`` is deprecated.  Please use the
  ``get_parent_ids`` (introduced in 0.10) method instead. (Robert Collins)

* WorkingTree has a new ``lock_tree_write`` method which locks the branch for
  read rather than write. This is appropriate for actions which only need
  the branch data for reference rather than mutation. A new decorator
  ``needs_tree_write_lock`` is provided in the workingtree module. Like the
  ``needs_read_lock`` and ``needs_write_lock`` decorators this allows static
  declaration of the locking requirements of a function to ensure that
  a lock is taken out for casual scripts. (Robert Collins, #54107)

* All WorkingTree methods which write to the tree, but not to the branch
  have been converted to use ``needs_tree_write_lock`` rather than
  ``needs_write_lock``. Also converted is the revert, conflicts and tree
  transform modules. This provides a modest performance improvement on
  metadir style trees, due to the reduce lock-acquisition, and a more
  significant performance improvement on lightweight checkouts from
  remote branches, where trivial operations used to pay a significant
  penalty. It also provides the basis for allowing readonly checkouts.
  (Robert Collins)

* Special case importing the standard library 'copy' module. This shaves
  off 40ms of startup time, while retaining compatibility. See:
  ``bzrlib/inspect_for_copy.py`` for more details. (John Arbash Meinel)

* WorkingTree has a new parent class MutableTree which represents the
  specialisations of Tree which are able to be altered. (Robert Collins)

* New methods mkdir and ``put_file_bytes_non_atomic`` on MutableTree that
  mutate the tree and its contents. (Robert Collins)

* Transport behaviour at the root of the URL is now defined and tested.
  (Andrew Bennetts, Robert Collins)

Testing
*******

* New test helper classs MemoryTree. This is typically accessed via
  ``self.make_branch_and_memory_tree()`` in test cases. (Robert Collins)

* Add ``start_bzr_subprocess`` and ``stop_bzr_subprocess`` to allow test
  code to continue running concurrently with a subprocess of bzr.
  (Andrew Bennetts, Robert Collins)

* Add a new method ``Transport.get_smart_client()``. This is provided to
  allow upgrades to a richer interface than the VFS one provided by
  Transport. (Andrew Bennetts, Martin Pool)

bzr 0.10  2006-08-29
####################

Improvements
************
* 'merge' now takes --uncommitted, to apply uncommitted changes from a
  tree.  (Aaron Bentley)

* 'bzr add --file-ids-from' can be used to specify another path to use
  for creating file ids, rather than generating all new ones. Internally,
  the 'action' passed to ``smart_add_tree()`` can return ``file_ids`` that
  will be used, rather than having bzrlib generate new ones.
  (John Arbash Meinel, #55781)

* ``bzr selftest --benchmark`` now allows a ``--cache-dir`` parameter.
  This will cache some of the intermediate trees, and decrease the
  setup time for benchmark tests. (John Arbash Meinel)

* Inverse forms are provided for all boolean options.  For example,
  --strict has --no-strict, --no-recurse has --recurse (Aaron Bentley)

* Serialize out Inventories directly, rather than using ElementTree.
  Writing out a kernel sized inventory drops from 2s down to ~350ms.
  (Robert Collins, John Arbash Meinel)

Bug Fixes
*********

* Help diffutils 2.8.4 get along with binary tests (Marien Zwart: #57614)

* Change LockDir so that if the lock directory doesn't exist when
  ``lock_write()`` is called, an attempt will be made to create it.
  (John Arbash Meinel, #56974)

* ``bzr uncommit`` preserves pending merges. (John Arbash Meinel, #57660)

* Active FTP transport now works as intended. (ghozzy, #56472)

* Really fix mutter() so that it won't ever raise a UnicodeError.
  It means it is possible for ~/.bzr.log to contain non UTF-8 characters.
  But it is a debugging log, not a real user file.
  (John Arbash Meinel, #56947, #53880)

* Change Command handle to allow Unicode command and options.
  At present we cannot register Unicode command names, so we will get
  BzrCommandError('unknown command'), or BzrCommandError('unknown option')
  But that is better than a UnicodeError + a traceback.
  (John Arbash Meinel, #57123)

* Handle TZ=UTC properly when reading/writing revisions.
  (John Arbash Meinel, #55783, #56290)

* Use ``GPG_TTY`` to allow gpg --cl to work with gpg-agent in a pipeline,
  (passing text to sign in on stdin). (John Arbash Meinel, #54468)

* External diff does the right thing for binaries even in foreign
  languages. (John Arbash Meinel, #56307)

* Testament handles more cases when content is unicode. Specific bug was
  in handling of revision properties.
  (John Arbash Meinel, Holger Krekel, #54723)

* The bzr selftest was failing on installed versions due to a bug in a new
  test helper. (John Arbash Meinel, Robert Collins, #58057)

Internals
*********

* ``bzrlib.cache_utf8`` contains ``encode()`` and ``decode()`` functions
  which can be used to cache the conversion between utf8 and Unicode.
  Especially helpful for some of the knit annotation code, which has to
  convert revision ids to utf8 to annotate lines in storage.
  (John Arbash Meinel)

* ``setup.py`` now searches the filesystem to find all packages which
  need to be installed. This should help make the life of packagers
  easier. (John Arbash Meinel)

bzr 0.9.0  2006-08-11
#####################

Surprises
*********

* The hard-coded built-in ignore rules have been removed. There are
  now two rulesets which are enforced. A user global one in
  ``~/.bazaar/ignore`` which will apply to every tree, and the tree
  specific one '.bzrignore'.
  ``~/.bazaar/ignore`` will be created if it does not exist, but with
  a more conservative list than the old default.
  This fixes bugs with default rules being enforced no matter what.
  The old list of ignore rules from bzr is available by
  running 'bzr ignore --old-default-rules'.
  (Robert Collins, Martin Pool, John Arbash Meinel)

* 'branches.conf' has been changed to 'locations.conf', since it can apply
  to more locations than just branch locations.
  (Aaron Bentley)

Improvements
************

* The revision specifier "revno:" is extended to accept the syntax
  revno:N:branch. For example,
  revno:42:http://bazaar-vcs.org/bzr/bzr.dev/ means revision 42 in
  bzr.dev.  (Matthieu Moy)

* Tests updates to ensure proper URL handling, UNICODE support, and
  proper printing when the user's terminal encoding cannot display
  the path of a file that has been versioned.
  ``bzr branch`` can take a target URL rather than only a local directory.
  ``Branch.get_parent()/set_parent()`` now save a relative path if possible,
  and normalize the parent based on root, allowing access across
  different transports. (John Arbash Meinel, Wouter van Heyst, Martin Pool)
  (Malone #48906, #42699, #40675, #5281, #3980, #36363, #43689,
  #42517, #42514)

* On Unix, detect terminal width using an ioctl not just $COLUMNS.
  Use terminal width for single-line logs from ``bzr log --line`` and
  pending-merge display.  (Robert Widhopf-Fenk, Gustavo Niemeyer)
  (Malone #3507)

* On Windows, detect terminal width using GetConsoleScreenBufferInfo.
  (Alexander Belchenko)

* Speedup improvement for 'date:'-revision search. (Guillaume Pinot).

* Show the correct number of revisions pushed when pushing a new branch.
  (Robert Collins).

* 'bzr selftest' now shows a progress bar with the number of tests, and
  progress made. 'make check' shows tests in -v mode, to be more useful
  for the PQM status window. (Robert Collins).
  When using a progress bar, failed tests are printed out, rather than
  being overwritten by the progress bar until the suite finishes.
  (John Arbash Meinel)

* 'bzr selftest --benchmark' will run a new benchmarking selftest.
  'bzr selftest --benchmark --lsprof-timed' will use lsprofile to generate
  profile data for the individual profiled calls, allowing for fine
  grained analysis of performance.
  (Robert Collins, Martin Pool).

* 'bzr commit' shows a progress bar. This is useful for commits over sftp
  where commit can take an appreciable time. (Robert Collins)

* 'bzr add' is now less verbose in telling you what ignore globs were
  matched by files being ignored. Instead it just tells you how many
  were ignored (because you might reasonably be expecting none to be
  ignored). 'bzr add -v' is unchanged and will report every ignored
  file. (Robert Collins).

* ftp now has a test server if medusa is installed. As part of testing,
  ftp support has been improved, including support for supplying a
  non-standard port. (John Arbash Meinel).

* 'bzr log --line' shows the revision number, and uses only the
  first line of the log message (#5162, Alexander Belchenko;
  Matthieu Moy)

* 'bzr status' has had the --all option removed. The 'bzr ls' command
  should be used to retrieve all versioned files. (Robert Collins)

* 'bzr bundle OTHER/BRANCH' will create a bundle which can be sent
  over email, and applied on the other end, while maintaining ancestry.
  This bundle can be applied with either 'bzr merge' or 'bzr pull',
  the same way you would apply another branch.
  (John Arbash Meinel, Aaron Bentley)

* 'bzr whoami' can now be used to set your identity from the command line,
  for a branch or globally.  (Robey Pointer)

* 'bzr checkout' now aliased to 'bzr co', and 'bzr annotate' to 'bzr ann'.
  (Michael Ellerman)

* 'bzr revert DIRECTORY' now reverts the contents of the directory as well.
  (Aaron Bentley)

* 'bzr get sftp://foo' gives a better error when paramiko is not present.
  Also updates things like 'http+pycurl://' if pycurl is not present.
  (John Arbash Meinel) (Malone #47821, #52204)

* New env variable ``BZR_PROGRESS_BAR``, sets the default progress bar type.
  Can be set to 'none' or 'dummy' to disable the progress bar, 'dots' or
  'tty' to create the respective type. (John Arbash Meinel, #42197, #51107)

* Improve the help text for 'bzr diff' to explain what various options do.
  (John Arbash Meinel, #6391)

* 'bzr uncommit -r 10' now uncommits revisions 11.. rather than uncommitting
  revision 10. This makes -r10 more in line with what other commands do.
  'bzr uncommit' also now saves the pending merges of the revisions that
  were removed. So it is safe to uncommit after a merge, fix something,
  and commit again. (John Arbash Meinel, #32526, #31426)

* 'bzr init' now also works on remote locations.
  (Wouter van Heyst, #48904)

* HTTP support has been updated. When using pycurl we now support
  connection keep-alive, which reduces dns requests and round trips.
  And for both urllib and pycurl we support multi-range requests,
  which decreases the number of round-trips. Performance results for
  ``bzr branch http://bazaar-vcs.org/bzr/bzr.dev/`` indicate
  http branching is now 2-3x faster, and ``bzr pull`` in an existing
  branch is as much as 4x faster.
  (Michael Ellerman, Johan Rydberg, John Arbash Meinel, #46768)

* Performance improvements for sftp. Branching and pulling are now up to
  2x faster. Utilize paramiko.readv() support for async requests if it
  is available (paramiko > 1.6) (John Arbash Meinel)

Bug Fixes
*********

* Fix shadowed definition of TestLocationConfig that caused some
  tests not to run.
  (Erik Bågfors, Michael Ellerman, Martin Pool, #32587)

* Fix unnecessary requirement of sign-my-commits that it be run from
  a working directory.  (Martin Pool, Robert Collins)

* 'bzr push location' will only remember the push location if it succeeds
  in connecting to the remote location. (John Arbash Meinel, #49742)

* 'bzr revert' no longer toggles the executable bit on win32
  (John Arbash Meinel, #45010)

* Handle broken pipe under win32 correctly. (John Arbash Meinel)

* sftp tests now work correctly on win32 if you have a newer paramiko
  (John Arbash Meinel)

* Cleanup win32 test suite, and general cleanup of places where
  file handles were being held open. (John Arbash Meinel)

* When specifying filenames for 'diff -r x..y', the name of the file in the
  working directory can be used, even if its name is different in both x
  and y.

* File-ids containing single- or double-quotes are handled correctly by
  push. (Aaron Bentley, #52227)

* Normalize unicode filenames to ensure cross-platform consistency.
  (John Arbash Meinel, #43689)

* The argument parser can now handle '-' as an argument. Currently
  no code interprets it specially (it is mostly handled as a file named
  '-'). But plugins, and future operations can use it.
  (John Arbash meinel, #50984)

* Bundles can properly read binary files with a plain '\r' in them.
  (John Arbash Meinel, #51927)

* Tuning ``iter_entries()`` to be more efficient (John Arbash Meinel, #5444)

* Lots of win32 fixes (the test suite passes again).
  (John Arbash Meinel, #50155)

* Handle openbsd returning None for sys.getfilesystemencoding() (#41183)

* Support ftp APPE (append) to allow Knits to be used over ftp (#42592)

* Removals are only committed if they match the filespec (or if there is
  no filespec).  (#46635, Aaron Bentley)

* smart-add recurses through all supplied directories
  (John Arbash Meinel, #52578)

* Make the bundle reader extra lines before and after the bundle text.
  This allows you to parse an email with the bundle inline.
  (John Arbash Meinel, #49182)

* Change the file id generator to squash a little bit more. Helps when
  working with long filenames on windows. (Also helps for unicode filenames
  not generating hidden files). (John Arbash Meinel, #43801)

* Restore terminal mode on C-c while reading sftp password.  (#48923,
  Nicholas Allen, Martin Pool)

* Timestamps are rounded to 1ms, and revision entries can be recreated
  exactly. (John Arbash Meinel, Jamie Wilkinson, #40693)

* Branch.base has changed to a URL, but ~/.bazaar/locations.conf should
  use local paths, since it is user visible (John Arbash Meinel, #53653)

* ``bzr status foo`` when foo was unversioned used to cause a full delta
  to be generated (John Arbash Meinel, #53638)

* When reading revision properties, an empty value should be considered
  the empty string, not None (John Arbash Meinel, #47782)

* ``bzr diff --diff-options`` can now handle binary files being changed.
  Also, the output is consistent when --diff-options is not supplied.
  (John Arbash Meinel, #54651, #52930)

* Use the right suffixes for loading plugins (John Arbash Meinel, #51810)

* Fix ``Branch.get_parent()`` to handle the case when the parent is not
  accessible (John Arbash Meinel, #52976)

Internals
*********

* Combine the ignore rules into a single regex rather than looping over
  them to reduce the threshold where  N^2 behaviour occurs in operations
  like status. (Jan Hudec, Robert Collins).

* Appending to ``bzrlib.DEFAULT_IGNORE`` is now deprecated. Instead, use
  one of the add functions in bzrlib.ignores. (John Arbash Meinel)

* 'bzr push' should only push the ancestry of the current revision, not
  all of the history in the repository. This is especially important for
  shared repositories. (John Arbash Meinel)

* ``bzrlib.delta.compare_trees`` now iterates in alphabetically sorted order,
  rather than randomly walking the inventories. (John Arbash Meinel)

* Doctests are now run in temporary directories which are cleaned up when
  they finish, rather than using special ScratchDir/ScratchBranch objects.
  (Martin Pool)

* Split ``check`` into separate methods on the branch and on the repository,
  so that it can be specialized in ways that are useful or efficient for
  different formats.  (Martin Pool, Robert Collins)

* Deprecate ``Repository.all_revision_ids``; most methods don't really need
  the global revision graph but only that part leading up to a particular
  revision.  (Martin Pool, Robert Collins)

* Add a BzrDirFormat ``control_formats`` list which allows for control formats
  that do not use '.bzr' to store their data - i.e. '.svn', '.hg' etc.
  (Robert Collins, Jelmer Vernooij).

* ``bzrlib.diff.external_diff`` can be redirected to any file-like object.
  Uses subprocess instead of spawnvp.
  (James Henstridge, John Arbash Meinel, #4047, #48914)

* New command line option '--profile-imports', which will install a custom
  importer to log time to import modules and regex compilation time to
  sys.stderr (John Arbash Meinel)

* 'EmptyTree' is now deprecated, please use ``repository.revision_tree(None)``
  instead. (Robert Collins)

* "RevisionTree" is now in bzrlib/revisiontree.py. (Robert Collins)

bzr 0.8.2  2006-05-17
#####################

Bug Fixes
*********

* setup.py failed to install launchpad plugin.  (Martin Pool)

bzr 0.8.1  2006-05-16
#####################

Bug Fixes
*********

* Fix failure to commit a merge in a checkout.  (Martin Pool,
  Robert Collins, Erik Bågfors, #43959)

* Nicer messages from 'commit' in the case of renames, and correct
  messages when a merge has occured. (Robert Collins, Martin Pool)

* Separate functionality from assert statements as they are skipped in
  optimized mode of python. Add the same check to pending merges.
  (Olaf Conradi, #44443)

Changes
*******

* Do not show the None revision in output of bzr ancestry. (Olaf Conradi)

* Add info on standalone branches without a working tree.
  (Olaf Conradi, #44155)

* Fix bug in knits when raising InvalidRevisionId. (Olaf Conradi, #44284)

Changes
*******

* Make editor invocation comply with Debian Policy. First check
  environment variables VISUAL and EDITOR, then try editor from
  alternatives system. If that all fails, fall back to the pre-defined
  list of editors. (Olaf Conradi, #42904)

New Features
************

* New 'register-branch' command registers a public branch into
  Launchpad.net, where it can be associated with bugs, etc.
  (Martin Pool, Bjorn Tillenius, Robert Collins)

Internals
*********

* New public api in InventoryEntry - ``describe_change(old, new)`` which
  provides a human description of the changes between two old and
  new. (Robert Collins, Martin Pool)

Testing
*******

* Fix test case for bzr info in upgrading a standalone branch to metadir,
  uses bzrlib api now. (Olaf Conradi)

bzr 0.8  2006-05-08
###################

Notes When Upgrading
********************

Release 0.8 of bzr introduces a new format for history storage, called
'knit', as an evolution of to the 'weave' format used in 0.7.  Local
and remote operations are faster using knits than weaves.  Several
operations including 'init', 'init-repo', and 'upgrade' take a
--format option that controls this.  Branching from an existing branch
will keep the same format.

It is possible to merge, pull and push between branches of different
formats but this is slower than moving data between homogenous
branches.  It is therefore recommended (but not required) that you
upgrade all branches for a project at the same time.  Information on
formats is shown by 'bzr info'.

bzr 0.8 now allows creation of 'repositories', which hold the history
of files and revisions for several branches.  Previously bzr kept all
the history for a branch within the .bzr directory at the root of the
branch, and this is still the default.  To create a repository, use
the new 'bzr init-repo' command.  Branches exist as directories under
the repository and contain just a small amount of information
indicating the current revision of the branch.

bzr 0.8 also supports 'checkouts', which are similar to in cvs and
subversion.  Checkouts are associated with a branch (optionally in a
repository), which contains all the historical information.  The
result is that a checkout can be deleted without losing any
already-committed revisions.  A new 'update' command is also available.

Repositories and checkouts are not supported with the 0.7 storage
format.  To use them you must upgrad to either knits, or to the
'metaweave' format, which uses weaves but changes the .bzr directory
arrangement.


Improvements
************

* sftp paths can now be relative, or local, according to the lftp
  convention. Paths now take the form::

      sftp://user:pass@host:port/~/relative/path
      or
      sftp://user:pass@host:port/absolute/path

* The FTP transport now tries to reconnect after a temporary
  failure. ftp put is made atomic. (Matthieu Moy)

* The FTP transport now maintains a pool of connections, and
  reuses them to avoid multiple connections to the same host (like
  sftp did). (Daniel Silverstone)

* The ``bzr_man.py`` file has been removed. To create the man page now,
  use ``./generate_docs.py man``. The new program can also create other files.
  Run ``python generate_docs.py --help`` for usage information.
  (Hans Ulrich Niedermann & James Blackwell).

* Man Page now gives full help (James Blackwell).
  Help also updated to reflect user config now being stored in .bazaar
  (Hans Ulrich Niedermann)

* It's now possible to set aliases in bazaar.conf (Erik Bågfors)

* Pull now accepts a --revision argument (Erik Bågfors)

* ``bzr re-sign`` now allows multiple revisions to be supplied on the command
  line. You can now use the following command to sign all of your old
  commits::

    find .bzr/revision-store// -name my@email-* \
      | sed 's/.*\/\/..\///' \
      | xargs bzr re-sign

* Upgrade can now upgrade over the network. (Robert Collins)

* Two new commands 'bzr checkout' and 'bzr update' allow for CVS/SVN-alike
  behaviour.  By default they will cache history in the checkout, but
  with --lightweight almost all data is kept in the master branch.
  (Robert Collins)

* 'revert' unversions newly-versioned files, instead of deleting them.

* 'merge' is more robust.  Conflict messages have changed.

* 'merge' and 'revert' no longer clobber existing files that end in '~' or
  '.moved'.

* Default log format can be set in configuration and plugins can register
  their own formatters. (Erik Bågfors)

* New 'reconcile' command will check branch consistency and repair indexes
  that can become out of sync in pre 0.8 formats. (Robert Collins,
  Daniel Silverstone)

* New 'bzr init --format' and 'bzr upgrade --format' option to control
  what storage format is created or produced.  (Robert Collins,
  Martin Pool)

* Add parent location to 'bzr info', if there is one.  (Olaf Conradi)

* New developer commands 'weave-list' and 'weave-join'.  (Martin Pool)

* New 'init-repository' command, plus support for repositories in 'init'
  and 'branch' (Aaron Bentley, Erik Bågfors, Robert Collins)

* Improve output of 'info' command. Show all relevant locations related to
  working tree, branch and repository. Use kibibytes for binary quantities.
  Fix off-by-one error in missing revisions of working tree.  Make 'info'
  work on branches, repositories and remote locations.  Show locations
  relative to the shared repository, if applicable.  Show locking status
  of locations.  (Olaf Conradi)

* Diff and merge now safely handle binary files. (Aaron Bentley)

* 'pull' and 'push' now normalise the revision history, so that any two
  branches with the same tip revision will have the same output from 'log'.
  (Robert Collins)

* 'merge' accepts --remember option to store parent location, like 'push'
  and 'pull'. (Olaf Conradi)

* bzr status and diff when files given as arguments do not exist
  in the relevant trees.  (Martin Pool, #3619)

* Add '.hg' to the default ignore list.  (Martin Pool)

* 'knit' is now the default disk format. This improves disk performance and
  utilization, increases incremental pull performance, robustness with SFTP
  and allows checkouts over SFTP to perform acceptably.
  The initial Knit code was contributed by Johan Rydberg based on a
  specification by Martin Pool.
  (Robert Collins, Aaron Bentley, Johan Rydberg, Martin Pool).

* New tool to generate all-in-one html version of the manual.  (Alexander
  Belchenko)

* Hitting CTRL-C while doing an SFTP push will no longer cause stale locks
  to be left in the SFTP repository. (Robert Collins, Martin Pool).

* New option 'diff --prefix' to control how files are named in diff
  output, with shortcuts '-p0' and '-p1' corresponding to the options for
  GNU patch.  (Alexander Belchenko, Goffredo Baroncelli, Martin Pool)

* Add --revision option to 'annotate' command.  (Olaf Conradi)

* If bzr shows an unexpected revision-history after pulling (perhaps due
  to a reweave) it can now be corrected by 'bzr reconcile'.
  (Robert Collins)

Changes
*******

* Commit is now verbose by default, and shows changed filenames and the
  new revision number.  (Robert Collins, Martin Pool)

* Unify 'mv', 'move', 'rename'.  (Matthew Fuller, #5379)

* 'bzr -h' shows help.  (Martin Pool, Ian Bicking, #35940)

* Make 'pull' and 'push' remember location on failure using --remember.
  (Olaf Conradi)

* For compatibility, make old format for using weaves inside metadir
  available as 'metaweave' format.  Rename format 'metadir' to 'default'.
  Clean up help for option --format in commands 'init', 'init-repo' and
  'upgrade'.  (Olaf Conradi)

Internals
*********

* The internal storage of history, and logical branch identity have now
  been split into Branch, and Repository. The common locking and file
  management routines are now in bzrlib.lockablefiles.
  (Aaron Bentley, Robert Collins, Martin Pool)

* Transports can now raise DependencyNotPresent if they need a library
  which is not installed, and then another implementation will be
  tried.  (Martin Pool)

* Remove obsolete (and no-op) `decode` parameter to `Transport.get`.
  (Martin Pool)

* Using Tree Transform for merge, revert, tree-building

* WorkingTree.create, Branch.create, ``WorkingTree.create_standalone``,
  Branch.initialize are now deprecated. Please see ``BzrDir.create_*`` for
  replacement API's. (Robert Collins)

* New BzrDir class represents the .bzr control directory and manages
  formatting issues. (Robert Collins)

* New repository.InterRepository class encapsulates Repository to
  Repository actions and allows for clean selection of optimised code
  paths. (Robert Collins)

* ``bzrlib.fetch.fetch`` and ``bzrlib.fetch.greedy_fetch`` are now
  deprecated, please use ``branch.fetch`` or ``repository.fetch``
  depending on your needs. (Robert Collins)

* deprecated methods now have a ``is_deprecated`` flag on them that can
  be checked, if you need to determine whether a given callable is
  deprecated at runtime. (Robert Collins)

* Progress bars are now nested - see
  ``bzrlib.ui.ui_factory.nested_progress_bar``.
  (Robert Collins, Robey Pointer)

* New API call ``get_format_description()`` for each type of format.
  (Olaf Conradi)

* Changed ``branch.set_parent()`` to accept None to remove parent.
  (Olaf Conradi)

* Deprecated BzrError AmbiguousBase.  (Olaf Conradi)

* WorkingTree.branch is now a read only property.  (Robert Collins)

* bzrlib.ui.text.TextUIFactory now accepts a ``bar_type`` parameter which
  can be None or a factory that will create a progress bar. This is
  useful for testing or for overriding the bzrlib.progress heuristic.
  (Robert Collins)

* New API method ``get_physical_lock_status()`` to query locks present on a
  transport.  (Olaf Conradi)

* Repository.reconcile now takes a thorough keyword parameter to allow
  requesting an indepth reconciliation, rather than just a data-loss
  check. (Robert Collins)

* ``bzrlib.ui.ui_factory protocol`` now supports ``get_boolean`` to prompt
  the user for yes/no style input. (Robert Collins)

Testing
*******

* SFTP tests now shortcut the SSH negotiation, reducing test overhead
  for testing SFTP protocol support. (Robey Pointer)

* Branch formats are now tested once per implementation (see ``bzrlib.
  tests.branch_implementations``. This is analagous to the transport
  interface tests, and has been followed up with working tree,
  repository and BzrDir tests. (Robert Collins)

* New test base class TestCaseWithTransport provides a transport aware
  test environment, useful for testing any transport-interface using
  code. The test suite option --transport controls the transport used
  by this class (when its not being used as part of implementation
  contract testing). (Robert Collins)

* Close logging handler on disabling the test log. This will remove the
  handler from the internal list inside python's logging module,
  preventing shutdown from closing it twice.  (Olaf Conradi)

* Move test case for uncommit to blackbox tests.  (Olaf Conradi)

* ``run_bzr`` and ``run_bzr_captured`` now accept a 'stdin="foo"'
  parameter which will provide String("foo") to the command as its stdin.

bzr 0.7 2006-01-09
##################

Changes
*******

* .bzrignore is excluded from exports, on the grounds that it's a bzr
  internal-use file and may not be wanted.  (Jamie Wilkinson)

* The "bzr directories" command were removed in favor of the new
  --kind option to the "bzr inventory" command.  To list all
  versioned directories, now use "bzr inventory --kind directory".
  (Johan Rydberg)

* Under Windows configuration directory is now ``%APPDATA%\bazaar\2.0``
  by default. (John Arbash Meinel)

* The parent of Bzr configuration directory can be set by ``BZR_HOME``
  environment variable. Now the path for it is searched in ``BZR_HOME``,
  then in HOME. Under Windows the order is: ``BZR_HOME``, ``APPDATA``
  (usually points to ``C:\Documents and Settings\User Name\Application Data``),
  ``HOME``. (John Arbash Meinel)

* Plugins with the same name in different directories in the bzr plugin
  path are no longer loaded: only the first successfully loaded one is
  used. (Robert Collins)

* Use systems' external ssh command to open connections if possible.
  This gives better integration with user settings such as ProxyCommand.
  (James Henstridge)

* Permissions on files underneath .bzr/ are inherited from the .bzr
  directory. So for a shared repository, simply doing 'chmod -R g+w .bzr/'
  will mean that future file will be created with group write permissions.

* configure.in and config.guess are no longer in the builtin default
  ignore list.

* '.sw[nop]' pattern ignored, to ignore vim swap files for nameless
  files.  (John Arbash Meinel, Martin Pool)

Improvements
************

* "bzr INIT dir" now initializes the specified directory, and creates
  it if it does not exist.  (John Arbash Meinel)

* New remerge command (Aaron Bentley)

* Better zsh completion script.  (Steve Borho)

* 'bzr diff' now returns 1 when there are changes in the working
  tree. (Robert Collins)

* 'bzr push' now exists and can push changes to a remote location.
  This uses the transport infrastructure, and can store the remote
  location in the ~/.bazaar/branches.conf configuration file.
  (Robert Collins)

* Test directories are only kept if the test fails and the user requests
  that they be kept.

* Tweaks to short log printing

* Added branch nicks, new nick command, printing them in log output.
  (Aaron Bentley)

* If ``$BZR_PDB`` is set, pop into the debugger when an uncaught exception
  occurs.  (Martin Pool)

* Accept 'bzr resolved' (an alias for 'bzr resolve'), as this is
  the same as Subversion.  (Martin Pool)

* New ftp transport support (on ftplib), for ftp:// and aftp://
  URLs.  (Daniel Silverstone)

* Commit editor temporary files now start with ``bzr_log.``, to allow
  text editors to match the file name and set up appropriate modes or
  settings.  (Magnus Therning)

* Improved performance when integrating changes from a remote weave.
  (Goffredo Baroncelli)

* Sftp will attempt to cache the connection, so it is more likely that
  a connection will be reused, rather than requiring multiple password
  requests.

* bzr revno now takes an optional argument indicating the branch whose
  revno should be printed.  (Michael Ellerman)

* bzr cat defaults to printing the last version of the file.
  (Matthieu Moy, #3632)

* New global option 'bzr --lsprof COMMAND' runs bzr under the lsprof
  profiler.  (Denys Duchier)

* Faster commits by reading only the headers of affected weave files.
  (Denys Duchier)

* 'bzr add' now takes a --dry-run parameter which shows you what would be
  added, but doesn't actually add anything. (Michael Ellerman)

* 'bzr add' now lists how many files were ignored per glob.  add --verbose
  lists the specific files.  (Aaron Bentley)

* 'bzr missing' now supports displaying changes in diverged trees and can
  be limited to show what either end of the comparison is missing.
  (Aaron Bently, with a little prompting from Daniel Silverstone)

Bug Fixes
*********

* SFTP can walk up to the root path without index errors. (Robert Collins)

* Fix bugs in running bzr with 'python -O'.  (Martin Pool)

* Error when run with -OO

* Fix bug in reporting http errors that don't have an http error code.
  (Martin Pool)

* Handle more cases of pipe errors in display commands

* Change status to 3 for all errors

* Files that are added and unlinked before committing are completely
  ignored by diff and status

* Stores with some compressed texts and some uncompressed texts are now
  able to be used. (John A Meinel)

* Fix for bzr pull failing sometimes under windows

* Fix for sftp transport under windows when using interactive auth

* Show files which are both renamed and modified as such in 'bzr
  status' output.  (Daniel Silverstone, #4503)

* Make annotate cope better with revisions committed without a valid
  email address.  (Marien Zwart)

* Fix representation of tab characters in commit messages.
  (Harald Meland)

* List of plugin directories in ``BZR_PLUGIN_PATH`` environment variable is
  now parsed properly under Windows. (Alexander Belchenko)

* Show number of revisions pushed/pulled/merged. (Robey Pointer)

* Keep a cached copy of the basis inventory to speed up operations
  that need to refer to it.  (Johan Rydberg, Martin Pool)

* Fix bugs in bzr status display of non-ascii characters.
  (Martin Pool)

* Remove Makefile.in from default ignore list.
  (Tollef Fog Heen, Martin Pool, #6413)

* Fix failure in 'bzr added'.  (Nathan McCallum, Martin Pool)

Testing
*******

* Fix selftest asking for passwords when there are no SFTP keys.
  (Robey Pointer, Jelmer Vernooij)

* Fix selftest run with 'python -O'.  (Martin Pool)

* Fix HTTP tests under Windows. (John Arbash Meinel)

* Make tests work even if HOME is not set (Aaron Bentley)

* Updated ``build_tree`` to use fixed line-endings for tests which read
  the file cotents and compare. Make some tests use this to pass under
  Windows. (John Arbash Meinel)

* Skip stat and symlink tests under Windows. (Alexander Belchenko)

* Delay in selftest/testhashcash is now issued under win32 and Cygwin.
  (John Arbash Meinel)

* Use terminal width to align verbose test output.  (Martin Pool)

* Blackbox tests are maintained within the bzrlib.tests.blackbox directory.
  If adding a new test script please add that to
  ``bzrlib.tests.blackbox.__init__``. (Robert Collins)

* Much better error message if one of the test suites can't be
  imported.  (Martin Pool)

* Make check now runs the test suite twice - once with the default locale,
  and once with all locales forced to C, to expose bugs. This is not
  trivially done within python, so for now its only triggered by running
  Make check. Integrators and packagers who wish to check for full
  platform support should run 'make check' to test the source.
  (Robert Collins)

* Tests can now run TestSkipped if they can't execute for any reason.
  (Martin Pool) (NB: TestSkipped should only be raised for correctable
  reasons - see the wiki spec ImprovingBzrTestSuite).

* Test sftp with relative, absolute-in-homedir and absolute-not-in-homedir
  paths for the transport tests. Introduce blackbox remote sftp tests that
  test the same permutations. (Robert Collins, Robey Pointer)

* Transport implementation tests are now independent of the local file
  system, which allows tests for esoteric transports, and for features
  not available in the local file system. They also repeat for variations
  on the URL scheme that can introduce issues in the transport code,
  see bzrlib.transport.TransportTestProviderAdapter() for this.
  (Robert Collins).

* ``TestCase.build_tree`` uses the transport interface to build trees,
  pass in a transport parameter to give it an existing connection.
  (Robert Collins).

Internals
*********

* WorkingTree.pull has been split across Branch and WorkingTree,
  to allow Branch only pulls. (Robert Collins)

* ``commands.display_command`` now returns the result of the decorated
  function. (Robert Collins)

* LocationConfig now has a ``set_user_option(key, value)`` call to save
  a setting in its matching location section (a new one is created
  if needed). (Robert Collins)

* Branch has two new methods, ``get_push_location`` and
  ``set_push_location`` to respectively, get and set the push location.
  (Robert Collins)

* ``commands.register_command`` now takes an optional flag to signal that
  the registrant is planning to decorate an existing command. When
  given multiple plugins registering a command is not an error, and
  the original command class (whether built in or a plugin based one) is
  returned to the caller. There is a new error 'MustUseDecorated' for
  signalling when a wrapping command should switch to the original
  version. (Robert Collins)

* Some option parsing errors will raise 'BzrOptionError', allowing
  granular detection for decorating commands. (Robert Collins).

* ``Branch.read_working_inventory`` has moved to
  ``WorkingTree.read_working_inventory``. This necessitated changes to
  ``Branch.get_root_id``, and a move of ``Branch.set_inventory`` to
  WorkingTree as well. To make it clear that a WorkingTree cannot always
  be obtained ``Branch.working_tree()`` will raise
  ``errors.NoWorkingTree`` if one cannot be obtained. (Robert Collins)

* All pending merges operations from Branch are now on WorkingTree.
  (Robert Collins)

* The follow operations from Branch have moved to WorkingTree::

      add()
      commit()
      move()
      rename_one()
      unknowns()

  (Robert Collins)

* ``bzrlib.add.smart_add_branch`` is now ``smart_add_tree``. (Robert Collins)

* New "rio" serialization format, similar to rfc-822. (Martin Pool)

* Rename selftests to ``bzrlib.tests.test_foo``.  (John A Meinel, Martin
  Pool)

* ``bzrlib.plugin.all_plugins`` has been changed from an attribute to a
  query method. (Robert Collins)

* New options to read only the table-of-contents of a weave.
  (Denys Duchier)

* Raise NoSuchFile when someone tries to add a non-existant file.
  (Michael Ellerman)

* Simplify handling of DivergedBranches in ``cmd_pull()``.
  (Michael Ellerman)

* Branch.controlfile* logic has moved to lockablefiles.LockableFiles, which
  is exposed as ``Branch().control_files``. Also this has been altered with the
  controlfile pre/suffix replaced by simple method names like 'get' and
  'put'. (Aaron Bentley, Robert Collins).

* Deprecated functions and methods can now be marked as such using the
  ``bzrlib.symbol_versioning`` module. Marked method have their docstring
  updated and will issue a DeprecationWarning using the warnings module
  when they are used. (Robert Collins)

* ``bzrlib.osutils.safe_unicode`` now exists to provide parameter coercion
  for functions that need unicode strings. (Robert Collins)

bzr 0.6 2005-10-28
##################

Improvements
************

* pull now takes --verbose to show you what revisions are added or removed
  (John A Meinel)

* merge now takes a --show-base option to include the base text in
  conflicts.
  (Aaron Bentley)

* The config files are now read using ConfigObj, so '=' should be used as
  a separator, not ':'.
  (Aaron Bentley)

* New 'bzr commit --strict' option refuses to commit if there are
  any unknown files in the tree.  To commit, make sure all files are
  either ignored, added, or deleted.  (Michael Ellerman)

* The config directory is now ~/.bazaar, and there is a single file
  ~/.bazaar/bazaar.conf storing email, editor and other preferences.
  (Robert Collins)

* 'bzr add' no longer takes a --verbose option, and a --quiet option
  has been added that suppresses all output.

* Improved zsh completion support in contrib/zsh, from Clint
  Adams.

* Builtin 'bzr annotate' command, by Martin Pool with improvements from
  Goffredo Baroncelli.

* 'bzr check' now accepts -v for verbose reporting, and checks for
  ghosts in the branch. (Robert Collins)

* New command 're-sign' which will regenerate the gpg signature for
  a revision. (Robert Collins)

* If you set ``check_signatures=require`` for a path in
  ``~/.bazaar/branches.conf`` then bzr will invoke your
  ``gpg_signing_command`` (defaults to gpg) and record a digital signature
  of your commit. (Robert Collins)

* New sftp transport, based on Paramiko.  (Robey Pointer)

* 'bzr pull' now accepts '--clobber' which will discard local changes
  and make this branch identical to the source branch. (Robert Collins)

* Just give a quieter warning if a plugin can't be loaded, and
  put the details in .bzr.log.  (Martin Pool)

* 'bzr branch' will now set the branch-name to the last component of the
  output directory, if one was supplied.

* If the option ``post_commit`` is set to one (or more) python function
  names (must be in the bzrlib namespace), then they will be invoked
  after the commit has completed, with the branch and ``revision_id`` as
  parameters. (Robert Collins)

* Merge now has a retcode of 1 when conflicts occur. (Robert Collins)

* --merge-type weave is now supported for file contents.  Tree-shape
  changes are still three-way based.  (Martin Pool, Aaron Bentley)

* 'bzr check' allows the first revision on revision-history to have
  parents - something that is expected for cheap checkouts, and occurs
  when conversions from baz do not have all history.  (Robert Collins).

* 'bzr merge' can now graft unrelated trees together, if your specify
  0 as a base. (Aaron Bentley)

* 'bzr commit branch' and 'bzr commit branch/file1 branch/file2' now work
  (Aaron Bentley)

* Add '.sconsign*' to default ignore list.  (Alexander Belchenko)

* 'bzr merge --reprocess' minimizes conflicts

Testing
*******

* The 'bzr selftest --pattern' option for has been removed, now
  test specifiers on the command line can be simple strings, or
  regexps, or both. (Robert Collins)

* Passing -v to selftest will now show the time each test took to
  complete, which will aid in analysing performance regressions and
  related questions. (Robert Collins)

* 'bzr selftest' runs all tests, even if one fails, unless '--one'
  is given. (Martin Pool)

* There is a new method for TestCaseInTempDir, assertFileEqual, which
  will check that a given content is equal to the content of the named
  file. (Robert Collins)

* Fix test suite's habit of leaving many temporary log files in $TMPDIR.
  (Martin Pool)

Internals
*********

* New 'testament' command and concept for making gpg-signatures
  of revisions that are not tied to a particular internal
  representation.  (Martin Pool).

* Per-revision properties ('revprops') as key-value associated
  strings on each revision created when the revision is committed.
  Intended mainly for the use of external tools.  (Martin Pool).

* Config options have moved from bzrlib.osutils to bzrlib.config.
  (Robert Collins)

* Improved command line option definitions allowing explanations
  for individual options, among other things.  Contributed by
  Magnus Therning.

* Config options have moved from bzrlib.osutils to bzrlib.config.
  Configuration is now done via the config.Config interface:
  Depending on whether you have a Branch, a Location or no information
  available, construct a ``*Config``, and use its ``signature_checking``,
  ``username`` and ``user_email`` methods. (Robert Collins)

* Plugins are now loaded under bzrlib.plugins, not bzrlib.plugin, and
  they are made available for other plugins to use. You should not
  import other plugins during the ``__init__`` of your plugin though, as
  no ordering is guaranteed, and the plugins directory is not on the
  python path. (Robert Collins)

* Branch.relpath has been moved to WorkingTree.relpath. WorkingTree no
  no longer takes an inventory, rather it takes an option branch
  parameter, and if None is given will open the branch at basedir
  implicitly. (Robert Collins)

* Cleaner exception structure and error reporting.  Suggested by
  Scott James Remnant.  (Martin Pool)

* Branch.remove has been moved to WorkingTree, which has also gained
  ``lock_read``, ``lock_write`` and ``unlock`` methods for convenience.
  (Robert Collins)

* Two decorators, ``needs_read_lock`` and ``needs_write_lock`` have been
  added to the branch module. Use these to cause a function to run in a
  read or write lock respectively. (Robert Collins)

* ``Branch.open_containing`` now returns a tuple (Branch, relative-path),
  which allows direct access to the common case of 'get me this file
  from its branch'. (Robert Collins)

* Transports can register using ``register_lazy_transport``, and they
  will be loaded when first used.  (Martin Pool)

* 'pull' has been factored out of the command as ``WorkingTree.pull()``.
  A new option to WorkingTree.pull has been added, clobber, which will
  ignore diverged history and pull anyway.
  (Robert Collins)

* config.Config has a ``get_user_option`` call that accepts an option name.
  This will be looked up in branches.conf and bazaar.conf as normal.
  It is intended that this be used by plugins to support options -
  options of built in programs should have specific methods on the config.
  (Robert Collins)

* ``merge.merge_inner`` now has tempdir as an optional parameter.
  (Robert Collins)

* Tree.kind is not recorded at the top level of the hierarchy, as it was
  missing on EmptyTree, leading to a bug with merge on EmptyTrees.
  (Robert Collins)

* ``WorkingTree.__del__`` has been removed, it was non deterministic and not
  doing what it was intended to. See ``WorkingTree.__init__`` for a comment
  about future directions. (Robert Collins/Martin Pool)

* bzrlib.transport.http has been modified so that only 404 urllib errors
  are returned as NoSuchFile. Other exceptions will propagate as normal.
  This allows debuging of actual errors. (Robert Collins)

* bzrlib.transport.Transport now accepts *ONLY* url escaped relative paths
  to apis like 'put', 'get' and 'has'. This is to provide consistent
  behaviour - it operates on url's only. (Robert Collins)

* Transports can register using ``register_lazy_transport``, and they
  will be loaded when first used.  (Martin Pool)

* ``merge_flex`` no longer calls ``conflict_handler.finalize()``, instead that
  is called by ``merge_inner``. This is so that the conflict count can be
  retrieved (and potentially manipulated) before returning to the caller
  of ``merge_inner``. Likewise 'merge' now returns the conflict count to the
  caller. (Robert Collins)

* ``revision.revision_graph`` can handle having only partial history for
  a revision - that is no revisions in the graph with no parents.
  (Robert Collins).

* New ``builtins.branch_files`` uses the standard ``file_list`` rules to
  produce a branch and a list of paths, relative to that branch
  (Aaron Bentley)

* New TestCase.addCleanup facility.

* New ``bzrlib.version_info`` tuple (similar to ``sys.version_info``),
  which can be used by programs importing bzrlib.

Bug Fixes
*********

* Better handling of branches in directories with non-ascii names.
  (Joel Rosdahl, Panagiotis Papadakos)

* Upgrades of trees with no commits will not fail due to accessing
  [-1] in the revision-history. (Andres Salomon)


bzr 0.1.1 2005-10-12
####################

Bug Fixes
*********

* Fix problem in pulling over http from machines that do not
  allow directories to be listed.

* Avoid harmless warning about invalid hash cache after
  upgrading branch format.

Performance
***********

* Avoid some unnecessary http operations in branch and pull.


bzr 0.1 2005-10-11
##################

Notes
*****

* 'bzr branch' over http initially gives a very high estimate
  of completion time but it should fall as the first few
  revisions are pulled in.  branch is still slow on
  high-latency connections.

Bug Fixes
*********

* bzr-man.py has been updated to work again. Contributed by
  Rob Weir.

* Locking is now done with fcntl.lockf which works with NFS
  file systems. Contributed by Harald Meland.

* When a merge encounters a file that has been deleted on
  one side and modified on the other, the old contents are
  written out to foo.BASE and foo.SIDE, where SIDE is this
  or OTHER. Contributed by Aaron Bentley.

* Export was choosing incorrect file paths for the content of
  the tarball, this has been fixed by Aaron Bentley.

* Commit will no longer commit without a log message, an
  error is returned instead. Contributed by Jelmer Vernooij.

* If you commit a specific file in a sub directory, any of its
  parent directories that are added but not listed will be
  automatically included. Suggested by Michael Ellerman.

* bzr commit and upgrade did not correctly record new revisions
  for files with only a change to their executable status.
  bzr will correct this when it encounters it. Fixed by
  Robert Collins

* HTTP tests now force off the use of ``http_proxy`` for the duration.
  Contributed by Gustavo Niemeyer.

* Fix problems in merging weave-based branches that have
  different partial views of history.

* Symlink support: working with symlinks when not in the root of a
  bzr tree was broken, patch from Scott James Remnant.

Improvements
************

* 'branch' now accepts a --basis parameter which will take advantage
  of local history when making a new branch. This allows faster
  branching of remote branches. Contributed by Aaron Bentley.

* New tree format based on weave files, called version 5.
  Existing branches can be upgraded to this format using
  'bzr upgrade'.

* Symlinks are now versionable. Initial patch by
  Erik Toubro Nielsen, updated to head by Robert Collins.

* Executable bits are tracked on files. Patch from Gustavo
  Niemeyer.

* 'bzr status' now shows unknown files inside a selected directory.
  Patch from Heikki Paajanen.

* Merge conflicts are recorded in .bzr. Two new commands 'conflicts'
  and 'resolve' have needed added, which list and remove those
  merge conflicts respectively. A conflicted tree cannot be committed
  in. Contributed by Aaron Bentley.

* 'rm' is now an alias for 'remove'.

* Stores now split out their content in a single byte prefixed hash,
  dropping the density of files per directory by 256. Contributed by
  Gustavo Niemeyer.

* 'bzr diff -r branch:URL' will now perform a diff between two branches.
  Contributed by Robert Collins.

* 'bzr log' with the default formatter will show merged revisions,
  indented to the right. Initial implementation contributed by Gustavo
  Niemeyer, made incremental by Robert Collins.


Internals
*********

* Test case failures have the exception printed after the log
  for your viewing pleasure.

* InventoryEntry is now an abstract base class, use one of the
  concrete InventoryDirectory etc classes instead.

* Branch raises an UnsupportedFormatError when it detects a
  bzr branch it cannot understand. This allows for precise
  handling of such circumstances.

* Remove RevisionReference class; ``Revision.parent_ids`` is now simply a
  list of their ids and ``parent_sha1s`` is a list of their corresponding
  sha1s (for old branches only at the moment.)

* New method-object style interface for Commit() and Fetch().

* Renamed ``Branch.last_patch()`` to ``Branch.last_revision()``, since
  we call them revisions not patches.

* Move ``copy_branch`` to ``bzrlib.clone.copy_branch``.  The destination
  directory is created if it doesn't exist.

* Inventories now identify the files which were present by
  giving the revision *of that file*.

* Inventory and Revision XML contains a version identifier.
  This must be consistent with the overall branch version
  but allows for more flexibility in future upgrades.

Testing
*******

* Removed testsweet module so that tests can be run after
  bzr installed by 'bzr selftest'.

* 'bzr selftest' command-line arguments can now be partial ids
  of tests to run, e.g. ``bzr selftest test_weave``


bzr 0.0.9 2005-09-23
####################

Bug Fixes
*********

* Fixed "branch -r" option.

* Fix remote access to branches containing non-compressed history.
  (Robert Collins).

* Better reliability of http server tests.  (John Arbash-Meinel)

* Merge graph maximum distance calculation fix.  (Aaron Bentley)

* Various minor bug in windows support have been fixed, largely in the
  test suite. Contributed by Alexander Belchenko.

Improvements
************

* Status now accepts a -r argument to give status between chosen
  revisions. Contributed by Heikki Paajanen.

* Revision arguments no longer use +/-/= to control ranges, instead
  there is a 'before' namespace, which limits the successive namespace.
  For example '$ bzr log -r date:yesterday..before:date:today' will
  select everything from yesterday and before today. Contributed by
  Robey Pointer

* There is now a bzr.bat file created by distutils when building on
  Windows. Contributed by Alexander Belchenko.

Internals
*********

* Removed uuid() as it was unused.

* Improved 'fetch' code for pulling revisions from one branch into
  another (used by pull, merged, etc.)


bzr 0.0.8 2005-09-20
####################

Improvements
************

* Adding a file whose parent directory is not versioned will
  implicitly add the parent, and so on up to the root. This means
  you should never need to explictly add a directory, they'll just
  get added when you add a file in the directory.  Contributed by
  Michael Ellerman.

* Ignore ``.DS_Store`` (contains Mac metadata) by default.
  (Nir Soffer)

* If you set ``BZR_EDITOR`` in the environment, it is checked in
  preference to EDITOR and the config file for the interactive commit
  editing program. Related to this is a bugfix where a missing program
  set in EDITOR would cause editing to fail, now the fallback program
  for the operating system is still tried.

* Files that are not directories/symlinks/regular files will no longer
  cause bzr to fail, it will just ignore them by default. You cannot add
  them to the tree though - they are not versionable.


Internals
*********

* Refactor xml packing/unpacking.

Bug Fixes
*********

* Fixed 'bzr mv' by Ollie Rutherfurd.

* Fixed strange error when trying to access a nonexistent http
  branch.

* Make sure that the hashcache gets written out if it can't be
  read.


Portability
***********

* Various Windows fixes from Ollie Rutherfurd.

* Quieten warnings about locking; patch from Matt Lavin.


bzr-0.0.7 2005-09-02
####################

New Features
************

* ``bzr shell-complete`` command contributed by Clint Adams to
  help with intelligent shell completion.

* New expert command ``bzr find-merge-base`` for debugging merges.


Enhancements
************

* Much better merge support.

* merge3 conflicts are now reported with markers like '<<<<<<<'
  (seven characters) which is the same as CVS and pleases things
  like emacs smerge.


Bug Fixes
*********

* ``bzr upgrade`` no longer fails when trying to fix trees that
  mention revisions that are not present.

* Fixed bugs in listing plugins from ``bzr plugins``.

* Fix case of $EDITOR containing options for the editor.

* Fix log -r refusing to show the last revision.
  (Patch from Goffredo Baroncelli.)


Changes
*******

* ``bzr log --show-ids`` shows the revision ids of all parents.

* Externally provided commands on your $BZRPATH no longer need
  to recognize --bzr-usage to work properly, and can just handle
  --help themselves.


Library
*******

* Changed trace messages to go through the standard logging
  framework, so that they can more easily be redirected by
  libraries.



bzr-0.0.6 2005-08-18
####################

New Features
************

* Python plugins, automatically loaded from the directories on
  ``BZR_PLUGIN_PATH`` or ``~/.bzr.conf/plugins`` by default.

* New 'bzr mkdir' command.

* Commit mesage is fetched from an editor if not given on the
  command line; patch from Torsten Marek.

* ``bzr log -m FOO`` displays commits whose message matches regexp
  FOO.

* ``bzr add`` with no arguments adds everything under the current directory.

* ``bzr mv`` does move or rename depending on its arguments, like
  the Unix command.

* ``bzr missing`` command shows a summary of the differences
  between two trees.  (Merged from John Arbash-Meinel.)

* An email address for commits to a particular tree can be
  specified by putting it into .bzr/email within a branch.  (Based
  on a patch from Heikki Paajanen.)


Enhancements
************

* Faster working tree operations.


Changes
*******

* 3rd-party modules shipped with bzr are copied within the bzrlib
  python package, so that they can be installed by the setup
  script without clashing with anything already existing on the
  system.  (Contributed by Gustavo Niemeyer.)

* Moved plugins directory to bzrlib/, so that there's a standard
  plugin directory which is not only installed with bzr itself but
  is also available when using bzr from the development tree.
  ``BZR_PLUGIN_PATH`` and ``DEFAULT_PLUGIN_PATH`` are then added to the
  standard plugins directory.

* When exporting to a tarball with ``bzr export --format tgz``, put
  everything under a top directory rather than dumping it into the
  current directory.   This can be overridden with the ``--root``
  option.  Patch from William Dodé and John Meinel.

* New ``bzr upgrade`` command to upgrade the format of a branch,
  replacing ``bzr check --update``.

* Files within store directories are no longer marked readonly on
  disk.

* Changed ``bzr log`` output to a more compact form suggested by
  John A Meinel.  Old format is available with the ``--long`` or
  ``-l`` option, patched by William Dodé.

* By default the commit command refuses to record a revision with
  no changes unless the ``--unchanged`` option is given.

* The ``--no-plugins``, ``--profile`` and ``--builtin`` command
  line options must come before the command name because they
  affect what commands are available; all other options must come
  after the command name because their interpretation depends on
  it.

* ``branch`` and ``clone`` added as aliases for ``branch``.

* Default log format is back to the long format; the compact one
  is available with ``--short``.


Bug Fixes
*********

* Fix bugs in committing only selected files or within a subdirectory.


bzr-0.0.5  2005-06-15
#####################

Changes
*******

* ``bzr`` with no command now shows help rather than giving an
  error.  Suggested by Michael Ellerman.

* ``bzr status`` output format changed, because svn-style output
  doesn't really match the model of bzr.  Now files are grouped by
  status and can be shown with their IDs.  ``bzr status --all``
  shows all versioned files and unknown files but not ignored files.

* ``bzr log`` runs from most-recent to least-recent, the reverse
  of the previous order.  The previous behaviour can be obtained
  with the ``--forward`` option.

* ``bzr inventory`` by default shows only filenames, and also ids
  if ``--show-ids`` is given, in which case the id is the second
  field.


Enhancements
************

* New 'bzr whoami --email' option shows only the email component
  of the user identification, from Jo Vermeulen.

* New ``bzr ignore PATTERN`` command.

* Nicer error message for broken pipe, interrupt and similar
  conditions that don't indicate an internal error.

* Add ``.*.sw[nop] .git .*.tmp *,v`` to default ignore patterns.

* Per-branch locks keyed on ``.bzr/branch-lock``, available in
  either read or write mode.

* New option ``bzr log --show-ids`` shows revision and file ids.

* New usage ``bzr log FILENAME`` shows only revisions that
  affected that file.

* Changed format for describing changes in ``bzr log -v``.

* New option ``bzr commit --file`` to take a message from a file,
  suggested by LarstiQ.

* New syntax ``bzr status [FILE...]`` contributed by Bartosz
  Oler.  File may be in a branch other than the working directory.

* ``bzr log`` and ``bzr root`` can be given an http URL instead of
  a filename.

* Commands can now be defined by external programs or scripts
  in a directory on $BZRPATH.

* New "stat cache" avoids reading the contents of files if they
  haven't changed since the previous time.

* If the Python interpreter is too old, try to find a better one
  or give an error.  Based on a patch from Fredrik Lundh.

* New optional parameter ``bzr info [BRANCH]``.

* New form ``bzr commit SELECTED`` to commit only selected files.

* New form ``bzr log -r FROM:TO`` shows changes in selected
  range; contributed by John A Meinel.

* New option ``bzr diff --diff-options 'OPTS'`` allows passing
  options through to an external GNU diff.

* New option ``bzr add --no-recurse`` to add a directory but not
  their contents.

* ``bzr --version`` now shows more information if bzr is being run
  from a branch.


Bug Fixes
*********

* Fixed diff format so that added and removed files will be
  handled properly by patch.  Fix from Lalo Martins.

* Various fixes for files whose names contain spaces or other
  metacharacters.


Testing
*******

* Converted black-box test suites from Bourne shell into Python;
  now run using ``./testbzr``.  Various structural improvements to
  the tests.

* testbzr by default runs the version of bzr found in the same
  directory as the tests, or the one given as the first parameter.

* testbzr also runs the internal tests, so the only command
  required to check is just ``./testbzr``.

* testbzr requires python2.4, but can be used to test bzr running
  under a different version.

* Tests added for many other changes in this release.


Internal
********

* Included ElementTree library upgraded to 1.2.6 by Fredrik Lundh.

* Refactor command functions into Command objects based on HCT by
  Scott James Remnant.

* Better help messages for many commands.

* Expose ``bzrlib.open_tracefile()`` to start the tracefile; until
  this is called trace messages are just discarded.

* New internal function ``find_touching_revisions()`` and hidden
  command touching-revisions trace the changes to a given file.

* Simpler and faster ``compare_inventories()`` function.

* ``bzrlib.open_tracefile()`` takes a tracefilename parameter.

* New AtomicFile class.

* New developer commands ``added``, ``modified``.


Portability
***********

* Cope on Windows on python2.3 by using the weaker random seed.
  2.4 is now only recommended.


bzr-0.0.4  2005-04-22
#####################

Enhancements
************

* 'bzr diff' optionally takes a list of files to diff.  Still a bit
  basic.  Patch from QuantumG.

* More default ignore patterns.

* New 'bzr log --verbose' shows a list of files changed in the
  changeset.  Patch from Sebastian Cote.

* Roll over ~/.bzr.log if it gets too large.

* Command abbreviations 'ci', 'st', 'stat', '?' based on a patch
  by Jason Diamon.

* New 'bzr help commands' based on a patch from Denys Duchier.


Changes
*******

* User email is determined by looking at $BZREMAIL or ~/.bzr.email
  or $EMAIL.  All are decoded by the locale preferred encoding.
  If none of these are present user@hostname is used.  The host's
  fully-qualified name is not used because that tends to fail when
  there are DNS problems.

* New 'bzr whoami' command instead of username user-email.


Bug Fixes
*********

* Make commit safe for hardlinked bzr trees.

* Some Unicode/locale fixes.

* Partial workaround for ``difflib.unified_diff`` not handling
  trailing newlines properly.


Internal
********

* Allow docstrings for help to be in PEP0257 format.  Patch from
  Matt Brubeck.

* More tests in test.sh.

* Write profile data to a temporary file not into working
  directory and delete it when done.

* Smaller .bzr.log with process ids.


Portability
***********

* Fix opening of ~/.bzr.log on Windows.  Patch from Andrew
  Bennetts.

* Some improvements in handling paths on Windows, based on a patch
  from QuantumG.


bzr-0.0.3  2005-04-06
#####################

Enhancements
************

* New "directories" internal command lists versioned directories
  in the tree.

* Can now say "bzr commit --help".

* New "rename" command to rename one file to a different name
  and/or directory.

* New "move" command to move one or more files into a different
  directory.

* New "renames" command lists files renamed since base revision.

* New cat command contributed by janmar.

Changes
*******

* .bzr.log is placed in $HOME (not pwd) and is always written in
  UTF-8.  (Probably not a completely good long-term solution, but
  will do for now.)

Portability
***********

* Workaround for difflib bug in Python 2.3 that causes an
  exception when comparing empty files.  Reported by Erik Toubro
  Nielsen.

Internal
********

* Refactored inventory storage to insert a root entry at the top.

Testing
*******

* Start of shell-based black-box testing in test.sh.


bzr-0.0.2.1
###########

Portability
***********

* Win32 fixes from Steve Brown.


bzr-0.0.2  "black cube"  2005-03-31
###################################

Enhancements
************

* Default ignore list extended (see bzrlib/__init__.py).

* Patterns in .bzrignore are now added to the default ignore list,
  rather than replacing it.

* Ignore list isn't reread for every file.

* More help topics.

* Reinstate the 'bzr check' command to check invariants of the
  branch.

* New 'ignored' command lists which files are ignored and why;
  'deleted' lists files deleted in the current working tree.

* Performance improvements.

* New global --profile option.

* Ignore patterns like './config.h' now correctly match files in
  the root directory only.


bzr-0.0.1  2005-03-26
#####################

Enhancements
************

* More information from info command.

* Can now say "bzr help COMMAND" for more detailed help.

* Less file flushing and faster performance when writing logs and
  committing to stores.

* More useful verbose output from some commands.

Bug Fixes
*********

* Fix inverted display of 'R' and 'M' during 'commit -v'.

Portability
***********

* Include a subset of ElementTree-1.2.20040618 to make
  installation easier.

* Fix time.localtime call to work with Python 2.3 (the minimum
  supported).


bzr-0.0.0.69  2005-03-22
########################

Enhancements
************

* First public release.

* Storage of local versions: init, add, remove, rm, info, log,
  diff, status, etc.

..
   vim: tw=74 ft=rst ff=unix<|MERGE_RESOLUTION|>--- conflicted
+++ resolved
@@ -67,14 +67,12 @@
 Improvements
 ************
 
-<<<<<<< HEAD
-* Initial commit performance in ``--2a`` repositories has been improved by
-  making it cheaper to build the initial CHKMap. (John Arbash Meinel)
-=======
 ``bzr ls`` is now faster. On OpenOffice.org, the time drops from 2.4
   to 1.1 seconds. The improvement for ``bzr ls -r-1`` is more
   substantial dropping from 54.3 to 1.1 seconds. (Ian Clatworthy)
->>>>>>> 47ecdcfe
+
+* Initial commit performance in ``--2a`` repositories has been improved by
+  making it cheaper to build the initial CHKMap. (John Arbash Meinel)
 
 * Resolving a revno to a revision id on a branch accessed via ``bzr://``
   or ``bzr+ssh://`` is now much faster and involves no VFS operations.
