IN DEVELOPMENT

  IMPROVEMENTS:

    * Support bzr:// and bzr+ssh:// urls to work with the new RPC-based
      transport which will be used with the upcoming high-performance smart
      server. The new command ``bzr serve`` will invoke bzr in server mode,
      which processes these requests. (Andrew Bennetts, Robert Collins, Martin
      Pool)

  BUG FIXES:

    * revert now removes newly-added directories (Aaron Bentley, #54172)

    * ``bzr upgrade sftp://`` shouldn't fail to upgrade v6 branches if there 
      isn't a working tree. (David Allouche, #40679)

    * Handle when LANG is not recognized by python. Emit a warning, but
      just revert to using 'ascii'. (John Arbash Meinel, #35392)

  INTERNALS:

    * Transport.list_dir() and Transport.iter_files_recursive() should always
      return urlescaped paths. This is now tested (there were bugs in a few
      of the transports) (Andrew Bennetts, David Allouche, John Arbash Meinel)

<<<<<<< HEAD
    * Add a new method ``Transport.get_smart_client()``. This is provided to
      allow upgrades to a richer interface than the VFS one provided by
      Transport. (Andrew Bennetts, Martin Pool)
=======
    * Add start_bzr_subprocess and stop_bzr_subprocess to allow test code to
      continue running concurrently with a subprocess of bzr. (Andrew Bennetts,
      Robert Collins)
>>>>>>> d998e336

bzr 0.10.0RC1  2006-08-28
  
  IMPROVEMENTS:
    * 'merge' now takes --uncommitted, to apply uncommitted changes from a
      tree.  (Aaron Bentley)
  
    * 'bzr add --file-ids-from' can be used to specify another path to use
      for creating file ids, rather than generating all new ones. Internally,
      the 'action' passed to smart_add_tree() can return file_ids that
      will be used, rather than having bzrlib generate new ones.
      (John Arbash Meinel, #55781)

    * ``bzr selftest --benchmark`` now allows a ``--cache-dir`` parameter.
      This will cache some of the intermediate trees, and decrease the
      setup time for benchmark tests. (John Arbash Meinel)

    * Inverse forms are provided for all boolean options.  For example,
      --strict has --no-strict, --no-recurse has --recurse (Aaron Bentley)

    * Serialize out Inventories directly, rather than using ElementTree.
      Writing out a kernel sized inventory drops from 2s down to ~350ms.
      (Robert Collins, John Arbash Meinel)

  BUG FIXES:

    * Help diffutils 2.8.4 get along with binary tests (Marien Zwart: #57614)

    * Change LockDir so that if the lock directory doesn't exist when
      lock_write() is called, an attempt will be made to create it.
      (John Arbash Meinel, #56974)

    * ``bzr uncommit`` preserves pending merges. (John Arbash Meinel, #57660)

    * Active FTP transport now works as intended. (ghozzy, #56472)

    * Really fix mutter() so that it won't ever raise a UnicodeError.
      It means it is possible for ~/.bzr.log to contain non UTF-8 characters.
      But it is a debugging log, not a real user file.
      (John Arbash Meinel, #56947, #53880)

    * Change Command handle to allow Unicode command and options.
      At present we cannot register Unicode command names, so we will get
      BzrCommandError('unknown command'), or BzrCommandError('unknown option')
      But that is better than a UnicodeError + a traceback.
      (John Arbash Meinel, #57123)

    * Handle TZ=UTC properly when reading/writing revisions.
      (John Arbash Meinel, #55783, #56290)

    * Use GPG_TTY to allow gpg --cl to work with gpg-agent in a pipeline,
      (passing text to sign in on stdin). (John Arbash Meinel, #54468)

    * External diff does the right thing for binaries even in foreign 
      languages. (John Arbash Meinel, #56307)

    * Testament handles more cases when content is unicode. Specific bug was
      in handling of revision properties. (John Arbash Meinel, Holger Krekel,
      #54723)

  INTERNALS:

    * ``bzrlib.cache_utf8`` contains ``encode()`` and ``decode()`` functions
      which can be used to cache the conversion between utf8 and Unicode.
      Especially helpful for some of the knit annotation code, which has to
      convert revision ids to utf8 to annotate lines in storage.
      (John Arbash Meinel)

    * ``setup.py`` now searches the filesystem to find all packages which
      need to be installed. This should help make the life of packagers
      easier. (John Arbash Meinel)

bzr 0.9.0  2006-08-11

  SURPRISES:

   * The hard-coded built-in ignore rules have been removed. There are
     now two rulesets which are enforced. A user global one in 
     ~/.bazaar/ignore which will apply to every tree, and the tree
     specific one '.bzrignore'.
     ~/.bazaar/ignore will be created if it does not exist, but with
     a more conservative list than the old default.
     This fixes bugs with default rules being enforced no matter what. 
     The old list of ignore rules from bzr is available by
     running 'bzr ignore --old-default-rules'.
     (Robert Collins, Martin Pool, John Arbash Meinel)

   * 'branches.conf' has been changed to 'locations.conf', since it can apply
     to more locations than just branch locations.
     (Aaron Bentley)
   
  IMPROVEMENTS:

   * The revision specifier "revno:" is extended to accept the syntax
     revno:N:branch. For example,
     revno:42:http://bazaar-vcs.org/bzr/bzr.dev/ means revision 42 in
     bzr.dev.  (Matthieu Moy)

   * Tests updates to ensure proper URL handling, UNICODE support, and
     proper printing when the user's terminal encoding cannot display 
     the path of a file that has been versioned.
     ``bzr branch`` can take a target URL rather than only a local directory.
     Branch.get_parent()/set_parent() now save a relative path if possible,
     and normalize the parent based on root, allowing access across
     different transports. (John Arbash Meinel, Wouter van Heyst, Martin Pool)
     (Malone #48906, #42699, #40675, #5281, #3980, #36363, #43689,
      #42517, #42514)

   * On Unix, detect terminal width using an ioctl not just $COLUMNS.
     Use terminal width for single-line logs from ``bzr log --line`` and
     pending-merge display.  (Robert Widhopf-Fenk, Gustavo Niemeyer)
     (Malone #3507)

   * On Windows, detect terminal width using GetConsoleScreenBufferInfo.
     (Alexander Belchenko)

   * Speedup improvement for 'date:'-revision search. (Guillaume Pinot).

   * Show the correct number of revisions pushed when pushing a new branch.
     (Robert Collins).

   * 'bzr selftest' now shows a progress bar with the number of tests, and 
     progress made. 'make check' shows tests in -v mode, to be more useful
     for the PQM status window. (Robert Collins).
     When using a progress bar, failed tests are printed out, rather than
     being overwritten by the progress bar until the suite finishes.
     (John Arbash Meinel)

   * 'bzr selftest --benchmark' will run a new benchmarking selftest.
     'bzr selftest --benchmark --lsprof-timed' will use lsprofile to generate
     profile data for the individual profiled calls, allowing for fine
     grained analysis of performance.
     (Robert Collins, Martin Pool).

   * 'bzr commit' shows a progress bar. This is useful for commits over sftp
     where commit can take an appreciable time. (Robert Collins)

   * 'bzr add' is now less verbose in telling you what ignore globs were
     matched by files being ignored. Instead it just tells you how many 
     were ignored (because you might reasonably be expecting none to be
     ignored). 'bzr add -v' is unchanged and will report every ignored
     file. (Robert Collins).

   * ftp now has a test server if medusa is installed. As part of testing,
     ftp support has been improved, including support for supplying a
     non-standard port. (John Arbash Meinel).

   * 'bzr log --line' shows the revision number, and uses only the
     first line of the log message (#5162, Alexander Belchenko;
     Matthieu Moy)

   * 'bzr status' has had the --all option removed. The 'bzr ls' command
     should be used to retrieve all versioned files. (Robert Collins)

   * 'bzr bundle OTHER/BRANCH' will create a bundle which can be sent
     over email, and applied on the other end, while maintaining ancestry.
     This bundle can be applied with either 'bzr merge' or 'bzr pull',
     the same way you would apply another branch.
     (John Arbash Meinel, Aaron Bentley)
  
   * 'bzr whoami' can now be used to set your identity from the command line,
     for a branch or globally.  (Robey Pointer)

   * 'bzr checkout' now aliased to 'bzr co', and 'bzr annotate' to 'bzr ann'.
     (Michael Ellerman)

   * 'bzr revert DIRECTORY' now reverts the contents of the directory as well.
     (Aaron Bentley)

   * 'bzr get sftp://foo' gives a better error when paramiko is not present.
     Also updates things like 'http+pycurl://' if pycurl is not present.
     (John Arbash Meinel) (Malone #47821, #52204)

   * New env variable BZR_PROGRESS_BAR, sets the default progress bar type.
     Can be set to 'none' or 'dummy' to disable the progress bar, 'dots' or 
     'tty' to create the respective type. (John Arbash Meinel, #42197, #51107)

   * Improve the help text for 'bzr diff' to explain what various options do.
     (John Arbash Meinel, #6391)

   * 'bzr uncommit -r 10' now uncommits revisions 11.. rather than uncommitting
     revision 10. This makes -r10 more in line with what other commands do.
     'bzr uncommit' also now saves the pending merges of the revisions that
     were removed. So it is safe to uncommit after a merge, fix something,
     and commit again. (John Arbash Meinel, #32526, #31426)

   * 'bzr init' now also works on remote locations.
     (Wouter van Heyst, #48904)

   * HTTP support has been updated. When using pycurl we now support 
     connection keep-alive, which reduces dns requests and round trips.
     And for both urllib and pycurl we support multi-range requests, 
     which decreases the number of round-trips. Performance results for
     ``bzr branch http://bazaar-vcs.org/bzr/bzr.dev/`` indicate
     http branching is now 2-3x faster, and ``bzr pull`` in an existing 
     branch is as much as 4x faster.
     (Michael Ellerman, Johan Rydberg, John Arbash Meinel, #46768)

   * Performance improvements for sftp. Branching and pulling are now up to
     2x faster. Utilize paramiko.readv() support for async requests if it
     is available (paramiko > 1.6) (John Arbash Meinel)

  BUG FIXES:

    * Fix shadowed definition of TestLocationConfig that caused some 
      tests not to run.  (#32587, Erik Bågfors, Michael Ellerman, 
      Martin Pool)

    * Fix unnecessary requirement of sign-my-commits that it be run from
      a working directory.  (Martin Pool, Robert Collins)

    * 'bzr push location' will only remember the push location if it succeeds
      in connecting to the remote location. (#49742, John Arbash Meinel)

    * 'bzr revert' no longer toggles the executable bit on win32
      (#45010, John Arbash Meinel)

    * Handle broken pipe under win32 correctly. (John Arbash Meinel)
    
    * sftp tests now work correctly on win32 if you have a newer paramiko
      (John Arbash Meinel)

    * Cleanup win32 test suite, and general cleanup of places where
      file handles were being held open. (John Arbash Meinel)

    * When specifying filenames for 'diff -r x..y', the name of the file in the
      working directory can be used, even if its name is different in both x
      and y.

    * File-ids containing single- or double-quotes are handled correctly by
      push.  (#52227, Aaron Bentley)

    * Normalize unicode filenames to ensure cross-platform consistency.
      (John Arbash Meinel, #43689)

    * The argument parser can now handle '-' as an argument. Currently
      no code interprets it specially (it is mostly handled as a file named 
      '-'). But plugins, and future operations can use it.
      (John Arbash meinel, #50984)

    * Bundles can properly read binary files with a plain '\r' in them.
      (John Arbash Meinel, #51927)

    * Tuning iter_entries() to be more efficient (John Arbash Meinel, #5444)

    * Lots of win32 fixes (the test suite passes again).
      (John Arbash Meinel, #50155)

    * Handle openbsd returning None for sys.getfilesystemencoding() (#41183) 

    * Support ftp APPE (append) to allow Knits to be used over ftp (#42592)

    * Removals are only committed if they match the filespec (or if there is
      no filespec).  (#46635, Aaron Bentley)

    * smart-add recurses through all supplied directories 
      (John Arbash Meinel, #52578)

    * Make the bundle reader extra lines before and after the bundle text.
      This allows you to parse an email with the bundle inline.
      (John Arbash Meinel, #49182)

    * Change the file id generator to squash a little bit more. Helps when
      working with long filenames on windows. (Also helps for unicode filenames
      not generating hidden files). (John Arbash Meinel, #43801)

    * Restore terminal mode on C-c while reading sftp password.  (#48923, 
      Nicholas Allen, Martin Pool)

    * Timestamps are rounded to 1ms, and revision entries can be recreated
      exactly. (John Arbash Meinel, Jamie Wilkinson, #40693)

    * Branch.base has changed to a URL, but ~/.bazaar/locations.conf should
      use local paths, since it is user visible (John Arbash Meinel, #53653)

    * ``bzr status foo`` when foo was unversioned used to cause a full delta
      to be generated (John Arbash Meinel, #53638)

    * When reading revision properties, an empty value should be considered
      the empty string, not None (John Arbash Meinel, #47782)

    * ``bzr diff --diff-options`` can now handle binary files being changed.
      Also, the output is consistent when --diff-options is not supplied.
      (John Arbash Meinel, #54651, #52930)

    * Use the right suffixes for loading plugins (John Arbash Meinel, #51810)

    * Fix Branch.get_parent() to handle the case when the parent is not 
      accessible (John Arbash Meinel, #52976)

  INTERNALS:

    * Combine the ignore rules into a single regex rather than looping over
      them to reduce the threshold where  N^2 behaviour occurs in operations
      like status. (Jan Hudec, Robert Collins).

    * Appending to bzrlib.DEFAULT_IGNORE is now deprecated. Instead, use
      one of the add functions in bzrlib.ignores. (John Arbash Meinel)

    * 'bzr push' should only push the ancestry of the current revision, not
      all of the history in the repository. This is especially important for
      shared repositories. (John Arbash Meinel)

    * bzrlib.delta.compare_trees now iterates in alphabetically sorted order,
      rather than randomly walking the inventories. (John Arbash Meinel)

    * Doctests are now run in temporary directories which are cleaned up when
      they finish, rather than using special ScratchDir/ScratchBranch objects.
      (Martin Pool)

    * Split ``check`` into separate methods on the branch and on the repository,
      so that it can be specialized in ways that are useful or efficient for
      different formats.  (Martin Pool, Robert Collins)

    * Deprecate Repository.all_revision_ids; most methods don't really need
      the global revision graph but only that part leading up to a particular
      revision.  (Martin Pool, Robert Collins)

    * Add a BzrDirFormat control_formats list which allows for control formats
      that do not use '.bzr' to store their data - i.e. '.svn', '.hg' etc.
      (Robert Collins, Jelmer Vernooij).

    * bzrlib.diff.external_diff can be redirected to any file-like object.
      Uses subprocess instead of spawnvp.
      (#4047, #48914, James Henstridge, John Arbash Meinel)

    * New command line option '--profile-imports', which will install a custom
      importer to log time to import modules and regex compilation time to 
      sys.stderr (John Arbash Meinel)

    * 'EmptyTree' is now deprecated, please use repository.revision_tree(None)
      instead. (Robert Collins)

    * "RevisionTree" is now in bzrlib/revisiontree.py. (Robert Collins)

bzr 0.8.2  2006-05-17
  
  BUG FIXES:
   
    * setup.py failed to install launchpad plugin.  (Martin Pool)

bzr 0.8.1  2006-05-16

  BUG FIXES:

    * Fix failure to commit a merge in a checkout.  (Martin Pool, 
      Robert Collins, Erik Bågfors, #43959)

    * Nicer messages from 'commit' in the case of renames, and correct
      messages when a merge has occured. (Robert Collins, Martin Pool)

    * Separate functionality from assert statements as they are skipped in
      optimized mode of python. Add the same check to pending merges.
      (#44443, Olaf Conradi)

  CHANGES:

    * Do not show the None revision in output of bzr ancestry. (Olaf Conradi)

    * Add info on standalone branches without a working tree.
      (#44155, Olaf Conradi)

    * Fix bug in knits when raising InvalidRevisionId. (#44284, Olaf Conradi)

  CHANGES:

    * Make editor invocation comply with Debian Policy. First check
      environment variables VISUAL and EDITOR, then try editor from
      alternatives system. If that all fails, fall back to the pre-defined
      list of editors. (#42904, Olaf Conradi)

  NEW FEATURES:

    * New 'register-branch' command registers a public branch into 
      Launchpad.net, where it can be associated with bugs, etc.
      (Martin Pool, Bjorn Tillenius, Robert Collins)

  INTERNALS:

    * New public api in InventoryEntry - 'describe_change(old, new)' which
      provides a human description of the changes between two old and
      new. (Robert Collins, Martin Pool)

  TESTING:

    * Fix test case for bzr info in upgrading a standalone branch to metadir,
      uses bzrlib api now. (Olaf Conradi)

bzr 0.8  2006-05-08

  NOTES WHEN UPGRADING:

    Release 0.8 of bzr introduces a new format for history storage, called
    'knit', as an evolution of to the 'weave' format used in 0.7.  Local 
    and remote operations are faster using knits than weaves.  Several
    operations including 'init', 'init-repo', and 'upgrade' take a 
    --format option that controls this.  Branching from an existing branch
    will keep the same format.

    It is possible to merge, pull and push between branches of different
    formats but this is slower than moving data between homogenous
    branches.  It is therefore recommended (but not required) that you
    upgrade all branches for a project at the same time.  Information on
    formats is shown by 'bzr info'.

    bzr 0.8 now allows creation of 'repositories', which hold the history 
    of files and revisions for several branches.  Previously bzr kept all
    the history for a branch within the .bzr directory at the root of the
    branch, and this is still the default.  To create a repository, use
    the new 'bzr init-repo' command.  Branches exist as directories under
    the repository and contain just a small amount of information
    indicating the current revision of the branch.

    bzr 0.8 also supports 'checkouts', which are similar to in cvs and
    subversion.  Checkouts are associated with a branch (optionally in a
    repository), which contains all the historical information.  The
    result is that a checkout can be deleted without losing any
    already-committed revisions.  A new 'update' command is also available. 

    Repositories and checkouts are not supported with the 0.7 storage
    format.  To use them you must upgrad to either knits, or to the
    'metaweave' format, which uses weaves but changes the .bzr directory
    arrangement.
    

  IMPROVEMENTS:

    * Sftp paths can now be relative, or local, according to the lftp
      convention. Paths now take the form:
      sftp://user:pass@host:port/~/relative/path
      or
      sftp://user:pass@host:port/absolute/path

    * The FTP transport now tries to reconnect after a temporary
      failure. ftp put is made atomic. (Matthieu Moy)

    * The FTP transport now maintains a pool of connections, and
      reuses them to avoid multiple connections to the same host (like
      sftp did). (Daniel Silverstone)

    * The bzr_man.py file has been removed. To create the man page now,
      use ./generate_docs.py man. The new program can also create other files.
      Run "python generate_docs.py --help" for usage information. (Hans
      Ulrich Niedermann & James Blackwell).

    * Man Page now gives full help (James Blackwell). Help also updated to 
      reflect user config now being stored in .bazaar (Hans Ulrich
      Niedermann)

    * It's now possible to set aliases in bazaar.conf (Erik Bågfors)

    * Pull now accepts a --revision argument (Erik Bågfors)

    * 'bzr re-sign' now allows multiple revisions to be supplied on the command
      line. You can now use the following command to sign all of your old commits.
        find .bzr/revision-store// -name my@email-* \
          | sed 's/.*\/\/..\///' \
          | xargs bzr re-sign

    * Upgrade can now upgrade over the network. (Robert Collins)

    * Two new commands 'bzr checkout' and 'bzr update' allow for CVS/SVN-alike
      behaviour.  By default they will cache history in the checkout, but
      with --lightweight almost all data is kept in the master branch.
      (Robert Collins)

    * 'revert' unversions newly-versioned files, instead of deleting them.

    * 'merge' is more robust.  Conflict messages have changed.

    * 'merge' and 'revert' no longer clobber existing files that end in '~' or
      '.moved'.

    * Default log format can be set in configuration and plugins can register
      their own formatters. (Erik Bågfors)

    * New 'reconcile' command will check branch consistency and repair indexes
      that can become out of sync in pre 0.8 formats. (Robert Collins,
      Daniel Silverstone)

    * New 'bzr init --format' and 'bzr upgrade --format' option to control 
      what storage format is created or produced.  (Robert Collins, 
      Martin Pool)

    * Add parent location to 'bzr info', if there is one.  (Olaf Conradi)

    * New developer commands 'weave-list' and 'weave-join'.  (Martin Pool)

    * New 'init-repository' command, plus support for repositories in 'init'
      and 'branch' (Aaron Bentley, Erik Bågfors, Robert Collins)

    * Improve output of 'info' command. Show all relevant locations related to
      working tree, branch and repository. Use kibibytes for binary quantities.
      Fix off-by-one error in missing revisions of working tree.  Make 'info'
      work on branches, repositories and remote locations.  Show locations
      relative to the shared repository, if applicable.  Show locking status
      of locations.  (Olaf Conradi)

    * Diff and merge now safely handle binary files. (Aaron Bentley)

    * 'pull' and 'push' now normalise the revision history, so that any two
      branches with the same tip revision will have the same output from 'log'.
      (Robert Collins)

    * 'merge' accepts --remember option to store parent location, like 'push'
      and 'pull'. (Olaf Conradi)

    * bzr status and diff when files given as arguments do not exist
      in the relevant trees.  (Martin Pool, #3619)

    * Add '.hg' to the default ignore list.  (Martin Pool)

    * 'knit' is now the default disk format. This improves disk performance and
      utilization, increases incremental pull performance, robustness with SFTP
      and allows checkouts over SFTP to perform acceptably. 
      The initial Knit code was contributed by Johan Rydberg based on a
      specification by Martin Pool.
      (Robert Collins, Aaron Bentley, Johan Rydberg, Martin Pool).

    * New tool to generate all-in-one html version of the manual.  (Alexander
      Belchenko)

    * Hitting CTRL-C while doing an SFTP push will no longer cause stale locks
      to be left in the SFTP repository. (Robert Collins, Martin Pool).

    * New option 'diff --prefix' to control how files are named in diff
      output, with shortcuts '-p0' and '-p1' corresponding to the options for 
      GNU patch.  (Alexander Belchenko, Goffredo Baroncelli, Martin Pool)

    * Add --revision option to 'annotate' command.  (Olaf Conradi)

    * If bzr shows an unexpected revision-history after pulling (perhaps due
      to a reweave) it can now be corrected by 'bzr reconcile'.
      (Robert Collins)

  CHANGES:

    * Commit is now verbose by default, and shows changed filenames and the 
      new revision number.  (Robert Collins, Martin Pool)

    * Unify 'mv', 'move', 'rename'.  (#5379, Matthew Fuller)

    * 'bzr -h' shows help.  (#35940, Martin Pool, Ian Bicking)

    * Make 'pull' and 'push' remember location on failure using --remember.
      (Olaf Conradi)

    * For compatibility, make old format for using weaves inside metadir
      available as 'metaweave' format.  Rename format 'metadir' to 'default'.
      Clean up help for option --format in commands 'init', 'init-repo' and
      'upgrade'.  (Olaf Conradi)

  INTERNALS:
  
    * The internal storage of history, and logical branch identity have now
      been split into Branch, and Repository. The common locking and file 
      management routines are now in bzrlib.lockablefiles. 
      (Aaron Bentley, Robert Collins, Martin Pool)

    * Transports can now raise DependencyNotPresent if they need a library
      which is not installed, and then another implementation will be 
      tried.  (Martin Pool)

    * Remove obsolete (and no-op) `decode` parameter to `Transport.get`.  
      (Martin Pool)

    * Using Tree Transform for merge, revert, tree-building

    * WorkingTree.create, Branch.create, WorkingTree.create_standalone,
      Branch.initialize are now deprecated. Please see BzrDir.create_* for
      replacement API's. (Robert Collins)

    * New BzrDir class represents the .bzr control directory and manages
      formatting issues. (Robert Collins)

    * New repository.InterRepository class encapsulates Repository to 
      Repository actions and allows for clean selection of optimised code
      paths. (Robert Collins)

    * bzrlib.fetch.fetch and bzrlib.fetch.greedy_fetch are now deprecated,
      please use 'branch.fetch' or 'repository.fetch' depending on your
      needs. (Robert Collins)

    * deprecated methods now have a 'is_deprecated' flag on them that can
      be checked, if you need to determine whether a given callable is 
      deprecated at runtime. (Robert Collins)

    * Progress bars are now nested - see
      bzrlib.ui.ui_factory.nested_progress_bar. (Robert Collins, Robey Pointer)

    * New API call get_format_description() for each type of format.
      (Olaf Conradi)

    * Changed branch.set_parent() to accept None to remove parent.
      (Olaf Conradi)

    * Deprecated BzrError AmbiguousBase.  (Olaf Conradi)

    * WorkingTree.branch is now a read only property.  (Robert Collins)

    * bzrlib.ui.text.TextUIFactory now accepts a bar_type parameter which
      can be None or a factory that will create a progress bar. This is
      useful for testing or for overriding the bzrlib.progress heuristic.
      (Robert Collins)

    * New API method get_physical_lock_status() to query locks present on a
      transport.  (Olaf Conradi)

    * Repository.reconcile now takes a thorough keyword parameter to allow
      requesting an indepth reconciliation, rather than just a data-loss 
      check. (Robert Collins)

    * bzrlib.ui.ui_factory protocol now supports 'get_boolean' to prompt
      the user for yes/no style input. (Robert Collins)

  TESTING:

    * SFTP tests now shortcut the SSH negotiation, reducing test overhead
      for testing SFTP protocol support. (Robey Pointer)

    * Branch formats are now tested once per implementation (see bzrlib.
      tests.branch_implementations. This is analagous to the transport
      interface tests, and has been followed up with working tree,
      repository and BzrDir tests. (Robert Collins)

    * New test base class TestCaseWithTransport provides a transport aware
      test environment, useful for testing any transport-interface using
      code. The test suite option --transport controls the transport used
      by this class (when its not being used as part of implementation
      contract testing). (Robert Collins)

    * Close logging handler on disabling the test log. This will remove the
      handler from the internal list inside python's logging module,
      preventing shutdown from closing it twice.  (Olaf Conradi)

    * Move test case for uncommit to blackbox tests.  (Olaf Conradi)

    * run_bzr and run_bzr_captured now accept a 'stdin="foo"' parameter which
      will provide String("foo") to the command as its stdin.

bzr 0.7 2006-01-09

  CHANGES:

    * .bzrignore is excluded from exports, on the grounds that it's a bzr 
      internal-use file and may not be wanted.  (Jamie Wilkinson)

    * The "bzr directories" command were removed in favor of the new
      --kind option to the "bzr inventory" command.  To list all 
      versioned directories, now use "bzr inventory --kind directory".  
      (Johan Rydberg)

    * Under Windows configuration directory is now %APPDATA%\bazaar\2.0
      by default. (John Arbash Meinel)

    * The parent of Bzr configuration directory can be set by BZR_HOME
      environment variable. Now the path for it is searched in BZR_HOME, then
      in HOME. Under Windows the order is: BZR_HOME, APPDATA (usually
      points to C:\Documents and Settings\User Name\Application Data), HOME.
      (John Arbash Meinel)

    * Plugins with the same name in different directories in the bzr plugin
      path are no longer loaded: only the first successfully loaded one is
      used. (Robert Collins)

    * Use systems' external ssh command to open connections if possible.  
      This gives better integration with user settings such as ProxyCommand.
      (James Henstridge)

    * Permissions on files underneath .bzr/ are inherited from the .bzr 
      directory. So for a shared repository, simply doing 'chmod -R g+w .bzr/'
      will mean that future file will be created with group write permissions.

    * configure.in and config.guess are no longer in the builtin default 
      ignore list.

    * '.sw[nop]' pattern ignored, to ignore vim swap files for nameless
      files.  (John Arbash Meinel, Martin Pool)

  IMPROVEMENTS:

    * "bzr INIT dir" now initializes the specified directory, and creates 
      it if it does not exist.  (John Arbash Meinel)

    * New remerge command (Aaron Bentley)

    * Better zsh completion script.  (Steve Borho)

    * 'bzr diff' now returns 1 when there are changes in the working 
      tree. (Robert Collins)

    * 'bzr push' now exists and can push changes to a remote location. 
      This uses the transport infrastructure, and can store the remote
      location in the ~/.bazaar/branches.conf configuration file.
      (Robert Collins)

    * Test directories are only kept if the test fails and the user requests
      that they be kept.

    * Tweaks to short log printing

    * Added branch nicks, new nick command, printing them in log output. 
      (Aaron Bentley)

    * If $BZR_PDB is set, pop into the debugger when an uncaught exception 
      occurs.  (Martin Pool)

    * Accept 'bzr resolved' (an alias for 'bzr resolve'), as this is
      the same as Subversion.  (Martin Pool)

    * New ftp transport support (on ftplib), for ftp:// and aftp:// 
      URLs.  (Daniel Silverstone)

    * Commit editor temporary files now start with 'bzr_log.', to allow 
      text editors to match the file name and set up appropriate modes or 
      settings.  (Magnus Therning)

    * Improved performance when integrating changes from a remote weave.  
      (Goffredo Baroncelli)

    * Sftp will attempt to cache the connection, so it is more likely that
      a connection will be reused, rather than requiring multiple password
      requests.

    * bzr revno now takes an optional argument indicating the branch whose
      revno should be printed.  (Michael Ellerman)

    * bzr cat defaults to printing the last version of the file.  
      (#3632, Matthieu Moy)

    * New global option 'bzr --lsprof COMMAND' runs bzr under the lsprof 
      profiler.  (Denys Duchier)

    * Faster commits by reading only the headers of affected weave files. 
      (Denys Duchier)

    * 'bzr add' now takes a --dry-run parameter which shows you what would be
      added, but doesn't actually add anything. (Michael Ellerman)

    * 'bzr add' now lists how many files were ignored per glob.  add --verbose
      lists the specific files.  (Aaron Bentley)

    * 'bzr missing' now supports displaying changes in diverged trees and can
      be limited to show what either end of the comparison is missing.
      (Aaron Bently, with a little prompting from Daniel Silverstone)

  BUG FIXES:

    * SFTP can walk up to the root path without index errors. (Robert Collins)

    * Fix bugs in running bzr with 'python -O'.  (Martin Pool)

    * Error when run with -OO

    * Fix bug in reporting http errors that don't have an http error code.
      (Martin Pool)

    * Handle more cases of pipe errors in display commands

    * Change status to 3 for all errors

    * Files that are added and unlinked before committing are completely
      ignored by diff and status

    * Stores with some compressed texts and some uncompressed texts are now
      able to be used. (John A Meinel)

    * Fix for bzr pull failing sometimes under windows

    * Fix for sftp transport under windows when using interactive auth

    * Show files which are both renamed and modified as such in 'bzr 
      status' output.  (#4503, Daniel Silverstone)

    * Make annotate cope better with revisions committed without a valid 
      email address.  (Marien Zwart)

    * Fix representation of tab characters in commit messages.  (Harald 
      Meland)

    * List of plugin directories in BZR_PLUGIN_PATH environment variable is
      now parsed properly under Windows. (Alexander Belchenko)

    * Show number of revisions pushed/pulled/merged. (Robey Pointer)

    * Keep a cached copy of the basis inventory to speed up operations 
      that need to refer to it.  (Johan Rydberg, Martin Pool)

    * Fix bugs in bzr status display of non-ascii characters.  (Martin 
      Pool)

    * Remove Makefile.in from default ignore list.  (#6413, Tollef Fog 
      Heen, Martin Pool)

    * Fix failure in 'bzr added'.  (Nathan McCallum, Martin Pool)

  TESTING:

    * Fix selftest asking for passwords when there are no SFTP keys.  
      (Robey Pointer, Jelmer Vernooij) 

    * Fix selftest run with 'python -O'.  (Martin Pool)

    * Fix HTTP tests under Windows. (John Arbash Meinel)

    * Make tests work even if HOME is not set (Aaron Bentley)

    * Updated build_tree to use fixed line-endings for tests which read 
      the file cotents and compare. Make some tests use this to pass under
      Windows. (John Arbash Meinel)

    * Skip stat and symlink tests under Windows. (Alexander Belchenko)

    * Delay in selftest/testhashcash is now issued under win32 and Cygwin.
      (John Arbash Meinel)

    * Use terminal width to align verbose test output.  (Martin Pool)

    * Blackbox tests are maintained within the bzrlib.tests.blackbox directory.
      If adding a new test script please add that to
      bzrlib.tests.blackbox.__init__. (Robert Collins)

    * Much better error message if one of the test suites can't be 
      imported.  (Martin Pool)

    * Make check now runs the test suite twice - once with the default locale,
      and once with all locales forced to C, to expose bugs. This is not 
      trivially done within python, so for now its only triggered by running
      Make check. Integrators and packagers who wish to check for full 
      platform support should run 'make check' to test the source.
      (Robert Collins)

    * Tests can now run TestSkipped if they can't execute for any reason.
      (Martin Pool) (NB: TestSkipped should only be raised for correctable
      reasons - see the wiki spec ImprovingBzrTestSuite).

    * Test sftp with relative, absolute-in-homedir and absolute-not-in-homedir
      paths for the transport tests. Introduce blackbox remote sftp tests that
      test the same permutations. (Robert Collins, Robey Pointer)

    * Transport implementation tests are now independent of the local file
      system, which allows tests for esoteric transports, and for features
      not available in the local file system. They also repeat for variations
      on the URL scheme that can introduce issues in the transport code,
      see bzrlib.transport.TransportTestProviderAdapter() for this.
      (Robert Collins).

    * TestCase.build_tree uses the transport interface to build trees, pass
      in a transport parameter to give it an existing connection.
      (Robert Collins).

  INTERNALS:

    * WorkingTree.pull has been split across Branch and WorkingTree,
      to allow Branch only pulls. (Robert Collins)

    * commands.display_command now returns the result of the decorated 
      function. (Robert Collins)

    * LocationConfig now has a set_user_option(key, value) call to save
      a setting in its matching location section (a new one is created
      if needed). (Robert Collins)

    * Branch has two new methods, get_push_location and set_push_location
      to respectively, get and set the push location. (Robert Collins)

    * commands.register_command now takes an optional flag to signal that
      the registrant is planning to decorate an existing command. When 
      given multiple plugins registering a command is not an error, and
      the original command class (whether built in or a plugin based one) is
      returned to the caller. There is a new error 'MustUseDecorated' for
      signalling when a wrapping command should switch to the original
      version. (Robert Collins)

    * Some option parsing errors will raise 'BzrOptionError', allowing 
      granular detection for decorating commands. (Robert Collins).

    * Branch.read_working_inventory has moved to
      WorkingTree.read_working_inventory. This necessitated changes to
      Branch.get_root_id, and a move of Branch.set_inventory to WorkingTree
      as well. To make it clear that a WorkingTree cannot always be obtained
      Branch.working_tree() will raise 'errors.NoWorkingTree' if one cannot
      be obtained. (Robert Collins)

    * All pending merges operations from Branch are now on WorkingTree.
      (Robert Collins)

    * The follow operations from Branch have moved to WorkingTree:
      add()
      commit()
      move()
      rename_one()
      unknowns()
      (Robert Collins)

    * bzrlib.add.smart_add_branch is now smart_add_tree. (Robert Collins)

    * New "rio" serialization format, similar to rfc-822. (Martin Pool)

    * Rename selftests to `bzrlib.tests.test_foo`.  (John A Meinel, Martin 
      Pool)

    * bzrlib.plugin.all_plugins has been changed from an attribute to a 
      query method. (Robert Collins)
 
    * New options to read only the table-of-contents of a weave.  
      (Denys Duchier)

    * Raise NoSuchFile when someone tries to add a non-existant file.
      (Michael Ellerman)

    * Simplify handling of DivergedBranches in cmd_pull().
      (Michael Ellerman)
		   
   
    * Branch.controlfile* logic has moved to lockablefiles.LockableFiles, which
      is exposed as Branch().control_files. Also this has been altered with the
      controlfile pre/suffix replaced by simple method names like 'get' and
      'put'. (Aaron Bentley, Robert Collins).

    * Deprecated functions and methods can now be marked as such using the 
      bzrlib.symbol_versioning module. Marked method have their docstring
      updated and will issue a DeprecationWarning using the warnings module
      when they are used. (Robert Collins)

    * bzrlib.osutils.safe_unicode now exists to provide parameter coercion
      for functions that need unicode strings. (Robert Collins)

bzr 0.6 2005-10-28

  IMPROVEMENTS:
  
    * pull now takes --verbose to show you what revisions are added or removed
      (John A Meinel)

    * merge now takes a --show-base option to include the base text in
      conflicts.
      (Aaron Bentley)

    * The config files are now read using ConfigObj, so '=' should be used as
      a separator, not ':'.
      (Aaron Bentley)

    * New 'bzr commit --strict' option refuses to commit if there are 
      any unknown files in the tree.  To commit, make sure all files are 
      either ignored, added, or deleted.  (Michael Ellerman)

    * The config directory is now ~/.bazaar, and there is a single file 
      ~/.bazaar/bazaar.conf storing email, editor and other preferences.
      (Robert Collins)

    * 'bzr add' no longer takes a --verbose option, and a --quiet option
      has been added that suppresses all output.

    * Improved zsh completion support in contrib/zsh, from Clint
      Adams.

    * Builtin 'bzr annotate' command, by Martin Pool with improvements from 
      Goffredo Baroncelli.
    
    * 'bzr check' now accepts -v for verbose reporting, and checks for
      ghosts in the branch. (Robert Collins)

    * New command 're-sign' which will regenerate the gpg signature for 
      a revision. (Robert Collins)

    * If you set check_signatures=require for a path in 
      ~/.bazaar/branches.conf then bzr will invoke your
      gpg_signing_command (defaults to gpg) and record a digital signature
      of your commit. (Robert Collins)

    * New sftp transport, based on Paramiko.  (Robey Pointer)

    * 'bzr pull' now accepts '--clobber' which will discard local changes
      and make this branch identical to the source branch. (Robert Collins)

    * Just give a quieter warning if a plugin can't be loaded, and 
      put the details in .bzr.log.  (Martin Pool)

    * 'bzr branch' will now set the branch-name to the last component of the
      output directory, if one was supplied.

    * If the option 'post_commit' is set to one (or more) python function
      names (must be in the bzrlib namespace), then they will be invoked
      after the commit has completed, with the branch and revision_id as
      parameters. (Robert Collins)

    * Merge now has a retcode of 1 when conflicts occur. (Robert Collins)

    * --merge-type weave is now supported for file contents.  Tree-shape
      changes are still three-way based.  (Martin Pool, Aaron Bentley)

    * 'bzr check' allows the first revision on revision-history to have
      parents - something that is expected for cheap checkouts, and occurs
      when conversions from baz do not have all history.  (Robert Collins).

   * 'bzr merge' can now graft unrelated trees together, if your specify
     0 as a base. (Aaron Bentley)

   * 'bzr commit branch' and 'bzr commit branch/file1 branch/file2' now work
     (Aaron Bentley)

    * Add '.sconsign*' to default ignore list.  (Alexander Belchenko)

   * 'bzr merge --reprocess' minimizes conflicts

  TESTING:

    * The 'bzr selftest --pattern' option for has been removed, now 
      test specifiers on the command line can be simple strings, or 
      regexps, or both. (Robert Collins)

    * Passing -v to selftest will now show the time each test took to 
      complete, which will aid in analysing performance regressions and
      related questions. (Robert Collins)

    * 'bzr selftest' runs all tests, even if one fails, unless '--one'
      is given. (Martin Pool)

    * There is a new method for TestCaseInTempDir, assertFileEqual, which
      will check that a given content is equal to the content of the named
      file. (Robert Collins)

    * Fix test suite's habit of leaving many temporary log files in $TMPDIR.
      (Martin Pool)

  INTERNALS:

    * New 'testament' command and concept for making gpg-signatures 
      of revisions that are not tied to a particular internal
      representation.  (Martin Pool).

    * Per-revision properties ('revprops') as key-value associated 
      strings on each revision created when the revision is committed.
      Intended mainly for the use of external tools.  (Martin Pool).

    * Config options have moved from bzrlib.osutils to bzrlib.config.
      (Robert Collins)

    * Improved command line option definitions allowing explanations
      for individual options, among other things.  Contributed by 
      Magnus Therning.

    * Config options have moved from bzrlib.osutils to bzrlib.config.
      Configuration is now done via the config.Config interface:
      Depending on whether you have a Branch, a Location or no information
      available, construct a *Config, and use its signature_checking,
      username and user_email methods. (Robert Collins)

    * Plugins are now loaded under bzrlib.plugins, not bzrlib.plugin, and
      they are made available for other plugins to use. You should not 
      import other plugins during the __init__ of your plugin though, as 
      no ordering is guaranteed, and the plugins directory is not on the
      python path. (Robert Collins)

    * Branch.relpath has been moved to WorkingTree.relpath. WorkingTree no
      no longer takes an inventory, rather it takes an option branch
      parameter, and if None is given will open the branch at basedir 
      implicitly. (Robert Collins)

    * Cleaner exception structure and error reporting.  Suggested by 
      Scott James Remnant.  (Martin Pool)

    * Branch.remove has been moved to WorkingTree, which has also gained
      lock_read, lock_write and unlock methods for convenience. (Robert
      Collins)

    * Two decorators, needs_read_lock and needs_write_lock have been added
      to the branch module. Use these to cause a function to run in a
      read or write lock respectively. (Robert Collins)

    * Branch.open_containing now returns a tuple (Branch, relative-path),
      which allows direct access to the common case of 'get me this file
      from its branch'. (Robert Collins)

    * Transports can register using register_lazy_transport, and they 
      will be loaded when first used.  (Martin Pool)

    * 'pull' has been factored out of the command as WorkingTree.pull().
      A new option to WorkingTree.pull has been added, clobber, which will
      ignore diverged history and pull anyway.
      (Robert Collins)

    * config.Config has a 'get_user_option' call that accepts an option name.
      This will be looked up in branches.conf and bazaar.conf as normal.
      It is intended that this be used by plugins to support options - 
      options of built in programs should have specific methods on the config.
      (Robert Collins)

    * merge.merge_inner now has tempdir as an optional parameter. (Robert
      Collins)

    * Tree.kind is not recorded at the top level of the hierarchy, as it was
      missing on EmptyTree, leading to a bug with merge on EmptyTrees.
      (Robert Collins)

    * WorkingTree.__del__ has been removed, it was non deterministic and not 
      doing what it was intended to. See WorkingTree.__init__ for a comment
      about future directions. (Robert Collins/Martin Pool)

    * bzrlib.transport.http has been modified so that only 404 urllib errors
      are returned as NoSuchFile. Other exceptions will propogate as normal.
      This allows debuging of actual errors. (Robert Collins)

    * bzrlib.transport.Transport now accepts *ONLY* url escaped relative paths
      to apis like 'put', 'get' and 'has'. This is to provide consistent
      behaviour - it operates on url's only. (Robert Collins)

    * Transports can register using register_lazy_transport, and they 
      will be loaded when first used.  (Martin Pool)

    * 'merge_flex' no longer calls conflict_handler.finalize(), instead that
      is called by merge_inner. This is so that the conflict count can be 
      retrieved (and potentially manipulated) before returning to the caller
      of merge_inner. Likewise 'merge' now returns the conflict count to the
      caller. (Robert Collins)

    * 'revision.revision_graph can handle having only partial history for
      a revision - that is no revisions in the graph with no parents.
      (Robert Collins).

    * New builtins.branch_files uses the standard file_list rules to produce
      a branch and a list of paths, relative to that branch (Aaron Bentley)

    * New TestCase.addCleanup facility.

    * New bzrlib.version_info tuple (similar to sys.version_info), which can
      be used by programs importing bzrlib.

  BUG FIXES:

    * Better handling of branches in directories with non-ascii names. 
      (Joel Rosdahl, Panagiotis Papadakos)

    * Upgrades of trees with no commits will not fail due to accessing
      [-1] in the revision-history. (Andres Salomon)


bzr 0.1.1 2005-10-12

  BUG FIXES:

    * Fix problem in pulling over http from machines that do not 
      allow directories to be listed.

    * Avoid harmless warning about invalid hash cache after 
      upgrading branch format.

  PERFORMANCE: 
  
    * Avoid some unnecessary http operations in branch and pull.


bzr 0.1 2005-10-11

  NOTES:

    * 'bzr branch' over http initially gives a very high estimate
      of completion time but it should fall as the first few 
      revisions are pulled in.  branch is still slow on 
      high-latency connections.

  BUG FIXES:
  
    * bzr-man.py has been updated to work again. Contributed by
      Rob Weir.

    * Locking is now done with fcntl.lockf which works with NFS
      file systems. Contributed by Harald Meland.

    * When a merge encounters a file that has been deleted on
      one side and modified on the other, the old contents are
      written out to foo.BASE and foo.SIDE, where SIDE is this
      or OTHER. Contributed by Aaron Bentley.

    * Export was choosing incorrect file paths for the content of
      the tarball, this has been fixed by Aaron Bentley.

    * Commit will no longer commit without a log message, an 
      error is returned instead. Contributed by Jelmer Vernooij.

    * If you commit a specific file in a sub directory, any of its
      parent directories that are added but not listed will be 
      automatically included. Suggested by Michael Ellerman.

    * bzr commit and upgrade did not correctly record new revisions
      for files with only a change to their executable status.
      bzr will correct this when it encounters it. Fixed by
      Robert Collins

    * HTTP tests now force off the use of http_proxy for the duration.
      Contributed by Gustavo Niemeyer.

    * Fix problems in merging weave-based branches that have 
      different partial views of history.

    * Symlink support: working with symlinks when not in the root of a 
      bzr tree was broken, patch from Scott James Remnant.

  IMPROVEMENTS:

    * 'branch' now accepts a --basis parameter which will take advantage
      of local history when making a new branch. This allows faster 
      branching of remote branches. Contributed by Aaron Bentley.

    * New tree format based on weave files, called version 5.
      Existing branches can be upgraded to this format using 
      'bzr upgrade'.

    * Symlinks are now versionable. Initial patch by 
      Erik Toubro Nielsen, updated to head by Robert Collins.

    * Executable bits are tracked on files. Patch from Gustavo
      Niemeyer.

    * 'bzr status' now shows unknown files inside a selected directory.
      Patch from Heikki Paajanen.

    * Merge conflicts are recorded in .bzr. Two new commands 'conflicts'
      and 'resolve' have needed added, which list and remove those 
      merge conflicts respectively. A conflicted tree cannot be committed
      in. Contributed by Aaron Bentley.

    * 'rm' is now an alias for 'remove'.

    * Stores now split out their content in a single byte prefixed hash,
      dropping the density of files per directory by 256. Contributed by
      Gustavo Niemeyer.

    * 'bzr diff -r branch:URL' will now perform a diff between two branches.
      Contributed by Robert Collins.

    * 'bzr log' with the default formatter will show merged revisions,
      indented to the right. Initial implementation contributed by Gustavo
      Niemeyer, made incremental by Robert Collins.


  INTERNALS:

    * Test case failures have the exception printed after the log 
      for your viewing pleasure.

    * InventoryEntry is now an abstract base class, use one of the
      concrete InventoryDirectory etc classes instead.

    * Branch raises an UnsupportedFormatError when it detects a 
      bzr branch it cannot understand. This allows for precise
      handling of such circumstances.


  TESTING:

    * Removed testsweet module so that tests can be run after 
      bzr installed by 'bzr selftest'.

    * 'bzr selftest' command-line arguments can now be partial ids
      of tests to run, e.g. 'bzr selftest test_weave'

      
bzr 0.0.9 2005-09-23

  BUG FIXES:

    * Fixed "branch -r" option.

    * Fix remote access to branches containing non-compressed history.
      (Robert Collins).

    * Better reliability of http server tests.  (John Arbash-Meinel)

    * Merge graph maximum distance calculation fix.  (Aaron Bentley)
   
    * Various minor bug in windows support have been fixed, largely in the
      test suite. Contributed by Alexander Belchenko.

  IMPROVEMENTS:

    * Status now accepts a -r argument to give status between chosen
      revisions. Contributed by Heikki Paajanen.

    * Revision arguments no longer use +/-/= to control ranges, instead
      there is a 'before' namespace, which limits the successive namespace.
      For example '$ bzr log -r date:yesterday..before:date:today' will
      select everything from yesterday and before today. Contributed by
      Robey Pointer

    * There is now a bzr.bat file created by distutils when building on 
      Windows. Contributed by Alexander Belchenko.

  INTERNALS:

    * Removed uuid() as it was unused.

    * Improved 'fetch' code for pulling revisions from one branch into
      another (used by pull, merged, etc.)


bzr 0.0.8 2005-09-20

  IMPROVEMENTS:

    * Adding a file whose parent directory is not versioned will
      implicitly add the parent, and so on up to the root. This means
      you should never need to explictly add a directory, they'll just
      get added when you add a file in the directory.  Contributed by
      Michael Ellerman.

    * Ignore .DS_Store (contains Mac metadata) by default.  Patch from
      Nir Soffer.

    * If you set BZR_EDITOR in the environment, it is checked in
      preference to EDITOR and the config file for the interactive commit
      editing program. Related to this is a bugfix where a missing program
      set in EDITOR would cause editing to fail, now the fallback program
      for the operating system is still tried.

    * Files that are not directories/symlinks/regular files will no longer
      cause bzr to fail, it will just ignore them by default. You cannot add
      them to the tree though - they are not versionable.


  INTERNALS:

    * Refactor xml packing/unpacking.

  BUG FIXES: 

    * Fixed 'bzr mv' by Ollie Rutherfurd.

    * Fixed strange error when trying to access a nonexistent http
      branch.

    * Make sure that the hashcache gets written out if it can't be
      read.


  PORTABILITY:

    * Various Windows fixes from Ollie Rutherfurd.

    * Quieten warnings about locking; patch from Matt Lavin.


bzr-0.0.7 2005-09-02

  NEW FEATURES:

    * ``bzr shell-complete`` command contributed by Clint Adams to
      help with intelligent shell completion.

    * New expert command ``bzr find-merge-base`` for debugging merges.


  ENHANCEMENTS:

    * Much better merge support.

    * merge3 conflicts are now reported with markers like '<<<<<<<'
      (seven characters) which is the same as CVS and pleases things
      like emacs smerge.


  BUG FIXES:

    * ``bzr upgrade`` no longer fails when trying to fix trees that
      mention revisions that are not present.

    * Fixed bugs in listing plugins from ``bzr plugins``.

    * Fix case of $EDITOR containing options for the editor.

    * Fix log -r refusing to show the last revision.
      (Patch from Goffredo Baroncelli.)


  CHANGES:

    * ``bzr log --show-ids`` shows the revision ids of all parents.

    * Externally provided commands on your $BZRPATH no longer need
      to recognize --bzr-usage to work properly, and can just handle
      --help themselves.


  LIBRARY:

    * Changed trace messages to go through the standard logging
      framework, so that they can more easily be redirected by
      libraries.



bzr-0.0.6 2005-08-18

  NEW FEATURES:

    * Python plugins, automatically loaded from the directories on
      BZR_PLUGIN_PATH or ~/.bzr.conf/plugins by default.

    * New 'bzr mkdir' command.

    * Commit mesage is fetched from an editor if not given on the
      command line; patch from Torsten Marek.

    * ``bzr log -m FOO`` displays commits whose message matches regexp 
      FOO.
      
    * ``bzr add`` with no arguments adds everything under the current directory.

    * ``bzr mv`` does move or rename depending on its arguments, like
      the Unix command.

    * ``bzr missing`` command shows a summary of the differences
      between two trees.  (Merged from John Arbash-Meinel.)

    * An email address for commits to a particular tree can be
      specified by putting it into .bzr/email within a branch.  (Based
      on a patch from Heikki Paajanen.)


  ENHANCEMENTS:

    * Faster working tree operations.


  CHANGES:

    * 3rd-party modules shipped with bzr are copied within the bzrlib
      python package, so that they can be installed by the setup
      script without clashing with anything already existing on the
      system.  (Contributed by Gustavo Niemeyer.)

    * Moved plugins directory to bzrlib/, so that there's a standard
      plugin directory which is not only installed with bzr itself but
      is also available when using bzr from the development tree.
      BZR_PLUGIN_PATH and DEFAULT_PLUGIN_PATH are then added to the
      standard plugins directory.

    * When exporting to a tarball with ``bzr export --format tgz``, put 
      everything under a top directory rather than dumping it into the
      current directory.   This can be overridden with the ``--root`` 
      option.  Patch from William Dodé and John Meinel.

    * New ``bzr upgrade`` command to upgrade the format of a branch,
      replacing ``bzr check --update``.

    * Files within store directories are no longer marked readonly on
      disk.

    * Changed ``bzr log`` output to a more compact form suggested by
      John A Meinel.  Old format is available with the ``--long`` or
      ``-l`` option, patched by William Dodé.

    * By default the commit command refuses to record a revision with
      no changes unless the ``--unchanged`` option is given.

    * The ``--no-plugins``, ``--profile`` and ``--builtin`` command
      line options must come before the command name because they 
      affect what commands are available; all other options must come 
      after the command name because their interpretation depends on
      it.

    * ``branch`` and ``clone`` added as aliases for ``branch``.

    * Default log format is back to the long format; the compact one
      is available with ``--short``.
      
      
  BUG FIXES:
  
    * Fix bugs in committing only selected files or within a subdirectory.


bzr-0.0.5  2005-06-15
  
  CHANGES:

    * ``bzr`` with no command now shows help rather than giving an
      error.  Suggested by Michael Ellerman.

    * ``bzr status`` output format changed, because svn-style output
      doesn't really match the model of bzr.  Now files are grouped by
      status and can be shown with their IDs.  ``bzr status --all``
      shows all versioned files and unknown files but not ignored files.

    * ``bzr log`` runs from most-recent to least-recent, the reverse
      of the previous order.  The previous behaviour can be obtained
      with the ``--forward`` option.
        
    * ``bzr inventory`` by default shows only filenames, and also ids
      if ``--show-ids`` is given, in which case the id is the second
      field.


  ENHANCEMENTS:

    * New 'bzr whoami --email' option shows only the email component
      of the user identification, from Jo Vermeulen.

    * New ``bzr ignore PATTERN`` command.

    * Nicer error message for broken pipe, interrupt and similar
      conditions that don't indicate an internal error.

    * Add ``.*.sw[nop] .git .*.tmp *,v`` to default ignore patterns.

    * Per-branch locks keyed on ``.bzr/branch-lock``, available in
      either read or write mode.

    * New option ``bzr log --show-ids`` shows revision and file ids.

    * New usage ``bzr log FILENAME`` shows only revisions that
      affected that file.

    * Changed format for describing changes in ``bzr log -v``.

    * New option ``bzr commit --file`` to take a message from a file,
      suggested by LarstiQ.

    * New syntax ``bzr status [FILE...]`` contributed by Bartosz
      Oler.  File may be in a branch other than the working directory.

    * ``bzr log`` and ``bzr root`` can be given an http URL instead of
      a filename.

    * Commands can now be defined by external programs or scripts
      in a directory on $BZRPATH.

    * New "stat cache" avoids reading the contents of files if they 
      haven't changed since the previous time.

    * If the Python interpreter is too old, try to find a better one
      or give an error.  Based on a patch from Fredrik Lundh.

    * New optional parameter ``bzr info [BRANCH]``.

    * New form ``bzr commit SELECTED`` to commit only selected files.

    * New form ``bzr log -r FROM:TO`` shows changes in selected
      range; contributed by John A Meinel.

    * New option ``bzr diff --diff-options 'OPTS'`` allows passing
      options through to an external GNU diff.

    * New option ``bzr add --no-recurse`` to add a directory but not
      their contents.

    * ``bzr --version`` now shows more information if bzr is being run
      from a branch.

  
  BUG FIXES:

    * Fixed diff format so that added and removed files will be
      handled properly by patch.  Fix from Lalo Martins.

    * Various fixes for files whose names contain spaces or other
      metacharacters.


  TESTING:

    * Converted black-box test suites from Bourne shell into Python;
      now run using ``./testbzr``.  Various structural improvements to
      the tests.

    * testbzr by default runs the version of bzr found in the same
      directory as the tests, or the one given as the first parameter.

    * testbzr also runs the internal tests, so the only command
      required to check is just ``./testbzr``.

    * testbzr requires python2.4, but can be used to test bzr running
      under a different version.

    * Tests added for many other changes in this release.


  INTERNAL:

    * Included ElementTree library upgraded to 1.2.6 by Fredrik Lundh.

    * Refactor command functions into Command objects based on HCT by
      Scott James Remnant.

    * Better help messages for many commands.

    * Expose bzrlib.open_tracefile() to start the tracefile; until
      this is called trace messages are just discarded.

    * New internal function find_touching_revisions() and hidden
      command touching-revisions trace the changes to a given file.

    * Simpler and faster compare_inventories() function.

    * bzrlib.open_tracefile() takes a tracefilename parameter.

    * New AtomicFile class.

    * New developer commands ``added``, ``modified``.


  PORTABILITY:

    * Cope on Windows on python2.3 by using the weaker random seed.
      2.4 is now only recommended.


bzr-0.0.4  2005-04-22

  ENHANCEMENTS:

    * 'bzr diff' optionally takes a list of files to diff.  Still a bit
      basic.  Patch from QuantumG.

    * More default ignore patterns.

    * New 'bzr log --verbose' shows a list of files changed in the
      changeset.  Patch from Sebastian Cote.

    * Roll over ~/.bzr.log if it gets too large.

    * Command abbreviations 'ci', 'st', 'stat', '?' based on a patch
      by Jason Diamon.

    * New 'bzr help commands' based on a patch from Denys Duchier.


  CHANGES:

    * User email is determined by looking at $BZREMAIL or ~/.bzr.email
      or $EMAIL.  All are decoded by the locale preferred encoding.
      If none of these are present user@hostname is used.  The host's
      fully-qualified name is not used because that tends to fail when
      there are DNS problems.

    * New 'bzr whoami' command instead of username user-email.


  BUG FIXES: 

    * Make commit safe for hardlinked bzr trees.

    * Some Unicode/locale fixes.

    * Partial workaround for difflib.unified_diff not handling
      trailing newlines properly.


  INTERNAL:

    * Allow docstrings for help to be in PEP0257 format.  Patch from
      Matt Brubeck.

    * More tests in test.sh.

    * Write profile data to a temporary file not into working
      directory and delete it when done.

    * Smaller .bzr.log with process ids.


  PORTABILITY:

    * Fix opening of ~/.bzr.log on Windows.  Patch from Andrew
      Bennetts.

    * Some improvements in handling paths on Windows, based on a patch
      from QuantumG.


bzr-0.0.3  2005-04-06

  ENHANCEMENTS:

    * New "directories" internal command lists versioned directories
      in the tree.

    * Can now say "bzr commit --help".

    * New "rename" command to rename one file to a different name
      and/or directory.

    * New "move" command to move one or more files into a different
      directory.

    * New "renames" command lists files renamed since base revision.

    * New cat command contributed by janmar.

  CHANGES:

    * .bzr.log is placed in $HOME (not pwd) and is always written in
      UTF-8.  (Probably not a completely good long-term solution, but
      will do for now.)

  PORTABILITY:

    * Workaround for difflib bug in Python 2.3 that causes an
      exception when comparing empty files.  Reported by Erik Toubro
      Nielsen.

  INTERNAL:

    * Refactored inventory storage to insert a root entry at the top.

  TESTING:

    * Start of shell-based black-box testing in test.sh.


bzr-0.0.2.1

  PORTABILITY:

    * Win32 fixes from Steve Brown.


bzr-0.0.2  "black cube"  2005-03-31

  ENHANCEMENTS:

    * Default ignore list extended (see bzrlib/__init__.py).

    * Patterns in .bzrignore are now added to the default ignore list,
      rather than replacing it.

    * Ignore list isn't reread for every file.

    * More help topics.

    * Reinstate the 'bzr check' command to check invariants of the
      branch.

    * New 'ignored' command lists which files are ignored and why;
      'deleted' lists files deleted in the current working tree.

    * Performance improvements.

    * New global --profile option.
    
    * Ignore patterns like './config.h' now correctly match files in
      the root directory only.


bzr-0.0.1  2005-03-26

  ENHANCEMENTS:

    * More information from info command.

    * Can now say "bzr help COMMAND" for more detailed help.

    * Less file flushing and faster performance when writing logs and
      committing to stores.

    * More useful verbose output from some commands.

  BUG FIXES:

    * Fix inverted display of 'R' and 'M' during 'commit -v'.

  PORTABILITY:

    * Include a subset of ElementTree-1.2.20040618 to make
      installation easier.

    * Fix time.localtime call to work with Python 2.3 (the minimum
      supported).


bzr-0.0.0.69  2005-03-22

  ENHANCEMENTS:

    * First public release.

    * Storage of local versions: init, add, remove, rm, info, log,
      diff, status, etc.<|MERGE_RESOLUTION|>--- conflicted
+++ resolved
@@ -24,15 +24,13 @@
       return urlescaped paths. This is now tested (there were bugs in a few
       of the transports) (Andrew Bennetts, David Allouche, John Arbash Meinel)
 
-<<<<<<< HEAD
+    * Add start_bzr_subprocess and stop_bzr_subprocess to allow test code to
+      continue running concurrently with a subprocess of bzr. (Andrew Bennetts,
+      Robert Collins)
+
     * Add a new method ``Transport.get_smart_client()``. This is provided to
       allow upgrades to a richer interface than the VFS one provided by
       Transport. (Andrew Bennetts, Martin Pool)
-=======
-    * Add start_bzr_subprocess and stop_bzr_subprocess to allow test code to
-      continue running concurrently with a subprocess of bzr. (Andrew Bennetts,
-      Robert Collins)
->>>>>>> d998e336
 
 bzr 0.10.0RC1  2006-08-28
   
