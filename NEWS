--------------------
Bazaar Release Notes
--------------------

.. contents::

IN DEVELOPMENT
--------------

  CHANGES:
   
   * The syntax ``bzr diff branch1 branch2`` is no longer supported.
     Use ``bzr diff branch1 --new branch2`` instead. This change has
     been made to remove the ambiguity where ``branch2`` is in fact a
     specific file to diff within ``branch1``.

  FEATURES:

   * New option to use custom template-based formats in  ``bzr version-info``.
     (Lukáš Lalinský)

   * diff '--using' allows an external diff tool to be used for files.
     (Aaron Bentley)

  IMPROVEMENTS:

   * ``branch`` and ``checkout`` can now use files from a working tree to
     to speed up the process.  For checkout, this requires the new
     --files-from flag.  (Aaron Bentley)

   * ``bzr diff`` now sorts files in alphabetical order.  (Aaron Bentley)

   * ``bzr diff`` now works on branches without working trees. Tree-less
     branches can also be compared to each other and to working trees using
     the new diff options ``--old`` and ``--new``. Diffing between branches,
     with or without trees, now supports specific file filtering as well.
     (Ian Clatworthy, #6700)

   * ``bzr pack`` now orders revision texts in topological order, with newest
     at the start of the file, promoting linear reads for ``bzr log`` and the
     like. This partially fixes #154129. (Robert Collins)

   * Merge directives now fetch prerequisites from the target branch if
     needed.  (Aaron Bentley)

<<<<<<< HEAD
   * ``merge`` now prefers to use the submit location, but will fall back to
     parent location.  (Aaron Bentley)
=======
   * pycurl now handles digest authentication.
     (Vincent Ladeuil)
>>>>>>> 17be38dd

   * ``reconfigure`` can now convert from repositories.  (Aaron Bentley)

   * ``-l`` is now a short form for ``--limit`` in ``log``.  (Matt Nordhoff)

   * ``merge`` now warns when merge directives cause cherrypicks.
     (Aaron Bentley)

   * ``split`` now supported, to enable splitting large trees into smaller
     pieces.  (Aaron Bentley)

  BUGFIXES:

   * build_tree acceleration uses the correct path when a file has been moved.
     (Aaron Bentley)

   * ``commit`` now succeeds when a checkout and its master branch share a
     repository.  (Aaron Bentley, #177592)

   * Fixed Unicode encoding error in ``ignored`` when the output is
     redirected to a pipe. (Lukáš Lalinský)

   * Fix traceback when sending large response bodies over the smart protocol
     on Windows. (Andrew Bennetts, #115781)

   * pycurl authentication handling was broken and incomplete. Fix handling of
     user:pass embedded in the urls.
     (Vincent Ladeuil, #177643)

   * ``reconfigure`` is able to convert trees into lightweight checkouts.
     (Aaron Bentley)

   * Reduce lockdir timeout to 0 when running ``bzr serve``.  (Andrew Bennetts,
     #148087)

   * Test that the old ``version_info_format`` functions still work, even
     though they are deprecated. (John Arbash Meinel, ShenMaq, #177872)

   * Transform failures no longer cause ImmortalLimbo errors (Aaron Bentley,
     #137681)

   * ``uncommit`` works even when the commit messages of revisions to be
     removed use characters not supported in the terminal encoding.
     (Aaron Bentley)

   * When dumb http servers return whole files instead of the requested ranges,
     read the remaining bytes by chunks to avoid overflowing network buffers.
     (Vincent Ladeuil, #175886)

  DOCUMENTATION:

   * Reference material has now be moved out of the User Guide and added
     to the User Reference. The User Reference has gained 4 sections as
     a result: Authenication Settings, Configuration Settings, Conflicts
     and Hooks. All help topics are now dumped into text format in the
     doc/en/user-reference directory for those who like browsing that
     information in their editor. (Ian Clatworthy)

  INTERNALS:

    * find_* methods available for BzrDirs, Branches and WorkingTrees.
      (Aaron Bentley)

    * Help topics can now be loaded from files. 
      (Ian Clatworthy, Alexander Belchenko)

    * Parent Providers should now implement ``get_parent_map`` returning a
      dictionary instead of ``get_parents`` returning a list.
      ``get_parents`` is now considered deprecated.  (John Arbash Meinel)

    * Patience Diff now supports arbitrary python objects, as long as they
      support ``hash()``. (John Arbash Meinel)

  API BREAKS:

  TESTING:

   * Modules can now customise their tests by defining a ``load_tests``
     attribute. ``pydoc bzrlib.tests.TestUtil.TestLoader.loadTestsFromModule``
     for the documentation on this attribute. (Robert Collins)

   * New helper function ``bzrlib.tests.condition_id_re`` which helps
     filter tests based on a regular expression search on the tests id.
     (Robert Collins)
    
   * New helper function ``bzrlib.tests.condition_isinstance`` which helps
     filter tests based on class. (Robert Collins)
    
   * New helper function ``bzrlib.tests.exclude_suite_by_condition`` which
     generalises the ``exclude_suite_by_re`` function. (Robert Collins)

   * New helper function ``bzrlib.tests.filter_suite_by_condition`` which
     generalises the ``filter_suite_by_re`` function. (Robert Collins)

   * New helper method ``bzrlib.tests.exclude_tests_by_re`` which gives a new
     TestSuite that does not contain tests from the input that matched a
     regular expression. (Robert Collins)

   * New helper method ``bzrlib.tests.randomize_suite`` which returns a
     randomized copy of the input suite. (Robert Collins)

   * New helper method ``bzrlib.tests.split_suite_by_re`` which splits a test
     suite into two according to a regular expression. (Robert Collins)

   * The ``exclude_pattern`` and ``random_order`` parameters to the function
     ``bzrlib.tests.filter_suite_by_re`` have been deprecated. (Robert Collins)

   * The method ``bzrlib.tests.sort_suite_by_re`` has been deprecated. It is 
     replaced by the new helper methods added in this release. (Robert Collins)


bzr 1.0 2007-12-14
------------------

  DOCUMENTATION:

   * More improvements and fixes to the User Guide.  (Ian Clatworthy)

   * Add information on cherrypicking/rebasing to the User Guide.
     (Ian Clatworthy)

   * Improve bug tracker integration documentation. (Ian Clatworthy)

   * Minor edits to ``Bazaar in five minutes`` from David Roberts and
     to the rebasing section of the User Guide from Aaron Bentley.
     (Ian Clatworthy)


bzr 1.0rc3 2007-12-11
---------------------

  CHANGES:
   
   * If a traceback occurs, users are now asked to report the bug 
     through Launchpad (https://bugs.launchpad.net/bzr/), rather than 
     by mail to the mailing list.
     (Martin Pool)

  BUGFIXES:

   * Fix Makefile rules for doc generation. (Ian Clatworthy, #175207)

   * Give more feedback during long http downloads by making readv deliver data
     as it arrives for urllib, and issue more requests for pycurl. High latency
     networks are better handled by urllib, the pycurl implementation give more
     feedback but also incur more latency.
     (Vincent Ladeuil, #173010)

   * Implement _make_parents_provider on RemoteRepository, allowing generating
     bundles against branches on a smart server.  (Andrew Bennetts, #147836)

  DOCUMENTATION:

   * Improved user guide.  (Ian Clatworthy)

   * The single-page quick reference guide is now available as a PDF.
     (Ian Clatworthy)

  INTERNALS:

    * readv urllib http implementation is now a real iterator above the
      underlying socket and deliver data as soon as it arrives. 'get' still
      wraps its output in a StringIO.
      (Vincent Ladeuil)


bzr 1.0rc2 2007-12-07
---------------------

  IMPROVEMENTS:

   * Added a --coverage option to selftest. (Andrew Bennetts)

   * Annotate merge (merge-type=weave) now supports cherrypicking.
     (Aaron Bentley)

   * ``bzr commit`` now doesn't print the revision number twice. (Matt
     Nordhoff, #172612)

   * New configuration option ``bugtracker_<tracker_abbrevation>_url`` to
     define locations of bug trackers that are not directly supported by
     bzr or a plugin. The URL will be treated as a template and ``{id}``
     placeholders will be replaced by specific bug IDs.  (Lukáš Lalinský)

   * Support logging single merge revisions with short and line log formatters.
     (Kent Gibson)

   * User Guide enhanced with suggested readability improvements from
     Matt Revell and corrections from John Arbash Meinel. (Ian Clatworthy)

   * Quick Start Guide renamed to Quick Start Card, moved down in
     the catalog, provided in pdf and png format and updated to refer
     to ``send`` instead of ``bundle``. (Ian Clatworthy, #165080)

   * ``switch`` can now be used on heavyweight checkouts as well as
     lightweight ones. After switching a heavyweight checkout, the
     local branch is a mirror/cache of the new bound branch and
     uncommitted changes in the working tree are merged. As a safety
     check, if there are local commits in a checkout which have not
     been committed to the previously bound branch, then ``switch``
     fails unless the ``--force`` option is given. This option is
     now also required if the branch a lightweight checkout is pointing
     to has been moved. (Ian Clatworthy)

  INTERNALS:

    * New -Dhttp debug option reports http connections, requests and responses.
      (Vincent Ladeuil)

    * New -Dmerge debug option, which emits merge plans for merge-type=weave.

  BUGFIXES:

   * Better error message when running ``bzr cat`` on a non-existant branch.
     (Lukáš Lalinský, #133782)

   * Catch OSError 17 (file exists) in final phase of tree transform and show
     filename to user.
     (Alexander Belchenko, #111758)

   * Catch ShortReadvErrors while using pycurl. Also make readv more robust by
     allowing multiple GET requests to be issued if too many ranges are
     required.
     (Vincent Ladeuil, #172701)

   * Check for missing basis texts when fetching from packs to packs.
     (John Arbash Meinel, #165290)

   * Fall back to showing e-mail in ``log --short/--line`` if the 
     committer/author has only e-mail. (Lukáš Lalinský, #157026)

  API BREAKS:

   * Deprecate not passing a ``location`` argument to commit reporters'
     ``started`` methods. (Matt Nordhoff)


bzr 1.0rc1 2007-11-30
---------------------

  NOTES WHEN UPGRADING:

   * The default repository format is now ``pack-0.92``.  This 
     default is used when creating new repositories with ``init`` and 
     ``init-repo``, and when branching over bzr+ssh or bzr+hpss. 
     (See https://bugs.launchpad.net/bugs/164626)

     This format can be read and written by Bazaar 0.92 and later, and 
     data can be transferred to and from older formats.

     To upgrade, please reconcile your repository (``bzr reconcile``), and then
     upgrade (``bzr upgrade``). 
     
     ``pack-0.92`` offers substantially better scaling and performance than the
     previous knits format. Some operations are slower where the code already
     had bad scaling characteristics under knits, the pack format makes such
     operations more visible as part of being more scalable overall. We will
     correct such operations over the coming releases and encourage the filing
     of bugs on any operation which you observe to be slower in a packs
     repository. One particular case that we do not intend to fix is pulling
     data from a pack repository into a knit repository over a high latency
     link;  downgrading such data requires reinsertion of the file texts, and
     this is a classic space/time tradeoff. The current implementation is
     conservative on memory usage because we need to support converting data
     from any tree without problems.  
     (Robert Collins, Martin Pool, #164476)

  CHANGES:

   * Disable detection of plink.exe as possible ssh vendor. Plink vendor
     still available if user selects it explicitly with BZR_SSH environment
     variable. (Alexander Belchenko, workaround for bug #107593)

   * The pack format is now accessible as "pack-0.92", or "pack-0.92-subtree" 
     to enable the subtree functions (for example, for bzr-svn).  
     See http://doc.bazaar-vcs.org/latest/developer/packrepo.html
     (Martin Pool)

  FEATURES:

   * New ``authentication.conf`` file holding the password or other credentials
     for remote servers. This can be used for ssh, sftp, smtp and other 
     supported transports.
     (Vincent Ladeuil)

   * New rich-root and rich-root-pack formats, recording the same data about
     tree roots that's recorded for all other directories.
     (Aaron Bentley, #164639)

   * ``pack-0.92`` repositories can now be reconciled.
     (Robert Collins, #154173)

   * ``switch`` command added for changing the branch a lightweight checkout
     is associated with and updating the tree to reflect the latest content
     accordingly. This command was previously part of the BzrTools plug-in.
     (Ian Clatworthy, Aaron Bentley, David Allouche)

   * ``reconfigure`` command can now convert branches, trees, or checkouts to
     lightweight checkouts.  (Aaron Bentley)

  PERFORMANCE:

   * Commit updates the state of the working tree via a delta rather than
     supplying entirely new basis trees. For commit of a single specified file
     this reduces the wall clock time for commit by roughly a 30%.
     (Robert Collins, Martin Pool)

   * Commit with many automatically found deleted paths no longer performs
     linear scanning for the children of those paths during inventory
     iteration. This should fix commit performance blowing out when many such
     paths occur during commit. (Robert Collins, #156491)

   * Fetch with pack repositories will no longer read the entire history graph.
     (Robert Collins, #88319)

   * Revert takes out an appropriate lock when reverting to a basis tree, and
     does not read the basis inventory twice. (Robert Collins)

   * Diff does not require an inventory to be generated on dirstate trees.
     (Aaron Bentley, #149254)

   * New annotate merge (--merge-type=weave) implementation is fast on
     versionedfiles withough cached annotations, e.g. pack-0.92.
     (Aaron Bentley)

  IMPROVEMENTS:

   * ``bzr merge`` now warns when it encounters a criss-cross merge.
     (Aaron Bentley)

   * ``bzr send`` now doesn't require the target e-mail address to be
     specified on the command line if an interactive e-mail client is used.
     (Lukáš Lalinský)

   * ``bzr tags`` now prints the revision number for each tag, instead of
     the revision id, unless --show-ids is passed. In addition, tags can be
     sorted chronologically instead of lexicographically with --sort=time.
     (Adeodato Simó, #120231)

   * Windows standalone version of bzr is able to load system-wide plugins from
     "plugins" subdirectory in installation directory. In addition standalone
     installer write to the registry (HKLM\SOFTWARE\Bazaar) useful info 
     about paths and bzr version. (Alexander Belchenko, #129298)

  DOCUMENTATION:

  BUG FIXES:

   * A progress bar has been added for knitpack -> knitpack fetching.
     (Robert Collins, #157789, #159147)

   * Branching from a branch via smart server now preserves the repository
     format. (Andrew Bennetts,  #164626)
     
   * ``commit`` is now able to invoke an external editor in a non-ascii
     directory. (Daniel Watkins, #84043)

   * Catch connection errors for ftp.
     (Vincent Ladeuil, #164567)

   * ``check`` no longer reports spurious unreferenced text versions.
     (Robert Collins, John A Meinel, #162931, #165071)

   * Conflicts are now resolved recursively by ``revert``.
     (Aaron Bentley, #102739)

   * Detect invalid transport reuse attempts by catching invalid URLs.
     (Vincent Ladeuil, #161819)

   * Deleting a file without removing it shows a correct diff, not a traceback.
     (Aaron Bentley)

   * Do no use timeout in HttpServer anymore.
     (Vincent Ladeuil, #158972).

   * Don't catch the exceptions related to the http pipeline status before
     retrying an http request or some programming errors may be masked.
     (Vincent Ladeuil, #160012)

   * Fix ``bzr rm`` to not delete modified and ignored files.
     (Lukáš Lalinský, #172598)

   * Fix exception when revisionspec contains merge revisons but log
     formatter doesn't support merge revisions. (Kent Gibson, #148908)

   * Fix exception when ScopeReplacer is assigned to before any members have
     been retrieved.  (Aaron Bentley)

   * Fix multiple connections during checkout --lightweight.
     (Vincent Ladeuil, #159150)

   * Fix possible error in insert_data_stream when copying between 
     pack repositories over bzr+ssh or bzr+http.  
     KnitVersionedFile.get_data_stream now makes sure that requested
     compression parents are sent before any delta hunks that depend 
     on them.
     (Martin Pool, #164637)

   * Fix typo in limiting offsets coalescing for http, leading to
     whole files being downloaded instead of parts.
     (Vincent Ladeuil, #165061)

   * FTP server errors don't error in the error handling code.
     (Robert Collins, #161240)

   * Give a clearer message when a pull fails because the source needs
     to be reconciled.
     (Martin Pool, #164443)

   * It is clearer when a plugin cannot be loaded because of its name, and a
     suggestion for an acceptable name is given. (Daniel Watkins, #103023)

   * Leave port as None in transport objects if user doesn't
     specify a port in urls.
     (vincent Ladeuil, #150860)

   * Make sure Repository.fetch(self) is properly a no-op for all
     Repository implementations. (John Arbash Meinel, #158333)

   * Mark .bzr directories as "hidden" on Windows.
     (Alexander Belchenko, #71147)

   * ``merge --uncommitted`` can now operate on a single file.
     (Aaron Bentley, Lukáš Lalinský, #136890)

   * Obsolete packs are now cleaned up by pack and autopack operations.
     (Robert Collins, #153789)

   * Operations pulling data from a smart server where the underlying
     repositories are not both annotated/both unannotated will now work.
     (Robert Collins, #165304).

   * Reconcile now shows progress bars. (Robert Collins, #159351)

   * ``RemoteBranch`` was not initializing ``self._revision_id_to_revno_map``
     properly. (John Arbash Meinel, #162486)

   * Removing an already-removed file reports the file does not exist. (Daniel
     Watkins, #152811)

   * Rename on Windows is able to change filename case.
     (Alexander Belchenko, #77740)

   * Return error instead of a traceback for ``bzr log -r0``.
     (Kent Gibson, #133751)

   * Return error instead of a traceback when bzr is unable to create
     symlink on some platforms (e.g. on Windows).
     (Alexander Belchenko, workaround for #81689)

   * Revert doesn't crash when restoring a single file from a deleted
     directory. (Aaron Bentley)

   * Stderr output via logging mechanism now goes through encoded wrapper
     and no more uses utf-8, but terminal encoding instead. So all unicode
     strings now should be readable in non-utf-8 terminal.
     (Alexander Belchenko, #54173)

   * The error message when ``move --after`` should be used makes how to do so
     clearer. (Daniel Watkins, #85237)

   * Unicode-safe output from ``bzr info``. The output will be encoded
     using the terminal encoding and unrepresentable characters will be
     replaced by '?'. (Lukáš Lalinský, #151844)

   * Working trees are no longer created when pushing into a local no-trees
     repo. (Daniel Watkins, #50582)

   * Upgrade util/configobj to version 4.4.0.
     (Vincent Ladeuil, #151208).

   * Wrap medusa ftp test server as an FTPServer feature.
     (Vincent Ladeuil, #157752)

  API BREAKS:

   * ``osutils.backup_file`` is deprecated. Actually it's not used in bzrlib
     during very long time. (Alexander Belchenko)

   * The return value of
     ``VersionedFile.iter_lines_added_or_present_in_versions`` has been
     changed. Previously it was an iterator of lines, now it is an iterator of
     (line, version_id) tuples. This change has been made to aid reconcile and
     fetch operations. (Robert Collins)

   * ``bzrlib.repository.get_versioned_file_checker`` is now private.
     (Robert Collins)

   * The Repository format registry default has been removed; it was previously
     obsoleted by the bzrdir format default, which implies a default repository
     format.
     (Martin Pool)

  INTERNALS:

   * Added ``ContainerSerialiser`` and ``ContainerPushParser`` to
     ``bzrlib.pack``.  These classes provide more convenient APIs for generating
     and parsing containers from streams rather than from files.  (Andrew
     Bennetts)

   * New module ``lru_cache`` providing a cache for use by tasks that need
     semi-random access to large amounts of data. (John A Meinel)

   * InventoryEntry.diff is now deprecated.  Please use diff.DiffTree instead.

  TESTING:


bzr 0.92 2007-11-05
-------------------

  CHANGES:

  * New uninstaller on Win32.  (Alexander Belchenko)


bzr 0.92rc1 2007-10-29
----------------------

  NOTES WHEN UPGRADING:

  CHANGES:
  
   * ``bzr`` now returns exit code 4 if an internal error occurred, and 
     3 if a normal error occurred.  (Martin Pool)

   * ``pull``, ``merge`` and ``push`` will no longer silently correct some
     repository index errors that occured as a result of the Weave disk format.
     Instead the ``reconcile`` command needs to be run to correct those
     problems if they exist (and it has been able to fix most such problems
     since bzr 0.8). Some new problems have been identified during this release
     and you should run ``bzr check`` once on every repository to see if you
     need to reconcile. If you cannot ``pull`` or ``merge`` from a remote
     repository due to mismatched parent errors - a symptom of index errors -
     you should simply take a full copy of that remote repository to a clean
     directory outside any local repositories, then run reconcile on it, and
     finally pull from it locally. (And naturally email the repositories owner
     to ask them to upgrade and run reconcile).
     (Robert Collins)

  FEATURES:

   * New ``knitpack-experimental`` repository format. This is interoperable with
     the ``dirstate-tags`` format but uses a smarter storage design that greatly
     speeds up many operations, both local and remote. This new format can be
     used as an option to the ``init``, ``init-repository`` and ``upgrade``
     commands. See http://doc.bazaar-vcs.org/0.92/developers/knitpack.html
     for further details. (Robert Collins)

   * For users of bzr-svn (and those testing the prototype subtree support) that
     wish to try packs, a new ``knitpack-subtree-experimental`` format has also
     been added. This is interoperable with the ``dirstate-subtrees`` format.
     (Robert Collins)

   * New ``reconfigure`` command. (Aaron Bentley)

   * New ``revert --forget-merges`` command, which removes the record of a pending 
     merge without affecting the working tree contents.  (Martin Pool)

   * New ``bzr_remote_path`` configuration variable allows finer control of
     remote bzr locations than BZR_REMOTE_PATH environment variable.
     (Aaron Bentley)

   * New ``launchpad-login`` command to tell Bazaar your Launchpad
     user ID.  This can then be used by other functions of the
     Launchpad plugin. (James Henstridge)

  PERFORMANCE:

   * Commit in quiet mode is now slightly faster as the information to
     output is no longer calculated. (Ian Clatworthy)

   * Commit no longer checks for new text keys during insertion when the
     revision id was deterministically unique. (Robert Collins)

   * Committing a change which is not a merge and does not change the number of
     files in the tree is faster by utilising the data about whether files are
     changed to determine if the tree is unchanged rather than recalculating
     it at the end of the commit process. (Robert Collins)

   * Inventory serialisation no longer double-sha's the content.
     (Robert Collins)

   * Knit text reconstruction now avoids making copies of the lines list for
     interim texts when building a single text. The new ``apply_delta`` method
     on ``KnitContent`` aids this by allowing modification of the revision id
     such objects represent. (Robert Collins)

   * Pack indices are now partially parsed for specific key lookup using a
     bisection approach. (Robert Collins)

   * Partial commits are now approximately 40% faster by walking over the
     unselected current tree more efficiently. (Robert Collins)

   * XML inventory serialisation takes 20% less time while being stricter about
     the contents. (Robert Collins)

   * Graph ``heads()`` queries have been fixed to no longer access all history
     unnecessarily. (Robert Collins)

  IMPROVEMENTS:

   * ``bzr+https://`` smart server across https now supported. 
     (John Ferlito, Martin Pool, #128456)

   * Mutt is now a supported mail client; set ``mail_client=mutt`` in your
     bazaar.conf and ``send`` will use mutt. (Keir Mierle)

   * New option ``-c``/``--change`` for ``merge`` command for cherrypicking 
     changes from one revision. (Alexander Belchenko, #141368)

   * Show encodings, locale and list of plugins in the traceback message.
     (Martin Pool, #63894)

   * Experimental directory formats can now be marked with
     ``experimental = True`` during registration. (Ian Clatworthy)

  DOCUMENTATION:

   * New *Bazaar in Five Minutes* guide.  (Matthew Revell)

   * The hooks reference documentation is now converted to html as expected.
     (Ian Clatworthy)

  BUG FIXES:

   * Connection error reporting for the smart server has been fixed to
     display a user friendly message instead of a traceback.
     (Ian Clatworthy, #115601)

   * Make sure to use ``O_BINARY`` when opening files to check their
     sha1sum. (Alexander Belchenko, John Arbash Meinel, #153493)

   * Fix a problem with Win32 handling of the executable bit.
     (John Arbash Meinel, #149113)

   * ``bzr+ssh://`` and ``sftp://`` URLs that do not specify ports explicitly
     no longer assume that means port 22.  This allows people using OpenSSH to
     override the default port in their ``~/.ssh/config`` if they wish.  This
     fixes a bug introduced in bzr 0.91.  (Andrew Bennetts, #146715)

   * Commands reporting exceptions can now be profiled and still have their
     data correctly dumped to a file. For example, a ``bzr commit`` with
     no changes still reports the operation as pointless but doing so no
     longer throws away the profiling data if this command is run with
     ``--lsprof-file callgrind.out.ci`` say. (Ian Clatworthy)

   * Fallback to ftp when paramiko is not installed and sftp can't be used for
     ``tests/commands`` so that the test suite is still usable without
     paramiko.
     (Vincent Ladeuil, #59150)

   * Fix commit ordering in corner case. (Aaron Bentley, #94975)

   * Fix long standing bug in partial commit when there are renames 
     left in tree. (Robert Collins, #140419)

   * Fix selftest semi-random noise during http related tests.
     (Vincent Ladeuil, #140614)

   * Fix typo in ftp.py making the reconnection fail on temporary errors.
     (Vincent Ladeuil, #154259)

   * Fix failing test by comparing real paths to cover the case where the TMPDIR
     contains a symbolic link.
     (Vincent Ladeuil, #141382).

   * Fix log against smart server branches that don't support tags.
     (James Westby, #140615)

   * Fix pycurl http implementation by defining error codes from
     pycurl instead of relying on an old curl definition.
     (Vincent Ladeuil, #147530)

   * Fix 'unprintable error' message when displaying BzrCheckError and 
     some other exceptions on Python 2.5.
     (Martin Pool, #144633)

   * Fix ``Inventory.copy()`` and add test for it. (Jelmer Vernooij)

   * Handles default value for ListOption in cmd_commit.
     (Vincent Ladeuil, #140432)

   * HttpServer and FtpServer need to be closed properly or a listening socket
     will remain opened.
     (Vincent Ladeuil, #140055)

   * Monitor the .bzr directory created in the top level test
     directory to detect leaking tests.
     (Vincent Ladeuil, #147986)

   * The basename, not the full path, is now used when checking whether
     the profiling dump file begins with ``callgrind.out`` or not. This
     fixes a bug reported by Aaron Bentley on IRC. (Ian Clatworthy)

   * Trivial fix for invoking command ``reconfigure`` without arguments.
     (Rob Weir, #141629)

   * ``WorkingTree.rename_one`` will now raise an error if normalisation of the
     new path causes bzr to be unable to access the file. (Robert Collins)

   * Correctly detect a NoSuchFile when using a filezilla server. (Gary van der
     Merwe)

  API BREAKS:

   * ``bzrlib.index.GraphIndex`` now requires a size parameter to the
     constructor, for enabling bisection searches. (Robert Collins)

   * ``CommitBuilder.record_entry_contents`` now requires the root entry of a
     tree be supplied to it, previously failing to do so would trigger a
     deprecation warning. (Robert Collins)

   * ``KnitVersionedFile.add*`` will no longer cache added records even when
     enable_cache() has been called - the caching feature is now exclusively for
     reading existing data. (Robert Collins)

   * ``ReadOnlyLockError`` is deprecated; ``LockFailed`` is usually more 
     appropriate.  (Martin Pool)

   * Removed ``bzrlib.transport.TransportLogger`` - please see the new
     ``trace+`` transport instead. (Robert Collins)

   * Removed previously deprecated varargs interface to ``TestCase.run_bzr`` and
     deprecated methods ``TestCase.capture`` and ``TestCase.run_bzr_captured``.
     (Martin Pool)

   * Removed previous deprecated ``basis_knit`` parameter to the
     ``KnitVersionedFile`` constructor. (Robert Collins)

   * Special purpose method ``TestCase.run_bzr_decode`` is moved to the test_non_ascii 
     class that needs it.
     (Martin Pool)

   * The class ``bzrlib.repofmt.knitrepo.KnitRepository3`` has been folded into
     ``KnitRepository`` by parameters to the constructor. (Robert Collins)

   * The ``VersionedFile`` interface now allows content checks to be bypassed
     by supplying check_content=False.  This saves nearly 30% of the minimum
     cost to store a version of a file. (Robert Collins)

   * Tree's with bad state such as files with no length or sha will no longer
     be silently accepted by the repository XML serialiser. To serialise
     inventories without such data, pass working=True to write_inventory.
     (Robert Collins)

   * ``VersionedFile.fix_parents`` has been removed as a harmful API.
     ``VersionedFile.join`` will no longer accept different parents on either
     side of a join - it will either ignore them, or error, depending on the
     implementation. See notes when upgrading for more information.
     (Robert Collins)

  INTERNALS:

   * ``bzrlib.transport.Transport.put_file`` now returns the number of bytes
     put by the method call, to allow avoiding stat-after-write or
     housekeeping in callers. (Robert Collins)

   * ``bzrlib.xml_serializer.Serializer`` is now responsible for checking that
     mandatory attributes are present on serialisation and deserialisation.
     This fixes some holes in API usage and allows better separation between
     physical storage and object serialisation. (Robert Collins)

   * New class ``bzrlib.errors.InternalBzrError`` which is just a convenient
     shorthand for deriving from BzrError and setting internal_error = True.
     (Robert Collins)

   * New method ``bzrlib.mutabletree.update_to_one_parent_via_delta`` for
     moving the state of a parent tree to a new version via a delta rather than
     a complete replacement tree. (Robert Collins)

   * New method ``bzrlib.osutils.minimum_path_selection`` useful for removing
     duplication from user input, when a user mentions both a path and an item
     contained within that path. (Robert Collins)

   * New method ``bzrlib.repository.Repository.is_write_locked`` useful for
     determining if a repository is write locked. (Robert Collins)

   * New method on ``bzrlib.tree.Tree`` ``path_content_summary`` provides a
     tuple containing the key information about a path for commit processing
     to complete. (Robert Collins)

   * New method on xml serialisers, write_inventory_to_lines, which matches the
     API used by knits for adding content. (Robert Collins)

   * New module ``bzrlib.bisect_multi`` with generic multiple-bisection-at-once
     logic, currently only available for byte-based lookup
     (``bisect_multi_bytes``). (Robert Collins)

   * New helper ``bzrlib.tuned_gzip.bytes_to_gzip`` which takes a byte string
     and returns a gzipped version of the same. This is used to avoid a bunch
     of api friction during adding of knit hunks. (Robert Collins)

   * New parameter on ``bzrlib.transport.Transport.readv``
     ``adjust_for_latency`` which changes readv from returning strictly the
     requested data to inserted return larger ranges and in forward read order
     to reduce the effect of network latency. (Robert Collins)

   * New parameter yield_parents on ``Inventory.iter_entries_by_dir`` which
     causes the parents of a selected id to be returned recursively, so all the
     paths from the root down to each element of selected_file_ids are
     returned. (Robert Collins)

   * Knit joining has been enhanced to support plain to annotated conversion
     and annotated to plain conversion. (Ian Clatworthy)

   * The CommitBuilder method ``record_entry_contents`` now returns summary
     information about the effect of the commit on the repository. This tuple
     contains an inventory delta item if the entry changed from the basis, and a
     boolean indicating whether a new file graph node was recorded.
     (Robert Collins)

   * The python path used in the Makefile can now be overridden.
     (Andrew Bennetts, Ian Clatworthy)

  TESTING:

   * New transport implementation ``trace+`` which is useful for testing,
     logging activity taken to its _activity attribute. (Robert Collins)

   * When running bzr commands within the test suite, internal exceptions are
     not caught and reported in the usual way, but rather allowed to propagate
     up and be visible to the test suite.  A new API ``run_bzr_catch_user_errors``
     makes this behavior available to other users.
     (Martin Pool)

   * New method ``TestCase.call_catch_warnings`` for testing methods that 
     raises a Python warning.  (Martin Pool)


bzr 0.91 2007-09-26
-------------------

  BUG FIXES:

   * Print a warning instead of aborting the ``python setup.py install``
     process if building of a C extension is not possible.
     (Lukáš Lalinský, Alexander Belchenko)

   * Fix commit ordering in corner case (Aaron Bentley, #94975)

   * Fix ''bzr info bzr://host/'' and other operations on ''bzr://' URLs with
     an implicit port.  We were incorrectly raising PathNotChild due to
     inconsistent treatment of the ''_port'' attribute on the Transport object.
     (Andrew Bennetts, #133965)

   * Make RemoteRepository.sprout cope gracefully with servers that don't
     support the ``Repository.tarball`` request.
     (Andrew Bennetts)


bzr 0.91rc2 2007-09-11
----------------------

   * Replaced incorrect tarball for previous release; a debug statement was left 
     in bzrlib/remote.py.


bzr 0.91rc1 2007-09-11
----------------------

  CHANGES:

   * The default branch and repository format has changed to 
     ``dirstate-tags``, so tag commands are active by default.
     This format is compatible with Bazaar 0.15 and later.
     This incidentally fixes bug #126141.
     (Martin Pool)

   * ``--quiet`` or ``-q`` is no longer a global option. If present, it
     must now appear after the command name. Scripts doing things like
     ``bzr -q missing`` need to be rewritten as ``bzr missing -q``.
     (Ian Clatworthy)

  FEATURES:

   * New option ``--author`` in ``bzr commit`` to specify the author of the
     change, if it's different from the committer. ``bzr log`` and
     ``bzr annotate`` display the author instead of the committer.
     (Lukáš Lalinský)

   * In addition to global options and command specific options, a set of
     standard options are now supported. Standard options are legal for
     all commands. The initial set of standard options are:
     
     * ``--help`` or ``-h`` - display help message
     * ``--verbose`` or ``-v`` - display additional information
     * ``--quiet``  or ``-q`` - only output warnings and errors.

     Unlike global options, standard options can be used in aliases and
     may have command-specific help. (Ian Clatworthy)

   * Verbosity level processing has now been unified. If ``--verbose``
     or ``-v`` is specified on the command line multiple times, the
     verbosity level is made positive the first time then increased.
     If ``--quiet`` or ``-q`` is specified on the command line
     multiple times, the verbosity level is made negative the first
     time then decreased. To get the default verbosity level of zero,
     either specify none of the above , ``--no-verbose`` or ``--no-quiet``.
     Note that most commands currently ignore the magnitude of the
     verbosity level but do respect *quiet vs normal vs verbose* when
     generating output. (Ian Clatworthy)

   * ``Branch.hooks`` now supports ``pre_commit`` hook. The hook's signature
     is documented in BranchHooks constructor. (Nam T. Nguyen, #102747)

   * New ``Repository.stream_knit_data_for_revisions`` request added to the
     network protocol for greatly reduced roundtrips when retrieving a set of
     revisions. (Andrew Bennetts)

  BUG FIXES:

   * ``bzr plugins`` now lists the version number for each plugin in square
     brackets after the path. (Robert Collins, #125421)

   * Pushing, pulling and branching branches with subtree references was not
     copying the subtree weave, preventing the file graph from being accessed
     and causing errors in commits in clones. (Robert Collins)

   * Suppress warning "integer argument expected, got float" from Paramiko,
     which sometimes caused false test failures.  (Martin Pool)

   * Fix bug in bundle 4 that could cause attempts to write data to wrong
     versionedfile.  (Aaron Bentley)

   * Diffs generated using "diff -p" no longer break the patch parser.
     (Aaron Bentley)

   * get_transport treats an empty possible_transports list the same as a non-
     empty one.  (Aaron Bentley)

   * patch verification for merge directives is reactivated, and works with
     CRLF and CR files.  (Aaron Bentley)

   * Accept ..\ as a path in revision specifiers. This fixes for example
     "-r branch:..\other-branch" on Windows.  (Lukáš Lalinský) 

   * ``BZR_PLUGIN_PATH`` may now contain trailing slashes.
     (Blake Winton, #129299)

   * man page no longer lists hidden options (#131667, Aaron Bentley)

   * ``uncommit --help`` now explains the -r option adequately.  (Daniel
     Watkins, #106726)

   * Error messages are now better formatted with parameters (such as
     filenames) quoted when necessary. This avoids confusion when directory
     names ending in a '.' at the end of messages were confused with a
     full stop that may or not have been there. (Daniel Watkins, #129791)

   * Fix ``status FILE -r X..Y``. (Lukáš Lalinský)

   * If a particular command is an alias, ``help`` will show the alias
     instead of claiming there is no help for said alias. (Daniel Watkins,
     #133548)

   * TreeTransform-based operations, like pull, merge, revert, and branch,
     now roll back if they encounter an error.  (Aaron Bentley, #67699)

   * ``bzr commit`` now exits cleanly if a character unsupported by the
     current encoding is used in the commit message.  (Daniel Watkins,
     #116143)

   * bzr send uses default values for ranges when only half of an elipsis
     is specified ("-r..5" or "-r5..").  (#61685, Aaron Bentley)

   * Avoid trouble when Windows ssh calls itself 'plink' but no plink
     binary is present.  (Martin Albisetti, #107155)

   * ``bzr remove`` should remove clean subtrees.  Now it will remove (without
     needing ``--force``) subtrees that contain no files with text changes or
     modified files.  With ``--force`` it removes the subtree regardless of
     text changes or unknown files. Directories with renames in or out (but
     not changed otherwise) will now be removed without needing ``--force``.
     Unknown ignored files will be deleted without needing ``--force``.
     (Marius Kruger, #111665)

   * When two plugins conflict, the source of both the losing and now the
     winning definition is shown.  (Konstantin Mikhaylov, #5454)

   * When committing to a branch, the location being committed to is
     displayed.  (Daniel Watkins, #52479)

   * ``bzr --version`` takes care about encoding of stdout, especially
     when output is redirected. (Alexander Belchenko, #131100)

   * Prompt for an ftp password if none is provided.
     (Vincent Ladeuil, #137044)

   * Reuse bound branch associated transport to avoid multiple
     connections.
     (Vincent Ladeuil, #128076, #131396)

   * Overwrite conflicting tags by ``push`` and ``pull`` if the
     ``--overwrite`` option is specified.  (Lukáš Lalinský, #93947)

   * In checkouts, tags are copied into the master branch when created,
     changed or deleted, and are copied into the checkout when it is 
     updated.  (Martin Pool, #93856, #93860)

   * Print a warning instead of aborting the ``python setup.py install``
     process if building of a C extension is not possible.
     (Lukáš Lalinský, Alexander Belchenko)

  IMPROVEMENTS:

   * Add the option "--show-diff" to the commit command in order to display
     the diff during the commit log creation. (Goffredo Baroncelli)

   * ``pull`` and ``merge`` are much faster at installing bundle format 4.
     (Aaron Bentley)

   * ``pull -v`` no longer includes deltas, making it much faster.
     (Aaron Bentley)

   * ``send`` now sends the directive as an attachment by default.
     (Aaron Bentley, Lukáš Lalinský, Alexander Belchenko)

   * Documentation updates (Martin Albisetti)

   * Help on debug flags is now included in ``help global-options``.
     (Daniel Watkins, #124853)

   * Parameters passed on the command line are checked to ensure they are
     supported by the encoding in use. (Daniel Watkins)

   * The compression used within the bzr repository has changed from zlib
     level 9 to the zlib default level. This improves commit performance with
     only a small increase in space used (and in some cases a reduction in
     space). (Robert Collins)

   * Initial commit no longer SHAs files twice and now reuses the path
     rather than looking it up again, making it faster.
     (Ian Clatworthy)

   * New option ``-c``/``--change`` for ``diff`` and ``status`` to show
     changes in one revision.  (Lukáš Lalinský)

   * If versioned files match a given ignore pattern, a warning is now
     given. (Daniel Watkins, #48623)

   * ``bzr status`` now has -S as a short name for --short and -V as a
     short name for --versioned. These have been added to assist users
     migrating from Subversion: ``bzr status -SV`` is now like
     ``svn status -q``.  (Daniel Watkins, #115990)

   * Added C implementation of  ``PatienceSequenceMatcher``, which is about
     10x faster than the Python version. This speeds up commands that
     need file diffing, such as ``bzr commit`` or ``bzr diff``.
     (Lukáš Lalinský)

   * HACKING has been extended with a large section on core developer tasks.
     (Ian Clatworthy)

   * Add ``branches`` and ``standalone-trees`` as online help topics and
     include them as Concepts within the User Reference.
     (Paul Moore, Ian Clatworthy)

    * ``check`` can detect versionedfile parent references that are
      inconsistent with revision and inventory info, and ``reconcile`` can fix
      them.  These faulty references were generated by 0.8-era releases,
      so repositories which were manipulated by old bzrs should be
      checked, and possibly reconciled ASAP.  (Aaron Bentley, Andrew Bennetts)

  API BREAKS:

   * ``Branch.append_revision`` is removed altogether; please use 
     ``Branch.set_last_revision_info`` instead.  (Martin Pool)

   * CommitBuilder now advertises itself as requiring the root entry to be
     supplied. This only affects foreign repository implementations which reuse
     CommitBuilder directly and have changed record_entry_contents to require
     that the root not be supplied. This should be precisely zero plugins
     affected. (Robert Collins)

   * The ``add_lines`` methods on ``VersionedFile`` implementations has changed
     its return value to include the sha1 and length of the inserted text. This
     allows the avoidance of double-sha1 calculations during commit.
     (Robert Collins)

   * ``Transport.should_cache`` has been removed.  It was not called in the
     previous release.  (Martin Pool)

  TESTING:

   * Tests may now raise TestNotApplicable to indicate they shouldn't be 
     run in a particular scenario.  (Martin Pool)

   * New function multiply_tests_from_modules to give a simpler interface
     to test parameterization.  (Martin Pool, Robert Collins)

   * ``Transport.should_cache`` has been removed.  It was not called in the
     previous release.  (Martin Pool)

   * NULL_REVISION is returned to indicate the null revision, not None.
     (Aaron Bentley)

   * Use UTF-8 encoded StringIO for log tests to avoid failures on
     non-ASCII committer names.  (Lukáš Lalinský)

  INTERNALS:

   * ``bzrlib.plugin.all_plugins`` has been deprecated in favour of
     ``bzrlib.plugin.plugins()`` which returns PlugIn objects that provide
     useful functionality for determining the path of a plugin, its tests, and
     its version information. (Robert Collins)

   * Add the option user_encoding to the function 'show_diff_trees()'
     in order to move the user encoding at the UI level. (Goffredo Baroncelli)

   * Add the function make_commit_message_template_encoded() and the function
     edit_commit_message_encoded() which handle encoded strings.
     This is done in order to mix the commit messages (which is a unicode
     string), and the diff which is a raw string. (Goffredo Baroncelli)

   * CommitBuilder now defaults to using add_lines_with_ghosts, reducing
     overhead on non-weave repositories which don't require all parents to be
     present. (Robert Collins)

   * Deprecated method ``find_previous_heads`` on
     ``bzrlib.inventory.InventoryEntry``. This has been superseded by the use
     of ``parent_candidates`` and a separate heads check via the repository
     API. (Robert Collins)

   * New trace function ``mutter_callsite`` will print out a subset of the
     stack to the log, which can be useful for gathering debug details.
     (Robert Collins)

   * ``bzrlib.pack.ContainerWriter`` now tracks how many records have been
     added via a public attribute records_written. (Robert Collins)

   * New method ``bzrlib.transport.Transport.get_recommended_page_size``.
     This provides a hint to users of transports as to the reasonable
     minimum data to read. In principle this can take latency and
     bandwidth into account on a per-connection basis, but for now it
     just has hard coded values based on the url. (e.g. http:// has a large
     page size, file:// has a small one.) (Robert Collins)

   * New method on ``bzrlib.transport.Transport`` ``open_write_stream`` allows
     incremental addition of data to a file without requiring that all the
     data be buffered in memory. (Robert Collins)

   * New methods on ``bzrlib.knit.KnitVersionedFile``:
     ``get_data_stream(versions)``, ``insert_data_stream(stream)`` and
     ``get_format_signature()``.  These provide some infrastructure for
     efficiently streaming the knit data for a set of versions over the smart
     protocol.

   * Knits with no annotation cache still produce correct annotations.
     (Aaron Bentley)

   * Three new methods have been added to ``bzrlib.trace``:
     ``set_verbosity_level``, ``get_verbosity_level`` and ``is_verbose``.
     ``set_verbosity_level`` expects a numeric value: negative for quiet,
     zero for normal, positive for verbose. The size of the number can be
     used to determine just how quiet or verbose the application should be.
     The existing ``be_quiet`` and ``is_quiet`` routines have been
     integrated into this new scheme. (Ian Clatworthy)

   * Options can now be delcared with a ``custom_callback`` parameter. If
     set, this routine is called after the option is processed. This feature
     is now used by the standard options ``verbose`` and ``quiet`` so that
     setting one implicitly resets the other. (Ian Clatworthy)

   * Rather than declaring a new option from scratch in order to provide
     custom help, a centrally registered option can be decorated using the
     new ``bzrlib.Option.custom_help`` routine. In particular, this routine
     is useful when declaring better help for the ``verbose`` and ``quiet``
     standard options as the base definition of these is now more complex
     than before thanks to their use of a custom callback. (Ian Clatworthy)
      
    * Tree._iter_changes(specific_file=[]) now iterates through no files,
      instead of iterating through all files.  None is used to iterate through
      all files.  (Aaron Bentley)

    * WorkingTree.revert() now accepts None to revert all files.  The use of
      [] to revert all files is deprecated.  (Aaron Bentley)


bzr 0.90 2007-08-28
-------------------

  IMPROVEMENTS:

    * Documentation is now organized into multiple directories with a level
      added for different languages or locales. Added the Mini Tutorial
      and Quick Start Summary (en) documents from the Wiki, improving the
      content and readability of the former. Formatted NEWS as Release Notes
      complete with a Table of Conents, one heading per release. Moved the
      Developer Guide into the main document catalog and provided a link
      from the developer document catalog back to the main one.
      (Ian Clatworthy, Sabin Iacob, Alexander Belchenko)


  API CHANGES:

    * The static convenience method ``BzrDir.create_repository``
      is deprecated.  Callers should instead create a ``BzrDir`` instance
      and call ``create_repository`` on that.  (Martin Pool)


bzr 0.90rc1 2007-08-14
----------------------

  BUGFIXES:

    * ``bzr init`` should connect to the remote location one time only.  We
      have been connecting several times because we forget to pass around the
      Transport object. This modifies ``BzrDir.create_branch_convenience``,
      so that we can give it the Transport we already have.
      (John Arbash Meinel, Vincent Ladeuil, #111702)

    * Get rid of sftp connection cache (get rid of the FTP one too).
      (Vincent Ladeuil, #43731)

    * bzr branch {local|remote} remote don't try to create a working tree
      anymore.
      (Vincent Ladeuil, #112173)

    * All identified multiple connections for a single bzr command have been
      fixed. See bzrlib/tests/commands directory.
      (Vincent Ladeuil)

    * ``bzr rm`` now does not insist on ``--force`` to delete files that
      have been renamed but not otherwise modified.  (Marius Kruger,
      #111664)

    * ``bzr selftest --bench`` no longer emits deprecation warnings
      (Lukáš Lalinský)

    * ``bzr status`` now honours FILE parameters for conflict lists
      (Aaron Bentley, #127606)

    * ``bzr checkout`` now honours -r when reconstituting a working tree.
      It also honours -r 0.  (Aaron Bentley, #127708)

    * ``bzr add *`` no more fails on Windows if working tree contains
      non-ascii file names. (Kuno Meyer, #127361)

    * allow ``easy_install bzr`` runs without fatal errors. 
      (Alexander Belchenko, #125521)

    * Graph._filter_candidate_lca does not raise KeyError if a candidate
      is eliminated just before it would normally be examined.  (Aaron Bentley)

    * SMTP connection failures produce a nice message, not a traceback.
      (Aaron Bentley)

  IMPROVEMENTS:

    * Don't show "dots" progress indicators when run non-interactively, such
      as from cron.  (Martin Pool)

    * ``info`` now formats locations more nicely and lists "submit" and
      "public" branches (Aaron Bentley)

    * New ``pack`` command that will trigger database compression within
      the repository (Robert Collins)

    * Implement ``_KnitIndex._load_data`` in a pyrex extension. The pyrex
      version is approximately 2-3x faster at parsing a ``.kndx`` file.
      Which yields a measurable improvement for commands which have to
      read from the repository, such as a 1s => 0.75s improvement in
      ``bzr diff`` when there are changes to be shown.  (John Arbash Meinel)

    * Merge is now faster.  Depending on the scenario, it can be more than 2x
      faster. (Aaron Bentley)

    * Give a clearer warning, and allow ``python setup.py install`` to
      succeed even if pyrex is not available.
      (John Arbash Meinel)

    * ``DirState._read_dirblocks`` now has an optional Pyrex
      implementation. This improves the speed of any command that has to
      read the entire DirState. (``diff``, ``status``, etc, improve by
      about 10%).
      ``bisect_dirblocks`` has also been improved, which helps all
      ``_get_entry`` type calls (whenever we are searching for a
      particular entry in the in-memory DirState).
      (John Arbash Meinel)

    * ``bzr pull`` and ``bzr push`` no longer do a complete walk of the 
      branch revision history for ui display unless -v is supplied.
      (Robert Collins)

    * ``bzr log -rA..B`` output shifted to the left margin if the log only 
      contains merge revisions. (Kent Gibson) 

    * The ``plugins`` command is now public with improved help.
      (Ian Clatworthy)

    * New bundle and merge directive formats are faster to generate, and

    * Annotate merge now works when there are local changes. (Aaron Bentley)

    * Commit now only shows the progress in terms of directories instead of
      entries. (Ian Clatworthy)

    * Fix ``KnitRepository.get_revision_graph`` to not request the graph 2
      times. This makes ``get_revision_graph`` 2x faster. (John Arbash
      Meinel)

    * Fix ``VersionedFile.get_graph()`` to avoid using
      ``set.difference_update(other)``, which has bad scaling when
      ``other`` is large. This improves ``VF.get_graph([version_id])`` for
      a 12.5k graph from 2.9s down to 200ms. (John Arbash Meinel)

    * The ``--lsprof-file`` option now generates output for KCacheGrind if
      the file starts with ``callgrind.out``. This matches the default file
      filtering done by KCacheGrind's Open Dialog. (Ian Clatworthy)

    * Fix ``bzr update`` to avoid an unnecessary
      ``branch.get_master_branch`` call, which avoids 1 extra connection
      to the remote server. (Partial fix for #128076, John Arbash Meinel)

    * Log errors from the smart server in the trace file, to make debugging 
      test failures (and live failures!) easier.  (Andrew Bennetts)

    * The HTML version of the man page has been superceded by a more
      comprehensive manual called the Bazaar User Reference. This manual
      is completed generated from the online help topics. As part of this
      change, limited reStructuredText is now explicitly supported in help
      topics and command help with 'unnatural' markup being removed prior
      to display by the online help or inclusion in the man page.
      (Ian Clatworthy)

    * HTML documentation now use files extension ``*.html``
      (Alexander Belchenko)

    * The cache of ignore definitions is now cleared in WorkingTree.unlock()
      so that changes to .bzrignore aren't missed. (#129694, Daniel Watkins)

    * ``bzr selftest --strict`` fails if there are any missing features or
      expected test failures. (Daniel Watkins, #111914)

    * Link to registration survey added to README. (Ian Clatworthy)

    * Windows standalone installer show link to registration survey
      when installation finished. (Alexander Belchenko)

  LIBRARY API BREAKS:

    * Deprecated dictionary ``bzrlib.option.SHORT_OPTIONS`` removed.
      Options are now required to provide a help string and it must
      comply with the style guide by being one or more sentences with an
      initial capital and final period. (Martin Pool)

    * KnitIndex.get_parents now returns tuples. (Robert Collins)

    * Ancient unused ``Repository.text_store`` attribute has been removed.
      (Robert Collins)

    * The ``bzrlib.pack`` interface has changed to use tuples of bytestrings
      rather than just bytestrings, making it easier to represent multiple
      element names. As this interface was not used by any internal facilities
      since it was introduced in 0.18 no API compatibility is being preserved.
      The serialised form of these packs is identical with 0.18 when a single
      element tuple is in use. (Robert Collins)

  INTERNALS:

    * merge now uses ``iter_changes`` to calculate changes, which makes room for
      future performance increases.  It is also more consistent with other
      operations that perform comparisons, and reduces reliance on
      Tree.inventory.  (Aaron Bentley)

    * Refactoring of transport classes connected to a remote server.
      ConnectedTransport is a new class that serves as a basis for all
      transports needing to connect to a remote server.  transport.split_url
      have been deprecated, use the static method on the object instead. URL
      tests have been refactored too.
      (Vincent Ladeuil)

    * Better connection sharing for ConnectedTransport objects.
      transport.get_transport() now accepts a 'possible_transports' parameter.
      If a newly requested transport can share a connection with one of the
      list, it will.
      (Vincent Ladeuil)

    * Most functions now accept ``bzrlib.revision.NULL_REVISION`` to indicate
      the null revision, and consider using ``None`` for this purpose
      deprecated.  (Aaron Bentley)

    * New ``index`` module with abstract index functionality. This will be
      used during the planned changes in the repository layer. Currently the
      index layer provides a graph aware immutable index, a builder for the
      same index type to allow creating them, and finally a composer for
      such indices to allow the use of many indices in a single query. The
      index performance is not optimised, however the API is stable to allow
      development on top of the index. (Robert Collins)

    * ``bzrlib.dirstate.cmp_by_dirs`` can be used to compare two paths by
      their directory sections. This is equivalent to comparing
      ``path.split('/')``, only without having to split the paths.
      This has a Pyrex implementation available.
      (John Arbash Meinel)

    * New transport decorator 'unlistable+' which disables the list_dir
      functionality for testing.

    * Deprecated ``change_entry`` in transform.py. (Ian Clatworthy)

    * RevisionTree.get_weave is now deprecated.  Tree.plan_merge is now used
      for performing annotate-merge.  (Aaron Bentley)

    * New EmailMessage class to create email messages. (Adeodato Simó)

    * Unused functions on the private interface KnitIndex have been removed.
      (Robert Collins)

    * New ``knit.KnitGraphIndex`` which provides a ``KnitIndex`` layered on top
      of a ``index.GraphIndex``. (Robert Collins)

    * New ``knit.KnitVersionedFile.iter_parents`` method that allows querying
      the parents of many knit nodes at once, reducing round trips to the 
      underlying index. (Robert Collins)

    * Graph now has an is_ancestor method, various bits use it.
      (Aaron Bentley)

    * The ``-Dhpss`` flag now includes timing information. As well as
      logging when a new connection is opened. (John Arbash Meinel)

    * ``bzrlib.pack.ContainerWriter`` now returns an offset, length tuple to
      callers when inserting data, allowing generation of readv style access
      during pack creation, without needing a separate pass across the output
      pack to gather such details. (Robert Collins)

    * ``bzrlib.pack.make_readv_reader`` allows readv based access to pack
      files that are stored on a transport. (Robert Collins)

    * New ``Repository.has_same_location`` method that reports if two
      repository objects refer to the same repository (although with some risk
      of false negatives).  (Andrew Bennetts)

    * InterTree.compare now passes require_versioned on correctly.
      (Marius Kruger)

    * New methods on Repository - ``start_write_group``,
      ``commit_write_group``, ``abort_write_group`` and ``is_in_write_group`` -
      which provide a clean hook point for transactional Repositories - ones
      where all the data for a fetch or commit needs to be made atomically
      available in one step. This allows the write lock to remain while making
      a series of data insertions.  (e.g. data conversion). (Robert Collins)

    * In ``bzrlib.knit`` the internal interface has been altered to use
      3-tuples (index, pos, length) rather than two-tuples (pos, length) to
      describe where data in a knit is, allowing knits to be split into 
      many files. (Robert Collins)

    * ``bzrlib.knit._KnitData`` split into cache management and physical access
      with two access classes - ``_PackAccess`` and ``_KnitAccess`` defined.
      The former provides access into a .pack file, and the latter provides the
      current production repository form of .knit files. (Robert Collins)

  TESTING:

    * Remove selftest ``--clean-output``, ``--numbered-dirs`` and
      ``--keep-output`` options, which are obsolete now that tests
      are done within directories in $TMPDIR.  (Martin Pool)

    * The SSH_AUTH_SOCK environment variable is now reset to avoid 
      interaction with any running ssh agents.  (Jelmer Vernooij, #125955)

    * run_bzr_subprocess handles parameters the same way as run_bzr:
      either a string or a list of strings should be passed as the first
      parameter.  Varargs-style parameters are deprecated. (Aaron Bentley)


bzr 0.18  2007-07-17
--------------------

  BUGFIXES:

    * Fix 'bzr add' crash under Win32 (Kuno Meyer)


bzr 0.18rc1  2007-07-10
-----------------------

  BUGFIXES:

    * Do not suppress pipe errors, etc. in non-display commands
      (Alexander Belchenko, #87178)

    * Display a useful error message when the user requests to annotate
      a file that is not present in the specified revision.
      (James Westby, #122656)

    * Commands that use status flags now have a reference to 'help
      status-flags'.  (Daniel Watkins, #113436)

    * Work around python-2.4.1 inhability to correctly parse the
      authentication header.
      (Vincent Ladeuil, #121889)

    * Use exact encoding for merge directives. (Adeodato Simó, #120591)

    * Fix tempfile permissions error in smart server tar bundling under
      Windows. (Martin _, #119330)

    * Fix detection of directory entries in the inventory. (James Westby)

    * Fix handling of http code 400: Bad Request When issuing too many ranges.
      (Vincent Ladeuil, #115209)

    * Issue a CONNECT request when connecting to an https server
      via a proxy to enable SSL tunneling.
      (Vincent Ladeuil, #120678)

    * Fix ``bzr log -r`` to support selecting merge revisions, both 
      individually and as part of revision ranges.
      (Kent Gibson, #4663)
 
    * Don't leave cruft behind when failing to acquire a lockdir.
      (Martin Pool, #109169)

    * Don't use the '-f' strace option during tests.
      (Vincent Ladeuil, #102019).

    * Warn when setting ``push_location`` to a value that will be masked by
      locations.conf.  (Aaron Bentley, #122286)

    * Fix commit ordering in corner case (Aaron Bentley, #94975)

    *  Make annotate behave in a non-ASCII world (Adeodato Simó).

  IMPROVEMENTS:

    * The --lsprof-file option now dumps a text rendering of the profiling
      information if the filename ends in ".txt". It will also convert the
      profiling information to a format suitable for KCacheGrind if the
      output filename ends in ".callgrind". Fixes to the lsprofcalltree
      conversion process by Jean Paul Calderone and Itamar were also merged.
      See http://ddaa.net/blog/python/lsprof-calltree. (Ian Clatworthy)

    * ``info`` now defaults to non-verbose mode, displaying only paths and
      abbreviated format info.  ``info -v`` displays all the information
      formerly displayed by ``info``.  (Aaron Bentley, Adeodato Simó)

    * ``bzr missing`` now has better option names ``--this`` and ``--other``.
      (Elliot Murphy)

    * The internal ``weave-list`` command has become ``versionedfile-list``,
      and now lists knits as well as weaves.  (Aaron Bentley)

    * Automatic merge base selection uses a faster algorithm that chooses
      better bases in criss-cross merge situations (Aaron Bentley)

    * Progress reporting in ``commit`` has been improved. The various logical
      stages are now reported on as follows, namely:

      * Collecting changes [Entry x/y] - Stage n/m
      * Saving data locally - Stage n/m
      * Uploading data to master branch - Stage n/m
      * Updating the working tree - Stage n/m
      * Running post commit hooks - Stage n/m
      
      If there is no master branch, the 3rd stage is omitted and the total
      number of stages is adjusted accordingly.

      Each hook that is run after commit is listed with a name (as hooks
      can be slow it is useful feedback).
      (Ian Clatworthy, Robert Collins)

    * Various operations that are now faster due to avoiding unnecessary
      topological sorts. (Aaron Bentley)

    * Make merge directives robust against broken bundles. (Aaron Bentley)

    * The lsprof filename note is emitted via trace.note(), not standard
      output.  (Aaron Bentley)

    * ``bzrlib`` now exports explicit API compatibility information to assist
      library users and plugins. See the ``bzrlib.api`` module for details.
      (Robert Collins)

    * Remove unnecessary lock probes when acquiring a lockdir.
      (Martin Pool)

    * ``bzr --version`` now shows the location of the bzr log file, which
      is especially useful on Windows.  (Martin Pool)

    * -D now supports hooks to get debug tracing of hooks (though its currently
      minimal in nature). (Robert Collins)

    * Long log format reports deltas on merge revisions. 
      (John Arbash Meinel, Kent Gibson)

    * Make initial push over ftp more resilient. (John Arbash Meinel)

    * Print a summary of changes for update just like pull does.
      (Daniel Watkins, #113990)

    * Add a -Dhpss option to trace smart protocol requests and responses.
      (Andrew Bennetts)

  LIBRARY API BREAKS:

    * Testing cleanups - 
      ``bzrlib.repository.RepositoryTestProviderAdapter`` has been moved
      to ``bzrlib.tests.repository_implementations``;
      ``bzrlib.repository.InterRepositoryTestProviderAdapter`` has been moved
      to ``bzrlib.tests.interrepository_implementations``;
      ``bzrlib.transport.TransportTestProviderAdapter`` has moved to 
      ``bzrlib.tests.test_transport_implementations``.
      ``bzrlib.branch.BranchTestProviderAdapter`` has moved to
      ``bzrlib.tests.branch_implementations``.
      ``bzrlib.bzrdir.BzrDirTestProviderAdapter`` has moved to 
      ``bzrlib.tests.bzrdir_implementations``.
      ``bzrlib.versionedfile.InterVersionedFileTestProviderAdapter`` has moved
      to ``bzrlib.tests.interversionedfile_implementations``.
      ``bzrlib.store.revision.RevisionStoreTestProviderAdapter`` has moved to
      ``bzrlib.tests.revisionstore_implementations``.
      ``bzrlib.workingtree.WorkingTreeTestProviderAdapter`` has moved to
      ``bzrlib.tests.workingtree_implementations``.
      These changes are an API break in the testing infrastructure only.
      (Robert Collins)

    * Relocate TestCaseWithRepository to be more central. (Robert Collins)

    * ``bzrlib.add.smart_add_tree`` will no longer perform glob expansion on
      win32. Callers of the function should do this and use the new
      ``MutableTree.smart_add`` method instead. (Robert Collins)

    * ``bzrlib.add.glob_expand_for_win32`` is now
      ``bzrlib.win32utils.glob_expand``.  (Robert Collins)

    * ``bzrlib.add.FastPath`` is now private and moved to 
      ``bzrlib.mutabletree._FastPath``. (Robert Collins, Martin Pool)

    * ``LockDir.wait`` removed.  (Martin Pool)

    * The ``SmartServer`` hooks API has changed for the ``server_started`` and
      ``server_stopped`` hooks. The first parameter is now an iterable of
      backing URLs rather than a single URL. This is to reflect that many
      URLs may map to the external URL of the server. E.g. the server interally
      may have a chrooted URL but also the local file:// URL will be at the 
      same location. (Robert Collins)

  INTERNALS:

    * New SMTPConnection class to unify email handling.  (Adeodato Simó)

    * Fix documentation of BzrError. (Adeodato Simó)

    * Make BzrBadParameter an internal error. (Adeodato Simó)

    * Remove use of 'assert False' to raise an exception unconditionally.
      (Martin Pool)

    * Give a cleaner error when failing to decode knit index entry.
      (Martin Pool)

    * TreeConfig would mistakenly search the top level when asked for options
      from a section. It now respects the section argument and only
      searches the specified section. (James Westby)

    * Improve ``make api-docs`` output. (John Arbash Meinel)

    * Use os.lstat rather than os.stat for osutils.make_readonly and
      osutils.make_writeable. This makes the difftools plugin more
      robust when dangling symlinks are found. (Elliot Murphy)

    * New ``-Dlock`` option to log (to ~/.bzr.log) information on when 
      lockdirs are taken or released.  (Martin Pool)

    * ``bzrlib`` Hooks are now nameable using ``Hooks.name_hook``. This 
      allows a nicer UI when hooks are running as the current hook can
      be displayed. (Robert Collins)

    * ``Transport.get`` has had its interface made more clear for ease of use.
      Retrieval of a directory must now fail with either 'PathError' at open
      time, or raise 'ReadError' on a read. (Robert Collins)

    * New method ``_maybe_expand_globs`` on the ``Command`` class for 
      dealing with unexpanded glob lists - e.g. on the win32 platform. This
      was moved from ``bzrlib.add._prepare_file_list``. (Robert Collins)

    * ``bzrlib.add.smart_add`` and ``bzrlib.add.smart_add_tree`` are now
      deprecated in favour of ``MutableTree.smart_add``. (Robert Collins,
      Martin Pool)

    * New method ``external_url`` on Transport for obtaining the url to
      hand to external processes. (Robert Collins)

    * Teach windows installers to build pyrex/C extensions.
      (Alexander Belchenko)

  TESTING:

    * Removed the ``--keep-output`` option from selftest and clean up test
      directories as they're used.  This reduces the IO load from 
      running the test suite and cuts the time by about half.
      (Andrew Bennetts, Martin Pool)

    * Add scenarios as a public attribute on the TestAdapter classes to allow
      modification of the generated scenarios before adaption and easier
      testing. (Robert Collins)

    * New testing support class ``TestScenarioApplier`` which multiplies
      out a single teste by a list of supplied scenarios. (RobertCollins)

    * Setting ``repository_to_test_repository`` on a repository_implementations
      test will cause it to be called during repository creation, allowing the
      testing of repository classes which are not based around the Format
      concept. For example a repository adapter can be tested in this manner,
      by altering the repository scenarios to include a scenario that sets this
      attribute during the test parameterisation in
      ``bzrlib.tests.repository.repository_implementations``. (Robert Collins)

    * Clean up many of the APIs for blackbox testing of Bazaar.  The standard 
      interface is now self.run_bzr.  The command to run can be passed as
      either a list of parameters, a string containing the command line, or
      (deprecated) varargs parameters.  (Martin Pool)

    * The base TestCase now isolates tests from -D parameters by clearing
      ``debug.debug_flags`` and restores it afterwards. (Robert Collins)

    * Add a relpath parameter to get_transport methods in test framework to
      avoid useless cloning.
      (Vincent Ladeuil, #110448)


bzr 0.17  2007-06-18
--------------------

  BUGFIXES:

    * Fix crash of commit due to wrong lookup of filesystem encoding.
      (Colin Watson, #120647)

    * Revert logging just to stderr in commit as broke unicode filenames.
      (Aaron Bentley, Ian Clatworthy, #120930)


bzr 0.17rc1  2007-06-12
-----------------------

  NOTES WHEN UPGRADING:

    * The kind() and is_executable() APIs on the WorkingTree interface no
      longer implicitly (read) locks and unlocks the tree. This *might*
      impact some plug-ins and tools using this part of the API. If you find
      an issue that may be caused by this change, please let us know,
      particularly the plug-in/tool maintainer. If encountered, the API
      fix is to surround kind() and is_executable() calls with lock_read()
      and unlock() like so::

        work_tree.lock_read()
        try:
            kind = work_tree.kind(...)
        finally:
            work_tree.unlock()

  INTERNALS:
    * Rework of LogFormatter API to provide beginning/end of log hooks and to
      encapsulate the details of the revision to be logged in a LogRevision
      object.
      In long log formats, merge revision ids are only shown when --show-ids
      is specified, and are labelled "revision-id:", as per mainline
      revisions, instead of "merged:". (Kent Gibson)

    * New ``BranchBuilder`` API which allows the construction of particular
      histories quickly. Useful for testing and potentially other applications
      too. (Robert Collins)

  IMPROVEMENTS:
  
    * There are two new help topics, working-trees and repositories that
      attempt to explain these concepts. (James Westby, John Arbash Meinel,
      Aaron Bentley)

    * Added ``bzr log --limit`` to report a limited number of revisions.
      (Kent Gibson, #3659)

    * Revert does not try to preserve file contents that were originally
      produced by reverting to a historical revision.  (Aaron Bentley)

    * ``bzr log --short`` now includes ``[merge]`` for revisions which
      have more than one parent. This is a small improvement to help
      understanding what changes have occurred
      (John Arbash Meinel, #83887)

    * TreeTransform avoids many renames when contructing large trees,
      improving speed.  3.25x speedups have been observed for construction of
      kernel-sized-trees, and checkouts are 1.28x faster.  (Aaron Bentley)

    * Commit on large trees is now faster. In my environment, a commit of
      a small change to the Mozilla tree (55k files) has dropped from
      66 seconds to 32 seconds. For a small tree of 600 files, commit of a
      small change is 33% faster. (Ian Clatworthy)

    * New --create-prefix option to bzr init, like for push.  (Daniel Watkins,
      #56322)

  BUGFIXES:

    * ``bzr push`` should only connect to the remote location one time.
      We have been connecting 3 times because we forget to pass around
      the Transport object. This adds ``BzrDir.clone_on_transport()``, so
      that we can pass in the Transport that we already have.
      (John Arbash Meinel, #75721)

    * ``DirState.set_state_from_inventory()`` needs to properly order
      based on split paths, not just string paths.
      (John Arbash Meinel, #115947)

    * Let TestUIFactoy encode the password prompt with its own stdout.
      (Vincent Ladeuil, #110204)

    * pycurl should take use the range header that takes the range hint
      into account.
      (Vincent Ladeuil, #112719)

    * WorkingTree4.get_file_sha1 no longer raises an exception when invoked
      on a missing file.  (Aaron Bentley, #118186)

    * WorkingTree.remove works correctly with tree references, and when pwd is
      not the tree root. (Aaron Bentley)

    * Merge no longer fails when a file is renamed in one tree and deleted
      in the other. (Aaron Bentley, #110279)

    * ``revision-info`` now accepts dotted revnos, doesn't require a tree,
      and defaults to the last revision (Matthew Fuller, #90048)

    * Tests no longer fail when BZR_REMOTE_PATH is set in the environment.
      (Daniel Watkins, #111958)

    * ``bzr branch -r revid:foo`` can be used to branch any revision in
      your repository. (Previously Branch6 only supported revisions in your
      mainline). (John Arbash Meinel, #115343)

bzr 0.16  2007-05-07
--------------------
  
  BUGFIXES:

    * Handle when you have 2 directories with similar names, but one has a
      hyphen. (``'abc'`` versus ``'abc-2'``). The WT4._iter_changes
      iterator was using direct comparison and ``'abc/a'`` sorts after
      ``'abc-2'``, but ``('abc', 'a')`` sorts before ``('abc-2',)``.
      (John Arbash Meinel, #111227)

    * Handle when someone renames a file on disk without telling bzr.
      Previously we would report the first file as missing, but not show
      the new unknown file. (John Arbash Meinel, #111288)

    * Avoid error when running hooks after pulling into or pushing from
      a branch bound to a smartserver branch.  (Martin Pool, #111968)

  IMPROVEMENTS:

    * Move developer documentation to doc/developers/. This reduces clutter in
      the root of the source tree and allows HACKING to be split into multiple
      files. (Robert Collins, Alexander Belchenko)

    * Clean up the ``WorkingTree4._iter_changes()`` internal loops as well as
      ``DirState.update_entry()``. This optimizes the core logic for ``bzr
      diff`` and ``bzr status`` significantly improving the speed of
      both. (John Arbash Meinel)

bzr 0.16rc2  2007-04-30
-----------------------

  BUGFIXES:

    * Handle the case when you delete a file, and then rename another file
      on top of it. Also handle the case of ``bzr rm --keep foo``. ``bzr
      status`` should show the removed file and an unknown file in its
      place. (John Arbash Meinel, #109993)

    * Bundles properly read and write revision properties that have an
      empty value. And when the value is not ASCII.
      (John Arbash Meinel, #109613)

    * Fix the bzr commit message to be in text mode.
      (Alexander Belchenko, #110901)

    * Also handle when you rename a file and create a file where it used
      to be. (John Arbash Meinel, #110256)

    * ``WorkingTree4._iter_changes`` should not descend into unversioned
      directories. (John Arbash Meinel, #110399)

bzr 0.16rc1  2007-04-26
-----------------------

  NOTES WHEN UPGRADING:

    * ``bzr remove`` and ``bzr rm`` will now remove the working file, if
      it could be recovered again.
      This has been done for consistency with svn and the unix rm command.
      The old ``remove`` behaviour has been retained in the new option
      ``bzr remove --keep``, which will just stop versioning the file,
      but not delete it.
      ``bzr remove --force`` have been added which will always delete the
      files.
      ``bzr remove`` is also more verbose.
      (Marius Kruger, #82602)

  IMPROVEMENTS:

    * Merge directives can now be supplied as input to `merge` and `pull`,
      like bundles can.  (Aaron Bentley)

    * Sending the SIGQUIT signal to bzr, which can be done on Unix by
      pressing Control-Backslash, drops bzr into a debugger.  Type ``'c'``
      to continue.  This can be disabled by setting the environment variable
      ``BZR_SIGQUIT_PDB=0``.  (Martin Pool)

    * selftest now supports --list-only to list tests instead of running
      them. (Ian Clatworthy)

    * selftest now supports --exclude PATTERN (or -x PATTERN) to exclude
      tests with names that match that regular expression.
      (Ian Clatworthy, #102679)

    * selftest now supports --randomize SEED to run tests in a random order.
      SEED is typically the value 'now' meaning 'use the current time'.
      (Ian Clatworthy, #102686)

    * New option ``--fixes`` to commit, which stores bug fixing annotations as
      revision properties. Built-in support for Launchpad, Debian, Trac and
      Bugzilla bug trackers. (Jonathan Lange, James Henstridge, Robert Collins)

    * New API, ``bzrlib.bugtracker.tracker_registry``, for adding support for
      other bug trackers to ``fixes``. (Jonathan Lange, James Henstridge,
      Robert Collins)

    * ``selftest`` has new short options ``-f`` and ``-1``.  (Martin
      Pool)

    * ``bzrlib.tsort.MergeSorter`` optimizations. Change the inner loop
      into using local variables instead of going through ``self._var``.
      Improves the time to ``merge_sort`` a 10k revision graph by
      approximately 40% (~700->400ms).  (John Arbash Meinel)

    * ``make docs`` now creates a man page at ``man1/bzr.1`` fixing bug 107388.
      (Robert Collins)

    * ``bzr help`` now provides cross references to other help topics using
      the _see_also facility on command classes. Likewise the bzr_man
      documentation, and the bzr.1 man page also include this information.
      (Robert Collins)

    * Tags are now included in logs, that use the long log formatter. 
      (Erik Bågfors, Alexander Belchenko)

    * ``bzr help`` provides a clearer message when a help topic cannot be
      found. (Robert Collins, #107656)

    * ``bzr help`` now accepts optional prefixes for command help. The help
      for all commands can now be found at ``bzr help commands/COMMANDNAME``
      as well as ``bzr help COMMANDNAME`` (which only works for commands 
      where the name is not the same as a more general help topic). 
      (Robert Collins)

    * ``bzr help PLUGINNAME`` will now return the module docstring from the
      plugin PLUGINNAME. (Robert Collins, #50408)

    * New help topic ``urlspec`` which lists the availables transports.
      (Goffredo Baroncelli)

    * doc/server.txt updated to document the default bzr:// port
      and also update the blurb about the hpss' current status.
      (Robert Collins, #107125).

    * ``bzr serve`` now listens on interface 0.0.0.0 by default, making it
      serve out to the local LAN (and anyone in the world that can reach the
      machine running ``bzr serve``. (Robert Collins, #98918)

    * A new smart server protocol version has been added.  It prefixes requests
      and responses with an explicit version identifier so that future protocol
      revisions can be dealt with gracefully.  (Andrew Bennetts, Robert Collins)

    * The bzr protocol version 2 indicates success or failure in every response
      without depending on particular commands encoding that consistently,
      allowing future client refactorings to be much more robust about error
      handling. (Robert Collins, Martin Pool, Andrew Bennetts)

    * The smart protocol over HTTP client has been changed to always post to the
      same ``.bzr/smart`` URL under the original location when it can.  This allows
      HTTP servers to only have to pass URLs ending in .bzr/smart to the smart
      server handler, and not arbitrary ``.bzr/*/smart`` URLs.  (Andrew Bennetts)

    * digest authentication is now supported for proxies and HTTP by the urllib
      based http implementation. Tested against Apache 2.0.55 and Squid
      2.6.5. Basic and digest authentication are handled coherently for HTTP
      and proxy: if the user is provided in the url (bzr command line for HTTP,
      proxy environment variables for proxies), the password is prompted for
      (only once). If the password is provided, it is taken into account. Once
      the first authentication is successful, all further authentication
      roundtrips are avoided by preventively setting the right authentication
      header(s).
      (Vincent Ladeuil).

  INTERNALS:

    * bzrlib API compatability with 0.8 has been dropped, cleaning up some
      code paths. (Robert Collins)

    * Change the format of chroot urls so that they can be safely manipulated
      by generic url utilities without causing the resulting urls to have
      escaped the chroot. A side effect of this is that creating a chroot
      requires an explicit action using a ChrootServer.
      (Robert Collins, Andrew Bennetts)

    * Deprecate ``Branch.get_root_id()`` because branches don't have root ids,
      rather than fixing bug #96847.  (Aaron Bentley)

    * ``WorkingTree.apply_inventory_delta`` provides a better alternative to
      ``WorkingTree._write_inventory``.  (Aaron Bentley)

    * Convenience method ``TestCase.expectFailure`` ensures that known failures
      do not silently pass.  (Aaron Bentley)

    * ``Transport.local_abspath`` now raises ``NotLocalUrl`` rather than 
      ``TransportNotPossible``. (Martin Pool, Ian Clatworthy)

    * New SmartServer hooks facility. There are two initial hooks documented
      in ``bzrlib.transport.smart.SmartServerHooks``. The two initial hooks allow
      plugins to execute code upon server startup and shutdown.
      (Robert Collins).

    * SmartServer in standalone mode will now close its listening socket
      when it stops, rather than waiting for garbage collection. This primarily
      fixes test suite hangs when a test tries to connect to a shutdown server.
      It may also help improve behaviour when dealing with a server running
      on a specific port (rather than dynamically assigned ports).
      (Robert Collins)

    * Move most SmartServer code into a new package, bzrlib/smart.
      bzrlib/transport/remote.py contains just the Transport classes that used
      to be in bzrlib/transport/smart.py.  (Andrew Bennetts)

    * urllib http implementation avoid roundtrips associated with
      401 (and 407) errors once the authentication succeeds.
      (Vincent Ladeuil).

    * urlib http now supports querying the user for a proxy password if
      needed. Realm is shown in the prompt for both HTTP and proxy
      authentication when the user is required to type a password. 
      (Vincent Ladeuil).

    * Renamed SmartTransport (and subclasses like SmartTCPTransport) to
      RemoteTransport (and subclasses to RemoteTCPTransport, etc).  This is more
      consistent with its new home in ``bzrlib/transport/remote.py``, and because
      it's not really a "smart" transport, just one that does file operations
      via remote procedure calls.  (Andrew Bennetts)
 
    * The ``lock_write`` method of ``LockableFiles``, ``Repository`` and
      ``Branch`` now accept a ``token`` keyword argument, so that separate
      instances of those objects can share a lock if it has the right token.
      (Andrew Bennetts, Robert Collins)

    * New method ``get_branch_reference`` on ``BzrDir`` allows the detection of
      branch references - which the smart server component needs.

    * The Repository API ``make_working_trees`` is now permitted to return
      False when ``set_make_working_trees`` is not implemented - previously
      an unimplemented ``set_make_working_trees`` implied the result True
      from ``make_working_trees``. This has been changed to accomodate the
      smart server, where it does not make sense (at this point) to ever
      make working trees by default. (Robert Collins)

    * Command objects can now declare related help topics by having _see_also
      set to a list of related topic. (Robert Collins)

    * ``bzrlib.help`` now delegates to the Command class for Command specific
      help. (Robert Collins)

    * New class ``TransportListRegistry``, derived from the Registry class, which 
      simplifies tracking the available Transports. (Goffredo Baroncelli)

    * New function ``Branch.get_revision_id_to_revno_map`` which will
      return a dictionary mapping revision ids to dotted revnos. Since
      dotted revnos are defined in the context of the branch tip, it makes
      sense to generate them from a ``Branch`` object.
      (John Arbash Meinel)

    * Fix the 'Unprintable error' message display to use the repr of the 
      exception that prevented printing the error because the str value
      for it is often not useful in debugging (e.g. KeyError('foo') has a
      str() of 'foo' but a repr of 'KeyError('foo')' which is much more
      useful. (Robert Collins)

    * ``urlutils.normalize_url`` now unescapes unreserved characters, such as "~".
      (Andrew Bennetts)

  BUGFIXES:

    * Don't fail bundle selftest if email has 'two' embedded.  
      (Ian Clatworthy, #98510)

    * Remove ``--verbose`` from ``bzr bundle``. It didn't work anyway.
      (Robert Widhopf-Fenk, #98591)

    * Remove ``--basis`` from the checkout/branch commands - it didn't work
      properly and is no longer beneficial.
      (Robert Collins, #53675, #43486)

    * Don't produce encoding error when adding duplicate files.
      (Aaron Bentley)

    * Fix ``bzr log <file>`` so it only logs the revisions that changed
      the file, and does it faster.
      (Kent Gibson, John Arbash Meinel, #51980, #69477)
 
    * Fix ``InterDirstateTre._iter_changes`` to handle when we come across
      an empty versioned directory, which now has files in it.
      (John Arbash Meinel, #104257)

    * Teach ``common_ancestor`` to shortcut when the tip of one branch is
      inside the ancestry of the other. Saves a lot of graph processing
      (with an ancestry of 16k revisions, ``bzr merge ../already-merged``
      changes from 2m10s to 13s).  (John Arbash Meinel, #103757)

    * Fix ``show_diff_trees`` to handle the case when a file is modified,
      and the containing directory is renamed. (The file path is different
      in this versus base, but it isn't marked as a rename).
      (John Arbash Meinel, #103870)

    * FTP now works even when the FTP server does not support atomic rename.
      (Aaron Bentley, #89436)

    * Correct handling in bundles and merge directives of timezones with
      that are not an integer number of hours offset from UTC.  Always 
      represent the epoch time in UTC to avoid problems with formatting 
      earlier times on win32.  (Martin Pool, Alexander Belchenko, John
      Arbash Meinel)

    * Typo in the help for ``register-branch`` fixed. (Robert Collins, #96770)

    * "dirstate" and "dirstate-tags" formats now produce branches compatible
      with old versions of bzr. (Aaron Bentley, #107168))

    * Handle moving a directory when children have been added, removed,
      and renamed. (John Arbash Meinel, #105479)

    * Don't preventively use basic authentication for proxy before receiving a
      407 error. Otherwise people willing to use other authentication schemes
      may expose their password in the clear (or nearly). This add one
      roundtrip in case basic authentication should be used, but plug the
      security hole.
      (Vincent Ladeuil)

    * Handle http and proxy digest authentication.
      (Vincent Ladeuil, #94034).

  TESTING:

    * Added ``bzrlib.strace.strace`` which will strace a single callable and
      return a StraceResult object which contains just the syscalls involved
      in running it. (Robert Collins)

    * New test method ``reduceLockdirTimeout`` to drop the default (ui-centric)
      default time down to one suitable for tests. (Andrew Bennetts)

    * Add new ``vfs_transport_factory`` attribute on tests which provides the 
      common vfs backing for both the readonly and readwrite transports.
      This allows the RemoteObject tests to back onto local disk or memory,
      and use the existing ``transport_server`` attribute all tests know about
      to be the smart server transport. This in turn allows tests to 
      differentiate between 'transport to access the branch', and 
      'transport which is a VFS' - which matters in Remote* tests.
      (Robert Collins, Andrew Bennetts)

    * The ``make_branch_and_tree`` method for tests will now create a 
      lightweight checkout for the tree if the ``vfs_transport_factory`` is not
      a LocalURLServer. (Robert Collins, Andrew Bennetts)

    * Branch implementation tests have been audited to ensure that all urls 
      passed to Branch APIs use proper urls, except when local-disk paths
      are intended. This is so that tests correctly access the test transport
      which is often not equivalent to local disk in Remote* tests. As part
      of this many tests were adjusted to remove dependencies on local disk
      access.
      (Robert Collins, Andrew Bennetts)

    * Mark bzrlib.tests and bzrlib.tests.TestUtil as providing assertFOO helper
      functions by adding a ``__unittest`` global attribute. (Robert Collins,
      Andrew Bennetts, Martin Pool, Jonathan Lange)

    * Refactored proxy and authentication handling to simplify the
      implementation of new auth schemes for both http and proxy. 
      (Vincent Ladeuil)

bzr 0.15 2007-04-01
-------------------

  BUGFIXES:

    * Handle incompatible repositories as a user issue when fetching.
      (Aaron Bentley)

    * Don't give a recommendation to upgrade when branching or 
      checking out a branch that contains an old-format working tree.
      (Martin Pool)

bzr 0.15rc3  2007-03-26
-----------------------

  CHANGES:
 
    * A warning is now displayed when opening working trees in older 
      formats, to encourage people to upgrade to WorkingTreeFormat4.
      (Martin Pool)

  IMPROVEMENTS:

    * HTTP redirections are now taken into account when a branch (or a
      bundle) is accessed for the first time. A message is issued at each
      redirection to inform the user. In the past, http redirections were
      silently followed for each request which significantly degraded the
      performances. The http redirections are not followed anymore by
      default, instead a RedirectRequested exception is raised. For bzrlib
      users needing to follow http redirections anyway,
      ``bzrlib.transport.do_catching_redirections`` provide an easy transition
      path.  (vila)

  INTERNALS:

    * Added ``ReadLock.temporary_write_lock()`` to allow upgrading an OS read
      lock to an OS write lock. Linux can do this without unlocking, Win32
      needs to unlock in between. (John Arbash Meinel)
 
    * New parameter ``recommend_upgrade`` to ``BzrDir.open_workingtree``
      to silence (when false) warnings about opening old formats.
      (Martin Pool)

    * Fix minor performance regression with bzr-0.15 on pre-dirstate
      trees. (We were reading the working inventory too many times).
      (John Arbash Meinel)

    * Remove ``Branch.get_transaction()`` in favour of a simple cache of
      ``revision_history``.  Branch subclasses should override
      ``_gen_revision_history`` rather than ``revision_history`` to make use of
      this cache, and call ``_clear_revision_history_cache`` and
      ``_cache_revision_history`` at appropriate times. (Andrew Bennetts)

  BUGFIXES:

    * Take ``smtp_server`` from user config into account.
      (vila, #92195)

    * Restore Unicode filename handling for versioned and unversioned files.
      (John Arbash Meinel, #92608)

    * Don't fail during ``bzr commit`` if a file is marked removed, and
      the containing directory is auto-removed.  (John Arbash Meinel, #93681)

    * ``bzr status FILENAME`` failed on Windows because of an uncommon
      errno. (``ERROR_DIRECTORY == 267 != ENOTDIR``).
      (Wouter van Heyst, John Arbash Meinel, #90819)

    * ``bzr checkout source`` should create a local branch in the same
      format as source. (John Arbash Meinel, #93854)

    * ``bzr commit`` with a kind change was failing to update the
      last-changed-revision for directories.  The
      InventoryDirectory._unchanged only looked at the ``parent_id`` and name,
      ignoring the fact that the kind could have changed, too.
      (John Arbash Meinel, #90111)

    * ``bzr mv dir/subdir other`` was incorrectly updating files inside
      the directory. So that there was a chance it would break commit,
      etc. (John Arbash Meinel, #94037)
 
    * Correctly handles mutiple permanent http redirections.
      (vila, #88780)

bzr 0.15rc2  2007-03-14
-----------------------

  NOTES WHEN UPGRADING:
        
    * Release 0.15rc2 of bzr changes the ``bzr init-repo`` command to
      default to ``--trees`` instead of ``--no-trees``.
      Existing shared repositories are not affected.

  IMPROVEMENTS:

    * New ``merge-directive`` command to generate machine- and human-readable
      merge requests.  (Aaron Bentley)

    * New ``submit:`` revision specifier makes it easy to diff against the
      common ancestor with the submit location (Aaron Bentley)

    * Added support for Putty's SSH implementation. (Dmitry Vasiliev)

    * Added ``bzr status --versioned`` to report only versioned files, 
      not unknowns. (Kent Gibson)

    * Merge now autodetects the correct line-ending style for its conflict
      markers.  (Aaron Bentley)

  INTERNALS:

    * Refactored SSH vendor registration into SSHVendorManager class.
      (Dmitry Vasiliev)

  BUGFIXES:

    * New ``--numbered-dirs`` option to ``bzr selftest`` to use
      numbered dirs for TestCaseInTempDir. This is default behavior
      on Windows. Anyone can force named dirs on Windows
      with ``--no-numbered-dirs``. (Alexander Belchenko)

    * Fix ``RevisionSpec_revid`` to handle the Unicode strings passed in
      from the command line. (Marien Zwart, #90501)

    * Fix ``TreeTransform._iter_changes`` when both the source and
      destination are missing. (Aaron Bentley, #88842)

    * Fix commit of merges with symlinks in dirstate trees.
      (Marien Zwart)
    
    * Switch the ``bzr init-repo`` default from --no-trees to --trees. 
      (Wouter van Heyst, #53483)


bzr 0.15rc1  2007-03-07
-----------------------

  SURPRISES:

    * The default disk format has changed. Please run 'bzr upgrade' in your
      working trees to upgrade. This new default is compatible for network
      operations, but not for local operations. That is, if you have two
      versions of bzr installed locally, after upgrading you can only use the
      bzr 0.15 version. This new default does not enable tags or nested-trees
      as they are incompatible with bzr versions before 0.15 over the network.

    * For users of bzrlib: Two major changes have been made to the working tree
      api in bzrlib. The first is that many methods and attributes, including
      the inventory attribute, are no longer valid for use until one of
      ``lock_read``/``lock_write``/``lock_tree_write`` has been called,
      and become invalid again after unlock is called. This has been done
      to improve performance and correctness as part of the dirstate
      development.
      (Robert Collins, John A Meinel, Martin Pool, and others).

    * For users of bzrlib: The attribute 'tree.inventory' should be considered
      readonly. Previously it was possible to directly alter this attribute, or
      its contents, and have the tree notice this. This has been made
      unsupported - it may work in some tree formats, but in the newer dirstate
      format such actions will have no effect and will be ignored, or even
      cause assertions. All operations possible can still be carried out by a
      combination of the tree API, and the bzrlib.transform API. (Robert
      Collins, John A Meinel, Martin Pool, and others).

  IMPROVEMENTS:

    * Support for OS Windows 98. Also .bzr.log on any windows system
      saved in My Documents folder. (Alexander Belchenko)

    * ``bzr mv`` enhanced to support already moved files.
      In the past the mv command would have failed if the source file doesn't
      exist. In this situation ``bzr mv`` would now detect that the file has
      already moved and update the repository accordingly, if the target file
      does exist.
      A new option ``--after`` has been added so that if two files already
      exist, you could notify Bazaar that you have moved a (versioned) file
      and replaced it with another. Thus in this case ``bzr move --after``
      will only update the Bazaar identifier.
      (Steffen Eichenberg, Marius Kruger)

    * ``ls`` now works on treeless branches and remote branches.
      (Aaron Bentley)

    * ``bzr help global-options`` describes the global options.
      (Aaron Bentley)

    * ``bzr pull --overwrite`` will now correctly overwrite checkouts.
      (Robert Collins)

    * Files are now allowed to change kind (e.g. from file to symlink).
      Supported by ``commit``, ``revert`` and ``status``
      (Aaron Bentley)

    * ``inventory`` and ``unknowns`` hidden in favour of ``ls``
      (Aaron Bentley)

    * ``bzr help checkouts`` descibes what checkouts are and some possible
      uses of them. (James Westby, Aaron Bentley)

    * A new ``-d`` option to push, pull and merge overrides the default 
      directory.  (Martin Pool)

    * Branch format 6: smaller, and potentially faster than format 5.  Supports
      ``append_history_only`` mode, where the log view and revnos do not change,
      except by being added to.  Stores policy settings in
      ".bzr/branch/branch.conf".

    * ``append_only`` branches:  Format 6 branches may be configured so that log
      view and revnos are always consistent.  Either create the branch using
      "bzr init --append-revisions-only" or edit the config file as descriped
      in docs/configuration.txt.

    * rebind: Format 6 branches retain the last-used bind location, so if you
      "bzr unbind", you can "bzr bind" to bind to the previously-selected
      bind location.

    * Builtin tags support, created and deleted by the ``tag`` command and
      stored in the branch.  Tags can be accessed with the revisionspec
      ``-rtag:``, and listed with ``bzr tags``.  Tags are not versioned 
      at present. Tags require a network incompatible upgrade. To perform this
      upgrade, run ``bzr upgrade --dirstate-tags`` in your branch and
      repositories. (Martin Pool)

    * The ``bzr://`` transport now has a well-known port number, 4155,
      which it will use by default.  (Andrew Bennetts, Martin Pool)

    * Bazaar now looks for user-installed plugins before looking for site-wide
      plugins. (Jonathan Lange)

    * ``bzr resolve`` now detects and marks resolved text conflicts.
      (Aaron Bentley)

  INTERNALS:

    * Internally revision ids and file ids are now passed around as utf-8
      bytestrings, rather than treating them as Unicode strings. This has
      performance benefits for Knits, since we no longer need to decode the
      revision id for each line of content, nor for each entry in the index.
      This will also help with the future dirstate format.
      (John Arbash Meinel)

    * Reserved ids (any revision-id ending in a colon) are rejected by
      versionedfiles, repositories, branches, and working trees
      (Aaron Bentley)

    * Minor performance improvement by not creating a ProgressBar for
      every KnitIndex we create. (about 90ms for a bzr.dev tree)
      (John Arbash Meinel)

    * New easier to use Branch hooks facility. There are five initial hooks,
      all documented in bzrlib.branch.BranchHooks.__init__ - ``'set_rh'``,
      ``'post_push'``, ``'post_pull'``, ``'post_commit'``,
      ``'post_uncommit'``. These hooks fire after the matching operation
      on a branch has taken place, and were originally added for the
      branchrss plugin. (Robert Collins)

    * New method ``Branch.push()`` which should be used when pushing from a
      branch as it makes performance and policy decisions to match the UI
      level command ``push``. (Robert Collins).

    * Add a new method ``Tree.revision_tree`` which allows access to cached
      trees for arbitrary revisions. This allows the in development dirstate
      tree format to provide access to the callers to cached copies of 
      inventory data which are cheaper to access than inventories from the
      repository.
      (Robert Collins, Martin Pool)

    * New ``Branch.last_revision_info`` method, this is being done to allow
      optimization of requests for both the number of revisions and the last
      revision of a branch with smartservers and potentially future branch
      formats. (Wouter van Heyst, Robert Collins)

    * Allow ``'import bzrlib.plugins.NAME'`` to work when the plugin NAME has not
      yet been loaded by ``load_plugins()``. This allows plugins to depend on each
      other for code reuse without requiring users to perform file-renaming
      gymnastics. (Robert Collins)

    * New Repository method ``'gather_stats'`` for statistic data collection.
      This is expected to grow to cover a number of related uses mainly
      related to bzr info. (Robert Collins)

    * Log formatters are now managed with a registry.
      ``log.register_formatter`` continues to work, but callers accessing
      the FORMATTERS dictionary directly will not.

    * Allow a start message to be passed to the ``edit_commit_message``
      function.  This will be placed in the message offered to the user
      for editing above the separator. It allows a template commit message
      to be used more easily. (James Westby)

    * ``GPGStrategy.sign()`` will now raise ``BzrBadParameterUnicode`` if
      you pass a Unicode string rather than an 8-bit string. Callers need
      to be updated to encode first. (John Arbash Meinel)

    * Branch.push, pull, merge now return Result objects with information
      about what happened, rather than a scattering of various methods.  These
      are also passed to the post hooks.  (Martin Pool)

    * File formats and architecture is in place for managing a forest of trees
      in bzr, and splitting up existing trees into smaller subtrees, and
      finally joining trees to make a larger tree. This is the first iteration
      of this support, and the user-facing aspects still require substantial
      work.  If you wish to experiment with it, use ``bzr upgrade
      --dirstate-with-subtree`` in your working trees and repositories.
      You can use the hidden commands ``split`` and ``join`` and to create
      and manipulate nested trees, but please consider using the nested-trees
      branch, which contains substantial UI improvements, instead.
      http://code.aaronbentley.com/bzr/bzrrepo/nested-trees/
      (Aaron Bentley, Martin Pool, Robert Collins).

  BUGFIXES:

    * ``bzr annotate`` now uses dotted revnos from the viewpoint of the
      branch, rather than the last changed revision of the file.
      (John Arbash Meinel, #82158)

    * Lock operations no longer hang if they encounter a permission problem.
      (Aaron Bentley)

    * ``bzr push`` can resume a push that was canceled before it finished.
      Also, it can push even if the target directory exists if you supply
      the ``--use-existing-dir`` flag.
      (John Arbash Meinel, #30576, #45504)

    * Fix http proxy authentication when user and an optional
      password appears in the ``*_proxy`` vars. (Vincent Ladeuil,
      #83954).

    * ``bzr log branch/file`` works for local treeless branches
      (Aaron Bentley, #84247)

    * Fix problem with UNC paths on Windows 98. (Alexander Belchenko, #84728)

    * Searching location of CA bundle for PyCurl in env variable
      (``CURL_CA_BUNDLE``), and on win32 along the PATH.
      (Alexander Belchenko, #82086)

    * ``bzr init`` works with unicode argument LOCATION.
      (Alexander Belchenko, #85599)

    * Raise ``DependencyNotPresent`` if pycurl do not support https. 
      (Vincent Ladeuil, #85305)

    * Invalid proxy env variables should not cause a traceback.
      (Vincent Ladeuil, #87765)

    * Ignore patterns normalised to use '/' path separator.
      (Kent Gibson, #86451)

    * bzr rocks. It sure does! Fix case. (Vincent Ladeuil, #78026)

    * Fix bzrtools shelve command for removed lines beginning with "--"
      (Johan Dahlberg, #75577)

  TESTING:

    * New ``--first`` option to ``bzr selftest`` to run specified tests
      before the rest of the suite.  (Martin Pool)


bzr 0.14  2007-01-23
--------------------

  IMPROVEMENTS:

    * ``bzr help global-options`` describes the global options. (Aaron Bentley)

  BUG FIXES:
    
    * Skip documentation generation tests if the tools to do so are not
      available. Fixes running selftest for installled copies of bzr. 
      (John Arbash Meinel, #80330)

    * Fix the code that discovers whether bzr is being run from it's
      working tree to handle the case when it isn't but the directory
      it is in is below a repository. (James Westby, #77306)


bzr 0.14rc1  2007-01-16
-----------------------

  IMPROVEMENTS:

    * New connection: ``bzr+http://`` which supports tunnelling the smart
      protocol over an HTTP connection. If writing is enabled on the bzr
      server, then you can write over the http connection.
      (Andrew Bennetts, John Arbash Meinel)

    * Aliases now support quotation marks, so they can contain whitespace
      (Marius Kruger)

    * PyCurlTransport now use a single curl object. By specifying explicitly
      the 'Range' header, we avoid the need to use two different curl objects
      (and two connections to the same server). (Vincent Ladeuil)

    * ``bzr commit`` does not prompt for a message until it is very likely to
      succeed.  (Aaron Bentley)

    * ``bzr conflicts`` now takes --text to list pathnames of text conflicts
      (Aaron Bentley)

    * Fix ``iter_lines_added_or_present_in_versions`` to use a set instead
      of a list while checking if a revision id was requested. Takes 10s
      off of the ``fileids_affected_by_revision_ids`` time, which is 10s
      of the ``bzr branch`` time. Also improve ``fileids_...`` time by
      filtering lines with a regex rather than multiple ``str.find()``
      calls. (saves another 300ms) (John Arbash Meinel)

    * Policy can be set for each configuration key. This allows keys to be
      inherited properly across configuration entries. For example, this
      should enable you to do::
        
        [/home/user/project]
        push_location = sftp://host/srv/project/
        push_location:policy = appendpath

      And then a branch like ``/home/user/project/mybranch`` should get an
      automatic push location of ``sftp://host/srv/project/mybranch``.
      (James Henstridge)

    * Added ``bzr status --short`` to make status report svn style flags
      for each file.  For example::

        $ bzr status --short
        A  foo
        A  bar
        D  baz
        ?  wooley

    * 'bzr selftest --clean-output' allows easily clean temporary tests 
      directories without running tests. (Alexander Belchenko)

    * ``bzr help hidden-commands`` lists all hidden commands. (Aaron Bentley)

    * ``bzr merge`` now has an option ``--pull`` to fall back to pull if
      local is fully merged into remote. (Jan Hudec)

    * ``bzr help formats`` describes available directory formats. (Aaron Bentley)

  INTERNALS:

    * A few tweaks directly to ``fileids_affected_by_revision_ids`` to
      help speed up processing, as well allowing to extract unannotated
      lines. Between the two ``fileids_affected_by_revision_ids`` is
      improved by approx 10%. (John Arbash Meinel)

    * Change Revision serialization to only write out millisecond
      resolution. Rather than expecting floating point serialization to
      preserve more resolution than we need. (Henri Weichers, Martin Pool)

    * Test suite ends cleanly on Windows.  (Vincent Ladeuil)

    * When ``encoding_type`` attribute of class Command is equal to 'exact', 
      force sys.stdout to be a binary stream on Windows, and therefore
      keep exact line-endings (without LF -> CRLF conversion).
      (Alexander Belchenko)

    * Single-letter short options are no longer globally declared.  (Martin
      Pool)

    * Before using detected user/terminal encoding bzr should check
      that Python has corresponding codec. (Alexander Belchenko)

    * Formats for end-user selection are provided via a FormatRegistry (Aaron Bentley)

  BUG FIXES:

    * ``bzr missing --verbose`` was showing adds/removals in the wrong
      direction. (John Arbash Meinel)

    * ``bzr annotate`` now defaults to showing dotted revnos for merged
      revisions. It cuts them off at a depth of 12 characters, but you can
      supply ``--long`` to see the full number. You can also use
      ``--show-ids`` to display the original revision ids, rather than
      revision numbers and committer names. (John Arbash Meinel, #75637)

    * bzr now supports Win32 UNC path (e.g. ``\HOST\path``. 
      (Alexander Belchenko, #57869)

    * Win32-specific: output of cat, bundle and diff commands don't mangle
      line-endings (Alexander Belchenko, #55276)

    * Replace broken fnmatch based ignore pattern matching with custom pattern
      matcher.
      (Kent Gibson, Jan Hudec #57637)

    * pycurl and urllib can detect short reads at different places. Update
      the test suite to test more cases. Also detect http error code 416
      which was raised for that specific bug. Also enhance the urllib
      robustness by detecting invalid ranges (and pycurl's one by detecting
      short reads during the initial GET). (Vincent Ladeuil, #73948)

    * The urllib connection sharing interacts badly with urllib2
      proxy setting (the connections didn't go thru the proxy
      anymore). Defining a proper ProxyHandler solves the
      problem.  (Vincent Ladeuil, #74759)

    * Use urlutils to generate relative URLs, not osutils 
      (Aaron Bentley, #76229)

    * ``bzr status`` in a readonly directory should work without giving
      lots of errors. (John Arbash Meinel, #76299)

    * Mention the revisionspec topic for the revision option help.
      (Wouter van Heyst, #31663)

    * Allow plugins import from zip archives.
      (Alexander Belchenko, #68124)


bzr 0.13  2006-12-05
--------------------
    
  No changes from 0.13rc1
    
bzr 0.13rc1  2006-11-27
-----------------------

  IMPROVEMENTS:

    * New command ``bzr remove-tree`` allows the removal of the working
      tree from a branch.
      (Daniel Silverstone)

    * urllib uses shared keep-alive connections, so http 
      operations are substantially faster.
      (Vincent Ladeuil, #53654)

    * ``bzr export`` allows an optional branch parameter, to export a bzr
      tree from some other url. For example:
      ``bzr export bzr.tar.gz http://bazaar-vcs.org/bzr/bzr.dev``
      (Daniel Silverstone)

    * Added ``bzr help topics`` to the bzr help system. This gives a
      location for general information, outside of a specific command.
      This includes updates for ``bzr help revisionspec`` the first topic
      included. (Goffredo Baroncelli, John Arbash Meinel, #42714)

    * WSGI-compatible HTTP smart server.  See ``doc/http_smart_server.txt``.
      (Andrew Bennetts)

    * Knit files will now cache full texts only when the size of the
      deltas is as large as the size of the fulltext. (Or after 200
      deltas, whichever comes first). This has the most benefit on large
      files with small changes, such as the inventory for a large project.
      (eg For a project with 2500 files, and 7500 revisions, it changes
      the size of inventory.knit from 11MB to 5.4MB) (John Arbash Meinel)

  INTERNALS:

    * New -D option given before the command line turns on debugging output
      for particular areas.  -Derror shows tracebacks on all errors.
      (Martin Pool)

    * Clean up ``bzr selftest --benchmark bundle`` to correct an import,
      and remove benchmarks that take longer than 10min to run.
      (John Arbash Meinel)

    * Use ``time.time()`` instead of ``time.clock()`` to decide on
      progress throttling. Because ``time.clock()`` is actually CPU time,
      so over a high-latency connection, too many updates get throttled.
      (John Arbash Meinel)

    * ``MemoryTransport.list_dir()`` would strip the first character for
      files or directories in root directory. (John Arbash Meinel)

    * New method ``get_branch_reference`` on 'BzrDir' allows the detection of 
      branch references - which the smart server component needs.
  
    * New ``ChrootTransportDecorator``, accessible via the ``chroot+`` url
      prefix.  It disallows any access to locations above a set URL.  (Andrew
      Bennetts)

  BUG FIXES:

    * Now ``_KnitIndex`` properly decode revision ids when loading index data.
      And optimize the knit index parsing code. 
      (Dmitry Vasiliev, John Arbash Meinel)

    * ``bzrlib/bzrdir.py`` was directly referencing ``bzrlib.workingtree``,
      without importing it. This prevented ``bzr upgrade`` from working
      unless a plugin already imported ``bzrlib.workingtree``
      (John Arbash Meinel, #70716)

    * Suppress the traceback on invalid URLs (Vincent Ladeuil, #70803).

    * Give nicer error message when an http server returns a 403
      error code. (Vincent Ladeuil, #57644).

    * When a multi-range http GET request fails, try a single
      range one. If it fails too, forget about ranges. Remember that until 
      the death of the transport and propagates that to the clones.
      (Vincent Ladeuil, #62276, #62029).

    * Handles user/passwords supplied in url from command
      line (for the urllib implementation). Don't request already
      known passwords (Vincent Ladeuil, #42383, #44647, #48527)

    * ``_KnitIndex.add_versions()`` dictionary compresses revision ids as they
      are added. This fixes bug where fetching remote revisions records
      them as full references rather than integers.
      (John Arbash Meinel, #64789)

    * ``bzr ignore`` strips trailing slashes in patterns.
      Also ``bzr ignore`` rejects absolute paths. (Kent Gibson, #4559)

    * ``bzr ignore`` takes multiple arguments. (Cheuksan Edward Wang, #29488)

    * mv correctly handles paths that traverse symlinks. 
      (Aaron Bentley, #66964)

    * Give nicer looking error messages when failing to connect over ssh.
      (John Arbash Meinel, #49172)

    * Pushing to a remote branch does not currently update the remote working
      tree. After a remote push, ``bzr status`` and ``bzr diff`` on the remote
      machine now show that the working tree is out of date.
      (Cheuksan Edward Wang #48136)

    * Use patiencediff instead of difflib for determining deltas to insert
      into knits. This avoids the O(N^3) behavior of difflib. Patience
      diff should be O(N^2). (Cheuksan Edward Wang, #65714)

    * Running ``bzr log`` on nonexistent file gives an error instead of the
      entire log history. (Cheuksan Edward Wang #50793)

    * ``bzr cat`` can look up contents of removed or renamed files. If the
      pathname is ambiguous, i.e. the files in the old and new trees have
      different id's, the default is the file in the new tree. The user can
      use "--name-from-revision" to select the file in the old tree.
      (Cheuksan Edward Wang, #30190)

  TESTING:

    * TestingHTTPRequestHandler really handles the Range header
      (previously it was ignoring it and returning the whole file,).

bzr 0.12  2006-10-30
--------------------

  INTERNALS:

    * Clean up ``bzr selftest --benchmark bundle`` to correct an import,
      and remove benchmarks that take longer than 10min to run.
      (John Arbash Meinel)
  
bzr 0.12rc1  2006-10-23
-----------------------

  IMPROVEMENTS:

    * ``bzr log`` now shows dotted-decimal revision numbers for all revisions,
      rather than just showing a decimal revision number for revisions on the
      mainline. These revision numbers are not yet accepted as input into bzr
      commands such as log, diff etc. (Robert Collins)

    * revisions can now be specified using dotted-decimal revision numbers.
      For instance, ``bzr diff -r 1.2.1..1.2.3``. (Robert Collins)

    * ``bzr help commands`` output is now shorter (Aaron Bentley)

    * ``bzr`` now uses lazy importing to reduce the startup time. This has
      a moderate effect on lots of actions, especially ones that have
      little to do. For example ``bzr rocks`` time is down to 116ms from
      283ms. (John Arbash Meinel)

    * New Registry class to provide name-to-object registry-like support,
      for example for schemes where plugins can register new classes to
      do certain tasks (e.g. log formatters). Also provides lazy registration
      to allow modules to be loaded on request.
      (John Arbash Meinel, Adeodato Simó)

  API INCOMPATABILITY:
  
    * LogFormatter subclasses show now expect the 'revno' parameter to 
      show() to be a string rather than an int. (Robert Collins)

  INTERNALS:

    * ``TestCase.run_bzr``, ``run_bzr_captured``, and ``run_bzr_subprocess``
      can take a ``working_dir='foo'`` parameter, which will change directory 
      for the command. (John Arbash Meinel)

    * ``bzrlib.lazy_regex.lazy_compile`` can be used to create a proxy
      around a regex, which defers compilation until first use. 
      (John Arbash Meinel)

    * ``TestCase.run_bzr_subprocess`` defaults to supplying the
      ``--no-plugins`` parameter to ensure test reproducability, and avoid
      problems with system-wide installed plugins. (John Arbash Meinel)

    * Unique tree root ids are now supported. Newly created trees still
      use the common root id for compatibility with bzr versions before 0.12.
      (Aaron Bentley)

    * ``WorkingTree.set_root_id(None)`` is now deprecated. Please
      pass in ``inventory.ROOT_ID`` if you want the default root id value.
      (Robert Collins, John Arbash Meinel)

    * New method ``WorkingTree.flush()`` which will write the current memory
      inventory out to disk. At the same time, ``read_working_inventory`` will
      no longer trash the current tree inventory if it has been modified within
      the current lock, and the tree will now ``flush()`` automatically on
      ``unlock()``. ``WorkingTree.set_root_id()`` has been updated to take
      advantage of this functionality. (Robert Collins, John Arbash Meinel)

    * ``bzrlib.tsort.merge_sorted`` now accepts ``generate_revnos``. This
      parameter will cause it to add another column to its output, which
      contains the dotted-decimal revno for each revision, as a tuple.
      (Robert Collins)

    * ``LogFormatter.show_merge`` is deprecated in favour of
      ``LogFormatter.show_merge_revno``. (Robert Collins)

  BUG FIXES:

    * Avoid circular imports by creating a deprecated function for
      ``bzrlib.tree.RevisionTree``. Callers should have been using
      ``bzrlib.revisontree.RevisionTree`` anyway. (John Arbash Meinel,
      #63360, #66349)

    * Don't use ``socket.MSG_WAITALL`` as it doesn't exist on all
      platforms. (Martin Pool, #66356)

    * Don't require ``Content-Type`` in range responses. Assume they are a
      single range if ``Content-Type`` does not exist.
      (John Arbash Meinel, #62473)

    * bzr branch/pull no longer complain about progress bar cleanup when
      interrupted during fetch.  (Aaron Bentley, #54000)

    * ``WorkingTree.set_parent_trees()`` uses the trees to directly write
      the basis inventory, rather than going through the repository. This
      allows us to have 1 inventory read, and 2 inventory writes when
      committing a new tree. (John Arbash Meinel)

    * When reverting, files that are not locally modified that do not exist
      in the target are deleted, not just unversioned (Aaron Bentley)

    * When trying to acquire a lock, don't fail immediately. Instead, try
      a few times (up to 1 hour) before timing out. Also, report why the
      lock is unavailable (John Arbash Meinel, #43521, #49556)

    * Leave HttpTransportBase daughter classes decides how they
      implement cloning. (Vincent Ladeuil, #61606)

    * diff3 does not indicate conflicts on clean merge. (Aaron Bentley)

    * If a commit fails, the commit message is stored in a file at the root of
      the tree for later commit. (Cheuksan Edward Wang, Stefan Metzmacher,
      #32054)

  TESTING:

    * New test base class TestCaseWithMemoryTransport offers memory-only
      testing facilities: its not suitable for tests that need to mutate disk
      state, but most tests should not need that and should be converted to
      TestCaseWithMemoryTransport. (Robert Collins)

    * ``TestCase.make_branch_and_memory_tree`` now takes a format
      option to set the BzrDir, Repository and Branch formats of the
      created objects. (Robert Collins, John Arbash Meinel)

bzr 0.11  2006-10-02
--------------------

    * Smart server transport test failures on windows fixed. (Lukáš Lalinský).

bzr 0.11rc2  2006-09-27
-----------------------

  BUG FIXES:

    * Test suite hangs on windows fixed. (Andrew Bennets, Alexander Belchenko).
    
    * Commit performance regression fixed. (Aaron Bentley, Robert Collins, John
      Arbash Meinel).

bzr 0.11rc1  2006-09-25
-----------------------

  IMPROVEMENTS:

    * Knit files now wait to create their contents until the first data is
      added. The old code used to create an empty .knit and a .kndx with just
      the header. However, this caused a lot of extra round trips over sftp.
      This can change the time for ``bzr push`` to create a new remote branch
      from 160s down to 100s. This also affects ``bzr commit`` performance when
      adding new files, ``bzr commit`` on a new kernel-like tree drops from 50s
      down to 40s (John Arbash Meinel, #44692)

    * When an entire subtree has been deleted, commit will now report that
      just the top of the subtree has been deleted, rather than reporting
      all the individual items. (Robert Collins)

    * Commit performs one less XML parse. (Robert Collins)

    * ``bzr checkout`` now operates on readonly branches as well
      as readwrite branches. This fixes bug #39542. (Robert Collins)

    * ``bzr bind`` no longer synchronises history with the master branch.
      Binding should be followed by an update or push to synchronise the 
      two branches. This is closely related to the fix for bug #39542.
      (Robert Collins)

    * ``bzrlib.lazy_import.lazy_import`` function to create on-demand 
      objects.  This allows all imports to stay at the global scope, but
      modules will not actually be imported if they are not used.
      (John Arbash Meinel)

    * Support ``bzr://`` and ``bzr+ssh://`` urls to work with the new RPC-based
      transport which will be used with the upcoming high-performance smart
      server. The new command ``bzr serve`` will invoke bzr in server mode,
      which processes these requests. (Andrew Bennetts, Robert Collins, Martin
      Pool)

    * New command ``bzr version-info`` which can be used to get a summary
      of the current state of the tree. This is especially useful as part
      of a build commands. See ``doc/version_info.txt`` for more information 
      (John Arbash Meinel)

  BUG FIXES:

    * ``'bzr inventory [FILE...]'`` allows restricting the file list to a
      specific set of files. (John Arbash Meinel, #3631)

    * Don't abort when annotating empty files (John Arbash Meinel, #56814)

    * Add ``Stanza.to_unicode()`` which can be passed to another Stanza
      when nesting stanzas. Also, add ``read_stanza_unicode`` to handle when
      reading a nested Stanza. (John Arbash Meinel)

    * Transform._set_mode() needs to stat the right file. 
      (John Arbash Meinel, #56549)

    * Raise WeaveFormatError rather than StopIteration when trying to read
      an empty Weave file. (John Arbash Meinel, #46871)

    * Don't access e.code for generic URLErrors, only HTTPErrors have .code.
      (Vincent Ladeuil, #59835)

    * Handle boundary="" lines properly to allow access through a Squid proxy.
      (John Arbash Meinel, #57723)

    * revert now removes newly-added directories (Aaron Bentley, #54172)

    * ``bzr upgrade sftp://`` shouldn't fail to upgrade v6 branches if there 
      isn't a working tree. (David Allouche, #40679)

    * Give nicer error messages when a user supplies an invalid --revision
      parameter. (John Arbash Meinel, #55420)

    * Handle when LANG is not recognized by python. Emit a warning, but
      just revert to using 'ascii'. (John Arbash Meinel, #35392)

    * Don't use ``preexec_fn`` on win32, as it is not supported by subprocess.
      (John Arbash Meinel)

    * Skip specific tests when the dependencies aren't met. This includes
      some ``setup.py`` tests when ``python-dev`` is not available, and
      some tests that depend on paramiko. (John Arbash Meinel, Mattheiu Moy)

    * Fallback to Paramiko properly, if no ``ssh`` executable exists on
      the system. (Andrew Bennetts, John Arbash Meinel)

    * ``Branch.bind(other_branch)`` no longer takes a write lock on the
      other branch, and will not push or pull between the two branches.
      API users will need to perform a push or pull or update operation if they
      require branch synchronisation to take place. (Robert Collins, #47344)

    * When creating a tarball or zipfile export, export unicode names as utf-8
      paths. This may not work perfectly on all platforms, but has the best
      chance of working in the common case. (John Arbash Meinel, #56816)

    * When committing, only files that exist in working tree or basis tree
      may be specified (Aaron Bentley, #50793)

  PORTABILITY:

    * Fixes to run on Python 2.5 (Brian M. Carlson, Martin Pool, Marien Zwart)

  INTERNALS:

    * TestCaseInTempDir now creates a separate directory for HOME, rather
      than having HOME set to the same location as the working directory.
      (John Arbash Meinel)

    * ``run_bzr_subprocess()`` can take an optional ``env_changes={}`` parameter,
      which will update os.environ inside the spawned child. It also can
      take a ``universal_newlines=True``, which helps when checking the output
      of the command. (John Arbash Meinel)

    * Refactor SFTP vendors to allow easier re-use when ssh is used. 
      (Andrew Bennetts)

    * ``Transport.list_dir()`` and ``Transport.iter_files_recursive()`` should always
      return urlescaped paths. This is now tested (there were bugs in a few
      of the transports) (Andrew Bennetts, David Allouche, John Arbash Meinel)

    * New utility function ``symbol_versioning.deprecation_string``. Returns the
      formatted string for a callable, deprecation format pair. (Robert Collins)

    * New TestCase helper applyDeprecated. This allows you to call a callable
      which is deprecated without it spewing to the screen, just by supplying
      the deprecation format string issued for it. (Robert Collins)

    * Transport.append and Transport.put have been deprecated in favor of
      ``.append_bytes``, ``.append_file``, ``.put_bytes``, and
      ``.put_file``. This removes the ambiguity in what type of object the
      functions take.  ``Transport.non_atomic_put_{bytes,file}`` has also
      been added. Which works similarly to ``Transport.append()`` except for
      SFTP, it doesn't have a round trip when opening the file. Also, it
      provides functionality for creating a parent directory when trying
      to create a file, rather than raise NoSuchFile and forcing the
      caller to repeat their request.
      (John Arbash Meinel)

    * WorkingTree has a new api ``unversion`` which allow the unversioning of
      entries by their file id. (Robert Collins)

    * ``WorkingTree.pending_merges`` is deprecated.  Please use the
      ``get_parent_ids`` (introduced in 0.10) method instead. (Robert Collins)

    * WorkingTree has a new ``lock_tree_write`` method which locks the branch for
      read rather than write. This is appropriate for actions which only need
      the branch data for reference rather than mutation. A new decorator
      ``needs_tree_write_lock`` is provided in the workingtree module. Like the
      ``needs_read_lock`` and ``needs_write_lock`` decorators this allows static 
      declaration of the locking requirements of a function to ensure that
      a lock is taken out for casual scripts. (Robert Collins, #54107)

    * All WorkingTree methods which write to the tree, but not to the branch
      have been converted to use ``needs_tree_write_lock`` rather than 
      ``needs_write_lock``. Also converted is the revert, conflicts and tree
      transform modules. This provides a modest performance improvement on 
      metadir style trees, due to the reduce lock-acquisition, and a more
      significant performance improvement on lightweight checkouts from 
      remote branches, where trivial operations used to pay a significant 
      penalty. It also provides the basis for allowing readonly checkouts.
      (Robert Collins)

    * Special case importing the standard library 'copy' module. This shaves
      off 40ms of startup time, while retaining compatibility. See:
      ``bzrlib/inspect_for_copy.py`` for more details. (John Arbash Meinel)

    * WorkingTree has a new parent class MutableTree which represents the 
      specialisations of Tree which are able to be altered. (Robert Collins)

    * New methods mkdir and ``put_file_bytes_non_atomic`` on MutableTree that
      mutate the tree and its contents. (Robert Collins)

    * Transport behaviour at the root of the URL is now defined and tested.
      (Andrew Bennetts, Robert Collins)

  TESTING:

    * New test helper classs MemoryTree. This is typically accessed via
      ``self.make_branch_and_memory_tree()`` in test cases. (Robert Collins)
      
    * Add ``start_bzr_subprocess`` and ``stop_bzr_subprocess`` to allow test
      code to continue running concurrently with a subprocess of bzr.
      (Andrew Bennetts, Robert Collins)

    * Add a new method ``Transport.get_smart_client()``. This is provided to
      allow upgrades to a richer interface than the VFS one provided by
      Transport. (Andrew Bennetts, Martin Pool)

bzr 0.10  2006-08-29
--------------------
  
  IMPROVEMENTS:
    * 'merge' now takes --uncommitted, to apply uncommitted changes from a
      tree.  (Aaron Bentley)
  
    * 'bzr add --file-ids-from' can be used to specify another path to use
      for creating file ids, rather than generating all new ones. Internally,
      the 'action' passed to ``smart_add_tree()`` can return ``file_ids`` that
      will be used, rather than having bzrlib generate new ones.
      (John Arbash Meinel, #55781)

    * ``bzr selftest --benchmark`` now allows a ``--cache-dir`` parameter.
      This will cache some of the intermediate trees, and decrease the
      setup time for benchmark tests. (John Arbash Meinel)

    * Inverse forms are provided for all boolean options.  For example,
      --strict has --no-strict, --no-recurse has --recurse (Aaron Bentley)

    * Serialize out Inventories directly, rather than using ElementTree.
      Writing out a kernel sized inventory drops from 2s down to ~350ms.
      (Robert Collins, John Arbash Meinel)

  BUG FIXES:

    * Help diffutils 2.8.4 get along with binary tests (Marien Zwart: #57614)

    * Change LockDir so that if the lock directory doesn't exist when
      ``lock_write()`` is called, an attempt will be made to create it.
      (John Arbash Meinel, #56974)

    * ``bzr uncommit`` preserves pending merges. (John Arbash Meinel, #57660)

    * Active FTP transport now works as intended. (ghozzy, #56472)

    * Really fix mutter() so that it won't ever raise a UnicodeError.
      It means it is possible for ~/.bzr.log to contain non UTF-8 characters.
      But it is a debugging log, not a real user file.
      (John Arbash Meinel, #56947, #53880)

    * Change Command handle to allow Unicode command and options.
      At present we cannot register Unicode command names, so we will get
      BzrCommandError('unknown command'), or BzrCommandError('unknown option')
      But that is better than a UnicodeError + a traceback.
      (John Arbash Meinel, #57123)

    * Handle TZ=UTC properly when reading/writing revisions.
      (John Arbash Meinel, #55783, #56290)

    * Use ``GPG_TTY`` to allow gpg --cl to work with gpg-agent in a pipeline,
      (passing text to sign in on stdin). (John Arbash Meinel, #54468)

    * External diff does the right thing for binaries even in foreign 
      languages. (John Arbash Meinel, #56307)

    * Testament handles more cases when content is unicode. Specific bug was
      in handling of revision properties.
      (John Arbash Meinel, Holger Krekel, #54723)

    * The bzr selftest was failing on installed versions due to a bug in a new
      test helper. (John Arbash Meinel, Robert Collins, #58057)

  INTERNALS:

    * ``bzrlib.cache_utf8`` contains ``encode()`` and ``decode()`` functions
      which can be used to cache the conversion between utf8 and Unicode.
      Especially helpful for some of the knit annotation code, which has to
      convert revision ids to utf8 to annotate lines in storage.
      (John Arbash Meinel)

    * ``setup.py`` now searches the filesystem to find all packages which
      need to be installed. This should help make the life of packagers
      easier. (John Arbash Meinel)

bzr 0.9.0  2006-08-11
---------------------

  SURPRISES:

   * The hard-coded built-in ignore rules have been removed. There are
     now two rulesets which are enforced. A user global one in 
     ``~/.bazaar/ignore`` which will apply to every tree, and the tree
     specific one '.bzrignore'.
     ``~/.bazaar/ignore`` will be created if it does not exist, but with
     a more conservative list than the old default.
     This fixes bugs with default rules being enforced no matter what. 
     The old list of ignore rules from bzr is available by
     running 'bzr ignore --old-default-rules'.
     (Robert Collins, Martin Pool, John Arbash Meinel)

   * 'branches.conf' has been changed to 'locations.conf', since it can apply
     to more locations than just branch locations.
     (Aaron Bentley)
   
  IMPROVEMENTS:

   * The revision specifier "revno:" is extended to accept the syntax
     revno:N:branch. For example,
     revno:42:http://bazaar-vcs.org/bzr/bzr.dev/ means revision 42 in
     bzr.dev.  (Matthieu Moy)

   * Tests updates to ensure proper URL handling, UNICODE support, and
     proper printing when the user's terminal encoding cannot display 
     the path of a file that has been versioned.
     ``bzr branch`` can take a target URL rather than only a local directory.
     ``Branch.get_parent()/set_parent()`` now save a relative path if possible,
     and normalize the parent based on root, allowing access across
     different transports. (John Arbash Meinel, Wouter van Heyst, Martin Pool)
     (Malone #48906, #42699, #40675, #5281, #3980, #36363, #43689,
     #42517, #42514)

   * On Unix, detect terminal width using an ioctl not just $COLUMNS.
     Use terminal width for single-line logs from ``bzr log --line`` and
     pending-merge display.  (Robert Widhopf-Fenk, Gustavo Niemeyer)
     (Malone #3507)

   * On Windows, detect terminal width using GetConsoleScreenBufferInfo.
     (Alexander Belchenko)

   * Speedup improvement for 'date:'-revision search. (Guillaume Pinot).

   * Show the correct number of revisions pushed when pushing a new branch.
     (Robert Collins).

   * 'bzr selftest' now shows a progress bar with the number of tests, and 
     progress made. 'make check' shows tests in -v mode, to be more useful
     for the PQM status window. (Robert Collins).
     When using a progress bar, failed tests are printed out, rather than
     being overwritten by the progress bar until the suite finishes.
     (John Arbash Meinel)

   * 'bzr selftest --benchmark' will run a new benchmarking selftest.
     'bzr selftest --benchmark --lsprof-timed' will use lsprofile to generate
     profile data for the individual profiled calls, allowing for fine
     grained analysis of performance.
     (Robert Collins, Martin Pool).

   * 'bzr commit' shows a progress bar. This is useful for commits over sftp
     where commit can take an appreciable time. (Robert Collins)

   * 'bzr add' is now less verbose in telling you what ignore globs were
     matched by files being ignored. Instead it just tells you how many 
     were ignored (because you might reasonably be expecting none to be
     ignored). 'bzr add -v' is unchanged and will report every ignored
     file. (Robert Collins).

   * ftp now has a test server if medusa is installed. As part of testing,
     ftp support has been improved, including support for supplying a
     non-standard port. (John Arbash Meinel).

   * 'bzr log --line' shows the revision number, and uses only the
     first line of the log message (#5162, Alexander Belchenko;
     Matthieu Moy)

   * 'bzr status' has had the --all option removed. The 'bzr ls' command
     should be used to retrieve all versioned files. (Robert Collins)

   * 'bzr bundle OTHER/BRANCH' will create a bundle which can be sent
     over email, and applied on the other end, while maintaining ancestry.
     This bundle can be applied with either 'bzr merge' or 'bzr pull',
     the same way you would apply another branch.
     (John Arbash Meinel, Aaron Bentley)
  
   * 'bzr whoami' can now be used to set your identity from the command line,
     for a branch or globally.  (Robey Pointer)

   * 'bzr checkout' now aliased to 'bzr co', and 'bzr annotate' to 'bzr ann'.
     (Michael Ellerman)

   * 'bzr revert DIRECTORY' now reverts the contents of the directory as well.
     (Aaron Bentley)

   * 'bzr get sftp://foo' gives a better error when paramiko is not present.
     Also updates things like 'http+pycurl://' if pycurl is not present.
     (John Arbash Meinel) (Malone #47821, #52204)

   * New env variable ``BZR_PROGRESS_BAR``, sets the default progress bar type.
     Can be set to 'none' or 'dummy' to disable the progress bar, 'dots' or 
     'tty' to create the respective type. (John Arbash Meinel, #42197, #51107)

   * Improve the help text for 'bzr diff' to explain what various options do.
     (John Arbash Meinel, #6391)

   * 'bzr uncommit -r 10' now uncommits revisions 11.. rather than uncommitting
     revision 10. This makes -r10 more in line with what other commands do.
     'bzr uncommit' also now saves the pending merges of the revisions that
     were removed. So it is safe to uncommit after a merge, fix something,
     and commit again. (John Arbash Meinel, #32526, #31426)

   * 'bzr init' now also works on remote locations.
     (Wouter van Heyst, #48904)

   * HTTP support has been updated. When using pycurl we now support 
     connection keep-alive, which reduces dns requests and round trips.
     And for both urllib and pycurl we support multi-range requests, 
     which decreases the number of round-trips. Performance results for
     ``bzr branch http://bazaar-vcs.org/bzr/bzr.dev/`` indicate
     http branching is now 2-3x faster, and ``bzr pull`` in an existing 
     branch is as much as 4x faster.
     (Michael Ellerman, Johan Rydberg, John Arbash Meinel, #46768)

   * Performance improvements for sftp. Branching and pulling are now up to
     2x faster. Utilize paramiko.readv() support for async requests if it
     is available (paramiko > 1.6) (John Arbash Meinel)

  BUG FIXES:

    * Fix shadowed definition of TestLocationConfig that caused some 
      tests not to run.
      (Erik Bågfors, Michael Ellerman, Martin Pool, #32587)

    * Fix unnecessary requirement of sign-my-commits that it be run from
      a working directory.  (Martin Pool, Robert Collins)

    * 'bzr push location' will only remember the push location if it succeeds
      in connecting to the remote location. (John Arbash Meinel, #49742)

    * 'bzr revert' no longer toggles the executable bit on win32
      (John Arbash Meinel, #45010)

    * Handle broken pipe under win32 correctly. (John Arbash Meinel)
    
    * sftp tests now work correctly on win32 if you have a newer paramiko
      (John Arbash Meinel)

    * Cleanup win32 test suite, and general cleanup of places where
      file handles were being held open. (John Arbash Meinel)

    * When specifying filenames for 'diff -r x..y', the name of the file in the
      working directory can be used, even if its name is different in both x
      and y.

    * File-ids containing single- or double-quotes are handled correctly by
      push. (Aaron Bentley, #52227)

    * Normalize unicode filenames to ensure cross-platform consistency.
      (John Arbash Meinel, #43689)

    * The argument parser can now handle '-' as an argument. Currently
      no code interprets it specially (it is mostly handled as a file named 
      '-'). But plugins, and future operations can use it.
      (John Arbash meinel, #50984)

    * Bundles can properly read binary files with a plain '\r' in them.
      (John Arbash Meinel, #51927)

    * Tuning ``iter_entries()`` to be more efficient (John Arbash Meinel, #5444)

    * Lots of win32 fixes (the test suite passes again).
      (John Arbash Meinel, #50155)

    * Handle openbsd returning None for sys.getfilesystemencoding() (#41183) 

    * Support ftp APPE (append) to allow Knits to be used over ftp (#42592)

    * Removals are only committed if they match the filespec (or if there is
      no filespec).  (#46635, Aaron Bentley)

    * smart-add recurses through all supplied directories 
      (John Arbash Meinel, #52578)

    * Make the bundle reader extra lines before and after the bundle text.
      This allows you to parse an email with the bundle inline.
      (John Arbash Meinel, #49182)

    * Change the file id generator to squash a little bit more. Helps when
      working with long filenames on windows. (Also helps for unicode filenames
      not generating hidden files). (John Arbash Meinel, #43801)

    * Restore terminal mode on C-c while reading sftp password.  (#48923, 
      Nicholas Allen, Martin Pool)

    * Timestamps are rounded to 1ms, and revision entries can be recreated
      exactly. (John Arbash Meinel, Jamie Wilkinson, #40693)

    * Branch.base has changed to a URL, but ~/.bazaar/locations.conf should
      use local paths, since it is user visible (John Arbash Meinel, #53653)

    * ``bzr status foo`` when foo was unversioned used to cause a full delta
      to be generated (John Arbash Meinel, #53638)

    * When reading revision properties, an empty value should be considered
      the empty string, not None (John Arbash Meinel, #47782)

    * ``bzr diff --diff-options`` can now handle binary files being changed.
      Also, the output is consistent when --diff-options is not supplied.
      (John Arbash Meinel, #54651, #52930)

    * Use the right suffixes for loading plugins (John Arbash Meinel, #51810)

    * Fix ``Branch.get_parent()`` to handle the case when the parent is not 
      accessible (John Arbash Meinel, #52976)

  INTERNALS:

    * Combine the ignore rules into a single regex rather than looping over
      them to reduce the threshold where  N^2 behaviour occurs in operations
      like status. (Jan Hudec, Robert Collins).

    * Appending to ``bzrlib.DEFAULT_IGNORE`` is now deprecated. Instead, use
      one of the add functions in bzrlib.ignores. (John Arbash Meinel)

    * 'bzr push' should only push the ancestry of the current revision, not
      all of the history in the repository. This is especially important for
      shared repositories. (John Arbash Meinel)

    * ``bzrlib.delta.compare_trees`` now iterates in alphabetically sorted order,
      rather than randomly walking the inventories. (John Arbash Meinel)

    * Doctests are now run in temporary directories which are cleaned up when
      they finish, rather than using special ScratchDir/ScratchBranch objects.
      (Martin Pool)

    * Split ``check`` into separate methods on the branch and on the repository,
      so that it can be specialized in ways that are useful or efficient for
      different formats.  (Martin Pool, Robert Collins)

    * Deprecate ``Repository.all_revision_ids``; most methods don't really need
      the global revision graph but only that part leading up to a particular
      revision.  (Martin Pool, Robert Collins)

    * Add a BzrDirFormat ``control_formats`` list which allows for control formats
      that do not use '.bzr' to store their data - i.e. '.svn', '.hg' etc.
      (Robert Collins, Jelmer Vernooij).

    * ``bzrlib.diff.external_diff`` can be redirected to any file-like object.
      Uses subprocess instead of spawnvp.
      (James Henstridge, John Arbash Meinel, #4047, #48914)

    * New command line option '--profile-imports', which will install a custom
      importer to log time to import modules and regex compilation time to 
      sys.stderr (John Arbash Meinel)

    * 'EmptyTree' is now deprecated, please use ``repository.revision_tree(None)``
      instead. (Robert Collins)

    * "RevisionTree" is now in bzrlib/revisiontree.py. (Robert Collins)

bzr 0.8.2  2006-05-17
---------------------
  
  BUG FIXES:
   
    * setup.py failed to install launchpad plugin.  (Martin Pool)

bzr 0.8.1  2006-05-16
---------------------

  BUG FIXES:

    * Fix failure to commit a merge in a checkout.  (Martin Pool, 
      Robert Collins, Erik Bågfors, #43959)

    * Nicer messages from 'commit' in the case of renames, and correct
      messages when a merge has occured. (Robert Collins, Martin Pool)

    * Separate functionality from assert statements as they are skipped in
      optimized mode of python. Add the same check to pending merges.
      (Olaf Conradi, #44443)

  CHANGES:

    * Do not show the None revision in output of bzr ancestry. (Olaf Conradi)

    * Add info on standalone branches without a working tree.
      (Olaf Conradi, #44155)

    * Fix bug in knits when raising InvalidRevisionId. (Olaf Conradi, #44284)

  CHANGES:

    * Make editor invocation comply with Debian Policy. First check
      environment variables VISUAL and EDITOR, then try editor from
      alternatives system. If that all fails, fall back to the pre-defined
      list of editors. (Olaf Conradi, #42904)

  NEW FEATURES:

    * New 'register-branch' command registers a public branch into 
      Launchpad.net, where it can be associated with bugs, etc.
      (Martin Pool, Bjorn Tillenius, Robert Collins)

  INTERNALS:

    * New public api in InventoryEntry - ``describe_change(old, new)`` which
      provides a human description of the changes between two old and
      new. (Robert Collins, Martin Pool)

  TESTING:

    * Fix test case for bzr info in upgrading a standalone branch to metadir,
      uses bzrlib api now. (Olaf Conradi)

bzr 0.8  2006-05-08
-------------------

  NOTES WHEN UPGRADING:

    Release 0.8 of bzr introduces a new format for history storage, called
    'knit', as an evolution of to the 'weave' format used in 0.7.  Local 
    and remote operations are faster using knits than weaves.  Several
    operations including 'init', 'init-repo', and 'upgrade' take a 
    --format option that controls this.  Branching from an existing branch
    will keep the same format.

    It is possible to merge, pull and push between branches of different
    formats but this is slower than moving data between homogenous
    branches.  It is therefore recommended (but not required) that you
    upgrade all branches for a project at the same time.  Information on
    formats is shown by 'bzr info'.

    bzr 0.8 now allows creation of 'repositories', which hold the history 
    of files and revisions for several branches.  Previously bzr kept all
    the history for a branch within the .bzr directory at the root of the
    branch, and this is still the default.  To create a repository, use
    the new 'bzr init-repo' command.  Branches exist as directories under
    the repository and contain just a small amount of information
    indicating the current revision of the branch.

    bzr 0.8 also supports 'checkouts', which are similar to in cvs and
    subversion.  Checkouts are associated with a branch (optionally in a
    repository), which contains all the historical information.  The
    result is that a checkout can be deleted without losing any
    already-committed revisions.  A new 'update' command is also available. 

    Repositories and checkouts are not supported with the 0.7 storage
    format.  To use them you must upgrad to either knits, or to the
    'metaweave' format, which uses weaves but changes the .bzr directory
    arrangement.
    

  IMPROVEMENTS:

    * Sftp paths can now be relative, or local, according to the lftp
      convention. Paths now take the form::

          sftp://user:pass@host:port/~/relative/path
          or
          sftp://user:pass@host:port/absolute/path

    * The FTP transport now tries to reconnect after a temporary
      failure. ftp put is made atomic. (Matthieu Moy)

    * The FTP transport now maintains a pool of connections, and
      reuses them to avoid multiple connections to the same host (like
      sftp did). (Daniel Silverstone)

    * The ``bzr_man.py`` file has been removed. To create the man page now,
      use ``./generate_docs.py man``. The new program can also create other files.
      Run ``python generate_docs.py --help`` for usage information.
      (Hans Ulrich Niedermann & James Blackwell).

    * Man Page now gives full help (James Blackwell).
      Help also updated to reflect user config now being stored in .bazaar
      (Hans Ulrich Niedermann)

    * It's now possible to set aliases in bazaar.conf (Erik Bågfors)

    * Pull now accepts a --revision argument (Erik Bågfors)

    * ``bzr re-sign`` now allows multiple revisions to be supplied on the command
      line. You can now use the following command to sign all of your old
      commits::

        find .bzr/revision-store// -name my@email-* \
          | sed 's/.*\/\/..\///' \
          | xargs bzr re-sign

    * Upgrade can now upgrade over the network. (Robert Collins)

    * Two new commands 'bzr checkout' and 'bzr update' allow for CVS/SVN-alike
      behaviour.  By default they will cache history in the checkout, but
      with --lightweight almost all data is kept in the master branch.
      (Robert Collins)

    * 'revert' unversions newly-versioned files, instead of deleting them.

    * 'merge' is more robust.  Conflict messages have changed.

    * 'merge' and 'revert' no longer clobber existing files that end in '~' or
      '.moved'.

    * Default log format can be set in configuration and plugins can register
      their own formatters. (Erik Bågfors)

    * New 'reconcile' command will check branch consistency and repair indexes
      that can become out of sync in pre 0.8 formats. (Robert Collins,
      Daniel Silverstone)

    * New 'bzr init --format' and 'bzr upgrade --format' option to control 
      what storage format is created or produced.  (Robert Collins, 
      Martin Pool)

    * Add parent location to 'bzr info', if there is one.  (Olaf Conradi)

    * New developer commands 'weave-list' and 'weave-join'.  (Martin Pool)

    * New 'init-repository' command, plus support for repositories in 'init'
      and 'branch' (Aaron Bentley, Erik Bågfors, Robert Collins)

    * Improve output of 'info' command. Show all relevant locations related to
      working tree, branch and repository. Use kibibytes for binary quantities.
      Fix off-by-one error in missing revisions of working tree.  Make 'info'
      work on branches, repositories and remote locations.  Show locations
      relative to the shared repository, if applicable.  Show locking status
      of locations.  (Olaf Conradi)

    * Diff and merge now safely handle binary files. (Aaron Bentley)

    * 'pull' and 'push' now normalise the revision history, so that any two
      branches with the same tip revision will have the same output from 'log'.
      (Robert Collins)

    * 'merge' accepts --remember option to store parent location, like 'push'
      and 'pull'. (Olaf Conradi)

    * bzr status and diff when files given as arguments do not exist
      in the relevant trees.  (Martin Pool, #3619)

    * Add '.hg' to the default ignore list.  (Martin Pool)

    * 'knit' is now the default disk format. This improves disk performance and
      utilization, increases incremental pull performance, robustness with SFTP
      and allows checkouts over SFTP to perform acceptably. 
      The initial Knit code was contributed by Johan Rydberg based on a
      specification by Martin Pool.
      (Robert Collins, Aaron Bentley, Johan Rydberg, Martin Pool).

    * New tool to generate all-in-one html version of the manual.  (Alexander
      Belchenko)

    * Hitting CTRL-C while doing an SFTP push will no longer cause stale locks
      to be left in the SFTP repository. (Robert Collins, Martin Pool).

    * New option 'diff --prefix' to control how files are named in diff
      output, with shortcuts '-p0' and '-p1' corresponding to the options for 
      GNU patch.  (Alexander Belchenko, Goffredo Baroncelli, Martin Pool)

    * Add --revision option to 'annotate' command.  (Olaf Conradi)

    * If bzr shows an unexpected revision-history after pulling (perhaps due
      to a reweave) it can now be corrected by 'bzr reconcile'.
      (Robert Collins)

  CHANGES:

    * Commit is now verbose by default, and shows changed filenames and the 
      new revision number.  (Robert Collins, Martin Pool)

    * Unify 'mv', 'move', 'rename'.  (Matthew Fuller, #5379)

    * 'bzr -h' shows help.  (Martin Pool, Ian Bicking, #35940)

    * Make 'pull' and 'push' remember location on failure using --remember.
      (Olaf Conradi)

    * For compatibility, make old format for using weaves inside metadir
      available as 'metaweave' format.  Rename format 'metadir' to 'default'.
      Clean up help for option --format in commands 'init', 'init-repo' and
      'upgrade'.  (Olaf Conradi)

  INTERNALS:
  
    * The internal storage of history, and logical branch identity have now
      been split into Branch, and Repository. The common locking and file 
      management routines are now in bzrlib.lockablefiles. 
      (Aaron Bentley, Robert Collins, Martin Pool)

    * Transports can now raise DependencyNotPresent if they need a library
      which is not installed, and then another implementation will be 
      tried.  (Martin Pool)

    * Remove obsolete (and no-op) `decode` parameter to `Transport.get`.  
      (Martin Pool)

    * Using Tree Transform for merge, revert, tree-building

    * WorkingTree.create, Branch.create, ``WorkingTree.create_standalone``,
      Branch.initialize are now deprecated. Please see ``BzrDir.create_*`` for
      replacement API's. (Robert Collins)

    * New BzrDir class represents the .bzr control directory and manages
      formatting issues. (Robert Collins)

    * New repository.InterRepository class encapsulates Repository to 
      Repository actions and allows for clean selection of optimised code
      paths. (Robert Collins)

    * ``bzrlib.fetch.fetch`` and ``bzrlib.fetch.greedy_fetch`` are now
      deprecated, please use ``branch.fetch`` or ``repository.fetch``
      depending on your needs. (Robert Collins)

    * deprecated methods now have a ``is_deprecated`` flag on them that can
      be checked, if you need to determine whether a given callable is 
      deprecated at runtime. (Robert Collins)

    * Progress bars are now nested - see
      ``bzrlib.ui.ui_factory.nested_progress_bar``.
      (Robert Collins, Robey Pointer)

    * New API call ``get_format_description()`` for each type of format.
      (Olaf Conradi)

    * Changed ``branch.set_parent()`` to accept None to remove parent.
      (Olaf Conradi)

    * Deprecated BzrError AmbiguousBase.  (Olaf Conradi)

    * WorkingTree.branch is now a read only property.  (Robert Collins)

    * bzrlib.ui.text.TextUIFactory now accepts a ``bar_type`` parameter which
      can be None or a factory that will create a progress bar. This is
      useful for testing or for overriding the bzrlib.progress heuristic.
      (Robert Collins)

    * New API method ``get_physical_lock_status()`` to query locks present on a
      transport.  (Olaf Conradi)

    * Repository.reconcile now takes a thorough keyword parameter to allow
      requesting an indepth reconciliation, rather than just a data-loss 
      check. (Robert Collins)

    * ``bzrlib.ui.ui_factory protocol`` now supports ``get_boolean`` to prompt
      the user for yes/no style input. (Robert Collins)

  TESTING:

    * SFTP tests now shortcut the SSH negotiation, reducing test overhead
      for testing SFTP protocol support. (Robey Pointer)

    * Branch formats are now tested once per implementation (see ``bzrlib.
      tests.branch_implementations``. This is analagous to the transport
      interface tests, and has been followed up with working tree,
      repository and BzrDir tests. (Robert Collins)

    * New test base class TestCaseWithTransport provides a transport aware
      test environment, useful for testing any transport-interface using
      code. The test suite option --transport controls the transport used
      by this class (when its not being used as part of implementation
      contract testing). (Robert Collins)

    * Close logging handler on disabling the test log. This will remove the
      handler from the internal list inside python's logging module,
      preventing shutdown from closing it twice.  (Olaf Conradi)

    * Move test case for uncommit to blackbox tests.  (Olaf Conradi)

    * ``run_bzr`` and ``run_bzr_captured`` now accept a 'stdin="foo"'
      parameter which will provide String("foo") to the command as its stdin.

bzr 0.7 2006-01-09
------------------

  CHANGES:

    * .bzrignore is excluded from exports, on the grounds that it's a bzr 
      internal-use file and may not be wanted.  (Jamie Wilkinson)

    * The "bzr directories" command were removed in favor of the new
      --kind option to the "bzr inventory" command.  To list all 
      versioned directories, now use "bzr inventory --kind directory".  
      (Johan Rydberg)

    * Under Windows configuration directory is now ``%APPDATA%\bazaar\2.0``
      by default. (John Arbash Meinel)

    * The parent of Bzr configuration directory can be set by ``BZR_HOME``
      environment variable. Now the path for it is searched in ``BZR_HOME``,
      then in HOME. Under Windows the order is: ``BZR_HOME``, ``APPDATA``
      (usually points to ``C:\Documents and Settings\User Name\Application Data``),
      ``HOME``. (John Arbash Meinel)

    * Plugins with the same name in different directories in the bzr plugin
      path are no longer loaded: only the first successfully loaded one is
      used. (Robert Collins)

    * Use systems' external ssh command to open connections if possible.  
      This gives better integration with user settings such as ProxyCommand.
      (James Henstridge)

    * Permissions on files underneath .bzr/ are inherited from the .bzr 
      directory. So for a shared repository, simply doing 'chmod -R g+w .bzr/'
      will mean that future file will be created with group write permissions.

    * configure.in and config.guess are no longer in the builtin default 
      ignore list.

    * '.sw[nop]' pattern ignored, to ignore vim swap files for nameless
      files.  (John Arbash Meinel, Martin Pool)

  IMPROVEMENTS:

    * "bzr INIT dir" now initializes the specified directory, and creates 
      it if it does not exist.  (John Arbash Meinel)

    * New remerge command (Aaron Bentley)

    * Better zsh completion script.  (Steve Borho)

    * 'bzr diff' now returns 1 when there are changes in the working 
      tree. (Robert Collins)

    * 'bzr push' now exists and can push changes to a remote location. 
      This uses the transport infrastructure, and can store the remote
      location in the ~/.bazaar/branches.conf configuration file.
      (Robert Collins)

    * Test directories are only kept if the test fails and the user requests
      that they be kept.

    * Tweaks to short log printing

    * Added branch nicks, new nick command, printing them in log output. 
      (Aaron Bentley)

    * If ``$BZR_PDB`` is set, pop into the debugger when an uncaught exception 
      occurs.  (Martin Pool)

    * Accept 'bzr resolved' (an alias for 'bzr resolve'), as this is
      the same as Subversion.  (Martin Pool)

    * New ftp transport support (on ftplib), for ftp:// and aftp:// 
      URLs.  (Daniel Silverstone)

    * Commit editor temporary files now start with ``bzr_log.``, to allow 
      text editors to match the file name and set up appropriate modes or 
      settings.  (Magnus Therning)

    * Improved performance when integrating changes from a remote weave.  
      (Goffredo Baroncelli)

    * Sftp will attempt to cache the connection, so it is more likely that
      a connection will be reused, rather than requiring multiple password
      requests.

    * bzr revno now takes an optional argument indicating the branch whose
      revno should be printed.  (Michael Ellerman)

    * bzr cat defaults to printing the last version of the file.  
      (Matthieu Moy, #3632)

    * New global option 'bzr --lsprof COMMAND' runs bzr under the lsprof 
      profiler.  (Denys Duchier)

    * Faster commits by reading only the headers of affected weave files. 
      (Denys Duchier)

    * 'bzr add' now takes a --dry-run parameter which shows you what would be
      added, but doesn't actually add anything. (Michael Ellerman)

    * 'bzr add' now lists how many files were ignored per glob.  add --verbose
      lists the specific files.  (Aaron Bentley)

    * 'bzr missing' now supports displaying changes in diverged trees and can
      be limited to show what either end of the comparison is missing.
      (Aaron Bently, with a little prompting from Daniel Silverstone)

  BUG FIXES:

    * SFTP can walk up to the root path without index errors. (Robert Collins)

    * Fix bugs in running bzr with 'python -O'.  (Martin Pool)

    * Error when run with -OO

    * Fix bug in reporting http errors that don't have an http error code.
      (Martin Pool)

    * Handle more cases of pipe errors in display commands

    * Change status to 3 for all errors

    * Files that are added and unlinked before committing are completely
      ignored by diff and status

    * Stores with some compressed texts and some uncompressed texts are now
      able to be used. (John A Meinel)

    * Fix for bzr pull failing sometimes under windows

    * Fix for sftp transport under windows when using interactive auth

    * Show files which are both renamed and modified as such in 'bzr 
      status' output.  (Daniel Silverstone, #4503)

    * Make annotate cope better with revisions committed without a valid 
      email address.  (Marien Zwart)

    * Fix representation of tab characters in commit messages.
      (Harald Meland)

    * List of plugin directories in ``BZR_PLUGIN_PATH`` environment variable is
      now parsed properly under Windows. (Alexander Belchenko)

    * Show number of revisions pushed/pulled/merged. (Robey Pointer)

    * Keep a cached copy of the basis inventory to speed up operations 
      that need to refer to it.  (Johan Rydberg, Martin Pool)

    * Fix bugs in bzr status display of non-ascii characters.
      (Martin Pool)

    * Remove Makefile.in from default ignore list.
      (Tollef Fog Heen, Martin Pool, #6413)

    * Fix failure in 'bzr added'.  (Nathan McCallum, Martin Pool)

  TESTING:

    * Fix selftest asking for passwords when there are no SFTP keys.  
      (Robey Pointer, Jelmer Vernooij) 

    * Fix selftest run with 'python -O'.  (Martin Pool)

    * Fix HTTP tests under Windows. (John Arbash Meinel)

    * Make tests work even if HOME is not set (Aaron Bentley)

    * Updated ``build_tree`` to use fixed line-endings for tests which read 
      the file cotents and compare. Make some tests use this to pass under
      Windows. (John Arbash Meinel)

    * Skip stat and symlink tests under Windows. (Alexander Belchenko)

    * Delay in selftest/testhashcash is now issued under win32 and Cygwin.
      (John Arbash Meinel)

    * Use terminal width to align verbose test output.  (Martin Pool)

    * Blackbox tests are maintained within the bzrlib.tests.blackbox directory.
      If adding a new test script please add that to
      ``bzrlib.tests.blackbox.__init__``. (Robert Collins)

    * Much better error message if one of the test suites can't be 
      imported.  (Martin Pool)

    * Make check now runs the test suite twice - once with the default locale,
      and once with all locales forced to C, to expose bugs. This is not 
      trivially done within python, so for now its only triggered by running
      Make check. Integrators and packagers who wish to check for full 
      platform support should run 'make check' to test the source.
      (Robert Collins)

    * Tests can now run TestSkipped if they can't execute for any reason.
      (Martin Pool) (NB: TestSkipped should only be raised for correctable
      reasons - see the wiki spec ImprovingBzrTestSuite).

    * Test sftp with relative, absolute-in-homedir and absolute-not-in-homedir
      paths for the transport tests. Introduce blackbox remote sftp tests that
      test the same permutations. (Robert Collins, Robey Pointer)

    * Transport implementation tests are now independent of the local file
      system, which allows tests for esoteric transports, and for features
      not available in the local file system. They also repeat for variations
      on the URL scheme that can introduce issues in the transport code,
      see bzrlib.transport.TransportTestProviderAdapter() for this.
      (Robert Collins).

    * ``TestCase.build_tree`` uses the transport interface to build trees,
      pass in a transport parameter to give it an existing connection.
      (Robert Collins).

  INTERNALS:

    * WorkingTree.pull has been split across Branch and WorkingTree,
      to allow Branch only pulls. (Robert Collins)

    * ``commands.display_command`` now returns the result of the decorated 
      function. (Robert Collins)

    * LocationConfig now has a ``set_user_option(key, value)`` call to save
      a setting in its matching location section (a new one is created
      if needed). (Robert Collins)

    * Branch has two new methods, ``get_push_location`` and
      ``set_push_location`` to respectively, get and set the push location.
      (Robert Collins)

    * ``commands.register_command`` now takes an optional flag to signal that
      the registrant is planning to decorate an existing command. When 
      given multiple plugins registering a command is not an error, and
      the original command class (whether built in or a plugin based one) is
      returned to the caller. There is a new error 'MustUseDecorated' for
      signalling when a wrapping command should switch to the original
      version. (Robert Collins)

    * Some option parsing errors will raise 'BzrOptionError', allowing 
      granular detection for decorating commands. (Robert Collins).

    * ``Branch.read_working_inventory`` has moved to
      ``WorkingTree.read_working_inventory``. This necessitated changes to
      ``Branch.get_root_id``, and a move of ``Branch.set_inventory`` to
      WorkingTree as well. To make it clear that a WorkingTree cannot always
      be obtained ``Branch.working_tree()`` will raise
      ``errors.NoWorkingTree`` if one cannot be obtained. (Robert Collins)

    * All pending merges operations from Branch are now on WorkingTree.
      (Robert Collins)

    * The follow operations from Branch have moved to WorkingTree::

          add()
          commit()
          move()
          rename_one()
          unknowns()

      (Robert Collins)

    * ``bzrlib.add.smart_add_branch`` is now ``smart_add_tree``. (Robert Collins)

    * New "rio" serialization format, similar to rfc-822. (Martin Pool)

    * Rename selftests to ``bzrlib.tests.test_foo``.  (John A Meinel, Martin 
      Pool)

    * ``bzrlib.plugin.all_plugins`` has been changed from an attribute to a 
      query method. (Robert Collins)
 
    * New options to read only the table-of-contents of a weave.  
      (Denys Duchier)

    * Raise NoSuchFile when someone tries to add a non-existant file.
      (Michael Ellerman)

    * Simplify handling of DivergedBranches in ``cmd_pull()``.
      (Michael Ellerman)
   
    * Branch.controlfile* logic has moved to lockablefiles.LockableFiles, which
      is exposed as ``Branch().control_files``. Also this has been altered with the
      controlfile pre/suffix replaced by simple method names like 'get' and
      'put'. (Aaron Bentley, Robert Collins).

    * Deprecated functions and methods can now be marked as such using the 
      ``bzrlib.symbol_versioning`` module. Marked method have their docstring
      updated and will issue a DeprecationWarning using the warnings module
      when they are used. (Robert Collins)

    * ``bzrlib.osutils.safe_unicode`` now exists to provide parameter coercion
      for functions that need unicode strings. (Robert Collins)

bzr 0.6 2005-10-28
------------------

  IMPROVEMENTS:
  
    * pull now takes --verbose to show you what revisions are added or removed
      (John A Meinel)

    * merge now takes a --show-base option to include the base text in
      conflicts.
      (Aaron Bentley)

    * The config files are now read using ConfigObj, so '=' should be used as
      a separator, not ':'.
      (Aaron Bentley)

    * New 'bzr commit --strict' option refuses to commit if there are 
      any unknown files in the tree.  To commit, make sure all files are 
      either ignored, added, or deleted.  (Michael Ellerman)

    * The config directory is now ~/.bazaar, and there is a single file 
      ~/.bazaar/bazaar.conf storing email, editor and other preferences.
      (Robert Collins)

    * 'bzr add' no longer takes a --verbose option, and a --quiet option
      has been added that suppresses all output.

    * Improved zsh completion support in contrib/zsh, from Clint
      Adams.

    * Builtin 'bzr annotate' command, by Martin Pool with improvements from 
      Goffredo Baroncelli.
    
    * 'bzr check' now accepts -v for verbose reporting, and checks for
      ghosts in the branch. (Robert Collins)

    * New command 're-sign' which will regenerate the gpg signature for 
      a revision. (Robert Collins)

    * If you set ``check_signatures=require`` for a path in 
      ``~/.bazaar/branches.conf`` then bzr will invoke your
      ``gpg_signing_command`` (defaults to gpg) and record a digital signature
      of your commit. (Robert Collins)

    * New sftp transport, based on Paramiko.  (Robey Pointer)

    * 'bzr pull' now accepts '--clobber' which will discard local changes
      and make this branch identical to the source branch. (Robert Collins)

    * Just give a quieter warning if a plugin can't be loaded, and 
      put the details in .bzr.log.  (Martin Pool)

    * 'bzr branch' will now set the branch-name to the last component of the
      output directory, if one was supplied.

    * If the option ``post_commit`` is set to one (or more) python function
      names (must be in the bzrlib namespace), then they will be invoked
      after the commit has completed, with the branch and ``revision_id`` as
      parameters. (Robert Collins)

    * Merge now has a retcode of 1 when conflicts occur. (Robert Collins)

    * --merge-type weave is now supported for file contents.  Tree-shape
      changes are still three-way based.  (Martin Pool, Aaron Bentley)

    * 'bzr check' allows the first revision on revision-history to have
      parents - something that is expected for cheap checkouts, and occurs
      when conversions from baz do not have all history.  (Robert Collins).

   * 'bzr merge' can now graft unrelated trees together, if your specify
     0 as a base. (Aaron Bentley)

   * 'bzr commit branch' and 'bzr commit branch/file1 branch/file2' now work
     (Aaron Bentley)

    * Add '.sconsign*' to default ignore list.  (Alexander Belchenko)

   * 'bzr merge --reprocess' minimizes conflicts

  TESTING:

    * The 'bzr selftest --pattern' option for has been removed, now 
      test specifiers on the command line can be simple strings, or 
      regexps, or both. (Robert Collins)

    * Passing -v to selftest will now show the time each test took to 
      complete, which will aid in analysing performance regressions and
      related questions. (Robert Collins)

    * 'bzr selftest' runs all tests, even if one fails, unless '--one'
      is given. (Martin Pool)

    * There is a new method for TestCaseInTempDir, assertFileEqual, which
      will check that a given content is equal to the content of the named
      file. (Robert Collins)

    * Fix test suite's habit of leaving many temporary log files in $TMPDIR.
      (Martin Pool)

  INTERNALS:

    * New 'testament' command and concept for making gpg-signatures 
      of revisions that are not tied to a particular internal
      representation.  (Martin Pool).

    * Per-revision properties ('revprops') as key-value associated 
      strings on each revision created when the revision is committed.
      Intended mainly for the use of external tools.  (Martin Pool).

    * Config options have moved from bzrlib.osutils to bzrlib.config.
      (Robert Collins)

    * Improved command line option definitions allowing explanations
      for individual options, among other things.  Contributed by 
      Magnus Therning.

    * Config options have moved from bzrlib.osutils to bzrlib.config.
      Configuration is now done via the config.Config interface:
      Depending on whether you have a Branch, a Location or no information
      available, construct a ``*Config``, and use its ``signature_checking``,
      ``username`` and ``user_email`` methods. (Robert Collins)

    * Plugins are now loaded under bzrlib.plugins, not bzrlib.plugin, and
      they are made available for other plugins to use. You should not 
      import other plugins during the ``__init__`` of your plugin though, as 
      no ordering is guaranteed, and the plugins directory is not on the
      python path. (Robert Collins)

    * Branch.relpath has been moved to WorkingTree.relpath. WorkingTree no
      no longer takes an inventory, rather it takes an option branch
      parameter, and if None is given will open the branch at basedir 
      implicitly. (Robert Collins)

    * Cleaner exception structure and error reporting.  Suggested by 
      Scott James Remnant.  (Martin Pool)

    * Branch.remove has been moved to WorkingTree, which has also gained
      ``lock_read``, ``lock_write`` and ``unlock`` methods for convenience.
      (Robert Collins)

    * Two decorators, ``needs_read_lock`` and ``needs_write_lock`` have been
      added to the branch module. Use these to cause a function to run in a
      read or write lock respectively. (Robert Collins)

    * ``Branch.open_containing`` now returns a tuple (Branch, relative-path),
      which allows direct access to the common case of 'get me this file
      from its branch'. (Robert Collins)

    * Transports can register using ``register_lazy_transport``, and they 
      will be loaded when first used.  (Martin Pool)

    * 'pull' has been factored out of the command as ``WorkingTree.pull()``.
      A new option to WorkingTree.pull has been added, clobber, which will
      ignore diverged history and pull anyway.
      (Robert Collins)

    * config.Config has a ``get_user_option`` call that accepts an option name.
      This will be looked up in branches.conf and bazaar.conf as normal.
      It is intended that this be used by plugins to support options - 
      options of built in programs should have specific methods on the config.
      (Robert Collins)

    * ``merge.merge_inner`` now has tempdir as an optional parameter.
      (Robert Collins)

    * Tree.kind is not recorded at the top level of the hierarchy, as it was
      missing on EmptyTree, leading to a bug with merge on EmptyTrees.
      (Robert Collins)

    * ``WorkingTree.__del__`` has been removed, it was non deterministic and not 
      doing what it was intended to. See ``WorkingTree.__init__`` for a comment
      about future directions. (Robert Collins/Martin Pool)

    * bzrlib.transport.http has been modified so that only 404 urllib errors
      are returned as NoSuchFile. Other exceptions will propogate as normal.
      This allows debuging of actual errors. (Robert Collins)

    * bzrlib.transport.Transport now accepts *ONLY* url escaped relative paths
      to apis like 'put', 'get' and 'has'. This is to provide consistent
      behaviour - it operates on url's only. (Robert Collins)

    * Transports can register using ``register_lazy_transport``, and they 
      will be loaded when first used.  (Martin Pool)

    * ``merge_flex`` no longer calls ``conflict_handler.finalize()``, instead that
      is called by ``merge_inner``. This is so that the conflict count can be 
      retrieved (and potentially manipulated) before returning to the caller
      of ``merge_inner``. Likewise 'merge' now returns the conflict count to the
      caller. (Robert Collins)

    * ``revision.revision_graph`` can handle having only partial history for
      a revision - that is no revisions in the graph with no parents.
      (Robert Collins).

    * New ``builtins.branch_files`` uses the standard ``file_list`` rules to
      produce a branch and a list of paths, relative to that branch
      (Aaron Bentley)

    * New TestCase.addCleanup facility.

    * New ``bzrlib.version_info`` tuple (similar to ``sys.version_info``),
      which can be used by programs importing bzrlib.

  BUG FIXES:

    * Better handling of branches in directories with non-ascii names. 
      (Joel Rosdahl, Panagiotis Papadakos)

    * Upgrades of trees with no commits will not fail due to accessing
      [-1] in the revision-history. (Andres Salomon)


bzr 0.1.1 2005-10-12
--------------------

  BUG FIXES:

    * Fix problem in pulling over http from machines that do not 
      allow directories to be listed.

    * Avoid harmless warning about invalid hash cache after 
      upgrading branch format.

  PERFORMANCE: 
  
    * Avoid some unnecessary http operations in branch and pull.


bzr 0.1 2005-10-11
------------------

  NOTES:

    * 'bzr branch' over http initially gives a very high estimate
      of completion time but it should fall as the first few 
      revisions are pulled in.  branch is still slow on 
      high-latency connections.

  BUG FIXES:
  
    * bzr-man.py has been updated to work again. Contributed by
      Rob Weir.

    * Locking is now done with fcntl.lockf which works with NFS
      file systems. Contributed by Harald Meland.

    * When a merge encounters a file that has been deleted on
      one side and modified on the other, the old contents are
      written out to foo.BASE and foo.SIDE, where SIDE is this
      or OTHER. Contributed by Aaron Bentley.

    * Export was choosing incorrect file paths for the content of
      the tarball, this has been fixed by Aaron Bentley.

    * Commit will no longer commit without a log message, an 
      error is returned instead. Contributed by Jelmer Vernooij.

    * If you commit a specific file in a sub directory, any of its
      parent directories that are added but not listed will be 
      automatically included. Suggested by Michael Ellerman.

    * bzr commit and upgrade did not correctly record new revisions
      for files with only a change to their executable status.
      bzr will correct this when it encounters it. Fixed by
      Robert Collins

    * HTTP tests now force off the use of ``http_proxy`` for the duration.
      Contributed by Gustavo Niemeyer.

    * Fix problems in merging weave-based branches that have 
      different partial views of history.

    * Symlink support: working with symlinks when not in the root of a 
      bzr tree was broken, patch from Scott James Remnant.

  IMPROVEMENTS:

    * 'branch' now accepts a --basis parameter which will take advantage
      of local history when making a new branch. This allows faster 
      branching of remote branches. Contributed by Aaron Bentley.

    * New tree format based on weave files, called version 5.
      Existing branches can be upgraded to this format using 
      'bzr upgrade'.

    * Symlinks are now versionable. Initial patch by 
      Erik Toubro Nielsen, updated to head by Robert Collins.

    * Executable bits are tracked on files. Patch from Gustavo
      Niemeyer.

    * 'bzr status' now shows unknown files inside a selected directory.
      Patch from Heikki Paajanen.

    * Merge conflicts are recorded in .bzr. Two new commands 'conflicts'
      and 'resolve' have needed added, which list and remove those 
      merge conflicts respectively. A conflicted tree cannot be committed
      in. Contributed by Aaron Bentley.

    * 'rm' is now an alias for 'remove'.

    * Stores now split out their content in a single byte prefixed hash,
      dropping the density of files per directory by 256. Contributed by
      Gustavo Niemeyer.

    * 'bzr diff -r branch:URL' will now perform a diff between two branches.
      Contributed by Robert Collins.

    * 'bzr log' with the default formatter will show merged revisions,
      indented to the right. Initial implementation contributed by Gustavo
      Niemeyer, made incremental by Robert Collins.


  INTERNALS:

    * Test case failures have the exception printed after the log 
      for your viewing pleasure.

    * InventoryEntry is now an abstract base class, use one of the
      concrete InventoryDirectory etc classes instead.

    * Branch raises an UnsupportedFormatError when it detects a 
      bzr branch it cannot understand. This allows for precise
      handling of such circumstances.

    * Remove RevisionReference class; ``Revision.parent_ids`` is now simply a
      list of their ids and ``parent_sha1s`` is a list of their corresponding
      sha1s (for old branches only at the moment.)

    * New method-object style interface for Commit() and Fetch().

    * Renamed ``Branch.last_patch()`` to ``Branch.last_revision()``, since
      we call them revisions not patches.

    * Move ``copy_branch`` to ``bzrlib.clone.copy_branch``.  The destination
      directory is created if it doesn't exist.

    * Inventories now identify the files which were present by 
      giving the revision *of that file*.

    * Inventory and Revision XML contains a version identifier.  
      This must be consistent with the overall branch version
      but allows for more flexibility in future upgrades.

  TESTING:

    * Removed testsweet module so that tests can be run after 
      bzr installed by 'bzr selftest'.

    * 'bzr selftest' command-line arguments can now be partial ids
      of tests to run, e.g. ``bzr selftest test_weave``

      
bzr 0.0.9 2005-09-23
--------------------

  BUG FIXES:

    * Fixed "branch -r" option.

    * Fix remote access to branches containing non-compressed history.
      (Robert Collins).

    * Better reliability of http server tests.  (John Arbash-Meinel)

    * Merge graph maximum distance calculation fix.  (Aaron Bentley)
   
    * Various minor bug in windows support have been fixed, largely in the
      test suite. Contributed by Alexander Belchenko.

  IMPROVEMENTS:

    * Status now accepts a -r argument to give status between chosen
      revisions. Contributed by Heikki Paajanen.

    * Revision arguments no longer use +/-/= to control ranges, instead
      there is a 'before' namespace, which limits the successive namespace.
      For example '$ bzr log -r date:yesterday..before:date:today' will
      select everything from yesterday and before today. Contributed by
      Robey Pointer

    * There is now a bzr.bat file created by distutils when building on 
      Windows. Contributed by Alexander Belchenko.

  INTERNALS:

    * Removed uuid() as it was unused.

    * Improved 'fetch' code for pulling revisions from one branch into
      another (used by pull, merged, etc.)


bzr 0.0.8 2005-09-20
--------------------

  IMPROVEMENTS:

    * Adding a file whose parent directory is not versioned will
      implicitly add the parent, and so on up to the root. This means
      you should never need to explictly add a directory, they'll just
      get added when you add a file in the directory.  Contributed by
      Michael Ellerman.

    * Ignore ``.DS_Store`` (contains Mac metadata) by default.
      (Nir Soffer)

    * If you set ``BZR_EDITOR`` in the environment, it is checked in
      preference to EDITOR and the config file for the interactive commit
      editing program. Related to this is a bugfix where a missing program
      set in EDITOR would cause editing to fail, now the fallback program
      for the operating system is still tried.

    * Files that are not directories/symlinks/regular files will no longer
      cause bzr to fail, it will just ignore them by default. You cannot add
      them to the tree though - they are not versionable.


  INTERNALS:

    * Refactor xml packing/unpacking.

  BUG FIXES: 

    * Fixed 'bzr mv' by Ollie Rutherfurd.

    * Fixed strange error when trying to access a nonexistent http
      branch.

    * Make sure that the hashcache gets written out if it can't be
      read.


  PORTABILITY:

    * Various Windows fixes from Ollie Rutherfurd.

    * Quieten warnings about locking; patch from Matt Lavin.


bzr-0.0.7 2005-09-02
--------------------

  NEW FEATURES:

    * ``bzr shell-complete`` command contributed by Clint Adams to
      help with intelligent shell completion.

    * New expert command ``bzr find-merge-base`` for debugging merges.


  ENHANCEMENTS:

    * Much better merge support.

    * merge3 conflicts are now reported with markers like '<<<<<<<'
      (seven characters) which is the same as CVS and pleases things
      like emacs smerge.


  BUG FIXES:

    * ``bzr upgrade`` no longer fails when trying to fix trees that
      mention revisions that are not present.

    * Fixed bugs in listing plugins from ``bzr plugins``.

    * Fix case of $EDITOR containing options for the editor.

    * Fix log -r refusing to show the last revision.
      (Patch from Goffredo Baroncelli.)


  CHANGES:

    * ``bzr log --show-ids`` shows the revision ids of all parents.

    * Externally provided commands on your $BZRPATH no longer need
      to recognize --bzr-usage to work properly, and can just handle
      --help themselves.


  LIBRARY:

    * Changed trace messages to go through the standard logging
      framework, so that they can more easily be redirected by
      libraries.



bzr-0.0.6 2005-08-18
--------------------

  NEW FEATURES:

    * Python plugins, automatically loaded from the directories on
      ``BZR_PLUGIN_PATH`` or ``~/.bzr.conf/plugins`` by default.

    * New 'bzr mkdir' command.

    * Commit mesage is fetched from an editor if not given on the
      command line; patch from Torsten Marek.

    * ``bzr log -m FOO`` displays commits whose message matches regexp 
      FOO.
      
    * ``bzr add`` with no arguments adds everything under the current directory.

    * ``bzr mv`` does move or rename depending on its arguments, like
      the Unix command.

    * ``bzr missing`` command shows a summary of the differences
      between two trees.  (Merged from John Arbash-Meinel.)

    * An email address for commits to a particular tree can be
      specified by putting it into .bzr/email within a branch.  (Based
      on a patch from Heikki Paajanen.)


  ENHANCEMENTS:

    * Faster working tree operations.


  CHANGES:

    * 3rd-party modules shipped with bzr are copied within the bzrlib
      python package, so that they can be installed by the setup
      script without clashing with anything already existing on the
      system.  (Contributed by Gustavo Niemeyer.)

    * Moved plugins directory to bzrlib/, so that there's a standard
      plugin directory which is not only installed with bzr itself but
      is also available when using bzr from the development tree.
      ``BZR_PLUGIN_PATH`` and ``DEFAULT_PLUGIN_PATH`` are then added to the
      standard plugins directory.

    * When exporting to a tarball with ``bzr export --format tgz``, put 
      everything under a top directory rather than dumping it into the
      current directory.   This can be overridden with the ``--root`` 
      option.  Patch from William Dodé and John Meinel.

    * New ``bzr upgrade`` command to upgrade the format of a branch,
      replacing ``bzr check --update``.

    * Files within store directories are no longer marked readonly on
      disk.

    * Changed ``bzr log`` output to a more compact form suggested by
      John A Meinel.  Old format is available with the ``--long`` or
      ``-l`` option, patched by William Dodé.

    * By default the commit command refuses to record a revision with
      no changes unless the ``--unchanged`` option is given.

    * The ``--no-plugins``, ``--profile`` and ``--builtin`` command
      line options must come before the command name because they 
      affect what commands are available; all other options must come 
      after the command name because their interpretation depends on
      it.

    * ``branch`` and ``clone`` added as aliases for ``branch``.

    * Default log format is back to the long format; the compact one
      is available with ``--short``.
      
      
  BUG FIXES:
  
    * Fix bugs in committing only selected files or within a subdirectory.


bzr-0.0.5  2005-06-15
---------------------
  
  CHANGES:

    * ``bzr`` with no command now shows help rather than giving an
      error.  Suggested by Michael Ellerman.

    * ``bzr status`` output format changed, because svn-style output
      doesn't really match the model of bzr.  Now files are grouped by
      status and can be shown with their IDs.  ``bzr status --all``
      shows all versioned files and unknown files but not ignored files.

    * ``bzr log`` runs from most-recent to least-recent, the reverse
      of the previous order.  The previous behaviour can be obtained
      with the ``--forward`` option.
        
    * ``bzr inventory`` by default shows only filenames, and also ids
      if ``--show-ids`` is given, in which case the id is the second
      field.


  ENHANCEMENTS:

    * New 'bzr whoami --email' option shows only the email component
      of the user identification, from Jo Vermeulen.

    * New ``bzr ignore PATTERN`` command.

    * Nicer error message for broken pipe, interrupt and similar
      conditions that don't indicate an internal error.

    * Add ``.*.sw[nop] .git .*.tmp *,v`` to default ignore patterns.

    * Per-branch locks keyed on ``.bzr/branch-lock``, available in
      either read or write mode.

    * New option ``bzr log --show-ids`` shows revision and file ids.

    * New usage ``bzr log FILENAME`` shows only revisions that
      affected that file.

    * Changed format for describing changes in ``bzr log -v``.

    * New option ``bzr commit --file`` to take a message from a file,
      suggested by LarstiQ.

    * New syntax ``bzr status [FILE...]`` contributed by Bartosz
      Oler.  File may be in a branch other than the working directory.

    * ``bzr log`` and ``bzr root`` can be given an http URL instead of
      a filename.

    * Commands can now be defined by external programs or scripts
      in a directory on $BZRPATH.

    * New "stat cache" avoids reading the contents of files if they 
      haven't changed since the previous time.

    * If the Python interpreter is too old, try to find a better one
      or give an error.  Based on a patch from Fredrik Lundh.

    * New optional parameter ``bzr info [BRANCH]``.

    * New form ``bzr commit SELECTED`` to commit only selected files.

    * New form ``bzr log -r FROM:TO`` shows changes in selected
      range; contributed by John A Meinel.

    * New option ``bzr diff --diff-options 'OPTS'`` allows passing
      options through to an external GNU diff.

    * New option ``bzr add --no-recurse`` to add a directory but not
      their contents.

    * ``bzr --version`` now shows more information if bzr is being run
      from a branch.

  
  BUG FIXES:

    * Fixed diff format so that added and removed files will be
      handled properly by patch.  Fix from Lalo Martins.

    * Various fixes for files whose names contain spaces or other
      metacharacters.


  TESTING:

    * Converted black-box test suites from Bourne shell into Python;
      now run using ``./testbzr``.  Various structural improvements to
      the tests.

    * testbzr by default runs the version of bzr found in the same
      directory as the tests, or the one given as the first parameter.

    * testbzr also runs the internal tests, so the only command
      required to check is just ``./testbzr``.

    * testbzr requires python2.4, but can be used to test bzr running
      under a different version.

    * Tests added for many other changes in this release.


  INTERNAL:

    * Included ElementTree library upgraded to 1.2.6 by Fredrik Lundh.

    * Refactor command functions into Command objects based on HCT by
      Scott James Remnant.

    * Better help messages for many commands.

    * Expose ``bzrlib.open_tracefile()`` to start the tracefile; until
      this is called trace messages are just discarded.

    * New internal function ``find_touching_revisions()`` and hidden
      command touching-revisions trace the changes to a given file.

    * Simpler and faster ``compare_inventories()`` function.

    * ``bzrlib.open_tracefile()`` takes a tracefilename parameter.

    * New AtomicFile class.

    * New developer commands ``added``, ``modified``.


  PORTABILITY:

    * Cope on Windows on python2.3 by using the weaker random seed.
      2.4 is now only recommended.


bzr-0.0.4  2005-04-22
---------------------

  ENHANCEMENTS:

    * 'bzr diff' optionally takes a list of files to diff.  Still a bit
      basic.  Patch from QuantumG.

    * More default ignore patterns.

    * New 'bzr log --verbose' shows a list of files changed in the
      changeset.  Patch from Sebastian Cote.

    * Roll over ~/.bzr.log if it gets too large.

    * Command abbreviations 'ci', 'st', 'stat', '?' based on a patch
      by Jason Diamon.

    * New 'bzr help commands' based on a patch from Denys Duchier.


  CHANGES:

    * User email is determined by looking at $BZREMAIL or ~/.bzr.email
      or $EMAIL.  All are decoded by the locale preferred encoding.
      If none of these are present user@hostname is used.  The host's
      fully-qualified name is not used because that tends to fail when
      there are DNS problems.

    * New 'bzr whoami' command instead of username user-email.


  BUG FIXES: 

    * Make commit safe for hardlinked bzr trees.

    * Some Unicode/locale fixes.

    * Partial workaround for ``difflib.unified_diff`` not handling
      trailing newlines properly.


  INTERNAL:

    * Allow docstrings for help to be in PEP0257 format.  Patch from
      Matt Brubeck.

    * More tests in test.sh.

    * Write profile data to a temporary file not into working
      directory and delete it when done.

    * Smaller .bzr.log with process ids.


  PORTABILITY:

    * Fix opening of ~/.bzr.log on Windows.  Patch from Andrew
      Bennetts.

    * Some improvements in handling paths on Windows, based on a patch
      from QuantumG.


bzr-0.0.3  2005-04-06
---------------------

  ENHANCEMENTS:

    * New "directories" internal command lists versioned directories
      in the tree.

    * Can now say "bzr commit --help".

    * New "rename" command to rename one file to a different name
      and/or directory.

    * New "move" command to move one or more files into a different
      directory.

    * New "renames" command lists files renamed since base revision.

    * New cat command contributed by janmar.

  CHANGES:

    * .bzr.log is placed in $HOME (not pwd) and is always written in
      UTF-8.  (Probably not a completely good long-term solution, but
      will do for now.)

  PORTABILITY:

    * Workaround for difflib bug in Python 2.3 that causes an
      exception when comparing empty files.  Reported by Erik Toubro
      Nielsen.

  INTERNAL:

    * Refactored inventory storage to insert a root entry at the top.

  TESTING:

    * Start of shell-based black-box testing in test.sh.


bzr-0.0.2.1
-----------

  PORTABILITY:

    * Win32 fixes from Steve Brown.


bzr-0.0.2  "black cube"  2005-03-31
-----------------------------------

  ENHANCEMENTS:

    * Default ignore list extended (see bzrlib/__init__.py).

    * Patterns in .bzrignore are now added to the default ignore list,
      rather than replacing it.

    * Ignore list isn't reread for every file.

    * More help topics.

    * Reinstate the 'bzr check' command to check invariants of the
      branch.

    * New 'ignored' command lists which files are ignored and why;
      'deleted' lists files deleted in the current working tree.

    * Performance improvements.

    * New global --profile option.
    
    * Ignore patterns like './config.h' now correctly match files in
      the root directory only.


bzr-0.0.1  2005-03-26
---------------------

  ENHANCEMENTS:

    * More information from info command.

    * Can now say "bzr help COMMAND" for more detailed help.

    * Less file flushing and faster performance when writing logs and
      committing to stores.

    * More useful verbose output from some commands.

  BUG FIXES:

    * Fix inverted display of 'R' and 'M' during 'commit -v'.

  PORTABILITY:

    * Include a subset of ElementTree-1.2.20040618 to make
      installation easier.

    * Fix time.localtime call to work with Python 2.3 (the minimum
      supported).


bzr-0.0.0.69  2005-03-22
------------------------

  ENHANCEMENTS:

    * First public release.

    * Storage of local versions: init, add, remove, rm, info, log,
      diff, status, etc.<|MERGE_RESOLUTION|>--- conflicted
+++ resolved
@@ -43,13 +43,11 @@
    * Merge directives now fetch prerequisites from the target branch if
      needed.  (Aaron Bentley)
 
-<<<<<<< HEAD
    * ``merge`` now prefers to use the submit location, but will fall back to
      parent location.  (Aaron Bentley)
-=======
+
    * pycurl now handles digest authentication.
      (Vincent Ladeuil)
->>>>>>> 17be38dd
 
    * ``reconfigure`` can now convert from repositories.  (Aaron Bentley)
 
