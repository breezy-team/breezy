IN DEVELOPMENT

  NOTES WHEN UPGRADING:

    * ``bzr remove`` and ``bzr rm`` will now remove the working file, if
      it could be recovered again.
      This has been done for consistency with svn and the unix rm command.
      The old ``remove`` behaviour has been retained in the new option
      ``bzr remove --keep``, which will just stop versioning the file,
      but not delete it.
      ``bzr remove --force`` have been added which will always delete the
      files.
      ``bzr remove`` is also more verbose.
      (Marius Kruger, #82602)

  IMPROVEMENTS:

    * Merge directives can now be supplied as input to `merge` and `pull`,
      like bundles can.  (Aaron Bentley)

    * Sending the SIGQUIT signal to bzr, which can be done on Unix by
      pressing Control-Backslash, drops bzr into a debugger.  Type `c`
      to continue.  This can be disabled by setting the environment variable
      BZR_SIGQUIT_PDB=0.  (Martin Pool)

    * selftest now supports --list-only to list tests instead of running
      them. (Ian Clatworthy)

    * selftest now supports --exclude PATTERN (or -x PATTERN) to exclude
      tests with names that match that regular expression.
      (Ian Clatworthy, #102679)

    * selftest now supports --randomize SEED to run tests in a random order.
      SEED is typically the value 'now' meaning 'use the current time'.
      (Ian Clatworthy, #102686)

    * New option ``--fixes`` to commit, which stores bug fixing annotations as
      revision properties. Built-in support for Launchpad, Debian, Trac and
      Bugzilla bug trackers. (Jonathan Lange, James Henstridge, Robert Collins)

    * New API, ``bzrlib.bugtracker.tracker_registry``, for adding support for
      other bug trackers to ``fixes``. (Jonathan Lange, James Henstridge,
      Robert Collins)

    * ``selftest`` has new short options ``-f`` and ``-1``.  (Martin
      Pool)

    * ``bzrlib.tsort.MergeSorter`` optimizations. Change the inner loop
      into using local variables instead of going through ``self._var``.
      Improves the time to ``merge_sort`` a 10k revision graph by
      approximately 40% (~700->400ms).  (John Arbash Meinel)

    * ``make docs`` now creates a man page at ``man1/bzr.1`` fixing bug 107388.
      (Robert Collins)

    * ``bzr help`` now provides cross references to other help topics using
      the _see_also facility on command classes. Likewise the bzr_man
      documentation, and the bzr.1 man page also include this information.
      (Robert Collins)

    * Tags are now included in logs, that use the long log formatter. 
      (Erik Bågfors, Alexander Belchenko)

    * ``bzr help`` provides a clearer message when a help topic cannot be
      found (fixes bug 107656). (Robert Collins)

    * ``bzr help`` now accepts optional prefixes for command help. The help
      for all commands can now be found at ``bzr help commands/COMMANDNAME``
      as well as ``bzr help COMMANDNAME`` (which only works for commands 
      where the name is not the same as a more general help topic). 
      (Robert Collins)

    * ``bzr help PLUGINNAME`` will now return the module docstring from the
      plugin PLUGINNAME fixing bug 50408. (Robert Collins)

    * New help topic ``urlspec`` which lists the availables transports.
      (Goffredo Baroncelli)

    * doc/server.txt updated to document the default bzr:// port (fixes
      #107125) and also update the blurb about the hpss' current status.
      (Robert Collins).

    * ``bzr serve`` now listens on interface 0.0.0.0 by default, making it
      serve out to the local LAN (and anyone in the world that can reach the
      machine running ``bzr serve``. (Robert Collins, #98918)

<<<<<<< HEAD
    * A new smart server protocol version has been added.  It prefixes requests
      and responses with an explicit version identifier so that future protocol
      revisions can be dealt with gracefully.  (Andrew Bennetts, Robert Collins)
=======
    * The bzr protocol version 2 indicates success or failure in every response
      without depending on particular commands encoding that consistently,
      allowing future client refactorings to be much more robust about error
      handling. (Robert Collins, Martin Pool, Andrew Bennetts)
>>>>>>> 3ca102c1

  INTERNALS:

    * bzrlib API compatability with 0.8 has been dropped, cleaning up some
      code paths. (Robert Collins)

    * Change the format of chroot urls so that they can be safely manipulated
      by generic url utilities without causing the resulting urls to have
      escaped the chroot. A side effect of this is that creating a chroot
      requires an explicit action using a ChrootServer.
      (Robert Collins, Andrew Bennetts)

    * Deprecate Branch.get_root_id() because branches don't have root ids,
      rather than fixing bug #96847.  (Aaron Bentley)

    * WorkingTree.apply_inventory_delta provides a better alternative to
      WorkingTree._write_inventory.  (Aaron Bentley)

    * Convenience method TestCase.expectFailure ensures that known failures
      do not silently pass.  (Aaron Bentley)

    * Transport.local_abspath now raises NotLocalUrl rather than 
      TransportNotPossible. (Martin Pool, Ian Clatworthy)

    * New SmartServer hooks facility. There are two initial hooks documented
      in bzrlib.transport.smart.SmartServerHooks. The two initial hooks allow
      plugins to execute code upon server startup and shutdown.
      (Robert Collins).

    * SmartServer in standalone mode will now close its listening socket
      when it stops, rather than waiting for garbage collection. This primarily
      fixes test suite hangs when a test tries to connect to a shutdown server.
      It may also help improve behaviour when dealing with a server running
      on a specific port (rather than dynamically assigned ports).
      (Robert Collins)

    * Move most SmartServer code into a new package, bzrlib/smart.
      bzrlib/transport/remote.py contains just the Transport classes that used
      to be in bzrlib/transport/smart.py.  (Andrew Bennetts)

    * Renamed SmartTransport (and subclasses like SmartTCPTransport) to
      RemoteTransport (and subclasses to RemoteTCPTransport, etc).  This is more
      consistent with its new home in bzrlib/transport/remote.py, and because
      it's not really a "smart" transport, just one that does file operations
      via remote procedure calls.  (Andrew Bennetts)
 
    * The ``lock_write`` method of ``LockableFiles``, ``Repository`` and
      ``Branch`` now accept a ``token`` keyword argument, so that separate
      instances of those objects can share a lock if it has the right token.
      (Andrew Bennetts, Robert Collins)

    * New method 'get_branch_reference' on 'BzrDir' allows the detection of
      branch references - which the smart server component needs.

    * The Repository API ``make_working_trees`` is now permitted to return
      False when ``set_make_working_trees`` is not implemented - previously
      an unimplemented ``set_make_working_trees`` implied the result True
      from ``make_working_trees``. This has been changed to accomodate the
      smart server, where it does not make sense (at this point) to ever
      make working trees by default. (Robert Collins)

    * Command objects can now declare related help topics by having _see_also
      set to a list of related topic. (Robert Collins)

    * ``bzrlib.help`` now delegates to the Command class for Command specific
      help. (Robert Collins)

    * New class 'TransportListRegistry', derived from the Registry class, which 
      simplifies tracking the available Transports. (Goffredo Baroncelli)

    * New function ``Branch.get_revision_id_to_revno_map`` which will
      return a dictionary mapping revision ids to dotted revnos. Since
      dotted revnos are defined in the context of the branch tip, it makes
      sense to generate them from a ``Branch`` object.
      (John Arbash Meinel)

    * Fix the 'Unprintable error' message display to use the repr of the 
      exception that prevented printing the error because the str value
      for it is often not useful in debugging (e.g. KeyError('foo') has a
      str() of 'foo' but a repr of 'KeyError('foo')' which is much more
      useful. (Robert Collins)

  BUGFIXES:

    * Don't fail bundle selftest if email has 'two' embedded.  
      (#98510, Ian Clatworthy)

    * Remove ``--verbose`` from ``bzr bundle``. It didn't work anyway.
      (Robert Widhopf-Fenk, #98591)

    * Remove ``--basis`` from the checkout/branch commands - it didn't work
      properly and is no longer beneficial. Fixes #53675 and #43486.
      (Robert Collins)

    * Don't produce encoding error when adding duplicate files.
      (Aaron Bentley)

    * Fix ``bzr log <file>`` so it only logs the revisions that changed
      the file, and does it faster.
      (Kent Gibson, John Arbash Meinel, #51980, #69477)
 
    * Fix ``InterDirstateTre._iter_changes`` to handle when we come across
      an empty versioned directory, which now has files in it.
      (John Arbash Meinel, #104257)

    * Teach ``common_ancestor`` to shortcut when the tip of one branch is
      inside the ancestry of the other. Saves a lot of graph processing
      (with an ancestry of 16k revisions, ``bzr merge ../already-merged``
      changes from 2m10s to 13s).  (John Arbash Meinel, #103757)

    * Fix ``show_diff_trees`` to handle the case when a file is modified,
      and the containing directory is renamed. (The file path is different
      in this versus base, but it isn't marked as a rename).
      (John Arbash Meinel, #103870)

    * FTP now works even when the FTP server does not support atomic rename.
      (Aaron Bentley, #89436)

    * Typo in the help for ``register-branch`` fixed. (Robert Collins, #96770)

    * "dirstate" and "dirstate-tags" formats now produce branches compatible
      with old versions of bzr. (Aaron Bentley, #107168))

    * Handle moving a directory when children have been added, removed,
      and renamed. (John Arbash Meinel, #105479)

  TESTING:

    * Added ``bzrlib.strace.strace`` which will strace a single callable and
      return a StraceResult object which contains just the syscalls involved
      in running it. (Robert Collins)

    * New test method ``reduceLockdirTimeout`` to drop the default (ui-centric)
      default time down to one suitable for tests. (Andrew Bennetts)

    * Add new vfs_transport_factory attribute on tests which provides the 
      common vfs backing for both the readonly and readwrite transports.
      This allows the RemoteObject tests to back onto local disk or memory,
      and use the existing transport_server attribute all tests know about
      to be the smart server transport. This in turn allows tests to 
      differentiate between 'transport to access the branch', and 
      'transport which is a VFS' - which matters in Remote* tests.
      (Robert Collins, Andrew Bennetts)

    * The ``make_branch_and_tree`` method for tests will now create a 
      lightweight checkout for the tree if the vfs_transport_factory is not
      a LocalURLServer. (Robert Collins, Andrew Bennetts)

    * Branch implementation tests have been audited to ensure that all urls 
      passed to Branch APIs use proper urls, except when local-disk paths
      are intended. This is so that tests correctly access the test transport
      which is often not equivalent to local disk in Remote* tests. As part
      of this many tests were adjusted to remove dependencies on local disk
      access.
      (Robert Collins, Andrew Bennetts)

    * Mark bzrlib.tests and bzrlib.tests.TestUtil as providing assertFOO helper
      functions by adding a __unittest global attribute. (Robert Collins,
      Andrew Bennetts, Martin Pool, Jonathan Lange)

bzr 0.15 2007-04-01

  BUGFIXES:

    * Handle incompatible repositories as a user issue when fetching.
      (Aaron Bentley)

    * Don't give a recommendation to upgrade when branching or 
      checking out a branch that contains an old-format working tree.
      (Martin Pool)

bzr 0.15rc3  2007-03-26

  CHANGES:
 
    * A warning is now displayed when opening working trees in older 
      formats, to encourage people to upgrade to WorkingTreeFormat4.
      (Martin Pool)

  IMPROVEMENTS:

    * HTTP redirections are now taken into account when a branch (or a
      bundle) is accessed for the first time. A message is issued at each
      redirection to inform the user. In the past, http redirections were
      silently followed for each request which significantly degraded the
      performances. The http redirections are not followed anymore by
      default, instead a RedirectRequested exception is raised. For bzrlib
      users needing to follow http redirections anyway,
      bzrlib.transport.do_catching_redirections provide an easy transition
      path.  (vila)

  INTERNALS:

    * Added ``ReadLock.temporary_write_lock()`` to allow upgrading an OS read
      lock to an OS write lock. Linux can do this without unlocking, Win32
      needs to unlock in between. (John Arbash Meinel)
 
    * New parameter ``recommend_upgrade`` to BzrDir.open_workingtree 
      to silence (when false) warnings about opening old formats.
      (Martin Pool)

    * Fix minor performance regression with bzr-0.15 on pre-dirstate
      trees. (We were reading the working inventory too many times).
      (John Arbash Meinel)

    * Remove ``Branch.get_transaction()`` in favour of a simple cache of
      ``revision_history``.  Branch subclasses should override
      ``_gen_revision_history`` rather than ``revision_history`` to make use of
      this cache, and call ``_clear_revision_history_cache`` and
      ``_cache_revision_history`` at appropriate times. (Andrew Bennetts)

  BUGFIXES:

    * Take smtp_server from user config into account.
      (vila, #92195)

    * Restore Unicode filename handling for versioned and unversioned files.
      (John Arbash Meinel, #92608)

    * Don't fail during ``bzr commit`` if a file is marked removed, and
      the containing directory is auto-removed.  (John Arbash Meinel, #93681)

    * ``bzr status FILENAME`` failed on Windows because of an uncommon
      errno. (``ERROR_DIRECTORY == 267 != ENOTDIR``).
      (Wouter van Heyst, John Arbash Meinel, #90819)

    * ``bzr checkout source`` should create a local branch in the same
      format as source. (John Arbash Meinel, #93854)

    * ``bzr commit`` with a kind change was failing to update the
      last-changed-revision for directories.  The
      InventoryDirectory._unchanged only looked at the parent_id and name,
      ignoring the fact that the kind could have changed, too.
      (John Arbash Meinel, #90111)

    * ``bzr mv dir/subdir other`` was incorrectly updating files inside
      the directory. So that there was a chance it would break commit,
      etc. (John Arbash Meinel, #94037)
 
    * Correctly handles mutiple permanent http redirections.
     (vila, #88780)


bzr 0.15rc2  2007-03-14

  NOTES WHEN UPGRADING:
        
    * Release 0.15rc2 of bzr changes the ``bzr init-repo`` command to
      default to ``--trees`` instead of ``--no-trees``.
      Existing shared repositories are not affected.

  IMPROVEMENTS:

    * New ``merge-directive`` command to generate machine- and human-readable
      merge requests.  (Aaron Bentley)

    * New ``submit:`` revision specifier makes it easy to diff against the
      common ancestor with the submit location (Aaron Bentley)

    * Added support for Putty's SSH implementation. (Dmitry Vasiliev)

    * Added ``bzr status --versioned`` to report only versioned files, 
      not unknowns. (Kent Gibson)

    * Merge now autodetects the correct line-ending style for its conflict
      markers.  (Aaron Bentley)

  INTERNALS:

    * Refactored SSH vendor registration into SSHVendorManager class.
      (Dmitry Vasiliev)

  BUGFIXES:

    * New ``--numbered-dirs`` option to ``bzr selftest`` to use
      numbered dirs for TestCaseInTempDir. This is default behavior
      on Windows. Anyone can force named dirs on Windows
      with ``--no-numbered-dirs``. (Alexander Belchenko)

    * Fix ``RevisionSpec_revid`` to handle the Unicode strings passed in
      from the command line. (Marien Zwart, #90501)

    * Fix ``TreeTransform._iter_changes`` when both the source and
      destination are missing. (Aaron Bentley, #88842)

    * Fix commit of merges with symlinks in dirstate trees.
      (Marien Zwart)
    
    * Switch the ``bzr init-repo`` default from --no-trees to --trees. 
      (Wouter van Heyst, #53483)


bzr 0.15rc1  2007-03-07

  SURPRISES:

    * The default disk format has changed. Please run 'bzr upgrade' in your
      working trees to upgrade. This new default is compatible for network
      operations, but not for local operations. That is, if you have two
      versions of bzr installed locally, after upgrading you can only use the
      bzr 0.15 version. This new default does not enable tags or nested-trees
      as they are incompatible with bzr versions before 0.15 over the network.

    * For users of bzrlib: Two major changes have been made to the working tree
      api in bzrlib. The first is that many methods and attributes, including
      the inventory attribute, are no longer valid for use until one of
      lock_read/lock_write/lock_tree_write has been called, and become invalid
      again after unlock is called. This has been done to improve performance
      and correctness as part of the dirstate development. (Robert Collins,
      John A Meinel, Martin Pool, and others).

    * For users of bzrlib: The attribute 'tree.inventory' should be considered
      readonly. Previously it was possible to directly alter this attribute, or
      its contents, and have the tree notice this. This has been made
      unsupported - it may work in some tree formats, but in the newer dirstate
      format such actions will have no effect and will be ignored, or even
      cause assertions. All operations possible can still be carried out by a
      combination of the tree API, and the bzrlib.transform API. (Robert
      Collins, John A Meinel, Martin Pool, and others).

  IMPROVEMENTS:

    * Support for OS Windows 98. Also .bzr.log on any windows system
      saved in My Documents folder. (Alexander Belchenko)

    * ``bzr mv`` enhanced to support already moved files.
      In the past the mv command would have failed if the source file doesn't
      exist. In this situation ``bzr mv`` would now detect that the file has
      already moved and update the repository accordingly, if the target file
      does exist.
      A new option ``--after`` has been added so that if two files already
      exist, you could notify Bazaar that you have moved a (versioned) file
      and replaced it with another. Thus in this case ``bzr move --after``
      will only update the Bazaar identifier.
      (Steffen Eichenberg, Marius Kruger)

    * ``ls`` now works on treeless branches and remote branches.
      (Aaron Bentley)

    * ``bzr help global-options`` describes the global options.
      (Aaron Bentley)

    * ``bzr pull --overwrite`` will now correctly overwrite checkouts.
      (Robert Collins)

    * Files are now allowed to change kind (e.g. from file to symlink).
      Supported by ``commit``, ``revert`` and ``status``
      (Aaron Bentley)

    * ``inventory`` and ``unknowns`` hidden in favour of ``ls``
      (Aaron Bentley)

    * ``bzr help checkouts`` descibes what checkouts are and some possible
      uses of them. (James Westby, Aaron Bentley)

    * A new ``-d`` option to push, pull and merge overrides the default 
      directory.  (Martin Pool)

    * Branch format 6: smaller, and potentially faster than format 5.  Supports
      "append_history_only" mode, where the log view and revnos do not change,
      except by being added to.  Stores policy settings in
      ".bzr/branch/branch.conf".

    * append_only branches:  Format 6 branches may be configured so that log
      view and revnos are always consistent.  Either create the branch using
      "bzr init --append-revisions-only" or edit the config file as descriped
      in docs/configuration.txt.

    * rebind: Format 6 branches retain the last-used bind location, so if you
      "bzr unbind", you can "bzr bind" to bind to the previously-selected
      bind location.

    * Builtin tags support, created and deleted by the ``tag`` command and
      stored in the branch.  Tags can be accessed with the revisionspec
      ``-rtag:``, and listed with ``bzr tags``.  Tags are not versioned 
      at present. Tags require a network incompatible upgrade. To perform this
      upgrade, run ``bzr upgrade --dirstate-tags`` in your branch and
      repositories. (Martin Pool)

    * The bzr:// transport now has a well-known port number, 4155, which it will
      use by default.  (Andrew Bennetts, Martin Pool)

    * Bazaar now looks for user-installed plugins before looking for site-wide
      plugins. (Jonathan Lange)

    * ``bzr resolve`` now detects and marks resolved text conflicts.
      (Aaron Bentley)

  INTERNALS:

    * Internally revision ids and file ids are now passed around as utf-8
      bytestrings, rather than treating them as Unicode strings. This has
      performance benefits for Knits, since we no longer need to decode the
      revision id for each line of content, nor for each entry in the index.
      This will also help with the future dirstate format.
      (John Arbash Meinel)

    * Reserved ids (any revision-id ending in a colon) are rejected by
      versionedfiles, repositories, branches, and working trees
      (Aaron Bentley)

    * Minor performance improvement by not creating a ProgressBar for
      every KnitIndex we create. (about 90ms for a bzr.dev tree)
      (John Arbash Meinel)

    * New easier to use Branch hooks facility. There are five initial hooks,
      all documented in bzrlib.branch.BranchHooks.__init__ - 'set_rh',
      'post_push', 'post_pull', 'post_commit', 'post_uncommit'. These hooks
      fire after the matching operation on a branch has taken place, and were
      originally added for the branchrss plugin. (Robert Collins)

    * New method ``Branch.push()`` which should be used when pushing from a
      branch as it makes performance and policy decisions to match the UI
      level command ``push``. (Robert Collins).

    * Add a new method ``Tree.revision_tree`` which allows access to cached
      trees for arbitrary revisions. This allows the in development dirstate
      tree format to provide access to the callers to cached copies of 
      inventory data which are cheaper to access than inventories from the
      repository.
      (Robert Collins, Martin Pool)

    * New Branch.last_revision_info method, this is being done to allow
      optimization of requests for both the number of revisions and the last
      revision of a branch with smartservers and potentially future branch
      formats. (Wouter van Heyst, Robert Collins)

    * Allow 'import bzrlib.plugins.NAME' to work when the plugin NAME has not
      yet been loaded by load_plugins(). This allows plugins to depend on each
      other for code reuse without requiring users to perform file-renaming
      gymnastics. (Robert Collins)

    * New Repository method 'gather_stats' for statistic data collection.
      This is expected to grow to cover a number of related uses mainly
      related to bzr info. (Robert Collins)

    * Log formatters are now managed with a registry.
      ``log.register_formatter`` continues to work, but callers accessing
      the FORMATTERS dictionary directly will not.

    * Allow a start message to be passed to the ``edit_commit_message``
      function.  This will be placed in the message offered to the user
      for editing above the separator. It allows a template commit message
      to be used more easily. (James Westby)

    * ``GPGStrategy.sign()`` will now raise ``BzrBadParameterUnicode`` if
      you pass a Unicode string rather than an 8-bit string. Callers need
      to be updated to encode first. (John Arbash Meinel)

    * Branch.push, pull, merge now return Result objects with information
      about what happened, rather than a scattering of various methods.  These
      are also passed to the post hooks.  (Martin Pool)

    * File formats and architecture is in place for managing a forest of trees
      in bzr, and splitting up existing trees into smaller subtrees, and
      finally joining trees to make a larger tree. This is the first iteration
      of this support, and the user-facing aspects still require substantial
      work.  If you wish to experiment with it, use ``bzr upgrade
      --dirstate-with-subtree`` in your working trees and repositories.
      You can use the hidden commands ``split`` and ``join`` and to create
      and manipulate nested trees, but please consider using the nested-trees
      branch, which contains substantial UI improvements, instead.
      http://code.aaronbentley.com/bzr/bzrrepo/nested-trees/
      (Aaron Bentley, Martin Pool, Robert Collins).

  BUGFIXES:

    * ``bzr annotate`` now uses dotted revnos from the viewpoint of the
      branch, rather than the last changed revision of the file.
      (John Arbash Meinel, #82158)

    * Lock operations no longer hang if they encounter a permission problem.
      (Aaron Bentley)

    * ``bzr push`` can resume a push that was canceled before it finished.
      Also, it can push even if the target directory exists if you supply
      the ``--use-existing-dir`` flag.
      (John Arbash Meinel, #30576, #45504)

    * Fix http proxy authentication when user and an optional
      password appears in the ``*_proxy`` vars. (Vincent Ladeuil,
      #83954).

    * ``bzr log branch/file`` works for local treeless branches
      (Aaron Bentley, #84247)

    * Fix problem with UNC paths on Windows 98. (Alexander Belchenko, #84728)

    * Searching location of CA bundle for PyCurl in env variable (CURL_CA_BUNDLE),
      and on win32 along the PATH. (Alexander Belchenko, #82086)

    * ``bzr init`` works with unicode argument LOCATION.
      (Alexander Belchenko, #85599)

    * Raise DependencyNotPresent if pycurl do not support https. (Vincent
      Ladeuil, #85305)

    * Invalid proxy env variables should not cause a traceback.
      (Vincent Ladeuil, #87765)

    * Ignore patterns normalised to use '/' path separator.
      (Kent Gibson, #86451)

    * bzr rocks. It sure does! Fix case. (Vincent Ladeuil, #78026)

    * Fix bzrtools shelve command for removed lines beginning with "--"
      (Johan Dahlberg, #75577)

  TESTING:

    * New ``--first`` option to ``bzr selftest`` to run specified tests
      before the rest of the suite.  (Martin Pool)


bzr 0.14  2007-01-23

  IMPROVEMENTS:

    * ``bzr help global-options`` describes the global options. (Aaron Bentley)

  BUG FIXES:
    
    * Skip documentation generation tests if the tools to do so are not
      available. Fixes running selftest for installled copies of bzr. 
      (John Arbash Meinel, #80330)

    * Fix the code that discovers whether bzr is being run from it's
      working tree to handle the case when it isn't but the directory
      it is in is below a repository. (James Westby, #77306)


bzr 0.14rc1  2007-01-16

  IMPROVEMENTS:

    * New connection: ``bzr+http://`` which supports tunnelling the smart
      protocol over an HTTP connection. If writing is enabled on the bzr
      server, then you can write over the http connection.
      (Andrew Bennetts, John Arbash Meinel)

    * Aliases now support quotation marks, so they can contain whitespace
      (Marius Kruger)

    * PyCurlTransport now use a single curl object. By specifying explicitly
      the 'Range' header, we avoid the need to use two different curl objects
      (and two connections to the same server). (Vincent Ladeuil)

    * ``bzr commit`` does not prompt for a message until it is very likely to
      succeed.  (Aaron Bentley)

    * ``bzr conflicts`` now takes --text to list pathnames of text conflicts
      (Aaron Bentley)

    * Fix ``iter_lines_added_or_present_in_versions`` to use a set instead
      of a list while checking if a revision id was requested. Takes 10s
      off of the ``fileids_affected_by_revision_ids`` time, which is 10s
      of the ``bzr branch`` time. Also improve ``fileids_...`` time by
      filtering lines with a regex rather than multiple ``str.find()``
      calls. (saves another 300ms) (John Arbash Meinel)

    * Policy can be set for each configuration key. This allows keys to be
      inherited properly across configuration entries. For example, this
      should enable you to do::
        
        [/home/user/project]
        push_location = sftp://host/srv/project/
        push_location:policy = appendpath

      And then a branch like ``/home/user/project/mybranch`` should get an
      automatic push location of ``sftp://host/srv/project/mybranch``.
      (James Henstridge)

    * Added ``bzr status --short`` to make status report svn style flags
      for each file.  For example::

        $ bzr status --short
        A  foo
        A  bar
        D  baz
        ?  wooley

    * 'bzr selftest --clean-output' allows easily clean temporary tests 
      directories without running tests. (Alexander Belchenko)

    * ``bzr help hidden-commands`` lists all hidden commands. (Aaron Bentley)

    * ``bzr merge`` now has an option ``--pull`` to fall back to pull if
      local is fully merged into remote. (Jan Hudec)

    * ``bzr help formats`` describes available directory formats. (Aaron Bentley)

  INTERNALS:

    * A few tweaks directly to ``fileids_affected_by_revision_ids`` to
      help speed up processing, as well allowing to extract unannotated
      lines. Between the two ``fileids_affected_by_revision_ids`` is
      improved by approx 10%. (John Arbash Meinel)

    * Change Revision serialization to only write out millisecond
      resolution. Rather than expecting floating point serialization to
      preserve more resolution than we need. (Henri Weichers, Martin Pool)

    * Test suite ends cleanly on Windows.  (Vincent Ladeuil)

    * When 'encoding_type' attribute of class Command is equal to 'exact', 
      force sys.stdout to be a binary stream on Windows, and therefore
      keep exact line-endings (without LF -> CRLF conversion).
      (Alexander Belchenko)

    * Single-letter short options are no longer globally declared.  (Martin
      Pool)

    * Before using detected user/terminal encoding bzr should check
      that Python has corresponding codec. (Alexander Belchenko)

    * Formats for end-user selection are provided via a FormatRegistry (Aaron Bentley)

  BUG FIXES:

    * ``bzr missing --verbose`` was showing adds/removals in the wrong
      direction. (John Arbash Meinel)

    * ``bzr annotate`` now defaults to showing dotted revnos for merged
      revisions. It cuts them off at a depth of 12 characters, but you can
      supply ``--long`` to see the full number. You can also use
      ``--show-ids`` to display the original revision ids, rather than
      revision numbers and committer names. (John Arbash Meinel, #75637)

    * bzr now supports Win32 UNC path (e.g. \\HOST\path). 
      (Alexander Belchenko, #57869)

    * Win32-specific: output of cat, bundle and diff commands don't mangle
      line-endings (Alexander Belchenko, #55276)

    * Replace broken fnmatch based ignore pattern matching with custom pattern
      matcher.
      (Kent Gibson, Jan Hudec #57637)

    * pycurl and urllib can detect short reads at different places. Update
      the test suite to test more cases. Also detect http error code 416
      which was raised for that specific bug. Also enhance the urllib
      robustness by detecting invalid ranges (and pycurl's one by detecting
      short reads during the initial GET). (Vincent Ladeuil, #73948)

    * The urllib connection sharing interacts badly with urllib2
      proxy setting (the connections didn't go thru the proxy
      anymore). Defining a proper ProxyHandler solves the
      problem.  (Vincent Ladeuil, #74759)

    * Use urlutils to generate relative URLs, not osutils 
      (Aaron Bentley, #76229)

    * ``bzr status`` in a readonly directory should work without giving
      lots of errors. (John Arbash Meinel, #76299)

    * Mention the revisionspec topic for the revision option help.
      (Wouter van Heyst, #31663)

    * Allow plugins import from zip archives.
      (Alexander Belchenko, #68124)


bzr 0.13  2006-12-05
    
  No changes from 0.13rc1
    
bzr 0.13rc1  2006-11-27

  IMPROVEMENTS:

    * New command ``bzr remove-tree`` allows the removal of the working
      tree from a branch.
      (Daniel Silverstone)

    * urllib uses shared keep-alive connections, so http 
      operations are substantially faster.
      (Vincent Ladeuil, #53654)

    * ``bzr export`` allows an optional branch parameter, to export a bzr
      tree from some other url. For example:
      ``bzr export bzr.tar.gz http://bazaar-vcs.org/bzr/bzr.dev``
      (Daniel Silverstone)

    * Added ``bzr help topics`` to the bzr help system. This gives a
      location for general information, outside of a specific command.
      This includes updates for ``bzr help revisionspec`` the first topic
      included. (Goffredo Baroncelli, John Arbash Meinel, #42714)

    * WSGI-compatible HTTP smart server.  See ``doc/http_smart_server.txt``.
      (Andrew Bennetts)

    * Knit files will now cache full texts only when the size of the
      deltas is as large as the size of the fulltext. (Or after 200
      deltas, whichever comes first). This has the most benefit on large
      files with small changes, such as the inventory for a large project.
      (eg For a project with 2500 files, and 7500 revisions, it changes
      the size of inventory.knit from 11MB to 5.4MB) (John Arbash Meinel)

  INTERNALS:

    * New -D option given before the command line turns on debugging output
      for particular areas.  -Derror shows tracebacks on all errors.
      (Martin Pool)

    * Clean up ``bzr selftest --benchmark bundle`` to correct an import,
      and remove benchmarks that take longer than 10min to run.
      (John Arbash Meinel)

    * Use ``time.time()`` instead of ``time.clock()`` to decide on
      progress throttling. Because ``time.clock()`` is actually CPU time,
      so over a high-latency connection, too many updates get throttled.
      (John Arbash Meinel)

    * ``MemoryTransport.list_dir()`` would strip the first character for
      files or directories in root directory. (John Arbash Meinel)

    * New method 'get_branch_reference' on 'BzrDir' allows the detection of 
      branch references - which the smart server component needs.
  
    * New ``ChrootTransportDecorator``, accessible via the ``chroot+`` url
      prefix.  It disallows any access to locations above a set URL.  (Andrew
      Bennetts)

  BUG FIXES:

    * Now _KnitIndex properly decode revision ids when loading index data.
      And optimize the knit index parsing code.  (Dmitry Vasiliev, John
      Arbash Meinel)

    * ``bzrlib/bzrdir.py`` was directly referencing ``bzrlib.workingtree``,
      without importing it. This prevented ``bzr upgrade`` from working
      unless a plugin already imported ``bzrlib.workingtree``
      (John Arbash Meinel, #70716)

    * Suppress the traceback on invalid URLs (Vincent Ladeuil, #70803).

    * Give nicer error message when an http server returns a 403
      error code. (Vincent Ladeuil, #57644).

    * When a multi-range http GET request fails, try a single
      range one. If it fails too, forget about ranges. Remember that until 
      the death of the transport and propagates that to the clones.
      (Vincent Ladeuil, #62276, #62029).

    * Handles user/passwords supplied in url from command
      line (for the urllib implementation). Don't request already
      known passwords (Vincent Ladeuil, #42383, #44647, #48527)

    * _KnitIndex.add_versions() dictionary compresses revision ids as they
      are added. This fixes bug where fetching remote revisions records
      them as full references rather than integers. (John Arbash Meinel,
      #64789)

    * ``bzr ignore`` strips trailing slashes in patterns.
      Also ``bzr ignore`` rejects absolute paths. (Kent Gibson, #4559)

    * ``bzr ignore`` takes multiple arguments. (Cheuksan Edward Wang, #29488)

    * mv correctly handles paths that traverse symlinks. 
      (Aaron Bentley, #66964)

    * Give nicer looking error messages when failing to connect over ssh.
      (John Arbash Meinel, #49172)

    * Pushing to a remote branch does not currently update the remote working
      tree. After a remote push, ``bzr status`` and ``bzr diff`` on the remote
      machine now show that the working tree is out of date.
      (Cheuksan Edward Wang #48136)

    * Use patiencediff instead of difflib for determining deltas to insert
      into knits. This avoids the O(N^3) behavior of difflib. Patience
      diff should be O(N^2). (Cheuksan Edward Wang, #65714)

    * Running ``bzr log`` on nonexistent file gives an error instead of the
      entire log history. (Cheuksan Edward Wang #50793)

    * ``bzr cat`` can look up contents of removed or renamed files. If the
      pathname is ambiguous, i.e. the files in the old and new trees have
      different id's, the default is the file in the new tree. The user can
      use "--name-from-revision" to select the file in the old tree.
      (Cheuksan Edward Wang, #30190)

  TESTING:

    * TestingHTTPRequestHandler really handles the Range header
      (previously it was ignoring it and returning the whole file,).

bzr 0.12  2006-10-30

  INTERNALS:

    * Clean up ``bzr selftest --benchmark bundle`` to correct an import,
      and remove benchmarks that take longer than 10min to run.
      (John Arbash Meinel)
  
bzr 0.12rc1  2006-10-23

  IMPROVEMENTS:

    * ``bzr log`` now shows dotted-decimal revision numbers for all revisions,
      rather than just showing a decimal revision number for revisions on the
      mainline. These revision numbers are not yet accepted as input into bzr
      commands such as log, diff etc. (Robert Collins)

    * revisions can now be specified using dotted-decimal revision numbers.
      For instance, ``bzr diff -r 1.2.1..1.2.3``. (Robert Collins)

    * ``bzr help commands`` output is now shorter (Aaron Bentley)

    * ``bzr`` now uses lazy importing to reduce the startup time. This has
      a moderate effect on lots of actions, especially ones that have
      little to do. For example ``bzr rocks`` time is down to 116ms from
      283ms. (John Arbash Meinel)

    * New Registry class to provide name-to-object registry-like support,
      for example for schemes where plugins can register new classes to
      do certain tasks (e.g. log formatters). Also provides lazy registration
      to allow modules to be loaded on request. (John Arbash Meinel, Adeodato
      Simó)

  API INCOMPATABILITY:
  
    * LogFormatter subclasses show now expect the 'revno' parameter to 
      show() to be a string rather than an int. (Robert Collins)

  INTERNALS:

    * ``TestCase.run_bzr``, ``run_bzr_captured``, and ``run_bzr_subprocess``
      can take a ``working_dir='foo'`` parameter, which will change directory 
      for the command. (John Arbash Meinel)

    * ``bzrlib.lazy_regex.lazy_compile`` can be used to create a proxy
      around a regex, which defers compilation until first use. 
      (John Arbash Meinel)

    * ``TestCase.run_bzr_subprocess`` defaults to supplying the
      ``--no-plugins`` parameter to ensure test reproducability, and avoid
      problems with system-wide installed plugins. (John Arbash Meinel)

    * Unique tree root ids are now supported. Newly created trees still
      use the common root id for compatibility with bzr versions before 0.12.
      (Aaron Bentley)

    * ``WorkingTree.set_root_id(None)`` is now deprecated. Please
      pass in inventory.ROOT_ID if you want the default root id value.
      (Robert Collins, John Arbash Meinel)

    * New method ``WorkingTree.flush()`` which will write the current memory
      inventory out to disk. At the same time, read_working_inventory will
      no longer trash the current tree inventory if it has been modified within
      the current lock, and the tree will now ``flush()`` automatically on
      ``unlock()``. ``WorkingTree.set_root_id()`` has been updated to take
      advantage of this functionality. (Robert Collins, John Arbash Meinel)

    * ``bzrlib.tsort.merge_sorted`` now accepts ``generate_revnos``. This
      parameter will cause it to add another column to its output, which
      contains the dotted-decimal revno for each revision, as a tuple.
      (Robert Collins)

    * ``LogFormatter.show_merge`` is deprecated in favour of
      ``LogFormatter.show_merge_revno``. (Robert Collins)

  BUG FIXES:

    * Avoid circular imports by creating a deprecated function for
      ``bzrlib.tree.RevisionTree``. Callers should have been using
      ``bzrlib.revisontree.RevisionTree`` anyway. (John Arbash Meinel,
      #63360, #66349)

    * Don't use ``socket.MSG_WAITALL`` as it doesn't exist on all
      platforms. (Martin Pool, #66356)

    * Don't require ``Content-Type`` in range responses. Assume they are a
      single range if ``Content-Type`` does not exist.
      (John Arbash Meinel, #62473)

    * bzr branch/pull no longer complain about progress bar cleanup when
      interrupted during fetch.  (Aaron Bentley, #54000)

    * ``WorkingTree.set_parent_trees()`` uses the trees to directly write
      the basis inventory, rather than going through the repository. This
      allows us to have 1 inventory read, and 2 inventory writes when
      committing a new tree. (John Arbash Meinel)

    * When reverting, files that are not locally modified that do not exist
      in the target are deleted, not just unversioned (Aaron Bentley)

    * When trying to acquire a lock, don't fail immediately. Instead, try
      a few times (up to 1 hour) before timing out. Also, report why the
      lock is unavailable (John Arbash Meinel, #43521, #49556)

    * Leave HttpTransportBase daughter classes decides how they
      implement cloning. (Vincent Ladeuil, #61606)

    * diff3 does not indicate conflicts on clean merge. (Aaron Bentley)

    * If a commit fails, the commit message is stored in a file at the root of
      the tree for later commit. (Cheuksan Edward Wang, Stefan Metzmacher,
      #32054)

  TESTING:

    * New test base class TestCaseWithMemoryTransport offers memory-only
      testing facilities: its not suitable for tests that need to mutate disk
      state, but most tests should not need that and should be converted to
      TestCaseWithMemoryTransport. (Robert Collins)

    * ``TestCase.make_branch_and_memory_tree`` now takes a format
      option to set the BzrDir, Repository and Branch formats of the
      created objects. (Robert Collins, John Arbash Meinel)

bzr 0.11  2006-10-02

    * Smart server transport test failures on windows fixed. (Lukáš Lalinský).

bzr 0.11rc2  2006-09-27

  BUG FIXES:

    * Test suite hangs on windows fixed. (Andrew Bennets, Alexander Belchenko).
    
    * Commit performance regression fixed. (Aaron Bentley, Robert Collins, John
      Arbash Meinel).

bzr 0.11rc1  2006-09-25

  IMPROVEMENTS:

    * Knit files now wait to create their contents until the first data is
      added. The old code used to create an empty .knit and a .kndx with just
      the header. However, this caused a lot of extra round trips over sftp.
      This can change the time for ``bzr push`` to create a new remote branch
      from 160s down to 100s. This also affects ``bzr commit`` performance when
      adding new files, ``bzr commit`` on a new kernel-like tree drops from 50s
      down to 40s (John Arbash Meinel, #44692)

    * When an entire subtree has been deleted, commit will now report that
      just the top of the subtree has been deleted, rather than reporting
      all the individual items. (Robert Collins)

    * Commit performs one less XML parse. (Robert Collins)

    * ``bzr checkout`` now operates on readonly branches as well
      as readwrite branches. This fixes bug #39542. (Robert Collins)

    * ``bzr bind`` no longer synchronises history with the master branch.
      Binding should be followed by an update or push to synchronise the 
      two branches. This is closely related to the fix for bug #39542.
      (Robert Collins)

    * ``bzrlib.lazy_import.lazy_import`` function to create on-demand 
      objects.  This allows all imports to stay at the global scope, but
      modules will not actually be imported if they are not used.
      (John Arbash Meinel)

    * Support bzr:// and bzr+ssh:// urls to work with the new RPC-based
      transport which will be used with the upcoming high-performance smart
      server. The new command ``bzr serve`` will invoke bzr in server mode,
      which processes these requests. (Andrew Bennetts, Robert Collins, Martin
      Pool)

    * New command ``bzr version-info`` which can be used to get a summary
      of the current state of the tree. This is especially useful as part
      of a build commands. See ``doc/version_info.txt`` for more information 
      (John Arbash Meinel)

  BUG FIXES:

    * 'bzr inventory [FILE...]' allows restricting the file list to a
      specific set of files. (John Arbash Meinel, #3631)

    * Don't abort when annotating empty files (John Arbash Meinel, #56814)

    * Add ``Stanza.to_unicode()`` which can be passed to another Stanza
      when nesting stanzas. Also, add ``read_stanza_unicode`` to handle when
      reading a nested Stanza. (John Arbash Meinel)

    * Transform._set_mode() needs to stat the right file. 
      (John Arbash Meinel, #56549)

    * Raise WeaveFormatError rather than StopIteration when trying to read
      an empty Weave file. (John Arbash Meinel, #46871)

    * Don't access e.code for generic URLErrors, only HTTPErrors have .code.
      (Vincent Ladeuil, #59835)

    * Handle boundary="" lines properly to allow access through a Squid proxy.
      (John Arbash Meinel, #57723)

    * revert now removes newly-added directories (Aaron Bentley, #54172)

    * ``bzr upgrade sftp://`` shouldn't fail to upgrade v6 branches if there 
      isn't a working tree. (David Allouche, #40679)

    * Give nicer error messages when a user supplies an invalid --revision
      parameter. (John Arbash Meinel, #55420)

    * Handle when LANG is not recognized by python. Emit a warning, but
      just revert to using 'ascii'. (John Arbash Meinel, #35392)

    * Don't use preexec_fn on win32, as it is not supported by subprocess.
      (John Arbash Meinel)

    * Skip specific tests when the dependencies aren't met. This includes
      some ``setup.py`` tests when ``python-dev`` is not available, and
      some tests that depend on paramiko. (John Arbash Meinel, Mattheiu Moy)

    * Fallback to Paramiko properly, if no ``ssh`` executable exists on
      the system. (Andrew Bennetts, John Arbash Meinel)

    * ``Branch.bind(other_branch)`` no longer takes a write lock on the
      other branch, and will not push or pull between the two branches.
      API users will need to perform a push or pull or update operation if they
      require branch synchronisation to take place. (Robert Collins, #47344)

    * When creating a tarball or zipfile export, export unicode names as utf-8
      paths. This may not work perfectly on all platforms, but has the best
      chance of working in the common case. (John Arbash Meinel, #56816)

    * When committing, only files that exist in working tree or basis tree
      may be specified (Aaron Bentley, #50793)

  PORTABILITY:

    * Fixes to run on Python 2.5 (Brian M. Carlson, Martin Pool, Marien Zwart)

  INTERNALS:

    * TestCaseInTempDir now creates a separate directory for HOME, rather
      than having HOME set to the same location as the working directory.
      (John Arbash Meinel)

    * run_bzr_subprocess() can take an optional 'env_changes={}' parameter,
      which will update os.environ inside the spawned child. It also can
      take a 'universal_newlines=True', which helps when checking the output
      of the command. (John Arbash Meinel)

    * Refactor SFTP vendors to allow easier re-use when ssh is used. 
      (Andrew Bennetts)

    * Transport.list_dir() and Transport.iter_files_recursive() should always
      return urlescaped paths. This is now tested (there were bugs in a few
      of the transports) (Andrew Bennetts, David Allouche, John Arbash Meinel)

    * New utility function symbol_versioning.deprecation_string. Returns the
      formatted string for a callable, deprecation format pair. (Robert Collins)

    * New TestCase helper applyDeprecated. This allows you to call a callable
      which is deprecated without it spewing to the screen, just by supplying
      the deprecation format string issued for it. (Robert Collins)

    * Transport.append and Transport.put have been deprecated in favor of
      .append_bytes, .append_file, .put_bytes, and .put_file. This removes the
      ambiguity in what type of object the functions take.
      Transport.non_atomic_put_{bytes,file} has also been added. Which works
      similarly to Transport.append() except for SFTP, it doesn't have a round
      trip when opening the file. Also, it provides functionality for creating
      a parent directory when trying to create a file, rather than raise
      NoSuchFile and forcing the caller to repeat their request.
      (John Arbash Meinel)

    * WorkingTree has a new api ``unversion`` which allow the unversioning of
      entries by their file id. (Robert Collins)

    * WorkingTree.pending_merges is deprecated.  Please use the get_parent_ids
      (introduced in 0.10) method instead. (Robert Collins)

    * WorkingTree has a new lock_tree_write method which locks the branch for
      read rather than write. This is appropriate for actions which only need
      the branch data for reference rather than mutation. A new decorator
      needs_tree_write_lock is provided in the workingtree module. Like the
      needs_read_lock and needs_write_lock decorators this allows static 
      declaration of the locking requirements of a function to ensure that
      a lock is taken out for casual scripts. (Robert Collins, #54107)

    * All WorkingTree methods which write to the tree, but not to the branch
      have been converted to use ``needs_tree_write_lock`` rather than 
      ``needs_write_lock``. Also converted is the revert, conflicts and tree
      transform modules. This provides a modest performance improvement on 
      metadir style trees, due to the reduce lock-acquisition, and a more
      significant performance improvement on lightweight checkouts from 
      remote branches, where trivial operations used to pay a significant 
      penalty. It also provides the basis for allowing readonly checkouts.
      (Robert Collins)

    * Special case importing the standard library 'copy' module. This shaves
      off 40ms of startup time, while retaining compatibility. See:
      ``bzrlib/inspect_for_copy.py`` for more details. (John Arbash Meinel)

    * WorkingTree has a new parent class MutableTree which represents the 
      specialisations of Tree which are able to be altered. (Robert Collins)

    * New methods mkdir and put_file_bytes_non_atomic on MutableTree that
      mutate the tree and its contents. (Robert Collins)

    * Transport behaviour at the root of the URL is now defined and tested.
      (Andrew Bennetts, Robert Collins)

  TESTING:

    * New test helper classs MemoryTree. This is typically accessed via
      ``self.make_branch_and_memory_tree()`` in test cases. (Robert Collins)
      
    * Add start_bzr_subprocess and stop_bzr_subprocess to allow test code to
      continue running concurrently with a subprocess of bzr. (Andrew Bennetts,
      Robert Collins)

    * Add a new method ``Transport.get_smart_client()``. This is provided to
      allow upgrades to a richer interface than the VFS one provided by
      Transport. (Andrew Bennetts, Martin Pool)

bzr 0.10  2006-08-29
  
  IMPROVEMENTS:
    * 'merge' now takes --uncommitted, to apply uncommitted changes from a
      tree.  (Aaron Bentley)
  
    * 'bzr add --file-ids-from' can be used to specify another path to use
      for creating file ids, rather than generating all new ones. Internally,
      the 'action' passed to smart_add_tree() can return file_ids that
      will be used, rather than having bzrlib generate new ones.
      (John Arbash Meinel, #55781)

    * ``bzr selftest --benchmark`` now allows a ``--cache-dir`` parameter.
      This will cache some of the intermediate trees, and decrease the
      setup time for benchmark tests. (John Arbash Meinel)

    * Inverse forms are provided for all boolean options.  For example,
      --strict has --no-strict, --no-recurse has --recurse (Aaron Bentley)

    * Serialize out Inventories directly, rather than using ElementTree.
      Writing out a kernel sized inventory drops from 2s down to ~350ms.
      (Robert Collins, John Arbash Meinel)

  BUG FIXES:

    * Help diffutils 2.8.4 get along with binary tests (Marien Zwart: #57614)

    * Change LockDir so that if the lock directory doesn't exist when
      lock_write() is called, an attempt will be made to create it.
      (John Arbash Meinel, #56974)

    * ``bzr uncommit`` preserves pending merges. (John Arbash Meinel, #57660)

    * Active FTP transport now works as intended. (ghozzy, #56472)

    * Really fix mutter() so that it won't ever raise a UnicodeError.
      It means it is possible for ~/.bzr.log to contain non UTF-8 characters.
      But it is a debugging log, not a real user file.
      (John Arbash Meinel, #56947, #53880)

    * Change Command handle to allow Unicode command and options.
      At present we cannot register Unicode command names, so we will get
      BzrCommandError('unknown command'), or BzrCommandError('unknown option')
      But that is better than a UnicodeError + a traceback.
      (John Arbash Meinel, #57123)

    * Handle TZ=UTC properly when reading/writing revisions.
      (John Arbash Meinel, #55783, #56290)

    * Use GPG_TTY to allow gpg --cl to work with gpg-agent in a pipeline,
      (passing text to sign in on stdin). (John Arbash Meinel, #54468)

    * External diff does the right thing for binaries even in foreign 
      languages. (John Arbash Meinel, #56307)

    * Testament handles more cases when content is unicode. Specific bug was
      in handling of revision properties. (John Arbash Meinel, Holger Krekel,
      #54723)

    * The bzr selftest was failing on installed versions due to a bug in a new
      test helper. (John Arbash Meinel, Robert Collins, #58057)

  INTERNALS:

    * ``bzrlib.cache_utf8`` contains ``encode()`` and ``decode()`` functions
      which can be used to cache the conversion between utf8 and Unicode.
      Especially helpful for some of the knit annotation code, which has to
      convert revision ids to utf8 to annotate lines in storage.
      (John Arbash Meinel)

    * ``setup.py`` now searches the filesystem to find all packages which
      need to be installed. This should help make the life of packagers
      easier. (John Arbash Meinel)

bzr 0.9.0  2006-08-11

  SURPRISES:

   * The hard-coded built-in ignore rules have been removed. There are
     now two rulesets which are enforced. A user global one in 
     ~/.bazaar/ignore which will apply to every tree, and the tree
     specific one '.bzrignore'.
     ~/.bazaar/ignore will be created if it does not exist, but with
     a more conservative list than the old default.
     This fixes bugs with default rules being enforced no matter what. 
     The old list of ignore rules from bzr is available by
     running 'bzr ignore --old-default-rules'.
     (Robert Collins, Martin Pool, John Arbash Meinel)

   * 'branches.conf' has been changed to 'locations.conf', since it can apply
     to more locations than just branch locations.
     (Aaron Bentley)
   
  IMPROVEMENTS:

   * The revision specifier "revno:" is extended to accept the syntax
     revno:N:branch. For example,
     revno:42:http://bazaar-vcs.org/bzr/bzr.dev/ means revision 42 in
     bzr.dev.  (Matthieu Moy)

   * Tests updates to ensure proper URL handling, UNICODE support, and
     proper printing when the user's terminal encoding cannot display 
     the path of a file that has been versioned.
     ``bzr branch`` can take a target URL rather than only a local directory.
     Branch.get_parent()/set_parent() now save a relative path if possible,
     and normalize the parent based on root, allowing access across
     different transports. (John Arbash Meinel, Wouter van Heyst, Martin Pool)
     (Malone #48906, #42699, #40675, #5281, #3980, #36363, #43689,
     #42517, #42514)

   * On Unix, detect terminal width using an ioctl not just $COLUMNS.
     Use terminal width for single-line logs from ``bzr log --line`` and
     pending-merge display.  (Robert Widhopf-Fenk, Gustavo Niemeyer)
     (Malone #3507)

   * On Windows, detect terminal width using GetConsoleScreenBufferInfo.
     (Alexander Belchenko)

   * Speedup improvement for 'date:'-revision search. (Guillaume Pinot).

   * Show the correct number of revisions pushed when pushing a new branch.
     (Robert Collins).

   * 'bzr selftest' now shows a progress bar with the number of tests, and 
     progress made. 'make check' shows tests in -v mode, to be more useful
     for the PQM status window. (Robert Collins).
     When using a progress bar, failed tests are printed out, rather than
     being overwritten by the progress bar until the suite finishes.
     (John Arbash Meinel)

   * 'bzr selftest --benchmark' will run a new benchmarking selftest.
     'bzr selftest --benchmark --lsprof-timed' will use lsprofile to generate
     profile data for the individual profiled calls, allowing for fine
     grained analysis of performance.
     (Robert Collins, Martin Pool).

   * 'bzr commit' shows a progress bar. This is useful for commits over sftp
     where commit can take an appreciable time. (Robert Collins)

   * 'bzr add' is now less verbose in telling you what ignore globs were
     matched by files being ignored. Instead it just tells you how many 
     were ignored (because you might reasonably be expecting none to be
     ignored). 'bzr add -v' is unchanged and will report every ignored
     file. (Robert Collins).

   * ftp now has a test server if medusa is installed. As part of testing,
     ftp support has been improved, including support for supplying a
     non-standard port. (John Arbash Meinel).

   * 'bzr log --line' shows the revision number, and uses only the
     first line of the log message (#5162, Alexander Belchenko;
     Matthieu Moy)

   * 'bzr status' has had the --all option removed. The 'bzr ls' command
     should be used to retrieve all versioned files. (Robert Collins)

   * 'bzr bundle OTHER/BRANCH' will create a bundle which can be sent
     over email, and applied on the other end, while maintaining ancestry.
     This bundle can be applied with either 'bzr merge' or 'bzr pull',
     the same way you would apply another branch.
     (John Arbash Meinel, Aaron Bentley)
  
   * 'bzr whoami' can now be used to set your identity from the command line,
     for a branch or globally.  (Robey Pointer)

   * 'bzr checkout' now aliased to 'bzr co', and 'bzr annotate' to 'bzr ann'.
     (Michael Ellerman)

   * 'bzr revert DIRECTORY' now reverts the contents of the directory as well.
     (Aaron Bentley)

   * 'bzr get sftp://foo' gives a better error when paramiko is not present.
     Also updates things like 'http+pycurl://' if pycurl is not present.
     (John Arbash Meinel) (Malone #47821, #52204)

   * New env variable BZR_PROGRESS_BAR, sets the default progress bar type.
     Can be set to 'none' or 'dummy' to disable the progress bar, 'dots' or 
     'tty' to create the respective type. (John Arbash Meinel, #42197, #51107)

   * Improve the help text for 'bzr diff' to explain what various options do.
     (John Arbash Meinel, #6391)

   * 'bzr uncommit -r 10' now uncommits revisions 11.. rather than uncommitting
     revision 10. This makes -r10 more in line with what other commands do.
     'bzr uncommit' also now saves the pending merges of the revisions that
     were removed. So it is safe to uncommit after a merge, fix something,
     and commit again. (John Arbash Meinel, #32526, #31426)

   * 'bzr init' now also works on remote locations.
     (Wouter van Heyst, #48904)

   * HTTP support has been updated. When using pycurl we now support 
     connection keep-alive, which reduces dns requests and round trips.
     And for both urllib and pycurl we support multi-range requests, 
     which decreases the number of round-trips. Performance results for
     ``bzr branch http://bazaar-vcs.org/bzr/bzr.dev/`` indicate
     http branching is now 2-3x faster, and ``bzr pull`` in an existing 
     branch is as much as 4x faster.
     (Michael Ellerman, Johan Rydberg, John Arbash Meinel, #46768)

   * Performance improvements for sftp. Branching and pulling are now up to
     2x faster. Utilize paramiko.readv() support for async requests if it
     is available (paramiko > 1.6) (John Arbash Meinel)

  BUG FIXES:

    * Fix shadowed definition of TestLocationConfig that caused some 
      tests not to run.  (#32587, Erik Bågfors, Michael Ellerman, 
      Martin Pool)

    * Fix unnecessary requirement of sign-my-commits that it be run from
      a working directory.  (Martin Pool, Robert Collins)

    * 'bzr push location' will only remember the push location if it succeeds
      in connecting to the remote location. (#49742, John Arbash Meinel)

    * 'bzr revert' no longer toggles the executable bit on win32
      (#45010, John Arbash Meinel)

    * Handle broken pipe under win32 correctly. (John Arbash Meinel)
    
    * sftp tests now work correctly on win32 if you have a newer paramiko
      (John Arbash Meinel)

    * Cleanup win32 test suite, and general cleanup of places where
      file handles were being held open. (John Arbash Meinel)

    * When specifying filenames for 'diff -r x..y', the name of the file in the
      working directory can be used, even if its name is different in both x
      and y.

    * File-ids containing single- or double-quotes are handled correctly by
      push.  (#52227, Aaron Bentley)

    * Normalize unicode filenames to ensure cross-platform consistency.
      (John Arbash Meinel, #43689)

    * The argument parser can now handle '-' as an argument. Currently
      no code interprets it specially (it is mostly handled as a file named 
      '-'). But plugins, and future operations can use it.
      (John Arbash meinel, #50984)

    * Bundles can properly read binary files with a plain '\r' in them.
      (John Arbash Meinel, #51927)

    * Tuning iter_entries() to be more efficient (John Arbash Meinel, #5444)

    * Lots of win32 fixes (the test suite passes again).
      (John Arbash Meinel, #50155)

    * Handle openbsd returning None for sys.getfilesystemencoding() (#41183) 

    * Support ftp APPE (append) to allow Knits to be used over ftp (#42592)

    * Removals are only committed if they match the filespec (or if there is
      no filespec).  (#46635, Aaron Bentley)

    * smart-add recurses through all supplied directories 
      (John Arbash Meinel, #52578)

    * Make the bundle reader extra lines before and after the bundle text.
      This allows you to parse an email with the bundle inline.
      (John Arbash Meinel, #49182)

    * Change the file id generator to squash a little bit more. Helps when
      working with long filenames on windows. (Also helps for unicode filenames
      not generating hidden files). (John Arbash Meinel, #43801)

    * Restore terminal mode on C-c while reading sftp password.  (#48923, 
      Nicholas Allen, Martin Pool)

    * Timestamps are rounded to 1ms, and revision entries can be recreated
      exactly. (John Arbash Meinel, Jamie Wilkinson, #40693)

    * Branch.base has changed to a URL, but ~/.bazaar/locations.conf should
      use local paths, since it is user visible (John Arbash Meinel, #53653)

    * ``bzr status foo`` when foo was unversioned used to cause a full delta
      to be generated (John Arbash Meinel, #53638)

    * When reading revision properties, an empty value should be considered
      the empty string, not None (John Arbash Meinel, #47782)

    * ``bzr diff --diff-options`` can now handle binary files being changed.
      Also, the output is consistent when --diff-options is not supplied.
      (John Arbash Meinel, #54651, #52930)

    * Use the right suffixes for loading plugins (John Arbash Meinel, #51810)

    * Fix Branch.get_parent() to handle the case when the parent is not 
      accessible (John Arbash Meinel, #52976)

  INTERNALS:

    * Combine the ignore rules into a single regex rather than looping over
      them to reduce the threshold where  N^2 behaviour occurs in operations
      like status. (Jan Hudec, Robert Collins).

    * Appending to bzrlib.DEFAULT_IGNORE is now deprecated. Instead, use
      one of the add functions in bzrlib.ignores. (John Arbash Meinel)

    * 'bzr push' should only push the ancestry of the current revision, not
      all of the history in the repository. This is especially important for
      shared repositories. (John Arbash Meinel)

    * bzrlib.delta.compare_trees now iterates in alphabetically sorted order,
      rather than randomly walking the inventories. (John Arbash Meinel)

    * Doctests are now run in temporary directories which are cleaned up when
      they finish, rather than using special ScratchDir/ScratchBranch objects.
      (Martin Pool)

    * Split ``check`` into separate methods on the branch and on the repository,
      so that it can be specialized in ways that are useful or efficient for
      different formats.  (Martin Pool, Robert Collins)

    * Deprecate Repository.all_revision_ids; most methods don't really need
      the global revision graph but only that part leading up to a particular
      revision.  (Martin Pool, Robert Collins)

    * Add a BzrDirFormat control_formats list which allows for control formats
      that do not use '.bzr' to store their data - i.e. '.svn', '.hg' etc.
      (Robert Collins, Jelmer Vernooij).

    * bzrlib.diff.external_diff can be redirected to any file-like object.
      Uses subprocess instead of spawnvp.
      (#4047, #48914, James Henstridge, John Arbash Meinel)

    * New command line option '--profile-imports', which will install a custom
      importer to log time to import modules and regex compilation time to 
      sys.stderr (John Arbash Meinel)

    * 'EmptyTree' is now deprecated, please use repository.revision_tree(None)
      instead. (Robert Collins)

    * "RevisionTree" is now in bzrlib/revisiontree.py. (Robert Collins)

bzr 0.8.2  2006-05-17
  
  BUG FIXES:
   
    * setup.py failed to install launchpad plugin.  (Martin Pool)

bzr 0.8.1  2006-05-16

  BUG FIXES:

    * Fix failure to commit a merge in a checkout.  (Martin Pool, 
      Robert Collins, Erik Bågfors, #43959)

    * Nicer messages from 'commit' in the case of renames, and correct
      messages when a merge has occured. (Robert Collins, Martin Pool)

    * Separate functionality from assert statements as they are skipped in
      optimized mode of python. Add the same check to pending merges.
      (#44443, Olaf Conradi)

  CHANGES:

    * Do not show the None revision in output of bzr ancestry. (Olaf Conradi)

    * Add info on standalone branches without a working tree.
      (#44155, Olaf Conradi)

    * Fix bug in knits when raising InvalidRevisionId. (#44284, Olaf Conradi)

  CHANGES:

    * Make editor invocation comply with Debian Policy. First check
      environment variables VISUAL and EDITOR, then try editor from
      alternatives system. If that all fails, fall back to the pre-defined
      list of editors. (#42904, Olaf Conradi)

  NEW FEATURES:

    * New 'register-branch' command registers a public branch into 
      Launchpad.net, where it can be associated with bugs, etc.
      (Martin Pool, Bjorn Tillenius, Robert Collins)

  INTERNALS:

    * New public api in InventoryEntry - 'describe_change(old, new)' which
      provides a human description of the changes between two old and
      new. (Robert Collins, Martin Pool)

  TESTING:

    * Fix test case for bzr info in upgrading a standalone branch to metadir,
      uses bzrlib api now. (Olaf Conradi)

bzr 0.8  2006-05-08

  NOTES WHEN UPGRADING:

    Release 0.8 of bzr introduces a new format for history storage, called
    'knit', as an evolution of to the 'weave' format used in 0.7.  Local 
    and remote operations are faster using knits than weaves.  Several
    operations including 'init', 'init-repo', and 'upgrade' take a 
    --format option that controls this.  Branching from an existing branch
    will keep the same format.

    It is possible to merge, pull and push between branches of different
    formats but this is slower than moving data between homogenous
    branches.  It is therefore recommended (but not required) that you
    upgrade all branches for a project at the same time.  Information on
    formats is shown by 'bzr info'.

    bzr 0.8 now allows creation of 'repositories', which hold the history 
    of files and revisions for several branches.  Previously bzr kept all
    the history for a branch within the .bzr directory at the root of the
    branch, and this is still the default.  To create a repository, use
    the new 'bzr init-repo' command.  Branches exist as directories under
    the repository and contain just a small amount of information
    indicating the current revision of the branch.

    bzr 0.8 also supports 'checkouts', which are similar to in cvs and
    subversion.  Checkouts are associated with a branch (optionally in a
    repository), which contains all the historical information.  The
    result is that a checkout can be deleted without losing any
    already-committed revisions.  A new 'update' command is also available. 

    Repositories and checkouts are not supported with the 0.7 storage
    format.  To use them you must upgrad to either knits, or to the
    'metaweave' format, which uses weaves but changes the .bzr directory
    arrangement.
    

  IMPROVEMENTS:

    * Sftp paths can now be relative, or local, according to the lftp
      convention. Paths now take the form:
      sftp://user:pass@host:port/~/relative/path
      or
      sftp://user:pass@host:port/absolute/path

    * The FTP transport now tries to reconnect after a temporary
      failure. ftp put is made atomic. (Matthieu Moy)

    * The FTP transport now maintains a pool of connections, and
      reuses them to avoid multiple connections to the same host (like
      sftp did). (Daniel Silverstone)

    * The bzr_man.py file has been removed. To create the man page now,
      use ./generate_docs.py man. The new program can also create other files.
      Run "python generate_docs.py --help" for usage information. (Hans
      Ulrich Niedermann & James Blackwell).

    * Man Page now gives full help (James Blackwell). Help also updated to 
      reflect user config now being stored in .bazaar (Hans Ulrich
      Niedermann)

    * It's now possible to set aliases in bazaar.conf (Erik Bågfors)

    * Pull now accepts a --revision argument (Erik Bågfors)

    * 'bzr re-sign' now allows multiple revisions to be supplied on the command
      line. You can now use the following command to sign all of your old
      commits::

        find .bzr/revision-store// -name my@email-* \
          | sed 's/.*\/\/..\///' \
          | xargs bzr re-sign

    * Upgrade can now upgrade over the network. (Robert Collins)

    * Two new commands 'bzr checkout' and 'bzr update' allow for CVS/SVN-alike
      behaviour.  By default they will cache history in the checkout, but
      with --lightweight almost all data is kept in the master branch.
      (Robert Collins)

    * 'revert' unversions newly-versioned files, instead of deleting them.

    * 'merge' is more robust.  Conflict messages have changed.

    * 'merge' and 'revert' no longer clobber existing files that end in '~' or
      '.moved'.

    * Default log format can be set in configuration and plugins can register
      their own formatters. (Erik Bågfors)

    * New 'reconcile' command will check branch consistency and repair indexes
      that can become out of sync in pre 0.8 formats. (Robert Collins,
      Daniel Silverstone)

    * New 'bzr init --format' and 'bzr upgrade --format' option to control 
      what storage format is created or produced.  (Robert Collins, 
      Martin Pool)

    * Add parent location to 'bzr info', if there is one.  (Olaf Conradi)

    * New developer commands 'weave-list' and 'weave-join'.  (Martin Pool)

    * New 'init-repository' command, plus support for repositories in 'init'
      and 'branch' (Aaron Bentley, Erik Bågfors, Robert Collins)

    * Improve output of 'info' command. Show all relevant locations related to
      working tree, branch and repository. Use kibibytes for binary quantities.
      Fix off-by-one error in missing revisions of working tree.  Make 'info'
      work on branches, repositories and remote locations.  Show locations
      relative to the shared repository, if applicable.  Show locking status
      of locations.  (Olaf Conradi)

    * Diff and merge now safely handle binary files. (Aaron Bentley)

    * 'pull' and 'push' now normalise the revision history, so that any two
      branches with the same tip revision will have the same output from 'log'.
      (Robert Collins)

    * 'merge' accepts --remember option to store parent location, like 'push'
      and 'pull'. (Olaf Conradi)

    * bzr status and diff when files given as arguments do not exist
      in the relevant trees.  (Martin Pool, #3619)

    * Add '.hg' to the default ignore list.  (Martin Pool)

    * 'knit' is now the default disk format. This improves disk performance and
      utilization, increases incremental pull performance, robustness with SFTP
      and allows checkouts over SFTP to perform acceptably. 
      The initial Knit code was contributed by Johan Rydberg based on a
      specification by Martin Pool.
      (Robert Collins, Aaron Bentley, Johan Rydberg, Martin Pool).

    * New tool to generate all-in-one html version of the manual.  (Alexander
      Belchenko)

    * Hitting CTRL-C while doing an SFTP push will no longer cause stale locks
      to be left in the SFTP repository. (Robert Collins, Martin Pool).

    * New option 'diff --prefix' to control how files are named in diff
      output, with shortcuts '-p0' and '-p1' corresponding to the options for 
      GNU patch.  (Alexander Belchenko, Goffredo Baroncelli, Martin Pool)

    * Add --revision option to 'annotate' command.  (Olaf Conradi)

    * If bzr shows an unexpected revision-history after pulling (perhaps due
      to a reweave) it can now be corrected by 'bzr reconcile'.
      (Robert Collins)

  CHANGES:

    * Commit is now verbose by default, and shows changed filenames and the 
      new revision number.  (Robert Collins, Martin Pool)

    * Unify 'mv', 'move', 'rename'.  (#5379, Matthew Fuller)

    * 'bzr -h' shows help.  (#35940, Martin Pool, Ian Bicking)

    * Make 'pull' and 'push' remember location on failure using --remember.
      (Olaf Conradi)

    * For compatibility, make old format for using weaves inside metadir
      available as 'metaweave' format.  Rename format 'metadir' to 'default'.
      Clean up help for option --format in commands 'init', 'init-repo' and
      'upgrade'.  (Olaf Conradi)

  INTERNALS:
  
    * The internal storage of history, and logical branch identity have now
      been split into Branch, and Repository. The common locking and file 
      management routines are now in bzrlib.lockablefiles. 
      (Aaron Bentley, Robert Collins, Martin Pool)

    * Transports can now raise DependencyNotPresent if they need a library
      which is not installed, and then another implementation will be 
      tried.  (Martin Pool)

    * Remove obsolete (and no-op) `decode` parameter to `Transport.get`.  
      (Martin Pool)

    * Using Tree Transform for merge, revert, tree-building

    * WorkingTree.create, Branch.create, WorkingTree.create_standalone,
      Branch.initialize are now deprecated. Please see BzrDir.create_* for
      replacement API's. (Robert Collins)

    * New BzrDir class represents the .bzr control directory and manages
      formatting issues. (Robert Collins)

    * New repository.InterRepository class encapsulates Repository to 
      Repository actions and allows for clean selection of optimised code
      paths. (Robert Collins)

    * bzrlib.fetch.fetch and bzrlib.fetch.greedy_fetch are now deprecated,
      please use 'branch.fetch' or 'repository.fetch' depending on your
      needs. (Robert Collins)

    * deprecated methods now have a 'is_deprecated' flag on them that can
      be checked, if you need to determine whether a given callable is 
      deprecated at runtime. (Robert Collins)

    * Progress bars are now nested - see
      bzrlib.ui.ui_factory.nested_progress_bar. (Robert Collins, Robey Pointer)

    * New API call get_format_description() for each type of format.
      (Olaf Conradi)

    * Changed branch.set_parent() to accept None to remove parent.
      (Olaf Conradi)

    * Deprecated BzrError AmbiguousBase.  (Olaf Conradi)

    * WorkingTree.branch is now a read only property.  (Robert Collins)

    * bzrlib.ui.text.TextUIFactory now accepts a bar_type parameter which
      can be None or a factory that will create a progress bar. This is
      useful for testing or for overriding the bzrlib.progress heuristic.
      (Robert Collins)

    * New API method get_physical_lock_status() to query locks present on a
      transport.  (Olaf Conradi)

    * Repository.reconcile now takes a thorough keyword parameter to allow
      requesting an indepth reconciliation, rather than just a data-loss 
      check. (Robert Collins)

    * bzrlib.ui.ui_factory protocol now supports 'get_boolean' to prompt
      the user for yes/no style input. (Robert Collins)

  TESTING:

    * SFTP tests now shortcut the SSH negotiation, reducing test overhead
      for testing SFTP protocol support. (Robey Pointer)

    * Branch formats are now tested once per implementation (see bzrlib.
      tests.branch_implementations. This is analagous to the transport
      interface tests, and has been followed up with working tree,
      repository and BzrDir tests. (Robert Collins)

    * New test base class TestCaseWithTransport provides a transport aware
      test environment, useful for testing any transport-interface using
      code. The test suite option --transport controls the transport used
      by this class (when its not being used as part of implementation
      contract testing). (Robert Collins)

    * Close logging handler on disabling the test log. This will remove the
      handler from the internal list inside python's logging module,
      preventing shutdown from closing it twice.  (Olaf Conradi)

    * Move test case for uncommit to blackbox tests.  (Olaf Conradi)

    * run_bzr and run_bzr_captured now accept a 'stdin="foo"' parameter which
      will provide String("foo") to the command as its stdin.

bzr 0.7 2006-01-09

  CHANGES:

    * .bzrignore is excluded from exports, on the grounds that it's a bzr 
      internal-use file and may not be wanted.  (Jamie Wilkinson)

    * The "bzr directories" command were removed in favor of the new
      --kind option to the "bzr inventory" command.  To list all 
      versioned directories, now use "bzr inventory --kind directory".  
      (Johan Rydberg)

    * Under Windows configuration directory is now %APPDATA%\bazaar\2.0
      by default. (John Arbash Meinel)

    * The parent of Bzr configuration directory can be set by BZR_HOME
      environment variable. Now the path for it is searched in BZR_HOME, then
      in HOME. Under Windows the order is: BZR_HOME, APPDATA (usually
      points to C:\Documents and Settings\User Name\Application Data), HOME.
      (John Arbash Meinel)

    * Plugins with the same name in different directories in the bzr plugin
      path are no longer loaded: only the first successfully loaded one is
      used. (Robert Collins)

    * Use systems' external ssh command to open connections if possible.  
      This gives better integration with user settings such as ProxyCommand.
      (James Henstridge)

    * Permissions on files underneath .bzr/ are inherited from the .bzr 
      directory. So for a shared repository, simply doing 'chmod -R g+w .bzr/'
      will mean that future file will be created with group write permissions.

    * configure.in and config.guess are no longer in the builtin default 
      ignore list.

    * '.sw[nop]' pattern ignored, to ignore vim swap files for nameless
      files.  (John Arbash Meinel, Martin Pool)

  IMPROVEMENTS:

    * "bzr INIT dir" now initializes the specified directory, and creates 
      it if it does not exist.  (John Arbash Meinel)

    * New remerge command (Aaron Bentley)

    * Better zsh completion script.  (Steve Borho)

    * 'bzr diff' now returns 1 when there are changes in the working 
      tree. (Robert Collins)

    * 'bzr push' now exists and can push changes to a remote location. 
      This uses the transport infrastructure, and can store the remote
      location in the ~/.bazaar/branches.conf configuration file.
      (Robert Collins)

    * Test directories are only kept if the test fails and the user requests
      that they be kept.

    * Tweaks to short log printing

    * Added branch nicks, new nick command, printing them in log output. 
      (Aaron Bentley)

    * If $BZR_PDB is set, pop into the debugger when an uncaught exception 
      occurs.  (Martin Pool)

    * Accept 'bzr resolved' (an alias for 'bzr resolve'), as this is
      the same as Subversion.  (Martin Pool)

    * New ftp transport support (on ftplib), for ftp:// and aftp:// 
      URLs.  (Daniel Silverstone)

    * Commit editor temporary files now start with 'bzr_log.', to allow 
      text editors to match the file name and set up appropriate modes or 
      settings.  (Magnus Therning)

    * Improved performance when integrating changes from a remote weave.  
      (Goffredo Baroncelli)

    * Sftp will attempt to cache the connection, so it is more likely that
      a connection will be reused, rather than requiring multiple password
      requests.

    * bzr revno now takes an optional argument indicating the branch whose
      revno should be printed.  (Michael Ellerman)

    * bzr cat defaults to printing the last version of the file.  
      (#3632, Matthieu Moy)

    * New global option 'bzr --lsprof COMMAND' runs bzr under the lsprof 
      profiler.  (Denys Duchier)

    * Faster commits by reading only the headers of affected weave files. 
      (Denys Duchier)

    * 'bzr add' now takes a --dry-run parameter which shows you what would be
      added, but doesn't actually add anything. (Michael Ellerman)

    * 'bzr add' now lists how many files were ignored per glob.  add --verbose
      lists the specific files.  (Aaron Bentley)

    * 'bzr missing' now supports displaying changes in diverged trees and can
      be limited to show what either end of the comparison is missing.
      (Aaron Bently, with a little prompting from Daniel Silverstone)

  BUG FIXES:

    * SFTP can walk up to the root path without index errors. (Robert Collins)

    * Fix bugs in running bzr with 'python -O'.  (Martin Pool)

    * Error when run with -OO

    * Fix bug in reporting http errors that don't have an http error code.
      (Martin Pool)

    * Handle more cases of pipe errors in display commands

    * Change status to 3 for all errors

    * Files that are added and unlinked before committing are completely
      ignored by diff and status

    * Stores with some compressed texts and some uncompressed texts are now
      able to be used. (John A Meinel)

    * Fix for bzr pull failing sometimes under windows

    * Fix for sftp transport under windows when using interactive auth

    * Show files which are both renamed and modified as such in 'bzr 
      status' output.  (#4503, Daniel Silverstone)

    * Make annotate cope better with revisions committed without a valid 
      email address.  (Marien Zwart)

    * Fix representation of tab characters in commit messages.  (Harald 
      Meland)

    * List of plugin directories in BZR_PLUGIN_PATH environment variable is
      now parsed properly under Windows. (Alexander Belchenko)

    * Show number of revisions pushed/pulled/merged. (Robey Pointer)

    * Keep a cached copy of the basis inventory to speed up operations 
      that need to refer to it.  (Johan Rydberg, Martin Pool)

    * Fix bugs in bzr status display of non-ascii characters.  (Martin 
      Pool)

    * Remove Makefile.in from default ignore list.  (#6413, Tollef Fog 
      Heen, Martin Pool)

    * Fix failure in 'bzr added'.  (Nathan McCallum, Martin Pool)

  TESTING:

    * Fix selftest asking for passwords when there are no SFTP keys.  
      (Robey Pointer, Jelmer Vernooij) 

    * Fix selftest run with 'python -O'.  (Martin Pool)

    * Fix HTTP tests under Windows. (John Arbash Meinel)

    * Make tests work even if HOME is not set (Aaron Bentley)

    * Updated build_tree to use fixed line-endings for tests which read 
      the file cotents and compare. Make some tests use this to pass under
      Windows. (John Arbash Meinel)

    * Skip stat and symlink tests under Windows. (Alexander Belchenko)

    * Delay in selftest/testhashcash is now issued under win32 and Cygwin.
      (John Arbash Meinel)

    * Use terminal width to align verbose test output.  (Martin Pool)

    * Blackbox tests are maintained within the bzrlib.tests.blackbox directory.
      If adding a new test script please add that to
      bzrlib.tests.blackbox.__init__. (Robert Collins)

    * Much better error message if one of the test suites can't be 
      imported.  (Martin Pool)

    * Make check now runs the test suite twice - once with the default locale,
      and once with all locales forced to C, to expose bugs. This is not 
      trivially done within python, so for now its only triggered by running
      Make check. Integrators and packagers who wish to check for full 
      platform support should run 'make check' to test the source.
      (Robert Collins)

    * Tests can now run TestSkipped if they can't execute for any reason.
      (Martin Pool) (NB: TestSkipped should only be raised for correctable
      reasons - see the wiki spec ImprovingBzrTestSuite).

    * Test sftp with relative, absolute-in-homedir and absolute-not-in-homedir
      paths for the transport tests. Introduce blackbox remote sftp tests that
      test the same permutations. (Robert Collins, Robey Pointer)

    * Transport implementation tests are now independent of the local file
      system, which allows tests for esoteric transports, and for features
      not available in the local file system. They also repeat for variations
      on the URL scheme that can introduce issues in the transport code,
      see bzrlib.transport.TransportTestProviderAdapter() for this.
      (Robert Collins).

    * TestCase.build_tree uses the transport interface to build trees, pass
      in a transport parameter to give it an existing connection.
      (Robert Collins).

  INTERNALS:

    * WorkingTree.pull has been split across Branch and WorkingTree,
      to allow Branch only pulls. (Robert Collins)

    * commands.display_command now returns the result of the decorated 
      function. (Robert Collins)

    * LocationConfig now has a set_user_option(key, value) call to save
      a setting in its matching location section (a new one is created
      if needed). (Robert Collins)

    * Branch has two new methods, get_push_location and set_push_location
      to respectively, get and set the push location. (Robert Collins)

    * commands.register_command now takes an optional flag to signal that
      the registrant is planning to decorate an existing command. When 
      given multiple plugins registering a command is not an error, and
      the original command class (whether built in or a plugin based one) is
      returned to the caller. There is a new error 'MustUseDecorated' for
      signalling when a wrapping command should switch to the original
      version. (Robert Collins)

    * Some option parsing errors will raise 'BzrOptionError', allowing 
      granular detection for decorating commands. (Robert Collins).

    * Branch.read_working_inventory has moved to
      WorkingTree.read_working_inventory. This necessitated changes to
      Branch.get_root_id, and a move of Branch.set_inventory to WorkingTree
      as well. To make it clear that a WorkingTree cannot always be obtained
      Branch.working_tree() will raise 'errors.NoWorkingTree' if one cannot
      be obtained. (Robert Collins)

    * All pending merges operations from Branch are now on WorkingTree.
      (Robert Collins)

    * The follow operations from Branch have moved to WorkingTree:
      add()
      commit()
      move()
      rename_one()
      unknowns()
      (Robert Collins)

    * bzrlib.add.smart_add_branch is now smart_add_tree. (Robert Collins)

    * New "rio" serialization format, similar to rfc-822. (Martin Pool)

    * Rename selftests to `bzrlib.tests.test_foo`.  (John A Meinel, Martin 
      Pool)

    * bzrlib.plugin.all_plugins has been changed from an attribute to a 
      query method. (Robert Collins)
 
    * New options to read only the table-of-contents of a weave.  
      (Denys Duchier)

    * Raise NoSuchFile when someone tries to add a non-existant file.
      (Michael Ellerman)

    * Simplify handling of DivergedBranches in cmd_pull().
      (Michael Ellerman)
   
    * Branch.controlfile* logic has moved to lockablefiles.LockableFiles, which
      is exposed as Branch().control_files. Also this has been altered with the
      controlfile pre/suffix replaced by simple method names like 'get' and
      'put'. (Aaron Bentley, Robert Collins).

    * Deprecated functions and methods can now be marked as such using the 
      bzrlib.symbol_versioning module. Marked method have their docstring
      updated and will issue a DeprecationWarning using the warnings module
      when they are used. (Robert Collins)

    * bzrlib.osutils.safe_unicode now exists to provide parameter coercion
      for functions that need unicode strings. (Robert Collins)

bzr 0.6 2005-10-28

  IMPROVEMENTS:
  
    * pull now takes --verbose to show you what revisions are added or removed
      (John A Meinel)

    * merge now takes a --show-base option to include the base text in
      conflicts.
      (Aaron Bentley)

    * The config files are now read using ConfigObj, so '=' should be used as
      a separator, not ':'.
      (Aaron Bentley)

    * New 'bzr commit --strict' option refuses to commit if there are 
      any unknown files in the tree.  To commit, make sure all files are 
      either ignored, added, or deleted.  (Michael Ellerman)

    * The config directory is now ~/.bazaar, and there is a single file 
      ~/.bazaar/bazaar.conf storing email, editor and other preferences.
      (Robert Collins)

    * 'bzr add' no longer takes a --verbose option, and a --quiet option
      has been added that suppresses all output.

    * Improved zsh completion support in contrib/zsh, from Clint
      Adams.

    * Builtin 'bzr annotate' command, by Martin Pool with improvements from 
      Goffredo Baroncelli.
    
    * 'bzr check' now accepts -v for verbose reporting, and checks for
      ghosts in the branch. (Robert Collins)

    * New command 're-sign' which will regenerate the gpg signature for 
      a revision. (Robert Collins)

    * If you set check_signatures=require for a path in 
      ~/.bazaar/branches.conf then bzr will invoke your
      gpg_signing_command (defaults to gpg) and record a digital signature
      of your commit. (Robert Collins)

    * New sftp transport, based on Paramiko.  (Robey Pointer)

    * 'bzr pull' now accepts '--clobber' which will discard local changes
      and make this branch identical to the source branch. (Robert Collins)

    * Just give a quieter warning if a plugin can't be loaded, and 
      put the details in .bzr.log.  (Martin Pool)

    * 'bzr branch' will now set the branch-name to the last component of the
      output directory, if one was supplied.

    * If the option 'post_commit' is set to one (or more) python function
      names (must be in the bzrlib namespace), then they will be invoked
      after the commit has completed, with the branch and revision_id as
      parameters. (Robert Collins)

    * Merge now has a retcode of 1 when conflicts occur. (Robert Collins)

    * --merge-type weave is now supported for file contents.  Tree-shape
      changes are still three-way based.  (Martin Pool, Aaron Bentley)

    * 'bzr check' allows the first revision on revision-history to have
      parents - something that is expected for cheap checkouts, and occurs
      when conversions from baz do not have all history.  (Robert Collins).

   * 'bzr merge' can now graft unrelated trees together, if your specify
     0 as a base. (Aaron Bentley)

   * 'bzr commit branch' and 'bzr commit branch/file1 branch/file2' now work
     (Aaron Bentley)

    * Add '.sconsign*' to default ignore list.  (Alexander Belchenko)

   * 'bzr merge --reprocess' minimizes conflicts

  TESTING:

    * The 'bzr selftest --pattern' option for has been removed, now 
      test specifiers on the command line can be simple strings, or 
      regexps, or both. (Robert Collins)

    * Passing -v to selftest will now show the time each test took to 
      complete, which will aid in analysing performance regressions and
      related questions. (Robert Collins)

    * 'bzr selftest' runs all tests, even if one fails, unless '--one'
      is given. (Martin Pool)

    * There is a new method for TestCaseInTempDir, assertFileEqual, which
      will check that a given content is equal to the content of the named
      file. (Robert Collins)

    * Fix test suite's habit of leaving many temporary log files in $TMPDIR.
      (Martin Pool)

  INTERNALS:

    * New 'testament' command and concept for making gpg-signatures 
      of revisions that are not tied to a particular internal
      representation.  (Martin Pool).

    * Per-revision properties ('revprops') as key-value associated 
      strings on each revision created when the revision is committed.
      Intended mainly for the use of external tools.  (Martin Pool).

    * Config options have moved from bzrlib.osutils to bzrlib.config.
      (Robert Collins)

    * Improved command line option definitions allowing explanations
      for individual options, among other things.  Contributed by 
      Magnus Therning.

    * Config options have moved from bzrlib.osutils to bzrlib.config.
      Configuration is now done via the config.Config interface:
      Depending on whether you have a Branch, a Location or no information
      available, construct a ``*Config``, and use its ``signature_checking``,
      ``username`` and ``user_email`` methods. (Robert Collins)

    * Plugins are now loaded under bzrlib.plugins, not bzrlib.plugin, and
      they are made available for other plugins to use. You should not 
      import other plugins during the __init__ of your plugin though, as 
      no ordering is guaranteed, and the plugins directory is not on the
      python path. (Robert Collins)

    * Branch.relpath has been moved to WorkingTree.relpath. WorkingTree no
      no longer takes an inventory, rather it takes an option branch
      parameter, and if None is given will open the branch at basedir 
      implicitly. (Robert Collins)

    * Cleaner exception structure and error reporting.  Suggested by 
      Scott James Remnant.  (Martin Pool)

    * Branch.remove has been moved to WorkingTree, which has also gained
      lock_read, lock_write and unlock methods for convenience. (Robert
      Collins)

    * Two decorators, needs_read_lock and needs_write_lock have been added
      to the branch module. Use these to cause a function to run in a
      read or write lock respectively. (Robert Collins)

    * Branch.open_containing now returns a tuple (Branch, relative-path),
      which allows direct access to the common case of 'get me this file
      from its branch'. (Robert Collins)

    * Transports can register using register_lazy_transport, and they 
      will be loaded when first used.  (Martin Pool)

    * 'pull' has been factored out of the command as WorkingTree.pull().
      A new option to WorkingTree.pull has been added, clobber, which will
      ignore diverged history and pull anyway.
      (Robert Collins)

    * config.Config has a 'get_user_option' call that accepts an option name.
      This will be looked up in branches.conf and bazaar.conf as normal.
      It is intended that this be used by plugins to support options - 
      options of built in programs should have specific methods on the config.
      (Robert Collins)

    * merge.merge_inner now has tempdir as an optional parameter. (Robert
      Collins)

    * Tree.kind is not recorded at the top level of the hierarchy, as it was
      missing on EmptyTree, leading to a bug with merge on EmptyTrees.
      (Robert Collins)

    * WorkingTree.__del__ has been removed, it was non deterministic and not 
      doing what it was intended to. See WorkingTree.__init__ for a comment
      about future directions. (Robert Collins/Martin Pool)

    * bzrlib.transport.http has been modified so that only 404 urllib errors
      are returned as NoSuchFile. Other exceptions will propogate as normal.
      This allows debuging of actual errors. (Robert Collins)

    * bzrlib.transport.Transport now accepts *ONLY* url escaped relative paths
      to apis like 'put', 'get' and 'has'. This is to provide consistent
      behaviour - it operates on url's only. (Robert Collins)

    * Transports can register using register_lazy_transport, and they 
      will be loaded when first used.  (Martin Pool)

    * 'merge_flex' no longer calls conflict_handler.finalize(), instead that
      is called by merge_inner. This is so that the conflict count can be 
      retrieved (and potentially manipulated) before returning to the caller
      of merge_inner. Likewise 'merge' now returns the conflict count to the
      caller. (Robert Collins)

    * 'revision.revision_graph can handle having only partial history for
      a revision - that is no revisions in the graph with no parents.
      (Robert Collins).

    * New builtins.branch_files uses the standard file_list rules to produce
      a branch and a list of paths, relative to that branch (Aaron Bentley)

    * New TestCase.addCleanup facility.

    * New bzrlib.version_info tuple (similar to sys.version_info), which can
      be used by programs importing bzrlib.

  BUG FIXES:

    * Better handling of branches in directories with non-ascii names. 
      (Joel Rosdahl, Panagiotis Papadakos)

    * Upgrades of trees with no commits will not fail due to accessing
      [-1] in the revision-history. (Andres Salomon)


bzr 0.1.1 2005-10-12

  BUG FIXES:

    * Fix problem in pulling over http from machines that do not 
      allow directories to be listed.

    * Avoid harmless warning about invalid hash cache after 
      upgrading branch format.

  PERFORMANCE: 
  
    * Avoid some unnecessary http operations in branch and pull.


bzr 0.1 2005-10-11

  NOTES:

    * 'bzr branch' over http initially gives a very high estimate
      of completion time but it should fall as the first few 
      revisions are pulled in.  branch is still slow on 
      high-latency connections.

  BUG FIXES:
  
    * bzr-man.py has been updated to work again. Contributed by
      Rob Weir.

    * Locking is now done with fcntl.lockf which works with NFS
      file systems. Contributed by Harald Meland.

    * When a merge encounters a file that has been deleted on
      one side and modified on the other, the old contents are
      written out to foo.BASE and foo.SIDE, where SIDE is this
      or OTHER. Contributed by Aaron Bentley.

    * Export was choosing incorrect file paths for the content of
      the tarball, this has been fixed by Aaron Bentley.

    * Commit will no longer commit without a log message, an 
      error is returned instead. Contributed by Jelmer Vernooij.

    * If you commit a specific file in a sub directory, any of its
      parent directories that are added but not listed will be 
      automatically included. Suggested by Michael Ellerman.

    * bzr commit and upgrade did not correctly record new revisions
      for files with only a change to their executable status.
      bzr will correct this when it encounters it. Fixed by
      Robert Collins

    * HTTP tests now force off the use of http_proxy for the duration.
      Contributed by Gustavo Niemeyer.

    * Fix problems in merging weave-based branches that have 
      different partial views of history.

    * Symlink support: working with symlinks when not in the root of a 
      bzr tree was broken, patch from Scott James Remnant.

  IMPROVEMENTS:

    * 'branch' now accepts a --basis parameter which will take advantage
      of local history when making a new branch. This allows faster 
      branching of remote branches. Contributed by Aaron Bentley.

    * New tree format based on weave files, called version 5.
      Existing branches can be upgraded to this format using 
      'bzr upgrade'.

    * Symlinks are now versionable. Initial patch by 
      Erik Toubro Nielsen, updated to head by Robert Collins.

    * Executable bits are tracked on files. Patch from Gustavo
      Niemeyer.

    * 'bzr status' now shows unknown files inside a selected directory.
      Patch from Heikki Paajanen.

    * Merge conflicts are recorded in .bzr. Two new commands 'conflicts'
      and 'resolve' have needed added, which list and remove those 
      merge conflicts respectively. A conflicted tree cannot be committed
      in. Contributed by Aaron Bentley.

    * 'rm' is now an alias for 'remove'.

    * Stores now split out their content in a single byte prefixed hash,
      dropping the density of files per directory by 256. Contributed by
      Gustavo Niemeyer.

    * 'bzr diff -r branch:URL' will now perform a diff between two branches.
      Contributed by Robert Collins.

    * 'bzr log' with the default formatter will show merged revisions,
      indented to the right. Initial implementation contributed by Gustavo
      Niemeyer, made incremental by Robert Collins.


  INTERNALS:

    * Test case failures have the exception printed after the log 
      for your viewing pleasure.

    * InventoryEntry is now an abstract base class, use one of the
      concrete InventoryDirectory etc classes instead.

    * Branch raises an UnsupportedFormatError when it detects a 
      bzr branch it cannot understand. This allows for precise
      handling of such circumstances.

    * Remove RevisionReference class; Revision.parent_ids is now simply a
      list of their ids and parent_sha1s is a list of their corresponding
      sha1s (for old branches only at the moment.)

    * New method-object style interface for Commit() and Fetch().

    * Renamed Branch.last_patch() to Branch.last_revision(), since
      we call them revisions not patches.

    * Move copy_branch to bzrlib.clone.copy_branch.  The destination
      directory is created if it doesn't exist.

    * Inventories now identify the files which were present by 
      giving the revision *of that file*.

    * Inventory and Revision XML contains a version identifier.  
      This must be consistent with the overall branch version
      but allows for more flexibility in future upgrades.

  TESTING:

    * Removed testsweet module so that tests can be run after 
      bzr installed by 'bzr selftest'.

    * 'bzr selftest' command-line arguments can now be partial ids
      of tests to run, e.g. 'bzr selftest test_weave'

      
bzr 0.0.9 2005-09-23

  BUG FIXES:

    * Fixed "branch -r" option.

    * Fix remote access to branches containing non-compressed history.
      (Robert Collins).

    * Better reliability of http server tests.  (John Arbash-Meinel)

    * Merge graph maximum distance calculation fix.  (Aaron Bentley)
   
    * Various minor bug in windows support have been fixed, largely in the
      test suite. Contributed by Alexander Belchenko.

  IMPROVEMENTS:

    * Status now accepts a -r argument to give status between chosen
      revisions. Contributed by Heikki Paajanen.

    * Revision arguments no longer use +/-/= to control ranges, instead
      there is a 'before' namespace, which limits the successive namespace.
      For example '$ bzr log -r date:yesterday..before:date:today' will
      select everything from yesterday and before today. Contributed by
      Robey Pointer

    * There is now a bzr.bat file created by distutils when building on 
      Windows. Contributed by Alexander Belchenko.

  INTERNALS:

    * Removed uuid() as it was unused.

    * Improved 'fetch' code for pulling revisions from one branch into
      another (used by pull, merged, etc.)


bzr 0.0.8 2005-09-20

  IMPROVEMENTS:

    * Adding a file whose parent directory is not versioned will
      implicitly add the parent, and so on up to the root. This means
      you should never need to explictly add a directory, they'll just
      get added when you add a file in the directory.  Contributed by
      Michael Ellerman.

    * Ignore .DS_Store (contains Mac metadata) by default.  Patch from
      Nir Soffer.

    * If you set BZR_EDITOR in the environment, it is checked in
      preference to EDITOR and the config file for the interactive commit
      editing program. Related to this is a bugfix where a missing program
      set in EDITOR would cause editing to fail, now the fallback program
      for the operating system is still tried.

    * Files that are not directories/symlinks/regular files will no longer
      cause bzr to fail, it will just ignore them by default. You cannot add
      them to the tree though - they are not versionable.


  INTERNALS:

    * Refactor xml packing/unpacking.

  BUG FIXES: 

    * Fixed 'bzr mv' by Ollie Rutherfurd.

    * Fixed strange error when trying to access a nonexistent http
      branch.

    * Make sure that the hashcache gets written out if it can't be
      read.


  PORTABILITY:

    * Various Windows fixes from Ollie Rutherfurd.

    * Quieten warnings about locking; patch from Matt Lavin.


bzr-0.0.7 2005-09-02

  NEW FEATURES:

    * ``bzr shell-complete`` command contributed by Clint Adams to
      help with intelligent shell completion.

    * New expert command ``bzr find-merge-base`` for debugging merges.


  ENHANCEMENTS:

    * Much better merge support.

    * merge3 conflicts are now reported with markers like '<<<<<<<'
      (seven characters) which is the same as CVS and pleases things
      like emacs smerge.


  BUG FIXES:

    * ``bzr upgrade`` no longer fails when trying to fix trees that
      mention revisions that are not present.

    * Fixed bugs in listing plugins from ``bzr plugins``.

    * Fix case of $EDITOR containing options for the editor.

    * Fix log -r refusing to show the last revision.
      (Patch from Goffredo Baroncelli.)


  CHANGES:

    * ``bzr log --show-ids`` shows the revision ids of all parents.

    * Externally provided commands on your $BZRPATH no longer need
      to recognize --bzr-usage to work properly, and can just handle
      --help themselves.


  LIBRARY:

    * Changed trace messages to go through the standard logging
      framework, so that they can more easily be redirected by
      libraries.



bzr-0.0.6 2005-08-18

  NEW FEATURES:

    * Python plugins, automatically loaded from the directories on
      BZR_PLUGIN_PATH or ~/.bzr.conf/plugins by default.

    * New 'bzr mkdir' command.

    * Commit mesage is fetched from an editor if not given on the
      command line; patch from Torsten Marek.

    * ``bzr log -m FOO`` displays commits whose message matches regexp 
      FOO.
      
    * ``bzr add`` with no arguments adds everything under the current directory.

    * ``bzr mv`` does move or rename depending on its arguments, like
      the Unix command.

    * ``bzr missing`` command shows a summary of the differences
      between two trees.  (Merged from John Arbash-Meinel.)

    * An email address for commits to a particular tree can be
      specified by putting it into .bzr/email within a branch.  (Based
      on a patch from Heikki Paajanen.)


  ENHANCEMENTS:

    * Faster working tree operations.


  CHANGES:

    * 3rd-party modules shipped with bzr are copied within the bzrlib
      python package, so that they can be installed by the setup
      script without clashing with anything already existing on the
      system.  (Contributed by Gustavo Niemeyer.)

    * Moved plugins directory to bzrlib/, so that there's a standard
      plugin directory which is not only installed with bzr itself but
      is also available when using bzr from the development tree.
      BZR_PLUGIN_PATH and DEFAULT_PLUGIN_PATH are then added to the
      standard plugins directory.

    * When exporting to a tarball with ``bzr export --format tgz``, put 
      everything under a top directory rather than dumping it into the
      current directory.   This can be overridden with the ``--root`` 
      option.  Patch from William Dodé and John Meinel.

    * New ``bzr upgrade`` command to upgrade the format of a branch,
      replacing ``bzr check --update``.

    * Files within store directories are no longer marked readonly on
      disk.

    * Changed ``bzr log`` output to a more compact form suggested by
      John A Meinel.  Old format is available with the ``--long`` or
      ``-l`` option, patched by William Dodé.

    * By default the commit command refuses to record a revision with
      no changes unless the ``--unchanged`` option is given.

    * The ``--no-plugins``, ``--profile`` and ``--builtin`` command
      line options must come before the command name because they 
      affect what commands are available; all other options must come 
      after the command name because their interpretation depends on
      it.

    * ``branch`` and ``clone`` added as aliases for ``branch``.

    * Default log format is back to the long format; the compact one
      is available with ``--short``.
      
      
  BUG FIXES:
  
    * Fix bugs in committing only selected files or within a subdirectory.


bzr-0.0.5  2005-06-15
  
  CHANGES:

    * ``bzr`` with no command now shows help rather than giving an
      error.  Suggested by Michael Ellerman.

    * ``bzr status`` output format changed, because svn-style output
      doesn't really match the model of bzr.  Now files are grouped by
      status and can be shown with their IDs.  ``bzr status --all``
      shows all versioned files and unknown files but not ignored files.

    * ``bzr log`` runs from most-recent to least-recent, the reverse
      of the previous order.  The previous behaviour can be obtained
      with the ``--forward`` option.
        
    * ``bzr inventory`` by default shows only filenames, and also ids
      if ``--show-ids`` is given, in which case the id is the second
      field.


  ENHANCEMENTS:

    * New 'bzr whoami --email' option shows only the email component
      of the user identification, from Jo Vermeulen.

    * New ``bzr ignore PATTERN`` command.

    * Nicer error message for broken pipe, interrupt and similar
      conditions that don't indicate an internal error.

    * Add ``.*.sw[nop] .git .*.tmp *,v`` to default ignore patterns.

    * Per-branch locks keyed on ``.bzr/branch-lock``, available in
      either read or write mode.

    * New option ``bzr log --show-ids`` shows revision and file ids.

    * New usage ``bzr log FILENAME`` shows only revisions that
      affected that file.

    * Changed format for describing changes in ``bzr log -v``.

    * New option ``bzr commit --file`` to take a message from a file,
      suggested by LarstiQ.

    * New syntax ``bzr status [FILE...]`` contributed by Bartosz
      Oler.  File may be in a branch other than the working directory.

    * ``bzr log`` and ``bzr root`` can be given an http URL instead of
      a filename.

    * Commands can now be defined by external programs or scripts
      in a directory on $BZRPATH.

    * New "stat cache" avoids reading the contents of files if they 
      haven't changed since the previous time.

    * If the Python interpreter is too old, try to find a better one
      or give an error.  Based on a patch from Fredrik Lundh.

    * New optional parameter ``bzr info [BRANCH]``.

    * New form ``bzr commit SELECTED`` to commit only selected files.

    * New form ``bzr log -r FROM:TO`` shows changes in selected
      range; contributed by John A Meinel.

    * New option ``bzr diff --diff-options 'OPTS'`` allows passing
      options through to an external GNU diff.

    * New option ``bzr add --no-recurse`` to add a directory but not
      their contents.

    * ``bzr --version`` now shows more information if bzr is being run
      from a branch.

  
  BUG FIXES:

    * Fixed diff format so that added and removed files will be
      handled properly by patch.  Fix from Lalo Martins.

    * Various fixes for files whose names contain spaces or other
      metacharacters.


  TESTING:

    * Converted black-box test suites from Bourne shell into Python;
      now run using ``./testbzr``.  Various structural improvements to
      the tests.

    * testbzr by default runs the version of bzr found in the same
      directory as the tests, or the one given as the first parameter.

    * testbzr also runs the internal tests, so the only command
      required to check is just ``./testbzr``.

    * testbzr requires python2.4, but can be used to test bzr running
      under a different version.

    * Tests added for many other changes in this release.


  INTERNAL:

    * Included ElementTree library upgraded to 1.2.6 by Fredrik Lundh.

    * Refactor command functions into Command objects based on HCT by
      Scott James Remnant.

    * Better help messages for many commands.

    * Expose bzrlib.open_tracefile() to start the tracefile; until
      this is called trace messages are just discarded.

    * New internal function find_touching_revisions() and hidden
      command touching-revisions trace the changes to a given file.

    * Simpler and faster compare_inventories() function.

    * bzrlib.open_tracefile() takes a tracefilename parameter.

    * New AtomicFile class.

    * New developer commands ``added``, ``modified``.


  PORTABILITY:

    * Cope on Windows on python2.3 by using the weaker random seed.
      2.4 is now only recommended.


bzr-0.0.4  2005-04-22

  ENHANCEMENTS:

    * 'bzr diff' optionally takes a list of files to diff.  Still a bit
      basic.  Patch from QuantumG.

    * More default ignore patterns.

    * New 'bzr log --verbose' shows a list of files changed in the
      changeset.  Patch from Sebastian Cote.

    * Roll over ~/.bzr.log if it gets too large.

    * Command abbreviations 'ci', 'st', 'stat', '?' based on a patch
      by Jason Diamon.

    * New 'bzr help commands' based on a patch from Denys Duchier.


  CHANGES:

    * User email is determined by looking at $BZREMAIL or ~/.bzr.email
      or $EMAIL.  All are decoded by the locale preferred encoding.
      If none of these are present user@hostname is used.  The host's
      fully-qualified name is not used because that tends to fail when
      there are DNS problems.

    * New 'bzr whoami' command instead of username user-email.


  BUG FIXES: 

    * Make commit safe for hardlinked bzr trees.

    * Some Unicode/locale fixes.

    * Partial workaround for difflib.unified_diff not handling
      trailing newlines properly.


  INTERNAL:

    * Allow docstrings for help to be in PEP0257 format.  Patch from
      Matt Brubeck.

    * More tests in test.sh.

    * Write profile data to a temporary file not into working
      directory and delete it when done.

    * Smaller .bzr.log with process ids.


  PORTABILITY:

    * Fix opening of ~/.bzr.log on Windows.  Patch from Andrew
      Bennetts.

    * Some improvements in handling paths on Windows, based on a patch
      from QuantumG.


bzr-0.0.3  2005-04-06

  ENHANCEMENTS:

    * New "directories" internal command lists versioned directories
      in the tree.

    * Can now say "bzr commit --help".

    * New "rename" command to rename one file to a different name
      and/or directory.

    * New "move" command to move one or more files into a different
      directory.

    * New "renames" command lists files renamed since base revision.

    * New cat command contributed by janmar.

  CHANGES:

    * .bzr.log is placed in $HOME (not pwd) and is always written in
      UTF-8.  (Probably not a completely good long-term solution, but
      will do for now.)

  PORTABILITY:

    * Workaround for difflib bug in Python 2.3 that causes an
      exception when comparing empty files.  Reported by Erik Toubro
      Nielsen.

  INTERNAL:

    * Refactored inventory storage to insert a root entry at the top.

  TESTING:

    * Start of shell-based black-box testing in test.sh.


bzr-0.0.2.1

  PORTABILITY:

    * Win32 fixes from Steve Brown.


bzr-0.0.2  "black cube"  2005-03-31

  ENHANCEMENTS:

    * Default ignore list extended (see bzrlib/__init__.py).

    * Patterns in .bzrignore are now added to the default ignore list,
      rather than replacing it.

    * Ignore list isn't reread for every file.

    * More help topics.

    * Reinstate the 'bzr check' command to check invariants of the
      branch.

    * New 'ignored' command lists which files are ignored and why;
      'deleted' lists files deleted in the current working tree.

    * Performance improvements.

    * New global --profile option.
    
    * Ignore patterns like './config.h' now correctly match files in
      the root directory only.


bzr-0.0.1  2005-03-26

  ENHANCEMENTS:

    * More information from info command.

    * Can now say "bzr help COMMAND" for more detailed help.

    * Less file flushing and faster performance when writing logs and
      committing to stores.

    * More useful verbose output from some commands.

  BUG FIXES:

    * Fix inverted display of 'R' and 'M' during 'commit -v'.

  PORTABILITY:

    * Include a subset of ElementTree-1.2.20040618 to make
      installation easier.

    * Fix time.localtime call to work with Python 2.3 (the minimum
      supported).


bzr-0.0.0.69  2005-03-22

  ENHANCEMENTS:

    * First public release.

    * Storage of local versions: init, add, remove, rm, info, log,
      diff, status, etc.<|MERGE_RESOLUTION|>--- conflicted
+++ resolved
@@ -84,16 +84,14 @@
       serve out to the local LAN (and anyone in the world that can reach the
       machine running ``bzr serve``. (Robert Collins, #98918)
 
-<<<<<<< HEAD
     * A new smart server protocol version has been added.  It prefixes requests
       and responses with an explicit version identifier so that future protocol
       revisions can be dealt with gracefully.  (Andrew Bennetts, Robert Collins)
-=======
+
     * The bzr protocol version 2 indicates success or failure in every response
       without depending on particular commands encoding that consistently,
       allowing future client refactorings to be much more robust about error
       handling. (Robert Collins, Martin Pool, Andrew Bennetts)
->>>>>>> 3ca102c1
 
   INTERNALS:
 
