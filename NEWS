--------------------
Bazaar Release Notes
--------------------

.. contents::

IN DEVELOPMENT
--------------

  IMPROVEMENTS:

    * Progress bars now show the rate of activity for some sftp 
      operations, and they are drawn different.  (Martin Pool, #172741)

  BUG FIXES:

    * ``bzr annotate --show-ids`` doesn't give a backtrace on empty files
      anymore.
      (Anne Mohsen, Vincent Ladeuil, #314525)

    * There was a bug in how we handled resolving when a file is deleted
      in one branch, and modified in the other. If there was a criss-cross
      merge, we would cause the deletion to conflict a second time.
      (Vincent Ladeuil, John Arbash Meinel)

<<<<<<< HEAD
=======
    * There was another bug in how we chose the correct intermediate LCA in
      criss-cross merges leading to several kind of changes be incorrectly
      handled.
      (John Arbash Meinel, Vincent Ladeuil)


NOT RELEASED YET
----------------

>>>>>>> 62f1cdf2
  COMPATIBILITY BREAKS:

    * By default, ``bzr status`` after a merge now shows just the pending
      merge tip revisions. This improves the signal-to-noise ratio after
      merging from trunk and completes much faster. To see all merged
      revisions, use the new ``-v`` flag.  (Ian Clatworthy)

    * ``bzr log --line`` now shows any tags after the date and before
      the commit message. If you have scripts which parse the output
      from this command, you may need to adjust them accordingly.
      (Ian Clatworthy)

  NEW FEATURES:

    * ``bzr log -p`` displays the patch diff for each revision.
      When logging a file, the diff only includes changes to that file.
      (Ian Clatworthy, #202331, #227335)

  IMPROVEMENTS:

    * ``bzr init`` will now print a little less verbose output.
      (Marius Kruger)

    * ``bzr log --short`` and ``bzr log --line`` now show tags, if any,
      for each revision. The tags are shown comma-separated inside
      ``{}``. For short format, the tags appear at the end of line
      before the optional ``[merge]`` indicator. For line format,
      the tags appear after the date. (Ian Clatworthy)

    * Rule-based preferences can now accept multiple patterns for a set of
      rules.  (Marius Kruger)

    * VirtualVersionedFiles now implements
      ``iter_lines_added_or_present_in_keys``. This allows the creation of 
      new branches based on stacked bzr-svn branches. (#311997)

  BUG FIXES:

    * ``bzr log FILE`` now correctly shows mainline revisions merging
      a change to FILE when the ``--short`` and ``--line`` log formats
      are used. (Ian Clatworthy, #317417)

    * Don't require the present compression base in knits to be the same
      when adding records in knits. (Jelmer Vernooij, #307394)

    * Fix a problem with CIFS client/server lag on Windows colliding with
      an invariant-per-process algorithm for generating AtomicFile names
      (Adrian Wilkins, #304023)

    * Many socket operations now handle EINTR by retrying the operation.
      Previously EINTR was treated as an unrecoverable failure.  There is
      a new ``until_no_eintr`` helper function in ``bzrlib.osutils``.
      (Andrew Bennetts)

  DOCUMENTATION:

    * Improved plugin developer documentation.  (Martin Pool)

  API CHANGES:

    * ``ProgressBarStack`` is deprecated; instead use
      ``ui_factory.nested_progress_bar`` to create new progress bars.

    * ForeignVcsMapping() now requires a ForeignVcs object as first
      argument. (Jelmer Vernooij)

    * ForeignVcsMapping.show_foreign_revid() has been moved to
      ForeignVcs. (Jelmer Vernooij)

    * The progress and UI classes have changed; the main APIs remain the
      same but code that provides a new UI or progress bar class may
      need to be updated.  (Martin Pool)

  TESTING:

  INTERNALS:

    * Default User Interface (UI) is CLIUIFactory when bzr runs in a dumb
      terminal. It is sometimes desirable do override this default by forcing
      bzr to use TextUIFactory. This can be achieved by setting the
      BZR_USE_TEXT_UI environment variable (emacs shells, as opposed to
      compile buffers, are such an example).
      (Vincent Ladeuil)

    * New API ``Branch.iter_merge_sorted_revisions()`` that iterates over
      ``(revision_id, depth, revno, end_of_merge)`` tuples.
      (Ian Clatworthy)

    * New ``Branch.dotted_revno_to_revision_id()`` and
      ``Branch.revision_id_to_dotted_revno()`` APIs that pick the most
      efficient way of doing the mapping.
      (Ian Clatworthy)

    * Refactor cmd_serve so that it's a little easier to build commands that
      extend it, and perhaps even a bit easier to read.  (Jonathan Lange)

    * ``TreeDelta.show()`` now accepts a ``filter`` parameter allowing log
      formatters to retrict the output.
      (Vincent Ladeuil)


bzr 1.11 "Eyes up!" 2009-01-19
------------------------------

This first monthly release of Bazaar for 2009 improves Bazaar's operation
in Windows, Mac OS X, and other situations where file names are matched
without regard to capitalization: Bazaar tries to match the case of an
existing file.  This release of Bazaar also improves the efficiency of
Tortoise Windows Shell integration and lets it work on 64-bit platforms.

The UI through which Bazaar supports historic formats has been improved,
so 'bzr help formats' now gives a simpler and shorter list, with clear
advice.

This release also fixes a number of bugs, particularly a glitch that can
occur when there are concurrent writes to a pack repository.

  BUG FIXES:

    * Fix failing test when CompiledChunksToLines is not available.
      (Vincent Ladeuil)

    * Stacked branches don't repeatedly open their transport connection.
      (John Arbash Meinel)



bzr 1.11rc1 "Eyes up!" 2009-01-09
---------------------------------

  CHANGES:

    * Formats using Knit-based repository formats are now explicitly
      marked as deprecated. (Ian Clatworthy)

  NEW FEATURES:

    * Add support for `bzr tags -r 1..2`, that is we now support showing
      tags applicable for a specified revision range. (Marius Kruger)

    * ``authentication.conf`` now accepts pluggable read-only credential
      stores. Such a plugin (``netrc_credential_store``) is now included,
      handles the ``$HOME/.netrc`` file and can server as an example to
      implement other plugins.
      (Vincent Ladeuil)

    * ``shelve --list`` can now be used to list shelved changes.
      (Aaron Bentley)

  IMPROVEMENTS:

    * Add trailing slash to directories in all output of ``bzr ls``, except
      ``bzr ls --null``. (Gordon P. Hemsley, #306424)

    * ``bzr revision-info`` now supports a -d option to specify an
      alternative branch. (Michael Hudson)

    * Add connection to a C++ implementation of the Windows Shell Extension
      which is able to fully replace the current Python implemented one.
      Advantages include 64bit support and reduction in overhead for
      processes which drag in shell extensions.
      (Mark Hammond)

    * Support the Claws mail client directly, rather than via
      xdg-email. This prevents the display of an unnecessary modal
      dialog in Claws, informing the user that a file has been
      attached to the message, and works around bug #291847 in
      xdg-utils which corrupts the destination address.

    * When working on a case-insensitive case-preserving file-system, as
      commonly found with Windows, bzr will often ignore the case of the
      arguments specified by the user in preference to the case of an existing
      item on the file-system or in the inventory to help prevent
      counter-intuitive behaviour on Windows. (Mark Hammond)

  BUG FIXES:
  
    * Allow BzrDir implementation to implement backing up of 
      control directory. (#139691)

    * ``bzr push`` creating a new stacked branch will now only open a
      single connection to the target machine. (John Arbash Meinel)

    * Don't call iteritems on transport_list_registry, because it may
      change during iteration.  (Martin Pool, #277048)

    * Don't make a broken branch when pushing an unstackable-format branch
      that's in a stackable shared repository to a location with default
      stack-on location.  (Andrew Bennetts, #291046)

    * Don't require embedding user in HTTP(S) URLs do use authentication.conf.
      (Ben Jansen, Vincent Ladeuil, #300347)

    * Fix a problem with CIFS client/server lag on windows colliding with
      an invariant-per-process algorithm for generating AtomicFile names
      (Adrian Wilkins, #304023)

    * Fix bogus setUp signature in UnavailableFTPServer.
      (Gary van der Merwe, #313498)

    * Fix compilation error in ``_dirstate_helpers_c`` on SunOS/Solaris.
      (Jari Aalto)

    * Fix SystemError in ``_patiencediff_c`` module by calling
      PyErr_NoMemory() before returning NULL in PatienceSequenceMatcher_new.
      (Andrew Bennetts, #303206)

    * Give proper error message for diff with non-existent dotted revno.
      (Marius Kruger, #301969)

    * Handle EACCES (permission denied) errors when launching a message
      editor, and emit warnings when a configured editor cannot be
      started. (Andrew Bennetts)

    * ``$HOME/.netrc`` file is now recognized as a read-only credential store
      if configured in ``authentication.conf`` with 'password_encoding=netrc'
      in the appropriate sections.
      (Vincent Ladeuil, #103029)

    * Opening a stacked branch now properly shares the connection, rather
      than opening a new connection for the stacked-on branch.
      (John Arbash meinel)

    * Preserve transport decorators while following redirections.
      (Vincent Ladeuil, #245964, #270863)

    * Provides a finer and more robust filter for accepted redirections.
      (Vincent Ladeuil, #303959, #265070)

    * ``shelve`` paths are now interpreted relative to the current working
      tree.  (Aaron Bentley)

    * ``Transport.readv()`` defaults to not reading more than 100MB in a
      single array. Further ``RemoteTransport.readv`` sets this to 5MB to
      work better with how it splits its requests.
      (John Arbash Meinel, #303538)

    * Pack repositories are now able to reload the pack listing and retry
      the current operation if another action causes the data to be
      repacked.  (John Arbash Meinel, #153786)

    * ``pull -v`` now respects the log_format configuration variable.
      (Aaron Bentley)

    * ``push -v`` now works on non-initial pushes.  (Aaron Bentley)

    * Use the short status format when the short format is used for log.
      (Vincent Ladeuil, #87179)

    * Allow files to be renamed or moved via remove + add-by-id. (Charles
      Duffy, #314251)

  DOCUMENTATION:

    * Improved the formats help topic to explain why multiple formats
      exist and to provide guidelines in selecting one. Introduced
      two new supporting help topics: current-formats and other-formats.
      (Ian Clatworthy)

  API CHANGES:

    * ``LRUCache(after_cleanup_size)`` was renamed to
      ``after_cleanup_count`` and the old name deprecated. The new name is
      used for clarity, and to avoid confusion with
      ``LRUSizeCache(after_cleanup_size)``. (John Arbash Meinel)

    * New ``ForeignRepository`` base class, to help with foreign branch 
      support (e.g. svn).  (Jelmer Vernooij)

    * ``node_distances`` and ``select_farthest`` can no longer be imported
      from ``bzrlib.graph``.  They can still be imported from
      ``bzrlib.deprecated_graph``, which has been the preferred way to
      import them since before 1.0.  (Andrew Bennetts)
      
    * The logic in commit now delegates inventory basis calculations to
      the ``CommitBuilder`` object; this requires that the commit builder
      in use has been updated to support the new ``recording_deletes`` and
      ``record_delete`` methods. (Robert Collins)

  TESTING:

    * An HTTPS server is now available (it requires python-2.6). Future bzr
      versions will allow the use of the python-2.6 ssl module that can be
      installed for 2.5 and 2.4.

    * ``bzr selftest`` now fails if new trailing white space is added to
      the bazaar sources. It only checks changes not committed yet. This
      means that PQM will now reject changes that introduce new trailing
      whitespace. (Marius Kruger)

    * Introduced new experimental formats called ``1.12-preview`` and
      ``1.12-preview-rich-root`` to enable testing of related pending
      features, namely content filtering and filtered views.
      (Ian Clatworthy)

  INTERNALS:

    * Added an ``InventoryEntry`` cache when deserializing inventories.
      Can cut the time to iterate over multiple RevisionsTrees in half.
      (John Arbash Meinel)

    * Added ``bzrlib.fifo_cache.FIFOCache`` which is designed to have
      minimal overhead versus using a plain dict for cache hits, at the
      cost of not preserving the 'active' set as well as an ``LRUCache``.
      (John Arbash Meinel)

    * ``bzrlib.patience_diff.unified_diff`` now properly uses a tab
      character to separate the filename from the date stamp, and doesn't
      add trailing whitespace when a date stamp is not supplied.
      (Adeodato Simó, John Arbash Meinel)

    * ``DirStateWorkingTree`` and ``DirStateWorkingTreeFormat`` added
      as base classes of ``WorkingTree4`` and ``WorkingTreeFormat4``
      respectively. (Ian Clatworthy)

    * ``KnitVersionedFiles._check_should_delta()`` now uses the
      ``get_build_details`` api to avoid multiple hits to the index, and
      to properly follow the ``compression_parent`` rather than assuming
      it is the left-hand parent. (John Arbash Meinel)

    * ``KnitVersionedFiles.get_record_stream()`` will now chose a
      more optimal ordering when the keys are requested 'unordered'.
      Previously the order was fully random, now the records should be
      returned from each pack in turn, in forward I/O order.
      (John Arbash Meinel)
    
    * ``mutter()`` will now flush the ``~/.bzr.log`` if it has been more
      than 2s since the last time it flushed. (John Arbash Meinel)

    * New method ``bzrlib.repository.Repository.add_inventory_by_delta``
      allows adding an inventory via an inventory delta, which can be
      more efficient for some repository types. (Robert Collins)

    * Repository ``CommitBuilder`` objects can now accumulate an inventory
      delta. To enable this functionality call ``builder.recording_deletes``
      and additionally call ``builder.record_delete`` when a delete
      against the basis occurs. (Robert Collins)

    * The default http handler has been changed from pycurl to urllib.
      The default is still pycurl for https connections. (The only
      advantage of pycurl is that it checks ssl certificates.)
      (John Arbash Meinel)

    * ``VersionedFiles.get_record_stream()`` can now return objects with a
      storage_kind of ``chunked``. This is a collection (list/tuple) of
      strings. You can use ``osutils.chunks_to_lines()`` to turn them into
      guaranteed 'lines' or you can use ``''.join(chunks)`` to turn it
      into a fulltext. This allows for some very good memory savings when
      asking for many texts that share ancestry, as the individual chunks
      can be shared between versions of the file. (John Arbash Meinel)

    * ``pull -v`` and ``push -v`` use new function
      ``bzrlib.log.show_branch_change`` (Aaron Bentley)



bzr 1.10 2008-12-05
-------------------

Bazaar 1.10 has several performance improvements for copying revisions
(especially for small updates to large projects).  There has also been a
significant amount of effort in polishing stacked branches.  The commands
``shelve`` and ``unshelve`` have become core commands, with an improved
implementation.

The only changes versus bzr-1.10rc1 are bugfixes for stacked branches.

  BUG FIXES:

    * Don't set a pack write cache size from RepoFetcher, because the
      cache is not coherent with reads and causes ShortReadvErrors.
      This reverses the change that fixed #294479.
      (Martin Pool, #303856)

    * Properly handle when a revision can be inserted as a delta versus
      when it needs to be expanded to a fulltext for stacked branches.
      There was a bug involving merge revisions. As a method to help
      prevent future difficulties, also make stacked fetches sort
      topologically. (John Arbash Meinel, #304841)


bzr 1.10rc1 2008-11-28
----------------------

This release of Bazaar focuses on performance improvements when pushing
and pulling revisions, both locally and to remote networks.  The popular
``shelve`` and ``unshelve`` commands, used to interactively revert and
restore work in progress, have been merged from bzrtools into the bzr
core.  There are also bug fixes for portability, and for stacked branches.

  NEW FEATURES:

    * New ``commit_message_template`` hook that is called by the commit
      code to generate a template commit message. (Jelmer Vernooij)

    * New `shelve` and `unshelve` commands allow undoing and redoing changes.
      (Aaron Bentley)

  IMPROVEMENTS:

    * ``(Remote)Branch.copy_content_into`` no longer generates the full revision
      history just to set the last revision info.
      (Andrew Bennetts, John Arbash Meinel)

    * Fetches between formats with different serializers (such as
      pack-0.92-subtree and 1.9-rich-root) are faster now.  This is due to
      operating on batches of 100 revisions at time rather than
      one-by-one.  (Andrew Bennetts, John Arbash Meinel)

    * Search index files corresponding to pack files we've already used
      before searching others, because they are more likely to have the
      keys we're looking for.  This reduces the number of iix and tix
      files accessed when pushing 1 new revision, for instance.
      (John Arbash Meinel)

    * Signatures to transfer are calculated more efficiently in
      ``item_keys_introduced_by``.  (Andrew Bennetts, John Arbash Meinel)

    * The generic fetch code can once again copy revisions and signatures
      without extracting them completely to fulltexts and then serializing
      them back down into byte strings. This is a significant performance
      improvement when fetching from a stacked branch.
      (John Arbash Meinel, #300289)

    * When making a large readv() request over ``bzr+ssh``, break up the
      request into more manageable chunks. Because the RPC is not yet able
      to stream, this helps keep us from buffering too much information at
      once. (John Arbash Meinel)

  BUG FIXES:

    * Better message when the user needs to set their Launchpad ID.
      (Martin Pool, #289148)

    * ``bzr commit --local`` doesn't access the master branch anymore.
      This fixes a regression introduced in 1.9.  (Marius Kruger, #299313)

    * Don't call the system ``chdir()`` with an empty path. Sun OS seems
      to give an error in that case.  Also, don't count on ``getcwd()``
      being able to allocate a new buffer, which is a gnu extension.
      (John Arbash Meinel, Martin Pool, Harry Hirsch, #297831)

    * Don't crash when requesting log --forward <file> for a revision range
      starting with a dotted revno.
      (Vincent Ladeuil, #300055)

    * Don't create text deltas spanning stacked repositories; this could
      cause "Revision X not present in Y" when later accessing them.
      (Martin Pool, #288751)

    * Pack repositories are now able to reload the pack listing and retry
      the current operation if another action causes the data to be
      repacked.  (John Arbash Meinel, #153786)

    * PermissionDenied errors from smart servers no longer cause
      "PermissionDenied: "None"" on the client.
      (Andrew Bennetts, #299254)

    * Pushing to a stacked pack repository now batches writes, the same
      way writes are batched to ordinary pack repository.  This makes
      pushing to a stacked branch over the network much faster.
      (Andrew Bennetts, #294479)

    * TooManyConcurrentRequests no longer occur when a fetch fails and
      tries to abort a write group.  This allows the root cause (e.g. a
      network interruption) to be reported.  (Andrew Bennetts, #297014)

    * RemoteRepository.get_parent_map now uses fallback repositories.
      (Aaron Bentley, #297991?, #293679?)

  API CHANGES:

    * ``CommitBuilder`` now validates the strings it will be committing,
      to ensure that they do not have characters that will not be properly
      round-tripped. For now, it just checks for characters that are
      invalid in the XML form. (John Arbash Meinel, #295161)

    * Constructor parameters for NewPack (internal to pack repositories)
      have changed incompatibly.

    * ``Repository.abort_write_group`` now accepts an optional
      ``suppress_errors`` flag.  Repository implementations that override
      ``abort_write_group`` will need to be updated to accept the new
      argument.  Subclasses that only override ``_abort_write_group``
      don't need to change.

    * Transport implementations must provide copy_tree_to_transport.  A default
      implementation is provided for Transport subclasses.

  TESTING:

    * ``bzr selftest`` now fails if no doctests are found in a module
      that's expected to have them.  (Martin Pool)

    * Doctests now only report the first failure.  (Martin Pool)


bzr 1.9 2008-11-07
------------------

This release of Bazaar adds a new repository format, ``1.9``, with smaller
and more efficient index files.  This format can be specified when
creating a new repository, or used to losslessly upgrade an existing
repository.  bzr 1.9 also speeds most operations over the smart server
protocol, makes annotate faster, and uses less memory when making
checkouts or pulling large amounts of data.

  BUG FIXES:

   * Fix "invalid property value 'branch-nick' for None" regression with
     branches bound to svn branches.  (Martin Pool, #293440)

   * Fix SSL/https on Python2.6.  (Vincent Ladeuil, #293054)

   * ``SFTPTransport.readv()`` had a bug when requests were out-of-order.
     This only triggers some-of-the-time on Knit format repositories.
     (John Arbash Meinel, #293746)


bzr 1.9rc1 2008-10-31
---------------------

  NEW FEATURES:

    * New Branch hook ``transform_fallback_location`` allows a function to
      be called when looking up the stacked source. (Michael Hudson)

    * New repository formats ``1.9`` and ``1.9-rich-root``. These have all
      the functionality of ``1.6``, but use the new btree indexes.
      These indexes are both smaller and faster for access to historical
      information.  (John Arbash Meinel)

  IMPROVEMENTS:

    * ``BTreeIndex`` code now is able to prefetch extra pages to help tune
      the tradeoff between bandwidth and latency. Should be tuned
      appropriately to not impact commands which need minimal information,
      but provide a significant boost to ones that need more context. Only
      has a direct impact on the ``--development2`` format which uses
      btree's for the indexes. (John Arbash Meinel)

    * ``bzr dump-btree`` is a hidden command introduced to allow dumping
      the contents of a compressed btree file.  (John Arbash Meinel)

    * ``bzr pack`` now tells the index builders to optimize for size. For
      btree index repositories, this can save 25% of the index size
      (mostly in the text indexes). (John Arbash Meinel)

    * ``bzr push`` to an existing branch or repository on a smart server
      is faster, due to Bazaar making more use of the ``get_parent_map``
      RPC when querying the remote branch's revision graph.
      (Andrew Bennetts)

    * default username for bzr+ssh and sftp can be configured in
      authentication.conf. (Aaron Bentley)

    * launchpad-login now provides a default username for bzr+ssh and sftp
      URLs, allowing username-free URLs to work for everyone. (Aaron Bentley)

    * ``lp:`` lookups no longer include usernames, making them shareable and
      shorter. (Aaron Bentley)

    * New ``PackRepository.autopack`` smart server RPC, which does
      autopacking entirely on the server.  This is much faster than
      autopacking via plain file methods, which downloads a large amount
      of pack data and then re-uploads the same pack data into a single
      file.  This fixes a major (although infrequent) cause of lengthy
      delays when using a smart server.  For example, pushing the 10th
      revision to a repository with 9 packs now takes 44 RPCs rather than
      179, and much less bandwidth too.  This requires Bazaar 1.9 on both
      the client and the server, otherwise the client will fallback to the
      slower method.  (Andrew Bennetts)

  BUG FIXES:

    * A failure to load a plugin due to an IncompatibleAPI exception is
      now correctly reported. (Robert Collins, #279451)

    * API versioning support now has a multiple-version checking api
      ``require_any_api``. (Robert Collins, #279447)

    * ``bzr branch --stacked`` from a smart server to a standalone branch
      works again.  This fixes a regression in 1.7 and 1.8.
      (Andrew Bennetts, #270397)

    * ``bzr co`` uses less memory. It used to unpack the entire WT into
      memory before writing it to disk. This was a little bit faster, but
      consumed lots of memory. (John Arbash Meinel, #269456)

    * ``bzr missing --quiet`` no longer prints messages about whether
      there are missing revisions.  The exit code indicates whether there
      were or not.  (Martin Pool, #284748)

    * Fixes to the ``annotate`` code. The fast-path which re-used the
      stored deltas was accidentally disabled all the time, instead of
      only when a branch was stacked. Second, the code would accidentally
      re-use a delta even if it wasn't against the left-parent, this
      could only happen if ``bzr reconcile`` decided that the parent
      ordering was incorrect in the file graph.  (John Arbash Meinel)

    * "Permission denied" errors that occur when pushing a new branch to a
      smart server no longer cause tracebacks.  (Andrew Bennetts, #278673)

    * Some compatibility fixes for building the extensions with MSVC and
      for python2.4. (John Arbash Meinel, #277484)

    * The index logic is now able to reload the list of pack files if and
      index ends up disappearing. We still don't reload if the pack data
      itself goes missing after checking the index. This bug appears as a
      transient failure (file not found) when another process is writing
      to the repository.  (John Arbash Meinel, #153786)

    * ``bzr switch`` and ``bzr bind`` will now update the branch nickname if
      it was previously set. All checkouts will now refer to the bound branch
      for a nickname if one was not explicitly set.
      (Marius Kruger, #230903)

  DOCUMENTATION:

    * Improved hook documentation. (Michael Ernst)

  API CHANGES:

    * commands.plugins_cmds is now a CommandRegistry, not a dict.

  INTERNALS:

     * New AuthenticationConfig.set_credentials method allows easy programmatic
       configuration of authetication credentials.


bzr 1.8 2008-10-16
------------------

Bazaar 1.8 includes several fixes that improve working tree performance,
display of revision logs, and merges.  The bzr testsuite now passes on OS
X and Python 2.6, and almost completely passes on Windows.  The
smartserver code has gained several bug fixes and performance
improvements, and can now run server-side hooks within an http server.

  BUG FIXES:

   * Fix "Must end write group" error when another error occurs during
     ``bzr push``.  (Andrew Bennetts, #230902)

  PORTABILITY:

   * Some Pyrex versions require the WIN32 macro defined to compile on
     that platform.  (Alexander Belchenko, Martin Pool, #277481)


bzr 1.8rc1 2008-10-07
---------------------

  CHANGES:

    * ``bzr log file`` has been changed. It now uses a different method
      for determining which revisions to show as merging the changes to
      the file. It now only shows revisions which merged the change
      towards your mainline. This simplifies the output, makes it faster,
      and reduces memory consumption.  (John Arbash Meinel)

    * ``bzr merge`` now defaults to having ``--reprocess`` set, whenever
      ``--show-base`` is not supplied.  (John Arbash Meinel)

    * ``bzr+http//`` will now optionally load plugins and write logs on the
      server. (Marius Kruger)

    * ``bzrlib._dirstate_helpers_c.pyx`` does not compile correctly with
      Pyrex 0.9.4.1 (it generates C code which causes segfaults). We
      explicitly blacklist that version of the compiler for that
      extension. Packaged versions will include .c files created with
      pyrex >= 0.9.6 so it doesn't effect releases, only users running
      from the source tree. (John Arbash Meinel, #276868)

  FEATURES:

    * bzr is now compatible with python-2.6. python-2.6 is not yet officially
      supported (nor released, tests were conducted with the dev version of
      python-2.6rc2), but all known problems have been fixed.  Feedback
      welcome.
      (Vincent Ladeuil, #269535)

  IMPROVEMENTS:

    * ``bzr annotate`` will now include uncommitted changes from the local
      working tree by default. Such uncommitted changes are given the
      revision number they would get if a commit was done, followed with a
      ? to indicate that its not actually known. (Robert Collins, #3439)

    * ``bzr branch`` now accepts a ``--standalone`` option, which creates a
      standalone branch regardless of the presence of shared repositories.
      (Daniel Watkins)

    * ``bzr push`` is faster in the case there are no new revisions to
      push.  It is also faster if there are no tags in the local branch.
      (Andrew Bennetts)

    * File changes during a commit will update the tree stat cache.
      (Robert Collins)

    * Location aliases can now accept a trailing path.  (Micheal Hudson)

    * New hooks ``Lock.hooks`` when LockDirs are acquired and released.
      (Robert Collins, MartinPool)

    * Switching in heavyweight checkouts uses the master branch's context, not
      the checkout's context.  (Adrian Wilkins)

    * ``status`` on large trees is now faster, due to optimisations in the
      walkdirs code. Of particular note, the walkdirs code now performs
      a temporary ``chdir()`` while reading a single directory; if your
      platform has non thread-local current working directories (and is
      not windows which has its own implementation), this may introduce a
      race condition during concurrent uses of bzrlib. The bzrlib CLI
      will not encounter this as it is single threaded for working tree
      operations. (Robert Collins)

    * The C extensions now build on python 2.4 (Robert Collins, #271939)

    * The ``-Dhpss`` debug flag now reports the number of smart server
      calls per medium to stderr.  This is in addition to the existing
      detailed logging to the .bzr.log trace file.  (Andrew Bennetts)

  BUG FIXES:

    * Avoid random failures arising from misinterpreted ``errno`` values
      in ``_readdir_pyx.read_dir``.
      (Martin Pool, #279381)

    * Branching from a shared repository on a smart server into a new
      repository now preserves the repository format.
      (Andrew Bennetts, #269214)

    * ``bzr log`` now accepts a ``--change`` option.
      (Vincent Ladeuil, #248427)

    * ``bzr missing`` now accepts an ``--include-merges`` option.
      (Vincent Ladeuil, #233817)

    * Don't try to filter (internally) '.bzr' from the files to be deleted if
      it's not there.
      (Vincent Ladeuil, #272648)

    * Fix '_in_buffer' AttributeError when using the -Dhpss debug flag.
      (Andrew Bennetts)

    * Fix TooManyConcurrentRequests errors caused by a connection failure
      when doing ``bzr pull`` or ``bzr merge`` from a ``bzr+ssh`` URL.
      (Andrew Bennetts, #246233)

    * Fixed ``bzr st -r branch:PATH_TO_BRANCH`` where the other branch
      is in a different repository than the current one.
      (Lukáš Lalinský, #144421)

    * Make the first line of the manpage preamble a comment again.
      (David Futcher, #242106)

    * Remove use of optional parameter in GSSAPI FTP support, since
      it breaks newer versions of Python-Kerberos. (Jelmer Vernooij)

    * The autopacking logic will now always create a single new pack from
      all of the content which it deems is worth moving. This avoids the
      'repack a single pack' bug and should result in better packing
      overall.  (John Arbash Meinel, #242510, #172644)

    * Trivial documentation fix.
      (John Arbash Meinel, #270471)

    * ``bzr switch`` and ``bzr bind`` will now update the branch nickname if
      it was previously set. All checkouts will now refer to the bound branch
      for a nickname if one was not explicitly set.
      (Marius Kruger, #230903)

  DOCUMENTATION:

    * Explain revision/range identifiers. (Daniel Clemente)

  API CHANGES:

    * ``CommitBuilder.record_entry_contents`` returns one more element in
      its result tuple - an optional file system hash for the hash cache
      to use. (Robert Collins)

    * ``dirstate.DirState.update_entry`` will now only calculate the sha1
      of a file if it is likely to be needed in determining the output
      of iter_changes. (Robert Collins)

    * The PackRepository, RepositoryPackCollection, NewPack classes have a
      slightly changed interface to support different index types; as a
      result other users of these classes need to supply the index types
      they want. (Robert Collins)

  TESTING:

    * ``bzrlib.tests.repository_implementations`` has been renamed to
      ``bzrlib.tests.per_repository`` so that we have a common structure
      (and it is shorter). (John Arbash Meinel, #239343)

    * ``LocalTransport.abspath()`` now returns a drive letter if the
      transport has one, fixing numerous tests on Windows.
      (Mark Hammond)

    * PreviewTree is now tested via intertree_implementations.
      (Aaron Bentley)

    * The full test suite is passing again on OSX.
      (Guillermo Gonzalez, Vincent Ladeuil)

    * The full test suite passes when run with ``-Eallow_debug``.
      (Andrew Bennetts)

  INTERNALS:

    * A new hook, ``Branch.open``, has been added, which is called when
      branch objects are opened. (Robert Collins)

    * ``bzrlib.osutils._walkdirs_utf8`` has been refactored into common
      tree walking, and modular directory listing code to aid future
      performance optimisations and refactoring. (Robert Collins)

    * ``bzrlib.trace.debug_memory`` can be used to get a quick memory dump
      in the middle of processing. It only reports memory if
      ``/proc/PID/status`` is available. (John Arbash Meinel)

    * New method ``RevisionSpec.as_tree`` for representing the revision
      specifier as a revision tree object. (Lukáš Lalinský)

    * New race-free method on MutableTree ``get_file_with_stat`` for use
      when generating stat cache results. (Robert Collins)

    * New win32utils.get_local_appdata_location() provides access to a local
      directory for storing data.  (Mark Hammond)

    * To be compatible with python-2.6 a few new rules should be
      observed. 'message' attribute can't be used anymore in exception
      classes, 'sha' and 'md5' modules have been deprecated (use
      osutils.[md5|sha]), object__init__ and object.__new__ don't accept
      parameters anymore.
      (Vincent Ladeuil)


bzr 1.7.1 2008-10-01
--------------------

  No changes from 1.7.1rc1.


bzr 1.7.1rc1 2008-09-24
-----------------------

This release just includes an update to how the merge algorithm handles
file paths when we encounter complex history.

  FEATURES:

    * If we encounter a criss-cross in history, use information from
      direct Least Common Ancestors to resolve inventory shape (locations
      of files, adds, deletes, etc). This is similar in concept to using
      ``--lca`` for merging file texts, only applied to paths.
      (John Arbash Meinel)


bzr 1.7 2008-09-23
------------------

This release includes many bug fixes and a few performance and feature
improvements.  ``bzr rm`` will now scan for missing files and remove them,
like how ``bzr add`` scans for unknown files and adds them. A bit more
polish has been applied to the stacking code. The b-tree indexing code has
been brought in, with an eye on using it in a future repository format.
There are only minor installer changes since bzr-1.7rc2.

  FEATURES

    * Some small updates to the win32 installer. Include localization
      files found in plugins, and include the builtin distutils as part of
      packaging qbzr. (Mark Hammond)


bzr 1.7rc2 2008-09-17
---------------------

A few bug fixes from 1.7rc1. The biggest change is a new
``RemoteBranch.get_stacked_on_url`` rpc. This allows clients that are
trying to access a Stacked branch over the smart protocol, to properly
connect to the stacked-on location.

  BUG FIXES:

    * Branching from a shared repository on a smart server into a new
      repository now preserves the repository format.
      (Andrew Bennetts, #269214)

   * Branching from a stacked branch via ``bzr+ssh`` can properly connect
     to the stacked-on branch.  (Martin Pool, #261315)

    * ``bzr init`` no longer re-opens the BzrDir multiple times.
      (Vincent Ladeuil)

    * Fix '_in_buffer' AttributeError when using the -Dhpss debug flag.
      (Andrew Bennetts)


bzr 1.7rc1 2008-09-09
---------------------

This release candidate for bzr 1.7 has several bug fixes and a few
performance and feature improvements.  ``bzr rm`` will now scan for
missing files and remove them, like how ``bzr add`` scans for unknown
files and adds them. A bit more polish has been applied to the stacking
code. The b-tree indexing code has been brought in, with an eye on using
it in a future repository format.


  CHANGES:

    * ``bzr export`` can now export a subdirectory of a project.
      (Robert Collins)

    * ``bzr remove-tree`` will now refuse to remove a tree with uncommitted
      changes, unless the ``--force`` option is specified.
      (Lukáš Lalinský, #74101)

    * ``bzr rm`` will now scan for files that are missing and remove just
      them automatically, much as ``bzr add`` scans for new files that
      are not ignored and adds them automatically. (Robert Collins)

  FEATURES

    * Support for GSSAPI authentication when using FTP as documented in
      RFC2228. (Jelmer Vernooij, #49623)

    * Add support for IPv6 in the smart server. (Jelmer Vernooij, #165014)

  IMPROVEMENTS:

    * A url like ``log+file:///tmp`` will log all access to that Transport
      to ``.bzr.log``, which may help in debugging or profiling.
      (Martin Pool)

    * ``bzr branch`` and ``bzr push`` use the default stacking policy if the
      branch format supports it. (Aaron Bentley)

    * ``bzr init`` and ``bzr init-repo`` will now print out the same as
      ``bzr info`` if it completed successfully.
      (Marius Kruger)

    * ``bzr uncommit`` logs the old tip revision id, and displays how to
      restore the branch to that tip using ``bzr pull``.  This allows you
      to recover if you realize you uncommitted the wrong thing.
      (John Arbash Meinel)

    * Fix problems in accessing stacked repositories over ``bzr://``.
      (Martin Pool, #261315)

    * ``SFTPTransport.readv()`` was accidentally using ``list += string``,
      which 'works', but adds each character separately to the list,
      rather than using ``list.append(string)``. Fixing this makes the
      SFTP transport a little bit faster (~20%) and use a bit less memory.
      (John Arbash Meinel)

    * When reading index files, if we happen to read the whole file in a
      single request treat it as a ``_buffer_all`` request. This happens
      most often on small indexes over remote transports, where we default
      to reading 64kB. It saves a round trip for each small index during
      fetch operations. Also, if we have read more than 50% of an index
      file, trigger a ``_buffer_all`` on the next request. This works
      around some inefficiencies because reads don't fall neatly on page
      boundaries, so we would ignore those bytes, but request them again
      later. This could trigger a total read size of more than the whole
      file. (John Arbash Meinel)

  BUG FIXES:

    * ``bzr rm`` is now aliased to ``bzr del`` for the convenience of svn
      users. (Robert Collins, #205416)

    * Catch the infamous "select/poll returned error" which occurs when
      pycurl try to send a body request to an HTTP/1.0 server which has
      already refused to handle the request. (Vincent Ladeuil, #225020)

    * Fix ``ObjectNotLocked`` errors when using various commands
      (including ``bzr cat`` and ``bzr annotate``) in combination with a
      smart server URL.  (Andrew Bennetts, #237067)

    * ``FTPTransport.stat()`` would return ``0000`` as the permission bits
      for the containing ``.bzr/`` directory (it does not implement
      permissions). This would cause us to set all subdirectories to
      ``0700`` and files to ``0600`` rather than leaving them unmodified.
      Now we ignore ``0000`` as the permissions and assume they are
      invalid. (John Arbash Meinel, #259855)

    * Merging from a previously joined branch will no longer cause
      a traceback. (Jelmer Vernooij, #203376)

    * Pack operations on windows network shares will work even with large
      files. (Robert Collins, #255656)

    * Running ``bzr st PATH_TO_TREE`` will no longer suppress merge
      status. Status is also about 7% faster on mozilla sized trees
      when the path to the root of the tree has been given. Users of
      the internal ``show_tree_status`` function should be aware that
      the show_pending flag is now authoritative for showing pending
      merges, as it was originally. (Robert Collins, #225204)

    * Set valid default _param_name for Option so that ListOption can embed
      '-' in names. (Vincent Ladeuil, #263249)

    * Show proper error rather than traceback when an unknown revision
      id is specified to ``bzr cat-revision``. (Jelmer Vernooij, #175569)

    * Trailing text in the dirstate file could cause the C dirstate parser
      to try to allocate an invalid amount of memory. We now properly
      check and test for parsing a dirstate with invalid trailing data.
      (John Arbash Meinel, #186014)

    * Unexpected error responses from a smart server no longer cause the
      client to traceback.  (Andrew Bennetts, #263527)

    * Use a Windows api function to get a Unicode host name, rather than
      assuming the host name is ascii.
      (Mark Hammond, John Arbash Meinel, #256550)

    * ``WorkingTree4`` trees will now correctly report missing-and-new
      paths in the output of ``iter_changes``. (Robert Collins)

  DOCUMENTATION:

    * Updated developer documentation.  (Martin Pool)

  API CHANGES:

    * Exporters now take 4 parameters. (Robert Collins)

    * ``Tree.iter_changes`` will now return False for the content change
      field when a file is missing in the basis tree and not present in
      the target tree. Previously it returned True unconditionally.
      (Robert Collins)

    * The deprecated ``Branch.abspath`` and unimplemented
      ``Branch.rename_one`` and ``Branch.move`` were removed. (Jelmer Vernooij)

    * BzrDir.clone_on_transport implementations must now accept a stacked_on
      parameter.  (Aaron Bentley)

    * BzrDir.cloning_metadir implementations must now take a require_stacking
      parameter.  (Aaron Bentley)

  TESTING:

    * ``addCleanup`` now takes ``*arguments`` and ``**keyword_arguments``
      which are then passed to the cleanup callable as it is run. In
      addition, addCleanup no longer requires that the callables passed to
      it be unique. (Jonathan Lange)

    * Fix some tests that fail on Windows because files are deleted while
      still in use.
      (Mark Hammond)

    * ``selftest``'s ``--starting-with`` option can now use predefined
      prefixes so that one can say ``bzr selftest -s bp.loom`` instead of
      ``bzr selftest -s bzrlib.plugins.loom``. (Vincent Ladeuil)

    * ``selftest``'s ``--starting-with`` option now accepts multiple values.
      (Vincent Ladeuil)

  INTERNALS:

    * A new plugin interface, ``bzrlib.log.log_adapters``, has been added.
      This allows dynamic log output filtering by plugins.
      (Robert Collins)

    * ``bzrlib.btree_index`` is now available, providing a b-tree index
      layer. The design is memory conservative (limited memory cache),
      faster to seek (approx 100 nodes per page, gives 100-way fan out),
      and stores compressed pages allowing more keys per page.
      (Robert Collins, John Arbash Meinel)

    * ``bzrlib.diff.DiffTree.show_diff`` now skips changes where the kind
      is unknown in both source and target.
      (Robert Collins, Aaron Bentley)

    * ``GraphIndexBuilder.add_node`` and ``BTreeBuilder`` have been
      streamlined a bit. This should make creating large indexes faster.
      (In benchmarking, it now takes less time to create a BTree index than
      it takes to read the GraphIndex one.) (John Arbash Meinel)

    * Mail clients for `bzr send` are now listed in a registry.  This
      allows plugins to add new clients by registering them with
      ``bzrlib.mail_client.mail_client_registry``.  All of the built-in
      clients now use this mechanism.  (Neil Martinsen-Burrell)


bzr 1.6.1 2008-09-05
--------------------

A couple regressions were found in the 1.6 release. There was a
performance issue when using ``bzr+ssh`` to branch large repositories,
and some problems with stacking and ``rich-root`` capable repositories.


bzr 1.6.1rc2 2008-09-03
-----------------------

  BUG FIXES:

    * Copying between ``rich-root`` and ``rich-root-pack`` (and vice
      versa) was accidentally using the inter-model fetcher, instead of
      recognizing that both were 'rich root' formats.
      (John Arbash Meinel, #264321)


bzr 1.6.1rc1 2008-08-29
-----------------------

This release fixes a few regressions found in the 1.6 client. Fetching
changes was using an O(N^2) buffering algorithm, so for large projects it
would cause memory thrashing. There is also a specific problem with the
``--1.6-rich-root`` format, which prevented stacking on top of
``--rich-root-pack`` repositories, and could allow users to accidentally
fetch experimental data (``-subtree``) without representing it properly.
The ``--1.6-rich-root`` format has been deprecated and users are
recommended to upgrade to ``--1.6.1-rich-root`` immediately.  Also we
re-introduced a workaround for users who have repositories with incorrect
nodes (not possible if you only used official releases).
I should also clarify that none of this is data loss level issues, but
still sufficient enough to warrant an updated release.

  BUG FIXES:

    * ``RemoteTransport.readv()`` was being inefficient about how it
      buffered the readv data and processed it. It would keep appending to
      the same string (causing many copies) and then pop bytes out of the
      start of the string (causing more copies).
      With this patch "bzr+ssh://local" can improve dramatically,
      especially for projects with large files.
      (John Arbash Meinel)

    * Revision texts were always meant to be stored as fulltexts. There
      was a bug in a bzr.dev version that would accidentally create deltas
      when copying from a Pack repo to a Knit repo. This has been fixed,
      but to support those repositories, we know always request full texts
      for Revision texts. (John Arbash Meinel, #261339)

    * The previous ``--1.6-rich-root`` format used an incorrect xml
      serializer, which would accidentally support fetching from a
      repository that supported subtrees, even though the local one would
      not. We deprecated that format, and introduced a new one that uses
      the correct serializer ``--1.6.1-rich-root``.
      (John Arbash Meinel, #262333)


bzr 1.6 2008-08-25
------------------

Finally, the long awaited bzr 1.6 has been released. This release includes
new features like Stacked Branches, improved weave merge, and an updated
server protocol (now on v3) which will allow for better cross version
compatibility. With this release we have deprecated Knit format
repositories, and recommend that users upgrade them, we will continue to
support reading and writing them for the forseeable future, but we will
not be tuning them for performance as pack repositories have proven to be
better at scaling. This will also be the first release to bundle
TortoiseBzr in the standalone Windows installer.


bzr 1.6rc5 2008-08-19
---------------------

  BUG FIXES:

    * Disable automatic detection of stacking based on a containing
      directory of the target. It interacted badly with push, and needs a
      bit more work to get the edges polished before it should happen
      automatically. (John Arbash Meinel, #259275)
      (This change was reverted when merged to bzr.dev)


bzr 1.6rc4 2008-08-18
---------------------

  BUG FIXES:

    * Fix a regression in knit => pack fetching.  We had a logic
      inversion, causing the fetch to insert fulltexts in random order,
      rather than preserving deltas.  (John Arbash Meinel, #256757)


bzr 1.6rc3 2008-08-14
---------------------

  CHANGES:

    * Disable reading ``.bzrrules`` as a per-branch rule preferences
      file. The feature was not quite ready for a full release.
      (Robert Collins)

  IMPROVEMENTS:

    * Update the windows installer to bundle TortoiseBzr and ``qbzr``
      into the standalone installer. This will be the first official
      windows release that installs Tortoise by default.
      (Mark Hammond)

  BUG FIXES:

    * Fix a regression in ``bzr+http`` support. There was a missing
      function (``_read_line``) that needed to be carried over from
      ``bzr+ssh`` support. (Andrew Bennetts)

    * ``GraphIndex`` objects will internally read an entire index if more
      than 1/20th of their keyspace is requested in a single operation.
      This largely mitigates a performance regression in ``bzr log FILE``
      and completely corrects the performance regression in ``bzr log``.
      The regression was caused by removing an accomodation which had been
      supporting the index format in use. A newer index format is in
      development which is substantially faster. (Robert Collins)


bzr 1.6rc2 2008-08-13
---------------------

This release candidate has a few minor bug fixes, and some regression
fixes for Windows.

  BUG FIXES:

    * ``bzr upgrade`` on remote branches accessed via bzr:// and
      bzr+ssh:// now works.  (Andrew Bennetts)

    * Change the ``get_format_description()`` strings for
      ``RepositoryFormatKnitPack5`` et al to be single line messages.
      (Aaron Bentley)

    * Fix for a regression on Win32 where we would try to call
      ``os.listdir()`` on a file and not catch the exception properly.
      (Windows raises a different exception.) This would manifest in
      places like ``bzr rm file`` or ``bzr switch``.
      (Mark Hammond, John Arbash Meinel)

    * ``Inventory.copy()`` was failing to set the revision property for
      the root entry. (Jelmer Vernooij)

    * sftp transport: added missing ``FileExists`` case to
      ``_translate_io_exception`` (Christophe Troestler, #123475)

    * The help for ``bzr ignored`` now suggests ``bzr ls --ignored`` for
      scripting use. (Robert Collins, #3834)

    * The default ``annotate`` logic will now always assign the
      last-modified value of a line to one of the revisions that modified
      it, rather than a merge revision. This would happen when both sides
      claimed to have modified the line resulting in the same text. The
      choice is arbitrary but stable, so merges in different directions
      will get the same results.  (John Arbash Meinel, #232188)


bzr 1.6rc1 2008-08-06
---------------------

This release candidate for bzr 1.6 solidifies the new branch stacking
feature.  Bazaar now recommends that users upgrade all knit repositories,
because later formats are much faster.  However, we plan to continue read/write and
upgrade support for knit repostories for the forseeable future.  Several
other bugs and performance issues were fixed.

  CHANGES:

    * Knit format repositories are deprecated and bzr will now emit
      warnings whenever it encounters one.  Use ``bzr upgrade`` to upgrade
      knit repositories to pack format.  (Andrew Bennetts)

  IMPROVEMENTS:

    * ``bzr check`` can now be told which elements at a location it should
      check.  (Daniel Watkins)

    * Commit now supports ``--exclude`` (or ``-x``) to exclude some files
      from the commit. (Robert Collins, #3117)

    * Fetching data between repositories that have the same model but no
      optimised fetcher will not reserialise all the revisions, increasing
      performance. (Robert Collins, John Arbash Meinel)

    * Give a more specific error when target branch is not reachable.
      (James Westby)

    * Implemented a custom ``walkdirs_utf8`` implementation for win32.
      This uses a pyrex extension to get direct access to the
      ``FindFirstFileW`` style apis, rather than using ``listdir`` +
      ``lstat``. Shows a very strong improvement in commands like
      ``status`` and ``diff`` which have to iterate the working tree.
      Anywhere from 2x-6x faster depending on the size of the tree (bigger
      trees, bigger benefit.) (John Arbash Meinel)

    * New registry for log properties handles  and the method in
      LongLogFormatter to display the custom properties returned by the
      registered handlers. (Guillermo Gonzalez, #162469)

  BUG FIXES:

    * Add more tests that stacking does not create deltas spanning
      physical repository boundaries.
      (Martin Pool, #252428)

    * Better message about incompatible repositories.
      (Martin Pool, #206258)

    * ``bzr branch --stacked`` ensures the destination branch format can
      support stacking, even if the origin does not.
      (Martin Pool)

    * ``bzr export`` no longer exports ``.bzrrules``.
      (Ian Clatworthy)

    * ``bzr serve --directory=/`` now correctly allows the whole
      filesystem to be accessed on Windows, not just the root of the drive
      that Python is running from.
      (Adrian Wilkins, #240910)

    * Deleting directories by hand before running ``bzr rm`` will not
      cause subsequent errors in ``bzr st`` and ``bzr commit``.
      (Robert Collins, #150438)

    * Fix a test case that was failing if encoding wasn't UTF-8.
      (John Arbash Meinel, #247585)

    * Fix "no buffer space available" error when branching with the new
      smart server protocol to or from Windows.
      (Andrew Bennetts, #246180)

    * Fixed problem in branching from smart server.
      (#249256, Michael Hudson, Martin Pool)

    * Handle a file turning in to a directory in TreeTransform.
      (James Westby, #248448)

  API CHANGES:

    * ``MutableTree.commit`` has an extra optional keywork parameter
      ``exclude`` that will be unconditionally supplied by the command
      line UI - plugins that add tree formats may need an update.
      (Robert Collins)

    * The API minimum version for plugin compatibility has been raised to
      1.6 - there are significant changes throughout the code base.
      (Robert Collins)

    * The generic fetch code now uses three attributes on Repository objects
      to control fetch. The streams requested are controlled via :
      ``_fetch_order`` and ``_fetch_uses_deltas``. Setting these
      appropriately allows different repository implementations to recieve
      data in their optimial form. If the ``_fetch_reconcile`` is set then
      a reconcile operation is triggered at the end of the fetch.
      (Robert Collins)

    * The ``put_on_disk`` and ``get_tar_item`` methods in
      ``InventoryEntry`` were deprecated. (Ian Clatworthy)

    * ``Repository.is_shared`` doesn't take a read lock. It didn't
      need one in the first place (nobody cached the value, and
      ``RemoteRepository`` wasn't taking one either). This saves a round
      trip when probing Pack repositories, as they read the ``pack-names``
      file when locked. And during probe, locking the repo isn't very
      useful. (John Arbash Meinel)

  INTERNALS:

    * ``bzrlib.branchbuilder.BranchBuilder`` is now much more capable of
      putting together a real history without having to create a full
      WorkingTree. It is recommended that tests that are not directly
      testing the WorkingTree use BranchBuilder instead.  See
      ``BranchBuilder.build_snapshot`` or
      ``TestCaseWithMemoryTree.make_branch_builder``.  (John Arbash Meinel)

    * ``bzrlib.builtins.internal_tree_files`` broken into two giving a new
      helper ``safe_relpath_files`` - used by the new ``exclude``
      parameter to commit. (Robert Collins)

    * Make it easier to introduce new WorkingTree formats.
      (Ian Clatworthy)

    * The code for exporting trees was refactored not to use the
      deprecated ``InventoryEntry`` methods. (Ian Clatworthy)

    * RuleSearchers return () instead of [] now when there are no matches.
      (Ian Clatworthy)


bzr 1.6beta3 2008-07-17
-----------------------

This release adds a new 'stacked branches' feature allowing branches to
share storage without being in the same repository or on the same machine.
(See the user guide for more details.)  It also adds a new hook, improved
weaves, aliases for related locations, faster bzr+ssh push, and several
bug fixes.

  FEATURES:

    * New ``pre_change_branch_tip`` hook that is called before the
      branch tip is moved, while the branch is write-locked.  See the User
      Reference for signature details.  (Andrew Bennetts)

    * Rule-based preferences can now be defined for selected files in
      selected branches, allowing commands and plugins to provide
      custom behaviour for files matching defined patterns.
      See ``Rule-based preferences`` (part of ``Configuring Bazaar``)
      in the User Guide and ``bzr help rules`` for more information.
      (Ian Clatworthy)

    * Sites may suggest a branch to stack new branches on.  (Aaron Bentley)

    * Stacked branches are now supported. See ``bzr help branch`` and
      ``bzr help push``.  Branches must be in the ``development1`` format
      to stack, though the stacked-on branch can be of any format.
      (Robert Collins)

  IMPROVEMENTS:

    * ``bzr export --format=tgz --root=NAME -`` to export a gzipped tarball
      to stdout; also ``tar`` and ``tbz2``.
      (Martin Pool)

    * ``bzr (re)merge --weave`` will now use a standard Weave algorithm,
      rather than the annotation-based merge it was using. It does so by
      building up a Weave of the important texts, without needing to build
      the full ancestry. (John Arbash Meinel, #238895)

    * ``bzr send`` documents and better supports ``emacsclient`` (proper
      escaping of mail headers and handling of the MUA Mew).
      (Christophe Troestler)

    * Remembered locations can be specified by aliases, e.g. :parent, :public,
      :submit.  (Aaron Bentley)

    * The smart protocol now has improved support for setting branches'
      revision info directly.  This makes operations like push
      faster.  The new request method name is
      ``Branch.set_last_revision_ex``.  (Andrew Bennetts)

  BUG FIXES:

    * Bazaar is now able to be a client to the web server of IIS 6 and 7.
      The broken implementations of RFC822 in Python and RFC2046 in IIS
      combined with boundary-line checking in Bazaar previously made this
      impossible. (NB, IIS 5 does not suffer from this problem).
      (Adrian Wilkins, #247585)

    * ``bzr log --long`` with a ghost in your mainline now handles that
      ghost properly. (John Arbash Meinel, #243536)

    * ``check`` handles the split-up .bzr layout correctly, so no longer
      requires a branch to be present.
      (Daniel Watkins, #64783)

    * Clearer message about how to set the PYTHONPATH if bzrlib can't be
      loaded.
      (Martin Pool, #205230)

    * Errors about missing libraries are now shown without a traceback,
      and with a suggestion to install the library.  The full traceback is
      still in ``.bzr.log`` and can be shown with ``-Derror``.
      (Martin Pool, #240161)

    * Fetch from a stacked branch copies all required data.
      (Aaron Bentley, #248506)

    * Handle urls such as ftp://user@host.com@www.host.com where the user
      name contains an @.
      (Neil Martinsen-Burrell, #228058)

    * ``needs_read_lock`` and ``needs_write_lock`` now suppress an error during
      ``unlock`` if there was an error in the original function. This helps
      most when there is a failure with a smart server action, since often the
      connection closes and we cannot unlock.
      (Andrew Bennetts, John Arbash Meinel, #125784)

    * Obsolete hidden command ``bzr fetch`` removed.
      (Martin Pool, #172870)

    * Raise the correct exception when doing ``-rbefore:0`` or ``-c0``.
      (John Arbash Meinel, #239933)

    * You can now compare file revisions in Windows diff programs from
      Cygwin Bazaar.
      (Matt McClure, #209281)

    * revision_history now tolerates mainline ghosts for Branch format 6.
      (Aaron Bentley, #235055)

    * Set locale from environment for third party libs.
      (Martin von Gagern, #128496)

  DOCUMENTATION:

    * Added *Using stacked branches* to the User Guide.
      (Ian Clatworthy)

    * Updated developer documentation.
      (Martin Pool)

  TESTING:

   * ``-Dmemory`` will cause /proc/PID/status to be catted before bzr
     exits, allowing low-key analysis of peak memory use. (Robert Collins)

   * ``TestCaseWithTransport.make_branch_and_tree`` tries harder to return
     a tree with a ``branch`` attribute of the right format.  This was
     preventing some ``RemoteBranch`` tests from actually running with
     ``RemoteBranch`` instances.  (Andrew Bennetts)

  API CHANGES:

    * Removed ``Repository.text_store``, ``control_store``, etc.  Instead,
      there are new attributes ``texts, inventories, revisions,
      signatures``, each of which is a ``VersionedFiles``.  See the
      Repository docstring for more details.
      (Robert Collins)

    * ``Branch.pull`` now accepts an ``_override_hook_target`` optional
      parameter.  If you have a subclass of ``Branch`` that overrides
      ``pull`` then you should add this parameter.  (Andrew Bennetts)

    * ``bzrlib.check.check()`` has been deprecated in favour of the more
      aptly-named ``bzrlib.check.check_branch()``.
      (Daniel Watkins)

    * ``Tree.print_file`` and ``Repository.print_file`` are deprecated.
      These methods are bad APIs because they write directly to sys.stdout.
      bzrlib does not use them internally, and there are no direct tests
      for them. (Alexander Belchenko)

  INTERNALS:

    * ``cat`` command no longer uses ``Tree.print_file()`` internally.
      (Alexander Belchenko)

    * New class method ``BzrDir.open_containing_tree_branch_or_repository``
      which eases the discovery of the tree, the branch and the repository
      containing a given location.
      (Daniel Watkins)

    * New ``versionedfile.KeyMapper`` interface to abstract out the access to
      underlying .knit/.kndx etc files in repositories with partitioned
      storage. (Robert Collins)

    * Obsolete developer-use command ``weave-join`` has been removed.
      (Robert Collins)

    * ``RemoteToOtherFetcher`` and ``get_data_stream_for_search`` removed,
      to support new ``VersionedFiles`` layering.
      (Robert Collins)


bzr 1.6beta2 2008-06-10
-----------------------

This release contains further progress towards our 1.6 goals of shallow
repositories, and contains a fix for some user-affecting bugs in the
repository layer.  Building working trees during checkout and branch is
now faster.

  BUG FIXES:

    * Avoid KnitCorrupt error extracting inventories from some repositories.
      (The data is not corrupt; an internal check is detecting a problem
      reading from the repository.)
      (Martin Pool, Andrew Bennetts, Robert Collins, #234748)

    * ``bzr status`` was breaking if you merged the same revision twice.
      (John Arbash Meinel, #235407)

    * Fix infinite loop consuming 100% CPU when a connection is lost while
      reading a response body via the smart protocol v1 or v2.
      (Andrew Bennetts)

    * Inserting a bundle which changes the contents of a file with no trailing
      end of line, causing a knit snapshot in a 'knits' repository will no longer
      cause KnitCorrupt. (Robert Collins)

    * ``RemoteBranch.pull`` needs to return the ``self._real_branch``'s
      pull result. It was instead just returning None, which breaks ``bzr
      pull``. (John Arbash Meinel, #238149)

    * Sanitize branch nick before using it as an attachment filename in
      ``bzr send``. (Lukáš Lalinský, #210218)

    * Squash ``inv_entry.symlink_target`` to a plain string when
      generating DirState details. This prevents from getting a
      ``UnicodeError`` when you have symlinks and non-ascii filenames.
      (John Arbash Meinel, #135320)

  IMPROVEMENTS:

    * Added the 'alias' command to set/unset and display aliases. (Tim Penhey)

    * ``added``, ``modified``, and ``unknowns`` behaviour made consistent (all three
      now quote paths where required). Added ``--null`` option to ``added`` and
      ``modified`` (for null-separated unknowns, use ``ls --unknown --null``)
      (Adrian Wilkins)

    * Faster branching (1.09x) and lightweight checkouts (1.06x) on large trees.
      (Ian Clatworthy, Aaron Bentley)

  DOCUMENTATION:

    * Added *Bazaar Zen* section to the User Guide. (Ian Clatworthy)

  TESTING:

    * Fix the test HTTPServer to be isolated from chdir calls made while it is
      running, allowing it to be used in blackbox tests. (Robert Collins)

  API CHANGES:

    * ``WorkingTree.set_parent_(ids/trees)`` will now filter out revisions
      which are in the ancestry of other revisions. So if you merge the same
      tree twice, or merge an ancestor of an existing merge, it will only
      record the newest. (If you merge a descendent, it will replace its
      ancestor). (John Arbash Meinel, #235407)

    * ``RepositoryPolicy.__init__`` now requires stack_on and stack_on_pwd,
      through the derived classes do not.  (Aaron Bentley)

  INTERNALS:

    * ``bzrlib.bzrdir.BzrDir.sprout`` now accepts ``stacked`` to control
      creating stacked branches. (Robert Collins)

    * Knit record serialisation is now stricter on what it will accept, to
      guard against potential internal bugs, or broken input. (Robert Collins)


bzr 1.6beta1 2008-06-02
-----------------------


Commands that work on the revision history such as push, pull, missing,
uncommit and log are now substantially faster.  This release adds a
translation of some of the user documentation into Spanish.  (Contributions of
other translations would be very welcome.)  Bazaar 1.6beta1 adds a new network
protocol which is used by default and which allows for more efficient transfers
and future extensions.


  NOTES WHEN UPGRADING:

    * There is a new version of the network protocol used for bzr://, bzr+ssh://
      and bzr+http:// connections.  This will allow more efficient requests and
      responses, and more graceful fallback when a server is too old to
      recognise a request from a more recent client.  Bazaar 1.6 will
      interoperate with 0.16 and later versions, but servers should be upgraded
      when possible.  Bazaar 1.6 no longer interoperates with 0.15 and earlier via
      these protocols.  Use alternatives like SFTP or upgrade those servers.
      (Andrew Bennetts, #83935)

  CHANGES:

    * Deprecation warnings will not be suppressed when running ``bzr selftest``
      so that developers can see if their code is using deprecated functions.
      (John Arbash Meinel)

  FEATURES:

    * Adding ``-Derror`` will now display a traceback when a plugin fails to
      load. (James Westby)

  IMPROVEMENTS:

    * ``bzr branch/push/pull -r XXX`` now have a helper function for finding
      the revno of the new revision (``Graph.find_distance_to_null``). This
      should make something like ``bzr branch -r -100`` in a shared, no-trees
      repository much snappier. (John Arbash Meinel)

    * ``bzr log --short -r X..Y`` no longer needs to access the full revision
      history. This makes it noticeably faster when logging the last few
      revisions. (John Arbash Meinel)

    * ``bzr ls`` now accepts ``-V`` as an alias for ``--versioned``.
      (Jerad Cramp, #165086)

    * ``bzr missing`` uses the new ``Graph.find_unique_ancestors`` and
      ``Graph.find_differences`` to determine missing revisions without having
      to search the whole ancestry. (John Arbash Meinel, #174625)

    * ``bzr uncommit`` now uses partial history access, rather than always
      extracting the full revision history for a branch. This makes it
      resolve the appropriate revisions much faster (in testing it drops
      uncommit from 1.5s => 0.4s). It also means ``bzr log --short`` is one
      step closer to not using full revision history.
      (John Arbash Meinel, #172649)

  BUGFIXES:

    * ``bzr merge --lca`` should handle when two revisions have no common
      ancestor other than NULL_REVISION. (John Arbash Meinel, #235715)

    * ``bzr status`` was breaking if you merged the same revision twice.
      (John Arbash Meinel, #235407)

    * ``bzr push`` with both ``--overwrite`` and ``-r NNN`` options no longer
      fails.  (Andrew Bennetts, #234229)

    * Correctly track the base URL of a smart medium when using bzr+http://
      URLs, which was causing spurious "No repository present" errors with
      branches in shared repositories accessed over bzr+http.
      (Andrew Bennetts, #230550)

    * Define ``_remote_is_at_least_1_2`` on ``SmartClientMedium`` so that all
      implementations have the attribute.  Fixes 'PyCurlTransport' object has no
      attribute '_remote_is_at_least_1_2' attribute errors.
      (Andrew Bennetts, #220806)

    * Failure to delete an obsolete pack file should just give a warning
      message, not a fatal error.  It may for example fail if the file is still
      in use by another process.
      (Martin Pool)

    * Fix MemoryError during large fetches over HTTP by limiting the amount of
      data we try to read per ``recv`` call.  The problem was observed with
      Windows and a proxy, but might affect other environments as well.
      (Eric Holmberg, #215426)

    * Handle old merge directives correctly in Merger.from_mergeable.  Stricter
      get_parent_map requirements exposed a latent bug here.  (Aaron Bentley)

    * Issue a warning and ignore passwords declared in authentication.conf when
      used for an ssh scheme (sftp or bzr+ssh).
      (Vincent Ladeuil, #203186)

    * Make both http implementations raise appropriate exceptions on 403
      Forbidden when POSTing smart requests.
      (Vincent Ladeuil, #230223)

    * Properly *title* header names in http requests instead of capitalizing
      them.
      (Vincent Ladeuil, #229076)

    * The "Unable to obtain lock" error message now also suggests using
      ``bzr break-lock`` to fix it.  (Martin Albisetti, #139202)

    * Treat an encoding of '' as ascii; this can happen when bzr is run
      under vim on Mac OS X.
      (Neil Martinsen-Burrell)

    * ``VersionedFile.make_mpdiffs()`` was raising an exception that wasn't in
      scope. (Daniel Fischer #235687)

  DOCUMENTATION:

    * Added directory structure and started translation of docs in spanish.
      (Martin Albisetti, Lucio Albenga)

    * Incorporate feedback from Jelmer Vernooij and Neil Martinsen-Burrell
      on the plugin and integration chapters of the User Guide.
      (Ian Clatworthy)

    * More Bazaar developer documentation about packaging and release process,
      and about use of Python reprs.
      (Martin Pool, Martin Albisetti)

    * Updated Tortise strategy document. (Mark Hammond)

  TESTING:

    * ``bzrlib.tests.adapt_tests`` was broken and unused - it has been fixed.
      (Robert Collins)

    * Fix the test HTTPServer to be isolated from chdir calls made while it is
      running, allowing it to be used in blackbox tests. (Robert Collins)

    * New helper function for splitting test suites
      ``split_suite_by_condition``. (Robert Collins)

  INTERNALS:

    * ``Branch.missing_revisions`` has been deprecated. Similar functionality
      can be obtained using ``bzrlib.missing.find_unmerged``. The api was
      fairly broken, and the function was unused, so we are getting rid of it.
      (John Arbash Meinel)

  API CHANGES:

    * ``Branch.abspath`` is deprecated; use the Tree or Transport
      instead.  (Martin Pool)

    * ``Branch.update_revisions`` now takes an optional ``Graph``
      object. This can be used by ``update_revisions`` when it is
      checking ancestry, and allows callers to prefer request to go to a
      local branch.  (John Arbash Meinel)

    * Branch, Repository, Tree and BzrDir should expose a Transport as an
      attribute if they have one, rather than having it indirectly accessible
      as ``.control_files._transport``.  This doesn't add a requirement
      to support a Transport in cases where it was not needed before;
      it just simplifies the way it is reached.  (Martin Pool)

    * ``bzr missing --mine-only`` will return status code 0 if you have no
      new revisions, but the remote does. Similarly for ``--theirs-only``.
      The new code only checks one side, so it doesn't know if the other
      side has changes. This seems more accurate with the request anyway.
      It also changes the output to print '[This|Other] branch is up to
      date.' rather than displaying nothing.  (John Arbash Meinel)

    * ``LockableFiles.put_utf8``, ``put_bytes`` and ``controlfilename``
      are now deprecated in favor of using Transport operations.
      (Martin Pool)

    * Many methods on ``VersionedFile``, ``Repository`` and in
      ``bzrlib.revision``  deprecated before bzrlib 1.5 have been removed.
      (Robert Collins)

    * ``RevisionSpec.wants_revision_history`` can be set to False for a given
      ``RevisionSpec``. This will disable the existing behavior of passing in
      the full revision history to ``self._match_on``. Useful for specs that
      don't actually need access to the full history. (John Arbash Meinel)

    * The constructors of ``SmartClientMedium`` and its subclasses now require a
      ``base`` parameter.  ``SmartClientMedium`` implementations now also need
      to provide a ``remote_path_from_transport`` method.  (Andrew Bennetts)

    * The default permissions for creating new files and directories
      should now be obtained from ``BzrDir._get_file_mode()`` and
      ``_get_dir_mode()``, rather than from LockableFiles.  The ``_set_file_mode``
      and ``_set_dir_mode`` variables on LockableFiles which were advertised
      as a way for plugins to control this are no longer consulted.
      (Martin Pool)

    * ``VersionedFile.join`` is deprecated. This method required local
      instances of both versioned file objects and was thus hostile to being
      used for streaming from a smart server. The new get_record_stream and
      insert_record_stream are meant to efficiently replace this method.
      (Robert Collins)

    * ``WorkingTree.set_parent_(ids/trees)`` will now filter out revisions
      which are in the ancestry of other revisions. So if you merge the same
      tree twice, or merge an ancestor of an existing merge, it will only
      record the newest. (If you merge a descendent, it will replace its
      ancestor). (John Arbash Meinel, #235407)

    * ``WorkingTreeFormat2.stub_initialize_remote`` is now private.
      (Martin Pool)


bzr 1.5 2008-05-16
------------------

This release of Bazaar includes several updates to the documentation, and fixes
to prepare for making rich root support the default format. Many bugs have been
squashed, including fixes to log, bzr+ssh inter-operation with older servers.

  CHANGES:

    * Suppress deprecation warnings when bzrlib is a 'final' release. This way
      users of packaged software won't be bothered with DeprecationWarnings,
      but developers and testers will still see them. (John Arbash Meinel)

  DOCUMENTATION:

    * Incorporate feedback from Jelmer Vernooij and Neil Martinsen-Burrell
      on the plugin and integration chapters of the User Guide.
      (Ian Clatworthy)


bzr 1.5rc1 2008-05-09
---------------------

  NOTES WHEN UPGRADING:

  CHANGES:

    * Broader support of GNU Emacs mail clients. Set
      ``mail_client=emacsclient`` in your bazaar.conf and ``send`` will pop the
      bundle in a mail buffer according to the value of ``mail-user-agent``
      variable. (Xavier Maillard)

  FEATURES:

  IMPROVEMENTS:

    * Diff now handles revision specs like "branch:" and "submit:" more
      efficiently.  (Aaron Bentley, #202928)

    * More friendly error given when attempt to start the smart server
      on an address already in use. (Andrea Corbellini, #200575)

    * Pull completes much faster when there is nothing to pull.
      (Aaron Bentley)

  BUGFIXES:

    * Authentication.conf can define sections without password.
      (Vincent Ladeuil, #199440)

    * Avoid muttering every time a child update does not cause a progress bar
      update. (John Arbash Meinel, #213771)

    * ``Branch.reconcile()`` is now implemented. This allows ``bzr reconcile``
      to fix when a Branch has a non-canonical mainline history. ``bzr check``
      also detects this condition. (John Arbash Meinel, #177855)

    * ``bzr log -r ..X bzr://`` was failing, because it was getting a request
      for ``revision_id=None`` which was not a string.
      (John Arbash Meinel, #211661)

    * ``bzr commit`` now works with Microsoft's FTP service.
      (Andreas Deininger)

    * Catch definitions outside sections in authentication.conf.
      (Vincent Ladeuil, #217650)

    * Conversion from non-rich-root to rich-root(-pack) updates inventory
      sha1s, even when bundles are used.  (Aaron Bentley, #181391)

    * Conversion from non-rich-root to rich-root(-pack) works correctly even
      though search keys are not topologically sorted.  (Aaron Bentley)

    * Conversion from non-rich-root to rich-root(-pack) works even when a
      parent revision has a different root id.  (Aaron Bentley, #177874)

    * Disable strace testing until strace is fixed (see bug #103133) and emit a
      warning when selftest ends to remind us of leaking tests.
      (Vincent Ladeuil, #226769)

    * Fetching all revisions from a repository does not cause pack collisions.
      (Robert Collins, Aaron Bentley, #212908)

    * Fix error about "attempt to add line-delta in non-delta knit".
      (Andrew Bennetts, #217701)

    * Pushing a branch in "dirstate" format (Branch5) over bzr+ssh would break
      if the remote server was < version 1.2. This was due to a bug in the
      RemoteRepository.get_parent_map() fallback code.
      (John Arbash Meinel, #214894)

    * Remove leftover code in ``bzr_branch`` that inappropriately creates
      a ``branch-name`` file in the branch control directory.
      (Martin Pool)

    * Set SO_REUSEADDR on server sockets of ``bzr serve`` to avoid problems
      rebinding the socket when starting the server a second time.
      (John Arbash Meinel, Martin Pool, #164288)

    * Severe performance degradation in fetching from knit repositories to
      knits and packs due to parsing the entire revisions.kndx on every graph
      walk iteration fixed by using the Repository.get_graph API.  There was
      another regression in knit => knit fetching which re-read the index for
      every revision each side had in common.
      (Robert Collins, John Arbash Meinel)

    * When logging the changes to a particular file, there was a bug if there
      were ghosts in the revision ancestry. (John Arbash Meinel, #209948)

    * xs4all's ftp server returns a temporary error when trying to list an
      empty directory, rather than returning an empty list. Adding a
      workaround so that we don't get spurious failures.
      (John Arbash Meinel, #215522)

  DOCUMENTATION:

    * Expanded the User Guide to include new chapters on popular plugins and
      integrating Bazaar into your environment. The *Best practices* chapter
      was renamed to *Miscellaneous topics* as suggested by community
      feedback as well. (Ian Clatworthy)

    * Document outlining strategies for TortoiseBzr. (Mark Hammond)

    * Improved the documentation on hooks. (Ian Clatworthy)

    * Update authentication docs regarding ssh agents.
      (Vincent Ladeuil, #183705)

  TESTING:

    * Add ``thread_name_suffix`` parameter to SmartTCPServer_for_testing, to
      make it easy to identify which test spawned a thread with an unhandled
      exception. (Andrew Bennetts)

    * New ``--debugflag``/``-E`` option to ``bzr selftest`` for setting
      options for debugging tests, these are complementary to the the -D
      options.  The ``-Dselftest_debug`` global option has been replaced by the
      ``-E=allow_debug`` option for selftest. (Andrew Bennetts)

    * Parameterised test ids are preserved correctly to aid diagnosis of test
      failures. (Robert Collins, Andrew Bennetts)

    * selftest now accepts --starting-with <id> to load only the tests whose id
      starts with the one specified. This greatly speeds up running the test
      suite on a limited set of tests and can be used to run the tests for a
      single module, a single class or even a single test.  (Vincent Ladeuil)

    * The test suite modules have been modified to define load_tests() instead
      of test_suite(). That speeds up selective loading (via --load-list)
      significantly and provides many examples on how to migrate (grep for
      load_tests).  (Vincent Ladeuil)

  INTERNALS:

    * ``Hooks.install_hook`` is now deprecated in favour of
      ``Hooks.install_named_hook`` which adds a required ``name`` parameter, to
      avoid having to call ``Hooks.name_hook``. (Daniel Watkins)

    * Implement xml8 serializer.  (Aaron Bentley)

    * New form ``@deprecated_method(deprecated_in(1, 5, 0))`` for making
      deprecation wrappers.  (Martin Pool)

    * ``Repository.revision_parents`` is now deprecated in favour of
      ``Repository.get_parent_map([revid])[revid]``. (Jelmer Vernooij)

    * The Python ``assert`` statement is no longer used in Bazaar source, and
      a test checks this.  (Martin Pool)

  API CHANGES:

    * ``bzrlib.status.show_pending_merges`` requires the repository to be
      locked by the caller. Callers should have been doing it anyway, but it
      will now raise an exception if they do not. (John Arbash Meinel)

    * Repository.get_data_stream, Repository.get_data_stream_for_search(),
      Repository.get_deltas_for_revsions(), Repository.revision_trees(),
      Repository.item_keys_introduced_by() no longer take read locks.
      (Aaron Bentley)

    * ``LockableFiles.get_utf8`` and ``.get`` are deprecated, as a start
      towards removing LockableFiles and ``.control_files`` entirely.
      (Martin Pool)

    * Methods deprecated prior to 1.1 have been removed.
      (Martin Pool)


bzr 1.4 2008-04-28
------------------

This release of Bazaar includes handy improvements to the speed of log and
status, new options for several commands, improved documentation, and better
hooks, including initial code for server-side hooks.  A number of bugs have
been fixed, particularly in interoperability between different formats or
different releases of Bazaar over there network.  There's been substantial
internal work in both the repository and network code to enable new features
and faster performance.

  BUG FIXES:

    * Pushing a branch in "dirstate" format (Branch5) over bzr+ssh would break
      if the remote server was < version 1.2.  This was due to a bug in the
      RemoteRepository.get_parent_map() fallback code.
      (John Arbash Meinel, Andrew Bennetts, #214894)


bzr 1.4rc2 2008-04-21
---------------------

  BUG FIXES:

    * ``bzr log -r ..X bzr://`` was failing, because it was getting a request
      for ``revision_id=None`` which was not a string.
      (John Arbash Meinel, #211661)

    * Fixed a bug in handling ghost revisions when logging changes in a
      particular file.  (John Arbash Meinel, #209948)

    * Fix error about "attempt to add line-delta in non-delta knit".
      (Andrew Bennetts, #205156)

    * Fixed performance degradation in fetching from knit repositories to
      knits and packs due to parsing the entire revisions.kndx on every graph
      walk iteration fixed by using the Repository.get_graph API.  There was
      another regression in knit => knit fetching which re-read the index for
      every revision each side had in common.
      (Robert Collins, John Arbash Meinel)


bzr 1.4rc1 2008-04-11
---------------------

  CHANGES:

   * bzr main script cannot be imported (Benjamin Peterson)

   * On Linux bzr additionally looks for plugins in arch-independent site
     directory. (Toshio Kuratomi)

   * The ``set_rh`` branch hook is now deprecated. Please migrate
     any plugins using this hook to use an alternative, e.g.
     ``post_change_branch_tip``. (Ian Clatworthy)

   * When a plugin cannot be loaded as the file path is not a valid
     python module name bzr will now strip a ``bzr_`` prefix from the
     front of the suggested name, as many plugins (e.g. bzr-svn)
     want to be installed without this prefix. It is a common mistake
     to have a folder named "bzr-svn" for that plugin, especially
     as this is what bzr branch lp:bzr-svn will give you. (James Westby,
     Andrew Cowie)

   * UniqueIntegerBugTracker now appends bug-ids instead of joining
     them to the base URL. Plugins that register bug trackers may
     need a trailing / added to the base URL if one is not already there.
     (James Wesby, Andrew Cowie)

  FEATURES:

    * Added start_commit hook for mutable trees. (Jelmer Vernooij, #186422)

    * ``status`` now accepts ``--no-pending`` to show the status without
      listing pending merges, which speeds up the command a lot on large
      histories.  (James Westby, #202830)

    * New ``post_change_branch_tip`` hook that is called after the
      branch tip is moved but while the branch is still write-locked.
      See the User Reference for signature details.
      (Ian Clatworthy, James Henstridge)

    * Reconfigure can convert a branch to be standalone or to use a shared
      repository.  (Aaron Bentley)

  IMPROVEMENTS:

    * The smart protocol now has support for setting branches' revision info
      directly.  This should make operations like push slightly faster, and is a
      step towards server-side hooks.  The new request method name is
      ``Branch.set_last_revision_info``.  (Andrew Bennetts)

    * ``bzr commit --fixes`` now recognises "gnome" as a tag by default.
      (James Westby, Andrew Cowie)

    * ``bzr switch`` will attempt to find branches to switch to relative to the
      current branch. E.g. ``bzr switch branchname`` will look for
      ``current_branch/../branchname``. (Robert Collins, Jelmer Vernooij,
      Wouter van Heyst)

    * Diff is now more specific about execute-bit changes it describes
      (Chad Miller)

    * Fetching data over HTTP is a bit faster when urllib is used.  This is done
      by forcing it to recv 64k at a time when reading lines in HTTP headers,
      rather than just 1 byte at a time.  (Andrew Bennetts)

    * Log --short and --line are much faster when -r is not specified.
      (Aaron Bentley)

    * Merge is faster.  We no longer check a file's existence unnecessarily
      when merging the execute bit.  (Aaron Bentley)

    * ``bzr status`` on an explicit list of files no longer shows pending
      merges, making it much faster on large trees. (John Arbash Meinel)

    * The launchpad directory service now warns the user if they have not set
      their launchpad login and are trying to resolve a URL using it, just
      in case they want to do a write operation with it.  (James Westby)

    * The smart protocol client is slightly faster, because it now only queries
      the server for the protocol version once per connection.  Also, the HTTP
      transport will now automatically probe for and use a smart server if
      one is present.  You can use the new ``nosmart+`` transport decorator
      to get the old behaviour.  (Andrew Bennetts)

    * The ``version`` command takes a ``--short`` option to print just the
      version number, for easier use in scripts.  (Martin Pool)

    * Various operations with revision specs and commands that calculate
      revnos and revision ids are faster.  (John A. Meinel, Aaron Bentley)

  BUGFIXES:

    * Add ``root_client_path`` parameter to SmartWSGIApp and
      SmartServerRequest.  This makes it possible to publish filesystem
      locations that don't exactly match URL paths. SmartServerRequest
      subclasses should use the new ``translate_client_path`` and
      ``transport_from_client_path`` methods when dealing with paths received
      from a client to take this into account.  (Andrew Bennetts, #124089)

    * ``bzr mv a b`` can be now used also to rename previously renamed
      directories, not only files. (Lukáš Lalinský, #107967)

    * ``bzr uncommit --local`` can now remove revisions from the local
      branch to be symmetric with ``bzr commit --local``.
      (John Arbash Meinel, #93412)

    * Don't ask for a password if there is no real terminal.
      (Alexander Belchenko, #69851)

    * Fix a bug causing a ValueError crash in ``parse_line_delta_iter`` when
      fetching revisions from a knit to pack repository or vice versa using
      bzr:// (including over http or ssh).
      (#208418, Andrew Bennetts, Martin Pool, Robert Collins)

    * Fixed ``_get_line`` in ``bzrlib.smart.medium``, which was buggy.  Also
      fixed ``_get_bytes`` in the same module to use the push back buffer.
      These bugs had no known impact in normal use, but were problematic for
      developers working on the code, and were likely to cause real bugs sooner
      or later.  (Andrew Bennetts)

    * Implement handling of basename parameter for DefaultMail.  (James Westby)

    * Incompatibility with Paramiko versions newer than 1.7.2 was fixed.
      (Andrew Bennetts, #213425)

    * Launchpad locations (lp: URLs) can be pulled.  (Aaron Bentley, #181945)

    * Merges that add files to deleted root directories complete.  They
      do create conflicts.  (Aaron Bentley, #210092)

    * vsftp's return ``550 RNFR command failed.`` supported.
      (Marcus Trautwig, #129786)

  DOCUMENTATION:

    * Improved documentation on send/merge relationship. (Peter Schuller)

    * Minor fixes to the User Guide. (Matthew Fuller)

    * Reduced the evangelism in the User Guide. (Ian Clatworthy)

    * Added Integrating with Bazaar document for developers (Martin Albisetti)

  API BREAKS:

    * Attempting to pull data from a ghost aware repository (e.g. knits) into a
      non-ghost aware repository such as weaves will now fail if there are
      ghosts.  (Robert Collins)

    * ``KnitVersionedFile`` no longer accepts an ``access_mode`` parameter, and
      now requires the ``index`` and ``access_method`` parameters to be
      supplied. A compatible shim has been kept in the new function
      ``knit.make_file_knit``. (Robert Collins)

    * Log formatters must now provide log_revision instead of show and
      show_merge_revno methods. The latter had been deprecated since the 0.17
      release. (James Westby)

    * ``LoopbackSFTP`` is now called ``SocketAsChannelAdapter``.
      (Andrew Bennetts)

    * ``osutils.backup_file`` is removed. (Alexander Belchenko)

    * ``Repository.get_revision_graph`` is deprecated, with no replacement
      method. The method was size(history) and not desirable. (Robert Collins)

    * ``revision.revision_graph`` is deprecated, with no replacement function.
      The function was size(history) and not desirable. (Robert Collins)

    * ``Transport.get_shared_medium`` is deprecated.  Use
      ``Transport.get_smart_medium`` instead.  (Andrew Bennetts)

    * ``VersionedFile`` factories now accept a get_scope parameter rather
      than using a call to ``transaction_finished``, allowing the removal of
      the fixed list of versioned files per repository. (Robert Collins)

    * ``VersionedFile.annotate_iter`` is deprecated. While in principle this
      allowed lower memory use, all users of annotations wanted full file
      annotations, and there is no storage format suitable for incremental
      line-by-line annotation. (Robert Collins)

    * ``VersionedFile.clone_text`` is deprecated. This performance optimisation
      is no longer used - reading the content of a file that is undergoing a
      file level merge to identical state on two branches is rare enough, and
      not expensive enough to special case. (Robert Collins)

    * ``VersionedFile.clear_cache`` and ``enable_cache`` are deprecated.
      These methods added significant complexity to the ``VersionedFile``
      implementation, but were only used for optimising fetches from knits -
      which can be done from outside the knit layer, or via a caching
      decorator. As knits are not the default format, the complexity is no
      longer worth paying. (Robert Collins)

    * ``VersionedFile.create_empty`` is removed. This method presupposed a
      sensible mapping to a transport for individual files, but pack backed
      versioned files have no such mapping. (Robert Collins)

    * ``VersionedFile.get_graph`` is deprecated, with no replacement method.
      The method was size(history) and not desirable. (Robert Collins)

    * ``VersionedFile.get_graph_with_ghosts`` is deprecated, with no
      replacement method.  The method was size(history) and not desirable.
      (Robert Collins)

    * ``VersionedFile.get_parents`` is deprecated, please use
      ``VersionedFile.get_parent_map``. (Robert Collins)

    * ``VersionedFile.get_sha1`` is deprecated, please use
      ``VersionedFile.get_sha1s``. (Robert Collins)

    * ``VersionedFile.has_ghost`` is now deprecated, as it is both expensive
      and unused outside of a single test. (Robert Collins)

    * ``VersionedFile.iter_parents`` is now deprecated in favour of
      ``get_parent_map`` which can be used to instantiate a Graph on a
      VersionedFile. (Robert Collins)

    * ``VersionedFileStore`` no longer uses the transaction parameter given
      to most methods; amongst other things this means that the
      get_weave_or_empty method no longer guarantees errors on a missing weave
      in a readonly transaction, and no longer caches versioned file instances
      which reduces memory pressure (but requires more careful management by
      callers to preserve performance). (Robert Collins)

  TESTING:

    * New -Dselftest_debug flag disables clearing of the debug flags during
      tests.  This is useful if you want to use e.g. -Dhpss to help debug a
      failing test.  Be aware that using this feature is likely to cause
      spurious test failures if used with the full suite. (Andrew Bennetts)

    * selftest --load-list now uses a new more agressive test loader that will
      avoid loading unneeded modules and building their tests. Plugins can use
      this new loader by defining a load_tests function instead of a test_suite
      function. (a forthcoming patch will provide many examples on how to
      implement this).
      (Vincent Ladeuil)

    * selftest --load-list now does some sanity checks regarding duplicate test
      IDs and tests present in the list but not found in the actual test suite.
      (Vincent Ladeuil)

    * Slightly more concise format for the selftest progress bar, so there's
      more space to show the test name.  (Martin Pool) ::

        [2500/10884, 1fail, 3miss in 1m29s] test_revisionnamespaces.TestRev

    * The test suite takes much less memory to run, and is a bit faster.  This
      is done by clearing most attributes of TestCases after running them, if
      they succeeded.  (Andrew Bennetts)

  INTERNALS:

    * Added ``_build_client_protocol`` to ``_SmartClient``.  (Andrew Bennetts)

    * Added basic infrastructure for automatic plugin suggestion.
      (Martin Albisetti)

    * If a ``LockableFiles`` object is not explicitly unlocked (for example
      because of a missing ``try/finally`` block, it will give a warning but
      not automatically unlock itself.  (Previously they did.)  This
      sometimes caused knock-on errors if for example the network connection
      had already failed, and should not be relied upon by code.
      (Martin Pool, #109520)

    * ``make dist`` target to build a release tarball, and also
      ``check-dist-tarball`` and ``dist-upload-escudero``.  (Martin Pool)

    * The ``read_response_tuple`` method of ``SmartClientRequestProtocol*``
      classes will now raise ``UnknownSmartMethod`` when appropriate, so that
      callers don't need to try distinguish unknown request errors from other
      errors.  (Andrew Bennetts)

    * ``set_make_working_trees`` is now implemented provided on all repository
      implementations (Aaron Bentley)

    * ``VersionedFile`` now has a new method ``get_parent_map`` which, like
      ``Graph.get_parent_map`` returns a dict of key:parents. (Robert Collins)


bzr 1.3.1 2008-04-09
--------------------

  No changes from 1.3.1rc1.


bzr 1.3rc1 2008-04-04
---------------------

  BUG FIXES:

    * Fix a bug causing a ValueError crash in ``parse_line_delta_iter`` when
      fetching revisions from a knit to pack repository or vice versa using
      bzr:// (including over http or ssh).
      (#208418, Andrew Bennetts, Martin Pool, Robert Collins)


bzr 1.3 2008-03-20
------------------

Bazaar has become part of the GNU project <http://www.gnu.org>

Many operations that act on history, including ``log`` and ``annotate`` are now
substantially faster.  Several bugs have been fixed and several new options and
features have been added.

  TESTING:

    * Avoid spurious failure of ``TestVersion.test_version`` matching
      directory names.
      (#202778, Martin Pool)


bzr 1.3rc1 2008-03-16
---------------------

  NOTES WHEN UPGRADING:

    * The backup directory created by ``upgrade`` is now called
      ``backup.bzr``, not ``.bzr.backup``. (Martin Albisetti)

  CHANGES:

    * A new repository format 'development' has been added. This format will
      represent the latest 'in-progress' format that the bzr developers are
      interested in getting early-adopter testing and feedback on.
      ``doc/developers/development-repo.txt`` has detailed information.
      (Robert Collins)

    * BZR_LOG environment variable controls location of .bzr.log trace file.
      User can suppress writing messages to .bzr.log by using '/dev/null'
      filename (on Linux) or 'NUL' (on Windows). If BZR_LOG variable
      is not defined but BZR_HOME is defined then default location
      for .bzr.log trace file is ``$BZR_HOME/.bzr.log``.
      (Alexander Belchenko, #106117)

    * ``launchpad`` builtin plugin now shipped as separate part in standalone
      bzr.exe, installed to ``C:\Program Files\Bazaar\plugins`` directory,
      and standalone installer allows user to skip installation of this plugin.
      (Alexander Belchenko)

    * Restore auto-detection of plink.exe on Windows. (Dmitry Vasiliev)

    * Version number is now shown as "1.2" or "1.2pr2", without zeroed or
      missing final fields.  (Martin Pool)

  FEATURES:

    * ``branch`` and ``checkout`` can hard-link working tree files, which is
      faster and saves space.  (Aaron Bentley)

    * ``bzr send`` will now also look at the ``child_submit_to`` setting in
      the submit branch to determine the email address to send to.
      (Jelmer Vernooij)

  IMPROVEMENTS:

    * BzrBranch._lefthand_history is faster on pack repos.  (Aaron Bentley)

    * Branch6.generate_revision_history is faster.  (Aaron Bentley)

    * Directory services can now be registered, allowing special URLs to be
      dereferenced into real URLs.  This is a generalization and cleanup of
      the lp: transport lookup.  (Aaron Bentley)

    * Merge directives that are automatically attached to emails have nicer
      filenames, based on branch-nick + revno. (Aaron Bentley)

    * ``push`` has a ``--revision`` option, to specify what revision to push up
      to.  (Daniel Watkins)

    * Significantly reducing execution time and network traffic for trivial
      case of running ``bzr missing`` command for two identical branches.
      (Alexander Belchenko)

    * Speed up operations that look at the revision graph (such as 'bzr log').
      ``KnitPackRepositor.get_revision_graph`` uses ``Graph.iter_ancestry`` to
      extract the revision history. This allows filtering ghosts while
      stepping instead of needing to peek ahead. (John Arbash Meinel)

    * The ``hooks`` command lists installed hooks, to assist in debugging.
      (Daniel Watkins)

    * Updates to how ``annotate`` work. Should see a measurable improvement in
      performance and memory consumption for file with a lot of merges.
      Also, correctly handle when a line is introduced by both parents (it
      should be attributed to the first merge which notices this, and not
      to all subsequent merges.) (John Arbash Meinel)

  BUGFIXES:

    * Autopacking no longer holds the full set of inventory lines in
      memory while copying. For large repositories, this can amount to
      hundreds of MB of ram consumption.
      (Ian Clatworthy, John Arbash Meinel)

    * Cherrypicking when using ``--format=merge3`` now explictly excludes
      BASE lines. (John Arbash Meinel, #151731)

    * Disable plink's interactive prompt for password.
      (#107593, Dmitry Vasiliev)

    * Encode command line arguments from unicode to user_encoding before
      invoking external mail client in `bzr send` command.
      (#139318, Alexander Belchenko)

    * Fixed problem connecting to ``bzr+https://`` servers.
      (#198793, John Ferlito)

    * Improved error reporting in the Launchpad plugin. (Daniel Watkins,
      #196618)

    * Include quick-start-summary.svg file to python-based installer(s)
      for Windows. (#192924, Alexander Belchenko)

    * lca merge now respects specified files. (Aaron Bentley)

    * Make version-info --custom imply --all. (#195560, James Westby)

    * ``merge --preview`` now works for merges that add or modify
      symlinks (James Henstridge)

    * Redirecting the output from ``bzr merge`` (when the remembered
      location is used) now works. (John Arbash Meinel)

    * setup.py script explicitly checks for Python version.
      (Jari Aalto, Alexander Belchenko, #200569)

    * UnknownFormatErrors no longer refer to branches regardless of kind of
      unknown format. (Daniel Watkins, #173980)

    * Upgrade bundled ConfigObj to version 4.5.2, which properly quotes #
      signs, among other small improvements. (Matt Nordhoff, #86838)

    * Use correct indices when emitting LCA conflicts.  This fixes IndexError
      errors.  (Aaron Bentley, #196780)

  DOCUMENTATION:

    * Explained how to use ``version-info --custom`` in the User Guide.
      (Neil Martinsen-Burrell)

  API BREAKS:

    * Support for loading plugins from zip files and
      ``bzrlib.plugin.load_from_zip()`` function are deprecated.
      (Alexander Belchenko)

  TESTING:

    * Added missing blackbox tests for ``modified`` (Adrian Wilkins)

    * The branch interface tests were invalid for branches using rich-root
      repositories because the empty string is not a valid file-id.
      (Robert Collins)

  INTERNALS:

    * ``Graph.iter_ancestry`` returns the ancestry of revision ids. Similar to
      ``Repository.get_revision_graph()`` except it includes ghosts and you can
      stop part-way through. (John Arbash Meinel)

    * New module ``tools/package_mf.py`` provide custom module finder for
      python packages (improves standard python library's modulefinder.py)
      used by ``setup.py`` script while building standalone bzr.exe.
      (Alexander Belchenko)

    * New remote method ``RemoteBzrDir.find_repositoryV2`` adding support for
      detecting external lookup support on remote repositories. This method is
      now attempted first when lookup up repositories, leading to an extra
      round trip on older bzr smart servers. (Robert Collins)

    * Repository formats have a new supported-feature attribute
      ``supports_external_lookups`` used to indicate repositories which support
      falling back to other repositories when they have partial data.
      (Robert Collins)

    * ``Repository.get_revision_graph_with_ghosts`` and
      ``bzrlib.revision.(common_ancestor,MultipleRevisionSources,common_graph)``
      have been deprecated.  (John Arbash Meinel)

    * ``Tree.iter_changes`` is now a public API, replacing the work-in-progress
      ``Tree._iter_changes``. The api is now considered stable and ready for
      external users.  (Aaron Bentley)

    * The bzrdir format registry now accepts an ``alias`` keyword to
      register_metadir, used to indicate that a format name is an alias for
      some other format and thus should not be reported when describing the
      format. (Robert Collins)


bzr 1.2 2008-02-15
------------------

  BUG FIXES:

    * Fix failing test in Launchpad plugin. (Martin Pool)


bzr 1.2rc1 2008-02-13
---------------------

  NOTES WHEN UPGRADING:

    * Fetching via the smart protocol may need to reconnect once during a fetch
      if the remote server is running Bazaar 1.1 or earlier, because the client
      attempts to use more efficient requests that confuse older servers.  You
      may be required to re-enter a password or passphrase when this happens.
      This won't happen if the server is upgraded to Bazaar 1.2.
      (Andrew Bennetts)

  CHANGES:

    * Fetching via bzr+ssh will no longer fill ghosts by default (this is
      consistent with pack-0.92 fetching over SFTP). (Robert Collins)

    * Formatting of ``bzr plugins`` output is changed to be more human-
      friendly. Full path of plugins locations will be shown only with
      ``--verbose`` command-line option. (Alexander Belchenko)

    * ``merge`` now prefers to use the submit branch, but will fall back to
      parent branch.  For many users, this has no effect.  But some users who
      pull and merge on the same branch will notice a change.  This change
      makes it easier to work on a branch on two different machines, pulling
      between the machines, while merging from the upstream.
      ``merge --remember`` can now be used to set the submit_branch.
      (Aaron Bentley)

  FEATURES:

    * ``merge --preview`` produces a diff of the changes merge would make,
      but does not actually perform the merge.  (Aaron Bentley)

    * New smart method ``Repository.get_parent_map`` for getting revision
      parent data. This returns additional parent information topologically
      adjacent to the requested data to reduce round trip latency impacts.
      (Robert Collins)

    * New smart method, ``Repository.stream_revisions_chunked``, for fetching
      revision data that streams revision data via a chunked encoding.  This
      avoids buffering large amounts of revision data on the server and on the
      client, and sends less data to the server to request the revisions.
      (Andrew Bennetts, Robert Collins, #178353)

    * The launchpad plugin now handles lp urls of the form
      ``lp://staging/``, ``lp://demo/``, ``lp://dev/`` to use the appropriate
      launchpad instance to do the resolution of the branch identities.
      This is primarily of use to Launchpad developers, but can also
      be used by other users who want to try out Launchpad as
      a branch location without messing up their public Launchpad
      account.  Branches that are pushed to the staging environment
      have an expected lifetime of one day. (Tim Penhey)

  IMPROVEMENTS:

    * Creating a new branch no longer tries to read the entire revision-history
      unnecessarily over smart server operations. (Robert Collins)

    * Fetching between different repository formats with compatible models now
      takes advantage of the smart method to stream revisions.  (Andrew Bennetts)

    * The ``--coverage`` option is now global, rather specific to ``bzr
      selftest``.  (Andrew Bennetts)

    * The ``register-branch`` command will now use the public url of the branch
      containing the current directory, if one has been set and no explicit
      branch is provided.  (Robert Collins)

    * Tweak the ``reannotate`` code path to optimize the 2-parent case.
      Speeds up ``bzr annotate`` with a pack repository by approx 3:2.
      (John Arbash Meinel)

  BUGFIXES:

    * Calculate remote path relative to the shared medium in _SmartClient.  This
      is related to the problem in bug #124089.  (Andrew Bennetts)

    * Cleanly handle connection errors in smart protocol version two, the same
      way as they are handled by version one.  (Andrew Bennetts)

    * Clearer error when ``version-info --custom`` is used without
      ``--template`` (Lukáš Lalinský)

    * Don't raise UnavailableFeature during test setup when medusa is not
      available or tearDown is never called leading to nasty side effects.
      (#137823, Vincent Ladeuil)

    * If a plugin's test suite cannot be loaded, for example because of a syntax
      error in the tests, then ``selftest`` fails, rather than just printing
      a warning.  (Martin Pool, #189771)

    * List possible values for BZR_SSH environment variable in env-variables
      help topic. (Alexander Belchenko, #181842)

    * New methods ``push_log_file`` and ``pop_log_file`` to intercept messages:
      popping the log redirection now precisely restores the previous state,
      which makes it easier to use bzr log output from other programs.
      TestCaseInTempDir no longer depends on a log redirection being established
      by the test framework, which lets bzr tests cleanly run from a normal
      unittest runner.
      (#124153, #124849, Martin Pool, Jonathan Lange)

    * ``pull --quiet`` is now more quiet, in particular a message is no longer
      printed when the remembered pull location is used. (James Westby,
      #185907)

    * ``reconfigure`` can safely be interrupted while fetching.
      (Aaron Bentley, #179316)

    * ``reconfigure`` preserves tags when converting to and from lightweight
      checkouts.  (Aaron Bentley, #182040)

    * Stop polluting /tmp when running selftest.
      (Vincent Ladeuil, #123623)

    * Switch from NFKC => NFC for normalization checks. NFC allows a few
      more characters which should be considered valid.
      (John Arbash Meinel, #185458)

    * The launchpad plugin now uses the ``edge`` xmlrpc server to avoid
      interacting badly with a bug on the launchpad side. (Robert Collins)

    * Unknown hostnames when connecting to a ``bzr://`` URL no longer cause
      tracebacks.  (Andrew Bennetts, #182849)

  API BREAKS:

    * Classes implementing Merge types like Merge3Merger must now accept (and
      honour) a do_merge flag in their constructor.  (Aaron Bentley)

    * ``Repository.add_inventory`` and ``add_revision`` now require the caller
      to previously take a write lock (and start a write group.)
      (Martin Pool)

  TESTING:

    * selftest now accepts --load-list <file> to load a test id list. This
      speeds up running the test suite on a limited set of tests.
      (Vincent Ladeuil)

  INTERNALS:

    * Add a new method ``get_result`` to graph search objects. The resulting
      ``SearchResult`` can be used to recreate the search later, which will
      be useful in reducing network traffic. (Robert Collins)

    * Use convenience function to check whether two repository handles
      are referring to the same repository in ``Repository.get_graph``.
      (Jelmer Vernooij, #187162)

    * Fetching now passes the find_ghosts flag through to the
      ``InterRepository.missing_revision_ids`` call consistently for all
      repository types. This will enable faster missing revision discovery with
      bzr+ssh. (Robert Collins)

    * Fix error handling in Repository.insert_data_stream. (Lukas Lalinsky)

    * ``InterRepository.missing_revision_ids`` is now deprecated in favour of
      ``InterRepository.search_missing_revision_ids`` which returns a
      ``bzrlib.graph.SearchResult`` suitable for making requests from the smart
      server. (Robert Collins)

    * New error ``NoPublicBranch`` for commands that need a public branch to
      operate. (Robert Collins)

    * New method ``iter_inventories`` on Repository for access to many
      inventories. This is primarily used by the ``revision_trees`` method, as
      direct access to inventories is discouraged. (Robert Collins)

    * New method ``next_with_ghosts`` on the Graph breadth-first-search objects
      which will split out ghosts and present parents into two separate sets,
      useful for code which needs to be aware of ghosts (e.g. fetching data
      cares about ghosts during revision selection). (Robert Collins)

    * Record a timestamp against each mutter to the trace file, relative to the
      first import of bzrlib.  (Andrew Bennetts)

    * ``Repository.get_data_stream`` is now deprecated in favour of
      ``Repository.get_data_stream_for_search`` which allows less network
      traffic when requesting data streams over a smart server. (Robert Collins)

    * ``RemoteBzrDir._get_tree_branch`` no longer triggers ``_ensure_real``,
      removing one round trip on many network operations. (Robert Collins)

    * RemoteTransport's ``recommended_page_size`` method now returns 64k, like
      SFTPTransport and HttpTransportBase.  (Andrew Bennetts)

    * Repository has a new method ``has_revisions`` which signals the presence
      of many revisions by returning a set of the revisions listed which are
      present. This can be done by index queries without reading data for parent
      revision names etc. (Robert Collins)


bzr 1.1 2008-01-15
------------------

(no changes from 1.1rc1)

bzr 1.1rc1 2008-01-05
---------------------

  CHANGES:

   * Dotted revision numbers have been revised. Instead of growing longer with
     nested branches the branch number just increases. (eg instead of 1.1.1.1.1
     we now report 1.2.1.) This helps scale long lived branches which have many
     feature branches merged between them. (John Arbash Meinel)

   * The syntax ``bzr diff branch1 branch2`` is no longer supported.
     Use ``bzr diff branch1 --new branch2`` instead. This change has
     been made to remove the ambiguity where ``branch2`` is in fact a
     specific file to diff within ``branch1``.

  FEATURES:

   * New option to use custom template-based formats in  ``bzr version-info``.
     (Lukáš Lalinský)

   * diff '--using' allows an external diff tool to be used for files.
     (Aaron Bentley)

   * New "lca" merge-type for fast everyday merging that also supports
     criss-cross merges.  (Aaron Bentley)

  IMPROVEMENTS:

   * ``annotate`` now doesn't require a working tree. (Lukáš Lalinský,
     #90049)

   * ``branch`` and ``checkout`` can now use files from a working tree to
     to speed up the process.  For checkout, this requires the new
     --files-from flag.  (Aaron Bentley)

   * ``bzr diff`` now sorts files in alphabetical order.  (Aaron Bentley)

   * ``bzr diff`` now works on branches without working trees. Tree-less
     branches can also be compared to each other and to working trees using
     the new diff options ``--old`` and ``--new``. Diffing between branches,
     with or without trees, now supports specific file filtering as well.
     (Ian Clatworthy, #6700)

   * ``bzr pack`` now orders revision texts in topological order, with newest
     at the start of the file, promoting linear reads for ``bzr log`` and the
     like. This partially fixes #154129. (Robert Collins)

   * Merge directives now fetch prerequisites from the target branch if
     needed.  (Aaron Bentley)

   * pycurl now handles digest authentication.
     (Vincent Ladeuil)

   * ``reconfigure`` can now convert from repositories.  (Aaron Bentley)

   * ``-l`` is now a short form for ``--limit`` in ``log``.  (Matt Nordhoff)

   * ``merge`` now warns when merge directives cause cherrypicks.
     (Aaron Bentley)

   * ``split`` now supported, to enable splitting large trees into smaller
     pieces.  (Aaron Bentley)

  BUGFIXES:

   * Avoid AttributeError when unlocking a pack repository when an error occurs.
     (Martin Pool, #180208)

   * Better handle short reads when processing multiple range requests.
     (Vincent Ladeuil, #179368)

   * build_tree acceleration uses the correct path when a file has been moved.
     (Aaron Bentley)

   * ``commit`` now succeeds when a checkout and its master branch share a
     repository.  (Aaron Bentley, #177592)

   * Fixed error reporting of unsupported timezone format in
     ``log --timezone``. (Lukáš Lalinský, #178722)

   * Fixed Unicode encoding error in ``ignored`` when the output is
     redirected to a pipe. (Lukáš Lalinský)

   * Fix traceback when sending large response bodies over the smart protocol
     on Windows. (Andrew Bennetts, #115781)

   * Fix ``urlutils.relative_url`` for the case of two ``file:///`` URLs
     pointed to different logical drives on Windows.
     (Alexander Belchenko, #90847)

   * HTTP test servers are now compatible with the http protocol version 1.1.
     (Vincent Ladeuil, #175524)

   * _KnitParentsProvider.get_parent_map now handles requests for ghosts
     correctly, instead of erroring or attributing incorrect parents to ghosts.
     (Aaron Bentley)

   * ``merge --weave --uncommitted`` now works.  (Aaron Bentley)

   * pycurl authentication handling was broken and incomplete. Fix handling of
     user:pass embedded in the urls.
     (Vincent Ladeuil, #177643)

   * Files inside non-directories are now handled like other conflict types.
     (Aaron Bentley, #177390)

   * ``reconfigure`` is able to convert trees into lightweight checkouts.
     (Aaron Bentley)

   * Reduce lockdir timeout to 0 when running ``bzr serve``.  (Andrew Bennetts,
     #148087)

   * Test that the old ``version_info_format`` functions still work, even
     though they are deprecated. (John Arbash Meinel, ShenMaq, #177872)

   * Transform failures no longer cause ImmortalLimbo errors (Aaron Bentley,
     #137681)

   * ``uncommit`` works even when the commit messages of revisions to be
     removed use characters not supported in the terminal encoding.
     (Aaron Bentley)

   * When dumb http servers return whole files instead of the requested ranges,
     read the remaining bytes by chunks to avoid overflowing network buffers.
     (Vincent Ladeuil, #175886)

  DOCUMENTATION:

   * Minor tweaks made to the bug tracker integration documentation.
     (Ian Clatworthy)

   * Reference material has now be moved out of the User Guide and added
     to the User Reference. The User Reference has gained 4 sections as
     a result: Authenication Settings, Configuration Settings, Conflicts
     and Hooks. All help topics are now dumped into text format in the
     doc/en/user-reference directory for those who like browsing that
     information in their editor. (Ian Clatworthy)

   * *Using Bazaar with Launchpad* tutorial added. (Ian Clatworthy)

  INTERNALS:

    * find_* methods available for BzrDirs, Branches and WorkingTrees.
      (Aaron Bentley)

    * Help topics can now be loaded from files.
      (Ian Clatworthy, Alexander Belchenko)

    * get_parent_map now always provides tuples as its output.  (Aaron Bentley)

    * Parent Providers should now implement ``get_parent_map`` returning a
      dictionary instead of ``get_parents`` returning a list.
      ``Graph.get_parents`` is now deprecated. (John Arbash Meinel,
      Robert Collins)

    * Patience Diff now supports arbitrary python objects, as long as they
      support ``hash()``. (John Arbash Meinel)

    * Reduce selftest overhead to establish test names by memoization.
      (Vincent Ladeuil)

  API BREAKS:

  TESTING:

   * Modules can now customise their tests by defining a ``load_tests``
     attribute. ``pydoc bzrlib.tests.TestUtil.TestLoader.loadTestsFromModule``
     for the documentation on this attribute. (Robert Collins)

   * New helper function ``bzrlib.tests.condition_id_re`` which helps
     filter tests based on a regular expression search on the tests id.
     (Robert Collins)

   * New helper function ``bzrlib.tests.condition_isinstance`` which helps
     filter tests based on class. (Robert Collins)

   * New helper function ``bzrlib.tests.exclude_suite_by_condition`` which
     generalises the ``exclude_suite_by_re`` function. (Robert Collins)

   * New helper function ``bzrlib.tests.filter_suite_by_condition`` which
     generalises the ``filter_suite_by_re`` function. (Robert Collins)

   * New helper method ``bzrlib.tests.exclude_tests_by_re`` which gives a new
     TestSuite that does not contain tests from the input that matched a
     regular expression. (Robert Collins)

   * New helper method ``bzrlib.tests.randomize_suite`` which returns a
     randomized copy of the input suite. (Robert Collins)

   * New helper method ``bzrlib.tests.split_suite_by_re`` which splits a test
     suite into two according to a regular expression. (Robert Collins)

   * Parametrize all http tests for the transport implementations, the http
     protocol versions (1.0 and 1.1) and the authentication schemes.
     (Vincent Ladeuil)

   * The ``exclude_pattern`` and ``random_order`` parameters to the function
     ``bzrlib.tests.filter_suite_by_re`` have been deprecated. (Robert Collins)

   * The method ``bzrlib.tests.sort_suite_by_re`` has been deprecated. It is
     replaced by the new helper methods added in this release. (Robert Collins)


bzr 1.0 2007-12-14
------------------

  DOCUMENTATION:

   * More improvements and fixes to the User Guide.  (Ian Clatworthy)

   * Add information on cherrypicking/rebasing to the User Guide.
     (Ian Clatworthy)

   * Improve bug tracker integration documentation. (Ian Clatworthy)

   * Minor edits to ``Bazaar in five minutes`` from David Roberts and
     to the rebasing section of the User Guide from Aaron Bentley.
     (Ian Clatworthy)


bzr 1.0rc3 2007-12-11
---------------------

  CHANGES:

   * If a traceback occurs, users are now asked to report the bug
     through Launchpad (https://bugs.launchpad.net/bzr/), rather than
     by mail to the mailing list.
     (Martin Pool)

  BUGFIXES:

   * Fix Makefile rules for doc generation. (Ian Clatworthy, #175207)

   * Give more feedback during long http downloads by making readv deliver data
     as it arrives for urllib, and issue more requests for pycurl. High latency
     networks are better handled by urllib, the pycurl implementation give more
     feedback but also incur more latency.
     (Vincent Ladeuil, #173010)

   * Implement _make_parents_provider on RemoteRepository, allowing generating
     bundles against branches on a smart server.  (Andrew Bennetts, #147836)

  DOCUMENTATION:

   * Improved user guide.  (Ian Clatworthy)

   * The single-page quick reference guide is now available as a PDF.
     (Ian Clatworthy)

  INTERNALS:

    * readv urllib http implementation is now a real iterator above the
      underlying socket and deliver data as soon as it arrives. 'get' still
      wraps its output in a StringIO.
      (Vincent Ladeuil)


bzr 1.0rc2 2007-12-07
---------------------

  IMPROVEMENTS:

   * Added a --coverage option to selftest. (Andrew Bennetts)

   * Annotate merge (merge-type=weave) now supports cherrypicking.
     (Aaron Bentley)

   * ``bzr commit`` now doesn't print the revision number twice. (Matt
     Nordhoff, #172612)

   * New configuration option ``bugtracker_<tracker_abbrevation>_url`` to
     define locations of bug trackers that are not directly supported by
     bzr or a plugin. The URL will be treated as a template and ``{id}``
     placeholders will be replaced by specific bug IDs.  (Lukáš Lalinský)

   * Support logging single merge revisions with short and line log formatters.
     (Kent Gibson)

   * User Guide enhanced with suggested readability improvements from
     Matt Revell and corrections from John Arbash Meinel. (Ian Clatworthy)

   * Quick Start Guide renamed to Quick Start Card, moved down in
     the catalog, provided in pdf and png format and updated to refer
     to ``send`` instead of ``bundle``. (Ian Clatworthy, #165080)

   * ``switch`` can now be used on heavyweight checkouts as well as
     lightweight ones. After switching a heavyweight checkout, the
     local branch is a mirror/cache of the new bound branch and
     uncommitted changes in the working tree are merged. As a safety
     check, if there are local commits in a checkout which have not
     been committed to the previously bound branch, then ``switch``
     fails unless the ``--force`` option is given. This option is
     now also required if the branch a lightweight checkout is pointing
     to has been moved. (Ian Clatworthy)

  INTERNALS:

    * New -Dhttp debug option reports http connections, requests and responses.
      (Vincent Ladeuil)

    * New -Dmerge debug option, which emits merge plans for merge-type=weave.

  BUGFIXES:

   * Better error message when running ``bzr cat`` on a non-existant branch.
     (Lukáš Lalinský, #133782)

   * Catch OSError 17 (file exists) in final phase of tree transform and show
     filename to user.
     (Alexander Belchenko, #111758)

   * Catch ShortReadvErrors while using pycurl. Also make readv more robust by
     allowing multiple GET requests to be issued if too many ranges are
     required.
     (Vincent Ladeuil, #172701)

   * Check for missing basis texts when fetching from packs to packs.
     (John Arbash Meinel, #165290)

   * Fall back to showing e-mail in ``log --short/--line`` if the
     committer/author has only e-mail. (Lukáš Lalinský, #157026)

  API BREAKS:

   * Deprecate not passing a ``location`` argument to commit reporters'
     ``started`` methods. (Matt Nordhoff)


bzr 1.0rc1 2007-11-30
---------------------

  NOTES WHEN UPGRADING:

   * The default repository format is now ``pack-0.92``.  This
     default is used when creating new repositories with ``init`` and
     ``init-repo``, and when branching over bzr+ssh or bzr+hpss.
     (See https://bugs.launchpad.net/bugs/164626)

     This format can be read and written by Bazaar 0.92 and later, and
     data can be transferred to and from older formats.

     To upgrade, please reconcile your repository (``bzr reconcile``), and then
     upgrade (``bzr upgrade``).

     ``pack-0.92`` offers substantially better scaling and performance than the
     previous knits format. Some operations are slower where the code already
     had bad scaling characteristics under knits, the pack format makes such
     operations more visible as part of being more scalable overall. We will
     correct such operations over the coming releases and encourage the filing
     of bugs on any operation which you observe to be slower in a packs
     repository. One particular case that we do not intend to fix is pulling
     data from a pack repository into a knit repository over a high latency
     link;  downgrading such data requires reinsertion of the file texts, and
     this is a classic space/time tradeoff. The current implementation is
     conservative on memory usage because we need to support converting data
     from any tree without problems.
     (Robert Collins, Martin Pool, #164476)

  CHANGES:

   * Disable detection of plink.exe as possible ssh vendor. Plink vendor
     still available if user selects it explicitly with BZR_SSH environment
     variable. (Alexander Belchenko, workaround for bug #107593)

   * The pack format is now accessible as "pack-0.92", or "pack-0.92-subtree"
     to enable the subtree functions (for example, for bzr-svn).
     See http://doc.bazaar-vcs.org/latest/developer/packrepo.html
     (Martin Pool)

  FEATURES:

   * New ``authentication.conf`` file holding the password or other credentials
     for remote servers. This can be used for ssh, sftp, smtp and other
     supported transports.
     (Vincent Ladeuil)

   * New rich-root and rich-root-pack formats, recording the same data about
     tree roots that's recorded for all other directories.
     (Aaron Bentley, #164639)

   * ``pack-0.92`` repositories can now be reconciled.
     (Robert Collins, #154173)

   * ``switch`` command added for changing the branch a lightweight checkout
     is associated with and updating the tree to reflect the latest content
     accordingly. This command was previously part of the BzrTools plug-in.
     (Ian Clatworthy, Aaron Bentley, David Allouche)

   * ``reconfigure`` command can now convert branches, trees, or checkouts to
     lightweight checkouts.  (Aaron Bentley)

  PERFORMANCE:

   * Commit updates the state of the working tree via a delta rather than
     supplying entirely new basis trees. For commit of a single specified file
     this reduces the wall clock time for commit by roughly a 30%.
     (Robert Collins, Martin Pool)

   * Commit with many automatically found deleted paths no longer performs
     linear scanning for the children of those paths during inventory
     iteration. This should fix commit performance blowing out when many such
     paths occur during commit. (Robert Collins, #156491)

   * Fetch with pack repositories will no longer read the entire history graph.
     (Robert Collins, #88319)

   * Revert takes out an appropriate lock when reverting to a basis tree, and
     does not read the basis inventory twice. (Robert Collins)

   * Diff does not require an inventory to be generated on dirstate trees.
     (Aaron Bentley, #149254)

   * New annotate merge (--merge-type=weave) implementation is fast on
     versionedfiles withough cached annotations, e.g. pack-0.92.
     (Aaron Bentley)

  IMPROVEMENTS:

   * ``bzr merge`` now warns when it encounters a criss-cross merge.
     (Aaron Bentley)

   * ``bzr send`` now doesn't require the target e-mail address to be
     specified on the command line if an interactive e-mail client is used.
     (Lukáš Lalinský)

   * ``bzr tags`` now prints the revision number for each tag, instead of
     the revision id, unless --show-ids is passed. In addition, tags can be
     sorted chronologically instead of lexicographically with --sort=time.
     (Adeodato Simó, #120231)

   * Windows standalone version of bzr is able to load system-wide plugins from
     "plugins" subdirectory in installation directory. In addition standalone
     installer write to the registry (HKLM\SOFTWARE\Bazaar) useful info
     about paths and bzr version. (Alexander Belchenko, #129298)

  DOCUMENTATION:

  BUG FIXES:

   * A progress bar has been added for knitpack -> knitpack fetching.
     (Robert Collins, #157789, #159147)

   * Branching from a branch via smart server now preserves the repository
     format. (Andrew Bennetts,  #164626)

   * ``commit`` is now able to invoke an external editor in a non-ascii
     directory. (Daniel Watkins, #84043)

   * Catch connection errors for ftp.
     (Vincent Ladeuil, #164567)

   * ``check`` no longer reports spurious unreferenced text versions.
     (Robert Collins, John A Meinel, #162931, #165071)

   * Conflicts are now resolved recursively by ``revert``.
     (Aaron Bentley, #102739)

   * Detect invalid transport reuse attempts by catching invalid URLs.
     (Vincent Ladeuil, #161819)

   * Deleting a file without removing it shows a correct diff, not a traceback.
     (Aaron Bentley)

   * Do no use timeout in HttpServer anymore.
     (Vincent Ladeuil, #158972).

   * Don't catch the exceptions related to the http pipeline status before
     retrying an http request or some programming errors may be masked.
     (Vincent Ladeuil, #160012)

   * Fix ``bzr rm`` to not delete modified and ignored files.
     (Lukáš Lalinský, #172598)

   * Fix exception when revisionspec contains merge revisons but log
     formatter doesn't support merge revisions. (Kent Gibson, #148908)

   * Fix exception when ScopeReplacer is assigned to before any members have
     been retrieved.  (Aaron Bentley)

   * Fix multiple connections during checkout --lightweight.
     (Vincent Ladeuil, #159150)

   * Fix possible error in insert_data_stream when copying between
     pack repositories over bzr+ssh or bzr+http.
     KnitVersionedFile.get_data_stream now makes sure that requested
     compression parents are sent before any delta hunks that depend
     on them.
     (Martin Pool, #164637)

   * Fix typo in limiting offsets coalescing for http, leading to
     whole files being downloaded instead of parts.
     (Vincent Ladeuil, #165061)

   * FTP server errors don't error in the error handling code.
     (Robert Collins, #161240)

   * Give a clearer message when a pull fails because the source needs
     to be reconciled.
     (Martin Pool, #164443)

   * It is clearer when a plugin cannot be loaded because of its name, and a
     suggestion for an acceptable name is given. (Daniel Watkins, #103023)

   * Leave port as None in transport objects if user doesn't
     specify a port in urls.
     (vincent Ladeuil, #150860)

   * Make sure Repository.fetch(self) is properly a no-op for all
     Repository implementations. (John Arbash Meinel, #158333)

   * Mark .bzr directories as "hidden" on Windows.
     (Alexander Belchenko, #71147)

   * ``merge --uncommitted`` can now operate on a single file.
     (Aaron Bentley, Lukáš Lalinský, #136890)

   * Obsolete packs are now cleaned up by pack and autopack operations.
     (Robert Collins, #153789)

   * Operations pulling data from a smart server where the underlying
     repositories are not both annotated/both unannotated will now work.
     (Robert Collins, #165304).

   * Reconcile now shows progress bars. (Robert Collins, #159351)

   * ``RemoteBranch`` was not initializing ``self._revision_id_to_revno_map``
     properly. (John Arbash Meinel, #162486)

   * Removing an already-removed file reports the file does not exist. (Daniel
     Watkins, #152811)

   * Rename on Windows is able to change filename case.
     (Alexander Belchenko, #77740)

   * Return error instead of a traceback for ``bzr log -r0``.
     (Kent Gibson, #133751)

   * Return error instead of a traceback when bzr is unable to create
     symlink on some platforms (e.g. on Windows).
     (Alexander Belchenko, workaround for #81689)

   * Revert doesn't crash when restoring a single file from a deleted
     directory. (Aaron Bentley)

   * Stderr output via logging mechanism now goes through encoded wrapper
     and no more uses utf-8, but terminal encoding instead. So all unicode
     strings now should be readable in non-utf-8 terminal.
     (Alexander Belchenko, #54173)

   * The error message when ``move --after`` should be used makes how to do so
     clearer. (Daniel Watkins, #85237)

   * Unicode-safe output from ``bzr info``. The output will be encoded
     using the terminal encoding and unrepresentable characters will be
     replaced by '?'. (Lukáš Lalinský, #151844)

   * Working trees are no longer created when pushing into a local no-trees
     repo. (Daniel Watkins, #50582)

   * Upgrade util/configobj to version 4.4.0.
     (Vincent Ladeuil, #151208).

   * Wrap medusa ftp test server as an FTPServer feature.
     (Vincent Ladeuil, #157752)

  API BREAKS:

   * ``osutils.backup_file`` is deprecated. Actually it's not used in bzrlib
     during very long time. (Alexander Belchenko)

   * The return value of
     ``VersionedFile.iter_lines_added_or_present_in_versions`` has been
     changed. Previously it was an iterator of lines, now it is an iterator of
     (line, version_id) tuples. This change has been made to aid reconcile and
     fetch operations. (Robert Collins)

   * ``bzrlib.repository.get_versioned_file_checker`` is now private.
     (Robert Collins)

   * The Repository format registry default has been removed; it was previously
     obsoleted by the bzrdir format default, which implies a default repository
     format.
     (Martin Pool)

  INTERNALS:

   * Added ``ContainerSerialiser`` and ``ContainerPushParser`` to
     ``bzrlib.pack``.  These classes provide more convenient APIs for generating
     and parsing containers from streams rather than from files.  (Andrew
     Bennetts)

   * New module ``lru_cache`` providing a cache for use by tasks that need
     semi-random access to large amounts of data. (John A Meinel)

   * InventoryEntry.diff is now deprecated.  Please use diff.DiffTree instead.

  TESTING:


bzr 0.92 2007-11-05
-------------------

  CHANGES:

  * New uninstaller on Win32.  (Alexander Belchenko)


bzr 0.92rc1 2007-10-29
----------------------

  NOTES WHEN UPGRADING:

  CHANGES:

   * ``bzr`` now returns exit code 4 if an internal error occurred, and
     3 if a normal error occurred.  (Martin Pool)

   * ``pull``, ``merge`` and ``push`` will no longer silently correct some
     repository index errors that occured as a result of the Weave disk format.
     Instead the ``reconcile`` command needs to be run to correct those
     problems if they exist (and it has been able to fix most such problems
     since bzr 0.8). Some new problems have been identified during this release
     and you should run ``bzr check`` once on every repository to see if you
     need to reconcile. If you cannot ``pull`` or ``merge`` from a remote
     repository due to mismatched parent errors - a symptom of index errors -
     you should simply take a full copy of that remote repository to a clean
     directory outside any local repositories, then run reconcile on it, and
     finally pull from it locally. (And naturally email the repositories owner
     to ask them to upgrade and run reconcile).
     (Robert Collins)

  FEATURES:

   * New ``knitpack-experimental`` repository format. This is interoperable with
     the ``dirstate-tags`` format but uses a smarter storage design that greatly
     speeds up many operations, both local and remote. This new format can be
     used as an option to the ``init``, ``init-repository`` and ``upgrade``
     commands. See http://doc.bazaar-vcs.org/0.92/developers/knitpack.html
     for further details. (Robert Collins)

   * For users of bzr-svn (and those testing the prototype subtree support) that
     wish to try packs, a new ``knitpack-subtree-experimental`` format has also
     been added. This is interoperable with the ``dirstate-subtrees`` format.
     (Robert Collins)

   * New ``reconfigure`` command. (Aaron Bentley)

   * New ``revert --forget-merges`` command, which removes the record of a pending
     merge without affecting the working tree contents.  (Martin Pool)

   * New ``bzr_remote_path`` configuration variable allows finer control of
     remote bzr locations than BZR_REMOTE_PATH environment variable.
     (Aaron Bentley)

   * New ``launchpad-login`` command to tell Bazaar your Launchpad
     user ID.  This can then be used by other functions of the
     Launchpad plugin. (James Henstridge)

  PERFORMANCE:

   * Commit in quiet mode is now slightly faster as the information to
     output is no longer calculated. (Ian Clatworthy)

   * Commit no longer checks for new text keys during insertion when the
     revision id was deterministically unique. (Robert Collins)

   * Committing a change which is not a merge and does not change the number of
     files in the tree is faster by utilising the data about whether files are
     changed to determine if the tree is unchanged rather than recalculating
     it at the end of the commit process. (Robert Collins)

   * Inventory serialisation no longer double-sha's the content.
     (Robert Collins)

   * Knit text reconstruction now avoids making copies of the lines list for
     interim texts when building a single text. The new ``apply_delta`` method
     on ``KnitContent`` aids this by allowing modification of the revision id
     such objects represent. (Robert Collins)

   * Pack indices are now partially parsed for specific key lookup using a
     bisection approach. (Robert Collins)

   * Partial commits are now approximately 40% faster by walking over the
     unselected current tree more efficiently. (Robert Collins)

   * XML inventory serialisation takes 20% less time while being stricter about
     the contents. (Robert Collins)

   * Graph ``heads()`` queries have been fixed to no longer access all history
     unnecessarily. (Robert Collins)

  IMPROVEMENTS:

   * ``bzr+https://`` smart server across https now supported.
     (John Ferlito, Martin Pool, #128456)

   * Mutt is now a supported mail client; set ``mail_client=mutt`` in your
     bazaar.conf and ``send`` will use mutt. (Keir Mierle)

   * New option ``-c``/``--change`` for ``merge`` command for cherrypicking
     changes from one revision. (Alexander Belchenko, #141368)

   * Show encodings, locale and list of plugins in the traceback message.
     (Martin Pool, #63894)

   * Experimental directory formats can now be marked with
     ``experimental = True`` during registration. (Ian Clatworthy)

  DOCUMENTATION:

   * New *Bazaar in Five Minutes* guide.  (Matthew Revell)

   * The hooks reference documentation is now converted to html as expected.
     (Ian Clatworthy)

  BUG FIXES:

   * Connection error reporting for the smart server has been fixed to
     display a user friendly message instead of a traceback.
     (Ian Clatworthy, #115601)

   * Make sure to use ``O_BINARY`` when opening files to check their
     sha1sum. (Alexander Belchenko, John Arbash Meinel, #153493)

   * Fix a problem with Win32 handling of the executable bit.
     (John Arbash Meinel, #149113)

   * ``bzr+ssh://`` and ``sftp://`` URLs that do not specify ports explicitly
     no longer assume that means port 22.  This allows people using OpenSSH to
     override the default port in their ``~/.ssh/config`` if they wish.  This
     fixes a bug introduced in bzr 0.91.  (Andrew Bennetts, #146715)

   * Commands reporting exceptions can now be profiled and still have their
     data correctly dumped to a file. For example, a ``bzr commit`` with
     no changes still reports the operation as pointless but doing so no
     longer throws away the profiling data if this command is run with
     ``--lsprof-file callgrind.out.ci`` say. (Ian Clatworthy)

   * Fallback to ftp when paramiko is not installed and sftp can't be used for
     ``tests/commands`` so that the test suite is still usable without
     paramiko.
     (Vincent Ladeuil, #59150)

   * Fix commit ordering in corner case. (Aaron Bentley, #94975)

   * Fix long standing bug in partial commit when there are renames
     left in tree. (Robert Collins, #140419)

   * Fix selftest semi-random noise during http related tests.
     (Vincent Ladeuil, #140614)

   * Fix typo in ftp.py making the reconnection fail on temporary errors.
     (Vincent Ladeuil, #154259)

   * Fix failing test by comparing real paths to cover the case where the TMPDIR
     contains a symbolic link.
     (Vincent Ladeuil, #141382).

   * Fix log against smart server branches that don't support tags.
     (James Westby, #140615)

   * Fix pycurl http implementation by defining error codes from
     pycurl instead of relying on an old curl definition.
     (Vincent Ladeuil, #147530)

   * Fix 'unprintable error' message when displaying BzrCheckError and
     some other exceptions on Python 2.5.
     (Martin Pool, #144633)

   * Fix ``Inventory.copy()`` and add test for it. (Jelmer Vernooij)

   * Handles default value for ListOption in cmd_commit.
     (Vincent Ladeuil, #140432)

   * HttpServer and FtpServer need to be closed properly or a listening socket
     will remain opened.
     (Vincent Ladeuil, #140055)

   * Monitor the .bzr directory created in the top level test
     directory to detect leaking tests.
     (Vincent Ladeuil, #147986)

   * The basename, not the full path, is now used when checking whether
     the profiling dump file begins with ``callgrind.out`` or not. This
     fixes a bug reported by Aaron Bentley on IRC. (Ian Clatworthy)

   * Trivial fix for invoking command ``reconfigure`` without arguments.
     (Rob Weir, #141629)

   * ``WorkingTree.rename_one`` will now raise an error if normalisation of the
     new path causes bzr to be unable to access the file. (Robert Collins)

   * Correctly detect a NoSuchFile when using a filezilla server. (Gary van der
     Merwe)

  API BREAKS:

   * ``bzrlib.index.GraphIndex`` now requires a size parameter to the
     constructor, for enabling bisection searches. (Robert Collins)

   * ``CommitBuilder.record_entry_contents`` now requires the root entry of a
     tree be supplied to it, previously failing to do so would trigger a
     deprecation warning. (Robert Collins)

   * ``KnitVersionedFile.add*`` will no longer cache added records even when
     enable_cache() has been called - the caching feature is now exclusively for
     reading existing data. (Robert Collins)

   * ``ReadOnlyLockError`` is deprecated; ``LockFailed`` is usually more
     appropriate.  (Martin Pool)

   * Removed ``bzrlib.transport.TransportLogger`` - please see the new
     ``trace+`` transport instead. (Robert Collins)

   * Removed previously deprecated varargs interface to ``TestCase.run_bzr`` and
     deprecated methods ``TestCase.capture`` and ``TestCase.run_bzr_captured``.
     (Martin Pool)

   * Removed previous deprecated ``basis_knit`` parameter to the
     ``KnitVersionedFile`` constructor. (Robert Collins)

   * Special purpose method ``TestCase.run_bzr_decode`` is moved to the test_non_ascii
     class that needs it.
     (Martin Pool)

   * The class ``bzrlib.repofmt.knitrepo.KnitRepository3`` has been folded into
     ``KnitRepository`` by parameters to the constructor. (Robert Collins)

   * The ``VersionedFile`` interface now allows content checks to be bypassed
     by supplying check_content=False.  This saves nearly 30% of the minimum
     cost to store a version of a file. (Robert Collins)

   * Tree's with bad state such as files with no length or sha will no longer
     be silently accepted by the repository XML serialiser. To serialise
     inventories without such data, pass working=True to write_inventory.
     (Robert Collins)

   * ``VersionedFile.fix_parents`` has been removed as a harmful API.
     ``VersionedFile.join`` will no longer accept different parents on either
     side of a join - it will either ignore them, or error, depending on the
     implementation. See notes when upgrading for more information.
     (Robert Collins)

  INTERNALS:

   * ``bzrlib.transport.Transport.put_file`` now returns the number of bytes
     put by the method call, to allow avoiding stat-after-write or
     housekeeping in callers. (Robert Collins)

   * ``bzrlib.xml_serializer.Serializer`` is now responsible for checking that
     mandatory attributes are present on serialisation and deserialisation.
     This fixes some holes in API usage and allows better separation between
     physical storage and object serialisation. (Robert Collins)

   * New class ``bzrlib.errors.InternalBzrError`` which is just a convenient
     shorthand for deriving from BzrError and setting internal_error = True.
     (Robert Collins)

   * New method ``bzrlib.mutabletree.update_to_one_parent_via_delta`` for
     moving the state of a parent tree to a new version via a delta rather than
     a complete replacement tree. (Robert Collins)

   * New method ``bzrlib.osutils.minimum_path_selection`` useful for removing
     duplication from user input, when a user mentions both a path and an item
     contained within that path. (Robert Collins)

   * New method ``bzrlib.repository.Repository.is_write_locked`` useful for
     determining if a repository is write locked. (Robert Collins)

   * New method on ``bzrlib.tree.Tree`` ``path_content_summary`` provides a
     tuple containing the key information about a path for commit processing
     to complete. (Robert Collins)

   * New method on xml serialisers, write_inventory_to_lines, which matches the
     API used by knits for adding content. (Robert Collins)

   * New module ``bzrlib.bisect_multi`` with generic multiple-bisection-at-once
     logic, currently only available for byte-based lookup
     (``bisect_multi_bytes``). (Robert Collins)

   * New helper ``bzrlib.tuned_gzip.bytes_to_gzip`` which takes a byte string
     and returns a gzipped version of the same. This is used to avoid a bunch
     of api friction during adding of knit hunks. (Robert Collins)

   * New parameter on ``bzrlib.transport.Transport.readv``
     ``adjust_for_latency`` which changes readv from returning strictly the
     requested data to inserted return larger ranges and in forward read order
     to reduce the effect of network latency. (Robert Collins)

   * New parameter yield_parents on ``Inventory.iter_entries_by_dir`` which
     causes the parents of a selected id to be returned recursively, so all the
     paths from the root down to each element of selected_file_ids are
     returned. (Robert Collins)

   * Knit joining has been enhanced to support plain to annotated conversion
     and annotated to plain conversion. (Ian Clatworthy)

   * The CommitBuilder method ``record_entry_contents`` now returns summary
     information about the effect of the commit on the repository. This tuple
     contains an inventory delta item if the entry changed from the basis, and a
     boolean indicating whether a new file graph node was recorded.
     (Robert Collins)

   * The python path used in the Makefile can now be overridden.
     (Andrew Bennetts, Ian Clatworthy)

  TESTING:

   * New transport implementation ``trace+`` which is useful for testing,
     logging activity taken to its _activity attribute. (Robert Collins)

   * When running bzr commands within the test suite, internal exceptions are
     not caught and reported in the usual way, but rather allowed to propagate
     up and be visible to the test suite.  A new API ``run_bzr_catch_user_errors``
     makes this behavior available to other users.
     (Martin Pool)

   * New method ``TestCase.call_catch_warnings`` for testing methods that
     raises a Python warning.  (Martin Pool)


bzr 0.91 2007-09-26
-------------------

  BUG FIXES:

   * Print a warning instead of aborting the ``python setup.py install``
     process if building of a C extension is not possible.
     (Lukáš Lalinský, Alexander Belchenko)

   * Fix commit ordering in corner case (Aaron Bentley, #94975)

   * Fix ''bzr info bzr://host/'' and other operations on ''bzr://' URLs with
     an implicit port.  We were incorrectly raising PathNotChild due to
     inconsistent treatment of the ''_port'' attribute on the Transport object.
     (Andrew Bennetts, #133965)

   * Make RemoteRepository.sprout cope gracefully with servers that don't
     support the ``Repository.tarball`` request.
     (Andrew Bennetts)


bzr 0.91rc2 2007-09-11
----------------------

   * Replaced incorrect tarball for previous release; a debug statement was left
     in bzrlib/remote.py.


bzr 0.91rc1 2007-09-11
----------------------

  CHANGES:

   * The default branch and repository format has changed to
     ``dirstate-tags``, so tag commands are active by default.
     This format is compatible with Bazaar 0.15 and later.
     This incidentally fixes bug #126141.
     (Martin Pool)

   * ``--quiet`` or ``-q`` is no longer a global option. If present, it
     must now appear after the command name. Scripts doing things like
     ``bzr -q missing`` need to be rewritten as ``bzr missing -q``.
     (Ian Clatworthy)

  FEATURES:

   * New option ``--author`` in ``bzr commit`` to specify the author of the
     change, if it's different from the committer. ``bzr log`` and
     ``bzr annotate`` display the author instead of the committer.
     (Lukáš Lalinský)

   * In addition to global options and command specific options, a set of
     standard options are now supported. Standard options are legal for
     all commands. The initial set of standard options are:

     * ``--help`` or ``-h`` - display help message
     * ``--verbose`` or ``-v`` - display additional information
     * ``--quiet``  or ``-q`` - only output warnings and errors.

     Unlike global options, standard options can be used in aliases and
     may have command-specific help. (Ian Clatworthy)

   * Verbosity level processing has now been unified. If ``--verbose``
     or ``-v`` is specified on the command line multiple times, the
     verbosity level is made positive the first time then increased.
     If ``--quiet`` or ``-q`` is specified on the command line
     multiple times, the verbosity level is made negative the first
     time then decreased. To get the default verbosity level of zero,
     either specify none of the above , ``--no-verbose`` or ``--no-quiet``.
     Note that most commands currently ignore the magnitude of the
     verbosity level but do respect *quiet vs normal vs verbose* when
     generating output. (Ian Clatworthy)

   * ``Branch.hooks`` now supports ``pre_commit`` hook. The hook's signature
     is documented in BranchHooks constructor. (Nam T. Nguyen, #102747)

   * New ``Repository.stream_knit_data_for_revisions`` request added to the
     network protocol for greatly reduced roundtrips when retrieving a set of
     revisions. (Andrew Bennetts)

  BUG FIXES:

   * ``bzr plugins`` now lists the version number for each plugin in square
     brackets after the path. (Robert Collins, #125421)

   * Pushing, pulling and branching branches with subtree references was not
     copying the subtree weave, preventing the file graph from being accessed
     and causing errors in commits in clones. (Robert Collins)

   * Suppress warning "integer argument expected, got float" from Paramiko,
     which sometimes caused false test failures.  (Martin Pool)

   * Fix bug in bundle 4 that could cause attempts to write data to wrong
     versionedfile.  (Aaron Bentley)

   * Diffs generated using "diff -p" no longer break the patch parser.
     (Aaron Bentley)

   * get_transport treats an empty possible_transports list the same as a non-
     empty one.  (Aaron Bentley)

   * patch verification for merge directives is reactivated, and works with
     CRLF and CR files.  (Aaron Bentley)

   * Accept ..\ as a path in revision specifiers. This fixes for example
     "-r branch:..\other-branch" on Windows.  (Lukáš Lalinský)

   * ``BZR_PLUGIN_PATH`` may now contain trailing slashes.
     (Blake Winton, #129299)

   * man page no longer lists hidden options (#131667, Aaron Bentley)

   * ``uncommit --help`` now explains the -r option adequately.  (Daniel
     Watkins, #106726)

   * Error messages are now better formatted with parameters (such as
     filenames) quoted when necessary. This avoids confusion when directory
     names ending in a '.' at the end of messages were confused with a
     full stop that may or not have been there. (Daniel Watkins, #129791)

   * Fix ``status FILE -r X..Y``. (Lukáš Lalinský)

   * If a particular command is an alias, ``help`` will show the alias
     instead of claiming there is no help for said alias. (Daniel Watkins,
     #133548)

   * TreeTransform-based operations, like pull, merge, revert, and branch,
     now roll back if they encounter an error.  (Aaron Bentley, #67699)

   * ``bzr commit`` now exits cleanly if a character unsupported by the
     current encoding is used in the commit message.  (Daniel Watkins,
     #116143)

   * bzr send uses default values for ranges when only half of an elipsis
     is specified ("-r..5" or "-r5..").  (#61685, Aaron Bentley)

   * Avoid trouble when Windows ssh calls itself 'plink' but no plink
     binary is present.  (Martin Albisetti, #107155)

   * ``bzr remove`` should remove clean subtrees.  Now it will remove (without
     needing ``--force``) subtrees that contain no files with text changes or
     modified files.  With ``--force`` it removes the subtree regardless of
     text changes or unknown files. Directories with renames in or out (but
     not changed otherwise) will now be removed without needing ``--force``.
     Unknown ignored files will be deleted without needing ``--force``.
     (Marius Kruger, #111665)

   * When two plugins conflict, the source of both the losing and now the
     winning definition is shown.  (Konstantin Mikhaylov, #5454)

   * When committing to a branch, the location being committed to is
     displayed.  (Daniel Watkins, #52479)

   * ``bzr --version`` takes care about encoding of stdout, especially
     when output is redirected. (Alexander Belchenko, #131100)

   * Prompt for an ftp password if none is provided.
     (Vincent Ladeuil, #137044)

   * Reuse bound branch associated transport to avoid multiple
     connections.
     (Vincent Ladeuil, #128076, #131396)

   * Overwrite conflicting tags by ``push`` and ``pull`` if the
     ``--overwrite`` option is specified.  (Lukáš Lalinský, #93947)

   * In checkouts, tags are copied into the master branch when created,
     changed or deleted, and are copied into the checkout when it is
     updated.  (Martin Pool, #93856, #93860)

   * Print a warning instead of aborting the ``python setup.py install``
     process if building of a C extension is not possible.
     (Lukáš Lalinský, Alexander Belchenko)

  IMPROVEMENTS:

   * Add the option "--show-diff" to the commit command in order to display
     the diff during the commit log creation. (Goffredo Baroncelli)

   * ``pull`` and ``merge`` are much faster at installing bundle format 4.
     (Aaron Bentley)

   * ``pull -v`` no longer includes deltas, making it much faster.
     (Aaron Bentley)

   * ``send`` now sends the directive as an attachment by default.
     (Aaron Bentley, Lukáš Lalinský, Alexander Belchenko)

   * Documentation updates (Martin Albisetti)

   * Help on debug flags is now included in ``help global-options``.
     (Daniel Watkins, #124853)

   * Parameters passed on the command line are checked to ensure they are
     supported by the encoding in use. (Daniel Watkins)

   * The compression used within the bzr repository has changed from zlib
     level 9 to the zlib default level. This improves commit performance with
     only a small increase in space used (and in some cases a reduction in
     space). (Robert Collins)

   * Initial commit no longer SHAs files twice and now reuses the path
     rather than looking it up again, making it faster.
     (Ian Clatworthy)

   * New option ``-c``/``--change`` for ``diff`` and ``status`` to show
     changes in one revision.  (Lukáš Lalinský)

   * If versioned files match a given ignore pattern, a warning is now
     given. (Daniel Watkins, #48623)

   * ``bzr status`` now has -S as a short name for --short and -V as a
     short name for --versioned. These have been added to assist users
     migrating from Subversion: ``bzr status -SV`` is now like
     ``svn status -q``.  (Daniel Watkins, #115990)

   * Added C implementation of  ``PatienceSequenceMatcher``, which is about
     10x faster than the Python version. This speeds up commands that
     need file diffing, such as ``bzr commit`` or ``bzr diff``.
     (Lukáš Lalinský)

   * HACKING has been extended with a large section on core developer tasks.
     (Ian Clatworthy)

   * Add ``branches`` and ``standalone-trees`` as online help topics and
     include them as Concepts within the User Reference.
     (Paul Moore, Ian Clatworthy)

    * ``check`` can detect versionedfile parent references that are
      inconsistent with revision and inventory info, and ``reconcile`` can fix
      them.  These faulty references were generated by 0.8-era releases,
      so repositories which were manipulated by old bzrs should be
      checked, and possibly reconciled ASAP.  (Aaron Bentley, Andrew Bennetts)

  API BREAKS:

   * ``Branch.append_revision`` is removed altogether; please use
     ``Branch.set_last_revision_info`` instead.  (Martin Pool)

   * CommitBuilder now advertises itself as requiring the root entry to be
     supplied. This only affects foreign repository implementations which reuse
     CommitBuilder directly and have changed record_entry_contents to require
     that the root not be supplied. This should be precisely zero plugins
     affected. (Robert Collins)

   * The ``add_lines`` methods on ``VersionedFile`` implementations has changed
     its return value to include the sha1 and length of the inserted text. This
     allows the avoidance of double-sha1 calculations during commit.
     (Robert Collins)

   * ``Transport.should_cache`` has been removed.  It was not called in the
     previous release.  (Martin Pool)

  TESTING:

   * Tests may now raise TestNotApplicable to indicate they shouldn't be
     run in a particular scenario.  (Martin Pool)

   * New function multiply_tests_from_modules to give a simpler interface
     to test parameterization.  (Martin Pool, Robert Collins)

   * ``Transport.should_cache`` has been removed.  It was not called in the
     previous release.  (Martin Pool)

   * NULL_REVISION is returned to indicate the null revision, not None.
     (Aaron Bentley)

   * Use UTF-8 encoded StringIO for log tests to avoid failures on
     non-ASCII committer names.  (Lukáš Lalinský)

  INTERNALS:

   * ``bzrlib.plugin.all_plugins`` has been deprecated in favour of
     ``bzrlib.plugin.plugins()`` which returns PlugIn objects that provide
     useful functionality for determining the path of a plugin, its tests, and
     its version information. (Robert Collins)

   * Add the option user_encoding to the function 'show_diff_trees()'
     in order to move the user encoding at the UI level. (Goffredo Baroncelli)

   * Add the function make_commit_message_template_encoded() and the function
     edit_commit_message_encoded() which handle encoded strings.
     This is done in order to mix the commit messages (which is a unicode
     string), and the diff which is a raw string. (Goffredo Baroncelli)

   * CommitBuilder now defaults to using add_lines_with_ghosts, reducing
     overhead on non-weave repositories which don't require all parents to be
     present. (Robert Collins)

   * Deprecated method ``find_previous_heads`` on
     ``bzrlib.inventory.InventoryEntry``. This has been superseded by the use
     of ``parent_candidates`` and a separate heads check via the repository
     API. (Robert Collins)

   * New trace function ``mutter_callsite`` will print out a subset of the
     stack to the log, which can be useful for gathering debug details.
     (Robert Collins)

   * ``bzrlib.pack.ContainerWriter`` now tracks how many records have been
     added via a public attribute records_written. (Robert Collins)

   * New method ``bzrlib.transport.Transport.get_recommended_page_size``.
     This provides a hint to users of transports as to the reasonable
     minimum data to read. In principle this can take latency and
     bandwidth into account on a per-connection basis, but for now it
     just has hard coded values based on the url. (e.g. http:// has a large
     page size, file:// has a small one.) (Robert Collins)

   * New method on ``bzrlib.transport.Transport`` ``open_write_stream`` allows
     incremental addition of data to a file without requiring that all the
     data be buffered in memory. (Robert Collins)

   * New methods on ``bzrlib.knit.KnitVersionedFile``:
     ``get_data_stream(versions)``, ``insert_data_stream(stream)`` and
     ``get_format_signature()``.  These provide some infrastructure for
     efficiently streaming the knit data for a set of versions over the smart
     protocol.

   * Knits with no annotation cache still produce correct annotations.
     (Aaron Bentley)

   * Three new methods have been added to ``bzrlib.trace``:
     ``set_verbosity_level``, ``get_verbosity_level`` and ``is_verbose``.
     ``set_verbosity_level`` expects a numeric value: negative for quiet,
     zero for normal, positive for verbose. The size of the number can be
     used to determine just how quiet or verbose the application should be.
     The existing ``be_quiet`` and ``is_quiet`` routines have been
     integrated into this new scheme. (Ian Clatworthy)

   * Options can now be delcared with a ``custom_callback`` parameter. If
     set, this routine is called after the option is processed. This feature
     is now used by the standard options ``verbose`` and ``quiet`` so that
     setting one implicitly resets the other. (Ian Clatworthy)

   * Rather than declaring a new option from scratch in order to provide
     custom help, a centrally registered option can be decorated using the
     new ``bzrlib.Option.custom_help`` routine. In particular, this routine
     is useful when declaring better help for the ``verbose`` and ``quiet``
     standard options as the base definition of these is now more complex
     than before thanks to their use of a custom callback. (Ian Clatworthy)

    * Tree._iter_changes(specific_file=[]) now iterates through no files,
      instead of iterating through all files.  None is used to iterate through
      all files.  (Aaron Bentley)

    * WorkingTree.revert() now accepts None to revert all files.  The use of
      [] to revert all files is deprecated.  (Aaron Bentley)


bzr 0.90 2007-08-28
-------------------

  IMPROVEMENTS:

    * Documentation is now organized into multiple directories with a level
      added for different languages or locales. Added the Mini Tutorial
      and Quick Start Summary (en) documents from the Wiki, improving the
      content and readability of the former. Formatted NEWS as Release Notes
      complete with a Table of Conents, one heading per release. Moved the
      Developer Guide into the main document catalog and provided a link
      from the developer document catalog back to the main one.
      (Ian Clatworthy, Sabin Iacob, Alexander Belchenko)


  API CHANGES:

    * The static convenience method ``BzrDir.create_repository``
      is deprecated.  Callers should instead create a ``BzrDir`` instance
      and call ``create_repository`` on that.  (Martin Pool)


bzr 0.90rc1 2007-08-14
----------------------

  BUGFIXES:

    * ``bzr init`` should connect to the remote location one time only.  We
      have been connecting several times because we forget to pass around the
      Transport object. This modifies ``BzrDir.create_branch_convenience``,
      so that we can give it the Transport we already have.
      (John Arbash Meinel, Vincent Ladeuil, #111702)

    * Get rid of sftp connection cache (get rid of the FTP one too).
      (Vincent Ladeuil, #43731)

    * bzr branch {local|remote} remote don't try to create a working tree
      anymore.
      (Vincent Ladeuil, #112173)

    * All identified multiple connections for a single bzr command have been
      fixed. See bzrlib/tests/commands directory.
      (Vincent Ladeuil)

    * ``bzr rm`` now does not insist on ``--force`` to delete files that
      have been renamed but not otherwise modified.  (Marius Kruger,
      #111664)

    * ``bzr selftest --bench`` no longer emits deprecation warnings
      (Lukáš Lalinský)

    * ``bzr status`` now honours FILE parameters for conflict lists
      (Aaron Bentley, #127606)

    * ``bzr checkout`` now honours -r when reconstituting a working tree.
      It also honours -r 0.  (Aaron Bentley, #127708)

    * ``bzr add *`` no more fails on Windows if working tree contains
      non-ascii file names. (Kuno Meyer, #127361)

    * allow ``easy_install bzr`` runs without fatal errors.
      (Alexander Belchenko, #125521)

    * Graph._filter_candidate_lca does not raise KeyError if a candidate
      is eliminated just before it would normally be examined.  (Aaron Bentley)

    * SMTP connection failures produce a nice message, not a traceback.
      (Aaron Bentley)

  IMPROVEMENTS:

    * Don't show "dots" progress indicators when run non-interactively, such
      as from cron.  (Martin Pool)

    * ``info`` now formats locations more nicely and lists "submit" and
      "public" branches (Aaron Bentley)

    * New ``pack`` command that will trigger database compression within
      the repository (Robert Collins)

    * Implement ``_KnitIndex._load_data`` in a pyrex extension. The pyrex
      version is approximately 2-3x faster at parsing a ``.kndx`` file.
      Which yields a measurable improvement for commands which have to
      read from the repository, such as a 1s => 0.75s improvement in
      ``bzr diff`` when there are changes to be shown.  (John Arbash Meinel)

    * Merge is now faster.  Depending on the scenario, it can be more than 2x
      faster. (Aaron Bentley)

    * Give a clearer warning, and allow ``python setup.py install`` to
      succeed even if pyrex is not available.
      (John Arbash Meinel)

    * ``DirState._read_dirblocks`` now has an optional Pyrex
      implementation. This improves the speed of any command that has to
      read the entire DirState. (``diff``, ``status``, etc, improve by
      about 10%).
      ``bisect_dirblocks`` has also been improved, which helps all
      ``_get_entry`` type calls (whenever we are searching for a
      particular entry in the in-memory DirState).
      (John Arbash Meinel)

    * ``bzr pull`` and ``bzr push`` no longer do a complete walk of the
      branch revision history for ui display unless -v is supplied.
      (Robert Collins)

    * ``bzr log -rA..B`` output shifted to the left margin if the log only
      contains merge revisions. (Kent Gibson)

    * The ``plugins`` command is now public with improved help.
      (Ian Clatworthy)

    * New bundle and merge directive formats are faster to generate, and

    * Annotate merge now works when there are local changes. (Aaron Bentley)

    * Commit now only shows the progress in terms of directories instead of
      entries. (Ian Clatworthy)

    * Fix ``KnitRepository.get_revision_graph`` to not request the graph 2
      times. This makes ``get_revision_graph`` 2x faster. (John Arbash
      Meinel)

    * Fix ``VersionedFile.get_graph()`` to avoid using
      ``set.difference_update(other)``, which has bad scaling when
      ``other`` is large. This improves ``VF.get_graph([version_id])`` for
      a 12.5k graph from 2.9s down to 200ms. (John Arbash Meinel)

    * The ``--lsprof-file`` option now generates output for KCacheGrind if
      the file starts with ``callgrind.out``. This matches the default file
      filtering done by KCacheGrind's Open Dialog. (Ian Clatworthy)

    * Fix ``bzr update`` to avoid an unnecessary
      ``branch.get_master_branch`` call, which avoids 1 extra connection
      to the remote server. (Partial fix for #128076, John Arbash Meinel)

    * Log errors from the smart server in the trace file, to make debugging
      test failures (and live failures!) easier.  (Andrew Bennetts)

    * The HTML version of the man page has been superceded by a more
      comprehensive manual called the Bazaar User Reference. This manual
      is completed generated from the online help topics. As part of this
      change, limited reStructuredText is now explicitly supported in help
      topics and command help with 'unnatural' markup being removed prior
      to display by the online help or inclusion in the man page.
      (Ian Clatworthy)

    * HTML documentation now use files extension ``*.html``
      (Alexander Belchenko)

    * The cache of ignore definitions is now cleared in WorkingTree.unlock()
      so that changes to .bzrignore aren't missed. (#129694, Daniel Watkins)

    * ``bzr selftest --strict`` fails if there are any missing features or
      expected test failures. (Daniel Watkins, #111914)

    * Link to registration survey added to README. (Ian Clatworthy)

    * Windows standalone installer show link to registration survey
      when installation finished. (Alexander Belchenko)

  LIBRARY API BREAKS:

    * Deprecated dictionary ``bzrlib.option.SHORT_OPTIONS`` removed.
      Options are now required to provide a help string and it must
      comply with the style guide by being one or more sentences with an
      initial capital and final period. (Martin Pool)

    * KnitIndex.get_parents now returns tuples. (Robert Collins)

    * Ancient unused ``Repository.text_store`` attribute has been removed.
      (Robert Collins)

    * The ``bzrlib.pack`` interface has changed to use tuples of bytestrings
      rather than just bytestrings, making it easier to represent multiple
      element names. As this interface was not used by any internal facilities
      since it was introduced in 0.18 no API compatibility is being preserved.
      The serialised form of these packs is identical with 0.18 when a single
      element tuple is in use. (Robert Collins)

  INTERNALS:

    * merge now uses ``iter_changes`` to calculate changes, which makes room for
      future performance increases.  It is also more consistent with other
      operations that perform comparisons, and reduces reliance on
      Tree.inventory.  (Aaron Bentley)

    * Refactoring of transport classes connected to a remote server.
      ConnectedTransport is a new class that serves as a basis for all
      transports needing to connect to a remote server.  transport.split_url
      have been deprecated, use the static method on the object instead. URL
      tests have been refactored too.
      (Vincent Ladeuil)

    * Better connection sharing for ConnectedTransport objects.
      transport.get_transport() now accepts a 'possible_transports' parameter.
      If a newly requested transport can share a connection with one of the
      list, it will.
      (Vincent Ladeuil)

    * Most functions now accept ``bzrlib.revision.NULL_REVISION`` to indicate
      the null revision, and consider using ``None`` for this purpose
      deprecated.  (Aaron Bentley)

    * New ``index`` module with abstract index functionality. This will be
      used during the planned changes in the repository layer. Currently the
      index layer provides a graph aware immutable index, a builder for the
      same index type to allow creating them, and finally a composer for
      such indices to allow the use of many indices in a single query. The
      index performance is not optimised, however the API is stable to allow
      development on top of the index. (Robert Collins)

    * ``bzrlib.dirstate.cmp_by_dirs`` can be used to compare two paths by
      their directory sections. This is equivalent to comparing
      ``path.split('/')``, only without having to split the paths.
      This has a Pyrex implementation available.
      (John Arbash Meinel)

    * New transport decorator 'unlistable+' which disables the list_dir
      functionality for testing.

    * Deprecated ``change_entry`` in transform.py. (Ian Clatworthy)

    * RevisionTree.get_weave is now deprecated.  Tree.plan_merge is now used
      for performing annotate-merge.  (Aaron Bentley)

    * New EmailMessage class to create email messages. (Adeodato Simó)

    * Unused functions on the private interface KnitIndex have been removed.
      (Robert Collins)

    * New ``knit.KnitGraphIndex`` which provides a ``KnitIndex`` layered on top
      of a ``index.GraphIndex``. (Robert Collins)

    * New ``knit.KnitVersionedFile.iter_parents`` method that allows querying
      the parents of many knit nodes at once, reducing round trips to the
      underlying index. (Robert Collins)

    * Graph now has an is_ancestor method, various bits use it.
      (Aaron Bentley)

    * The ``-Dhpss`` flag now includes timing information. As well as
      logging when a new connection is opened. (John Arbash Meinel)

    * ``bzrlib.pack.ContainerWriter`` now returns an offset, length tuple to
      callers when inserting data, allowing generation of readv style access
      during pack creation, without needing a separate pass across the output
      pack to gather such details. (Robert Collins)

    * ``bzrlib.pack.make_readv_reader`` allows readv based access to pack
      files that are stored on a transport. (Robert Collins)

    * New ``Repository.has_same_location`` method that reports if two
      repository objects refer to the same repository (although with some risk
      of false negatives).  (Andrew Bennetts)

    * InterTree.compare now passes require_versioned on correctly.
      (Marius Kruger)

    * New methods on Repository - ``start_write_group``,
      ``commit_write_group``, ``abort_write_group`` and ``is_in_write_group`` -
      which provide a clean hook point for transactional Repositories - ones
      where all the data for a fetch or commit needs to be made atomically
      available in one step. This allows the write lock to remain while making
      a series of data insertions.  (e.g. data conversion). (Robert Collins)

    * In ``bzrlib.knit`` the internal interface has been altered to use
      3-tuples (index, pos, length) rather than two-tuples (pos, length) to
      describe where data in a knit is, allowing knits to be split into
      many files. (Robert Collins)

    * ``bzrlib.knit._KnitData`` split into cache management and physical access
      with two access classes - ``_PackAccess`` and ``_KnitAccess`` defined.
      The former provides access into a .pack file, and the latter provides the
      current production repository form of .knit files. (Robert Collins)

  TESTING:

    * Remove selftest ``--clean-output``, ``--numbered-dirs`` and
      ``--keep-output`` options, which are obsolete now that tests
      are done within directories in $TMPDIR.  (Martin Pool)

    * The SSH_AUTH_SOCK environment variable is now reset to avoid
      interaction with any running ssh agents.  (Jelmer Vernooij, #125955)

    * run_bzr_subprocess handles parameters the same way as run_bzr:
      either a string or a list of strings should be passed as the first
      parameter.  Varargs-style parameters are deprecated. (Aaron Bentley)


bzr 0.18  2007-07-17
--------------------

  BUGFIXES:

    * Fix 'bzr add' crash under Win32 (Kuno Meyer)


bzr 0.18rc1  2007-07-10
-----------------------

  BUGFIXES:

    * Do not suppress pipe errors, etc. in non-display commands
      (Alexander Belchenko, #87178)

    * Display a useful error message when the user requests to annotate
      a file that is not present in the specified revision.
      (James Westby, #122656)

    * Commands that use status flags now have a reference to 'help
      status-flags'.  (Daniel Watkins, #113436)

    * Work around python-2.4.1 inhability to correctly parse the
      authentication header.
      (Vincent Ladeuil, #121889)

    * Use exact encoding for merge directives. (Adeodato Simó, #120591)

    * Fix tempfile permissions error in smart server tar bundling under
      Windows. (Martin _, #119330)

    * Fix detection of directory entries in the inventory. (James Westby)

    * Fix handling of http code 400: Bad Request When issuing too many ranges.
      (Vincent Ladeuil, #115209)

    * Issue a CONNECT request when connecting to an https server
      via a proxy to enable SSL tunneling.
      (Vincent Ladeuil, #120678)

    * Fix ``bzr log -r`` to support selecting merge revisions, both
      individually and as part of revision ranges.
      (Kent Gibson, #4663)

    * Don't leave cruft behind when failing to acquire a lockdir.
      (Martin Pool, #109169)

    * Don't use the '-f' strace option during tests.
      (Vincent Ladeuil, #102019).

    * Warn when setting ``push_location`` to a value that will be masked by
      locations.conf.  (Aaron Bentley, #122286)

    * Fix commit ordering in corner case (Aaron Bentley, #94975)

    *  Make annotate behave in a non-ASCII world (Adeodato Simó).

  IMPROVEMENTS:

    * The --lsprof-file option now dumps a text rendering of the profiling
      information if the filename ends in ".txt". It will also convert the
      profiling information to a format suitable for KCacheGrind if the
      output filename ends in ".callgrind". Fixes to the lsprofcalltree
      conversion process by Jean Paul Calderone and Itamar were also merged.
      See http://ddaa.net/blog/python/lsprof-calltree. (Ian Clatworthy)

    * ``info`` now defaults to non-verbose mode, displaying only paths and
      abbreviated format info.  ``info -v`` displays all the information
      formerly displayed by ``info``.  (Aaron Bentley, Adeodato Simó)

    * ``bzr missing`` now has better option names ``--this`` and ``--other``.
      (Elliot Murphy)

    * The internal ``weave-list`` command has become ``versionedfile-list``,
      and now lists knits as well as weaves.  (Aaron Bentley)

    * Automatic merge base selection uses a faster algorithm that chooses
      better bases in criss-cross merge situations (Aaron Bentley)

    * Progress reporting in ``commit`` has been improved. The various logical
      stages are now reported on as follows, namely:

      * Collecting changes [Entry x/y] - Stage n/m
      * Saving data locally - Stage n/m
      * Uploading data to master branch - Stage n/m
      * Updating the working tree - Stage n/m
      * Running post commit hooks - Stage n/m

      If there is no master branch, the 3rd stage is omitted and the total
      number of stages is adjusted accordingly.

      Each hook that is run after commit is listed with a name (as hooks
      can be slow it is useful feedback).
      (Ian Clatworthy, Robert Collins)

    * Various operations that are now faster due to avoiding unnecessary
      topological sorts. (Aaron Bentley)

    * Make merge directives robust against broken bundles. (Aaron Bentley)

    * The lsprof filename note is emitted via trace.note(), not standard
      output.  (Aaron Bentley)

    * ``bzrlib`` now exports explicit API compatibility information to assist
      library users and plugins. See the ``bzrlib.api`` module for details.
      (Robert Collins)

    * Remove unnecessary lock probes when acquiring a lockdir.
      (Martin Pool)

    * ``bzr --version`` now shows the location of the bzr log file, which
      is especially useful on Windows.  (Martin Pool)

    * -D now supports hooks to get debug tracing of hooks (though its currently
      minimal in nature). (Robert Collins)

    * Long log format reports deltas on merge revisions.
      (John Arbash Meinel, Kent Gibson)

    * Make initial push over ftp more resilient. (John Arbash Meinel)

    * Print a summary of changes for update just like pull does.
      (Daniel Watkins, #113990)

    * Add a -Dhpss option to trace smart protocol requests and responses.
      (Andrew Bennetts)

  LIBRARY API BREAKS:

    * Testing cleanups -
      ``bzrlib.repository.RepositoryTestProviderAdapter`` has been moved
      to ``bzrlib.tests.repository_implementations``;
      ``bzrlib.repository.InterRepositoryTestProviderAdapter`` has been moved
      to ``bzrlib.tests.interrepository_implementations``;
      ``bzrlib.transport.TransportTestProviderAdapter`` has moved to
      ``bzrlib.tests.test_transport_implementations``.
      ``bzrlib.branch.BranchTestProviderAdapter`` has moved to
      ``bzrlib.tests.branch_implementations``.
      ``bzrlib.bzrdir.BzrDirTestProviderAdapter`` has moved to
      ``bzrlib.tests.bzrdir_implementations``.
      ``bzrlib.versionedfile.InterVersionedFileTestProviderAdapter`` has moved
      to ``bzrlib.tests.interversionedfile_implementations``.
      ``bzrlib.store.revision.RevisionStoreTestProviderAdapter`` has moved to
      ``bzrlib.tests.revisionstore_implementations``.
      ``bzrlib.workingtree.WorkingTreeTestProviderAdapter`` has moved to
      ``bzrlib.tests.workingtree_implementations``.
      These changes are an API break in the testing infrastructure only.
      (Robert Collins)

    * Relocate TestCaseWithRepository to be more central. (Robert Collins)

    * ``bzrlib.add.smart_add_tree`` will no longer perform glob expansion on
      win32. Callers of the function should do this and use the new
      ``MutableTree.smart_add`` method instead. (Robert Collins)

    * ``bzrlib.add.glob_expand_for_win32`` is now
      ``bzrlib.win32utils.glob_expand``.  (Robert Collins)

    * ``bzrlib.add.FastPath`` is now private and moved to
      ``bzrlib.mutabletree._FastPath``. (Robert Collins, Martin Pool)

    * ``LockDir.wait`` removed.  (Martin Pool)

    * The ``SmartServer`` hooks API has changed for the ``server_started`` and
      ``server_stopped`` hooks. The first parameter is now an iterable of
      backing URLs rather than a single URL. This is to reflect that many
      URLs may map to the external URL of the server. E.g. the server interally
      may have a chrooted URL but also the local file:// URL will be at the
      same location. (Robert Collins)

  INTERNALS:

    * New SMTPConnection class to unify email handling.  (Adeodato Simó)

    * Fix documentation of BzrError. (Adeodato Simó)

    * Make BzrBadParameter an internal error. (Adeodato Simó)

    * Remove use of 'assert False' to raise an exception unconditionally.
      (Martin Pool)

    * Give a cleaner error when failing to decode knit index entry.
      (Martin Pool)

    * TreeConfig would mistakenly search the top level when asked for options
      from a section. It now respects the section argument and only
      searches the specified section. (James Westby)

    * Improve ``make api-docs`` output. (John Arbash Meinel)

    * Use os.lstat rather than os.stat for osutils.make_readonly and
      osutils.make_writeable. This makes the difftools plugin more
      robust when dangling symlinks are found. (Elliot Murphy)

    * New ``-Dlock`` option to log (to ~/.bzr.log) information on when
      lockdirs are taken or released.  (Martin Pool)

    * ``bzrlib`` Hooks are now nameable using ``Hooks.name_hook``. This
      allows a nicer UI when hooks are running as the current hook can
      be displayed. (Robert Collins)

    * ``Transport.get`` has had its interface made more clear for ease of use.
      Retrieval of a directory must now fail with either 'PathError' at open
      time, or raise 'ReadError' on a read. (Robert Collins)

    * New method ``_maybe_expand_globs`` on the ``Command`` class for
      dealing with unexpanded glob lists - e.g. on the win32 platform. This
      was moved from ``bzrlib.add._prepare_file_list``. (Robert Collins)

    * ``bzrlib.add.smart_add`` and ``bzrlib.add.smart_add_tree`` are now
      deprecated in favour of ``MutableTree.smart_add``. (Robert Collins,
      Martin Pool)

    * New method ``external_url`` on Transport for obtaining the url to
      hand to external processes. (Robert Collins)

    * Teach windows installers to build pyrex/C extensions.
      (Alexander Belchenko)

  TESTING:

    * Removed the ``--keep-output`` option from selftest and clean up test
      directories as they're used.  This reduces the IO load from
      running the test suite and cuts the time by about half.
      (Andrew Bennetts, Martin Pool)

    * Add scenarios as a public attribute on the TestAdapter classes to allow
      modification of the generated scenarios before adaption and easier
      testing. (Robert Collins)

    * New testing support class ``TestScenarioApplier`` which multiplies
      out a single teste by a list of supplied scenarios. (RobertCollins)

    * Setting ``repository_to_test_repository`` on a repository_implementations
      test will cause it to be called during repository creation, allowing the
      testing of repository classes which are not based around the Format
      concept. For example a repository adapter can be tested in this manner,
      by altering the repository scenarios to include a scenario that sets this
      attribute during the test parameterisation in
      ``bzrlib.tests.repository.repository_implementations``. (Robert Collins)

    * Clean up many of the APIs for blackbox testing of Bazaar.  The standard
      interface is now self.run_bzr.  The command to run can be passed as
      either a list of parameters, a string containing the command line, or
      (deprecated) varargs parameters.  (Martin Pool)

    * The base TestCase now isolates tests from -D parameters by clearing
      ``debug.debug_flags`` and restores it afterwards. (Robert Collins)

    * Add a relpath parameter to get_transport methods in test framework to
      avoid useless cloning.
      (Vincent Ladeuil, #110448)


bzr 0.17  2007-06-18
--------------------

  BUGFIXES:

    * Fix crash of commit due to wrong lookup of filesystem encoding.
      (Colin Watson, #120647)

    * Revert logging just to stderr in commit as broke unicode filenames.
      (Aaron Bentley, Ian Clatworthy, #120930)


bzr 0.17rc1  2007-06-12
-----------------------

  NOTES WHEN UPGRADING:

    * The kind() and is_executable() APIs on the WorkingTree interface no
      longer implicitly (read) locks and unlocks the tree. This *might*
      impact some plug-ins and tools using this part of the API. If you find
      an issue that may be caused by this change, please let us know,
      particularly the plug-in/tool maintainer. If encountered, the API
      fix is to surround kind() and is_executable() calls with lock_read()
      and unlock() like so::

        work_tree.lock_read()
        try:
            kind = work_tree.kind(...)
        finally:
            work_tree.unlock()

  INTERNALS:
    * Rework of LogFormatter API to provide beginning/end of log hooks and to
      encapsulate the details of the revision to be logged in a LogRevision
      object.
      In long log formats, merge revision ids are only shown when --show-ids
      is specified, and are labelled "revision-id:", as per mainline
      revisions, instead of "merged:". (Kent Gibson)

    * New ``BranchBuilder`` API which allows the construction of particular
      histories quickly. Useful for testing and potentially other applications
      too. (Robert Collins)

  IMPROVEMENTS:

    * There are two new help topics, working-trees and repositories that
      attempt to explain these concepts. (James Westby, John Arbash Meinel,
      Aaron Bentley)

    * Added ``bzr log --limit`` to report a limited number of revisions.
      (Kent Gibson, #3659)

    * Revert does not try to preserve file contents that were originally
      produced by reverting to a historical revision.  (Aaron Bentley)

    * ``bzr log --short`` now includes ``[merge]`` for revisions which
      have more than one parent. This is a small improvement to help
      understanding what changes have occurred
      (John Arbash Meinel, #83887)

    * TreeTransform avoids many renames when contructing large trees,
      improving speed.  3.25x speedups have been observed for construction of
      kernel-sized-trees, and checkouts are 1.28x faster.  (Aaron Bentley)

    * Commit on large trees is now faster. In my environment, a commit of
      a small change to the Mozilla tree (55k files) has dropped from
      66 seconds to 32 seconds. For a small tree of 600 files, commit of a
      small change is 33% faster. (Ian Clatworthy)

    * New --create-prefix option to bzr init, like for push.  (Daniel Watkins,
      #56322)

  BUGFIXES:

    * ``bzr push`` should only connect to the remote location one time.
      We have been connecting 3 times because we forget to pass around
      the Transport object. This adds ``BzrDir.clone_on_transport()``, so
      that we can pass in the Transport that we already have.
      (John Arbash Meinel, #75721)

    * ``DirState.set_state_from_inventory()`` needs to properly order
      based on split paths, not just string paths.
      (John Arbash Meinel, #115947)

    * Let TestUIFactoy encode the password prompt with its own stdout.
      (Vincent Ladeuil, #110204)

    * pycurl should take use the range header that takes the range hint
      into account.
      (Vincent Ladeuil, #112719)

    * WorkingTree4.get_file_sha1 no longer raises an exception when invoked
      on a missing file.  (Aaron Bentley, #118186)

    * WorkingTree.remove works correctly with tree references, and when pwd is
      not the tree root. (Aaron Bentley)

    * Merge no longer fails when a file is renamed in one tree and deleted
      in the other. (Aaron Bentley, #110279)

    * ``revision-info`` now accepts dotted revnos, doesn't require a tree,
      and defaults to the last revision (Matthew Fuller, #90048)

    * Tests no longer fail when BZR_REMOTE_PATH is set in the environment.
      (Daniel Watkins, #111958)

    * ``bzr branch -r revid:foo`` can be used to branch any revision in
      your repository. (Previously Branch6 only supported revisions in your
      mainline). (John Arbash Meinel, #115343)

bzr 0.16  2007-05-07
--------------------

  BUGFIXES:

    * Handle when you have 2 directories with similar names, but one has a
      hyphen. (``'abc'`` versus ``'abc-2'``). The WT4._iter_changes
      iterator was using direct comparison and ``'abc/a'`` sorts after
      ``'abc-2'``, but ``('abc', 'a')`` sorts before ``('abc-2',)``.
      (John Arbash Meinel, #111227)

    * Handle when someone renames a file on disk without telling bzr.
      Previously we would report the first file as missing, but not show
      the new unknown file. (John Arbash Meinel, #111288)

    * Avoid error when running hooks after pulling into or pushing from
      a branch bound to a smartserver branch.  (Martin Pool, #111968)

  IMPROVEMENTS:

    * Move developer documentation to doc/developers/. This reduces clutter in
      the root of the source tree and allows HACKING to be split into multiple
      files. (Robert Collins, Alexander Belchenko)

    * Clean up the ``WorkingTree4._iter_changes()`` internal loops as well as
      ``DirState.update_entry()``. This optimizes the core logic for ``bzr
      diff`` and ``bzr status`` significantly improving the speed of
      both. (John Arbash Meinel)

bzr 0.16rc2  2007-04-30
-----------------------

  BUGFIXES:

    * Handle the case when you delete a file, and then rename another file
      on top of it. Also handle the case of ``bzr rm --keep foo``. ``bzr
      status`` should show the removed file and an unknown file in its
      place. (John Arbash Meinel, #109993)

    * Bundles properly read and write revision properties that have an
      empty value. And when the value is not ASCII.
      (John Arbash Meinel, #109613)

    * Fix the bzr commit message to be in text mode.
      (Alexander Belchenko, #110901)

    * Also handle when you rename a file and create a file where it used
      to be. (John Arbash Meinel, #110256)

    * ``WorkingTree4._iter_changes`` should not descend into unversioned
      directories. (John Arbash Meinel, #110399)

bzr 0.16rc1  2007-04-26
-----------------------

  NOTES WHEN UPGRADING:

    * ``bzr remove`` and ``bzr rm`` will now remove the working file, if
      it could be recovered again.
      This has been done for consistency with svn and the unix rm command.
      The old ``remove`` behaviour has been retained in the new option
      ``bzr remove --keep``, which will just stop versioning the file,
      but not delete it.
      ``bzr remove --force`` have been added which will always delete the
      files.
      ``bzr remove`` is also more verbose.
      (Marius Kruger, #82602)

  IMPROVEMENTS:

    * Merge directives can now be supplied as input to `merge` and `pull`,
      like bundles can.  (Aaron Bentley)

    * Sending the SIGQUIT signal to bzr, which can be done on Unix by
      pressing Control-Backslash, drops bzr into a debugger.  Type ``'c'``
      to continue.  This can be disabled by setting the environment variable
      ``BZR_SIGQUIT_PDB=0``.  (Martin Pool)

    * selftest now supports --list-only to list tests instead of running
      them. (Ian Clatworthy)

    * selftest now supports --exclude PATTERN (or -x PATTERN) to exclude
      tests with names that match that regular expression.
      (Ian Clatworthy, #102679)

    * selftest now supports --randomize SEED to run tests in a random order.
      SEED is typically the value 'now' meaning 'use the current time'.
      (Ian Clatworthy, #102686)

    * New option ``--fixes`` to commit, which stores bug fixing annotations as
      revision properties. Built-in support for Launchpad, Debian, Trac and
      Bugzilla bug trackers. (Jonathan Lange, James Henstridge, Robert Collins)

    * New API, ``bzrlib.bugtracker.tracker_registry``, for adding support for
      other bug trackers to ``fixes``. (Jonathan Lange, James Henstridge,
      Robert Collins)

    * ``selftest`` has new short options ``-f`` and ``-1``.  (Martin
      Pool)

    * ``bzrlib.tsort.MergeSorter`` optimizations. Change the inner loop
      into using local variables instead of going through ``self._var``.
      Improves the time to ``merge_sort`` a 10k revision graph by
      approximately 40% (~700->400ms).  (John Arbash Meinel)

    * ``make docs`` now creates a man page at ``man1/bzr.1`` fixing bug 107388.
      (Robert Collins)

    * ``bzr help`` now provides cross references to other help topics using
      the _see_also facility on command classes. Likewise the bzr_man
      documentation, and the bzr.1 man page also include this information.
      (Robert Collins)

    * Tags are now included in logs, that use the long log formatter.
      (Erik Bågfors, Alexander Belchenko)

    * ``bzr help`` provides a clearer message when a help topic cannot be
      found. (Robert Collins, #107656)

    * ``bzr help`` now accepts optional prefixes for command help. The help
      for all commands can now be found at ``bzr help commands/COMMANDNAME``
      as well as ``bzr help COMMANDNAME`` (which only works for commands
      where the name is not the same as a more general help topic).
      (Robert Collins)

    * ``bzr help PLUGINNAME`` will now return the module docstring from the
      plugin PLUGINNAME. (Robert Collins, #50408)

    * New help topic ``urlspec`` which lists the availables transports.
      (Goffredo Baroncelli)

    * doc/server.txt updated to document the default bzr:// port
      and also update the blurb about the hpss' current status.
      (Robert Collins, #107125).

    * ``bzr serve`` now listens on interface 0.0.0.0 by default, making it
      serve out to the local LAN (and anyone in the world that can reach the
      machine running ``bzr serve``. (Robert Collins, #98918)

    * A new smart server protocol version has been added.  It prefixes requests
      and responses with an explicit version identifier so that future protocol
      revisions can be dealt with gracefully.  (Andrew Bennetts, Robert Collins)

    * The bzr protocol version 2 indicates success or failure in every response
      without depending on particular commands encoding that consistently,
      allowing future client refactorings to be much more robust about error
      handling. (Robert Collins, Martin Pool, Andrew Bennetts)

    * The smart protocol over HTTP client has been changed to always post to the
      same ``.bzr/smart`` URL under the original location when it can.  This allows
      HTTP servers to only have to pass URLs ending in .bzr/smart to the smart
      server handler, and not arbitrary ``.bzr/*/smart`` URLs.  (Andrew Bennetts)

    * digest authentication is now supported for proxies and HTTP by the urllib
      based http implementation. Tested against Apache 2.0.55 and Squid
      2.6.5. Basic and digest authentication are handled coherently for HTTP
      and proxy: if the user is provided in the url (bzr command line for HTTP,
      proxy environment variables for proxies), the password is prompted for
      (only once). If the password is provided, it is taken into account. Once
      the first authentication is successful, all further authentication
      roundtrips are avoided by preventively setting the right authentication
      header(s).
      (Vincent Ladeuil).

  INTERNALS:

    * bzrlib API compatability with 0.8 has been dropped, cleaning up some
      code paths. (Robert Collins)

    * Change the format of chroot urls so that they can be safely manipulated
      by generic url utilities without causing the resulting urls to have
      escaped the chroot. A side effect of this is that creating a chroot
      requires an explicit action using a ChrootServer.
      (Robert Collins, Andrew Bennetts)

    * Deprecate ``Branch.get_root_id()`` because branches don't have root ids,
      rather than fixing bug #96847.  (Aaron Bentley)

    * ``WorkingTree.apply_inventory_delta`` provides a better alternative to
      ``WorkingTree._write_inventory``.  (Aaron Bentley)

    * Convenience method ``TestCase.expectFailure`` ensures that known failures
      do not silently pass.  (Aaron Bentley)

    * ``Transport.local_abspath`` now raises ``NotLocalUrl`` rather than
      ``TransportNotPossible``. (Martin Pool, Ian Clatworthy)

    * New SmartServer hooks facility. There are two initial hooks documented
      in ``bzrlib.transport.smart.SmartServerHooks``. The two initial hooks allow
      plugins to execute code upon server startup and shutdown.
      (Robert Collins).

    * SmartServer in standalone mode will now close its listening socket
      when it stops, rather than waiting for garbage collection. This primarily
      fixes test suite hangs when a test tries to connect to a shutdown server.
      It may also help improve behaviour when dealing with a server running
      on a specific port (rather than dynamically assigned ports).
      (Robert Collins)

    * Move most SmartServer code into a new package, bzrlib/smart.
      bzrlib/transport/remote.py contains just the Transport classes that used
      to be in bzrlib/transport/smart.py.  (Andrew Bennetts)

    * urllib http implementation avoid roundtrips associated with
      401 (and 407) errors once the authentication succeeds.
      (Vincent Ladeuil).

    * urlib http now supports querying the user for a proxy password if
      needed. Realm is shown in the prompt for both HTTP and proxy
      authentication when the user is required to type a password.
      (Vincent Ladeuil).

    * Renamed SmartTransport (and subclasses like SmartTCPTransport) to
      RemoteTransport (and subclasses to RemoteTCPTransport, etc).  This is more
      consistent with its new home in ``bzrlib/transport/remote.py``, and because
      it's not really a "smart" transport, just one that does file operations
      via remote procedure calls.  (Andrew Bennetts)

    * The ``lock_write`` method of ``LockableFiles``, ``Repository`` and
      ``Branch`` now accept a ``token`` keyword argument, so that separate
      instances of those objects can share a lock if it has the right token.
      (Andrew Bennetts, Robert Collins)

    * New method ``get_branch_reference`` on ``BzrDir`` allows the detection of
      branch references - which the smart server component needs.

    * The Repository API ``make_working_trees`` is now permitted to return
      False when ``set_make_working_trees`` is not implemented - previously
      an unimplemented ``set_make_working_trees`` implied the result True
      from ``make_working_trees``. This has been changed to accomodate the
      smart server, where it does not make sense (at this point) to ever
      make working trees by default. (Robert Collins)

    * Command objects can now declare related help topics by having _see_also
      set to a list of related topic. (Robert Collins)

    * ``bzrlib.help`` now delegates to the Command class for Command specific
      help. (Robert Collins)

    * New class ``TransportListRegistry``, derived from the Registry class, which
      simplifies tracking the available Transports. (Goffredo Baroncelli)

    * New function ``Branch.get_revision_id_to_revno_map`` which will
      return a dictionary mapping revision ids to dotted revnos. Since
      dotted revnos are defined in the context of the branch tip, it makes
      sense to generate them from a ``Branch`` object.
      (John Arbash Meinel)

    * Fix the 'Unprintable error' message display to use the repr of the
      exception that prevented printing the error because the str value
      for it is often not useful in debugging (e.g. KeyError('foo') has a
      str() of 'foo' but a repr of 'KeyError('foo')' which is much more
      useful. (Robert Collins)

    * ``urlutils.normalize_url`` now unescapes unreserved characters, such as "~".
      (Andrew Bennetts)

  BUGFIXES:

    * Don't fail bundle selftest if email has 'two' embedded.
      (Ian Clatworthy, #98510)

    * Remove ``--verbose`` from ``bzr bundle``. It didn't work anyway.
      (Robert Widhopf-Fenk, #98591)

    * Remove ``--basis`` from the checkout/branch commands - it didn't work
      properly and is no longer beneficial.
      (Robert Collins, #53675, #43486)

    * Don't produce encoding error when adding duplicate files.
      (Aaron Bentley)

    * Fix ``bzr log <file>`` so it only logs the revisions that changed
      the file, and does it faster.
      (Kent Gibson, John Arbash Meinel, #51980, #69477)

    * Fix ``InterDirstateTre._iter_changes`` to handle when we come across
      an empty versioned directory, which now has files in it.
      (John Arbash Meinel, #104257)

    * Teach ``common_ancestor`` to shortcut when the tip of one branch is
      inside the ancestry of the other. Saves a lot of graph processing
      (with an ancestry of 16k revisions, ``bzr merge ../already-merged``
      changes from 2m10s to 13s).  (John Arbash Meinel, #103757)

    * Fix ``show_diff_trees`` to handle the case when a file is modified,
      and the containing directory is renamed. (The file path is different
      in this versus base, but it isn't marked as a rename).
      (John Arbash Meinel, #103870)

    * FTP now works even when the FTP server does not support atomic rename.
      (Aaron Bentley, #89436)

    * Correct handling in bundles and merge directives of timezones with
      that are not an integer number of hours offset from UTC.  Always
      represent the epoch time in UTC to avoid problems with formatting
      earlier times on win32.  (Martin Pool, Alexander Belchenko, John
      Arbash Meinel)

    * Typo in the help for ``register-branch`` fixed. (Robert Collins, #96770)

    * "dirstate" and "dirstate-tags" formats now produce branches compatible
      with old versions of bzr. (Aaron Bentley, #107168))

    * Handle moving a directory when children have been added, removed,
      and renamed. (John Arbash Meinel, #105479)

    * Don't preventively use basic authentication for proxy before receiving a
      407 error. Otherwise people willing to use other authentication schemes
      may expose their password in the clear (or nearly). This add one
      roundtrip in case basic authentication should be used, but plug the
      security hole.
      (Vincent Ladeuil)

    * Handle http and proxy digest authentication.
      (Vincent Ladeuil, #94034).

  TESTING:

    * Added ``bzrlib.strace.strace`` which will strace a single callable and
      return a StraceResult object which contains just the syscalls involved
      in running it. (Robert Collins)

    * New test method ``reduceLockdirTimeout`` to drop the default (ui-centric)
      default time down to one suitable for tests. (Andrew Bennetts)

    * Add new ``vfs_transport_factory`` attribute on tests which provides the
      common vfs backing for both the readonly and readwrite transports.
      This allows the RemoteObject tests to back onto local disk or memory,
      and use the existing ``transport_server`` attribute all tests know about
      to be the smart server transport. This in turn allows tests to
      differentiate between 'transport to access the branch', and
      'transport which is a VFS' - which matters in Remote* tests.
      (Robert Collins, Andrew Bennetts)

    * The ``make_branch_and_tree`` method for tests will now create a
      lightweight checkout for the tree if the ``vfs_transport_factory`` is not
      a LocalURLServer. (Robert Collins, Andrew Bennetts)

    * Branch implementation tests have been audited to ensure that all urls
      passed to Branch APIs use proper urls, except when local-disk paths
      are intended. This is so that tests correctly access the test transport
      which is often not equivalent to local disk in Remote* tests. As part
      of this many tests were adjusted to remove dependencies on local disk
      access.
      (Robert Collins, Andrew Bennetts)

    * Mark bzrlib.tests and bzrlib.tests.TestUtil as providing assertFOO helper
      functions by adding a ``__unittest`` global attribute. (Robert Collins,
      Andrew Bennetts, Martin Pool, Jonathan Lange)

    * Refactored proxy and authentication handling to simplify the
      implementation of new auth schemes for both http and proxy.
      (Vincent Ladeuil)

bzr 0.15 2007-04-01
-------------------

  BUGFIXES:

    * Handle incompatible repositories as a user issue when fetching.
      (Aaron Bentley)

    * Don't give a recommendation to upgrade when branching or
      checking out a branch that contains an old-format working tree.
      (Martin Pool)

bzr 0.15rc3  2007-03-26
-----------------------

  CHANGES:

    * A warning is now displayed when opening working trees in older
      formats, to encourage people to upgrade to WorkingTreeFormat4.
      (Martin Pool)

  IMPROVEMENTS:

    * HTTP redirections are now taken into account when a branch (or a
      bundle) is accessed for the first time. A message is issued at each
      redirection to inform the user. In the past, http redirections were
      silently followed for each request which significantly degraded the
      performances. The http redirections are not followed anymore by
      default, instead a RedirectRequested exception is raised. For bzrlib
      users needing to follow http redirections anyway,
      ``bzrlib.transport.do_catching_redirections`` provide an easy transition
      path.  (vila)

  INTERNALS:

    * Added ``ReadLock.temporary_write_lock()`` to allow upgrading an OS read
      lock to an OS write lock. Linux can do this without unlocking, Win32
      needs to unlock in between. (John Arbash Meinel)

    * New parameter ``recommend_upgrade`` to ``BzrDir.open_workingtree``
      to silence (when false) warnings about opening old formats.
      (Martin Pool)

    * Fix minor performance regression with bzr-0.15 on pre-dirstate
      trees. (We were reading the working inventory too many times).
      (John Arbash Meinel)

    * Remove ``Branch.get_transaction()`` in favour of a simple cache of
      ``revision_history``.  Branch subclasses should override
      ``_gen_revision_history`` rather than ``revision_history`` to make use of
      this cache, and call ``_clear_revision_history_cache`` and
      ``_cache_revision_history`` at appropriate times. (Andrew Bennetts)

  BUGFIXES:

    * Take ``smtp_server`` from user config into account.
      (vila, #92195)

    * Restore Unicode filename handling for versioned and unversioned files.
      (John Arbash Meinel, #92608)

    * Don't fail during ``bzr commit`` if a file is marked removed, and
      the containing directory is auto-removed.  (John Arbash Meinel, #93681)

    * ``bzr status FILENAME`` failed on Windows because of an uncommon
      errno. (``ERROR_DIRECTORY == 267 != ENOTDIR``).
      (Wouter van Heyst, John Arbash Meinel, #90819)

    * ``bzr checkout source`` should create a local branch in the same
      format as source. (John Arbash Meinel, #93854)

    * ``bzr commit`` with a kind change was failing to update the
      last-changed-revision for directories.  The
      InventoryDirectory._unchanged only looked at the ``parent_id`` and name,
      ignoring the fact that the kind could have changed, too.
      (John Arbash Meinel, #90111)

    * ``bzr mv dir/subdir other`` was incorrectly updating files inside
      the directory. So that there was a chance it would break commit,
      etc. (John Arbash Meinel, #94037)

    * Correctly handles mutiple permanent http redirections.
      (vila, #88780)

bzr 0.15rc2  2007-03-14
-----------------------

  NOTES WHEN UPGRADING:

    * Release 0.15rc2 of bzr changes the ``bzr init-repo`` command to
      default to ``--trees`` instead of ``--no-trees``.
      Existing shared repositories are not affected.

  IMPROVEMENTS:

    * New ``merge-directive`` command to generate machine- and human-readable
      merge requests.  (Aaron Bentley)

    * New ``submit:`` revision specifier makes it easy to diff against the
      common ancestor with the submit location (Aaron Bentley)

    * Added support for Putty's SSH implementation. (Dmitry Vasiliev)

    * Added ``bzr status --versioned`` to report only versioned files,
      not unknowns. (Kent Gibson)

    * Merge now autodetects the correct line-ending style for its conflict
      markers.  (Aaron Bentley)

  INTERNALS:

    * Refactored SSH vendor registration into SSHVendorManager class.
      (Dmitry Vasiliev)

  BUGFIXES:

    * New ``--numbered-dirs`` option to ``bzr selftest`` to use
      numbered dirs for TestCaseInTempDir. This is default behavior
      on Windows. Anyone can force named dirs on Windows
      with ``--no-numbered-dirs``. (Alexander Belchenko)

    * Fix ``RevisionSpec_revid`` to handle the Unicode strings passed in
      from the command line. (Marien Zwart, #90501)

    * Fix ``TreeTransform._iter_changes`` when both the source and
      destination are missing. (Aaron Bentley, #88842)

    * Fix commit of merges with symlinks in dirstate trees.
      (Marien Zwart)

    * Switch the ``bzr init-repo`` default from --no-trees to --trees.
      (Wouter van Heyst, #53483)


bzr 0.15rc1  2007-03-07
-----------------------

  SURPRISES:

    * The default disk format has changed. Please run 'bzr upgrade' in your
      working trees to upgrade. This new default is compatible for network
      operations, but not for local operations. That is, if you have two
      versions of bzr installed locally, after upgrading you can only use the
      bzr 0.15 version. This new default does not enable tags or nested-trees
      as they are incompatible with bzr versions before 0.15 over the network.

    * For users of bzrlib: Two major changes have been made to the working tree
      api in bzrlib. The first is that many methods and attributes, including
      the inventory attribute, are no longer valid for use until one of
      ``lock_read``/``lock_write``/``lock_tree_write`` has been called,
      and become invalid again after unlock is called. This has been done
      to improve performance and correctness as part of the dirstate
      development.
      (Robert Collins, John A Meinel, Martin Pool, and others).

    * For users of bzrlib: The attribute 'tree.inventory' should be considered
      readonly. Previously it was possible to directly alter this attribute, or
      its contents, and have the tree notice this. This has been made
      unsupported - it may work in some tree formats, but in the newer dirstate
      format such actions will have no effect and will be ignored, or even
      cause assertions. All operations possible can still be carried out by a
      combination of the tree API, and the bzrlib.transform API. (Robert
      Collins, John A Meinel, Martin Pool, and others).

  IMPROVEMENTS:

    * Support for OS Windows 98. Also .bzr.log on any windows system
      saved in My Documents folder. (Alexander Belchenko)

    * ``bzr mv`` enhanced to support already moved files.
      In the past the mv command would have failed if the source file doesn't
      exist. In this situation ``bzr mv`` would now detect that the file has
      already moved and update the repository accordingly, if the target file
      does exist.
      A new option ``--after`` has been added so that if two files already
      exist, you could notify Bazaar that you have moved a (versioned) file
      and replaced it with another. Thus in this case ``bzr move --after``
      will only update the Bazaar identifier.
      (Steffen Eichenberg, Marius Kruger)

    * ``ls`` now works on treeless branches and remote branches.
      (Aaron Bentley)

    * ``bzr help global-options`` describes the global options.
      (Aaron Bentley)

    * ``bzr pull --overwrite`` will now correctly overwrite checkouts.
      (Robert Collins)

    * Files are now allowed to change kind (e.g. from file to symlink).
      Supported by ``commit``, ``revert`` and ``status``
      (Aaron Bentley)

    * ``inventory`` and ``unknowns`` hidden in favour of ``ls``
      (Aaron Bentley)

    * ``bzr help checkouts`` descibes what checkouts are and some possible
      uses of them. (James Westby, Aaron Bentley)

    * A new ``-d`` option to push, pull and merge overrides the default
      directory.  (Martin Pool)

    * Branch format 6: smaller, and potentially faster than format 5.  Supports
      ``append_history_only`` mode, where the log view and revnos do not change,
      except by being added to.  Stores policy settings in
      ".bzr/branch/branch.conf".

    * ``append_only`` branches:  Format 6 branches may be configured so that log
      view and revnos are always consistent.  Either create the branch using
      "bzr init --append-revisions-only" or edit the config file as descriped
      in docs/configuration.txt.

    * rebind: Format 6 branches retain the last-used bind location, so if you
      "bzr unbind", you can "bzr bind" to bind to the previously-selected
      bind location.

    * Builtin tags support, created and deleted by the ``tag`` command and
      stored in the branch.  Tags can be accessed with the revisionspec
      ``-rtag:``, and listed with ``bzr tags``.  Tags are not versioned
      at present. Tags require a network incompatible upgrade. To perform this
      upgrade, run ``bzr upgrade --dirstate-tags`` in your branch and
      repositories. (Martin Pool)

    * The ``bzr://`` transport now has a well-known port number, 4155,
      which it will use by default.  (Andrew Bennetts, Martin Pool)

    * Bazaar now looks for user-installed plugins before looking for site-wide
      plugins. (Jonathan Lange)

    * ``bzr resolve`` now detects and marks resolved text conflicts.
      (Aaron Bentley)

  INTERNALS:

    * Internally revision ids and file ids are now passed around as utf-8
      bytestrings, rather than treating them as Unicode strings. This has
      performance benefits for Knits, since we no longer need to decode the
      revision id for each line of content, nor for each entry in the index.
      This will also help with the future dirstate format.
      (John Arbash Meinel)

    * Reserved ids (any revision-id ending in a colon) are rejected by
      versionedfiles, repositories, branches, and working trees
      (Aaron Bentley)

    * Minor performance improvement by not creating a ProgressBar for
      every KnitIndex we create. (about 90ms for a bzr.dev tree)
      (John Arbash Meinel)

    * New easier to use Branch hooks facility. There are five initial hooks,
      all documented in bzrlib.branch.BranchHooks.__init__ - ``'set_rh'``,
      ``'post_push'``, ``'post_pull'``, ``'post_commit'``,
      ``'post_uncommit'``. These hooks fire after the matching operation
      on a branch has taken place, and were originally added for the
      branchrss plugin. (Robert Collins)

    * New method ``Branch.push()`` which should be used when pushing from a
      branch as it makes performance and policy decisions to match the UI
      level command ``push``. (Robert Collins).

    * Add a new method ``Tree.revision_tree`` which allows access to cached
      trees for arbitrary revisions. This allows the in development dirstate
      tree format to provide access to the callers to cached copies of
      inventory data which are cheaper to access than inventories from the
      repository.
      (Robert Collins, Martin Pool)

    * New ``Branch.last_revision_info`` method, this is being done to allow
      optimization of requests for both the number of revisions and the last
      revision of a branch with smartservers and potentially future branch
      formats. (Wouter van Heyst, Robert Collins)

    * Allow ``'import bzrlib.plugins.NAME'`` to work when the plugin NAME has not
      yet been loaded by ``load_plugins()``. This allows plugins to depend on each
      other for code reuse without requiring users to perform file-renaming
      gymnastics. (Robert Collins)

    * New Repository method ``'gather_stats'`` for statistic data collection.
      This is expected to grow to cover a number of related uses mainly
      related to bzr info. (Robert Collins)

    * Log formatters are now managed with a registry.
      ``log.register_formatter`` continues to work, but callers accessing
      the FORMATTERS dictionary directly will not.

    * Allow a start message to be passed to the ``edit_commit_message``
      function.  This will be placed in the message offered to the user
      for editing above the separator. It allows a template commit message
      to be used more easily. (James Westby)

    * ``GPGStrategy.sign()`` will now raise ``BzrBadParameterUnicode`` if
      you pass a Unicode string rather than an 8-bit string. Callers need
      to be updated to encode first. (John Arbash Meinel)

    * Branch.push, pull, merge now return Result objects with information
      about what happened, rather than a scattering of various methods.  These
      are also passed to the post hooks.  (Martin Pool)

    * File formats and architecture is in place for managing a forest of trees
      in bzr, and splitting up existing trees into smaller subtrees, and
      finally joining trees to make a larger tree. This is the first iteration
      of this support, and the user-facing aspects still require substantial
      work.  If you wish to experiment with it, use ``bzr upgrade
      --dirstate-with-subtree`` in your working trees and repositories.
      You can use the hidden commands ``split`` and ``join`` and to create
      and manipulate nested trees, but please consider using the nested-trees
      branch, which contains substantial UI improvements, instead.
      http://code.aaronbentley.com/bzr/bzrrepo/nested-trees/
      (Aaron Bentley, Martin Pool, Robert Collins).

  BUGFIXES:

    * ``bzr annotate`` now uses dotted revnos from the viewpoint of the
      branch, rather than the last changed revision of the file.
      (John Arbash Meinel, #82158)

    * Lock operations no longer hang if they encounter a permission problem.
      (Aaron Bentley)

    * ``bzr push`` can resume a push that was canceled before it finished.
      Also, it can push even if the target directory exists if you supply
      the ``--use-existing-dir`` flag.
      (John Arbash Meinel, #30576, #45504)

    * Fix http proxy authentication when user and an optional
      password appears in the ``*_proxy`` vars. (Vincent Ladeuil,
      #83954).

    * ``bzr log branch/file`` works for local treeless branches
      (Aaron Bentley, #84247)

    * Fix problem with UNC paths on Windows 98. (Alexander Belchenko, #84728)

    * Searching location of CA bundle for PyCurl in env variable
      (``CURL_CA_BUNDLE``), and on win32 along the PATH.
      (Alexander Belchenko, #82086)

    * ``bzr init`` works with unicode argument LOCATION.
      (Alexander Belchenko, #85599)

    * Raise ``DependencyNotPresent`` if pycurl do not support https.
      (Vincent Ladeuil, #85305)

    * Invalid proxy env variables should not cause a traceback.
      (Vincent Ladeuil, #87765)

    * Ignore patterns normalised to use '/' path separator.
      (Kent Gibson, #86451)

    * bzr rocks. It sure does! Fix case. (Vincent Ladeuil, #78026)

    * Fix bzrtools shelve command for removed lines beginning with "--"
      (Johan Dahlberg, #75577)

  TESTING:

    * New ``--first`` option to ``bzr selftest`` to run specified tests
      before the rest of the suite.  (Martin Pool)


bzr 0.14  2007-01-23
--------------------

  IMPROVEMENTS:

    * ``bzr help global-options`` describes the global options. (Aaron Bentley)

  BUG FIXES:

    * Skip documentation generation tests if the tools to do so are not
      available. Fixes running selftest for installled copies of bzr.
      (John Arbash Meinel, #80330)

    * Fix the code that discovers whether bzr is being run from it's
      working tree to handle the case when it isn't but the directory
      it is in is below a repository. (James Westby, #77306)


bzr 0.14rc1  2007-01-16
-----------------------

  IMPROVEMENTS:

    * New connection: ``bzr+http://`` which supports tunnelling the smart
      protocol over an HTTP connection. If writing is enabled on the bzr
      server, then you can write over the http connection.
      (Andrew Bennetts, John Arbash Meinel)

    * Aliases now support quotation marks, so they can contain whitespace
      (Marius Kruger)

    * PyCurlTransport now use a single curl object. By specifying explicitly
      the 'Range' header, we avoid the need to use two different curl objects
      (and two connections to the same server). (Vincent Ladeuil)

    * ``bzr commit`` does not prompt for a message until it is very likely to
      succeed.  (Aaron Bentley)

    * ``bzr conflicts`` now takes --text to list pathnames of text conflicts
      (Aaron Bentley)

    * Fix ``iter_lines_added_or_present_in_versions`` to use a set instead
      of a list while checking if a revision id was requested. Takes 10s
      off of the ``fileids_affected_by_revision_ids`` time, which is 10s
      of the ``bzr branch`` time. Also improve ``fileids_...`` time by
      filtering lines with a regex rather than multiple ``str.find()``
      calls. (saves another 300ms) (John Arbash Meinel)

    * Policy can be set for each configuration key. This allows keys to be
      inherited properly across configuration entries. For example, this
      should enable you to do::

        [/home/user/project]
        push_location = sftp://host/srv/project/
        push_location:policy = appendpath

      And then a branch like ``/home/user/project/mybranch`` should get an
      automatic push location of ``sftp://host/srv/project/mybranch``.
      (James Henstridge)

    * Added ``bzr status --short`` to make status report svn style flags
      for each file.  For example::

        $ bzr status --short
        A  foo
        A  bar
        D  baz
        ?  wooley

    * 'bzr selftest --clean-output' allows easily clean temporary tests
      directories without running tests. (Alexander Belchenko)

    * ``bzr help hidden-commands`` lists all hidden commands. (Aaron Bentley)

    * ``bzr merge`` now has an option ``--pull`` to fall back to pull if
      local is fully merged into remote. (Jan Hudec)

    * ``bzr help formats`` describes available directory formats. (Aaron Bentley)

  INTERNALS:

    * A few tweaks directly to ``fileids_affected_by_revision_ids`` to
      help speed up processing, as well allowing to extract unannotated
      lines. Between the two ``fileids_affected_by_revision_ids`` is
      improved by approx 10%. (John Arbash Meinel)

    * Change Revision serialization to only write out millisecond
      resolution. Rather than expecting floating point serialization to
      preserve more resolution than we need. (Henri Weichers, Martin Pool)

    * Test suite ends cleanly on Windows.  (Vincent Ladeuil)

    * When ``encoding_type`` attribute of class Command is equal to 'exact',
      force sys.stdout to be a binary stream on Windows, and therefore
      keep exact line-endings (without LF -> CRLF conversion).
      (Alexander Belchenko)

    * Single-letter short options are no longer globally declared.  (Martin
      Pool)

    * Before using detected user/terminal encoding bzr should check
      that Python has corresponding codec. (Alexander Belchenko)

    * Formats for end-user selection are provided via a FormatRegistry (Aaron Bentley)

  BUG FIXES:

    * ``bzr missing --verbose`` was showing adds/removals in the wrong
      direction. (John Arbash Meinel)

    * ``bzr annotate`` now defaults to showing dotted revnos for merged
      revisions. It cuts them off at a depth of 12 characters, but you can
      supply ``--long`` to see the full number. You can also use
      ``--show-ids`` to display the original revision ids, rather than
      revision numbers and committer names. (John Arbash Meinel, #75637)

    * bzr now supports Win32 UNC path (e.g. ``\HOST\path``.
      (Alexander Belchenko, #57869)

    * Win32-specific: output of cat, bundle and diff commands don't mangle
      line-endings (Alexander Belchenko, #55276)

    * Replace broken fnmatch based ignore pattern matching with custom pattern
      matcher.
      (Kent Gibson, Jan Hudec #57637)

    * pycurl and urllib can detect short reads at different places. Update
      the test suite to test more cases. Also detect http error code 416
      which was raised for that specific bug. Also enhance the urllib
      robustness by detecting invalid ranges (and pycurl's one by detecting
      short reads during the initial GET). (Vincent Ladeuil, #73948)

    * The urllib connection sharing interacts badly with urllib2
      proxy setting (the connections didn't go thru the proxy
      anymore). Defining a proper ProxyHandler solves the
      problem.  (Vincent Ladeuil, #74759)

    * Use urlutils to generate relative URLs, not osutils
      (Aaron Bentley, #76229)

    * ``bzr status`` in a readonly directory should work without giving
      lots of errors. (John Arbash Meinel, #76299)

    * Mention the revisionspec topic for the revision option help.
      (Wouter van Heyst, #31663)

    * Allow plugins import from zip archives.
      (Alexander Belchenko, #68124)


bzr 0.13  2006-12-05
--------------------

  No changes from 0.13rc1

bzr 0.13rc1  2006-11-27
-----------------------

  IMPROVEMENTS:

    * New command ``bzr remove-tree`` allows the removal of the working
      tree from a branch.
      (Daniel Silverstone)

    * urllib uses shared keep-alive connections, so http
      operations are substantially faster.
      (Vincent Ladeuil, #53654)

    * ``bzr export`` allows an optional branch parameter, to export a bzr
      tree from some other url. For example:
      ``bzr export bzr.tar.gz http://bazaar-vcs.org/bzr/bzr.dev``
      (Daniel Silverstone)

    * Added ``bzr help topics`` to the bzr help system. This gives a
      location for general information, outside of a specific command.
      This includes updates for ``bzr help revisionspec`` the first topic
      included. (Goffredo Baroncelli, John Arbash Meinel, #42714)

    * WSGI-compatible HTTP smart server.  See ``doc/http_smart_server.txt``.
      (Andrew Bennetts)

    * Knit files will now cache full texts only when the size of the
      deltas is as large as the size of the fulltext. (Or after 200
      deltas, whichever comes first). This has the most benefit on large
      files with small changes, such as the inventory for a large project.
      (eg For a project with 2500 files, and 7500 revisions, it changes
      the size of inventory.knit from 11MB to 5.4MB) (John Arbash Meinel)

  INTERNALS:

    * New -D option given before the command line turns on debugging output
      for particular areas.  -Derror shows tracebacks on all errors.
      (Martin Pool)

    * Clean up ``bzr selftest --benchmark bundle`` to correct an import,
      and remove benchmarks that take longer than 10min to run.
      (John Arbash Meinel)

    * Use ``time.time()`` instead of ``time.clock()`` to decide on
      progress throttling. Because ``time.clock()`` is actually CPU time,
      so over a high-latency connection, too many updates get throttled.
      (John Arbash Meinel)

    * ``MemoryTransport.list_dir()`` would strip the first character for
      files or directories in root directory. (John Arbash Meinel)

    * New method ``get_branch_reference`` on 'BzrDir' allows the detection of
      branch references - which the smart server component needs.

    * New ``ChrootTransportDecorator``, accessible via the ``chroot+`` url
      prefix.  It disallows any access to locations above a set URL.  (Andrew
      Bennetts)

  BUG FIXES:

    * Now ``_KnitIndex`` properly decode revision ids when loading index data.
      And optimize the knit index parsing code.
      (Dmitry Vasiliev, John Arbash Meinel)

    * ``bzrlib/bzrdir.py`` was directly referencing ``bzrlib.workingtree``,
      without importing it. This prevented ``bzr upgrade`` from working
      unless a plugin already imported ``bzrlib.workingtree``
      (John Arbash Meinel, #70716)

    * Suppress the traceback on invalid URLs (Vincent Ladeuil, #70803).

    * Give nicer error message when an http server returns a 403
      error code. (Vincent Ladeuil, #57644).

    * When a multi-range http GET request fails, try a single
      range one. If it fails too, forget about ranges. Remember that until
      the death of the transport and propagates that to the clones.
      (Vincent Ladeuil, #62276, #62029).

    * Handles user/passwords supplied in url from command
      line (for the urllib implementation). Don't request already
      known passwords (Vincent Ladeuil, #42383, #44647, #48527)

    * ``_KnitIndex.add_versions()`` dictionary compresses revision ids as they
      are added. This fixes bug where fetching remote revisions records
      them as full references rather than integers.
      (John Arbash Meinel, #64789)

    * ``bzr ignore`` strips trailing slashes in patterns.
      Also ``bzr ignore`` rejects absolute paths. (Kent Gibson, #4559)

    * ``bzr ignore`` takes multiple arguments. (Cheuksan Edward Wang, #29488)

    * mv correctly handles paths that traverse symlinks.
      (Aaron Bentley, #66964)

    * Give nicer looking error messages when failing to connect over ssh.
      (John Arbash Meinel, #49172)

    * Pushing to a remote branch does not currently update the remote working
      tree. After a remote push, ``bzr status`` and ``bzr diff`` on the remote
      machine now show that the working tree is out of date.
      (Cheuksan Edward Wang #48136)

    * Use patiencediff instead of difflib for determining deltas to insert
      into knits. This avoids the O(N^3) behavior of difflib. Patience
      diff should be O(N^2). (Cheuksan Edward Wang, #65714)

    * Running ``bzr log`` on nonexistent file gives an error instead of the
      entire log history. (Cheuksan Edward Wang #50793)

    * ``bzr cat`` can look up contents of removed or renamed files. If the
      pathname is ambiguous, i.e. the files in the old and new trees have
      different id's, the default is the file in the new tree. The user can
      use "--name-from-revision" to select the file in the old tree.
      (Cheuksan Edward Wang, #30190)

  TESTING:

    * TestingHTTPRequestHandler really handles the Range header
      (previously it was ignoring it and returning the whole file,).

bzr 0.12  2006-10-30
--------------------

  INTERNALS:

    * Clean up ``bzr selftest --benchmark bundle`` to correct an import,
      and remove benchmarks that take longer than 10min to run.
      (John Arbash Meinel)

bzr 0.12rc1  2006-10-23
-----------------------

  IMPROVEMENTS:

    * ``bzr log`` now shows dotted-decimal revision numbers for all revisions,
      rather than just showing a decimal revision number for revisions on the
      mainline. These revision numbers are not yet accepted as input into bzr
      commands such as log, diff etc. (Robert Collins)

    * revisions can now be specified using dotted-decimal revision numbers.
      For instance, ``bzr diff -r 1.2.1..1.2.3``. (Robert Collins)

    * ``bzr help commands`` output is now shorter (Aaron Bentley)

    * ``bzr`` now uses lazy importing to reduce the startup time. This has
      a moderate effect on lots of actions, especially ones that have
      little to do. For example ``bzr rocks`` time is down to 116ms from
      283ms. (John Arbash Meinel)

    * New Registry class to provide name-to-object registry-like support,
      for example for schemes where plugins can register new classes to
      do certain tasks (e.g. log formatters). Also provides lazy registration
      to allow modules to be loaded on request.
      (John Arbash Meinel, Adeodato Simó)

  API INCOMPATABILITY:

    * LogFormatter subclasses show now expect the 'revno' parameter to
      show() to be a string rather than an int. (Robert Collins)

  INTERNALS:

    * ``TestCase.run_bzr``, ``run_bzr_captured``, and ``run_bzr_subprocess``
      can take a ``working_dir='foo'`` parameter, which will change directory
      for the command. (John Arbash Meinel)

    * ``bzrlib.lazy_regex.lazy_compile`` can be used to create a proxy
      around a regex, which defers compilation until first use.
      (John Arbash Meinel)

    * ``TestCase.run_bzr_subprocess`` defaults to supplying the
      ``--no-plugins`` parameter to ensure test reproducability, and avoid
      problems with system-wide installed plugins. (John Arbash Meinel)

    * Unique tree root ids are now supported. Newly created trees still
      use the common root id for compatibility with bzr versions before 0.12.
      (Aaron Bentley)

    * ``WorkingTree.set_root_id(None)`` is now deprecated. Please
      pass in ``inventory.ROOT_ID`` if you want the default root id value.
      (Robert Collins, John Arbash Meinel)

    * New method ``WorkingTree.flush()`` which will write the current memory
      inventory out to disk. At the same time, ``read_working_inventory`` will
      no longer trash the current tree inventory if it has been modified within
      the current lock, and the tree will now ``flush()`` automatically on
      ``unlock()``. ``WorkingTree.set_root_id()`` has been updated to take
      advantage of this functionality. (Robert Collins, John Arbash Meinel)

    * ``bzrlib.tsort.merge_sorted`` now accepts ``generate_revnos``. This
      parameter will cause it to add another column to its output, which
      contains the dotted-decimal revno for each revision, as a tuple.
      (Robert Collins)

    * ``LogFormatter.show_merge`` is deprecated in favour of
      ``LogFormatter.show_merge_revno``. (Robert Collins)

  BUG FIXES:

    * Avoid circular imports by creating a deprecated function for
      ``bzrlib.tree.RevisionTree``. Callers should have been using
      ``bzrlib.revisontree.RevisionTree`` anyway. (John Arbash Meinel,
      #63360, #66349)

    * Don't use ``socket.MSG_WAITALL`` as it doesn't exist on all
      platforms. (Martin Pool, #66356)

    * Don't require ``Content-Type`` in range responses. Assume they are a
      single range if ``Content-Type`` does not exist.
      (John Arbash Meinel, #62473)

    * bzr branch/pull no longer complain about progress bar cleanup when
      interrupted during fetch.  (Aaron Bentley, #54000)

    * ``WorkingTree.set_parent_trees()`` uses the trees to directly write
      the basis inventory, rather than going through the repository. This
      allows us to have 1 inventory read, and 2 inventory writes when
      committing a new tree. (John Arbash Meinel)

    * When reverting, files that are not locally modified that do not exist
      in the target are deleted, not just unversioned (Aaron Bentley)

    * When trying to acquire a lock, don't fail immediately. Instead, try
      a few times (up to 1 hour) before timing out. Also, report why the
      lock is unavailable (John Arbash Meinel, #43521, #49556)

    * Leave HttpTransportBase daughter classes decides how they
      implement cloning. (Vincent Ladeuil, #61606)

    * diff3 does not indicate conflicts on clean merge. (Aaron Bentley)

    * If a commit fails, the commit message is stored in a file at the root of
      the tree for later commit. (Cheuksan Edward Wang, Stefan Metzmacher,
      #32054)

  TESTING:

    * New test base class TestCaseWithMemoryTransport offers memory-only
      testing facilities: its not suitable for tests that need to mutate disk
      state, but most tests should not need that and should be converted to
      TestCaseWithMemoryTransport. (Robert Collins)

    * ``TestCase.make_branch_and_memory_tree`` now takes a format
      option to set the BzrDir, Repository and Branch formats of the
      created objects. (Robert Collins, John Arbash Meinel)

bzr 0.11  2006-10-02
--------------------

    * Smart server transport test failures on windows fixed. (Lukáš Lalinský).

bzr 0.11rc2  2006-09-27
-----------------------

  BUG FIXES:

    * Test suite hangs on windows fixed. (Andrew Bennets, Alexander Belchenko).

    * Commit performance regression fixed. (Aaron Bentley, Robert Collins, John
      Arbash Meinel).

bzr 0.11rc1  2006-09-25
-----------------------

  IMPROVEMENTS:

    * Knit files now wait to create their contents until the first data is
      added. The old code used to create an empty .knit and a .kndx with just
      the header. However, this caused a lot of extra round trips over sftp.
      This can change the time for ``bzr push`` to create a new remote branch
      from 160s down to 100s. This also affects ``bzr commit`` performance when
      adding new files, ``bzr commit`` on a new kernel-like tree drops from 50s
      down to 40s (John Arbash Meinel, #44692)

    * When an entire subtree has been deleted, commit will now report that
      just the top of the subtree has been deleted, rather than reporting
      all the individual items. (Robert Collins)

    * Commit performs one less XML parse. (Robert Collins)

    * ``bzr checkout`` now operates on readonly branches as well
      as readwrite branches. This fixes bug #39542. (Robert Collins)

    * ``bzr bind`` no longer synchronises history with the master branch.
      Binding should be followed by an update or push to synchronise the
      two branches. This is closely related to the fix for bug #39542.
      (Robert Collins)

    * ``bzrlib.lazy_import.lazy_import`` function to create on-demand
      objects.  This allows all imports to stay at the global scope, but
      modules will not actually be imported if they are not used.
      (John Arbash Meinel)

    * Support ``bzr://`` and ``bzr+ssh://`` urls to work with the new RPC-based
      transport which will be used with the upcoming high-performance smart
      server. The new command ``bzr serve`` will invoke bzr in server mode,
      which processes these requests. (Andrew Bennetts, Robert Collins, Martin
      Pool)

    * New command ``bzr version-info`` which can be used to get a summary
      of the current state of the tree. This is especially useful as part
      of a build commands. See ``doc/version_info.txt`` for more information
      (John Arbash Meinel)

  BUG FIXES:

    * ``'bzr inventory [FILE...]'`` allows restricting the file list to a
      specific set of files. (John Arbash Meinel, #3631)

    * Don't abort when annotating empty files (John Arbash Meinel, #56814)

    * Add ``Stanza.to_unicode()`` which can be passed to another Stanza
      when nesting stanzas. Also, add ``read_stanza_unicode`` to handle when
      reading a nested Stanza. (John Arbash Meinel)

    * Transform._set_mode() needs to stat the right file.
      (John Arbash Meinel, #56549)

    * Raise WeaveFormatError rather than StopIteration when trying to read
      an empty Weave file. (John Arbash Meinel, #46871)

    * Don't access e.code for generic URLErrors, only HTTPErrors have .code.
      (Vincent Ladeuil, #59835)

    * Handle boundary="" lines properly to allow access through a Squid proxy.
      (John Arbash Meinel, #57723)

    * revert now removes newly-added directories (Aaron Bentley, #54172)

    * ``bzr upgrade sftp://`` shouldn't fail to upgrade v6 branches if there
      isn't a working tree. (David Allouche, #40679)

    * Give nicer error messages when a user supplies an invalid --revision
      parameter. (John Arbash Meinel, #55420)

    * Handle when LANG is not recognized by python. Emit a warning, but
      just revert to using 'ascii'. (John Arbash Meinel, #35392)

    * Don't use ``preexec_fn`` on win32, as it is not supported by subprocess.
      (John Arbash Meinel)

    * Skip specific tests when the dependencies aren't met. This includes
      some ``setup.py`` tests when ``python-dev`` is not available, and
      some tests that depend on paramiko. (John Arbash Meinel, Mattheiu Moy)

    * Fallback to Paramiko properly, if no ``ssh`` executable exists on
      the system. (Andrew Bennetts, John Arbash Meinel)

    * ``Branch.bind(other_branch)`` no longer takes a write lock on the
      other branch, and will not push or pull between the two branches.
      API users will need to perform a push or pull or update operation if they
      require branch synchronisation to take place. (Robert Collins, #47344)

    * When creating a tarball or zipfile export, export unicode names as utf-8
      paths. This may not work perfectly on all platforms, but has the best
      chance of working in the common case. (John Arbash Meinel, #56816)

    * When committing, only files that exist in working tree or basis tree
      may be specified (Aaron Bentley, #50793)

  PORTABILITY:

    * Fixes to run on Python 2.5 (Brian M. Carlson, Martin Pool, Marien Zwart)

  INTERNALS:

    * TestCaseInTempDir now creates a separate directory for HOME, rather
      than having HOME set to the same location as the working directory.
      (John Arbash Meinel)

    * ``run_bzr_subprocess()`` can take an optional ``env_changes={}`` parameter,
      which will update os.environ inside the spawned child. It also can
      take a ``universal_newlines=True``, which helps when checking the output
      of the command. (John Arbash Meinel)

    * Refactor SFTP vendors to allow easier re-use when ssh is used.
      (Andrew Bennetts)

    * ``Transport.list_dir()`` and ``Transport.iter_files_recursive()`` should always
      return urlescaped paths. This is now tested (there were bugs in a few
      of the transports) (Andrew Bennetts, David Allouche, John Arbash Meinel)

    * New utility function ``symbol_versioning.deprecation_string``. Returns the
      formatted string for a callable, deprecation format pair. (Robert Collins)

    * New TestCase helper applyDeprecated. This allows you to call a callable
      which is deprecated without it spewing to the screen, just by supplying
      the deprecation format string issued for it. (Robert Collins)

    * Transport.append and Transport.put have been deprecated in favor of
      ``.append_bytes``, ``.append_file``, ``.put_bytes``, and
      ``.put_file``. This removes the ambiguity in what type of object the
      functions take.  ``Transport.non_atomic_put_{bytes,file}`` has also
      been added. Which works similarly to ``Transport.append()`` except for
      SFTP, it doesn't have a round trip when opening the file. Also, it
      provides functionality for creating a parent directory when trying
      to create a file, rather than raise NoSuchFile and forcing the
      caller to repeat their request.
      (John Arbash Meinel)

    * WorkingTree has a new api ``unversion`` which allow the unversioning of
      entries by their file id. (Robert Collins)

    * ``WorkingTree.pending_merges`` is deprecated.  Please use the
      ``get_parent_ids`` (introduced in 0.10) method instead. (Robert Collins)

    * WorkingTree has a new ``lock_tree_write`` method which locks the branch for
      read rather than write. This is appropriate for actions which only need
      the branch data for reference rather than mutation. A new decorator
      ``needs_tree_write_lock`` is provided in the workingtree module. Like the
      ``needs_read_lock`` and ``needs_write_lock`` decorators this allows static
      declaration of the locking requirements of a function to ensure that
      a lock is taken out for casual scripts. (Robert Collins, #54107)

    * All WorkingTree methods which write to the tree, but not to the branch
      have been converted to use ``needs_tree_write_lock`` rather than
      ``needs_write_lock``. Also converted is the revert, conflicts and tree
      transform modules. This provides a modest performance improvement on
      metadir style trees, due to the reduce lock-acquisition, and a more
      significant performance improvement on lightweight checkouts from
      remote branches, where trivial operations used to pay a significant
      penalty. It also provides the basis for allowing readonly checkouts.
      (Robert Collins)

    * Special case importing the standard library 'copy' module. This shaves
      off 40ms of startup time, while retaining compatibility. See:
      ``bzrlib/inspect_for_copy.py`` for more details. (John Arbash Meinel)

    * WorkingTree has a new parent class MutableTree which represents the
      specialisations of Tree which are able to be altered. (Robert Collins)

    * New methods mkdir and ``put_file_bytes_non_atomic`` on MutableTree that
      mutate the tree and its contents. (Robert Collins)

    * Transport behaviour at the root of the URL is now defined and tested.
      (Andrew Bennetts, Robert Collins)

  TESTING:

    * New test helper classs MemoryTree. This is typically accessed via
      ``self.make_branch_and_memory_tree()`` in test cases. (Robert Collins)

    * Add ``start_bzr_subprocess`` and ``stop_bzr_subprocess`` to allow test
      code to continue running concurrently with a subprocess of bzr.
      (Andrew Bennetts, Robert Collins)

    * Add a new method ``Transport.get_smart_client()``. This is provided to
      allow upgrades to a richer interface than the VFS one provided by
      Transport. (Andrew Bennetts, Martin Pool)

bzr 0.10  2006-08-29
--------------------

  IMPROVEMENTS:
    * 'merge' now takes --uncommitted, to apply uncommitted changes from a
      tree.  (Aaron Bentley)

    * 'bzr add --file-ids-from' can be used to specify another path to use
      for creating file ids, rather than generating all new ones. Internally,
      the 'action' passed to ``smart_add_tree()`` can return ``file_ids`` that
      will be used, rather than having bzrlib generate new ones.
      (John Arbash Meinel, #55781)

    * ``bzr selftest --benchmark`` now allows a ``--cache-dir`` parameter.
      This will cache some of the intermediate trees, and decrease the
      setup time for benchmark tests. (John Arbash Meinel)

    * Inverse forms are provided for all boolean options.  For example,
      --strict has --no-strict, --no-recurse has --recurse (Aaron Bentley)

    * Serialize out Inventories directly, rather than using ElementTree.
      Writing out a kernel sized inventory drops from 2s down to ~350ms.
      (Robert Collins, John Arbash Meinel)

  BUG FIXES:

    * Help diffutils 2.8.4 get along with binary tests (Marien Zwart: #57614)

    * Change LockDir so that if the lock directory doesn't exist when
      ``lock_write()`` is called, an attempt will be made to create it.
      (John Arbash Meinel, #56974)

    * ``bzr uncommit`` preserves pending merges. (John Arbash Meinel, #57660)

    * Active FTP transport now works as intended. (ghozzy, #56472)

    * Really fix mutter() so that it won't ever raise a UnicodeError.
      It means it is possible for ~/.bzr.log to contain non UTF-8 characters.
      But it is a debugging log, not a real user file.
      (John Arbash Meinel, #56947, #53880)

    * Change Command handle to allow Unicode command and options.
      At present we cannot register Unicode command names, so we will get
      BzrCommandError('unknown command'), or BzrCommandError('unknown option')
      But that is better than a UnicodeError + a traceback.
      (John Arbash Meinel, #57123)

    * Handle TZ=UTC properly when reading/writing revisions.
      (John Arbash Meinel, #55783, #56290)

    * Use ``GPG_TTY`` to allow gpg --cl to work with gpg-agent in a pipeline,
      (passing text to sign in on stdin). (John Arbash Meinel, #54468)

    * External diff does the right thing for binaries even in foreign
      languages. (John Arbash Meinel, #56307)

    * Testament handles more cases when content is unicode. Specific bug was
      in handling of revision properties.
      (John Arbash Meinel, Holger Krekel, #54723)

    * The bzr selftest was failing on installed versions due to a bug in a new
      test helper. (John Arbash Meinel, Robert Collins, #58057)

  INTERNALS:

    * ``bzrlib.cache_utf8`` contains ``encode()`` and ``decode()`` functions
      which can be used to cache the conversion between utf8 and Unicode.
      Especially helpful for some of the knit annotation code, which has to
      convert revision ids to utf8 to annotate lines in storage.
      (John Arbash Meinel)

    * ``setup.py`` now searches the filesystem to find all packages which
      need to be installed. This should help make the life of packagers
      easier. (John Arbash Meinel)

bzr 0.9.0  2006-08-11
---------------------

  SURPRISES:

   * The hard-coded built-in ignore rules have been removed. There are
     now two rulesets which are enforced. A user global one in
     ``~/.bazaar/ignore`` which will apply to every tree, and the tree
     specific one '.bzrignore'.
     ``~/.bazaar/ignore`` will be created if it does not exist, but with
     a more conservative list than the old default.
     This fixes bugs with default rules being enforced no matter what.
     The old list of ignore rules from bzr is available by
     running 'bzr ignore --old-default-rules'.
     (Robert Collins, Martin Pool, John Arbash Meinel)

   * 'branches.conf' has been changed to 'locations.conf', since it can apply
     to more locations than just branch locations.
     (Aaron Bentley)

  IMPROVEMENTS:

   * The revision specifier "revno:" is extended to accept the syntax
     revno:N:branch. For example,
     revno:42:http://bazaar-vcs.org/bzr/bzr.dev/ means revision 42 in
     bzr.dev.  (Matthieu Moy)

   * Tests updates to ensure proper URL handling, UNICODE support, and
     proper printing when the user's terminal encoding cannot display
     the path of a file that has been versioned.
     ``bzr branch`` can take a target URL rather than only a local directory.
     ``Branch.get_parent()/set_parent()`` now save a relative path if possible,
     and normalize the parent based on root, allowing access across
     different transports. (John Arbash Meinel, Wouter van Heyst, Martin Pool)
     (Malone #48906, #42699, #40675, #5281, #3980, #36363, #43689,
     #42517, #42514)

   * On Unix, detect terminal width using an ioctl not just $COLUMNS.
     Use terminal width for single-line logs from ``bzr log --line`` and
     pending-merge display.  (Robert Widhopf-Fenk, Gustavo Niemeyer)
     (Malone #3507)

   * On Windows, detect terminal width using GetConsoleScreenBufferInfo.
     (Alexander Belchenko)

   * Speedup improvement for 'date:'-revision search. (Guillaume Pinot).

   * Show the correct number of revisions pushed when pushing a new branch.
     (Robert Collins).

   * 'bzr selftest' now shows a progress bar with the number of tests, and
     progress made. 'make check' shows tests in -v mode, to be more useful
     for the PQM status window. (Robert Collins).
     When using a progress bar, failed tests are printed out, rather than
     being overwritten by the progress bar until the suite finishes.
     (John Arbash Meinel)

   * 'bzr selftest --benchmark' will run a new benchmarking selftest.
     'bzr selftest --benchmark --lsprof-timed' will use lsprofile to generate
     profile data for the individual profiled calls, allowing for fine
     grained analysis of performance.
     (Robert Collins, Martin Pool).

   * 'bzr commit' shows a progress bar. This is useful for commits over sftp
     where commit can take an appreciable time. (Robert Collins)

   * 'bzr add' is now less verbose in telling you what ignore globs were
     matched by files being ignored. Instead it just tells you how many
     were ignored (because you might reasonably be expecting none to be
     ignored). 'bzr add -v' is unchanged and will report every ignored
     file. (Robert Collins).

   * ftp now has a test server if medusa is installed. As part of testing,
     ftp support has been improved, including support for supplying a
     non-standard port. (John Arbash Meinel).

   * 'bzr log --line' shows the revision number, and uses only the
     first line of the log message (#5162, Alexander Belchenko;
     Matthieu Moy)

   * 'bzr status' has had the --all option removed. The 'bzr ls' command
     should be used to retrieve all versioned files. (Robert Collins)

   * 'bzr bundle OTHER/BRANCH' will create a bundle which can be sent
     over email, and applied on the other end, while maintaining ancestry.
     This bundle can be applied with either 'bzr merge' or 'bzr pull',
     the same way you would apply another branch.
     (John Arbash Meinel, Aaron Bentley)

   * 'bzr whoami' can now be used to set your identity from the command line,
     for a branch or globally.  (Robey Pointer)

   * 'bzr checkout' now aliased to 'bzr co', and 'bzr annotate' to 'bzr ann'.
     (Michael Ellerman)

   * 'bzr revert DIRECTORY' now reverts the contents of the directory as well.
     (Aaron Bentley)

   * 'bzr get sftp://foo' gives a better error when paramiko is not present.
     Also updates things like 'http+pycurl://' if pycurl is not present.
     (John Arbash Meinel) (Malone #47821, #52204)

   * New env variable ``BZR_PROGRESS_BAR``, sets the default progress bar type.
     Can be set to 'none' or 'dummy' to disable the progress bar, 'dots' or
     'tty' to create the respective type. (John Arbash Meinel, #42197, #51107)

   * Improve the help text for 'bzr diff' to explain what various options do.
     (John Arbash Meinel, #6391)

   * 'bzr uncommit -r 10' now uncommits revisions 11.. rather than uncommitting
     revision 10. This makes -r10 more in line with what other commands do.
     'bzr uncommit' also now saves the pending merges of the revisions that
     were removed. So it is safe to uncommit after a merge, fix something,
     and commit again. (John Arbash Meinel, #32526, #31426)

   * 'bzr init' now also works on remote locations.
     (Wouter van Heyst, #48904)

   * HTTP support has been updated. When using pycurl we now support
     connection keep-alive, which reduces dns requests and round trips.
     And for both urllib and pycurl we support multi-range requests,
     which decreases the number of round-trips. Performance results for
     ``bzr branch http://bazaar-vcs.org/bzr/bzr.dev/`` indicate
     http branching is now 2-3x faster, and ``bzr pull`` in an existing
     branch is as much as 4x faster.
     (Michael Ellerman, Johan Rydberg, John Arbash Meinel, #46768)

   * Performance improvements for sftp. Branching and pulling are now up to
     2x faster. Utilize paramiko.readv() support for async requests if it
     is available (paramiko > 1.6) (John Arbash Meinel)

  BUG FIXES:

    * Fix shadowed definition of TestLocationConfig that caused some
      tests not to run.
      (Erik Bågfors, Michael Ellerman, Martin Pool, #32587)

    * Fix unnecessary requirement of sign-my-commits that it be run from
      a working directory.  (Martin Pool, Robert Collins)

    * 'bzr push location' will only remember the push location if it succeeds
      in connecting to the remote location. (John Arbash Meinel, #49742)

    * 'bzr revert' no longer toggles the executable bit on win32
      (John Arbash Meinel, #45010)

    * Handle broken pipe under win32 correctly. (John Arbash Meinel)

    * sftp tests now work correctly on win32 if you have a newer paramiko
      (John Arbash Meinel)

    * Cleanup win32 test suite, and general cleanup of places where
      file handles were being held open. (John Arbash Meinel)

    * When specifying filenames for 'diff -r x..y', the name of the file in the
      working directory can be used, even if its name is different in both x
      and y.

    * File-ids containing single- or double-quotes are handled correctly by
      push. (Aaron Bentley, #52227)

    * Normalize unicode filenames to ensure cross-platform consistency.
      (John Arbash Meinel, #43689)

    * The argument parser can now handle '-' as an argument. Currently
      no code interprets it specially (it is mostly handled as a file named
      '-'). But plugins, and future operations can use it.
      (John Arbash meinel, #50984)

    * Bundles can properly read binary files with a plain '\r' in them.
      (John Arbash Meinel, #51927)

    * Tuning ``iter_entries()`` to be more efficient (John Arbash Meinel, #5444)

    * Lots of win32 fixes (the test suite passes again).
      (John Arbash Meinel, #50155)

    * Handle openbsd returning None for sys.getfilesystemencoding() (#41183)

    * Support ftp APPE (append) to allow Knits to be used over ftp (#42592)

    * Removals are only committed if they match the filespec (or if there is
      no filespec).  (#46635, Aaron Bentley)

    * smart-add recurses through all supplied directories
      (John Arbash Meinel, #52578)

    * Make the bundle reader extra lines before and after the bundle text.
      This allows you to parse an email with the bundle inline.
      (John Arbash Meinel, #49182)

    * Change the file id generator to squash a little bit more. Helps when
      working with long filenames on windows. (Also helps for unicode filenames
      not generating hidden files). (John Arbash Meinel, #43801)

    * Restore terminal mode on C-c while reading sftp password.  (#48923,
      Nicholas Allen, Martin Pool)

    * Timestamps are rounded to 1ms, and revision entries can be recreated
      exactly. (John Arbash Meinel, Jamie Wilkinson, #40693)

    * Branch.base has changed to a URL, but ~/.bazaar/locations.conf should
      use local paths, since it is user visible (John Arbash Meinel, #53653)

    * ``bzr status foo`` when foo was unversioned used to cause a full delta
      to be generated (John Arbash Meinel, #53638)

    * When reading revision properties, an empty value should be considered
      the empty string, not None (John Arbash Meinel, #47782)

    * ``bzr diff --diff-options`` can now handle binary files being changed.
      Also, the output is consistent when --diff-options is not supplied.
      (John Arbash Meinel, #54651, #52930)

    * Use the right suffixes for loading plugins (John Arbash Meinel, #51810)

    * Fix ``Branch.get_parent()`` to handle the case when the parent is not
      accessible (John Arbash Meinel, #52976)

  INTERNALS:

    * Combine the ignore rules into a single regex rather than looping over
      them to reduce the threshold where  N^2 behaviour occurs in operations
      like status. (Jan Hudec, Robert Collins).

    * Appending to ``bzrlib.DEFAULT_IGNORE`` is now deprecated. Instead, use
      one of the add functions in bzrlib.ignores. (John Arbash Meinel)

    * 'bzr push' should only push the ancestry of the current revision, not
      all of the history in the repository. This is especially important for
      shared repositories. (John Arbash Meinel)

    * ``bzrlib.delta.compare_trees`` now iterates in alphabetically sorted order,
      rather than randomly walking the inventories. (John Arbash Meinel)

    * Doctests are now run in temporary directories which are cleaned up when
      they finish, rather than using special ScratchDir/ScratchBranch objects.
      (Martin Pool)

    * Split ``check`` into separate methods on the branch and on the repository,
      so that it can be specialized in ways that are useful or efficient for
      different formats.  (Martin Pool, Robert Collins)

    * Deprecate ``Repository.all_revision_ids``; most methods don't really need
      the global revision graph but only that part leading up to a particular
      revision.  (Martin Pool, Robert Collins)

    * Add a BzrDirFormat ``control_formats`` list which allows for control formats
      that do not use '.bzr' to store their data - i.e. '.svn', '.hg' etc.
      (Robert Collins, Jelmer Vernooij).

    * ``bzrlib.diff.external_diff`` can be redirected to any file-like object.
      Uses subprocess instead of spawnvp.
      (James Henstridge, John Arbash Meinel, #4047, #48914)

    * New command line option '--profile-imports', which will install a custom
      importer to log time to import modules and regex compilation time to
      sys.stderr (John Arbash Meinel)

    * 'EmptyTree' is now deprecated, please use ``repository.revision_tree(None)``
      instead. (Robert Collins)

    * "RevisionTree" is now in bzrlib/revisiontree.py. (Robert Collins)

bzr 0.8.2  2006-05-17
---------------------

  BUG FIXES:

    * setup.py failed to install launchpad plugin.  (Martin Pool)

bzr 0.8.1  2006-05-16
---------------------

  BUG FIXES:

    * Fix failure to commit a merge in a checkout.  (Martin Pool,
      Robert Collins, Erik Bågfors, #43959)

    * Nicer messages from 'commit' in the case of renames, and correct
      messages when a merge has occured. (Robert Collins, Martin Pool)

    * Separate functionality from assert statements as they are skipped in
      optimized mode of python. Add the same check to pending merges.
      (Olaf Conradi, #44443)

  CHANGES:

    * Do not show the None revision in output of bzr ancestry. (Olaf Conradi)

    * Add info on standalone branches without a working tree.
      (Olaf Conradi, #44155)

    * Fix bug in knits when raising InvalidRevisionId. (Olaf Conradi, #44284)

  CHANGES:

    * Make editor invocation comply with Debian Policy. First check
      environment variables VISUAL and EDITOR, then try editor from
      alternatives system. If that all fails, fall back to the pre-defined
      list of editors. (Olaf Conradi, #42904)

  NEW FEATURES:

    * New 'register-branch' command registers a public branch into
      Launchpad.net, where it can be associated with bugs, etc.
      (Martin Pool, Bjorn Tillenius, Robert Collins)

  INTERNALS:

    * New public api in InventoryEntry - ``describe_change(old, new)`` which
      provides a human description of the changes between two old and
      new. (Robert Collins, Martin Pool)

  TESTING:

    * Fix test case for bzr info in upgrading a standalone branch to metadir,
      uses bzrlib api now. (Olaf Conradi)

bzr 0.8  2006-05-08
-------------------

  NOTES WHEN UPGRADING:

    Release 0.8 of bzr introduces a new format for history storage, called
    'knit', as an evolution of to the 'weave' format used in 0.7.  Local
    and remote operations are faster using knits than weaves.  Several
    operations including 'init', 'init-repo', and 'upgrade' take a
    --format option that controls this.  Branching from an existing branch
    will keep the same format.

    It is possible to merge, pull and push between branches of different
    formats but this is slower than moving data between homogenous
    branches.  It is therefore recommended (but not required) that you
    upgrade all branches for a project at the same time.  Information on
    formats is shown by 'bzr info'.

    bzr 0.8 now allows creation of 'repositories', which hold the history
    of files and revisions for several branches.  Previously bzr kept all
    the history for a branch within the .bzr directory at the root of the
    branch, and this is still the default.  To create a repository, use
    the new 'bzr init-repo' command.  Branches exist as directories under
    the repository and contain just a small amount of information
    indicating the current revision of the branch.

    bzr 0.8 also supports 'checkouts', which are similar to in cvs and
    subversion.  Checkouts are associated with a branch (optionally in a
    repository), which contains all the historical information.  The
    result is that a checkout can be deleted without losing any
    already-committed revisions.  A new 'update' command is also available.

    Repositories and checkouts are not supported with the 0.7 storage
    format.  To use them you must upgrad to either knits, or to the
    'metaweave' format, which uses weaves but changes the .bzr directory
    arrangement.


  IMPROVEMENTS:

    * Sftp paths can now be relative, or local, according to the lftp
      convention. Paths now take the form::

          sftp://user:pass@host:port/~/relative/path
          or
          sftp://user:pass@host:port/absolute/path

    * The FTP transport now tries to reconnect after a temporary
      failure. ftp put is made atomic. (Matthieu Moy)

    * The FTP transport now maintains a pool of connections, and
      reuses them to avoid multiple connections to the same host (like
      sftp did). (Daniel Silverstone)

    * The ``bzr_man.py`` file has been removed. To create the man page now,
      use ``./generate_docs.py man``. The new program can also create other files.
      Run ``python generate_docs.py --help`` for usage information.
      (Hans Ulrich Niedermann & James Blackwell).

    * Man Page now gives full help (James Blackwell).
      Help also updated to reflect user config now being stored in .bazaar
      (Hans Ulrich Niedermann)

    * It's now possible to set aliases in bazaar.conf (Erik Bågfors)

    * Pull now accepts a --revision argument (Erik Bågfors)

    * ``bzr re-sign`` now allows multiple revisions to be supplied on the command
      line. You can now use the following command to sign all of your old
      commits::

        find .bzr/revision-store// -name my@email-* \
          | sed 's/.*\/\/..\///' \
          | xargs bzr re-sign

    * Upgrade can now upgrade over the network. (Robert Collins)

    * Two new commands 'bzr checkout' and 'bzr update' allow for CVS/SVN-alike
      behaviour.  By default they will cache history in the checkout, but
      with --lightweight almost all data is kept in the master branch.
      (Robert Collins)

    * 'revert' unversions newly-versioned files, instead of deleting them.

    * 'merge' is more robust.  Conflict messages have changed.

    * 'merge' and 'revert' no longer clobber existing files that end in '~' or
      '.moved'.

    * Default log format can be set in configuration and plugins can register
      their own formatters. (Erik Bågfors)

    * New 'reconcile' command will check branch consistency and repair indexes
      that can become out of sync in pre 0.8 formats. (Robert Collins,
      Daniel Silverstone)

    * New 'bzr init --format' and 'bzr upgrade --format' option to control
      what storage format is created or produced.  (Robert Collins,
      Martin Pool)

    * Add parent location to 'bzr info', if there is one.  (Olaf Conradi)

    * New developer commands 'weave-list' and 'weave-join'.  (Martin Pool)

    * New 'init-repository' command, plus support for repositories in 'init'
      and 'branch' (Aaron Bentley, Erik Bågfors, Robert Collins)

    * Improve output of 'info' command. Show all relevant locations related to
      working tree, branch and repository. Use kibibytes for binary quantities.
      Fix off-by-one error in missing revisions of working tree.  Make 'info'
      work on branches, repositories and remote locations.  Show locations
      relative to the shared repository, if applicable.  Show locking status
      of locations.  (Olaf Conradi)

    * Diff and merge now safely handle binary files. (Aaron Bentley)

    * 'pull' and 'push' now normalise the revision history, so that any two
      branches with the same tip revision will have the same output from 'log'.
      (Robert Collins)

    * 'merge' accepts --remember option to store parent location, like 'push'
      and 'pull'. (Olaf Conradi)

    * bzr status and diff when files given as arguments do not exist
      in the relevant trees.  (Martin Pool, #3619)

    * Add '.hg' to the default ignore list.  (Martin Pool)

    * 'knit' is now the default disk format. This improves disk performance and
      utilization, increases incremental pull performance, robustness with SFTP
      and allows checkouts over SFTP to perform acceptably.
      The initial Knit code was contributed by Johan Rydberg based on a
      specification by Martin Pool.
      (Robert Collins, Aaron Bentley, Johan Rydberg, Martin Pool).

    * New tool to generate all-in-one html version of the manual.  (Alexander
      Belchenko)

    * Hitting CTRL-C while doing an SFTP push will no longer cause stale locks
      to be left in the SFTP repository. (Robert Collins, Martin Pool).

    * New option 'diff --prefix' to control how files are named in diff
      output, with shortcuts '-p0' and '-p1' corresponding to the options for
      GNU patch.  (Alexander Belchenko, Goffredo Baroncelli, Martin Pool)

    * Add --revision option to 'annotate' command.  (Olaf Conradi)

    * If bzr shows an unexpected revision-history after pulling (perhaps due
      to a reweave) it can now be corrected by 'bzr reconcile'.
      (Robert Collins)

  CHANGES:

    * Commit is now verbose by default, and shows changed filenames and the
      new revision number.  (Robert Collins, Martin Pool)

    * Unify 'mv', 'move', 'rename'.  (Matthew Fuller, #5379)

    * 'bzr -h' shows help.  (Martin Pool, Ian Bicking, #35940)

    * Make 'pull' and 'push' remember location on failure using --remember.
      (Olaf Conradi)

    * For compatibility, make old format for using weaves inside metadir
      available as 'metaweave' format.  Rename format 'metadir' to 'default'.
      Clean up help for option --format in commands 'init', 'init-repo' and
      'upgrade'.  (Olaf Conradi)

  INTERNALS:

    * The internal storage of history, and logical branch identity have now
      been split into Branch, and Repository. The common locking and file
      management routines are now in bzrlib.lockablefiles.
      (Aaron Bentley, Robert Collins, Martin Pool)

    * Transports can now raise DependencyNotPresent if they need a library
      which is not installed, and then another implementation will be
      tried.  (Martin Pool)

    * Remove obsolete (and no-op) `decode` parameter to `Transport.get`.
      (Martin Pool)

    * Using Tree Transform for merge, revert, tree-building

    * WorkingTree.create, Branch.create, ``WorkingTree.create_standalone``,
      Branch.initialize are now deprecated. Please see ``BzrDir.create_*`` for
      replacement API's. (Robert Collins)

    * New BzrDir class represents the .bzr control directory and manages
      formatting issues. (Robert Collins)

    * New repository.InterRepository class encapsulates Repository to
      Repository actions and allows for clean selection of optimised code
      paths. (Robert Collins)

    * ``bzrlib.fetch.fetch`` and ``bzrlib.fetch.greedy_fetch`` are now
      deprecated, please use ``branch.fetch`` or ``repository.fetch``
      depending on your needs. (Robert Collins)

    * deprecated methods now have a ``is_deprecated`` flag on them that can
      be checked, if you need to determine whether a given callable is
      deprecated at runtime. (Robert Collins)

    * Progress bars are now nested - see
      ``bzrlib.ui.ui_factory.nested_progress_bar``.
      (Robert Collins, Robey Pointer)

    * New API call ``get_format_description()`` for each type of format.
      (Olaf Conradi)

    * Changed ``branch.set_parent()`` to accept None to remove parent.
      (Olaf Conradi)

    * Deprecated BzrError AmbiguousBase.  (Olaf Conradi)

    * WorkingTree.branch is now a read only property.  (Robert Collins)

    * bzrlib.ui.text.TextUIFactory now accepts a ``bar_type`` parameter which
      can be None or a factory that will create a progress bar. This is
      useful for testing or for overriding the bzrlib.progress heuristic.
      (Robert Collins)

    * New API method ``get_physical_lock_status()`` to query locks present on a
      transport.  (Olaf Conradi)

    * Repository.reconcile now takes a thorough keyword parameter to allow
      requesting an indepth reconciliation, rather than just a data-loss
      check. (Robert Collins)

    * ``bzrlib.ui.ui_factory protocol`` now supports ``get_boolean`` to prompt
      the user for yes/no style input. (Robert Collins)

  TESTING:

    * SFTP tests now shortcut the SSH negotiation, reducing test overhead
      for testing SFTP protocol support. (Robey Pointer)

    * Branch formats are now tested once per implementation (see ``bzrlib.
      tests.branch_implementations``. This is analagous to the transport
      interface tests, and has been followed up with working tree,
      repository and BzrDir tests. (Robert Collins)

    * New test base class TestCaseWithTransport provides a transport aware
      test environment, useful for testing any transport-interface using
      code. The test suite option --transport controls the transport used
      by this class (when its not being used as part of implementation
      contract testing). (Robert Collins)

    * Close logging handler on disabling the test log. This will remove the
      handler from the internal list inside python's logging module,
      preventing shutdown from closing it twice.  (Olaf Conradi)

    * Move test case for uncommit to blackbox tests.  (Olaf Conradi)

    * ``run_bzr`` and ``run_bzr_captured`` now accept a 'stdin="foo"'
      parameter which will provide String("foo") to the command as its stdin.

bzr 0.7 2006-01-09
------------------

  CHANGES:

    * .bzrignore is excluded from exports, on the grounds that it's a bzr
      internal-use file and may not be wanted.  (Jamie Wilkinson)

    * The "bzr directories" command were removed in favor of the new
      --kind option to the "bzr inventory" command.  To list all
      versioned directories, now use "bzr inventory --kind directory".
      (Johan Rydberg)

    * Under Windows configuration directory is now ``%APPDATA%\bazaar\2.0``
      by default. (John Arbash Meinel)

    * The parent of Bzr configuration directory can be set by ``BZR_HOME``
      environment variable. Now the path for it is searched in ``BZR_HOME``,
      then in HOME. Under Windows the order is: ``BZR_HOME``, ``APPDATA``
      (usually points to ``C:\Documents and Settings\User Name\Application Data``),
      ``HOME``. (John Arbash Meinel)

    * Plugins with the same name in different directories in the bzr plugin
      path are no longer loaded: only the first successfully loaded one is
      used. (Robert Collins)

    * Use systems' external ssh command to open connections if possible.
      This gives better integration with user settings such as ProxyCommand.
      (James Henstridge)

    * Permissions on files underneath .bzr/ are inherited from the .bzr
      directory. So for a shared repository, simply doing 'chmod -R g+w .bzr/'
      will mean that future file will be created with group write permissions.

    * configure.in and config.guess are no longer in the builtin default
      ignore list.

    * '.sw[nop]' pattern ignored, to ignore vim swap files for nameless
      files.  (John Arbash Meinel, Martin Pool)

  IMPROVEMENTS:

    * "bzr INIT dir" now initializes the specified directory, and creates
      it if it does not exist.  (John Arbash Meinel)

    * New remerge command (Aaron Bentley)

    * Better zsh completion script.  (Steve Borho)

    * 'bzr diff' now returns 1 when there are changes in the working
      tree. (Robert Collins)

    * 'bzr push' now exists and can push changes to a remote location.
      This uses the transport infrastructure, and can store the remote
      location in the ~/.bazaar/branches.conf configuration file.
      (Robert Collins)

    * Test directories are only kept if the test fails and the user requests
      that they be kept.

    * Tweaks to short log printing

    * Added branch nicks, new nick command, printing them in log output.
      (Aaron Bentley)

    * If ``$BZR_PDB`` is set, pop into the debugger when an uncaught exception
      occurs.  (Martin Pool)

    * Accept 'bzr resolved' (an alias for 'bzr resolve'), as this is
      the same as Subversion.  (Martin Pool)

    * New ftp transport support (on ftplib), for ftp:// and aftp://
      URLs.  (Daniel Silverstone)

    * Commit editor temporary files now start with ``bzr_log.``, to allow
      text editors to match the file name and set up appropriate modes or
      settings.  (Magnus Therning)

    * Improved performance when integrating changes from a remote weave.
      (Goffredo Baroncelli)

    * Sftp will attempt to cache the connection, so it is more likely that
      a connection will be reused, rather than requiring multiple password
      requests.

    * bzr revno now takes an optional argument indicating the branch whose
      revno should be printed.  (Michael Ellerman)

    * bzr cat defaults to printing the last version of the file.
      (Matthieu Moy, #3632)

    * New global option 'bzr --lsprof COMMAND' runs bzr under the lsprof
      profiler.  (Denys Duchier)

    * Faster commits by reading only the headers of affected weave files.
      (Denys Duchier)

    * 'bzr add' now takes a --dry-run parameter which shows you what would be
      added, but doesn't actually add anything. (Michael Ellerman)

    * 'bzr add' now lists how many files were ignored per glob.  add --verbose
      lists the specific files.  (Aaron Bentley)

    * 'bzr missing' now supports displaying changes in diverged trees and can
      be limited to show what either end of the comparison is missing.
      (Aaron Bently, with a little prompting from Daniel Silverstone)

  BUG FIXES:

    * SFTP can walk up to the root path without index errors. (Robert Collins)

    * Fix bugs in running bzr with 'python -O'.  (Martin Pool)

    * Error when run with -OO

    * Fix bug in reporting http errors that don't have an http error code.
      (Martin Pool)

    * Handle more cases of pipe errors in display commands

    * Change status to 3 for all errors

    * Files that are added and unlinked before committing are completely
      ignored by diff and status

    * Stores with some compressed texts and some uncompressed texts are now
      able to be used. (John A Meinel)

    * Fix for bzr pull failing sometimes under windows

    * Fix for sftp transport under windows when using interactive auth

    * Show files which are both renamed and modified as such in 'bzr
      status' output.  (Daniel Silverstone, #4503)

    * Make annotate cope better with revisions committed without a valid
      email address.  (Marien Zwart)

    * Fix representation of tab characters in commit messages.
      (Harald Meland)

    * List of plugin directories in ``BZR_PLUGIN_PATH`` environment variable is
      now parsed properly under Windows. (Alexander Belchenko)

    * Show number of revisions pushed/pulled/merged. (Robey Pointer)

    * Keep a cached copy of the basis inventory to speed up operations
      that need to refer to it.  (Johan Rydberg, Martin Pool)

    * Fix bugs in bzr status display of non-ascii characters.
      (Martin Pool)

    * Remove Makefile.in from default ignore list.
      (Tollef Fog Heen, Martin Pool, #6413)

    * Fix failure in 'bzr added'.  (Nathan McCallum, Martin Pool)

  TESTING:

    * Fix selftest asking for passwords when there are no SFTP keys.
      (Robey Pointer, Jelmer Vernooij)

    * Fix selftest run with 'python -O'.  (Martin Pool)

    * Fix HTTP tests under Windows. (John Arbash Meinel)

    * Make tests work even if HOME is not set (Aaron Bentley)

    * Updated ``build_tree`` to use fixed line-endings for tests which read
      the file cotents and compare. Make some tests use this to pass under
      Windows. (John Arbash Meinel)

    * Skip stat and symlink tests under Windows. (Alexander Belchenko)

    * Delay in selftest/testhashcash is now issued under win32 and Cygwin.
      (John Arbash Meinel)

    * Use terminal width to align verbose test output.  (Martin Pool)

    * Blackbox tests are maintained within the bzrlib.tests.blackbox directory.
      If adding a new test script please add that to
      ``bzrlib.tests.blackbox.__init__``. (Robert Collins)

    * Much better error message if one of the test suites can't be
      imported.  (Martin Pool)

    * Make check now runs the test suite twice - once with the default locale,
      and once with all locales forced to C, to expose bugs. This is not
      trivially done within python, so for now its only triggered by running
      Make check. Integrators and packagers who wish to check for full
      platform support should run 'make check' to test the source.
      (Robert Collins)

    * Tests can now run TestSkipped if they can't execute for any reason.
      (Martin Pool) (NB: TestSkipped should only be raised for correctable
      reasons - see the wiki spec ImprovingBzrTestSuite).

    * Test sftp with relative, absolute-in-homedir and absolute-not-in-homedir
      paths for the transport tests. Introduce blackbox remote sftp tests that
      test the same permutations. (Robert Collins, Robey Pointer)

    * Transport implementation tests are now independent of the local file
      system, which allows tests for esoteric transports, and for features
      not available in the local file system. They also repeat for variations
      on the URL scheme that can introduce issues in the transport code,
      see bzrlib.transport.TransportTestProviderAdapter() for this.
      (Robert Collins).

    * ``TestCase.build_tree`` uses the transport interface to build trees,
      pass in a transport parameter to give it an existing connection.
      (Robert Collins).

  INTERNALS:

    * WorkingTree.pull has been split across Branch and WorkingTree,
      to allow Branch only pulls. (Robert Collins)

    * ``commands.display_command`` now returns the result of the decorated
      function. (Robert Collins)

    * LocationConfig now has a ``set_user_option(key, value)`` call to save
      a setting in its matching location section (a new one is created
      if needed). (Robert Collins)

    * Branch has two new methods, ``get_push_location`` and
      ``set_push_location`` to respectively, get and set the push location.
      (Robert Collins)

    * ``commands.register_command`` now takes an optional flag to signal that
      the registrant is planning to decorate an existing command. When
      given multiple plugins registering a command is not an error, and
      the original command class (whether built in or a plugin based one) is
      returned to the caller. There is a new error 'MustUseDecorated' for
      signalling when a wrapping command should switch to the original
      version. (Robert Collins)

    * Some option parsing errors will raise 'BzrOptionError', allowing
      granular detection for decorating commands. (Robert Collins).

    * ``Branch.read_working_inventory`` has moved to
      ``WorkingTree.read_working_inventory``. This necessitated changes to
      ``Branch.get_root_id``, and a move of ``Branch.set_inventory`` to
      WorkingTree as well. To make it clear that a WorkingTree cannot always
      be obtained ``Branch.working_tree()`` will raise
      ``errors.NoWorkingTree`` if one cannot be obtained. (Robert Collins)

    * All pending merges operations from Branch are now on WorkingTree.
      (Robert Collins)

    * The follow operations from Branch have moved to WorkingTree::

          add()
          commit()
          move()
          rename_one()
          unknowns()

      (Robert Collins)

    * ``bzrlib.add.smart_add_branch`` is now ``smart_add_tree``. (Robert Collins)

    * New "rio" serialization format, similar to rfc-822. (Martin Pool)

    * Rename selftests to ``bzrlib.tests.test_foo``.  (John A Meinel, Martin
      Pool)

    * ``bzrlib.plugin.all_plugins`` has been changed from an attribute to a
      query method. (Robert Collins)

    * New options to read only the table-of-contents of a weave.
      (Denys Duchier)

    * Raise NoSuchFile when someone tries to add a non-existant file.
      (Michael Ellerman)

    * Simplify handling of DivergedBranches in ``cmd_pull()``.
      (Michael Ellerman)

    * Branch.controlfile* logic has moved to lockablefiles.LockableFiles, which
      is exposed as ``Branch().control_files``. Also this has been altered with the
      controlfile pre/suffix replaced by simple method names like 'get' and
      'put'. (Aaron Bentley, Robert Collins).

    * Deprecated functions and methods can now be marked as such using the
      ``bzrlib.symbol_versioning`` module. Marked method have their docstring
      updated and will issue a DeprecationWarning using the warnings module
      when they are used. (Robert Collins)

    * ``bzrlib.osutils.safe_unicode`` now exists to provide parameter coercion
      for functions that need unicode strings. (Robert Collins)

bzr 0.6 2005-10-28
------------------

  IMPROVEMENTS:

    * pull now takes --verbose to show you what revisions are added or removed
      (John A Meinel)

    * merge now takes a --show-base option to include the base text in
      conflicts.
      (Aaron Bentley)

    * The config files are now read using ConfigObj, so '=' should be used as
      a separator, not ':'.
      (Aaron Bentley)

    * New 'bzr commit --strict' option refuses to commit if there are
      any unknown files in the tree.  To commit, make sure all files are
      either ignored, added, or deleted.  (Michael Ellerman)

    * The config directory is now ~/.bazaar, and there is a single file
      ~/.bazaar/bazaar.conf storing email, editor and other preferences.
      (Robert Collins)

    * 'bzr add' no longer takes a --verbose option, and a --quiet option
      has been added that suppresses all output.

    * Improved zsh completion support in contrib/zsh, from Clint
      Adams.

    * Builtin 'bzr annotate' command, by Martin Pool with improvements from
      Goffredo Baroncelli.

    * 'bzr check' now accepts -v for verbose reporting, and checks for
      ghosts in the branch. (Robert Collins)

    * New command 're-sign' which will regenerate the gpg signature for
      a revision. (Robert Collins)

    * If you set ``check_signatures=require`` for a path in
      ``~/.bazaar/branches.conf`` then bzr will invoke your
      ``gpg_signing_command`` (defaults to gpg) and record a digital signature
      of your commit. (Robert Collins)

    * New sftp transport, based on Paramiko.  (Robey Pointer)

    * 'bzr pull' now accepts '--clobber' which will discard local changes
      and make this branch identical to the source branch. (Robert Collins)

    * Just give a quieter warning if a plugin can't be loaded, and
      put the details in .bzr.log.  (Martin Pool)

    * 'bzr branch' will now set the branch-name to the last component of the
      output directory, if one was supplied.

    * If the option ``post_commit`` is set to one (or more) python function
      names (must be in the bzrlib namespace), then they will be invoked
      after the commit has completed, with the branch and ``revision_id`` as
      parameters. (Robert Collins)

    * Merge now has a retcode of 1 when conflicts occur. (Robert Collins)

    * --merge-type weave is now supported for file contents.  Tree-shape
      changes are still three-way based.  (Martin Pool, Aaron Bentley)

    * 'bzr check' allows the first revision on revision-history to have
      parents - something that is expected for cheap checkouts, and occurs
      when conversions from baz do not have all history.  (Robert Collins).

   * 'bzr merge' can now graft unrelated trees together, if your specify
     0 as a base. (Aaron Bentley)

   * 'bzr commit branch' and 'bzr commit branch/file1 branch/file2' now work
     (Aaron Bentley)

    * Add '.sconsign*' to default ignore list.  (Alexander Belchenko)

   * 'bzr merge --reprocess' minimizes conflicts

  TESTING:

    * The 'bzr selftest --pattern' option for has been removed, now
      test specifiers on the command line can be simple strings, or
      regexps, or both. (Robert Collins)

    * Passing -v to selftest will now show the time each test took to
      complete, which will aid in analysing performance regressions and
      related questions. (Robert Collins)

    * 'bzr selftest' runs all tests, even if one fails, unless '--one'
      is given. (Martin Pool)

    * There is a new method for TestCaseInTempDir, assertFileEqual, which
      will check that a given content is equal to the content of the named
      file. (Robert Collins)

    * Fix test suite's habit of leaving many temporary log files in $TMPDIR.
      (Martin Pool)

  INTERNALS:

    * New 'testament' command and concept for making gpg-signatures
      of revisions that are not tied to a particular internal
      representation.  (Martin Pool).

    * Per-revision properties ('revprops') as key-value associated
      strings on each revision created when the revision is committed.
      Intended mainly for the use of external tools.  (Martin Pool).

    * Config options have moved from bzrlib.osutils to bzrlib.config.
      (Robert Collins)

    * Improved command line option definitions allowing explanations
      for individual options, among other things.  Contributed by
      Magnus Therning.

    * Config options have moved from bzrlib.osutils to bzrlib.config.
      Configuration is now done via the config.Config interface:
      Depending on whether you have a Branch, a Location or no information
      available, construct a ``*Config``, and use its ``signature_checking``,
      ``username`` and ``user_email`` methods. (Robert Collins)

    * Plugins are now loaded under bzrlib.plugins, not bzrlib.plugin, and
      they are made available for other plugins to use. You should not
      import other plugins during the ``__init__`` of your plugin though, as
      no ordering is guaranteed, and the plugins directory is not on the
      python path. (Robert Collins)

    * Branch.relpath has been moved to WorkingTree.relpath. WorkingTree no
      no longer takes an inventory, rather it takes an option branch
      parameter, and if None is given will open the branch at basedir
      implicitly. (Robert Collins)

    * Cleaner exception structure and error reporting.  Suggested by
      Scott James Remnant.  (Martin Pool)

    * Branch.remove has been moved to WorkingTree, which has also gained
      ``lock_read``, ``lock_write`` and ``unlock`` methods for convenience.
      (Robert Collins)

    * Two decorators, ``needs_read_lock`` and ``needs_write_lock`` have been
      added to the branch module. Use these to cause a function to run in a
      read or write lock respectively. (Robert Collins)

    * ``Branch.open_containing`` now returns a tuple (Branch, relative-path),
      which allows direct access to the common case of 'get me this file
      from its branch'. (Robert Collins)

    * Transports can register using ``register_lazy_transport``, and they
      will be loaded when first used.  (Martin Pool)

    * 'pull' has been factored out of the command as ``WorkingTree.pull()``.
      A new option to WorkingTree.pull has been added, clobber, which will
      ignore diverged history and pull anyway.
      (Robert Collins)

    * config.Config has a ``get_user_option`` call that accepts an option name.
      This will be looked up in branches.conf and bazaar.conf as normal.
      It is intended that this be used by plugins to support options -
      options of built in programs should have specific methods on the config.
      (Robert Collins)

    * ``merge.merge_inner`` now has tempdir as an optional parameter.
      (Robert Collins)

    * Tree.kind is not recorded at the top level of the hierarchy, as it was
      missing on EmptyTree, leading to a bug with merge on EmptyTrees.
      (Robert Collins)

    * ``WorkingTree.__del__`` has been removed, it was non deterministic and not
      doing what it was intended to. See ``WorkingTree.__init__`` for a comment
      about future directions. (Robert Collins/Martin Pool)

    * bzrlib.transport.http has been modified so that only 404 urllib errors
      are returned as NoSuchFile. Other exceptions will propogate as normal.
      This allows debuging of actual errors. (Robert Collins)

    * bzrlib.transport.Transport now accepts *ONLY* url escaped relative paths
      to apis like 'put', 'get' and 'has'. This is to provide consistent
      behaviour - it operates on url's only. (Robert Collins)

    * Transports can register using ``register_lazy_transport``, and they
      will be loaded when first used.  (Martin Pool)

    * ``merge_flex`` no longer calls ``conflict_handler.finalize()``, instead that
      is called by ``merge_inner``. This is so that the conflict count can be
      retrieved (and potentially manipulated) before returning to the caller
      of ``merge_inner``. Likewise 'merge' now returns the conflict count to the
      caller. (Robert Collins)

    * ``revision.revision_graph`` can handle having only partial history for
      a revision - that is no revisions in the graph with no parents.
      (Robert Collins).

    * New ``builtins.branch_files`` uses the standard ``file_list`` rules to
      produce a branch and a list of paths, relative to that branch
      (Aaron Bentley)

    * New TestCase.addCleanup facility.

    * New ``bzrlib.version_info`` tuple (similar to ``sys.version_info``),
      which can be used by programs importing bzrlib.

  BUG FIXES:

    * Better handling of branches in directories with non-ascii names.
      (Joel Rosdahl, Panagiotis Papadakos)

    * Upgrades of trees with no commits will not fail due to accessing
      [-1] in the revision-history. (Andres Salomon)


bzr 0.1.1 2005-10-12
--------------------

  BUG FIXES:

    * Fix problem in pulling over http from machines that do not
      allow directories to be listed.

    * Avoid harmless warning about invalid hash cache after
      upgrading branch format.

  PERFORMANCE:

    * Avoid some unnecessary http operations in branch and pull.


bzr 0.1 2005-10-11
------------------

  NOTES:

    * 'bzr branch' over http initially gives a very high estimate
      of completion time but it should fall as the first few
      revisions are pulled in.  branch is still slow on
      high-latency connections.

  BUG FIXES:

    * bzr-man.py has been updated to work again. Contributed by
      Rob Weir.

    * Locking is now done with fcntl.lockf which works with NFS
      file systems. Contributed by Harald Meland.

    * When a merge encounters a file that has been deleted on
      one side and modified on the other, the old contents are
      written out to foo.BASE and foo.SIDE, where SIDE is this
      or OTHER. Contributed by Aaron Bentley.

    * Export was choosing incorrect file paths for the content of
      the tarball, this has been fixed by Aaron Bentley.

    * Commit will no longer commit without a log message, an
      error is returned instead. Contributed by Jelmer Vernooij.

    * If you commit a specific file in a sub directory, any of its
      parent directories that are added but not listed will be
      automatically included. Suggested by Michael Ellerman.

    * bzr commit and upgrade did not correctly record new revisions
      for files with only a change to their executable status.
      bzr will correct this when it encounters it. Fixed by
      Robert Collins

    * HTTP tests now force off the use of ``http_proxy`` for the duration.
      Contributed by Gustavo Niemeyer.

    * Fix problems in merging weave-based branches that have
      different partial views of history.

    * Symlink support: working with symlinks when not in the root of a
      bzr tree was broken, patch from Scott James Remnant.

  IMPROVEMENTS:

    * 'branch' now accepts a --basis parameter which will take advantage
      of local history when making a new branch. This allows faster
      branching of remote branches. Contributed by Aaron Bentley.

    * New tree format based on weave files, called version 5.
      Existing branches can be upgraded to this format using
      'bzr upgrade'.

    * Symlinks are now versionable. Initial patch by
      Erik Toubro Nielsen, updated to head by Robert Collins.

    * Executable bits are tracked on files. Patch from Gustavo
      Niemeyer.

    * 'bzr status' now shows unknown files inside a selected directory.
      Patch from Heikki Paajanen.

    * Merge conflicts are recorded in .bzr. Two new commands 'conflicts'
      and 'resolve' have needed added, which list and remove those
      merge conflicts respectively. A conflicted tree cannot be committed
      in. Contributed by Aaron Bentley.

    * 'rm' is now an alias for 'remove'.

    * Stores now split out their content in a single byte prefixed hash,
      dropping the density of files per directory by 256. Contributed by
      Gustavo Niemeyer.

    * 'bzr diff -r branch:URL' will now perform a diff between two branches.
      Contributed by Robert Collins.

    * 'bzr log' with the default formatter will show merged revisions,
      indented to the right. Initial implementation contributed by Gustavo
      Niemeyer, made incremental by Robert Collins.


  INTERNALS:

    * Test case failures have the exception printed after the log
      for your viewing pleasure.

    * InventoryEntry is now an abstract base class, use one of the
      concrete InventoryDirectory etc classes instead.

    * Branch raises an UnsupportedFormatError when it detects a
      bzr branch it cannot understand. This allows for precise
      handling of such circumstances.

    * Remove RevisionReference class; ``Revision.parent_ids`` is now simply a
      list of their ids and ``parent_sha1s`` is a list of their corresponding
      sha1s (for old branches only at the moment.)

    * New method-object style interface for Commit() and Fetch().

    * Renamed ``Branch.last_patch()`` to ``Branch.last_revision()``, since
      we call them revisions not patches.

    * Move ``copy_branch`` to ``bzrlib.clone.copy_branch``.  The destination
      directory is created if it doesn't exist.

    * Inventories now identify the files which were present by
      giving the revision *of that file*.

    * Inventory and Revision XML contains a version identifier.
      This must be consistent with the overall branch version
      but allows for more flexibility in future upgrades.

  TESTING:

    * Removed testsweet module so that tests can be run after
      bzr installed by 'bzr selftest'.

    * 'bzr selftest' command-line arguments can now be partial ids
      of tests to run, e.g. ``bzr selftest test_weave``


bzr 0.0.9 2005-09-23
--------------------

  BUG FIXES:

    * Fixed "branch -r" option.

    * Fix remote access to branches containing non-compressed history.
      (Robert Collins).

    * Better reliability of http server tests.  (John Arbash-Meinel)

    * Merge graph maximum distance calculation fix.  (Aaron Bentley)

    * Various minor bug in windows support have been fixed, largely in the
      test suite. Contributed by Alexander Belchenko.

  IMPROVEMENTS:

    * Status now accepts a -r argument to give status between chosen
      revisions. Contributed by Heikki Paajanen.

    * Revision arguments no longer use +/-/= to control ranges, instead
      there is a 'before' namespace, which limits the successive namespace.
      For example '$ bzr log -r date:yesterday..before:date:today' will
      select everything from yesterday and before today. Contributed by
      Robey Pointer

    * There is now a bzr.bat file created by distutils when building on
      Windows. Contributed by Alexander Belchenko.

  INTERNALS:

    * Removed uuid() as it was unused.

    * Improved 'fetch' code for pulling revisions from one branch into
      another (used by pull, merged, etc.)


bzr 0.0.8 2005-09-20
--------------------

  IMPROVEMENTS:

    * Adding a file whose parent directory is not versioned will
      implicitly add the parent, and so on up to the root. This means
      you should never need to explictly add a directory, they'll just
      get added when you add a file in the directory.  Contributed by
      Michael Ellerman.

    * Ignore ``.DS_Store`` (contains Mac metadata) by default.
      (Nir Soffer)

    * If you set ``BZR_EDITOR`` in the environment, it is checked in
      preference to EDITOR and the config file for the interactive commit
      editing program. Related to this is a bugfix where a missing program
      set in EDITOR would cause editing to fail, now the fallback program
      for the operating system is still tried.

    * Files that are not directories/symlinks/regular files will no longer
      cause bzr to fail, it will just ignore them by default. You cannot add
      them to the tree though - they are not versionable.


  INTERNALS:

    * Refactor xml packing/unpacking.

  BUG FIXES:

    * Fixed 'bzr mv' by Ollie Rutherfurd.

    * Fixed strange error when trying to access a nonexistent http
      branch.

    * Make sure that the hashcache gets written out if it can't be
      read.


  PORTABILITY:

    * Various Windows fixes from Ollie Rutherfurd.

    * Quieten warnings about locking; patch from Matt Lavin.


bzr-0.0.7 2005-09-02
--------------------

  NEW FEATURES:

    * ``bzr shell-complete`` command contributed by Clint Adams to
      help with intelligent shell completion.

    * New expert command ``bzr find-merge-base`` for debugging merges.


  ENHANCEMENTS:

    * Much better merge support.

    * merge3 conflicts are now reported with markers like '<<<<<<<'
      (seven characters) which is the same as CVS and pleases things
      like emacs smerge.


  BUG FIXES:

    * ``bzr upgrade`` no longer fails when trying to fix trees that
      mention revisions that are not present.

    * Fixed bugs in listing plugins from ``bzr plugins``.

    * Fix case of $EDITOR containing options for the editor.

    * Fix log -r refusing to show the last revision.
      (Patch from Goffredo Baroncelli.)


  CHANGES:

    * ``bzr log --show-ids`` shows the revision ids of all parents.

    * Externally provided commands on your $BZRPATH no longer need
      to recognize --bzr-usage to work properly, and can just handle
      --help themselves.


  LIBRARY:

    * Changed trace messages to go through the standard logging
      framework, so that they can more easily be redirected by
      libraries.



bzr-0.0.6 2005-08-18
--------------------

  NEW FEATURES:

    * Python plugins, automatically loaded from the directories on
      ``BZR_PLUGIN_PATH`` or ``~/.bzr.conf/plugins`` by default.

    * New 'bzr mkdir' command.

    * Commit mesage is fetched from an editor if not given on the
      command line; patch from Torsten Marek.

    * ``bzr log -m FOO`` displays commits whose message matches regexp
      FOO.

    * ``bzr add`` with no arguments adds everything under the current directory.

    * ``bzr mv`` does move or rename depending on its arguments, like
      the Unix command.

    * ``bzr missing`` command shows a summary of the differences
      between two trees.  (Merged from John Arbash-Meinel.)

    * An email address for commits to a particular tree can be
      specified by putting it into .bzr/email within a branch.  (Based
      on a patch from Heikki Paajanen.)


  ENHANCEMENTS:

    * Faster working tree operations.


  CHANGES:

    * 3rd-party modules shipped with bzr are copied within the bzrlib
      python package, so that they can be installed by the setup
      script without clashing with anything already existing on the
      system.  (Contributed by Gustavo Niemeyer.)

    * Moved plugins directory to bzrlib/, so that there's a standard
      plugin directory which is not only installed with bzr itself but
      is also available when using bzr from the development tree.
      ``BZR_PLUGIN_PATH`` and ``DEFAULT_PLUGIN_PATH`` are then added to the
      standard plugins directory.

    * When exporting to a tarball with ``bzr export --format tgz``, put
      everything under a top directory rather than dumping it into the
      current directory.   This can be overridden with the ``--root``
      option.  Patch from William Dodé and John Meinel.

    * New ``bzr upgrade`` command to upgrade the format of a branch,
      replacing ``bzr check --update``.

    * Files within store directories are no longer marked readonly on
      disk.

    * Changed ``bzr log`` output to a more compact form suggested by
      John A Meinel.  Old format is available with the ``--long`` or
      ``-l`` option, patched by William Dodé.

    * By default the commit command refuses to record a revision with
      no changes unless the ``--unchanged`` option is given.

    * The ``--no-plugins``, ``--profile`` and ``--builtin`` command
      line options must come before the command name because they
      affect what commands are available; all other options must come
      after the command name because their interpretation depends on
      it.

    * ``branch`` and ``clone`` added as aliases for ``branch``.

    * Default log format is back to the long format; the compact one
      is available with ``--short``.


  BUG FIXES:

    * Fix bugs in committing only selected files or within a subdirectory.


bzr-0.0.5  2005-06-15
---------------------

  CHANGES:

    * ``bzr`` with no command now shows help rather than giving an
      error.  Suggested by Michael Ellerman.

    * ``bzr status`` output format changed, because svn-style output
      doesn't really match the model of bzr.  Now files are grouped by
      status and can be shown with their IDs.  ``bzr status --all``
      shows all versioned files and unknown files but not ignored files.

    * ``bzr log`` runs from most-recent to least-recent, the reverse
      of the previous order.  The previous behaviour can be obtained
      with the ``--forward`` option.

    * ``bzr inventory`` by default shows only filenames, and also ids
      if ``--show-ids`` is given, in which case the id is the second
      field.


  ENHANCEMENTS:

    * New 'bzr whoami --email' option shows only the email component
      of the user identification, from Jo Vermeulen.

    * New ``bzr ignore PATTERN`` command.

    * Nicer error message for broken pipe, interrupt and similar
      conditions that don't indicate an internal error.

    * Add ``.*.sw[nop] .git .*.tmp *,v`` to default ignore patterns.

    * Per-branch locks keyed on ``.bzr/branch-lock``, available in
      either read or write mode.

    * New option ``bzr log --show-ids`` shows revision and file ids.

    * New usage ``bzr log FILENAME`` shows only revisions that
      affected that file.

    * Changed format for describing changes in ``bzr log -v``.

    * New option ``bzr commit --file`` to take a message from a file,
      suggested by LarstiQ.

    * New syntax ``bzr status [FILE...]`` contributed by Bartosz
      Oler.  File may be in a branch other than the working directory.

    * ``bzr log`` and ``bzr root`` can be given an http URL instead of
      a filename.

    * Commands can now be defined by external programs or scripts
      in a directory on $BZRPATH.

    * New "stat cache" avoids reading the contents of files if they
      haven't changed since the previous time.

    * If the Python interpreter is too old, try to find a better one
      or give an error.  Based on a patch from Fredrik Lundh.

    * New optional parameter ``bzr info [BRANCH]``.

    * New form ``bzr commit SELECTED`` to commit only selected files.

    * New form ``bzr log -r FROM:TO`` shows changes in selected
      range; contributed by John A Meinel.

    * New option ``bzr diff --diff-options 'OPTS'`` allows passing
      options through to an external GNU diff.

    * New option ``bzr add --no-recurse`` to add a directory but not
      their contents.

    * ``bzr --version`` now shows more information if bzr is being run
      from a branch.


  BUG FIXES:

    * Fixed diff format so that added and removed files will be
      handled properly by patch.  Fix from Lalo Martins.

    * Various fixes for files whose names contain spaces or other
      metacharacters.


  TESTING:

    * Converted black-box test suites from Bourne shell into Python;
      now run using ``./testbzr``.  Various structural improvements to
      the tests.

    * testbzr by default runs the version of bzr found in the same
      directory as the tests, or the one given as the first parameter.

    * testbzr also runs the internal tests, so the only command
      required to check is just ``./testbzr``.

    * testbzr requires python2.4, but can be used to test bzr running
      under a different version.

    * Tests added for many other changes in this release.


  INTERNAL:

    * Included ElementTree library upgraded to 1.2.6 by Fredrik Lundh.

    * Refactor command functions into Command objects based on HCT by
      Scott James Remnant.

    * Better help messages for many commands.

    * Expose ``bzrlib.open_tracefile()`` to start the tracefile; until
      this is called trace messages are just discarded.

    * New internal function ``find_touching_revisions()`` and hidden
      command touching-revisions trace the changes to a given file.

    * Simpler and faster ``compare_inventories()`` function.

    * ``bzrlib.open_tracefile()`` takes a tracefilename parameter.

    * New AtomicFile class.

    * New developer commands ``added``, ``modified``.


  PORTABILITY:

    * Cope on Windows on python2.3 by using the weaker random seed.
      2.4 is now only recommended.


bzr-0.0.4  2005-04-22
---------------------

  ENHANCEMENTS:

    * 'bzr diff' optionally takes a list of files to diff.  Still a bit
      basic.  Patch from QuantumG.

    * More default ignore patterns.

    * New 'bzr log --verbose' shows a list of files changed in the
      changeset.  Patch from Sebastian Cote.

    * Roll over ~/.bzr.log if it gets too large.

    * Command abbreviations 'ci', 'st', 'stat', '?' based on a patch
      by Jason Diamon.

    * New 'bzr help commands' based on a patch from Denys Duchier.


  CHANGES:

    * User email is determined by looking at $BZREMAIL or ~/.bzr.email
      or $EMAIL.  All are decoded by the locale preferred encoding.
      If none of these are present user@hostname is used.  The host's
      fully-qualified name is not used because that tends to fail when
      there are DNS problems.

    * New 'bzr whoami' command instead of username user-email.


  BUG FIXES:

    * Make commit safe for hardlinked bzr trees.

    * Some Unicode/locale fixes.

    * Partial workaround for ``difflib.unified_diff`` not handling
      trailing newlines properly.


  INTERNAL:

    * Allow docstrings for help to be in PEP0257 format.  Patch from
      Matt Brubeck.

    * More tests in test.sh.

    * Write profile data to a temporary file not into working
      directory and delete it when done.

    * Smaller .bzr.log with process ids.


  PORTABILITY:

    * Fix opening of ~/.bzr.log on Windows.  Patch from Andrew
      Bennetts.

    * Some improvements in handling paths on Windows, based on a patch
      from QuantumG.


bzr-0.0.3  2005-04-06
---------------------

  ENHANCEMENTS:

    * New "directories" internal command lists versioned directories
      in the tree.

    * Can now say "bzr commit --help".

    * New "rename" command to rename one file to a different name
      and/or directory.

    * New "move" command to move one or more files into a different
      directory.

    * New "renames" command lists files renamed since base revision.

    * New cat command contributed by janmar.

  CHANGES:

    * .bzr.log is placed in $HOME (not pwd) and is always written in
      UTF-8.  (Probably not a completely good long-term solution, but
      will do for now.)

  PORTABILITY:

    * Workaround for difflib bug in Python 2.3 that causes an
      exception when comparing empty files.  Reported by Erik Toubro
      Nielsen.

  INTERNAL:

    * Refactored inventory storage to insert a root entry at the top.

  TESTING:

    * Start of shell-based black-box testing in test.sh.


bzr-0.0.2.1
-----------

  PORTABILITY:

    * Win32 fixes from Steve Brown.


bzr-0.0.2  "black cube"  2005-03-31
-----------------------------------

  ENHANCEMENTS:

    * Default ignore list extended (see bzrlib/__init__.py).

    * Patterns in .bzrignore are now added to the default ignore list,
      rather than replacing it.

    * Ignore list isn't reread for every file.

    * More help topics.

    * Reinstate the 'bzr check' command to check invariants of the
      branch.

    * New 'ignored' command lists which files are ignored and why;
      'deleted' lists files deleted in the current working tree.

    * Performance improvements.

    * New global --profile option.

    * Ignore patterns like './config.h' now correctly match files in
      the root directory only.


bzr-0.0.1  2005-03-26
---------------------

  ENHANCEMENTS:

    * More information from info command.

    * Can now say "bzr help COMMAND" for more detailed help.

    * Less file flushing and faster performance when writing logs and
      committing to stores.

    * More useful verbose output from some commands.

  BUG FIXES:

    * Fix inverted display of 'R' and 'M' during 'commit -v'.

  PORTABILITY:

    * Include a subset of ElementTree-1.2.20040618 to make
      installation easier.

    * Fix time.localtime call to work with Python 2.3 (the minimum
      supported).


bzr-0.0.0.69  2005-03-22
------------------------

  ENHANCEMENTS:

    * First public release.

    * Storage of local versions: init, add, remove, rm, info, log,
      diff, status, etc.

..
   vim: tw=74 ft=rst ff=unix<|MERGE_RESOLUTION|>--- conflicted
+++ resolved
@@ -23,18 +23,11 @@
       merge, we would cause the deletion to conflict a second time.
       (Vincent Ladeuil, John Arbash Meinel)
 
-<<<<<<< HEAD
-=======
     * There was another bug in how we chose the correct intermediate LCA in
       criss-cross merges leading to several kind of changes be incorrectly
       handled.
       (John Arbash Meinel, Vincent Ladeuil)
 
-
-NOT RELEASED YET
-----------------
-
->>>>>>> 62f1cdf2
   COMPATIBILITY BREAKS:
 
     * By default, ``bzr status`` after a merge now shows just the pending
