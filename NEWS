--- conflicted
+++ resolved
@@ -5,7 +5,6 @@
 .. contents::
 
 
-<<<<<<< HEAD
 IN DEVELOPMENT
 --------------
 
@@ -101,7 +100,8 @@
       Repository.get_deltas_for_revsions(), Repository.revision_trees(),
       Repository.item_keys_introduced_by() no longer take read locks.
       (Aaron Bentley)
-=======
+
+
 bzr 1.4 2008-04-28
 ------------------
 
@@ -119,7 +119,6 @@
       if the remote server was < version 1.2.  This was due to a bug in the
       RemoteRepository.get_parent_map() fallback code.
       (John Arbash Meinel, Andrew Bennetts, #214894)
->>>>>>> 834c4560
 
 
 bzr 1.4rc2 2008-04-21
@@ -148,10 +147,7 @@
 bzr 1.4rc1 2008-04-11
 ---------------------
 
-
-
-bzr 1.4rc1 2008-04-11
----------------------
+  CHANGES:
 
    * bzr main script cannot be imported (Benjamin Peterson)
 
