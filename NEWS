--- conflicted
+++ resolved
@@ -12,11 +12,9 @@
    * Set bzr:user-agent revision property, e.g. to allow blacklisting 
      in the future.
 
-<<<<<<< HEAD
    * Fix removing of file properties. (#304866)
-=======
+
    * Allow target URLs in redirect requests to contain relative URLs. (#303959)
->>>>>>> adda604d
 
 bzr-svn 0.4.15	2008-11-10
 
