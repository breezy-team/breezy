####################
Bazaar Release Notes
####################

.. contents:: List of Releases
   :depth: 1

bzr 2.2b4
#########

:Codename: Monkey Magic
:2.2b4: NOT RELEASED YET

Compatibility Breaks
********************

* URLs like ``foo:bar/baz`` are now always parsed as a URL with scheme "foo"
  and path "bar/baz", even if bzr does not recognize "foo" as a known URL
  scheme.  Previously these URLs would be treated as local paths.
  (Gordon Tyler)

New Features
************

* Support ``--directory`` option for a number of additional commands:
  conflicts, merge-directive, missing, resolve, shelve, switch,
  unshelve, whoami. (Martin von Gagern, #527878)

Bug Fixes
*********

* ``bzr init`` does not recursively scan directory contents anymore
  leading to faster init for directories with existing content.
  (Martin [gz], Parth Malwankar, #501307)

<<<<<<< HEAD
=======
* ``bzr log --exclude-common-ancestry`` is now taken into account for
  linear ancetries. (Vincent Ladeuil, #575631)

* Ensure that wrong path specifications in ``BZR_PLUGINS_AT`` display
  proper error messages. (Vincent Ladeuil, #591215)

>>>>>>> 0b94fa5b
* Explicitly removing ``--profile-imports`` option from parsed command-line
  arguments on Windows, because bzr script does the same.
  (Alexander Belchenko, #588277)

<<<<<<< HEAD
=======
* Fetching was slightly confused about the best code to use and was
  using a new code path for all branches, resulting in more lookups than
  necessary on old branches. (Robert Collins, #593515)

>>>>>>> 0b94fa5b
* Final fix for 'no help for command' issue. We now show a clean message
  when a command has no help, document how to set help more clearly, and
  test that all commands available to the test suite have help.
  (Robert Collins, #177500)

<<<<<<< HEAD
* ``ScriptRunner`` now strips off leading indentation from test scripts,
  which previously caused "SyntaxError: No command for line".
  (Martin Pool)
=======
* Relative imports in plugins are now handled correctly when using
  BZR_PLUGINS_AT. (Vincent Ladeuil, #588959)

* ``bzr pull`` now works when a lp: URL is explicitly defined as the parent
  or pull location in locations.conf or branch.conf.
  (Gordon Tyler, #534787)
>>>>>>> 0b94fa5b

Improvements
************

* ``Branch.copy_content_into`` is now a convenience method dispatching to
  a ``InterBranch`` multi-method. This permits ``bzr-loom`` and other
  plugins to intercept this even when a ``RemoteBranch`` proxy is in use.
  (Robert Collins, #201613)

* Use lazy imports in ``bzrlib/merge.py`` so that plugins like ``news_merge``
  do not cause modules to be loaded unnecessarily just because the plugin
  registers a merge hook.  This improves ``bzr rocks`` time by about 25%
  in a default installation (with just the core plugins).
  (Andrew Bennetts)

Documentation
*************

* Added ``regression`` tag to our tags list. (Robert Collins)

* Improved our release checklist to have a bit less churn and leave things
  ready-to-go for the next action (including other people doing
  development). (Robert Collins)

API Changes
***********

* ``bzrlib.knit.KnitSequenceMatcher``, which has been deprecated since
  2007, has been deleted.  Use ``PatienceSequenceMatcher`` from
  ``bzrlib.patiencediff`` instead.
  (Andrew Bennetts)

Internals
*********

* Improved ``bzrlib.urlutils`` to handle lp:foo/bar URLs. (Gordon Tyler)

Testing
*******


bzr 2.2b3
#########

:2.2b3: 2010-05-28

This third beta in the 2.2 series brings with it all the goodness of 2.1.2
and 2.0.6 (though it preceeds 2.0.6 slightly). Of particular note for
users are compatibility fixes with bzr 1.5 and below servers, a hopeful
end to the EINTR errors caused by SIGWINCH interactions, a shiny new
bash completion script and bzr will no longer guess at identity details -
it was too unreliable in reality. Use ``bzr whoami`` on every new install.
For developers we have some API changes which may impact plugins as well
as a bunch of our regular improvements to internal clarity and test
support.

Compatibility Breaks
********************

* An API break has been made to the lock_write method of ``Branch`` and
  ``Repository`` objects; they now return ``branch.BranchWriteLockResult``
  and ``repository.RepositoryWriteLockResult`` objects. This makes
  changing the API in future easier and permits some cleaner calling code.
  The lock_read method has also changed from having no defined return
  value to returning ``LogicalLockResult`` objects.
  (Robert Collins)

* ``bzr`` does not try to guess the username as ``username@hostname``
  and requires it to be explictly set. This can be set using ``bzr
  whoami``.
  (Parth Malwankar, #549310)

* ``bzrlib.commands.Command`` will now raise ValueError during
  construction if there is no __doc__ set. (Note, this will be reverted in
  2.2b4) (Robert Collins)

* The source tree no longer contains a contrib/zsh/_bzr completion
  script. The new file contrib/zsh/README suggests alternatives.
  (Martin von Gagern, #560030)

New Features
************

* ``bzr commit`` accepts ``-p`` (for "patch") as a shorter name for
  ``--show-diff``.
  (Parth Malwankar, #571467)
  
* ``bzr ignore`` now supports a ``--default-rules`` option that displays
  the default ignore rules used by bzr. The flag ``--old-default-rules``
  is no longer supported by ``ignore``.
  (Parth Malwankar, #538703)

* ``bzr pack`` now supports a ``--clean-obsolete-packs`` option that
  can save disk space by deleting obsolete pack files created during the
  pack operation.
  (Parth Malwankar, #304320)

* New command line option ``--authors`` to ``bzr log`` allows users to
  select which of the apparent authors and committer should be
  included in the log. Defaults depend on format. (Martin von Gagern, #513322)

* Support ``--directory`` option for a number of additional commands:
  added, annotate, bind, cat, cat-revision, clean-tree, deleted,
  export, ignore, ignored, lookup-revision, ls, modified, nick,
  re-sign, unbind, unknowns.
  (Martin von Gagern, #527878)

* The bash_completion plugin from the bzr-bash-completion project has
  been merged into the tree. It provides a bash-completion command and
  replaces the outdated ``contrib/bash/bzr`` script with a version
  using the plugin. (Martin von Gagern, #560030)

* A new transport based on GIO (the gnome i/o library) provides access to
  samba shares, webdav using gio+smb and gio+dav. It is also possible to
  use gio for some already existing transport methods as gio+file,
  gio+sftp, gio+ftp. 
  (Mattias Eriksson)

Bug Fixes
*********

* Alias information shown by ``bzr help`` is now accurate. This
  was showing an internal object name for some plugin aliases.
  (Parth Malwankar, #584650)

* ``.bazaar``, ``.bazaar/bazaar.conf`` and ``.bzr.log`` inherit user and
  group ownership from the containing directory. This allow bzr to work
  better with sudo.
  (Martin <gzlist@googlemail.com>, Parth Malwankar, #376388)

* ``bzr clean-tree`` should not delete nested bzrdirs. Required for proper
  support of bzr-externals and scmproj plugins.
  (Alexander Belchenko, bug #572098)

* ``bzr ignore`` will no longer add duplicate patterns to .bzrignore.
  (Gordon Tyler, #572092)

* ``bzr log --exclude-common-ancestry -r X..Y`` displays the revisions that
  are part of Y ancestry but not part of X ancestry (aka the graph
  difference).
  (Vincent Ladeuil, #320119)

* ``bzr lp-propose`` which was switched to use production Launchpad API
  servers a few commits ago has been reverted to use edge: there is a
  problem with using production which isn't trivially obvious, so we've
  filed a bug to track it, and until thats fixed will be using edge.
  (Robert Collins, #583667)

* ``bzr rm`` should not refuse to delete directories which contained a file
  which has been moved elsewhere in the tree after the previous commit.
  (Marius Kruger, Daniel Watkins, #129880)

* ``bzr selftest --parallel=fork`` wait for its children avoiding zombies.
  (Vincent Ladeuil, #566670)

* ``bzr selftest`` should not use ui.note() since it's not unicode safe.
  (Vincent Ladeuil, #563997)

* CommitBuilder refuses to create revisions whose trees have no root.
  (Aaron Bentley)

* Do not register a SIGWINCH signal handler, instead just poll for the
  terminal width as needed.  This avoids the "Interrupted System Call"
  problems that occur on POSIX with all currently released versions of
  Python.
  (Andrew Bennetts, #583941)

* Don't mention --no-strict when we just issue the warning about unclean trees.
  (Vincent Ladeuil, #401599)

* Fixed ``AssertionError`` when accessing smart servers running Bazaar
  versions before 1.6.
  (Andrew Bennetts, #528041)

* Improved progress bar for fetch (2a format only). Bazaar now shows an
  estimate of the number of records to be fetched vs actually fetched.
  (Parth Malwankar, #374740, #538868)

* Reduce peak memory by one copy of compressed text.
  (John Arbash Meinel, #566940)

* ``RemoteBranch.lock_write`` raises ``ReadOnlyError`` if called during a
  read lock, rather than causing an ``AttributeError``.
  (Andrew Bennetts, Данило Шеган, #582781)

* Selftest was failing with testtools 0.9.3, which caused an
  AssertionError raised from a cleanUp to be reported as a Failure, not an
  Error, breaking on of our test hygiene tests.
  (Robert Collins, Vincent Ladeuil).

* ``set_user_option`` with a dict on remote branches no longer fails with
  an AttributeError.  There is a new ``Branch.set_config_option_dict`` RPC
  to support this efficiently.
  (Andrew Bennetts, #430382)
  
* Show the filenames when a file rename fails so that the error will be
  more comprehensible.
  (Martin Pool, #491763)

* Support Pyrex 0.9.9, required changing how we handle exceptions in Pyrex.
  (John Arbash Meinel, #582656)

* Unicode characters in aliases are now handled correctly and do not cause
  UnicodeEncodeError exception. (Parth Malwankar, #529930)

* Unicode commit messages that are the same as a file name no longer cause
  UnicodeEncodeError. ``ui.text.show_warning`` now handles unicode
  messages.
  (Parth Malwankar, #563646)

* Using bzr with `lp:` urls behind an http proxy should work.
  (Robert Collins, #558343)

* When passing a file to ``UTF8DirReader`` make sure to close the current
  directory file handle after the chdir fails. Otherwise when passing many
  filenames into a command line ``bzr status`` we would leak descriptors.
  (John Arbash Meinel, #583486)

Improvements
************

* ``append_revisions_only`` will now be interpreted as a boolean and a
  warning emitted if illegal values are used. Note that for projects
  that needs to maintain compatibility with previsous bzr versions,
  only 'True' and 'False' strings must be used (previous versions of
  bzr will interpret all strings differing from 'True'
  (case-sensitive) as false.
  (Brian de Alwis, Vincent Ladeuil)

* ``bzr ls`` now supports short options for existing long options.
  ``-k/--kind``, ``-i/--ignored``, ``-u/--unknown`` and ``-0/--null``.
  (Parth Malwankar, #181124)

* ``Config.get_user_option_as_bool`` will now warn if a value cannot
  be interpreted as a boolean.
  (Vincent Ladeuil)

* The all-in-one Windows installer will now be built with docstrings stripped
  from the library zip, reducing the size and slightly improving cold startup
  time. Bundled plugins are unchanged for the moment, but if adding other new
  plugins to an all-in-one installation, ensure they are compiled and
  installed with -O1 or help may not work. (Martin [gz])

Documentation
*************

API Changes
***********

* Added ``bzrlib.merge.PerFileMerger``, a more convenient way to write
  some kinds of ``merge_file_content`` hook functions.
  (Andrew Bennetts)
  
* `BzrDir`, `Branch`, `Repository` and `WorkingTree` now all support `user_url`,
  `user_transport`, `control_url` and `control_transport` members pointing
  respectively to the directory containing the ``.bzr`` control directory, 
  and to the directory within ``.bzr`` used for the particular component.
  All of them inherit from `ControlComponent` which provides default
  implementations.
  (Martin Pool)

* Lock methods on ``Tree``, ``Branch`` and ``Repository`` are now
  expected to return an object which can be used to unlock them. This reduces
  duplicate code when using cleanups. The previous 'tokens's returned by
  ``Branch.lock_write`` and ``Repository.lock_write`` are now attributes
  on the result of the lock_write. ``repository.RepositoryWriteLockResult``
  and ``branch.BranchWriteLockResult`` document this. (Robert Collins)

* ``Repository.refresh_data`` may now be called in a write group on
  pack-based repositories.  Older repositories will still raise an error
  in this case.  Subclasses of ``Repository`` can still override
  ``Repository._refresh_data``, but are now responsible for raising
  ``bzrlib.repository.IsInWriteGroupError`` if they do not support
  ``refresh_data`` during a write group.
  (Andrew Bennetts, #574236)

Internals
*********

* ``chk_map._bytes_to_text_key`` is now an optimized function to extract
  the (file-id, revision-id) key from a CHKInventory entry. This can
  potentially shave 5-10% time off during a large fetch. Related to bug
  #562666. (John Arbash Meinel)

* ``log._get_info_for_log_files`` now takes an add_cleanup callable.
  (Robert Collins)

* ``_remember_remote_is_before`` no longer raises AssertionError when
  suboptimal network behaviour is noticed; instead it just mutters to the
  log file (and warns the user if they have set the ``hpss`` debug flag).
  This was causing unnecessary aborts for performance bugs that are minor
  at worst.
  (Andrew Bennetts, #528041)

* Permit bzr to run under ``python -OO`` which reduces the size of bytecode
  files loaded from disk. To ensure docstrings needed for help are never
  stripped, the prefix ``__doc__ =`` should now be used.
  (Martin <gzlist@googlemail.com>)

* No longer require zlib headers to build extensions, and remove the need
  for seperate copy of zlib library on windows.
  (John Arbash Meinel, Martin <gzlist@googlemail.com>, #66923)

Testing
*******

* Added ``bzrlib.tests.matchers`` as a place to put matchers, along with
  our first in-tree matcher. See the module docstring for details.
  (Robert Collins)

* ``bzr selftest --parallel=subprocess`` now works correctly on win32.
   (Gordon Tyler, #551332)

* Workaround ``Crypto.Random`` check leading to spurious test
  failures on Lucid, FreeBSD and gentoo.  
  (Vincent Ladeuil, #528436)

* New class ``ExecutableFeature`` for checking the availability of
  executables on the ``PATH``. Migrated from bash_completion plugin.
  (Martin von Gagern)

bzr 2.2b2
#########

:2.2b2: 2010-04-16

This is a somewhat early second beta of the 2.2 series, to fix a python2.4
incompatibility in the 2.2b1 release.  It also includes a swag of
performance, usability and correctness improvements: test feedback on all
of these would be welcome.


New Features
************

* ``bzr diff`` now supports a --format option, which can be used to 
  select alternative diff formats. (Jelmer Vernooij, #555994)

Bug Fixes
*********

* ``bzr dpush``, ``bzr push`` and ``bzr send`` will now issue a warning
  instead of failing when dirty trees are involved. The corresponding
  ``dpush_strict``, ``push_strict`` and ``send_strict`` should be set to
  True explicitly to get the previous behaviour.  
  (Vincent Ladeuil, #519319)

* ``bzr export`` to tar file does not fail if any parent directory
  contains unicode characters. This works around upstream Python bug
  http://bugs.python.org/issue8396 .
  (Parth Malwankar, #413406)

* ``bzr switch`` does not die if a ConfigurableFileMerger is used.
  (Aaron Bentley, #559436)

* ``bzr update`` when a pending merge in the working tree has been merged
  into the master branch will no longer claim that old commits have become
  pending merges. (Robert Collins, #562079)

* ``bzrlib.mutabletree.MutableTree.commit`` will now support a passed in
  config as in previous versions of bzrlib. (Robert Collins)

* Fix glitch in the warning about unclean trees display.
  (Vincent Ladeuil, #562665)

* Fixed Python2.4 incompatibilities in the bzr2.2b1 source tarball.
  (Martin Pool)

* Help messages generated by ``RegistryOption.from_kwargs`` list the
  switches in alphabetical order, rather than in an undefined order.
  (Martin von Gagern, #559409)

* Make sure the ``ExecutablePath`` and ``InterpreterPath`` are set in
  Apport crash reports, to avoid "This problem report applies to a program
  which is not installed any more" error.
  (Martin Pool, James Westby, #528114)

* Reset ``siginterrupt`` flag to False every time we handle a signal
  installed with ``set_signal_handler(..., restart_syscall=True)`` (from
  ``bzrlib.osutils``.  Reduces the likelihood of "Interrupted System Call"
  errors compared to registering ``signal.signal`` directly.
  (Andrew Bennetts)

* When invoked with a range revision, ``bzr log`` doesn't show revisions
  that are not part of the Y revisions ancestry anymore when invoked with
  -rX..Y.
  (Vincent Ladeuil, #474807)

* Properly handle ``param_name`` attribute for ``ListOption``.
  (Martin von Gagern, 387117)

Improvements
************

* ``bzr commit`` will prompt before using a commit message that was
  generated by a template and not edited by the user.
  (Robert Collins, #530265)

* ``bzr diff`` read-locks the trees and branches only once, saving about
  10-20ms on ``bzr diff`` in a bzr.dev tree.
  (Andrew Bennetts)

* ``bzr missing`` read-locks the branches only once.
  (Andrew Bennetts)
  
* ``bzr pull`` locks the branches and tree only once.
  (Andrew Bennetts)
  
* Index lookups in pack repositories search recently hit pack files first.  
  In repositories with many pack files this can greatly reduce the
  number of files accessed, the number of bytes read, and the number of
  read calls.  An incremental pull via plain HTTP takes half the time and
  bytes for a moderately large repository.  (Andrew Bennetts)

* Index lookups only re-order the indexes when the hit files aren't
  already first. Reduces the cost of reordering
  (John Arbash Meinel, #562429)

* Less code is loaded at startup.  (Cold-cache start time is about 10-20%
  less.)
  (Martin Pool, #553017)

API Changes
***********

* ``bzrlib.diff.get_trees_and_branches_to_diff`` is deprecated.  Use
  ``get_trees_and_branches_to_diff_locked`` instead.
  (Andrew Bennetts)

* ``TreeTransform.commit`` supports the full set of commit parameters, and
  auto-determines branch nick if not supplied.  (Aaron Bentley)
  
Internals
*********

* ``bzrlib.commands.Command.run_direct`` is no longer needed - the pre
  2.1 method of calling run() to perform testing or direct use via the API
  is now possible again. As part of this, the _operation attribute on
  Command is now transient and only exists for the duration of ``run()``.
  (Robert Collins)

bzr 2.2b1
#########

:2.2b1: 2010-04-01

This is the first beta of the 2.2 series, leading up to a 2.2.0
release in July or August.  Beta releases are suitable for everyday use
but may cause some incompatibilities with plugins.  Some plugins may need
small updates to work with 2.2b1.

2.2b1 includes some changes to make merge conflicts easier to understand
and resolve.  It also removes some old unnecessary code, and loads
somewhat less code at startup.  It starts adding a common infrastructure
for dealing with colocated named branches, which can be implemented in
various ways in either bzr native or foreign formats.   On Ubuntu and
other platforms with the apport bug-reporting library, there's an easier
path to report problems with bzr.  We plan to continue with these themes
through the 2.2 series.

Over thirty bugs have been fixed, including in the log command, exporting
to tarballs, restarting interrupted system calls, portability of compiled
extensions, making backups during upgrade, and locking on ftp.

Compatibility Breaks
********************

* BTreeGraphIndex can now take an offset to indicate that the data starts
  somewhere other than then beginning of the file. (John Arbash Meinel)

* Deleted very old hidden commands ``versionedfile-list``,
  ``weave-plan-merge``, ``weave-merge-text``.
  (Martin Pool)

* ``Repository.get_inventory_sha1()`` and ``Repository.get_revision_xml()`` 
  have been removed. (Jelmer Vernooij)

* ``Repository.get_revision_inventory()`` has been removed in favor of
  ``Repository.get_inventory()``. (Jelmer Vernooij)

* All test servers have been moved out of the bzrlib.transport hierarchy to
  bzrlib.tests.test_server *except* for MemoryServer, ChrootServer and
  PathFilteringServer. ``bzrlib`` users may encounter test failures that can
  be fixed by updating the related imports from ``bzrlib.transport.xxx`` to
  ``bzrlib.tests.test_server``.
  (Vincent Ladeuil)

* ``BranchReferenceFormat.initialize()`` now takes an optional name argument
  as its second parameter, for consistency with the initialize() method of
  other formats. (Jelmer Vernooij)

New Features
************

* Added ``bzr remove-branch`` command that can remove a local or remote 
  branch. (Jelmer Vernooij, #276295)

* ``bzr export`` now takes an optional argument ``--per-file-timestamps``
  to set file mtimes to the last timestamp of the last revision in which
  they were changed rather than the current time. (Jelmer Vernooij)

* If the Apport crash-reporting tool is available, bzr crashes are now
  stored into the ``/var/crash`` apport spool directory, and the user is
  invited to report them to the developers from there, either
  automatically or by running ``apport-bug``.  No information is sent
  without specific permission from the user.  (Martin Pool, #515052)

* Parsing of command lines, for example in ``diff --using``, no longer
  treats backslash as an escape character on Windows.   (Gordon Tyler,
  #392248)

* Plugins can be disabled by defining ``BZR_DISABLE_PLUGINS`` as
  a list of plugin names separated by ':' (';' on windows).
  (Vincent Ladeuil, #411413)

* Plugins can be loaded from arbitrary locations by defining
  ``BZR_PLUGINS_AT`` as a list of name@path separated by ':' (';' on
  windows). This takes precedence over ``BZR_PLUGIN_PATH`` for the
  specified plugins. This is targeted at plugin developers for punctual
  needs and *not* intended to replace ``BZR_PLUGIN_PATH``.  
  (Vincent Ladeuil, #82693)

* Tag names can now be determined automatically by ``automatic_tag_name`` 
  hooks on ``Branch`` if they are not specified on the command line.
  (Jelmer Vernooij)

* Tree-shape conflicts can be resolved by providing ``--take-this`` and
  ``--take-other`` to the ``bzr resolve`` command. Just marking the conflict
  as resolved is still accessible via the ``--done`` default action.
  (Vincent Ladeuil)

* Merges can be proposed on Launchpad with the new lp-propose-merge command.
  (Aaron Bentley, Jonathan Lange)

Bug Fixes
*********

* Added docstring for ``Tree.iter_changes``
  (John Arbash Meinel, #304182)

* Allow additional arguments to
  ``RemoteRepository.add_inventory_by_delta()``. (Jelmer Vernooij, #532631)

* Allow exporting a single file using ``bzr export``.
  (Michal Junák, #511987)

* Allow syscalls to automatically restart when ``TextUIFactory``'s
  SIGWINCH handler is invoked, avoiding ``EINTR`` errors during blocking
  IO, which are often poorly handled by Python's libraries and parts of
  bzrlib.  (Andrew Bennetts, #496813)

* Avoid infinite recursion when probing for apport.
  (Vincent Ladeuil, #516934)

* Avoid ``malloc(0)`` in ``patiencediff``, which is non-portable.
  (Martin Pool, #331095)

* Avoid truncating svn URLs.
  (Martin Pool, Martin von Gagern, #545185)

* ``bzr add`` will not add conflict related files unless explicitly required.
  (Vincent Ladeuil, #322767, #414589)

* ``bzr dump-btree`` now works on ``*.cix`` and ``*.six`` files.  Those
  indices do not have reference lists, so ``dump-btree`` will simply show
  ``None`` instead.  (Andrew Bennetts, #488607)

* ``bzr help`` will no longer trigger the get_missing_command hook when
  doing a topic lookup. This avoids prompting (like 'no command plugins/loom,
  did you mean log?') when getting help. In future we may trigger the hook 
  deliberately when no help topics match from any help index.
  (Robert Collins, #396261)

* ``bzr log -n0 -r..A.B.C`` should not crash but just consider the None
  revspec as representing the first revision of the branch.
  (Vincent Ladeuil, #519862)

* ``bzr remove-tree`` can now remove multiple working trees.
  (Jared Hance, Andrew Bennetts, #253137)

* ``bzr resolve --take-this`` and ``--take-other`` now correctly renames
  the kept file on content conflicts where one side deleted the file.
  (Vincent Ladeuil, #529968)

* ``bzr upgrade`` now creates the ``backup.bzr`` directory with the same
  permissions as ``.bzr`` directory on a POSIX OS.
  (Parth Malwankar, #262450)

* ``bzr upgrade`` now names backup directory as ``backup.bzr.~N~`` instead
  of ``backup.bzr``. This directory is ignored by bzr commands such as
  ``add``.
  (Parth Malwankar, #335033, #300001)

* Cope with non-utf8 characters inside ``.bzrignore``.
  (Jason Spashett, #183504)

* Correctly interpret "451 Rename/move failure: Directory not empty" from
  ftp servers while trying to take a lock.
  (Martin Pool, #528722)

* DirStateRevisionTree.kind() was returning wrong result when 'kind'
  changes occured between the workingtree and one of its parents.
  (Vincent Ladeuil, #535547)

* Fix ``log`` to better check ancestors even if merged revisions are involved.
  (Vincent Ladeuil, #476293)

* Loading a plugin from a given path with ``BZR_PLUGINS_AT`` doesn't depend
  on os.lisdir() order and is now reliable.
  (Vincent Ladeuil, #552922).

* Many IO operations that returned ``EINTR`` were retried even if it
  wasn't safe to do so via careless use of ``until_no_eintr``.  Bazaar now
  only retries operations that are safe to retry, and in some cases has
  switched to operations that can be retried (e.g. ``sock.send`` rather than
  ``sock.sendall``).
  (Andrew Bennetts, Martin <gzlist@googlemail.com>, #496813)

* Path conflicts now support --take-this and --take-other even when a
  deletion is involved.
  (Vincent Ladeuil, #531967)

* Network transfer amounts and rates are now displayed in SI units according
  to the Ubuntu Units Policy <https://wiki.ubuntu.com/UnitsPolicy>.
  (Gordon Tyler, #514399)

* Support kind markers for socket and fifo filesystem objects. This
  prevents ``bzr status --short`` from crashing when those files are
  present.  (John Arbash Meinel, #303275)

* ``bzr mkdir DIR`` will not create DIR unless DIR's parent is a versioned
   directory. (Parth Malwankar, #138600)

* SSH child processes will now ignore SIGQUIT on nix systems so breaking into
  the debugger won't kill the session.
  (Martin <gzlist@googlemail.com>, #162502)

* Tolerate patches with leading noise in ``bzr-handle-patch``.
  (Toshio Kuratomi, Martin Pool, #502076)

* ``update -r`` now supports updating to revisions that are not on
  mainline (i.e. it supports dotted revisions).
  (Parth Malwankar, #517800)

* Use first apparent author not committer in GNU Changelog format.
  (Martin von Gagern, #513322)

API Changes
***********

* ``bzrlib.merge_directive._BaseMergeDirective`` has been renamed to 
  ``bzrlib.merge_directive.BaseMergeDirective`` and is now public.
  (Jelmer Vernooij)

* ``BranchFormat.initialize`` now takes an optional ``name`` of the colocated 
  branch to create. (Jelmer Vernooij)

* ``BzrDir.get_branch_transport`` now takes an optional ``name`` of the 
  colocated branch to open. (Jelmer Vernooij)

* Added ``bzrlib.osutils.set_signal_handler``, a convenience function that
  can set a signal handler and call ``signal.siginterrupt(signum,
  False)`` for it, if the platform and Python version supports it.
  (Andrew Bennetts, #496813)

* New ``bzrlib.initialize`` is recommended for programs using bzrlib to 
  run when starting up; it sets up several things that previously needed
  to be done separately.
  (Martin Pool, #507710)

* Exporters now support a ``per_file_timestamps`` argument to write out the 
  timestamp of the commit in which a file revision was introduced.
  (Jelmer Vernooij)

* New method ``BzrDir.list_branches()`` that returns a sequence of branches 
  present in a control directory. (Jelmer Vernooij)

* New method ``Repository.get_known_graph_ancestry()``. 
  (Jelmer Vernooij, #495502)

* New transport methods ``readlink``, ``symlink`` and ``hardlink``.
  (Neil Santos)

* Remove unused ``CommandFailed`` exception.
  (Martin Pool)

Internals
*********

* ``bzrlib.branchbuilder.BranchBuilder.build_snapshot`` now accepts a
  ``message_callback`` in the same way that commit does. (Robert Collins)

* ``bzrlib.builtins.Commit.run`` raises ``bzrlib.errors.BoundBranchOutOfDate``
  rather than ``bzrlib.errors.BzrCommandError`` when the bound branch is out
  of date. (Gary van der Merwe)

* ``bzrlib.commands.run_bzr`` is more extensible: callers can supply the
  functions to load or disable plugins if they wish to use a different
  plugin mechanism; the --help, --version and no-command name code paths
  now use the generic pluggable command lookup infrastructure.
  (Robert Collins)

* ``bzrlib.errors.BoundBranchOutOfDate`` has a new field ``extra_help``
  which can be set to add extra help to the error. (Gary van der Merwe)

* New method ``Branch.automatic_tag_name`` that can be used to find the
  tag name for a particular revision automatically. (Jelmer Vernooij)

* The methods ``BzrDir.create_branch()``, ``BzrDir.destroy_branch()`` and 
  ``BzrDir.open_branch()`` now take an optional ``name`` argument. 
  (Jelmer Vernooij)

Testing
*******

* bzr now has a ``.testr.conf`` file in its source tree configured
  appropriately for running tests with Testrepository
  (``https://launchpad.net/testrepository``). (Robert Collins)

* Documentation about testing with ``subunit`` has been tweaked.
  (Robert Collins)

* Known failures has been added for resolve --take-other on ParentLoop
  conflicts. This reflects bug #537956 without fixing it.
  (Vincent Ladeuil)

* New ``bzrlib.tests.test_import_tariff`` can make assertions about what
  Python modules are loaded, to guard against startup time or library
  dependency regressions.
  (Martin Pool)

* PQM will now run with subunit output. To analyze a PQM error use
  tribunal, or cat log | subunit-filter | subunit2pyunit. (Robert Collins)

* Stop sending apport crash files to ``.cache`` in the directory from
  which ``bzr selftest`` was run.  (Martin Pool, #422350)

* Tests no longer fail if "close() called during concurrent
  operation on the same file object" occurs when closing the log file
  (which can happen if a thread tries to write to the log file at the
  wrong moment).  An warning will be written to ``stderr`` when this
  happens, and another warning will be written if the log file could not
  be closed after retrying 100 times.  (Andrew Bennetts, #531746)

bzr 2.1.2
#########

:2.1.2: 2010-05-28

This release fixes two critical networking issues with older servers and
with interrupted system call errors when pushing or pulling.  We recommend
upgrading to anyone running a 2.1.x version of bzr.

Bug Fixes
*********

* ``bzr clean-tree`` should not delete nested bzrdirs. Required for proper
  support of bzr-externals and scmproj plugins.
  (Alexander Belchenko, bug #572098)

* ``bzr switch`` does not die if a ConfigurableFileMerger is used.
  (Aaron Bentley, #559436)

* Do not register a SIGWINCH signal handler, instead just poll for the
  terminal width as needed.  This avoids the "Interrupted System Call"
  problems that occur on POSIX with all currently released versions of
  Python.
  (Andrew Bennetts, #583941)

* Fixed ``AssertionError`` when accessing smart servers running Bazaar
  versions before 1.6.
  (Andrew Bennetts, #528041)

* Reset ``siginterrupt`` flag to False every time we handle a signal
  installed with ``set_signal_handler(..., restart_syscall=True)`` (from
  ``bzrlib.osutils``.  Reduces the likelihood of "Interrupted System Call"
  errors compared to registering ``signal.signal`` directly.
  (Andrew Bennetts)

* Reduce peak memory by one copy of compressed text.
  (John Arbash Meinel, #566940)

* Support Pyrex 0.9.9, required changing how we handle exceptions in Pyrex.
  (John Arbash Meinel, #582656)

* When passing a file to ``UTF8DirReader`` make sure to close the current
  directory file handle after the chdir fails. Otherwise when passing many
  filenames into a command line ``bzr status`` we would leak descriptors.
  (John Arbash Meinel, #583486)

Internals
*********

* ``_remember_remote_is_before`` no longer raises AssertionError when
  suboptimal network behaviour is noticed; instead it just mutters to the
  log file (and warns the user if they have set the ``hpss`` debug flag).
  This was causing unnecessary aborts for performance bugs that are minor
  at worst.
  (Andrew Bennetts, #528041)


bzr 2.1.1
#########

:2.1.1: 2010-03-24

This is a small bugfix release.  Upgrading is recommended for anyone
running 2.1.0 or earlier.

Bug Fixes
*********

* Allow syscalls to automatically restart when ``TextUIFactory``'s
  SIGWINCH handler is invoked, avoiding ``EINTR`` errors during blocking
  IO, which are often poorly handled by Python's libraries and parts of
  bzrlib.  (Andrew Bennetts, #496813)

* Avoid ``malloc(0)`` in ``patiencediff``, which is non-portable.
  (Martin Pool, #331095)

* Fix plugin packaging on Windows. (Ian Clatworthy, #524162)

* Fix stub sftp test server to call os.getcwdu().
  (Vincent Ladeuil, #526221, #526353)

* Fixed CHM generation by moving the NEWS section template into
  a separate file. (Ian Clatworthy, #524184)

* Merge correctly when this_tree is not a WorkingTree.  (Aaron Bentley)

* Register SIGWINCH handler only when creating a ``TextUIFactory``; avoids
  problems importing bzrlib from a non-main thread.
  (Elliot Murphy, #521989)

* Repositories accessed via a smart server now reject being stacked on a
  repository in an incompatible format, as is the case when accessing them
  via other methods.  This was causing fetches from those repositories via
  a smart server (e.g. using ``bzr branch``) to receive invalid data.
  (Andrew Bennetts, #562380)

* Standardize the error handling when creating a new ``StaticTuple``
  (problems will raise TypeError). (Matt Nordhoff, #457979)

* Warn if pyrex is too old to compile the new ``SimpleSet`` and
  ``StaticTuple`` extensions, rather than having the build fail randomly.
  (John Arbash Meinel, #449776)

Documentation
*************

* Added a link to the Desktop Guide. (Ian Clatworthy)

* Added What's New in Bazaar 2.1 document. (Ian Clatworthy)

* Drop Google Analytics from the core docs as they caused problems
  in the CHM files. (Ian Clatworthy, #502010)

API Changes
***********

* Added ``bzrlib.osutils.set_signal_handler``, a convenience function that
  can set a signal handler and call ``signal.siginterrupt(signum,
  False)`` for it, if the platform and Python version supports it.
  (Andrew Bennetts, #496813)


bzr 2.1.0
#########

:Codename: Strasbourg
:2.1.0: 2010-02-11

This release marks our second long-term-stable series. The Bazaar team
has decided that we will continue to make bugfix-only 2.0.x and 2.1.x
releases, along with 2.2 development releases. 

This is a fairly incremental update, focusing on polish and bugfixing.
There are no changes for supported disk formats. Key updates include
reduced memory consumption for many operations, a new per-file merge
hook, ignore patterns can now include '!' to exclude files, globbing
support for all commands on Windows, and support for addressing home
directories via ``bzr+ssh://host/~/`` syntax.

Users are encouraged to upgrade from the 2.0 stable series.

Bug Fixes
*********

* Don't require testtools to use sftp.
  (Vincent Ladeuil, #516183)

* Fix "AttributeError in Inter1and2Helper" during fetch.
  (Martin Pool, #513432)

* ``bzr update`` performs the two merges in a more logical order and will stop
  when it encounters conflicts.  
  (Gerard Krol, #113809)

* Give a better error message when doing ``bzr bind`` in an already bound
  branch.  (Neil Martinsen-Burrell, #513063)

* Ignore ``KeyError`` from ``remove_index`` during ``_abort_write_group``
  in a pack repository, which can happen harmlessly if the abort occurs during
  finishing the write group.  Also use ``bzrlib.cleanup`` so that any
  other errors that occur while aborting the individual packs won't be
  hidden by secondary failures when removing the corresponding indices.
  (Andrew Bennetts, #423015)

* Set the mtime of files exported to a directory by ``bzr export`` all to
  the same value to avoid confusing ``make`` and other date-based build
  systems. (Robert Collins, #515631)

Improvements
************

* Fetching into experimental formats will now print a warning. (Jelmer
  Vernooij)

API Changes
***********

* ``Repository.deserialise_inventory`` has been renamed to 
  ``Repository._deserialise_inventory`` to indicate it is private.
  (Jelmer Vernooij)

* ``Repository.get_inventory_xml`` has been renamed to 
  ``Repository._get_inventory_xml`` to indicate it is private. 
  (Jelmer Vernooij)

* ``Repository.serialise_inventory`` has been renamed to 
  ``Repository._serialise_inventory`` to indicate it is private.

* Using the ``bzrlib.chk_map`` module from within multiple threads at the
  same time was broken due to race conditions with a module level page
  cache. This shows up as a KeyError in the ``bzrlib.lru_cache`` code with
  ``bzrlib.chk_map`` in the backtrace, and can be triggered without using
  the same high level objects such as ``bzrlib.repository.Repository``
  from different threads. chk_map now uses a thread local cache which may
  increase memory pressure on processes using threads.
  (Robert Collins, John Arbash Meinel, #514090)

* The new ``merge_file_content`` should now be ok with tests to avoid
  regressions.
  (Vincent Ladeuil, #515597)

Internals
*********

* Use ``bzrlib.cleanup`` rather than less robust ``try``/``finally``
  blocks in several places in ``bzrlib.merge``.  This avoids masking prior
  errors when errors like ``ImmortalPendingDeletion`` occur during cleanup
  in ``do_merge``.
  (Andrew Bennetts, #517275)

API Changes
***********

* The ``remove_index`` method of
  ``bzrlib.repofmt.pack_repo.AggregateIndex`` no longer takes a ``pack``
  argument.  This argument was always ignored.
  (Andrew Bennetts, #423015)

bzr 2.1.0rc2
############

:Codename: after the bubbles
:2.1.0rc2: 2010-01-29

This is a quick-turn-around to update a small issue with our new per-file
merge hook. We expect no major changes from this to the final 2.1.0.

API Changes
***********

* The new ``merge_file_content`` hook point has been altered to provide a
  better API where state for extensions can be stored rather than the
  too-simple function based approach. This fixes a performance regression
  where branch configuration would be parsed per-file during merge. As
  part of this the included news_merger has been refactored into a base
  helper class ``bzrlib.merge.ConfigurableFileMerger``.
  (Robert Collins, John Arbash Meinel, #513822)


bzr 2.1.0rc1
############

:Codename: the 'new' stable
:2.1.0rc1: 2009-01-21

This is the first stable release candidate for Bazaar's 2.1 series. From
this point onwards, the 2.1 series will be considered stable (as the 2.0
series) and only bugfixes are expected to be incorporated. The dozen or so
bugfixes in the 2.0.4 release are also included in this release (along
with more than 15 more bugfixes). Some of the interesting features are
support for per-file merge hooks, ``bzr unshelve --preview``, support
for using ! in ignore files to exclude files from being ignored, a small
memory leak was squashed, and many ``ObjectNotLocked`` errors were fixed.
This looks to be a very good start for a new stable series.


New Features
************

* Add bug information to log output when available.
  (Neil Martinsen-Burrell, Guillermo Gonzalez, #251729)

* Added ``merge_file_content`` hook point to ``Merger``, allowing plugins
  to register custom merge logic, e.g. to provide smarter merging for
  particular files.

* Bazaar now includes the ``news_merge`` plugin.  It is disabled by
  default, to enable it add a ``news_merge_files`` option to your
  configuration.  Consult ``bzr help news_merge`` for more information.
  (Andrew Bennetts)
  
* ``bzr branch`` now takes a ``--bind`` option. This lets you
  branch and bind all in one command. (Ian Clatworthy)

* ``bzr switch`` now takes a ``--revision`` option, to allow switching to
  a specific revision of a branch. (Daniel Watkins, #183559)

* ``bzr unshelve --preview`` can now be used to show how a patch on the
  shelf would be applied to the working tree.
  (Guilherme Salgado, #308122)

* ``bzr update`` now takes a ``--revision`` argument. This lets you
  change the revision of the working tree to any revision in the
  ancestry of the current or master branch. (Matthieu Moy, Mark Hammond,
  Martin Pool, #45719)

* ``-Dbytes`` can now be used to display the total number of bytes
  transferred for the current command. This information is always logged
  to ``.bzr.log`` for later inspection. (John Arbash Meinel)

* New ignore patterns.  Patterns prefixed with '!' are exceptions to 
  ignore patterns and take precedence over regular ignores.  Such 
  exceptions are used to specify files that should be versioned which 
  would otherwise be ignored.  Patterns prefixed with '!!' act as regular 
  ignore patterns, but have highest precedence, even over the '!' 
  exception patterns. (John Whitley, #428031)

* The ``supress_warnings`` configuration option has been introduced to disable
  various warnings (it currently only supports the ``format_deprecation``
  warning). The new option can be set in any of the following locations:
  ``bazaar.conf``, ``locations.conf`` and/or ``branch.conf``.
  (Ted Gould, Matthew Fuller, Vincent Ladeuil)

Bug Fixes
*********

* Always show a message if an OS error occurs while trying to run a
  user-specified commit message editor.
  (Martin Pool, #504842)

* ``bzr diff`` will now use the epoch when it is unable to determine 
  the timestamp of a file, if the revision it was introduced in is a
  ghost. (Jelmer Vernooij, #295611)

* ``bzr switch -b`` can now create branches that are located using directory
  services such as ``lp:``, even when the branch name doesn't contain a
  '/'.  (Neil Martinsen-Burrell, #495263)

* ``bzr unshelve`` has improved messages about what it is doing.
  (Neil Martinsen-Burrell, #496917)

* Concurrent autopacking is more resilient to already-renamed pack files.
  If we find that a file we are about to obsolete is already obsoleted, we
  do not try to rename it, and we leave the file in ``obsolete_packs``.
  The code is also fault tolerant if a file goes missing, assuming that
  another process already removed the file.
  (John Arbash Meinel, Gareth White, #507557)

* Fix "Too many concurrent requests" in reconcile when network connection
  fails.  (Andrew Bennetts, #503878)

* Fixed a side effect mutation of ``RemoteBzrDirFormat._network_name``
  that caused some tests to fail when run in a non-default order.
  Probably no user impact.  (Martin Pool, #504102)

* Fixed ``ObjectNotLocked`` error in ``bzr cat -rbranch:../foo FILE``.
  (Andrew Bennetts, #506274)

* FTP transports support Unicode paths by encoding/decoding them as utf8.
  (Vincent Ladeuil, #472161)

* Listen to the SIGWINCH signal to update the terminal width.
  (Vincent Ladeuil, #316357)

* Progress bars are now hidden when ``--quiet`` is given.
  (Martin Pool, #320035)

* ``SilentUIFactory`` now supports ``make_output_stream`` and discards
  whatever is written to it.  This un-breaks some plugin tests that
  depended on this behaviour.
  (Martin Pool, #499757)

* When operations update the working tree, all affected files should end
  up with the same mtime. (eg. when versioning a generated file, if you
  update the source and the generated file together, the generated file
  should appear up-to-date.)
  (John Arbash Meinel, Martin <gzlist>, #488724)

Improvements
************

* Added ``add_cleanup`` and ``cleanup_now`` to ``bzrlib.command.Command``.
  All the builtin commands now use ``add_cleanup`` rather than
  ``try``/``finally`` blocks where applicable as it is simpler and more
  robust.  (Andrew Bennetts)

* All except a small number of storage formats are now hidden, making
  the help for numerous commands far more digestible. (Ian Clatworthy)

* Attempts to open a shared repository as a branch (e.g. ``bzr branch
  path/to/repo``) will now include "location is a repository" as a hint in
  the error message.  (Brian de Alwis, Andrew Bennetts, #440952)

* Push will now inform the user when they are trying to push to a foreign 
  VCS for which roundtripping is not supported, and will suggest them to 
  use dpush. (Jelmer Vernooij)

* The version of bzr being run is now written to the log file.
  (__monty__, #257170)

* Transport network activity indicator is shown more of the time when
  Bazaar is doing network IO.
  (Martin Pool)

Documentation
*************

* Add documentation on creating merges with more than one parent.
  (Neil Martinsen-Burrell, #481526)

* Better explain the --uncommitted option of merge.
  (Neil Martinsen-Burrell, #505088)

* Improve discussion of pending merges in the documentation for
  ``revert``.  (Neil Martinsen-Burrell, #505093)

* Improved help for ``bzr send``. 
  (Martin Pool, Bojan Nikolic)

* There is a System Administrator's Guide in ``doc/en/admin-guide``,
  including discussions of installation, relevant plugins, security and 
  backup. (Neil Martinsen-Burrell)

* The ``conflicts`` help topic has been renamed to ``conflict-types``.
  (Ian Clatworthy)

* The User Reference is now presented as a series of topics.
  Many of the included topics have link and format tweaks applied.
  (Ian Clatworthy)

API Changes
***********

* Added ``cachedproperty`` decorator to ``bzrlib.decorators``.
  (Andrew Bennetts)

* Many test features were renamed from ``FooFeature`` to ``foo_feature``
  to be consistent with instances being lower case and classes being
  CamelCase. For the features that were more likely to be used, we added a
  deprecation thunk, but not all. (John Arbash Meinel)

* Merger classes (such as ``Merge3Merger``) now expect a ``this_branch``
  parameter in their constructors, and provide ``this_branch`` as an
  attribute. (Andrew Bennetts)
  
* The Branch hooks pre_change_branch_tip no longer masks exceptions raised
  by plugins - the original exceptions are now preserved. (Robert Collins)

* The Transport ``Server.tearDown`` method is now renamed to
  ``stop_server`` and ``setUp`` to ``start_server`` for consistency with
  our normal naming pattern, and to avoid confusion with Python's
  ``TestCase.tearDown``.  (Martin Pool)

* ``WorkingTree.update`` implementations must now accept a ``revision``
  parameter.

Internals
*********

* Added ``BzrDir.open_branchV3`` smart server request, which can receive
  a string of details (such as "location is a repository") as part of a
  ``nobranch`` response.  (Andrew Bennetts, #440952)
  
* New helper osutils.UnicodeOrBytesToBytesWriter which encodes unicode
  objects but passes str objects straight through. This is used for
  selftest but may be useful for diff and other operations that generate
  mixed output. (Robert Collins)

* New exception ``NoRoundtrippingSupport``, for use by foreign branch 
  plugins. (Jelmer Vernooij)

Testing
*******

* ``bzrlib.tests.permute_for_extension`` is a helper that simplifies
  running all tests in the current module, once against a pure python
  implementation, and once against an extension (pyrex/C) implementation.
  It can be used to dramatically simplify the implementation of
  ``load_tests``.  (John Arbash Meinel)

* ``bzrlib.tests.TestCase`` now subclasses ``testtools.testcase.TestCase``.
  This permits features in testtools such as getUniqueInteger and
  getUniqueString to be used. Because of this, testtools version 0.9.2 or
  newer is now a dependency to run bzr selftest. Running with versions of
  testtools less than 0.9.2 will cause bzr to error while loading the test
  suite. (Robert Collins)

* Shell-like tests now support the command "mv" for moving files.  The
  syntax for ``mv file1 file2``, ``mv dir1 dir2`` and ``mv file dir`` is
  supported.  (Neil Martinsen-Burrell)

* The test progress bar no longer distinguishes tests that 'errored' from
  tests that 'failed' - they're all just failures.
  (Martin Pool)

bzr 2.0.6
#########

:2.0.6: NOT RELEASED YET

Bug Fixes
*********

* Additional merges after an unrelated branch has been merged with its
  history no longer crash when deleted files are involved.
  (Vincent Ladeuil, John Arbash Meinel, #375898)

* ``bzr revert`` now only takes write lock on working tree, instead of on 
  both working tree and branch.
  (Danny van Heumen, #498409)

* ``bzr upgrade`` now creates the ``backup.bzr`` directory with the same
  permissions as ``.bzr`` directory on a POSIX OS.
  (Parth Malwankar, #262450)

* Reduce peak memory by one copy of compressed text.
  (John Arbash Meinel, #566940)

* Repositories accessed via a smart server now reject being stacked on a
  repository in an incompatible format, as is the case when accessing them
  via other methods.  This was causing fetches from those repositories via
  a smart server (e.g. using ``bzr branch``) to receive invalid data.
  (Andrew Bennetts, #562380)

* Selftest with versions of subunit that support ``stopTestRun`` will no longer
  error. This error was caused by 2.0 not being updated when upstream
  python merged the end of run patch, which chose ``stopTestRun`` rather than
  ``done``. (Robert Collins, #571437)

* When passing a file to ``UTF8DirReader`` make sure to close the current
  directory file handle after the chdir fails. Otherwise when passing many
  filenames into a command line ``bzr status`` we would leak descriptors.
  (John Arbash Meinel, #583486)


bzr 2.0.5
#########

:2.0.5: 2010-03-23

This fifth release in our 2.0 series addresses several user-inconvenience
bugs.  None are critical, but upgrading is recommended for all users on
earlier 2.0 releases.

Bug Fixes
*********

* Avoid ``malloc(0)`` in ``patiencediff``, which is non-portable.
  (Martin Pool, #331095)

* Concurrent autopacking is more resilient to already-renamed pack files.
  If we find that a file we are about to obsolete is already obsoleted, we
  do not try to rename it, and we leave the file in ``obsolete_packs``.
  The code is also fault tolerant if a file goes missing, assuming that
  another process already removed the file.
  (John Arbash Meinel, Gareth White, #507557)

* Cope with the lockdir ``held/info`` file being empty, which seems to
  happen fairly often if the process is suddenly interrupted while taking
  a lock.
  (Martin Pool, #185103)

* Give the warning about potentially slow cross-format fetches much
  earlier on in the fetch operation.  Don't show this message during
  upgrades, and show the correct format indication for remote
  repositories.
  (Martin Pool, #456077, #515356, #513157)

* Handle renames correctly when there are files or directories that 
  differ only in case.  (Chris Jones, Martin Pool, #368931)

* If ``bzr push --create-prefix`` triggers an unexpected ``NoSuchFile``
  error, report that error rather than failing with an unhelpful
  ``UnboundLocalError``.
  (Andrew Bennetts, #423563)

* Running ``bzr`` command without any arguments now shows bzr
  version number along with rest of the help text.
  (Parth Malwankar, #369501)

* Use osutils.O_NOINHERIT for some files on win32 to avoid PermissionDenied
  errors.
  (Inada Naoki, #524560)

Documentation
*************

* Added ``location-alias`` help topic.
  (Andrew Bennetts, #337834)

* Fixed CHM generation by moving the NEWS section template into
  a separate file. (Ian Clatworthy, #524184)


bzr 2.0.4
#########

:Codename: smooth sailing
:2.0.4: 2010-01-21

The fourth bugfix-only release in the 2.0 series contains more than a
dozen bugfixes relative to 2.0.3. The primary focus is on handling
interruptions and concurrent operations more cleanly, there is also a fair
improvement to ``bzr export`` when exporting a remote branch.


Bug Fixes
*********

* ``bzr annotate`` on another branch with ``-r branch:...`` no longer
  fails with an ``ObjectNotLocked`` error.  (Andrew Bennetts, #496590)

* ``bzr export dir`` now requests all file content as a record stream,
  rather than requsting the file content one file-at-a-time. This can make
  exporting over the network significantly faster (54min => 9min in one
  case). (John Arbash Meinel, #343218)

* ``bzr serve`` no longer slowly leaks memory. The compiled
  ``bzrlib.bencode.Encoder()`` class was using ``__del__`` to cleanup and
  free resources, and it should have been using ``__dealloc__``.
  This will likely have an impact on any other process that is serving for
  an extended period of time.  (John Arbash Meinel, #494406)

* Check for SIGINT (Ctrl-C) and other signals immediately if ``readdir``
  returns ``EINTR`` by calling ``PyErr_CheckSignals``.  This affected the
  optional ``_readdir_pyx`` extension.  (Andrew Bennetts, #495023)

* Concurrent autopacks will no longer lose a newly created pack file.
  There was a race condition, where if the reload happened at the right
  time, the second packer would forget the name of the newly added pack
  file. (John Arbash Meinel, Gareth White, #507566)

* Give a clearer message if the lockdir disappears after being apparently
  successfully taken.  (Martin Pool, #498378)

* Give a warning when fetching between repositories (local or remote) with
  sufficiently different formats that the content will need to be
  serialized (ie ``InterDifferingSerializer`` or ``inventory-deltas``), so
  the user has a clue that upgrading could make it faster.
  (Martin Pool, #456077)

* If we fail to open ``~/.bzr.log`` write a clear message to stderr rather
  than using ``warning()``. The log file is opened before logging is set
  up, and it leads to very confusing: 'no handlers for "bzr"' messages for
  users, rather than something nicer.
  (John Arbash Meinel, Barry Warsaw, #503886)

* Refuse to build with any Pyrex 0.9.4 release, as they have known bugs.
  (Martin Pool, John Arbash Meinel, #449372)

* ``setup.py bdist_rpm`` now properly finds extra files needed for the
  build. (there is still the distutils bug
  http://bugs.python.org/issue644744) (Joe Julian, #175839)

* The 2a format wasn't properly restarting autopacks when something
  changed underneath it (like another autopack). Now concurrent
  autopackers will properly succeed. (John Arbash Meinel, #495000)

* ``TreeTransform`` can now handle when a delta says that the file id for
  the tree root changes. Rather than trying to rename your working
  directory, or failing early saying that you can't have multiple
  tree roots. This also fixes revert, update, and pull when the root id
  changes.  (John Arbash Meinel, #494269, #504390)

* ``_update_current_block`` no longer suppresses exceptions, so ^C at just
  the right time will get propagated, rather than silently failing to move
  the block pointer. (John Arbash Meinel, Gareth White, #495023)

Testing
*******

* We have a new ``test_source`` that ensures all pyrex ``cdef`` functions
  handle exceptions somehow. (Possibly by setting ``# cannot_raise``
  rather than an ``except ?:`` clause.) This should help prevent bugs like
  bug #495023. (John Arbash Meinel)


bzr 2.1.0b4
###########

:Codename: san francisco airport
:2.1.0b4: 2009-12-14

The fourth beta release in the 2.1 series brings with it a significant
number of bugfixes (~20). The test suite is once again (finally) "green"
on Windows, and should remain that way for future releases. There are a
few performance related updates (faster upgrade and log), and several UI
tweaks. There has also been a significant number of tweaks to the runtime
documentation. 2.1.0b4 include everything from the 2.0.3 release.


Compatibility Breaks
********************

* The BZR_SSH environmental variable may now be set to the path of a secure
  shell client. If currently set to the value ``ssh`` it will now guess the
  vendor of the program with that name, to restore the old behaviour that
  indicated the SSH Corporation client use ``sshcorp`` instead as the magic
  string. (Martin <gzlist@googlemail.com>, #176292)

New Features
************

* ``bzr commit`` now has a ``--commit-time`` option.
  (Alexander Sack, #459276)

* ``-Dhpss`` now increases logging done when run on the bzr server,
  similarly to how it works on the client. (John Arbash Meinel)

* New option ``bzr unshelve --keep`` applies the changes and leaves them
  on the shelf.  (Martin Pool, Oscar Fuentes, #492091)

* The ``BZR_COLUMNS`` envrionment variable can be set to force bzr to
  respect a given terminal width. This can be useful when output is
  redirected or in obscure cases where the default value is not
  appropriate. Pagers can use it to get a better control of the line
  lengths. 
  (Vincent Ladeuil)

* The new command ``bzr lp-mirror`` will request that Launchpad update its
  mirror of a local branch. This command will only function if launchpadlib
  is installed.
  (Jonathan Lange)


Bug Fixes
*********

* After renaming a file, the dirstate could accidentally reference
  ``source\\path`` rather than ``source/path`` on Windows. This might be a
  source of some dirstate-related failures. (John Arbash Meinel)

* ``bzr commit`` now detects commit messages that looks like file names
  and issues a warning.
  (Gioele Barabucci, #73073)

* ``bzr ignore /`` no longer causes an IndexError. (Gorden Tyler, #456036)

* ``bzr log -n0 -rN`` should not return revisions beyond its merged revisions.
  (#325618, #484109, Marius Kruger)

* ``bzr merge --weave`` and ``--lca`` will now create ``.BASE`` files for
  files with conflicts (similar to ``--merge3``). The contents of the file
  is a synthesis of all bases used for the merge.
  (John Arbash Meinel, #40412)

* ``bzr mv --quiet`` really is quiet now.  (Gordon Tyler, #271790)

* ``bzr serve`` is more clear about the risk of supplying --allow-writes.
  (Robert Collins, #84659)

* ``bzr serve --quiet`` really is quiet now.  (Gordon Tyler, #252834)

* Fix bug with redirected URLs over authenticated HTTP.
  (Glen Mailer, Neil Martinsen-Burrell, Vincent Ladeuil, #395714)

* Interactive merge doesn't leave branch locks behind.  (Aaron Bentley)

* Lots of bugfixes for the test suite on Windows. We should once again
  have a test suite with no failures on Windows. (John Arbash Meinel)

* ``osutils.terminal_width()`` obeys the BZR_COLUMNS environment
  variable but returns None if the terminal is not a tty (when output is
  redirected for example). Also fixes its usage under OSes that doesn't
  provide termios.TIOCGWINSZ. Make sure the corresponding tests runs on
  windows too.
  (Joke de Buhr, Vincent Ladeuil, #353370, #62539)
  (John Arbash Meinel, Vincent Ladeuil, #492561)

* Terminate ssh subprocesses when no references to them remain, fixing
  subprocess and file descriptor leaks.  (Andrew Bennetts, #426662)
  
* The ``--hardlink`` option of ``bzr branch`` and ``bzr checkout`` now
  works for 2a format trees.  Only files unaffected by content filters
  will be hardlinked.  (Andrew Bennetts, #408193)

* The new glob expansion on Windows would replace all ``\`` characters
  with ``/`` even if it there wasn't a glob to expand, the arg was quoted,
  etc. Now only change slashes if there is something being glob expanded.
  (John Arbash Meinel, #485771)

* Use our faster ``KnownGraph.heads()`` functionality when computing the
  new rich-root heads. This can cut a conversion time in half (mysql from
  13.5h => 6.2h) (John Arbash Meinel, #487632)

* When launching a external diff tool via bzr diff --using, temporary files
  are no longer created, rather, the path to the file in the working tree is
  passed to the external diff tool. This allows the file to be edited if the
  diff tool provides for this. (Gary van der Merwe, #490738)
  
* The launchpad-open command can now be used from a subdirectory of a
  branch, not just from the root of the branch. 
  (Neil Martinsen-Burrell, #489102)


Improvements
************

* ``bzr log`` is now faster. (Ian Clatworthy)

* ``bzr update`` provides feedback on which branch it is up to date with.
  (Neil Martinsen-Burrell)

* ``bzr upgrade`` from pre-2a to 2a can be significantly faster (4x).
  For details see the xml8 patch and heads() improvements.
  (John Arbash Meinel)

* ``bzrlib.urlutils.local_path_from_url`` now accepts
  'file://localhost/' as well as 'file:///' URLs on POSIX.  (Michael
  Hudson)

* The progress bar now shows only a spinner and per-operation counts,
  not an overall progress bar.  The previous bar was often not correlated
  with real overall operation progress, either because the operations take
  nonlinear time, or because at the start of the operation Bazaar couldn't
  estimate how much work there was to do.  (Martin Pool)

Documentation
*************

* Lots of documentation tweaks for inline help topics and command help
  information.

API Changes
***********

* ``bzrlib.textui`` (vestigial module) removed.  (Martin Pool)

* The Launchpad plugin now has a function ``login`` which will log in to
  Launchpad with launchpadlib, and ``load_branch`` which will return the
  Launchpad Branch object corresponding to a given Bazaar Branch object.
  (Jonathan Lange)

Internals
*********

* New test Feature: ``ModuleAvailableFeature``. It is designed to make it
  easier to handle what tests you want to run based on what modules can be
  imported. (Rather than lots of custom-implemented features that were
  basically copy-and-pasted.) (John Arbash Meinel)

* ``osutils.timer_func()`` can be used to get either ``time.time()`` or
  ``time.clock()`` when you want to do performance timing.
  ``time.time()`` is limited to 15ms resolution on Windows, but
  ``time.clock()`` gives CPU and not wall-clock time on other platforms.
  (John Arbash Meinel)

* Several code paths that were calling ``Transport.get().read()`` have
  been changed to the equalivent ``Transport.get_bytes()``. The main
  difference is that the latter will explicitly call ``file.close()``,
  rather than expecting the garbage collector to handle it. This helps
  with some race conditions on Windows during the test suite and sftp
  tests. (John Arbash Meinel)

Testing
*******

* TestCaseWithMemoryTransport no longer sets $HOME and $BZR_HOME to
  unicode strings. (Michael Hudson, #464174)


bzr 2.0.3
#########

:Codename: little italy
:2.0.3: 2009-12-14


The third stable release of Bazaar has a small handful of bugfixes. As
expected, this has no internal or external compatibility changes versus
2.0.2 (or 2.0.0).

Bug Fixes
*********

* ``bzr push --use-existing-dir`` no longer crashes if the directory
  exists but contains an invalid ``.bzr`` directory.
  (Andrew Bennetts, #423563)

* Content filters are now applied correctly after pull, merge and switch.
  (Ian Clatworthy, #385879)

* Fix a potential segfault in the groupcompress hash map handling code.
  When inserting new entries, if the final hash bucket was empty, we could
  end up trying to access if ``(last_entry+1)->ptr == NULL``.
  (John Arbash Meinel, #490228)

* Improve "Binary files differ" hunk handling.  (Aaron Bentley, #436325)


bzr 2.1.0b3
###########

:Codename: after sprint recovery
:2.1.0b3: 2009-11-16

This release was pushed up from its normal release cycle due to a
regression in python 2.4 compatibility in 2.1.0b2.  Since this regression
was caught before 2.1.0b2 was officially announced, the full changelog
includes both 2.1.0b3 and 2.1.0b2 changes.

Highlights of 2.1.0b3 are: new globbing code for all commands on Windows,
the test suite now conforms to python's trunk enhanced semantics (skip,
etc.), and ``bzr info -v`` will now report the correct branch and repo
formats for Remote objects.


New Features
************

* Users can define a shelve editor to provide shelf functionality at a
  granularity finer than per-patch-hunk. (Aaron Bentley)

Bug Fixes
*********

* Fix for shell completion and short options.  (Benoît PIERRE)

* Fix ``bzr --profile-imports`` with Python 2.6.  (Martin Pool)

* Hooks daughter classes should always call the base constructor.
  (Alexander Belchenko, Vincent Ladeuil, #389648) 

* Improve "Binary files differ" hunk handling.  (Aaron Bentley, #436325)

* On Windows, do glob expansion at the command-line level (as is usually
  done in bash, etc.) This means that *all* commands get glob expansion
  (bzr status, bzr add, bzr mv, etc). It uses a custom command line
  parser, which allows us to know if a given section was quoted. It means
  you can now do ``bzr ignore "*.py"``.
  (John Arbash Meinel, #425510, #426410, #194450)

* Sanitize commit messages that come in from the '-m' flag. We translate
  '\r\n' => '\n' and a plain '\r' => '\n'. The storage layer doesn't
  allow those because XML store silently translate it anyway. (The parser
  auto-translates \r\n => \n in ways that are hard for us to catch.)

* Show correct branch and repository format descriptions in 
  ``bzr info -v`` on a smart server location.  (Andrew Bennetts, #196080)

* The fix for bug #186920 accidentally broke compatibility with python
  2.4.  (Vincent Ladeuil, #475585)

* Using ``Repository.get_commit_builder().record_iter_changes()`` now
  correctly sets ``self.inv_sha1`` to a sha1 string and
  ``self.new_inventory`` to an Inventory instance after calling
  ``self.finish_inventory()``. (Previously it accidently set both values
  as a tuple on ``self.inv_sha1``. This was missed because
  ``repo.add_revision`` ignores the supplied inventory sha1 and recomputes
  the sha1 from the repo directly. (John Arbash Meinel)

* Shelve command refuse to run if there is no real terminal.
  (Alexander Belchenko)

* Avoid unnecessarily flushing of trace file; it's now unbuffered at the
  Python level.  (Martin Pool)

Documentation
*************

* Include Japanese translations for documentation (Inada Naoki)

* New API ``ui_factory.make_output_stream`` to be used for sending bulk
  (rather than user-interaction) data to stdout.  This automatically
  coordinates with progress bars or other terminal activity, and can be
  overridden by GUIs.
  (Martin Pool, 493944)

Internals
*********

* Some of the core groupcompress functionality now releases the GIL before
  operation. Similar to how zlib and bz2 operate without the GIL in the
  core compression and decompression routines. (John Arbash Meinel)

Testing
*******

* -Dhpssvfs will now trigger on ``RemoteBzrDir._ensure_real``, providing
  more debugging of VFS access triggers. (Robert Collins)

* KnownFailure is now signalled to ``ExtendedTestResult`` using the same
  method that Python 2.7 uses - ``addExpectedFailure``. (Robert Collins)

* ``--parallel=fork`` is now compatible with --subunit.
  (Robert Collins, Vincent Ladeuil, #419776)

* Reporting of failures shows test ids not descriptions and thus shows
  parameterised tests correctly. (Robert Collins)

* TestNotApplicable is now handled within the TestCase.run method rather
  than being looked for within ``ExtendedTestResult.addError``. This
  provides better handling with other ``TestResult`` objects, degrading to
  sucess rather than error. (Robert Collins)

* The private method ``_testConcluded`` on ``ExtendedTestResult`` has been
  removed - it was empty and unused. (Robert Collins)

* UnavailableFeature is now handled within the TestCase.run method rather
  than being looked for within addError. If the Result object does not
  have an addNotSupported method, addSkip is attempted instead, and
  failing that addSuccess. (Robert Collins)

* When a TestResult does not have an addSkip method, skipped tests are now
  reported as successful tests, rather than as errors. This change is
  to make it possible to get a clean test run with a less capable
  TestResult. (Robert Collins)



bzr 2.1.0b2
###########

:Codename: a load off my mind
:2.1.0b2: 2009-11-02

This is our second feature-filled release since 2.0, pushing us down the
path to a 2.1.0. Once again, all bugfixes in 2.0.2 are present in 2.1.0b2.

Key highlights in this release are: improved handling of
failures-during-cleanup for commit, fixing a long-standing bug with
``bzr+http`` and shared repositories, all ``lp:`` urls to be resolved
behind proxies, and a new StaticTuple datatype, allowing us to reduce
memory consumption (50%) and garbage collector overhead (40% faster) for
many operations.

* A new ``--concurrency`` option has been added as well as an associated
  BZR_CONCURRENCY environment variable to specify the number of
  processes that can be run concurrently when running ``bzr selftest``. The
  command-line option overrides the environment variable if both are
  specified. If none is specified. the number of processes is obtained
  from the OS as before.  (Matt Nordhoff, Vincent Ladeuil)

Bug Fixes
*********

* ``bzr+http`` servers no longer give spurious jail break errors when
  serving branches inside a shared repository.  (Andrew Bennetts, #348308)

* Errors during commit are handled more robustly so that knock-on errors
  are less likely to occur, and will not obscure the original error if
  they do occur.  This fixes some causes of ``TooManyConcurrentRequests``
  and similar errors.  (Andrew Bennetts, #429747, #243391)

* Launchpad urls can now be resolved from behind proxies.
  (Gordon Tyler, Vincent Ladeuil, #186920)

* Reduce the strictness for StaticTuple, instead add a debug flag
  ``-Dstatic_tuple`` which will change apis to be strict and raise errors.
  This way, most users won't see failures, but developers can improve
  internals. (John Arbash Meinel, #471193)

* TreeTransform.adjust_path updates the limbo paths of descendants of adjusted
  files.  (Aaron Bentley)

* Unicode paths are now handled correctly and consistently by the smart
  server.  (Andrew Bennetts, Michael Hudson, #458762)

Improvements
************

* When reading index files, we now use a ``StaticTuple`` rather than a
  plain ``tuple`` object. This generally gives a 20% decrease in peak
  memory, and can give a performance boost up to 40% on large projects.
  (John Arbash Meinel)

* Peak memory under certain operations has been reduced significantly.
  (eg, 'bzr branch launchpad standalone' is cut in half)
  (John Arbash Meinel)

Documentation
*************

* Filtered views user documentation upgraded to refer to format 2a
  instead of pre-2.0 formats. (Ian Clatworthy)

API Changes
***********

* Remove deprecated ``CLIUIFactory``.  (Martin Pool)

* ``UIFactory`` now has new ``show_error``, ``show_message`` and
  ``show_warning`` methods, which can be hooked by non-text UIs.  
  (Martin Pool)

Internals
*********

* Added ``bzrlib._simple_set_pyx``. This is a hybrid between a Set and a
  Dict (it only holds keys, but you can lookup the object located at a
  given key). It has significantly reduced memory consumption versus the
  builtin objects (1/2 the size of Set, 1/3rd the size of Dict). This is
  used as the interning structure for StaticTuple objects.
  (John Arbash Meinel)

* ``bzrlib._static_tuple_c.StaticTuple`` is now available and used by
  the btree index parser and the chk map parser. This class functions
  similarly to ``tuple`` objects. However, it can only point to a limited
  collection of types.  (Currently StaticTuple, str, unicode, None, bool,
  int, long, float, but not subclasses).  This allows us to remove it from
  the garbage collector (it cannot be in a cycle), it also allows us to
  intern the objects. In testing, this can reduce peak memory by 20-40%,
  and significantly improve performance by removing objects from being
  inspected by the garbage collector.  (John Arbash Meinel)

* ``GroupCompressBlock._ensure_content()`` will now release the
  ``zlib.decompressobj()`` when the first request is for all of the
  content. (Previously it would only be released if you made a request for
  part of the content, and then all of it later.) This turns out to be a
  significant memory savings, as a ``zstream`` carries around approx 260kB
  of internal state and buffers. (For branching bzr.dev this drops peak
  memory from 382MB => 345MB.) (John Arbash Meinel)

* When streaming content between ``2a`` format repositories, we now clear
  caches from earlier versioned files. (So 'revisions' is cleared when we
  start reading 'inventories', etc.) This can have a significant impact on
  peak memory for initial copies (~200MB). (John Arbash Meinel)


bzr 2.0.2
#########

:Codename: after the scare
:2.0.2: 2009-11-02

The second in our "let's keep the stable bugfixes flowing" series. As
expected this has a few (~9) bugfixes relative to 2.0.1, and no major api
changes or features.

Bug Fixes
*********

* Avoid "NoneType has no attribute st_mode" error when files disappear
  from a directory while it's being read.  (Martin Pool, #446033)

* Content filters are now applied correctly after revert.
  (Ian Clatworthy)

* Diff parsing handles "Binary files differ" hunks.  (Aaron Bentley, #436325)

* Fetching from stacked pre-2a repository via a smart server no longer
  fails intermittently with "second push failed to complete".
  (Andrew Bennetts, #437626)

* Fix typos left after test_selftest refactoring.
  (Vincent Ladeuil, Matt Nordhoff, #461149)

* Fixed ``ObjectNotLocked`` errors during ``bzr log -r NNN somefile``.
  (Andrew Bennetts, #445171)
  
* PreviewTree file names are not limited by the encoding of the temp
  directory's filesystem. (Aaron Bentley, #436794)

Improvements
************

* ``bzr log`` now read-locks branches exactly once, so makes better use of
  data caches.  (Andrew Bennetts)

Documentation
*************

* Filtered views user documentation upgraded to refer to format 2a
  instead of pre-2.0 formats. (Ian Clatworthy)


bzr 2.1.0b1
###########

:Codename: While the cat is away
:2.1.0b1: 2009-10-14

This is the first development release in the new split "stable" and
"development" series. As such, the release is a snapshot of bzr.dev
without creating a release candidate first. This release includes a
fair amount of internal changes, with deprecated code being removed,
and several new feature developments. People looking for a stable code
base with only bugfixes should focus on the 2.0.1 release. All bugfixes
present in 2.0.1 are present in 2.1.0b1.

Highlights include support for ``bzr+ssh://host/~/homedir`` style urls,
finer control over the plugin search path via extended BZR_PLUGIN_PATH
syntax, visible warnings when extension modules fail to load, and improved
error handling during unlocking.


New Features
************

* Bazaar can now send mail through Apple OS X Mail.app. 
  (Brian de Alwis)

* ``bzr+ssh`` and ``bzr`` paths can now be relative to home directories
  specified in the URL.  Paths starting with a path segment of ``~`` are
  relative to the home directory of the user running the server, and paths
  starting with ``~user`` are relative to the home directory of the named
  user.  For example, for a user "bob" with a home directory of
  ``/home/bob``, these URLs are all equivalent:

  * ``bzr+ssh://bob@host/~/repo``
  * ``bzr+ssh://bob@host/~bob/repo``
  * ``bzr+ssh://bob@host/home/bob/repo``

  If ``bzr serve`` was invoked with a ``--directory`` argument, then no
  home directories outside that directory will be accessible via this
  method.

  This is a feature of ``bzr serve``, so pre-2.1 clients will
  automatically benefit from this feature when ``bzr`` on the server is
  upgraded.  (Andrew Bennetts, #109143)

* Extensions can now be compiled if either Cython or Pyrex is available.
  Currently Pyrex is preferred, but that may change in the future.
  (Arkanes)

* Give more control on BZR_PLUGIN_PATH by providing a way to refer to or
  disable the user, site and core plugin directories.
  (Vincent Ladeuil, #412930, #316192, #145612)

Bug Fixes
*********

* Bazaar's native protocol code now correctly handles EINTR, which most
  noticeably occurs if you break in to the debugger while connected to a
  bzr+ssh server.  You can now can continue from the debugger (by typing
  'c') and the process continues.  However, note that pressing C-\ in the
  shell may still kill the SSH process, which is bug 162509, so you must
  sent a signal to the bzr process specifically, for example by typing
  ``kill -QUIT PID`` in another shell.  (Martin Pool, #341535)

* ``bzr add`` in a tree that has files with ``\r`` or ``\n`` in the
  filename will issue a warning and skip over those files.
  (Robert Collins, #3918)

* ``bzr dpush`` now aborts if uncommitted changes (including pending merges)
  are present in the working tree. The configuration option ``dpush_strict``
  can be used to set the default for this behavior.
  (Vincent Ladeuil, #438158)

* ``bzr merge`` and ``bzr remove-tree`` now requires --force if pending
  merges are present in the working tree.
  (Vincent Ladeuil, #426344)

* Clearer message when Bazaar runs out of memory, instead of a ``MemoryError``
  traceback.  (Martin Pool, #109115)

* Don't give a warning on Windows when failing to import ``_readdir_pyx``
  as it is never built. (John Arbash Meinel, #430645)

* Don't restrict the command name used to run the test suite.
  (Vincent Ladeuil, #419950)

* ftp transports were built differently when the kerberos python module was
  present leading to obscure failures related to ASCII/BINARY modes.
  (Vincent Ladeuil, #443041)

* Network streams now decode adjacent records of the same type into a
  single stream, reducing layering churn. (Robert Collins)

* PreviewTree behaves correctly when get_file_mtime is invoked on an unmodified
  file. (Aaron Bentley, #251532)

* Registry objects should not use iteritems() when asked to use items().
  (Vincent Ladeuil, #430510)

* Weave based repositories couldn't be cloned when committers were using
  domains or user ids embedding '.sig'. Now they can.
  (Matthew Fuller, Vincent Ladeuil, #430868)

Improvements
************

* Revision specifiers can now be given in a more DWIM form, without
  needing explicit prefixes for specifiers like tags or revision id's.
  See ``bzr help revisionspec`` for full details.  (Matthew Fuller)

* Bazaar gives a warning before exiting, and writes into ``.bzr.log``, if 
  compiled extensions can't be loaded.  This typically indicates a
  packaging or installation problem.  In this case Bazaar will keep
  running using pure-Python versions, but this may be substantially
  slower.  The warning can be disabled by setting
  ``ignore_missing_extensions = True`` in ``bazaar.conf``.
  See also <https://answers.launchpad.net/bzr/+faq/703>.
  (Martin Pool, #406113, #430529)

* Secondary errors that occur during Branch.unlock and Repository.unlock
  no longer obscure the original error.  These methods now use a new
  decorator, ``only_raises``.  This fixes many causes of
  ``TooManyConcurrentRequests`` and similar errors.
  (Andrew Bennetts, #429747)

Documentation
*************

* Describe the new shell-like test feature. (Vincent Ladeuil)

* Help on hooks no longer says 'Not deprecated' for hooks that are
  currently supported. (Ian Clatworthy, #422415)

API Changes
***********

* ``bzrlib.user_encoding`` has been removed; use
  ``bzrlib.osutils.get_user_encoding`` instead.  (Martin Pool)

* ``bzrlib.tests`` now uses ``stopTestRun`` for its ``TestResult``
  subclasses - the same as python's unittest module. (Robert Collins)
  
* ``diff._get_trees_to_diff`` has been renamed to 
  ``diff.get_trees_and_branches_to_diff``. It is now a public API, and it 
  returns the old and new branches. (Gary van der Merwe)

* ``bzrlib.trace.log_error``, ``error`` and ``info`` have been deprecated.
  (Martin Pool)

* ``MutableTree.has_changes()`` does not require a tree parameter anymore. It
  now defaults to comparing to the basis tree. It now checks for pending
  merges too.  ``Merger.check_basis`` has been deprecated and replaced by the
  corresponding has_changes() calls. ``Merge.compare_basis``,
  ``Merger.file_revisions`` and ``Merger.ensure_revision_trees`` have also
  been deprecated.
  (Vincent Ladeuil, #440631)

* ``ProgressTask.note`` is deprecated.
  (Martin Pool)

Internals
*********

* Added ``-Drelock`` debug flag.  It will ``note`` a message every time a
  repository or branch object is unlocked then relocked the same way.
  (Andrew Bennetts)
  
* ``BTreeLeafParser.extract_key`` has been tweaked slightly to reduce
  mallocs while parsing the index (approx 3=>1 mallocs per key read).
  This results in a 10% speedup while reading an index.
  (John Arbash Meinel)

* The ``bzrlib.lsprof`` module has a new class ``BzrProfiler`` which makes
  profiling in some situations like callbacks and generators easier.
  (Robert Collins)

Testing
*******

* Passing ``--lsprof-tests -v`` to bzr selftest will cause lsprof output to
  be output for every test. Note that this is very verbose! (Robert Collins)

* Setting ``BZR_TEST_PDB=1`` when running selftest will cause a pdb
  post_mortem to be triggered when a test failure occurs. (Robert Collins)

* Shell-like tests can now be written. Code in ``bzrlib/tests/script.py`` ,
  documentation in ``developers/testing.txt`` for details.
  (Vincent Ladeuil)

* Some tests could end up with the same id, that was dormant for
  a long time.
  (Vincent Ladeuil, #442980)

* Stop showing the number of tests due to missing features in the test
  progress bar.  (Martin Pool)

* Test parameterisation now does a shallow copy, not a deep copy of the test
  to be parameterised. This is not expected to break external use of test
  parameterisation, and is substantially faster. (Robert Collins)

* Tests that try to open a bzr dir on an arbitrary transport will now
  fail unless they have explicitly permitted the transport via
  ``self.permit_url``. The standard test factories such as ``self.get_url``
  will permit the urls they provide automatically, so only exceptional
  tests should need to do this. (Robert Collins)

* The break-in test no longer cares about clean shutdown of the child,
  instead it is happy if the debugger starts up. (Robert  Collins)

* The full test suite is expected to pass when the C extensions are not
  present. (Vincent Ladeuil, #430749)


bzr 2.0.1
#########

:Codename: Stability First
:2.0.1: 2009-10-14

The first of our new ongoing bugfix-only stable releases has arrived. It
includes a collection of 12 bugfixes applied to bzr 2.0.0, but does not
include any of the feature development in the 2.1.0 series.


Bug Fixes
*********

* ``bzr add`` in a tree that has files with ``\r`` or ``\n`` in the
  filename will issue a warning and skip over those files.
  (Robert Collins, #3918)

* bzr will attempt to authenticate with SSH servers that support
  ``keyboard-interactive`` auth but not ``password`` auth when using
  Paramiko.   (Andrew Bennetts, #433846)

* Fixed fetches from a stacked branch on a smart server that were failing
  with some combinations of remote and local formats.  This was causing
  "unknown object type identifier 60" errors.  (Andrew Bennetts, #427736)

* Fixed ``ObjectNotLocked`` errors when doing some log and diff operations
  on branches via a smart server.  (Andrew Bennetts, #389413)

* Handle things like ``bzr add foo`` and ``bzr rm foo`` when the tree is
  at the root of a drive. ``osutils._cicp_canonical_relpath`` always
  assumed that ``abspath()`` returned a path that did not have a trailing
  ``/``, but that is not true when working at the root of the filesystem.
  (John Arbash Meinel, Jason Spashett, #322807)

* Hide deprecation warnings for 'final' releases for python2.6.
  (John Arbash Meinel, #440062)

* Improve the time for ``bzr log DIR`` for 2a format repositories.
  We had been using the same code path as for <2a formats, which required
  iterating over all objects in all revisions.
  (John Arbash Meinel, #374730)

* Make sure that we unlock the tree if we fail to create a TreeTransform
  object when doing a merge, and there is limbo, or pending-deletions
  directory.  (Gary van der Merwe, #427773)

* Occasional IndexError on renamed files have been fixed. Operations that
  set a full inventory in the working tree will now go via the
  apply_inventory_delta code path which is simpler and easier to
  understand than dirstates set_state_from_inventory method. This may
  have a small performance impact on operations built on _write_inventory,
  but such operations are already doing full tree scans, so no radical
  performance change should be observed. (Robert Collins, #403322)

* Retrieving file text or mtime from a _PreviewTree has good performance when
  there are many changes.  (Aaron Bentley)

* The CHK index pages now use an unlimited cache size. With a limited
  cache and a large project, the random access of chk pages could cause us
  to download the entire cix file many times.
  (John Arbash Meinel, #402623)

* When a file kind becomes unversionable after being added, a sensible
  error will be shown instead of a traceback. (Robert Collins, #438569)

Documentation
*************

* Improved README. (Ian Clatworthy)

* Improved upgrade documentation for Launchpad branches.
  (Barry Warsaw)


bzr 2.0.0
#########

:2.0.0: 2009-09-22
:Codename: Instant Karma

This release of Bazaar makes the 2a (previously 'brisbane-core') format
the default when new branches or repositories are created.  This format is
substantially smaller and faster for many operations.  Most of the work in
this release focuses on bug fixes and stabilization, covering both 2a and
previous formats.  (See the Upgrade Guide for information on migrating
existing projects.)

This release also improves the documentation content and presentation,
including adding Windows HtmlHelp manuals.

The Bazaar team decided that 2.0 will be a long-term supported release,
with bugfix-only 2.0.x releases based on it, continuing for at least six
months or until the following stable release.

Changes from 2.0.0rc2 to final
******************************

* Officially branded as 2.0.0 rather than 2.0 to clarify between things
  that "want to happen on the 2.0.x stable series" versus things that want
  to "land in 2.0.0". (Changes how bzrlib._format_version_tuple() handles
  micro = 0.) (John Arbash Meinel)


bzr 2.0.0rc2
############

:2.0.0rc2: 2009-09-10

New Features
************

* Added post_commit hook for mutable trees. This allows the keywords
  plugin to expand keywords on files changed by the commit.
  (Ian Clatworthy, #408841)

Bug Fixes
*********

* Bazaar's native protocol code now correctly handles EINTR, which most
  noticeably occurs if you break in to the debugger while connected to a
  bzr+ssh server.  You can now can continue from the debugger (by typing
  'c') and the process continues.  However, note that pressing C-\ in the
  shell may still kill the SSH process, which is bug 162509, so you must
  sent a signal to the bzr process specifically, for example by typing
  ``kill -QUIT PID`` in another shell.  (Martin Pool, #341535)

* ``bzr check`` in pack-0.92, 1.6 and 1.9 format repositories will no
  longer report incorrect errors about ``Missing inventory ('TREE_ROOT', ...)``
  (Robert Collins, #416732)

* ``bzr info -v`` on a 2a format still claimed that it was a "Development
  format" (John Arbash Meinel, #424392)

* ``bzr log stacked-branch`` shows the full log including
  revisions that are in the fallback repository. (Regressed in 2.0rc1).
  (John Arbash Meinel, #419241)

* Clearer message when Bazaar runs out of memory, instead of a ``MemoryError``
  traceback.  (Martin Pool, #109115)

* Conversion to 2a will create a single pack for all the new revisions (as
  long as it ran without interruption). This improves both ``bzr upgrade``
  and ``bzr pull`` or ``bzr merge`` from local branches in older formats.
  The autopack logic that occurs every 100 revisions during local
  conversions was not returning that pack's identifier, which resulted in
  the partial packs created during the conversion not being consolidated
  at the end of the conversion process. (Robert Collins, #423818)

* Fetches from 2a to 2a are now again requested in 'groupcompress' order.
  Groups that are seen as 'underutilized' will be repacked on-the-fly.
  This means that when the source is fully packed, there is minimal
  overhead during the fetch, but if the source is poorly packed the result
  is a fairly well packed repository (not as good as 'bzr pack' but
  good-enough.) (Robert Collins, John Arbash Meinel, #402652)

* Fix a potential segmentation fault when doing 'log' of a branch that had
  ghosts in its mainline.  (Evaluating None as a tuple is bad.)
  (John Arbash Meinel, #419241)

* ``groupcompress`` sort order is now more stable, rather than relying on
  ``topo_sort`` ordering. The implementation is now
  ``KnownGraph.gc_sort``. (John Arbash Meinel)

* Local data conversion will generate correct deltas. This is a critical
  bugfix vs 2.0rc1, and all 2.0rc1 users should upgrade to 2.0rc2 before
  converting repositories. (Robert Collins, #422849)

* Network streams now decode adjacent records of the same type into a
  single stream, reducing layering churn. (Robert Collins)

* Prevent some kinds of incomplete data from being committed to a 2a
  repository, such as revisions without inventories, a missing chk_bytes
  record for an inventory, or a missing text referenced by an inventory.
  (Andrew Bennetts, #423506, #406687)
  
Documentation
*************

* Fix assertion error about "_remember_remote_is_before" when pushing to
  older smart servers.
  (Andrew Bennetts, #418931)

* Help on hooks no longer says 'Not deprecated' for hooks that are
  currently supported. (Ian Clatworthy, #422415)

* PDF and CHM (Windows HtmlHelp) formats are now supported for the
  user documentation. The HTML documentation is better broken up into
  topics. (Ian Clatworthy)

* The developer and foreign language documents are now separated
  out so that searching in the HTML and CHM files produces more
  useful results. (Ian Clatworthy)

* The main table of contents now provides links to the new Migration Docs
  and Plugins Guide. (Ian Clatworthy)


bzr 2.0.0rc1
############

:Codename: no worries
:2.0.0rc1: 2009-08-26

Compatibility Breaks
********************

* The default format for bzr is now ``2a``. This format brings many
  significant performance and size improvements. bzr can pull from
  any existing repository into a ``2a`` one, but can only transfer
  from ``2a`` into ``rich-root`` repositories. The Upgrade guide
  has more information about this change. (Robert Collins)

* On Windows auto-detection of Putty's plink.exe is disabled.
  Default SSH client for Windows is paramiko. User still can force
  usage of plink if explicitly set environment variable BZR_SSH=plink.
  (#414743, Alexander Belchenko)

New Features
************

* ``bzr branch --switch`` can now switch the checkout in the current directory
  to the newly created branch. (Lukáš Lalinský)

Bug Fixes
*********

* Further tweaks to handling of ``bzr add`` messages about ignored files.
  (Jason Spashett, #76616)

* Fetches were being requested in 'groupcompress' order, but weren't
  recombining the groups. Thus they would 'fragment' to get the correct
  order, but not 'recombine' to actually benefit from it. Until we get
  recombining to work, switching to 'unordered' fetches avoids the
  fragmentation. (John Arbash Meinel, #402645)

* Fix a pycurl related test failure on karmic by recognizing an error
  raised by newer versions of pycurl.
  (Vincent Ladeuil, #306264)

* Fix a test failure on karmic by making a locale test more robust.
  (Vincent Ladeuil, #413514)

* Fix IndexError printing CannotBindAddress errors.
  (Martin Pool, #286871)

* Fix "Revision ... not present" errors when upgrading stacked branches,
  or when doing fetches from a stacked source to a stacked target.
  (Andrew Bennetts, #399140)

* ``bzr branch`` of 2a repositories over HTTP is much faster.  bzr now
  batches together small fetches from 2a repositories, rather than
  fetching only a few hundred bytes at a time.
  (Andrew Bennetts, #402657)

Improvements
************

* A better description of the platform is shown in crash tracebacks, ``bzr
  --version`` and ``bzr selftest``.
  (Martin Pool, #409137)

* bzr can now (again) capture crash data through the apport library, 
  so that a single human-readable file can be attached to bug reports.
  This can be disabled by using ``-Dno_apport`` on the command line, or by
  putting ``no_apport`` into the ``debug_flags`` section of
  ``bazaar.conf``.
  (Martin Pool, Robert Collins, #389328)

* ``bzr push`` locally on windows will no longer give a locking error with
  dirstate based formats. (Robert Collins)

* ``bzr shelve`` and ``bzr unshelve`` now work on windows.
  (Robert Collins, #305006)

* Commit of specific files no longer prevents using the iter_changes
  codepath. On 2a repositories, commit of specific files should now be as
  fast, or slightly faster, than a full commit. (Robert Collins)

* The internal core code that handles specific file operations like
  ``bzr st FILENAME`` or ``bzr commit FILENAME`` has been changed to
  include the parent directories if they have altered, and when a
  directory stops being a directory its children are always included. This
  fixes a number of causes for ``InconsistentDelta`` errors, and permits
  faster commit of specific paths. (Robert Collins, #347649)

Documentation
*************

* New developer documentation for content filtering.
  (Martin Pool)

API Changes
***********

* ``bzrlib.shelf_ui`` has had the ``from_args`` convenience methods of its
  classes changed to manage lock lifetime of the trees they open in a way
  consistent with reader-exclusive locks. (Robert Collins, #305006)

Testing
*******

bzr 1.18.1
##########

:Codename:     nein nein nein!
:1.18.1:       2009-09-09

This release fixes two small but worthwhile bugs relevant to users on
Microsoft Windows: some commands that failed on with locking errors will
now work, and a bug that caused poor performance after committing a file
with line-ending conversion has now been fixed.  It also fixes a bug in
pushing to older servers.

Bug Fixes
*********

* Fixed a problem where using content filtering and especially end-of-line
  conversion will commit too many copies a file.
  (Martin Pool, #415508)

* Fix assertion error about ``_remember_remote_is_before`` in
  ``set_tags_bytes`` when pushing to older smart servers.  
  (Andrew Bennetts, Alexander Belchenko, #418931)

Improvements
************

* ``bzr push`` locally on Windows will no longer give a locking error with
  dirstate based formats. (Robert Collins)

* ``bzr shelve`` and ``bzr unshelve`` now work on Windows.
  (Robert Collins, #305006)

API Changes
***********

* ``bzrlib.shelf_ui`` has had the ``from_args`` convenience methods of its
  classes changed to manage lock lifetime of the trees they open in a way
  consistent with reader-exclusive locks. (Robert Collins, #305006)

* ``Tree.path_content_summary`` may return a size of None, when called on
  a tree with content filtering where the size of the canonical form
  cannot be cheaply determined.  (Martin Pool)

* When manually creating transport servers in test cases, a new helper
  ``TestCase.start_server`` that registers a cleanup and starts the server
  should be used. (Robert Collins)

bzr 1.18
########

Compatibility Breaks
********************

* Committing directly to a stacked branch from a lightweight checkout will
  no longer work. In previous versions this would appear to work but would
  generate repositories with insufficient data to create deltas, leading
  to later errors when branching or reading from the repository.
  (Robert Collins, bug #375013)

New Features
************

Bug Fixes
*********

* Fetching from 2a branches from a version-2 bzr protocol would fail to
  copy the internal inventory pages from the CHK store. This cannot happen
  in normal use as all 2a compatible clients and servers support the
  version-3 protocol, but it does cause test suite failures when testing
  downlevel protocol behaviour. (Robert Collins)

* Fix a test failure on karmic by making a locale test more robust.
  (Vincent Ladeuil, #413514)

* Fixed "Pack ... already exists" error when running ``bzr pack`` on a
  fully packed 2a repository.  (Andrew Bennetts, #382463)

* Further tweaks to handling of ``bzr add`` messages about ignored files.
  (Jason Spashett, #76616)

* Properly handle fetching into a stacked branch while converting the
  data, especially when there are also ghosts. The code was filling in
  parent inventories incorrectly, and also not handling when one of the
  parents was a ghost. (John Arbash Meinel, #402778, #412198)

* ``RemoteStreamSource.get_stream_for_missing_keys`` will fetch CHK
  inventory pages when appropriate (by falling back to the vfs stream
  source).  (Andrew Bennetts, #406686)

* StreamSource generates rich roots from non-rich root sources correctly
  now.  (Andrew Bennetts, #368921)

* When deciding whether a repository was compatible for upgrading or
  fetching, we previously incorrectly checked the default repository
  format for the bzrdir format, rather than the format that was actually
  present on disk.  (Martin Pool, #408824)

Improvements
************

* A better description of the platform is shown in crash tracebacks, ``bzr
  --version`` and ``bzr selftest``.
  (Martin Pool, #409137)

* Cross-format fetches (such as between 1.9-rich-root and 2a) via the
  smart server are more efficient now.  They send inventory deltas rather
  than full inventories.  The smart server has two new requests,
  ``Repository.get_stream_1.19`` and ``Repository.insert_stream_1.19`` to
  support this.  (Andrew Bennetts, #374738, #385826)

* Extracting the full ancestry and computing the ``merge_sort`` is now
  significantly faster. This effects things like ``bzr log -n0``. (For
  example, ``bzr log -r -10..-1 -n0 bzr.dev`` is 2.5s down to 1.0s.
  (John Arbash Meinel)

Documentation
*************

API Changes
***********

Internals
*********

* ``-Dstrict_locks`` can now be used to check that read and write locks
  are treated properly w.r.t. exclusivity. (We don't try to take an OS
  read lock on a file that we already have an OS write lock on.) This is
  now set by default for all tests, if you have a test which cannot be
  fixed, you can use ``self.thisFailsStrictLockCheck()`` as a
  compatibility knob. (John Arbash Meinel)

* InterDifferingSerializer is now only used locally.  Other fetches that
  would have used InterDifferingSerializer now use the more network
  friendly StreamSource, which now automatically does the same
  transformations as InterDifferingSerializer.  (Andrew Bennetts)

* ``KnownGraph`` now has a ``.topo_sort`` and ``.merge_sort`` member which
  are implemented in pyrex and significantly faster. This is exposed along
  with ``CombinedGraphIndex.find_ancestry()`` as
  ``VersionedFiles.get_known_graph_ancestry(keys)``.
  (John Arbash Meinel)

* RemoteBranch.open now honours ignore_fallbacks correctly on bzr-v2
  protocols. (Robert Collins)

* The index code now has some specialized routines to extract the full
  ancestry of a key in a more efficient manner.
  ``CombinedGraphIndex.find_ancestry()``. (Time to get ancestry for
  bzr.dev drops from 1.5s down to 300ms. For OOo from 33s => 10.5s) (John
  Arbash Meinel)

Testing
*******

* Install the test ssl certificate and key so that installed bzr
  can run the https tests. (Denys Duchier, #392401)
  

bzr 1.18rc1
###########

:Codename: little traveller
:1.18:    2009-08-20
:1.18rc1: 2009-08-10

This release of Bazaar marches on towards the 2.0 release in which the 2a
'brisbane-core' format becomes generally recommended.  Most of the work in
this release now focusses on bug fixes and stabilization, covering both 2a
and previous formats.  There is a new text-mode interactive merge feature,
a new guide to migration to 2a format in the user documentation, and
pushing branches to a smart server is now much faster.  

The Bazaar team decided that 2.0 will be a long-term supported release,
with bugfix-only releases based on it continuing for at least six months
or until the following stable release.

There are no changes from 1.18rc1 to 1.18.

New Features
************

* ``bzr merge --interactive`` applies a user-selected portion of the
  merge.  The UI is similar to ``shelve``.  (Aaron Bentley)

* ``bzr reconfigure`` now takes options ``--stacked-on URL`` and
  ``--unstacked`` to change stacking of a branch.
  (Martin Pool, #391411)

Bug Fixes
*********

* Annotating on a stacked branch will now succeed in simple scenarios.
  There are still some complex scenarios where it will fail (bug #399884)
  (John Arbash Meinel, #393366)

* A progress bar is no longer left dangling when ``bzr selftest``
  completes, and the progress bar updates with zero latency so the
  displayed test name is always the one that's actually running.
  (Martin Pool, #123688)

* Authenticating against an ssh server now uses ``auth_none`` to determine
  if password authentication is even supported. This fixes a bug where
  users would be prompted for a launchpad password, even though launchpad
  only supports publickey authentication. (John Arbash Meinel, #375867)

* BranchBuilder now accepts timezone to avoid test failures in countries far
  from GMT. (Vincent Ladeuil, #397716)

* ``bzr commit`` no longer saves the unversioning of missing files until
  the commit has completed on the branch. This means that aborting a
  commit that found a missing file will leave the tree unedited.
  (Robert Collins, #282402)

* ``bzr mv`` no longer takes out branch locks, which allows it to work
  when the branch is readonly. (Robert Collins, #216541)

* ``bzr revert .`` no longer generates an InconsistentDelta error when
  there are missing subtrees. (Robert Collins, #367632)

* ``bzr send`` now generates valid bundles with ``--2a`` formats. However,
  do to internal changes necessary to support this, older clients will
  fail when trying to insert them. For newer clients, the bundle can be
  used to apply the changes to any rich-root compatible format.
  (John Arbash Meinel, #393349)

* Cope with FTP servers that don't support restart/append by falling back
  to reading and then rewriting the whole file, such as TahoeLAFS.  (This
  fallback may be slow for some access patterns.)  (Nils Durner, #294709)

* Encode the paths in ``mbcs`` encoding on Windows when spawning an
  external diff client. This at least allows supporting filenames that are
  not ascii, but are present in the current locale. Ideally we would be
  able to pass the Unicode path, but that would be client dependent.
  (John Arbash Meinel, #382709)

* Fix a compile bug on Solaris having to do with const and
  pointer-to-pointers. (John Arbash Meinel, #408441)

* Fixed a NameError that occurs when merging or pulling from a URL that
  causes a redirection loop when bzr tries to read a URL as a bundle.
  (Andrew Bennetts, #400847)

* Fix ``AttributeError: 'TestUIFactory' object has no attribute 'tick'``
  running send and similar commands on 2a formats.
  (Martin Pool, #408201)
  
* Fix crash in some invocations of ``bzr status`` in format 2a.
  (Martin Pool, #403523)

* Fixed export to existing directory: if directory is empty then export 
  will succeed, otherwise it fails with error.
  (Alexander Belchenko, #406174)

* Fixed spurious "Source branch does not support stacking" warning when
  pushing. (Andrew Bennetts, #388908)

* Fixed spurious transport activity indicator appearing while tests are
  running.  (Martin Pool, #343532)

* Merge now correctly handles empty right-hand revision specs.
  (Aaron Bentley, #333961)

* Renames to lexographically lower basenames in trees that have never been
  committed to will no longer corrupt the dirstate. This was caused by an
  bug in the dirstate update_minimal method. (Robert Collins, #395556)

* Requests for unknown methods no longer cause the smart server to log
  lots of backtraces about ``UnknownSmartMethod``, ``do_chunk`` or
  ``do_end``.  (Andrew Bennetts, #338561)

* Shelve will not shelve the initial add of the tree root.  (Aaron Bentley)

* Streaming from bzr servers where there is a chain of stacked branches
  (A stacked on B stacked on C) will now work. (Robert Collins, #406597)

* The environment variable ``BZR_PROGRESS_BAR`` set to either ``text`` or ``none``
  always forces progress bars either on or off respectively.  Otherwise,
  they're turned on if ``TERM`` is not ``dumb`` and stderr is a terminal.
  bzr always uses the 'text' user interface when run as a command, so
  ``BZR_USE_TEXT_UI`` is no longer needed.
  (Martin Pool, #339385, #387717)

* The optional ``_knit_load_data_pyx`` C extension was never being
  imported.  This caused significant slowdowns when reading data from
  repositories.  (Andrew Bennetts, #405653)
  
* The ``--hardlink`` option to ``branch`` and ``checkout`` is not
  supported at the moment on workingtree formats that can do content
  filtering.  (See <https://bugs.edge.launchpad.net/bzr/+bug/408193>.)
  bzr now says so, rather than just ignoring the option.  (Martin Pool)

* There was a bug in ``osutils.relpath`` that was only triggered on
  Windows. Essentially if you were at the root of a drive, and did
  something to a branch/repo on another drive, we would go into an
  infinite loop while trying to find a 'relative path'.
  (John Arbash Meinel, #394227)

* ``WorkingTree4.unversion`` will no longer fail to unversion ids which
  were present in a parent tree but renamed in the working tree.
  (Robert Collins, #187207)

Improvements
************

* Can now rename/move files even if they have been removed from the inventory.
  (Marius Kruger)

* Pushing branches with tags via ``bzr://`` and ``bzr+ssh://`` is much
  faster, using a new ``Branch.set_tags_bytes`` smart server verb rather
  than VFS methods.  For example, pushes of small branches with tags take
  11 rather than 18 smart server requests.  (Andrew Bennetts, #398608)

* Sending Ctrl-Break on Windows will now drop you into the debugger, in
  the same way that sending Ctrl-\\ does on other platforms.
  (John Arbash Meinel)

Documentation
*************

* Added Bazaar 2.0 Upgrade Guide. (Ian Clatworthy)

API Changes
***********

* ``CLIUIFactory`` is deprecated; use ``TextUIFactory`` instead if you
  need to subclass or create a specific class, or better yet the existing
  ``make_ui_for_terminal``.  ``SilentUIFactory`` is clarified to do no
  user interaction at all, rather than trying to read from stdin but not
  writing any output, which would be strange if reading prompts or
  passwords.  (Martin Pool)

* New TransformPreview.commit() allows committing without a working tree.
  (Aaron Bentley)

* ``pb`` parameter to ``TextTestResult`` is deprecated and ignored.
  (Martin Pool)

* ProgressTasks now prefer to talk direct to their ProgressView not to the
  UIFactory. 
  (Martin Pool)

* ``WorkingTree._check`` now requires a references dict with keys matching
  those returned by ``WorkingTree._get_check_refs``. (Robert Collins)

Internals
*********

* ``CHKInventory.path2id`` uses the parent_id to basename hash to avoid
  reading the entries along the path, reducing work to lookup ids from
  paths. (Robert Collins)

* ``CHKMap.apply_delta`` now raises ``InconsistentDelta`` if a delta adds
  as new a key which was already mapped. (Robert Collins)

* Inventory delta application catches more cases of corruption and can
  prevent corrupt deltas from affecting consistency of data structures on
  disk. (Robert Collins)

* --subunit support now adds timestamps if the subunit version supports
  it. (Robert Collins)

* The Windows all-in-one installer now bundles the PyQt image format
  plugins, which allows previewing more images as part of 'qdiff'.
  (Alexander Belchenko)


Testing
*******

* Merge directive cherrypick tests must use the same root id.
  (Martin Pool, #409684)

* Spurious failure in ``check`` tests on rich-root formats fixed.
  (Martin Pool, #408199)

* The ``bzrlib.tests.TextTestRunner`` will no longer call
  ``countTestsCases`` on the test being run. Progress information is
  instead handled by having the test passed in call ``result.progress``
  before running its contents. This improves the behaviour when using
  ``TextTestRunner`` with test suites that don't support
  ``countTestsCases``. (Robert Collins)


bzr 1.17.1 (unreleased)
#######################

Bug Fixes
*********

* The optional ``_knit_load_data_pyx`` C extension was never being
  imported.  This caused significant slowdowns when reading data from
  knit format repositories.  (Andrew Bennetts, #405653)
  

bzr 1.17
########
:Codename: so-late-its-brunch
:1.17rc1: 2009-07-13
:1.17: 2009-07-20


Bazaar continues to blaze a straight and shining path to the 2.0 release and
the elevation of the ``2a`` beta format to the full glory of "supported and
stable".

Highlights in this release include greatly reduced memory consumption during
commits, faster ``ls``, faster ``annotate``, faster network operations if
you're specifying a revision number and the final destruction of those
annoying progress bar artifacts.


Changes from 1.17rc1 to 1.17final
*********************************

* Change an extension to call the python ``frozenset()`` rather than the C
  api ``PyFrozenSet_New``. It turns out that python2.4 did not expose the
  C api. (John Arbash Meinel, #399366)

* Fixes for the Makefile and the rename of ``generate_docs.py`` to
  ``tools/generate_docs.py`` to allow everything to be built on Windows.
  (John Arbash Meinel, #399356)

* ``bzr serve`` once again applies a ``ChrootServer`` to the given
  directory before serving it. (Andrew Bennetts, #400535)


Compatibility Breaks
********************

* ``bzr register-branch`` from the Launchpad plugin now refers to "project"
  instead of "product" which is the correct Launchpad terminology.  The
  --product option is deprecated and users should switch to using --project.
  (Neil Martinsen-Burrell, #238764)


New Features
************

* ``bzr push`` now aborts if uncommitted changes (including pending merges)
  are present in the working tree (if one is present) and no revision is
  specified. The configuration option ``push_strict`` can be used to set the
  default for this behavior.  (Vincent Ladeuil, #284038, #322808, #65286)

* ``bzr revno`` and ``bzr revision-info`` now have a ``--tree`` option to
  show revision info for the working tree instead of the branch.
  (Matthew Fuller, John Arbash Meinel)

* ``bzr send`` now aborts if uncommitted changes (including pending merges)
  are present in the working tree and no revision is specified. The
  configuration option ``send_strict`` can be used to set the default for this
  behavior.
  (Vincent Ladeuil, #206577)

* ``bzr switch --create-branch/-b`` can now be used to create and switch
  to a new branch. Supplying a name without a ``/`` will create the branch
  relative to the existing branch. (similar to how ``bzr switch name``
  works when the branch already exists.) (John Arbash Meinel)


Bug Fixes
*********

* Accept uppercase "Y/N" to prompts such as from break lock. 
  (#335182, Tim Powell, Martin Pool)

* Add documentation about diverged branches and how to fix them in the
  centralized workflow with local commits.  Mention ``bzr help
  diverged-branches`` when a push fails because the branches have
  diverged.  (Neil Martinsen-Burrell, #269477)

* Annotate would sometimes 'latch on' to trivial lines, causing important
  lines to be incorrectly annotated. (John Arbash Meinel, #387952)

* Automatic format upgrades triggered by default stacking policies on a
  1.16rc1 (or later) smart server work again.
  (Andrew Bennetts, #388675)

* Avoid progress bar artifacts being left behind on the screen.
  (Martin Pool, #321935)

* Better message in ``bzr split`` error suggesting a rich root format.
  (Neil Martinsen-Burrell, #220067)

* ``Branch.set_append_revisions_only`` now works with branches on a smart
  server. (Andrew Bennetts, #365865)

* By default, ``bzr branch`` will fail if the target directory exists, but
  does not already have a control directory.  The flag ``--use-existing-dir``
  will allow operation to proceed.  (Alexander Belchenko, #307554)

* ``bzr ls DIR --from-root`` now shows only things in DIR, not everything.
  (Ian Clatworthy)

* Fetch between repositories does not error if they have inconsistent data
  that should be irrelevant to the fetch operation. (Aaron Bentley)

* Fix ``AttributeError`` exception when reconfiguring lightweight checkout 
  of a remote repository.
  (Jelmer Vernooij, #332194)

* Fix bug in decoding v3 smart server messages when receiving multiple
  lots of excess bytes after an end-of-message.
  (Andrew Bennetts)

* Force deletion of readonly files during merge, update and other tree
  transforms.
  (Craig Hewetson, Martin Pool, #218206)

* Force socket shutdown in threaded http test servers to avoid client hangs
  (pycurl).  (Vincent Ladeuil, #383920).

* ``LRUCache`` will maintain the linked list pointers even if a nodes
  cleanup function raises an exception. (John Arbash Meinel, #396838)

* Progress bars are now suppressed again when the environment variable
  ``BZR_PROGRESS_BAR`` is set to ``none``.
  (Martin Pool, #339385)

* Reduced memory consumption during ``bzr commit`` of large files. For
  pre 2a formats, should be down to ~3x the size of a file.
  For ``--2a`` format repositories, it is down to the size of the file
  content plus the size of the compressed text.  Related to bug #109114.
  (John Arbash Meinel)

* Set hidden attribute on .bzr directory below unicode path should never
  fail with error. The operation should succeed even if bzr unable to set 
  the attribute.  (Alexander Belchenko, related to bug #335362).
  
* Stacking will no longer accept requests to stack on the same
  branch/repository. Existing branches that incorrectly reference the same
  repository in a stacking configuration will now raise
  UnstackableLocationError when the branch is opened. This can be fixed by
  removing the stacking location inside ``.bzr/branch``.
  (Robert Collins, #376243)

* The ``log+`` decorator, useful in debugging or profiling, could cause
  "AttributeError: 'list' object has no attribute 'next'".  This is now
  fixed.  The log decorator no longer shows the elapsed time or transfer
  rate because they're available in the log prefixes and the transport
  activity display respectively.
  (Martin Pool, #340347)

* Unshelve works correctly when multiple zero-length files are present on
  the shelf. (Aaron Bentley, #363444)

* Progress bars no longer show the network transport scheme or direction.
  (Martin Pool)

* launchpad-login now respects the 'verbose' option.
  (Jonathan Lange, #217031)


Internals
*********

* ``bzrlib.user_encoding`` is now officially deprecated. It is not
  possible to write a deprecation wrapper, but the variable will be
  removed in the near future. Use ``bzrlib.osutils.get_user_encoding()``
  instead. (Alexander Belchenko)

* Command lookup has had hooks added. ``bzrlib.Command.hooks`` has
  three new hook points: ``get_command``, ``get_missing_command`` and
  ``list_commands``, which allow just-in-time command name provision
  rather than requiring all command names be known a-priori.
  (Robert Collins)

* ``get_app_path`` from win32utils.py now supports REG_EXPAND_SZ data type
  and can read path to wordpad.exe. (Alexander Belchenko, #392046)

* ``graph.KnownGraph`` has been added. This is a class that can give
  answers to ``heads()`` very quickly. However, it has the assumption that
  the whole graph has already been loaded. This is true during
  ``annotate`` so it is used there with good success (as much as 2x faster
  for files with long ancestry and 'cherrypicked' changes.)
  (John Arbash Meinel, Vincent Ladeuil)

* OS file locks are now taken out using ``CreateFile`` rather than
  ``LockFileEx`` on Windows. The locking remains exclusive with
  ``LockFileEx`` but now it also works on older versions of Windows (such
  as Win98). (Martin <gzlist>)

* pack <=> pack fetching is now done via a ``PackStreamSource`` rather
  than the ``Packer`` code. The user visible change is that we now
  properly fetch the minimum number of texts for non-smart fetching.
  (John Arbash Meinel)


* ``VersionedFiles._add_text`` is a new api that lets us insert text into
  the repository as a single string, rather than a list of lines. This can
  improve memory overhead and performance of committing large files.
  (Currently a private api, used only by commit). (John Arbash Meinel)


Improvements
************

* ``bzr annotate`` can now be significantly faster. The time for
  ``bzr annotate NEWS`` is down to 7s from 22s in 1.16. Files with long
  histories and lots of 'duplicate insertions' will be improved more than
  others. (John Arbash Meinel, Vincent Ladeuil)

* ``bzr ls`` is now faster. On OpenOffice.org, the time drops from 2.4
  to 1.1 seconds. The improvement for ``bzr ls -r-1`` is more
  substantial dropping from 54.3 to 1.1 seconds. (Ian Clatworthy)

* Improve "Path(s) are not versioned" error reporting for some commands.
  (Benoît PIERRE)

* Initial commit performance in ``--2a`` repositories has been improved by
  making it cheaper to build the initial CHKMap. (John Arbash Meinel)

* Resolving a revno to a revision id on a branch accessed via ``bzr://``
  or ``bzr+ssh://`` is now much faster and involves no VFS operations.
  This speeds up commands like ``bzr pull -r 123``.  (Andrew Bennetts)

* ``revision-info`` now properly aligns the revnos/revids in the output
  and doesn't traceback when given revisions not in the current branch.
  Performance is also significantly improved when requesting multiple revs
  at once.  (Matthew Fuller, John Arbash Meinel)

* Tildes are no longer escaped by Transports. (Andy Kilner)


Documentation
*************

* Avoid bad text wrapping in generated documentation.  Slightly better
  formatting in the user reference.
  (Martin Pool, #249908)

* Minor clarifications to the help for End-Of-Line conversions.
  (Ian Clatworthy)

API Changes
***********

* Removed overspecific error class ``InvalidProgressBarType``.
  (Martin Pool)

* The method ``ProgressView._show_transport_activity`` is now
  ``show_transport_activity`` because it's part of the contract between
  this class and the UI.  (Martin Pool)


bzr 1.16.1
##########

:Released: 2009-06-26

End user testing of the 2a format revealed two serious bugs. The first,
#365615, caused bzr to raise AbsentContentFactory errors when autopacking.
This meant that commits or pushes to 2a-format repositories failed
intermittently.

The second bug, #390563, caused the smart server to raise AbsentContentFactory
when streaming 2a stacked 2a-format branches. This particularly affected
branches stored on Launchpad in the 2a format.

Both of these bugs cause command failures only, neither of them cause data
corruption or data loss. And, of course, both of these bugs are now fixed.

Bug Fixes
*********

* We now properly request a more minimal set of file texts when fetching
  multiple revisions. (Robert Collins, John Arbash Meinel, #390563)

* Repositories using CHK pages (which includes the new 2a format) will no
  longer error during commit or push operations when an autopack operation
  is triggered. (Robert Collins, #365615)

* ``chk_map.iter_interesting_nodes`` now properly uses the *intersection*
  of referenced nodes rather than the *union* to determine what
  uninteresting pages we still need to look at. Prior to this,
  incrementally pushing to stacked branch would push the minimal data, but
  fetching everything would request extra texts. There are some unhandled
  cases wrt trees of different depths, but this fixes the common cases.
  (Robert Collins, John Arbash Meinel, #390563)

* ``GroupCompress`` repositories now take advantage of the pack hints
  parameter to permit cross-format fetching to incrementally pack the
  converted data. (Robert Collins)

* ``Repository.commit_write_group`` now returns opaque data about what
  was committed, for passing to the ``Repository.pack``. Repositories
  without atomic commits will still return None. (Robert Collins)

* ``Repository.pack`` now takes an optional ``hint`` parameter
  which will support doing partial packs for repositories that can do
  that. (Robert Collins)

* RepositoryFormat has a new attribute 'pack_compresses' which is True
  when doing a pack operation changes the compression of content in the
  repository. (Robert Collins)

* ``StreamSink`` and ``InterDifferingSerialiser`` will call
  ``Repository.pack`` with the hint returned by
  ``Repository.commit_write_group`` if the formats were different and the
  repository can increase compression by doing a pack operation.
  (Robert Collins, #376748)


bzr 1.16
########
:Codename: yesterday-in-california
:1.16rc1: 2009-06-11
:1.16: 2009-06-18

This version of Bazaar contains the beta release of the new ``2a`` repository
format, suitable for testing by fearless, advanced users. This format or an
updated version of it will become the default format in Bazaar 2.0. Please
read the NEWS entry before even thinking about upgrading to the new format.

Also included are speedups for many operations on huge projects, a bug fix for
pushing stacked new stacked branches to smart servers and the usual bevy of
bug fixes and improvements.


Changes from 1.16rc1 to 1.16final
*********************************

* Fix the nested tree flag check so that upgrade from development formats to
  2a can work correctly.
  (Jelmer Vernooij, #388727)

* Automatic format upgrades triggered by default stacking policies on a
  1.16rc1 (or later) smart server work again.
  (Andrew Bennetts, #388675)


Compatibility Breaks
********************

* Display prompt on stderr (instead of stdout) when querying users so
  that the output of commands can be safely redirected.
  (Vincent Ladeuil, #376582)


New Features
************

* A new repository format ``2a`` has been added.  This is a beta release
  of the brisbane-core (aka group-compress) project.  This format now
  suitable for wider testing by advanced users willing to deal with some
  bugs.  We would appreciate test reports, either positive or negative.
  Format 2a is substantially smaller and faster for many operations on
  many trees.  This format or an updated version will become the default
  in bzr 2.0.

  This is a rich-root format, so this repository format can be used with
  bzr-svn.  Bazaar branches in previous non-rich-root formats can be
  converted (including by merge, push and pull) to format 2a, but not vice
  versa.  We recommend upgrading previous development formats to 2a.

  Upgrading to this format can take considerable time because it expands
  and more concisely repacks the full history.

  If you use stacked branches, you must upgrade the stacked branches
  before the stacked-on branches.  (See <https://bugs.launchpad.net/bugs/374735>)

* ``--development7-rich-root`` is a new dev format, similar to ``--dev6``
  but using a Revision serializer using bencode rather than XML.
  (Jelmer Vernooij, John Arbash Meinel)

* mail_client=claws now supports --body (and message body hooks).  Also uses
  configured from address.  (Barry Warsaw)

Improvements
************


* ``--development6-rich-root`` can now stack. (Modulo some smart-server
  bugs with stacking and non default formats.)
  (John Arbash Meinel, #373455)

* ``--development6-rich-root`` delays generating a delta index for the
  first object inserted into a group. This has a beneficial impact on
  ``bzr commit`` since each committed texts goes to its own group. For
  committing a 90MB file, it drops peak memory by about 200MB, and speeds
  up commit from 7s => 4s. (John Arbash Meinel)

* Numerous operations are now faster for huge projects, i.e. those
  with a large number of files and/or a large number of revisions,
  particularly when the latest development format is used. These
  operations (and improvements on OpenOffice.org) include:

  * branch in a shared repository (2X faster)
  * branch --no-tree (100X faster)
  * diff (2X faster)
  * tags (70X faster)

  (Ian Clatworthy)

* Pyrex version of ``bencode`` support. This provides optimized support
  for both encoding and decoding, and is now found at ``bzrlib.bencode``.
  ``bzrlib.utils.bencode`` is now deprecated.
  (Alexander Belchenko, Jelmer Vernooij, John Arbash Meinel)


Bug Fixes
*********

* Bazaar can now pass attachment files to the mutt email client.
  (Edwin Grubbs, #384158)

* Better message in ``bzr add`` output suggesting using ``bzr ignored`` to
  see which files can also be added.  (Jason Spashett, #76616)

* ``bzr pull -r 123`` from a stacked branch on a smart server no longer fails.
  Also, the ``Branch.revision_history()`` API now works in the same
  situation.  (Andrew Bennetts, #380314)
  
* ``bzr serve`` on Windows no longer displays a traceback simply because a
  TCP client disconnected. (Andrew Bennetts)

* Clarify the rules for locking and fallback repositories. Fix bugs in how
  ``RemoteRepository`` was handling fallbacks along with the
  ``_real_repository``. (Andrew Bennetts, John Arbash Meinel, #375496)

* Fix a small bug with fetching revisions w/ ghosts into a new stacked
  branch. Not often triggered, because it required ghosts to be part of
  the fetched revisions, not in the stacked-on ancestry.
  (John Arbash Meinel)

* Fix status and commit to work with content filtered trees, addressing
  numerous bad bugs with line-ending support. (Ian Clatworthy, #362030)

* Fix problem of "directory not empty" when contending for a lock over
  sftp.  (Martin Pool, #340352)

* Fix rule handling so that eol is optional, not mandatory.
  (Ian Clatworthy, #379370)

* Pushing a new stacked branch to a 1.15 smart server was broken due to a
  bug in the ``BzrDirFormat.initialize_ex`` smart verb.  This is fixed in
  1.16, but required changes to the network protocol, so the
  ``BzrDirFormat.initialize_ex`` verb has been removed and replaced with a
  corrected ``BzrDirFormat.initialize_ex_1.16`` verb.  1.15 clients will
  still work with a 1.16 server as they will fallback to slower (and
  bug-free) methods.
  (Jonathan Lange, Robert Collins, Andrew Bennetts, #385132)

* Reconcile can now deal with text revisions that originated in revisions 
  that are ghosts. (Jelmer Vernooij, #336749)

* Support cloning of branches with ghosts in the left hand side history.
  (Jelmer Vernooij, #248540)

* The ''bzr diff'' now catches OSError from osutils.rmtree and logs a
  helpful message to the trace file, unless the temp directory really was
  removed (which would be very strange).  Since the diff operation has
  succeeded from the user's perspective, no output is written to stderr 
  or stdout.  (Maritza Mendez, #363837)

* Translate errors received from a smart server in response to a
  ``BzrDirFormat.initialize`` or ``BzrDirFormat.initialize_ex`` request.
  This was causing tracebacks even for mundane errors like
  ``PermissionDenied``.  (Andrew Bennetts, #381329)

Documentation
*************

* Added directory structure and started translation of docs in Russian.
  (Alexey Shtokalo, Alexander Iljin, Alexander Belchenko, Dmitry Vasiliev,
  Volodymyr Kotulskyi)

API Changes
***********

* Added osutils.parent_directories(). (Ian Clatworthy)

* ``bzrlib.progress.ProgressBar``, ``ChildProgress``, ``DotsProgressBar``,
  ``TTYProgressBar`` and ``child_progress`` are now deprecated; use
  ``ui_factory.nested_progress_bar`` instead.  (Martin Pool)

* ``graph.StackedParentsProvider`` is now a public API, replacing
  ``graph._StackedParentsProvider``. The api is now considered stable and ready
  for external users. (Gary van der Merwe)

* ``bzrlib.user_encoding`` is deprecated in favor of
  ``get_user_encoding``.  (Alexander Belchenko)

* TreeTransformBase no longer assumes that limbo is provided via disk.
  DiskTreeTransform now provides disk functionality.  (Aaron Bentley)

Internals
*********

* Remove ``weave.py`` script for accessing internals of old weave-format
  repositories.  (Martin Pool)

Testing
*******

* ``make check`` no longer repeats the test run in ``LANG=C``.
  (Martin Pool, #386180)

* The number of cores is now correctly detected on OSX. (John Szakmeister)

* The number of cores is also detected on Solaris and win32. (Vincent Ladeuil)

* The number of cores is also detected on FreeBSD. (Matthew Fuller)


bzr 1.15
########
:1.15rc1: 2009-05-16
:1.15: 2009-05-22
:1.15.1: 2009-06-09

The smart server will no longer raise 'NoSuchRevision' when streaming content
with a size mismatch in a reconstructed graph search. New command ``bzr
dpush``. Plugins can now define their own annotation tie-breaker when two
revisions introduce the exact same line.

Changes from 1.15.1 to 1.15.2
*****************************

* Use zdll on Windows to build ``_chk_map_pyx`` extension.
  (Alexander Belchenko)

Changes from 1.15final to 1.15.1
*********************************

* Translate errors received from a smart server in response to a
  ``BzrDirFormat.initialize`` or ``BzrDirFormat.initialize_ex`` request.
  This was causing tracebacks even for mundane errors like
  ``PermissionDenied``.  (Andrew Bennetts, #381329)

Changes from 1.15rc1 to 1.15final
*********************************

* No changes

Compatibility Breaks
********************

* ``bzr ls`` is no longer recursive by default. To recurse, use the
  new ``-R`` option. The old ``--non-recursive`` option has been removed.
  If you alias ``ls`` to ``ls -R``, you can disable recursion using
  ``--no-recursive`` instead.  (Ian Clatworthy)

New Features
************

* New command ``bzr dpush`` that can push changes to foreign 
  branches (svn, git) without setting custom bzr-specific metadata.
  (Jelmer Vernooij)

* The new development format ``--development6-rich-root`` now supports
  stacking. We chose not to use a new format marker, since old clients
  will just fail to open stacked branches, the same as if we used a new
  format flag. (John Arbash Meinel, #373455)

* Plugins can now define their own annotation tie-breaker when two revisions
  introduce the exact same line. See ``bzrlib.annotate._break_annotation_tie``
  Be aware though that this is temporary, private (as indicated by the leading
  '_') and a first step to address the problem. (Vincent Ladeuil, #348459)

* New command ``bzr dpush`` that can push changes to foreign 
  branches (svn, git) without setting custom bzr-specific metadata.
  (Jelmer Vernooij)

* ``bzr send`` will now check the ``child_submit_format`` setting in
  the submit branch to determine what format to use, if none was 
  specified on the command-line.  (Jelmer Vernooij)

Improvements
************

* -Dhpss output now includes the number of VFS calls made to the remote
  server. (Jonathan Lange)

* ``--coverage`` works for code running in threads too.
  (Andrew Bennets, Vincent Ladeuil)

* ``bzr pull`` now has a ``--local`` option to only make changes to the
  local branch, and not the bound master branch.
  (Gary van der Merwe, #194716)

* ``bzr rm *`` is now as fast as ``bzr rm * --keep``. (Johan Walles, #180116)

Bug Fixes
*********

* Adding now works properly when path contains a symbolic link.
  (Geoff Bache, #183831)

* An error is now raised for unknown eol values. (Brian de Alwis, #358199)

* ``bzr merge --weave`` will now generate a conflict if one side deletes a
  line, and the other side modifies the line. (John Arbash Meinel, #328171)

* ``bzr reconfigure --standalone`` no longer raises IncompatibleRepositories.
  (Martin von Gagern, #248932)

* ``bzr send`` works to send emails again using MAPI.
  (Neil Martinsen-Burrell, #346998)

* Check for missing parent inventories in StreamSink.  This prevents
  incomplete stacked branches being created by 1.13 bzr:// and
  bzr+ssh:// clients (which have bug #354036).  Instead, the server now
  causes those clients to send the missing records.  (Andrew Bennetts)

* Correctly handle http servers proposing multiple authentication schemes.
  (Vincent Ladeuil, #366107)

* End-Of-Line content filters are now loaded correctly.
  (Ian Clatworthy, Brian de Alwis, #355280)

* Fix a bug in the pure-python ``GroupCompress`` code when handling copies
  longer than 64KiB. (John Arbash Meinel, #364900)

* Fix TypeError in running ``bzr break-lock`` on some URLs.
  (Alexander Belchenko, Martin Pool, #365891)

* Non-recursive ``bzr ls`` now works properly when a path is specified.
  (Jelmer Vernooij, #357863)

* ssh usernames (defined in ~/.ssh/config) are honoured for bzr+ssh connections.
  (Vincent Ladeuil, #367726)

* Several bugs related to unicode symlinks have been fixed and the test suite
  enhanced to better catch regressions for them. (Vincent Ladeuil)

* The smart server will no longer raise 'NoSuchRevision' when streaming
  content with a size mismatch in a reconstructed graph search: it assumes
  that the client will make sure it is happy with what it got, and this
  sort of mismatch is normal for stacked environments.
  bzr 1.13.0/1 will stream from unstacked branches only - in that case not
  getting all the content expected would be a bug. However the graph
  search is how we figured out what we wanted, so a mismatch is both odd
  and unrecoverable without starting over, and starting over will end up
  with the same data as if we just permitted the mismatch. If data is
  gc'd, doing a new search will find only the truncated data, so sending
  only the truncated data seems reasonable. bzr versions newer than this
  will stream from stacked branches and check the stream to find missing
  content in the stacked-on branch, and thus will handle the situation
  implicitly.  (Robert Collins, #360791)

* Upgrading to, or fetching into a 'rich-root' format will now correctly
  set the root data the same way that reconcile does.
  (Robert Collins, #368921)

* Using unicode Windows API to obtain command-line arguments.
  (Alexander Belchenko, #375934)

Documentation
*************

API Changes
***********

* ``InterPackRepo.fetch`` and ``RepoFetcher`` now raise ``NoSuchRevision``
  instead of ``InstallFailed`` when they detect a missing revision.
  ``InstallFailed`` itself has been deleted. (Jonathan Lange)

* Not passing arguments to ``bzrlib.commands.main()`` will now grab the
  arguments from ``osutils.get_unicode_argv()`` which has proper support
  for unicode arguments on windows. Further, the supplied arguments are now 
  required to be unicode strings, rather than user_encoded strings.
  (Alexander Belchenko)

Internals
*********

* ``bzrlib.branch.Branch.set_parent`` is now present on the base branch
  class and will call ``_set_parent_location`` after doing unicode 
  encoding. (Robert Collins)

* ``bzrlib.remote.RemoteBranch._set_parent_location`` will use a new verb
  ``Branch.set_parent_location`` removing further VFS operations.
  (Robert Collins)

* ``bzrlib.bzrdir.BzrDir._get_config`` now returns a ``TransportConfig``
  or similar when the dir supports configuration settings. The base class
  defaults to None. There is a matching new server verb
  ``BzrDir.get-config_file`` to reduce roundtrips for getting BzrDir
  configuration. (Robert Collins)

* ``bzrlib.tests.ExtendedTestResult`` has new methods ``startTests``
  called before the first test is started, ``done`` called after the last
  test completes, and a new parameter ``strict``. (Robert Collins)

* ``-Dhpss`` when passed to bzr will cause a backtrace to be printed when
  VFS operations are started on a smart server repository. This should not
  occur on regular push and pull operations, and is a key indicator for
  performance regressions. (Robert Collins)

* ``-Dlock`` when passed to the selftest (e.g. ``bzr -Dlock selftest``) will
  cause mismatched physical locks to cause test errors rather than just
  reporting to the screen. (Robert Collins)

* -Dprogress will cause pdb to start up if a progress view jumps
  backwards. (Robert Collins)

* Fallback ``CredentialStore`` instances registered with ``fallback=True``
  are now be able to provide credentials if obtaining credentials 
  via ~/.bazaar/authentication.conf fails. (Jelmer Vernooij, 
  Vincent Ladeuil, #321918)

* New hook ``Lock.lock_broken`` which runs when a lock is
  broken. This is mainly for testing that lock/unlock are
  balanced in tests. (Vincent Ladeuil)

* New MergeDirective hook 'merge_request_body' allows hooks to supply or
  alter a body for the message produced by ``bzr send``.

* New smart server verb ``BzrDir.initialize_ex`` which implements a
  refactoring to the core of clone allowing less round trips on new
  branches. (Robert Collins)

* New method ``Tags.rename_revisions`` that can rename revision ids tags
  are pointing at. (Jelmer Vernooij)

* Updated the bundled ``ConfigObj`` library to 4.6.0 (Matt Nordhoff)

Testing
*******

* ``bzr selftest`` will now fail if lock/unlock are not correctly balanced in
  tests. Using ``-Dlock`` will turn the related failures into warnings.
  (Vincent Ladeuil, Robert Collins)

bzr 1.14
########
:Codename: brisbane-core
:1.14rc1: 2009-04-06
:1.14rc2: 2009-04-19
:1.14: 2009-04-28
:1.14.1: 2009-05-01

New formats 1.14 and 1.14-rich-root supporting End-Of-Line (EOL) conversions,
keyword templating (via the bzr-keywords plugin) and generic content filtering.
End-of-line conversion is now supported for formats supporting content
filtering.

Changes from 1.14final to 1.14.1
********************************

* Change api_minimum_version back to api_minimum_version = (1, 13, 0)

Changes from 1.14rc2 to 1.14final
*********************************

* Fix a bug in the pure-python ``GroupCompress`` code when handling copies
  longer than 64KiB. (John Arbash Meinel, #364900)

Changes from 1.14rc1 to 1.14rc2
*******************************

* Fix for bug 358037 Revision not in
  bzrlib.groupcompress.GroupCompressVersionedFiles (Brian de Alwis, 
  John A Meinel)

* Fix for bug 354036 ErrorFromSmartServer - AbsentContentFactory object has no
  attribute 'get_bytes_as' exception while pulling from Launchpad 
  (Jean-Francois Roy, Andrew Bennetts, Robert Collins)

* Fix for bug 355280 eol content filters are never loaded and thus never
  applied (Brian de Alwis, Ian Clatworthy)
 
* bzr.dev -r4280  Change _fetch_uses_deltas = False for CHK repos until we can
  write a better fix. (John Arbash Meinel, Robert Collins)

* Fix for bug 361574 uncommit recommends undefined --levels and -n options
  (Marius Kruger, Ian Clatworthy)

* bzr.dev r4289 as cherrypicked at lp:~spiv/bzr/stacking-cherrypick-1.14 
  (Andrew Bennetts, Robert Collins)

Compatibility Breaks
********************

* A previously disabled code path to accelerate getting configuration
  settings from a smart server has been reinstated. We think this *may*
  cause a incompatibility with servers older than bzr 0.15. We intend
  to issue a point release to address this if it turns out to be a
  problem. (Robert Collins, Andrew Bennetts)

* bzr no longer autodetects nested trees as 'tree-references'.  They
  must now be explicitly added tree references.  At the commandline, use
  join --reference instead of add.  (Aaron Bentley)

* The ``--long`` log format (the default) no longer shows merged
  revisions implicitly, making it consistent with the ``short`` and
  ``line`` log formats.  To see merged revisions for just a given
  revision, use ``bzr log -n0 -rX``. To see every merged revision,
  use ``bzr log -n0``.  (Ian Clatworthy)

New Features
************

* New formats ``1.14`` and ``1.14-rich-root`` supporting End-Of-Line
  (EOL) conversions, keyword templating (via the bzr-keywords plugin)
  and generic content filtering. These formats replace the experimental
  ``development-wt5`` and ``development-wt5-rich-root`` formats
  respectively, but have support for filtered views disabled.
  (Ian Clatworthy)

* New ``mv --auto`` option recognizes renames after they occur.
  (Aaron Bentley)

* ``bzr`` can now get passwords from stdin without requiring a controlling
  terminal (i.e. by redirecting stdin). (Vincent Ladeuil)

* ``bzr log`` now supports filtering of multiple files and directories
  and will show changes that touch any of them. Furthermore,
  directory filtering now shows the changes to any children of that
  directory, not just the directory object itself.
  (Ian Clatworthy, #97715)

* ``bzr shelve`` can now apply changes without storing anything on the
  shelf, via the new --destroy option.  (Aaron Bentley)

* ``bzr send`` now accepts --body to specify an initial message body.
  (Aaron bentley)

* ``bzr xxx --usage`` where xxx is a command now shows a usage
  message and the options without the descriptive help sections
  (like Description and Examples). A message is also given
  explaining how to see the complete help, i.e. ``bzr help xxx``.
  (Ian Clatworthy)

* Content filters can now be used to provide custom conversion
  between the canonical format of content (i.e. as stored) and
  the convenience format of content (i.e. as created in working
  trees). See ``bzr help content-filters`` for further details.
  (Ian Clatworthy, Alexander Belchenko)

* End-of-line conversion is now supported for formats supporting
  content filtering. See ``bzr help eol`` for details.
  (Ian Clatworthy)

* Newly-blessed `join` command allows combining two trees into one.
  (Aaron Bentley)

Improvements
************

* A new format name alias ``default-rich-root`` has been added and
  points at the closest relative of the default format that supports 
  rich roots. (Jelmer Vernooij, #338061)

* Branching from a stacked branch using ``bzr*://`` will now stream
  the data when the target repository does not need topological
  ordering, reducing round trips and network overhead. This uses the
  existing smart server methods added in 1.13, so will work on any
  1.13 or newer server. (Robert Collins, Andrew Bennetts)

* ``bzr cat`` and ``bzr export`` now supports a ``--filters`` option
  that displays/saves the content after content filters are applied.
  (Ian Clatworthy)

* ``bzr ignore`` gives a more informative message when existing
  version controlled files match the ignore pattern. (Neil
  Martinsen-Burrell, #248895)

* ``bzr log`` now has ``--include-merges`` as an alias for ``--levels 0``.
  (Ian Clatworthy)

* ``bzr send`` is faster on repositories with deep histories.
  (Ian Clatworthy)

* IPv6 literals are accepted in URLs.
  (stlman, Martin Pool, Jelmer Vernooij, #165014)

* Progress bars now show the rate of network activity for
  ``bzr+ssh://`` and ``bzr://`` connections.  (Andrew Bennetts)

* Prompt for user names if they are not in the configuration. 
  (Jelmer Vernooij, #256612)

* Pushing to a stacked pack-format branch on a 1.12 or older smart server
  now takes many less round trips.  (Andrew Bennetts, Robert Collins,
  #294479)
  
* Streaming push can be done to older repository formats.  This is
  implemented using a new ``Repository.insert_stream_locked`` RPC.
  (Andrew Bennetts, Robert Collins)

* The "ignoring files outside view: .." message has been re-worded
  to "Ignoring files outside view. View is .." to reduce confusion
  about what was being considered and what was being ignored.
  (Ian Clatworthy)

* The ``long`` log formatter now shows [merge] indicators. If
  only one level of revisions is displayed and merges are found,
  the ``long`` and ``short`` log formatters now tell the user
  how to see the hidden merged revisions.  (Ian Clatworthy)

* The ``brisbane-core`` project has delivered its beta format
  ``development6-rich-root``. This format is suitable for judicious
  testing by early adopters. In particular if you are benchmarking bzr
  performance please be sure to test using this format. At this stage
  more information is best obtained by contacting the Bazaar mailing list
  or IRC channel if you are interested in using this format. We will make
  end user documentation available closer to blessing the format as
  production ready. (Robert Collins, John Arbash Meinel, Ian Clatworthy,
  Vincent Ladeuil, Andrew Bennetts, Martin Pool)

* Tildes are no longer escaped. No more %7Euser/project/branch!
  (Jonathan Lange)

Bug Fixes
*********

* Pushing a new stacked branch will also push the parent inventories for
  revisions at the stacking boundary.  This makes sure that the stacked
  branch has enough data to calculate inventory deltas for all of its
  revisions (without requiring the fallback branch).  This avoids
  "'AbsentContentFactory' object has no attribute 'get_bytes_as'" errors
  when fetching the stacked branch from a 1.13 (or later) smart server.
  This partially fixes #354036.  (Andrew Bennetts, Robert Collins)

* End-Of-Line content filters are now loaded correctly.
  (Ian Clatworthy, Brian de Alwis, #355280)

* Authentication plugins now receive all the parameters from the request
  itself (aka host, port, realm, path, etc). Previously, only the 
  authentication section name, username and encoded password were 
  provided. (Jean-Francois Roy)

* bzr gives a better message if an invalid regexp is passed to ``bzr log
  -m``.  (Anne Mohsen, Martin Pool)

* ``bzr split`` now says "See also: join" (Aaron Bentley, #335015)

* ``bzr version-info`` now works in empty branches. (Jelmer Vernooij,
  #313028)

* Fix "is not a stackable format" error when pushing a
  stackable-format branch with an unstackable-format repository to a
  destination with a default stacking policy.  (Andrew Bennetts)

* Fixed incorrect "Source format does not support stacking" warning
  when pushing to a smart server.  (Andrew Bennetts, #334114)

* Fix 'make check-dist-tarball' failure by converting paths to unicode when
  needed. (Vincent Ladeuil, #355454)

* Fixed "Specified file 'x/y/z' is outside current view: " occurring
  on ``bzr add x/y/z`` in formats supporting views when no view is
  defined.  (Ian Clatworthy, #344708)

* It is no longer possible to fetch between repositories while the
  target repository is in a write group. This prevents race conditions
  that prevent the use of RPC's to perform fetch, and thus allows
  optimising more operations. (Robert Collins, Andrew Bennetts)

* ``merge --force`` works again. (Robert Collins, #342105)

* No more warnings are issued about ``sha`` being deprecated under python-2.6.
  (Vincent Ladeuil, #346593)

* Pushing a new branch to a server that has a stacking policy will now
  upgrade from the local branch format when the stacking policy points at
  a branch which is itself stackable, because we know the client can read
  both branches, we know that the trunk for the project can be read too,
  so the upgrade will not inconvenience users. (Robert Collins, #345169)

* Pushing a new stacked branch will also push the parent inventories for
  revisions at the stacking boundary.  This makes sure that the stacked
  branch has enough data to calculate inventory deltas for all of its
  revisions (without requiring the fallback branch).  This avoids
  "'AbsentContentFactory' object has no attribute 'get_bytes_as'" errors
  when fetching the stacked branch from a 1.13 (or later) smart server.
  This partially fixes #354036.  (Andrew Bennetts, Robert Collins)

* The full test suite is passing again on OSX. Several minor issues (mostly
  test related) have been fixed. (Vincent Ladeuil, #355273).

* The GNU Changelog formatter is slightly improved in the case where
  the delta is empty, and now correctly claims not to support tags.
  (Andrea Bolognani)

* Shelve can now shelve changes to a symlink target.
  (James Westby, #341558)

* The help for the ``info`` command has been corrected.
  (Ian Clatworthy, #351931)

* Upgrade will now use a sensible default format if the source repository
  uses rich roots.  (Jelmer Vernooij, #252908)

Documentation
*************

* Expanded the index of the developer documentation. (Eric Siegerman)

* New topic `bzr help debug-flags`.  (Martin Pool)

* The generated manpage now explicitly lists aliases as commands.
  (James Westby, #336998)

API Changes
***********

* APIs deprecated in 1.6 and previous versions of bzr are now removed.
  (Martin Pool)

* ``CommitReporter`` is no longer called with ``unchanged`` status during
  commit - this was a full-tree overhead that bzr no longer performs.
  (Robert Collins)

* New abstract ``UIFactory`` method ``get_username`` which will be called to 
  obtain the username to use when connecting to remote machines. 
  (Jelmer Vernooij)

* New API ``Inventory.filter()`` added that filters an inventory by
  a set of file-ids so that only those fileids, their parents and
  their children are included.  (Ian Clatworthy)

* New sort order for ``get_record_stream`` ``groupcompress`` which
  sorts optimally for use with groupcompress compressors. (John Arbash
  Meinel, Robert Collins)

* Repository APIs ``get_deltas_for_revisions()`` and
  ``get_revision_delta()`` now support an optional ``specific_fileids``
  parameter. If provided, the deltas are filtered so that only those
  file-ids, their parents and their children are included.
  (Ian Clatworthy)

* The ``get_credentials`` and ``set_credentials`` methods of 
  ``AuthenticationConfig`` now accept an optional realm argument.
  (Jean-Francois Roy)

* The ``pb`` argument to ``fetch()`` is deprecated.
  (Martin Pool)

* The ``Serializer`` class and the serializer ``format registry`` have moved
  from ``bzrlib.xml_serializer`` to ``bzrlib.serializer``. (Jelmer Vernooij)

* The smart server jail now hooks into BzrDir.open to prevent any BzrDir
  that is not inside the backing transport from being opened.  See the
  module documentation for ``bzrlib.smart.request`` for details.
  (Andrew Bennetts, Robert Collins)

* ``Tree.get_symlink_target`` now always returns a unicode string result
  or None. Previously it would return the bytes from reading the link
  which could be in any arbitrary encoding. (Robert Collins)

Testing
*******

* ``bzrlib.tests.TestCase`` now fails the test if its own ``setUp``
  and ``tearDown`` weren't called.  This catches faulty tests that
  forget to upcall when overriding ``setUp`` and ``tearDown``.  Those
  faulty tests were not properly isolated.
  (Andrew Bennetts, Robert Collins)

* Fix test_msgeditor.MsgEditorTest test isolation.
  (Vincent Ladeuil, #347130)

* ``medusa`` is not used anymore as an FTP test server starting with
  python2.6. A new FTP test server based on ``pyftplib`` can be used
  instead. This new server is a soft dependency as medusa which is still
  preferred if both are available (modulo python version).
  (Vincent Ladeuil)

Internals
*********

* Added ``chk_map`` for fast, trie-based storage of tuple to string maps.
  (Robert Collins, John Arbash Meinel, Vincent Ladeuil)

* Added ``bzrlib.chk_map`` for fast, trie-based storage of tuple to string
  maps.  (Robert Collins, John Arbash Meinel, Vincent Ladeuil)

* Added ``bzrlib.inventory_delta`` module.  This will be used for
  serializing and deserializing inventory deltas for more efficient
  streaming on the network.  (Robert Collins, Andrew Bennetts)

* ``Branch._get_config`` has been added, which splits out access to the
  specific config file from the branch. This is used to let RemoteBranch
  avoid constructing real branch objects to access configuration settings.
  (Robert Collins, Andrew Bennetts)

* ``Branch`` now implements ``set_stacked_on_url`` in the base class as
  the implementation is generic and should impact foreign formats. This
  helps performance for ``RemoteBranch`` push operations to new stacked
  branches. (Robert Collins, Andrew Bennetts)

* ``BtreeIndex._spill_mem_keys_to_disk()`` now generates disk index with
  optmizations turned off. This only has effect when processing > 100,000
  keys during something like ``bzr pack``. (John Arbash Meinel)

* ``bzr selftest`` now accepts ``--subunit`` to run in subunit output
  mode. Requires ``lp:subunit`` installed to work, but is not a hard
  dependency. (Robert Collins)

* ``BzrDir.open_branch`` now takes an optional ``ignore_fallbacks``
  parameter for controlling opening of stacked branches.
  (Andrew Bennetts, Robert Collins)
  
* ``CommitBuilder`` has a new method, ``record_iter_changes`` which works
  in terms of an iter_changes iterator rather than full tree scanning.
  (Robert Collins)

* ``DirState`` can now be passed a custom ``SHA1Provider`` object
  enabling it to store the SHA1 and stat of the canonical (post
  content filtered) form. (Ian Clatworthy)

* New ``assertLength`` method based on one Martin has squirreled away
  somewhere. (Robert Collins, Martin Pool)

* New hook ``BzrDir.pre_open`` which runs before opening ``BzrDir``
  objects, allowing better enforcement of the smart server jail when
  dealing with stacked branches. (Robert Collins, Andrew Bennetts)

* New hook ``RioVersionInfoBuilder.revision``, allowing extra entries 
  to be added to the stanza that is printed for a particular revision.
  (Jelmer Vernooij)

* New repository method ``refresh_data`` to cause any repository to
  make visible data inserted into the repository by a smart server
  fetch operation. (Robert Collins, Andrew Bennetts)

* ``register_filter_stack_map`` now takes an optional fallback parameter,
  a callable to invoke if a preference has a value not in the map
  of filter stacks. This enhancement allows, for example,  bzr-svn to
  handle existing svn properties that define a list of keywords to be
  expanded.  (Ian Clatworthy)

* ``RemoteBranchConfig`` will use a new verb ``Branch.set_config_option``
  to write config settings to smart servers that support this, saving
  5 round trips on the stacked streaming acceptance test.
  (Robert Collins, Andrew Bennetts)

* ``RemoteBranch`` now provides ``_get_config`` for access to just the
  branch specific configuration from a remote server, which uses the 
  already existing ``Branch.get_config_file`` smart verb.
  (Robert Collins, Andrew Bennetts)

* ``RemoteRepository`` will now negatively cache missing revisions during
  ``get_parent_map`` while read-locked. Write-locks are unaffected.
  (Robert Collins, Andrew Bennetts)

* Removed ``InterRemoteToOther``, ``InterOtherToRemote`` and
  ``InterPackToRemotePack`` classes, as they are now unnecessary.
  (Andrew Bennetts)

* ``RepositoryFormat`` as a new attribute ``fast_deltas`` to indicate
  whether the repository can efficiently generate deltas between trees
  regardless of tree size. (Robert Collins)

* ``Repository.iter_files_bytes()`` now properly returns an "iterable of
  byte strings" (aka 'chunked') for the content. It previously was
  returning a plain string, which worked, but performed very poorly when
  building a working tree (file.writelines(str) is very inefficient). This
  can have a large effect on ``bzr checkout`` times. (John Arbash Meinel)

* selftest now supports a --parallel option, with values of 'fork' or
  'subprocess' to run the test suite in parallel. Currently only Linux
  machines work, other platforms need patches submitted. (Robert Collins,
  Vincent Ladeuil)

* ``tests.run_suite`` has a new parameter ``suite_decorators``, a list of 
  callables to use to decorate the test suite. Such decorators can add or
  remove tests, or even remote the test suite to another machine if
  desired. (Robert Collins)

* The smart server verb ``Repository.get_parent_map`` can now include
  information about ghosts when the special revision ``include-missing:``
  is in the requested parents map list. With this flag, ghosts are
  included as ``missing:REVISION_ID``. (Robert Collins, Andrew Bennetts)

* ``_walk_to_common_revisions`` will now batch up at least 50
  revisions before calling ``get_parent_map`` on the target,
  regardless of ``InterRepository``.
  (Andrew Bennetts, Robert Collins)

bzr 1.13
########

:Codename: paraskavedekatriaphobia
:1.13: 2009-03-14
:1.13rc1: 2009-03-10
:1.13.1: 2009-03-23
:1.13.2: 2009-04-27

GNU Changelog output can now be produced by ``bzr log --gnu-changelog``.  Debug
flags can now be set in ``~/.bazaar/bazaar.conf``.  Lightweight checkouts and
stacked branches should both be much faster over remote connections.  

Changes From 1.13.1 to 1.13.2
*****************************

A regression was found in the 1.13.1 release. When bzr 1.13.1 and earlier push
a stacked branch they do not take care to push all the parent inventories for
the transferred revisions. This means that a smart server serving that branch
often cannot calculate inventory deltas for the branch (because smart server
does not/cannot open fallback repositories). Prior to 1.13 the server did not
have a verb to stream revisions out of a repository, so that's why this bug has
appeared now.

Bug Fixes
*********

* Fix for bug 354036 ErrorFromSmartServer - AbsentContentFactory object has no
  attribute 'get_bytes_as' exception while pulling from Launchpad 
  (Jean-Francois Roy, Andrew Bennetts, Robert Collins)

Changes From 1.13final to 1.13.1
********************************

A couple regessions where found in the 1.13 release. The pyrex-generated C
extensions are missing from the .tar.gz and .zip files.  Documentation on how
to generate GNU ChangeLogs is wrong.

Bug Fixes
*********

* Change ``./bzr``'s ``_script_version`` to match ./bzrlib/__init__.py
  version_info. (Bob Tanner, Martin Pool, #345232)

* Distribution archives for 1.13 do not contain generated C extension modules
  (Jean-Francois Roy, Bob Tanner, #344465)

* GNU ChangeLog output can now be produced by bzr log --format gnu-changelog is
  incorrect (Deejay, Bob Tanner, Martin Pool, Robert Collins, #343928)

* ``merge --force`` works again. (Robert Collins, #342105)

Changes From 1.13rc1 to 1.13final
*********************************

* Fix "is not a stackable format" error when pushing a
  stackable-format branch with an unstackable-format repository to a
  destination with a default stacking policy.  (Andrew Bennetts)

* Progress bars now show the rate of network activity for
  ``bzr+ssh://`` and ``bzr://`` connections.  (Andrew Bennetts)

Compatibility Breaks
********************

* ``bzr log --line`` now indicates which revisions are merges with
  `[merge]` after the date.  Scripts which parse the output of this
  command may need to be adjusted.
  (Neil Martinsen-Burrell)

New Features
************

* ``bzr reconfigure`` now supports --with-trees and --with-no-trees
  options to change the default tree-creation policy of shared
  repositories.  (Matthew Fuller, Marius Kruger, #145033)

* Debug flags can now be set in ``~/.bazaar/bazaar.conf``.
  (Martin Pool)

* Filtered views provide a mask over the tree so that users can focus
  on a subset of a tree when doing their work. See ``Filtered views``
  in chapter 7 of the User Guide and ``bzr help view`` for details.
  (Ian Clatworthy)

* GNU Changelog output can now be produced by ``bzr log --gnu-changelog``.
  (Andrea Bolognani, Martin Pool)

* The ``-Dmemory`` flag now gives memory information on Windows.
  (John Arbash Meinel)

* Multiple authors for a commit can now be recorded by using the "--author"
  option multiple times. (James Westby, #185772)

* New clean-tree command, from bzrtools.  (Aaron Bentley, Jelmer Vernooij)

* New command ``bzr launchpad-open`` opens a Launchpad web page for that
  branch in your web browser, as long as the branch is on Launchpad at all.
  (Jonathan Lange)

* New API for getting bugs fixed by a revision: Revision.iter_bugs().
  (Jonathan Lange)

Improvements
************

* All bzr ``Hooks`` classes are now registered in
  ``bzrlib.hooks.known_hooks``. This removes the separate list from
  ``bzrlib.tests`` and ensures that all hooks registered there are
  correctly isolated by the test suite (previously
  ``MutableTreeHooks`` were not being isolated correctly). Further, 
  documentation for hooks is now dynamically generated from the
  present HookPoints. ``bzr hooks`` will now also report on all the
  hooks present in the ``bzrlib.hooks.known_hooks`` registry.
  (Robert Collins)

* ``bzr add`` no longer prints ``add completed`` on success. Failure
  still prints an error message. (Robert Collins)

* ``bzr branch`` now has a ``--no-tree`` option which turns off the
  generation of a working tree in the new branch.
  (Daniel Watkins, John Klinger, #273993)

* Bazaar will now point out ``bzr+ssh://`` to the user when they 
  use ssh://. (Jelmer Vernooij, #330535)

* ``bzr -v info`` now omits the number of committers branch statistic,
  making it many times faster for large projects. To include that
  statistic in the output, use ``bzr -vv info``.
  (Ian Clatworthy)

* ``bzr push`` to a ``bzr`` url (``bzr://``, ``bzr+ssh://`` etc) will
  stream if the server is version 1.13 or greater, reducing roundtrips
  significantly. (Andrew Bennetts, Robert Collins)

* Lightweight Checkouts and Stacked Branches should both be much
  faster over remote connections. Building the working tree now
  batches up requests into approx 5MB requests, rather than a separate
  request for each file. (John Arbash Meinel)

* Support for GSSAPI authentication when using HTTP or HTTPS. 
  (Jelmer Vernooij)

* The ``bzr shelve`` prompt now includes a '?' help option to explain the
  short options better. (Daniel Watkins, #327429)

* ``bzr lp-open`` now falls back to the push location if it cannot find a
  public location. (Jonathan Lange, #332372)

* ``bzr lp-open`` will try to find the Launchpad URL for the location
  passed on the command line. This makes ``bzr lp-open lp:foo`` work as
  expected. (Jonathan Lange, #332705)

* ``bzr send`` now supports MH-E via ``emacsclient``. (Eric Gillespie)

Bug Fixes
*********

* Allows ``bzr log <FILE>`` to be called in an empty branch without
  backtracing. (Vincent Ladeuil, #346431)

* Bazaar now gives a better message including the filename if it's
  unable to read a file in the working directory, for example because
  of a permission error.  (Martin Pool, #338653)

* ``bzr cat -r<old> <path>`` doesn't traceback anymore when <path> has a
  file id in the working tree different from the one in revision <old>.
  (Vincent Ladeuil, #341517, #253806)

* ``bzr send`` help is more specific about how to apply merge
  directives.  (Neil Martinsen-Burrell, #253470)

* ``bzr missing`` now uses ``Repository.get_revision_delta()`` rather
  than fetching trees and determining a delta itself. (Jelmer
  Vernooij, #315048)

* ``bzr push`` to a smart server no longer causes "Revision
  {set([('null:',)])} not present ..." errors when the branch has
  multiple root revisions. (Andrew Bennetts, #317654)

* ``bzr shelve`` now properly handle patches with no terminating newline.
  (Benoît PIERRE, #303569)

* ``bzr unshelve`` gives a more palatable error if passed a non-integer
  shelf id. (Daniel Watkins)

* Export now handles files that are not present in the tree.
  (James Westby, #174539)

* Fixed incorrect "Source format does not support stacking" warning
  when pushing to a smart server.  (Andrew Bennetts, #334114)
  
* Fixed "sprout() got an unexpected keyword argument 'source_branch'"
  error branching from old repositories.
  (Martin Pool, #321695)

* Make ``bzr push --quiet <non-local location>`` less chatty.
  (Kent Gibson, #221461)

* Many Branch hooks would not fire with ``bzr://`` and ``bzr+ssh://``
  branches, and this was not noticed due to a bug in the test logic
  for branches. This is now fixed and a test added to prevent it
  reoccuring. (Robert Collins, Andrew Bennetts)

* Restore the progress bar on Windows. We were disabling it when TERM
  wasn't set, but Windows doesn't set TERM. (Alexander Belchenko,
  #334808)

* ``setup.py build_ext`` now gives a proper error when an extension
  fails to build. (John Arbash Meinel)

* Symlinks to non ascii file names are now supported.
  (Robert Collins, Vincent Ladeuil, #339055, #272444)    

* Under rare circumstances (aka nobody reported a bug about it), the ftp
  transport could revert to ascii mode. It now stays in binary mode except
  when needed.  (Vincent Ladeuil)

* Unshelve does not generate warnings about progress bars.
  (Aaron Bentley, #328148)

* shelve cleans up properly when unversioned files are specified.
  (Benoît Pierre, Aaron Bentley)

Documentation
*************

* Added ``Organizing your workspace`` to the User Guide appendices,
  summarizing some common ways of organizing trees, branches and
  repositories and the processes/workflows implied/enabled by each.
  (Ian Clatworthy)

* Hooks can now be self documenting. ``bzrlib.hooks.Hooks.create_hook``
  is the entry point for this feature. (Robert Collins)

* The documentation for ``shelve`` and ``unshelve`` has been clarified.
  (Daniel Watkins, #327421, #327425)

API Changes
***********

* ``bzr selftest`` now fails if the bazaar sources contain trailing
  whitespace, non-unix style line endings and files not ending in a
  newline. About 372 files and 3243 lines with trailing whitespace was
  updated to comply with this. The code already complied with the other
  criteria, but now it is enforced. (Marius Kruger)

* ``bzrlib.branch.PushResult`` was renamed to 
  ``bzrlib.branch.BranchPushResult``. (Jelmer Vernooij)

* ``Branch.fetch`` and ``Repository.fetch`` now return None rather
  than a count of copied revisions and failed revisions. A while back
  we stopped ever reporting failed revisions because we started
  erroring instead, and the copied revisions count is not used in the
  UI at all - indeed it only reflects the repository status not
  changes to the branch itself. (Robert Collins)

* ``Inventory.apply_delta`` now raises an AssertionError if a file-id
  appears multiple times within the delta. (Ian Clatworthy)

* MutableTree.commit now favours the "authors" argument, with the old
  "author" argument being deprecated.

* Remove deprecated EmptyTree.  (Martin Pool)

* ``Repository.fetch`` now accepts an optional ``fetch_spec``
  parameter.  A ``SearchResult`` or ``MiniSearchResult`` may be passed
  to ``fetch_spec`` instead of a ``last_revision`` to specify exactly
  which revisions to fetch. (Andrew Bennetts)

* ``RepositoryAcquisitionPolicy.acquire_repository`` now returns a
  tuple of ``(repository, is_new_flag)``, rather than just the
  repository.  (Andrew Bennetts)

* Revision.get_apparent_author() is now deprecated, replaced by
  Revision.get_apparent_authors(), which returns a list. The former
  now returns the first item that would be returned from the second.

* The ``BranchBuilder`` test helper now accepts a ``timestamp``
  parameter to ``build_commit`` and ``build_snapshot``.  (Martin Pool)

* The ``_fetch_*`` attributes on ``Repository`` are now on
  ``RepositoryFormat``, more accurately reflecting their intent (they
  describe a disk format capability, not state of a particular
  repository of that format). (Robert Collins)

Internals
*********

* Branching from a non-stacked branch on a smart protocol is now
  free of virtual file system methods.
  (Robert Collins, Andrew Bennetts)

* Branch and Repository creation on a bzr+ssh://server are now done
  via RPC calls rather than VFS calls, reducing round trips for
  pushing new branches substantially. (Robert Collins)

* ``Branch.clone`` now takes the ``repository_policy`` formerly used
  inside ``BzrDir.clone_on_transport``, allowing stacking to be
  configured before the branch tags and revision tip are set. This
  fixes a race condition cloning stacked branches that would cause
  plugins to have hooks called on non-stacked instances.
  (Robert Collins, #334187)

* ``BzrDir.cloning_metadir`` now has a RPC call. (Robert Collins)

* ``BzrDirFormat.__str__`` now uses the human readable description
  rather than the sometimes-absent disk label. (Robert Collins)

* ``bzrlib.fetch`` is now composed of a sender and a sink component
  allowing for decoupling over a network connection. Fetching from
  or into a RemoteRepository with a 1.13 server will use this to
  stream the operation.
  (Andrew Bennetts, Robert Collins)

* ``bzrlib.tests.run_suite`` accepts a runner_class parameter
  supporting the use of different runners. (Robert Collins)

* Change how file_ids and revision_ids are interned as part of
  inventory deserialization. Now we use the real ``intern()``, rather
  than our own workaround that would also cache a Unicode copy of the
  string, and never emptied the cache. This should slightly reduce
  memory consumption. (John Arbash Meinel)

* New branch method ``create_clone_on_transport`` that returns a
  branch object. (Robert Collins)

* New hook Commands['extend_command'] to allow plugins to access a
  command object before the command is run (or help generated from
  it), without overriding the command. (Robert Collins)

* New version of the ``BzrDir.find_repository`` verb supporting
  ``_network_name`` to support removing more _ensure_real calls.
  (Robert Collins)

* ``RemoteBranchFormat`` no longer claims to have a disk format string.
  (Robert Collins)

* ``Repository`` objects now have ``suspend_write_group`` and
  ``resume_write_group`` methods.  These are currently only useful
  with pack repositories. (Andrew Bennetts, Robert Collins)

* ``BzrDirFormat``, ``BranchFormat`` and ``RepositoryFormat`` objects
  now have a ``network_name`` for passing the format across RPC calls.
  (Robert Collins, Andrew Bennetts)

* ``RepositoryFormat`` objects now all have a new attribute
  ``_serializer`` used by fetch when reserialising is required.
  (Robert Collins, Andrew Bennetts)

* Some methods have been pulled up from ``BzrBranch`` to ``Branch``
  to aid branch types that are not bzr branch objects (like
  RemoteBranch). (Robert Collins, Andrew Bennetts)

* Test adaptation has been made consistent throughout the built in
  tests. ``TestScenarioApplier``, ``multiply_tests_from_modules``,
  ``adapt_tests``, ``adapt_modules`` have all been deleted. Please
  use ``multiply_tests``, or for lower level needs ``apply_scenarios``
  and ``apply_scenario``. (Robert Collins)

* ``TestSkipped`` is now detected by TestCase and passed to the
  ``TestResult`` by calling ``addSkip``. For older TestResult objects,
  where ``addSkip`` is not available, ``addError`` is still called.
  This permits test filtering in subunit to strip out skipped tests
  resulting in a faster fix-shrink-list-run cycle. This is compatible
  with the testtools protocol for skips. (Robert Collins)

* The ``_index`` of ``KnitVersionedFiles`` now supports the ability
  to scan an underlying index that is going to be incorporated into
  the ``KnitVersionedFiles`` object, to determine if it has missing
  delta references. The method is ``scan_unvalidated_index``.
  (Andrew Bennetts, Robert Collins)

* There is a RemoteSink object which handles pushing to smart servers.
  (Andrew Bennetts, Robert Collins)

* ``TransportTraceDecorator`` now logs ``put_bytes_non_atomic`` and
  ``rmdir`` calls. (Robert Collins)

* ``VersionedFiles`` record adapters have had their signature change
  from ``(record, record.get_bytes_as(record.storage_kind))`` to
  ``(record)`` reducing excess duplication and allowing adapters
  to access private data in record to obtain content more
  efficiently. (Robert Collins)

* We no longer probe to see if we should create a working tree during
  clone if we cannot get a local_abspath for the new bzrdir.
  (Robert Collins)


bzr 1.12
########

:Codename: 1234567890
:1.12: 2009-02-13
:1.12rc1: 2009-02-10

This release of Bazaar contains many improvements to the speed,
documentation and functionality of ``bzr log`` and the display of logged
revisions by ``bzr status``.  bzr now also gives a better indication of
progress, both in the way operations are drawn onto a text terminal, and
by showing the rate of network IO.

Changes from RC1 to Final
*************************

* ``bzr init --development-wt5[-rich-root]`` would fail because of
  circular import errors. (John Arbash Meinel, #328135)

* Expanded the help for log and added a new help topic called
  ``log-formats``.  (Ian Clatworthy)

Compatibility Breaks
********************

* By default, ``bzr status`` after a merge now shows just the pending
  merge tip revisions. This improves the signal-to-noise ratio after
  merging from trunk and completes much faster. To see all merged
  revisions, use the new ``-v`` flag.  (Ian Clatworthy)

* ``bzr log --line`` now shows any tags after the date and before
  the commit message. If you have scripts which parse the output
  from this command, you may need to adjust them accordingly.
  (Ian Clatworthy)

* ``bzr log --short`` now shows any additional revision properties
  after the date and before the commit message.  Scripts that parse 
  output of the log command in this situation may need to adjust.
  (Neil Martinsen-Burrell)

* The experimental formats ``1.12-preview`` and ``1.12-preview-rich-root``
  have been renamed ``development-wt5`` and ``development-wt5-rich-root``
  respectively, given they are not ready for release in 1.12.
  (Ian Clatworthy)

* ``read_bundle_from_url`` has been deprecated. (Vincent Ladeuil)

New Features
************

* Add support for filtering ``bzr missing`` on revisions.  Remote revisions
  can be filtered using ``bzr missing -r -20..-10`` and local revisions can
  be filtered using ``bzr missing --my-revision -20..-10``.
  (Marius Kruger)

* ``bzr log -p`` displays the patch diff for each revision.
  When logging a file, the diff only includes changes to that file.
  (Ian Clatworthy, #202331, #227335)

* ``bzr log`` supports a new option called ``-n N`` or ``--level N``.
  A value of 0 (zero) means "show all nested merge revisions" while
  a value of 1 (one) means "show just the top level". Values above
  1 can be used to see a limited amount of nesting. That can be
  useful for seeing the level or two below PQM submits for example.
  To force the ``--short`` and ``--line`` formats to display all nested
  merge revisions just like ``--long`` does by default, use a command
  like ``bzr log --short -n0``. To display just the mainline using
  ``--long`` format, ``bzr log --long -n1``.
  (Ian Clatworthy)

Improvements
************

* ``bzr add`` more clearly communicates success vs failure.
  (Daniel Watkins)

* ``bzr init`` will now print a little less verbose output.
  (Marius Kruger)

* ``bzr log`` is now much faster in many use cases, particularly
  at incrementally displaying results and filtering by a
  revision range. (Ian Clatworthy)

* ``bzr log --short`` and ``bzr log --line`` now show tags, if any,
  for each revision. The tags are shown comma-separated inside
  ``{}``. For short format, the tags appear at the end of line
  before the optional ``[merge]`` indicator. For line format,
  the tags appear after the date. (Ian Clatworthy)

* Progress bars now show the rate of activity for some sftp 
  operations, and they are drawn different.  (Martin Pool, #172741)

* Progress bars now show the rate of activity for urllib and pycurl based
  http client implementations. The operations are tracked at the socket
  level for better precision.
  (Vincent Ladeuil)

* Rule-based preferences can now accept multiple patterns for a set of
  rules.  (Marius Kruger)

* The ``ancestor:`` revision spec will now default to referring to the
  parent of the branch if no other location is given.
  (Daniel Watkins, #198417)

* The debugger started as a result of setting ``$BZR_PDB`` works
  around a bug in ``pdb``, http://bugs.python.org/issue4150.  The bug
  can cause truncated tracebacks in Python versions before 2.6.
  (Andrew Bennetts)

* VirtualVersionedFiles now implements
  ``iter_lines_added_or_present_in_keys``. This allows the creation of 
  new branches based on stacked bzr-svn branches. (#311997)

Bug Fixes
*********

* ``bzr annotate --show-ids`` doesn't give a backtrace on empty files
  anymore.
  (Anne Mohsen, Vincent Ladeuil, #314525)

* ``bzr log FILE`` now correctly shows mainline revisions merging
  a change to FILE when the ``--short`` and ``--line`` log formats
  are used. (Ian Clatworthy, #317417)

* ``bzr log -rX..Y FILE`` now shows the history of FILE provided
  it existed in Y or X, even if the file has since been deleted or
  renamed. If no range is given, the current/basis tree and
  initial tree are searched in that order. More generally, log
  now interprets filenames in their historical context.
  (Ian Clatworthy, #175520)

* ``bzr status`` now reports nonexistent files and continues, then
  errors (with code 3) at the end.  (Karl Fogel, #306394)

* Don't require the present compression base in knits to be the same
  when adding records in knits. (Jelmer Vernooij, #307394)

* Fix a problem with CIFS client/server lag on Windows colliding with
  an invariant-per-process algorithm for generating AtomicFile names
  (Adrian Wilkins, #304023)

* Many socket operations now handle EINTR by retrying the operation.
  Previously EINTR was treated as an unrecoverable failure.  There is
  a new ``until_no_eintr`` helper function in ``bzrlib.osutils``.
  (Andrew Bennetts)

* Support symlinks with non-ascii characters in the symlink filename.
  (Jelmer Vernooij, #319323)

* There was a bug in how we handled resolving when a file is deleted
  in one branch, and modified in the other. If there was a criss-cross
  merge, we would cause the deletion to conflict a second time.
  (Vincent Ladeuil, John Arbash Meinel)

* There was another bug in how we chose the correct intermediate LCA in
  criss-cross merges leading to several kind of changes be incorrectly
  handled.
  (John Arbash Meinel, Vincent Ladeuil)

* Unshelve now handles deleted paths without crashing. (Robert Collins)

Documentation
*************

* Improved plugin developer documentation.  (Martin Pool)

API Changes
***********

* ``ProgressBarStack`` is deprecated; instead use
  ``ui_factory.nested_progress_bar`` to create new progress bars.
  (Martin Pool)

* ForeignVcsMapping() now requires a ForeignVcs object as first
  argument. (Jelmer Vernooij)

* ForeignVcsMapping.show_foreign_revid() has been moved to
  ForeignVcs. (Jelmer Vernooij)

* ``read_bundle_from_url`` is deprecated in favor of
  ``read_mergeable_from_url``.  (Vincent Ladeuil)

* Revision specifiers are now registered in
  ``bzrlib.revisionspec.revspec_registry``, and the old list of 
  revisionspec classes (``bzrlib.revisionspec.SPEC_TYPES``) has been
  deprecated. (Jelmer Vernooij, #321183)

* The progress and UI classes have changed; the main APIs remain the
  same but code that provides a new UI or progress bar class may
  need to be updated.  (Martin Pool)

Internals
*********

* Default User Interface (UI) is CLIUIFactory when bzr runs in a dumb
  terminal. It is sometimes desirable do override this default by forcing
  bzr to use TextUIFactory. This can be achieved by setting the
  BZR_USE_TEXT_UI environment variable (emacs shells, as opposed to
  compile buffers, are such an example).
  (Vincent Ladeuil)

* New API ``Branch.iter_merge_sorted_revisions()`` that iterates over
  ``(revision_id, depth, revno, end_of_merge)`` tuples.
  (Ian Clatworthy)

* New ``Branch.dotted_revno_to_revision_id()`` and
  ``Branch.revision_id_to_dotted_revno()`` APIs that pick the most
  efficient way of doing the mapping.
  (Ian Clatworthy)

* Refactor cmd_serve so that it's a little easier to build commands that
  extend it, and perhaps even a bit easier to read.  (Jonathan Lange)

* ``TreeDelta.show()`` now accepts a ``filter`` parameter allowing log
  formatters to retrict the output.
  (Vincent Ladeuil)


bzr 1.11
########

:Codename: "Eyes up!"
:Released: 2009-01-19

This first monthly release of Bazaar for 2009 improves Bazaar's operation
in Windows, Mac OS X, and other situations where file names are matched
without regard to capitalization: Bazaar tries to match the case of an
existing file.  This release of Bazaar also improves the efficiency of
Tortoise Windows Shell integration and lets it work on 64-bit platforms.

The UI through which Bazaar supports historic formats has been improved,
so 'bzr help formats' now gives a simpler and shorter list, with clear
advice.

This release also fixes a number of bugs, particularly a glitch that can
occur when there are concurrent writes to a pack repository.

Bug Fixes
*********

* Fix failing test when CompiledChunksToLines is not available.
  (Vincent Ladeuil)

* Stacked branches don't repeatedly open their transport connection.
  (John Arbash Meinel)



bzr 1.11rc1
###########

:Codename: "Eyes up!"
:Released: 2009-01-09

Changes
*******

* Formats using Knit-based repository formats are now explicitly
  marked as deprecated. (Ian Clatworthy)

New Features
************

* Add support for `bzr tags -r 1..2`, that is we now support showing
  tags applicable for a specified revision range. (Marius Kruger)

* ``authentication.conf`` now accepts pluggable read-only credential
  stores. Such a plugin (``netrc_credential_store``) is now included,
  handles the ``$HOME/.netrc`` file and can server as an example to
  implement other plugins.
  (Vincent Ladeuil)

* ``shelve --list`` can now be used to list shelved changes.
  (Aaron Bentley)

Improvements
************

* Add trailing slash to directories in all output of ``bzr ls``, except
  ``bzr ls --null``. (Gordon P. Hemsley, #306424)

* ``bzr revision-info`` now supports a -d option to specify an
  alternative branch. (Michael Hudson)

* Add connection to a C++ implementation of the Windows Shell Extension
  which is able to fully replace the current Python implemented one.
  Advantages include 64bit support and reduction in overhead for
  processes which drag in shell extensions.
  (Mark Hammond)

* Support the Claws mail client directly, rather than via
  xdg-email. This prevents the display of an unnecessary modal
  dialog in Claws, informing the user that a file has been
  attached to the message, and works around bug #291847 in
  xdg-utils which corrupts the destination address.

* When working on a case-insensitive case-preserving file-system, as
  commonly found with Windows, bzr will often ignore the case of the
  arguments specified by the user in preference to the case of an existing
  item on the file-system or in the inventory to help prevent
  counter-intuitive behaviour on Windows. (Mark Hammond)

Bug Fixes
*********
  
* Allow BzrDir implementation to implement backing up of 
  control directory. (#139691)

* ``bzr push`` creating a new stacked branch will now only open a
  single connection to the target machine. (John Arbash Meinel)

* Don't call iteritems on transport_list_registry, because it may
  change during iteration.  (Martin Pool, #277048)

* Don't make a broken branch when pushing an unstackable-format branch
  that's in a stackable shared repository to a location with default
  stack-on location.  (Andrew Bennetts, #291046)

* Don't require embedding user in HTTP(S) URLs do use authentication.conf.
  (Ben Jansen, Vincent Ladeuil, #300347)

* Fix a problem with CIFS client/server lag on windows colliding with
  an invariant-per-process algorithm for generating AtomicFile names
  (Adrian Wilkins, #304023)

* Fix bogus setUp signature in UnavailableFTPServer.
  (Gary van der Merwe, #313498)

* Fix compilation error in ``_dirstate_helpers_c`` on SunOS/Solaris.
  (Jari Aalto)

* Fix SystemError in ``_patiencediff_c`` module by calling
  PyErr_NoMemory() before returning NULL in PatienceSequenceMatcher_new.
  (Andrew Bennetts, #303206)

* Give proper error message for diff with non-existent dotted revno.
  (Marius Kruger, #301969)

* Handle EACCES (permission denied) errors when launching a message
  editor, and emit warnings when a configured editor cannot be
  started. (Andrew Bennetts)

* ``$HOME/.netrc`` file is now recognized as a read-only credential store
  if configured in ``authentication.conf`` with 'password_encoding=netrc'
  in the appropriate sections.
  (Vincent Ladeuil, #103029)

* Opening a stacked branch now properly shares the connection, rather
  than opening a new connection for the stacked-on branch.
  (John Arbash meinel)

* Preserve transport decorators while following redirections.
  (Vincent Ladeuil, #245964, #270863)

* Provides a finer and more robust filter for accepted redirections.
  (Vincent Ladeuil, #303959, #265070)

* ``shelve`` paths are now interpreted relative to the current working
  tree.  (Aaron Bentley)

* ``Transport.readv()`` defaults to not reading more than 100MB in a
  single array. Further ``RemoteTransport.readv`` sets this to 5MB to
  work better with how it splits its requests.
  (John Arbash Meinel, #303538)

* Pack repositories are now able to reload the pack listing and retry
  the current operation if another action causes the data to be
  repacked.  (John Arbash Meinel, #153786)

* ``pull -v`` now respects the log_format configuration variable.
  (Aaron Bentley)

* ``push -v`` now works on non-initial pushes.  (Aaron Bentley)

* Use the short status format when the short format is used for log.
  (Vincent Ladeuil, #87179)

* Allow files to be renamed or moved via remove + add-by-id. (Charles
  Duffy, #314251)

Documentation
*************

* Improved the formats help topic to explain why multiple formats
  exist and to provide guidelines in selecting one. Introduced
  two new supporting help topics: current-formats and other-formats.
  (Ian Clatworthy)

API Changes
***********

* ``LRUCache(after_cleanup_size)`` was renamed to
  ``after_cleanup_count`` and the old name deprecated. The new name is
  used for clarity, and to avoid confusion with
  ``LRUSizeCache(after_cleanup_size)``. (John Arbash Meinel)

* New ``ForeignRepository`` base class, to help with foreign branch 
  support (e.g. svn).  (Jelmer Vernooij)

* ``node_distances`` and ``select_farthest`` can no longer be imported
  from ``bzrlib.graph``.  They can still be imported from
  ``bzrlib.deprecated_graph``, which has been the preferred way to
  import them since before 1.0.  (Andrew Bennetts)
  
* The logic in commit now delegates inventory basis calculations to
  the ``CommitBuilder`` object; this requires that the commit builder
  in use has been updated to support the new ``recording_deletes`` and
  ``record_delete`` methods. (Robert Collins)

Testing
*******

* An HTTPS server is now available (it requires python-2.6). Future bzr
  versions will allow the use of the python-2.6 ssl module that can be
  installed for 2.5 and 2.4.

* ``bzr selftest`` now fails if new trailing white space is added to
  the bazaar sources. It only checks changes not committed yet. This
  means that PQM will now reject changes that introduce new trailing
  whitespace. (Marius Kruger)

* Introduced new experimental formats called ``1.12-preview`` and
  ``1.12-preview-rich-root`` to enable testing of related pending
  features, namely content filtering and filtered views.
  (Ian Clatworthy)

Internals
*********

* Added an ``InventoryEntry`` cache when deserializing inventories.
  Can cut the time to iterate over multiple RevisionsTrees in half.
  (John Arbash Meinel)

* Added ``bzrlib.fifo_cache.FIFOCache`` which is designed to have
  minimal overhead versus using a plain dict for cache hits, at the
  cost of not preserving the 'active' set as well as an ``LRUCache``.
  (John Arbash Meinel)

* ``bzrlib.patience_diff.unified_diff`` now properly uses a tab
  character to separate the filename from the date stamp, and doesn't
  add trailing whitespace when a date stamp is not supplied.
  (Adeodato Simó, John Arbash Meinel)

* ``DirStateWorkingTree`` and ``DirStateWorkingTreeFormat`` added
  as base classes of ``WorkingTree4`` and ``WorkingTreeFormat4``
  respectively. (Ian Clatworthy)

* ``KnitVersionedFiles._check_should_delta()`` now uses the
  ``get_build_details`` api to avoid multiple hits to the index, and
  to properly follow the ``compression_parent`` rather than assuming
  it is the left-hand parent. (John Arbash Meinel)

* ``KnitVersionedFiles.get_record_stream()`` will now chose a
  more optimal ordering when the keys are requested 'unordered'.
  Previously the order was fully random, now the records should be
  returned from each pack in turn, in forward I/O order.
  (John Arbash Meinel)
    
* ``mutter()`` will now flush the ``~/.bzr.log`` if it has been more
  than 2s since the last time it flushed. (John Arbash Meinel)

* New method ``bzrlib.repository.Repository.add_inventory_by_delta``
  allows adding an inventory via an inventory delta, which can be
  more efficient for some repository types. (Robert Collins)

* Repository ``CommitBuilder`` objects can now accumulate an inventory
  delta. To enable this functionality call ``builder.recording_deletes``
  and additionally call ``builder.record_delete`` when a delete
  against the basis occurs. (Robert Collins)

* The default http handler has been changed from pycurl to urllib.
  The default is still pycurl for https connections. (The only
  advantage of pycurl is that it checks ssl certificates.)
  (John Arbash Meinel)

* ``VersionedFiles.get_record_stream()`` can now return objects with a
  storage_kind of ``chunked``. This is a collection (list/tuple) of
  strings. You can use ``osutils.chunks_to_lines()`` to turn them into
  guaranteed 'lines' or you can use ``''.join(chunks)`` to turn it
  into a fulltext. This allows for some very good memory savings when
  asking for many texts that share ancestry, as the individual chunks
  can be shared between versions of the file. (John Arbash Meinel)

* ``pull -v`` and ``push -v`` use new function
  ``bzrlib.log.show_branch_change`` (Aaron Bentley)



bzr 1.10
########

:Released: 2008-12-05

Bazaar 1.10 has several performance improvements for copying revisions
(especially for small updates to large projects).  There has also been a
significant amount of effort in polishing stacked branches.  The commands
``shelve`` and ``unshelve`` have become core commands, with an improved
implementation.

The only changes versus bzr-1.10rc1 are bugfixes for stacked branches.

bug Fixes
*********

* Don't set a pack write cache size from RepoFetcher, because the
  cache is not coherent with reads and causes ShortReadvErrors.
  This reverses the change that fixed #294479.
  (Martin Pool, #303856)

* Properly handle when a revision can be inserted as a delta versus
  when it needs to be expanded to a fulltext for stacked branches.
  There was a bug involving merge revisions. As a method to help
  prevent future difficulties, also make stacked fetches sort
  topologically. (John Arbash Meinel, #304841)


bzr 1.10rc1
###########

:Released: 2008-11-28

This release of Bazaar focuses on performance improvements when pushing
and pulling revisions, both locally and to remote networks.  The popular
``shelve`` and ``unshelve`` commands, used to interactively revert and
restore work in progress, have been merged from bzrtools into the bzr
core.  There are also bug fixes for portability, and for stacked branches.

New Features
************

* New ``commit_message_template`` hook that is called by the commit
  code to generate a template commit message. (Jelmer Vernooij)

* New `shelve` and `unshelve` commands allow undoing and redoing changes.
  (Aaron Bentley)

Improvements
************

* ``(Remote)Branch.copy_content_into`` no longer generates the full revision
  history just to set the last revision info.
  (Andrew Bennetts, John Arbash Meinel)

* Fetches between formats with different serializers (such as
  pack-0.92-subtree and 1.9-rich-root) are faster now.  This is due to
  operating on batches of 100 revisions at time rather than
  one-by-one.  (Andrew Bennetts, John Arbash Meinel)

* Search index files corresponding to pack files we've already used
  before searching others, because they are more likely to have the
  keys we're looking for.  This reduces the number of iix and tix
  files accessed when pushing 1 new revision, for instance.
  (John Arbash Meinel)

* Signatures to transfer are calculated more efficiently in
  ``item_keys_introduced_by``.  (Andrew Bennetts, John Arbash Meinel)

* The generic fetch code can once again copy revisions and signatures
  without extracting them completely to fulltexts and then serializing
  them back down into byte strings. This is a significant performance
  improvement when fetching from a stacked branch.
  (John Arbash Meinel, #300289)

* When making a large readv() request over ``bzr+ssh``, break up the
  request into more manageable chunks. Because the RPC is not yet able
  to stream, this helps keep us from buffering too much information at
  once. (John Arbash Meinel)

Bug Fixes
*********

* Better message when the user needs to set their Launchpad ID.
  (Martin Pool, #289148)

* ``bzr commit --local`` doesn't access the master branch anymore.
  This fixes a regression introduced in 1.9.  (Marius Kruger, #299313)

* Don't call the system ``chdir()`` with an empty path. Sun OS seems
  to give an error in that case.  Also, don't count on ``getcwd()``
  being able to allocate a new buffer, which is a gnu extension.
  (John Arbash Meinel, Martin Pool, Harry Hirsch, #297831)

* Don't crash when requesting log --forward <file> for a revision range
  starting with a dotted revno.
  (Vincent Ladeuil, #300055)

* Don't create text deltas spanning stacked repositories; this could
  cause "Revision X not present in Y" when later accessing them.
  (Martin Pool, #288751)

* Pack repositories are now able to reload the pack listing and retry
  the current operation if another action causes the data to be
  repacked.  (John Arbash Meinel, #153786)

* PermissionDenied errors from smart servers no longer cause
  "PermissionDenied: "None"" on the client.
  (Andrew Bennetts, #299254)

* Pushing to a stacked pack repository now batches writes, the same
  way writes are batched to ordinary pack repository.  This makes
  pushing to a stacked branch over the network much faster.
  (Andrew Bennetts, #294479)

* TooManyConcurrentRequests no longer occur when a fetch fails and
  tries to abort a write group.  This allows the root cause (e.g. a
  network interruption) to be reported.  (Andrew Bennetts, #297014)

* RemoteRepository.get_parent_map now uses fallback repositories.
  (Aaron Bentley, #297991?, #293679?)

API Changes
***********

* ``CommitBuilder`` now validates the strings it will be committing,
  to ensure that they do not have characters that will not be properly
  round-tripped. For now, it just checks for characters that are
  invalid in the XML form. (John Arbash Meinel, #295161)

* Constructor parameters for NewPack (internal to pack repositories)
  have changed incompatibly.

* ``Repository.abort_write_group`` now accepts an optional
  ``suppress_errors`` flag.  Repository implementations that override
  ``abort_write_group`` will need to be updated to accept the new
  argument.  Subclasses that only override ``_abort_write_group``
  don't need to change.

* Transport implementations must provide copy_tree_to_transport.  A default
  implementation is provided for Transport subclasses.

Testing
*******

* ``bzr selftest`` now fails if no doctests are found in a module
  that's expected to have them.  (Martin Pool)

* Doctests now only report the first failure.  (Martin Pool)


bzr 1.9
#######

:Released: 2008-11-07

This release of Bazaar adds a new repository format, ``1.9``, with smaller
and more efficient index files.  This format can be specified when
creating a new repository, or used to losslessly upgrade an existing
repository.  bzr 1.9 also speeds most operations over the smart server
protocol, makes annotate faster, and uses less memory when making
checkouts or pulling large amounts of data.

Bug Fixes
*********

* Fix "invalid property value 'branch-nick' for None" regression with
  branches bound to svn branches.  (Martin Pool, #293440)

* Fix SSL/https on Python2.6.  (Vincent Ladeuil, #293054)

* ``SFTPTransport.readv()`` had a bug when requests were out-of-order.
  This only triggers some-of-the-time on Knit format repositories.
  (John Arbash Meinel, #293746)


bzr 1.9rc1
##########

:Released: 2008-10-31

New Features
************

* New Branch hook ``transform_fallback_location`` allows a function to
  be called when looking up the stacked source. (Michael Hudson)

* New repository formats ``1.9`` and ``1.9-rich-root``. These have all
  the functionality of ``1.6``, but use the new btree indexes.
  These indexes are both smaller and faster for access to historical
  information.  (John Arbash Meinel)

Improvements
************

* ``BTreeIndex`` code now is able to prefetch extra pages to help tune
  the tradeoff between bandwidth and latency. Should be tuned
  appropriately to not impact commands which need minimal information,
  but provide a significant boost to ones that need more context. Only
  has a direct impact on the ``--development2`` format which uses
  btree's for the indexes. (John Arbash Meinel)

* ``bzr dump-btree`` is a hidden command introduced to allow dumping
  the contents of a compressed btree file.  (John Arbash Meinel)

* ``bzr pack`` now tells the index builders to optimize for size. For
  btree index repositories, this can save 25% of the index size
  (mostly in the text indexes). (John Arbash Meinel)

* ``bzr push`` to an existing branch or repository on a smart server
  is faster, due to Bazaar making more use of the ``get_parent_map``
  RPC when querying the remote branch's revision graph.
  (Andrew Bennetts)

* default username for bzr+ssh and sftp can be configured in
  authentication.conf. (Aaron Bentley)

* launchpad-login now provides a default username for bzr+ssh and sftp
  URLs, allowing username-free URLs to work for everyone. (Aaron Bentley)

* ``lp:`` lookups no longer include usernames, making them shareable and
  shorter. (Aaron Bentley)

* New ``PackRepository.autopack`` smart server RPC, which does
  autopacking entirely on the server.  This is much faster than
  autopacking via plain file methods, which downloads a large amount
  of pack data and then re-uploads the same pack data into a single
  file.  This fixes a major (although infrequent) cause of lengthy
  delays when using a smart server.  For example, pushing the 10th
  revision to a repository with 9 packs now takes 44 RPCs rather than
  179, and much less bandwidth too.  This requires Bazaar 1.9 on both
  the client and the server, otherwise the client will fallback to the
  slower method.  (Andrew Bennetts)

Bug Fixes
*********

* A failure to load a plugin due to an IncompatibleAPI exception is
  now correctly reported. (Robert Collins, #279451)

* API versioning support now has a multiple-version checking api
  ``require_any_api``. (Robert Collins, #279447)

* ``bzr branch --stacked`` from a smart server to a standalone branch
  works again.  This fixes a regression in 1.7 and 1.8.
  (Andrew Bennetts, #270397)

* ``bzr co`` uses less memory. It used to unpack the entire WT into
  memory before writing it to disk. This was a little bit faster, but
  consumed lots of memory. (John Arbash Meinel, #269456)

* ``bzr missing --quiet`` no longer prints messages about whether
  there are missing revisions.  The exit code indicates whether there
  were or not.  (Martin Pool, #284748)

* Fixes to the ``annotate`` code. The fast-path which re-used the
  stored deltas was accidentally disabled all the time, instead of
  only when a branch was stacked. Second, the code would accidentally
  re-use a delta even if it wasn't against the left-parent, this
  could only happen if ``bzr reconcile`` decided that the parent
  ordering was incorrect in the file graph.  (John Arbash Meinel)

* "Permission denied" errors that occur when pushing a new branch to a
  smart server no longer cause tracebacks.  (Andrew Bennetts, #278673)

* Some compatibility fixes for building the extensions with MSVC and
  for python2.4. (John Arbash Meinel, #277484)

* The index logic is now able to reload the list of pack files if and
  index ends up disappearing. We still don't reload if the pack data
  itself goes missing after checking the index. This bug appears as a
  transient failure (file not found) when another process is writing
  to the repository.  (John Arbash Meinel, #153786)

* ``bzr switch`` and ``bzr bind`` will now update the branch nickname if
  it was previously set. All checkouts will now refer to the bound branch
  for a nickname if one was not explicitly set.
  (Marius Kruger, #230903)

Documentation
*************

* Improved hook documentation. (Michael Ernst)

API Changes
***********

* commands.plugins_cmds is now a CommandRegistry, not a dict.

Internals
*********

* New AuthenticationConfig.set_credentials method allows easy programmatic
  configuration of authetication credentials.


bzr 1.8
#######

:Released: 2008-10-16

Bazaar 1.8 includes several fixes that improve working tree performance,
display of revision logs, and merges.  The bzr testsuite now passes on OS
X and Python 2.6, and almost completely passes on Windows.  The
smartserver code has gained several bug fixes and performance
improvements, and can now run server-side hooks within an http server.

Bug Fixes
*********

* Fix "Must end write group" error when another error occurs during
  ``bzr push``.  (Andrew Bennetts, #230902)

Portability
***********

* Some Pyrex versions require the WIN32 macro defined to compile on
  that platform.  (Alexander Belchenko, Martin Pool, #277481)


bzr 1.8rc1
##########

:Released: 2008-10-07

Changes
*******

* ``bzr log file`` has been changed. It now uses a different method
  for determining which revisions to show as merging the changes to
  the file. It now only shows revisions which merged the change
  towards your mainline. This simplifies the output, makes it faster,
  and reduces memory consumption.  (John Arbash Meinel)

* ``bzr merge`` now defaults to having ``--reprocess`` set, whenever
  ``--show-base`` is not supplied.  (John Arbash Meinel)

* ``bzr+http//`` will now optionally load plugins and write logs on the
  server. (Marius Kruger)

* ``bzrlib._dirstate_helpers_c.pyx`` does not compile correctly with
  Pyrex 0.9.4.1 (it generates C code which causes segfaults). We
  explicitly blacklist that version of the compiler for that
  extension. Packaged versions will include .c files created with
  pyrex >= 0.9.6 so it doesn't effect releases, only users running
  from the source tree. (John Arbash Meinel, #276868)

Features
********

* bzr is now compatible with python-2.6. python-2.6 is not yet officially
  supported (nor released, tests were conducted with the dev version of
  python-2.6rc2), but all known problems have been fixed.  Feedback
  welcome.
  (Vincent Ladeuil, #269535)

Improvements
************

* ``bzr annotate`` will now include uncommitted changes from the local
  working tree by default. Such uncommitted changes are given the
  revision number they would get if a commit was done, followed with a
  ? to indicate that its not actually known. (Robert Collins, #3439)

* ``bzr branch`` now accepts a ``--standalone`` option, which creates a
  standalone branch regardless of the presence of shared repositories.
  (Daniel Watkins)

* ``bzr push`` is faster in the case there are no new revisions to
  push.  It is also faster if there are no tags in the local branch.
  (Andrew Bennetts)

* File changes during a commit will update the tree stat cache.
  (Robert Collins)

* Location aliases can now accept a trailing path.  (Micheal Hudson)

* New hooks ``Lock.hooks`` when LockDirs are acquired and released.
  (Robert Collins, MartinPool)

* Switching in heavyweight checkouts uses the master branch's context, not
  the checkout's context.  (Adrian Wilkins)

* ``status`` on large trees is now faster, due to optimisations in the
  walkdirs code. Of particular note, the walkdirs code now performs
  a temporary ``chdir()`` while reading a single directory; if your
  platform has non thread-local current working directories (and is
  not windows which has its own implementation), this may introduce a
  race condition during concurrent uses of bzrlib. The bzrlib CLI
  will not encounter this as it is single threaded for working tree
  operations. (Robert Collins)

* The C extensions now build on python 2.4 (Robert Collins, #271939)

* The ``-Dhpss`` debug flag now reports the number of smart server
  calls per medium to stderr.  This is in addition to the existing
  detailed logging to the .bzr.log trace file.  (Andrew Bennetts)

Bug Fixes
*********

* Avoid random failures arising from misinterpreted ``errno`` values
  in ``_readdir_pyx.read_dir``.
  (Martin Pool, #279381)

* Branching from a shared repository on a smart server into a new
  repository now preserves the repository format.
  (Andrew Bennetts, #269214)

* ``bzr log`` now accepts a ``--change`` option.
  (Vincent Ladeuil, #248427)

* ``bzr missing`` now accepts an ``--include-merges`` option.
  (Vincent Ladeuil, #233817)

* Don't try to filter (internally) '.bzr' from the files to be deleted if
  it's not there.
  (Vincent Ladeuil, #272648)

* Fix '_in_buffer' AttributeError when using the -Dhpss debug flag.
  (Andrew Bennetts)

* Fix TooManyConcurrentRequests errors caused by a connection failure
  when doing ``bzr pull`` or ``bzr merge`` from a ``bzr+ssh`` URL.
  (Andrew Bennetts, #246233)

* Fixed ``bzr st -r branch:PATH_TO_BRANCH`` where the other branch
  is in a different repository than the current one.
  (Lukáš Lalinský, #144421)

* Make the first line of the manpage preamble a comment again.
  (David Futcher, #242106)

* Remove use of optional parameter in GSSAPI FTP support, since
  it breaks newer versions of Python-Kerberos. (Jelmer Vernooij)

* The autopacking logic will now always create a single new pack from
  all of the content which it deems is worth moving. This avoids the
  'repack a single pack' bug and should result in better packing
  overall.  (John Arbash Meinel, #242510, #172644)

* Trivial documentation fix.
  (John Arbash Meinel, #270471)

* ``bzr switch`` and ``bzr bind`` will now update the branch nickname if
  it was previously set. All checkouts will now refer to the bound branch
  for a nickname if one was not explicitly set.
  (Marius Kruger, #230903)

Documentation
*************

* Explain revision/range identifiers. (Daniel Clemente)

API Changes
***********

* ``CommitBuilder.record_entry_contents`` returns one more element in
  its result tuple - an optional file system hash for the hash cache
  to use. (Robert Collins)

* ``dirstate.DirState.update_entry`` will now only calculate the sha1
  of a file if it is likely to be needed in determining the output
  of iter_changes. (Robert Collins)

* The PackRepository, RepositoryPackCollection, NewPack classes have a
  slightly changed interface to support different index types; as a
  result other users of these classes need to supply the index types
  they want. (Robert Collins)

Testing
*******

* ``bzrlib.tests.repository_implementations`` has been renamed to
  ``bzrlib.tests.per_repository`` so that we have a common structure
  (and it is shorter). (John Arbash Meinel, #239343)

* ``LocalTransport.abspath()`` now returns a drive letter if the
  transport has one, fixing numerous tests on Windows.
  (Mark Hammond)

* PreviewTree is now tested via intertree_implementations.
  (Aaron Bentley)

* The full test suite is passing again on OSX.
  (Guillermo Gonzalez, Vincent Ladeuil)

* The full test suite passes when run with ``-Eallow_debug``.
  (Andrew Bennetts)

Internals
*********

* A new hook, ``Branch.open``, has been added, which is called when
  branch objects are opened. (Robert Collins)

* ``bzrlib.osutils._walkdirs_utf8`` has been refactored into common
  tree walking, and modular directory listing code to aid future
  performance optimisations and refactoring. (Robert Collins)

* ``bzrlib.trace.debug_memory`` can be used to get a quick memory dump
  in the middle of processing. It only reports memory if
  ``/proc/PID/status`` is available. (John Arbash Meinel)

* New method ``RevisionSpec.as_tree`` for representing the revision
  specifier as a revision tree object. (Lukáš Lalinský)

* New race-free method on MutableTree ``get_file_with_stat`` for use
  when generating stat cache results. (Robert Collins)

* New win32utils.get_local_appdata_location() provides access to a local
  directory for storing data.  (Mark Hammond)

* To be compatible with python-2.6 a few new rules should be
  observed. 'message' attribute can't be used anymore in exception
  classes, 'sha' and 'md5' modules have been deprecated (use
  osutils.[md5|sha]), object__init__ and object.__new__ don't accept
  parameters anymore.
  (Vincent Ladeuil)


bzr 1.7.1
#########

:Released:  2008-10-01

No changes from 1.7.1rc1.


bzr 1.7.1rc1
############

:Released: 2008-09-24

This release just includes an update to how the merge algorithm handles
file paths when we encounter complex history.

Features
********

* If we encounter a criss-cross in history, use information from
  direct Least Common Ancestors to resolve inventory shape (locations
  of files, adds, deletes, etc). This is similar in concept to using
  ``--lca`` for merging file texts, only applied to paths.
  (John Arbash Meinel)


bzr 1.7
#######

:Released: 2008-09-23

This release includes many bug fixes and a few performance and feature
improvements.  ``bzr rm`` will now scan for missing files and remove them,
like how ``bzr add`` scans for unknown files and adds them. A bit more
polish has been applied to the stacking code. The b-tree indexing code has
been brought in, with an eye on using it in a future repository format.
There are only minor installer changes since bzr-1.7rc2.

Features
********

* Some small updates to the win32 installer. Include localization
  files found in plugins, and include the builtin distutils as part of
  packaging qbzr. (Mark Hammond)


bzr 1.7rc2
##########

:Released: 2008-09-17

A few bug fixes from 1.7rc1. The biggest change is a new
``RemoteBranch.get_stacked_on_url`` rpc. This allows clients that are
trying to access a Stacked branch over the smart protocol, to properly
connect to the stacked-on location.

Bug Fixes
*********

* Branching from a shared repository on a smart server into a new
  repository now preserves the repository format.
  (Andrew Bennetts, #269214)

* Branching from a stacked branch via ``bzr+ssh`` can properly connect
  to the stacked-on branch.  (Martin Pool, #261315)

* ``bzr init`` no longer re-opens the BzrDir multiple times.
  (Vincent Ladeuil)

* Fix '_in_buffer' AttributeError when using the -Dhpss debug flag.
  (Andrew Bennetts)


bzr 1.7rc1
##########

:Released: 2008-09-09

This release candidate for bzr 1.7 has several bug fixes and a few
performance and feature improvements.  ``bzr rm`` will now scan for
missing files and remove them, like how ``bzr add`` scans for unknown
files and adds them. A bit more polish has been applied to the stacking
code. The b-tree indexing code has been brought in, with an eye on using
it in a future repository format.


Changes
*******

* ``bzr export`` can now export a subdirectory of a project.
  (Robert Collins)

* ``bzr remove-tree`` will now refuse to remove a tree with uncommitted
  changes, unless the ``--force`` option is specified.
  (Lukáš Lalinský, #74101)

* ``bzr rm`` will now scan for files that are missing and remove just
  them automatically, much as ``bzr add`` scans for new files that
  are not ignored and adds them automatically. (Robert Collins)

Features
********

* Support for GSSAPI authentication when using FTP as documented in
  RFC2228. (Jelmer Vernooij, #49623)

* Add support for IPv6 in the smart server. (Jelmer Vernooij, #165014)

Improvements
************

* A url like ``log+file:///tmp`` will log all access to that Transport
  to ``.bzr.log``, which may help in debugging or profiling.
  (Martin Pool)

* ``bzr branch`` and ``bzr push`` use the default stacking policy if the
  branch format supports it. (Aaron Bentley)

* ``bzr init`` and ``bzr init-repo`` will now print out the same as
  ``bzr info`` if it completed successfully.
  (Marius Kruger)

* ``bzr uncommit`` logs the old tip revision id, and displays how to
  restore the branch to that tip using ``bzr pull``.  This allows you
  to recover if you realize you uncommitted the wrong thing.
  (John Arbash Meinel)

* Fix problems in accessing stacked repositories over ``bzr://``.
  (Martin Pool, #261315)

* ``SFTPTransport.readv()`` was accidentally using ``list += string``,
  which 'works', but adds each character separately to the list,
  rather than using ``list.append(string)``. Fixing this makes the
  SFTP transport a little bit faster (~20%) and use a bit less memory.
  (John Arbash Meinel)

* When reading index files, if we happen to read the whole file in a
  single request treat it as a ``_buffer_all`` request. This happens
  most often on small indexes over remote transports, where we default
  to reading 64kB. It saves a round trip for each small index during
  fetch operations. Also, if we have read more than 50% of an index
  file, trigger a ``_buffer_all`` on the next request. This works
  around some inefficiencies because reads don't fall neatly on page
  boundaries, so we would ignore those bytes, but request them again
  later. This could trigger a total read size of more than the whole
  file. (John Arbash Meinel)

Bug Fixes
*********

* ``bzr rm`` is now aliased to ``bzr del`` for the convenience of svn
  users. (Robert Collins, #205416)

* Catch the infamous "select/poll returned error" which occurs when
  pycurl try to send a body request to an HTTP/1.0 server which has
  already refused to handle the request. (Vincent Ladeuil, #225020)

* Fix ``ObjectNotLocked`` errors when using various commands
  (including ``bzr cat`` and ``bzr annotate``) in combination with a
  smart server URL.  (Andrew Bennetts, #237067)

* ``FTPTransport.stat()`` would return ``0000`` as the permission bits
  for the containing ``.bzr/`` directory (it does not implement
  permissions). This would cause us to set all subdirectories to
  ``0700`` and files to ``0600`` rather than leaving them unmodified.
  Now we ignore ``0000`` as the permissions and assume they are
  invalid. (John Arbash Meinel, #259855)

* Merging from a previously joined branch will no longer cause
  a traceback. (Jelmer Vernooij, #203376)

* Pack operations on windows network shares will work even with large
  files. (Robert Collins, #255656)

* Running ``bzr st PATH_TO_TREE`` will no longer suppress merge
  status. Status is also about 7% faster on mozilla sized trees
  when the path to the root of the tree has been given. Users of
  the internal ``show_tree_status`` function should be aware that
  the show_pending flag is now authoritative for showing pending
  merges, as it was originally. (Robert Collins, #225204)

* Set valid default _param_name for Option so that ListOption can embed
  '-' in names. (Vincent Ladeuil, #263249)

* Show proper error rather than traceback when an unknown revision
  id is specified to ``bzr cat-revision``. (Jelmer Vernooij, #175569)

* Trailing text in the dirstate file could cause the C dirstate parser
  to try to allocate an invalid amount of memory. We now properly
  check and test for parsing a dirstate with invalid trailing data.
  (John Arbash Meinel, #186014)

* Unexpected error responses from a smart server no longer cause the
  client to traceback.  (Andrew Bennetts, #263527)

* Use a Windows api function to get a Unicode host name, rather than
  assuming the host name is ascii.
  (Mark Hammond, John Arbash Meinel, #256550)

* ``WorkingTree4`` trees will now correctly report missing-and-new
  paths in the output of ``iter_changes``. (Robert Collins)

Documentation
*************

* Updated developer documentation.  (Martin Pool)

API Changes
***********

* Exporters now take 4 parameters. (Robert Collins)

* ``Tree.iter_changes`` will now return False for the content change
  field when a file is missing in the basis tree and not present in
  the target tree. Previously it returned True unconditionally.
  (Robert Collins)

* The deprecated ``Branch.abspath`` and unimplemented
  ``Branch.rename_one`` and ``Branch.move`` were removed. (Jelmer Vernooij)

* BzrDir.clone_on_transport implementations must now accept a stacked_on
  parameter.  (Aaron Bentley)

* BzrDir.cloning_metadir implementations must now take a require_stacking
  parameter.  (Aaron Bentley)

Testing
*******

* ``addCleanup`` now takes ``*arguments`` and ``**keyword_arguments``
  which are then passed to the cleanup callable as it is run. In
  addition, addCleanup no longer requires that the callables passed to
  it be unique. (Jonathan Lange)

* Fix some tests that fail on Windows because files are deleted while
  still in use.
  (Mark Hammond)

* ``selftest``'s ``--starting-with`` option can now use predefined
  prefixes so that one can say ``bzr selftest -s bp.loom`` instead of
  ``bzr selftest -s bzrlib.plugins.loom``. (Vincent Ladeuil)

* ``selftest``'s ``--starting-with`` option now accepts multiple values.
  (Vincent Ladeuil)

Internals
*********

* A new plugin interface, ``bzrlib.log.log_adapters``, has been added.
  This allows dynamic log output filtering by plugins.
  (Robert Collins)

* ``bzrlib.btree_index`` is now available, providing a b-tree index
  layer. The design is memory conservative (limited memory cache),
  faster to seek (approx 100 nodes per page, gives 100-way fan out),
  and stores compressed pages allowing more keys per page.
  (Robert Collins, John Arbash Meinel)

* ``bzrlib.diff.DiffTree.show_diff`` now skips changes where the kind
  is unknown in both source and target.
  (Robert Collins, Aaron Bentley)

* ``GraphIndexBuilder.add_node`` and ``BTreeBuilder`` have been
  streamlined a bit. This should make creating large indexes faster.
  (In benchmarking, it now takes less time to create a BTree index than
  it takes to read the GraphIndex one.) (John Arbash Meinel)

* Mail clients for `bzr send` are now listed in a registry.  This
  allows plugins to add new clients by registering them with
  ``bzrlib.mail_client.mail_client_registry``.  All of the built-in
  clients now use this mechanism.  (Neil Martinsen-Burrell)


bzr 1.6.1
#########

:Released: 2008-09-05

A couple regressions were found in the 1.6 release. There was a
performance issue when using ``bzr+ssh`` to branch large repositories,
and some problems with stacking and ``rich-root`` capable repositories.


bzr 1.6.1rc2
############

:Released: 2008-09-03

Bug Fixes
*********

* Copying between ``rich-root`` and ``rich-root-pack`` (and vice
  versa) was accidentally using the inter-model fetcher, instead of
  recognizing that both were 'rich root' formats.
  (John Arbash Meinel, #264321)


bzr 1.6.1rc1
############

:Released: 2008-08-29

This release fixes a few regressions found in the 1.6 client. Fetching
changes was using an O(N^2) buffering algorithm, so for large projects it
would cause memory thrashing. There is also a specific problem with the
``--1.6-rich-root`` format, which prevented stacking on top of
``--rich-root-pack`` repositories, and could allow users to accidentally
fetch experimental data (``-subtree``) without representing it properly.
The ``--1.6-rich-root`` format has been deprecated and users are
recommended to upgrade to ``--1.6.1-rich-root`` immediately.  Also we
re-introduced a workaround for users who have repositories with incorrect
nodes (not possible if you only used official releases).
I should also clarify that none of this is data loss level issues, but
still sufficient enough to warrant an updated release.

Bug Fixes
*********

* ``RemoteTransport.readv()`` was being inefficient about how it
  buffered the readv data and processed it. It would keep appending to
  the same string (causing many copies) and then pop bytes out of the
  start of the string (causing more copies).
  With this patch "bzr+ssh://local" can improve dramatically,
  especially for projects with large files.
  (John Arbash Meinel)

* Revision texts were always meant to be stored as fulltexts. There
  was a bug in a bzr.dev version that would accidentally create deltas
  when copying from a Pack repo to a Knit repo. This has been fixed,
  but to support those repositories, we know always request full texts
  for Revision texts. (John Arbash Meinel, #261339)

* The previous ``--1.6-rich-root`` format used an incorrect xml
  serializer, which would accidentally support fetching from a
  repository that supported subtrees, even though the local one would
  not. We deprecated that format, and introduced a new one that uses
  the correct serializer ``--1.6.1-rich-root``.
  (John Arbash Meinel, #262333)


bzr 1.6
#######

:Released: 2008-08-25

Finally, the long awaited bzr 1.6 has been released. This release includes
new features like Stacked Branches, improved weave merge, and an updated
server protocol (now on v3) which will allow for better cross version
compatibility. With this release we have deprecated Knit format
repositories, and recommend that users upgrade them, we will continue to
support reading and writing them for the forseeable future, but we will
not be tuning them for performance as pack repositories have proven to be
better at scaling. This will also be the first release to bundle
TortoiseBzr in the standalone Windows installer.


bzr 1.6rc5
##########

:Released: 2008-08-19

Bug Fixes
*********

* Disable automatic detection of stacking based on a containing
  directory of the target. It interacted badly with push, and needs a
  bit more work to get the edges polished before it should happen
  automatically. (John Arbash Meinel, #259275)
  (This change was reverted when merged to bzr.dev)


bzr 1.6rc4
##########

:Released: 2008-08-18

Bug Fixes
*********

* Fix a regression in knit => pack fetching.  We had a logic
  inversion, causing the fetch to insert fulltexts in random order,
  rather than preserving deltas.  (John Arbash Meinel, #256757)


bzr 1.6rc3
##########

:Released: 2008-08-14

Changes
*******

* Disable reading ``.bzrrules`` as a per-branch rule preferences
  file. The feature was not quite ready for a full release.
  (Robert Collins)

Improvements
************

* Update the windows installer to bundle TortoiseBzr and ``qbzr``
  into the standalone installer. This will be the first official
  windows release that installs Tortoise by default.
  (Mark Hammond)

Bug Fixes
*********

* Fix a regression in ``bzr+http`` support. There was a missing
  function (``_read_line``) that needed to be carried over from
  ``bzr+ssh`` support. (Andrew Bennetts)

* ``GraphIndex`` objects will internally read an entire index if more
  than 1/20th of their keyspace is requested in a single operation.
  This largely mitigates a performance regression in ``bzr log FILE``
  and completely corrects the performance regression in ``bzr log``.
  The regression was caused by removing an accomodation which had been
  supporting the index format in use. A newer index format is in
  development which is substantially faster. (Robert Collins)


bzr 1.6rc2
##########

:Released: 2008-08-13

This release candidate has a few minor bug fixes, and some regression
fixes for Windows.

Bug Fixes
*********

* ``bzr upgrade`` on remote branches accessed via bzr:// and
  bzr+ssh:// now works.  (Andrew Bennetts)

* Change the ``get_format_description()`` strings for
  ``RepositoryFormatKnitPack5`` et al to be single line messages.
  (Aaron Bentley)

* Fix for a regression on Win32 where we would try to call
  ``os.listdir()`` on a file and not catch the exception properly.
  (Windows raises a different exception.) This would manifest in
  places like ``bzr rm file`` or ``bzr switch``.
  (Mark Hammond, John Arbash Meinel)

* ``Inventory.copy()`` was failing to set the revision property for
  the root entry. (Jelmer Vernooij)

* sftp transport: added missing ``FileExists`` case to
  ``_translate_io_exception`` (Christophe Troestler, #123475)

* The help for ``bzr ignored`` now suggests ``bzr ls --ignored`` for
  scripting use. (Robert Collins, #3834)

* The default ``annotate`` logic will now always assign the
  last-modified value of a line to one of the revisions that modified
  it, rather than a merge revision. This would happen when both sides
  claimed to have modified the line resulting in the same text. The
  choice is arbitrary but stable, so merges in different directions
  will get the same results.  (John Arbash Meinel, #232188)


bzr 1.6rc1
##########

:Released: 2008-08-06

This release candidate for bzr 1.6 solidifies the new branch stacking
feature.  Bazaar now recommends that users upgrade all knit repositories,
because later formats are much faster.  However, we plan to continue read/write and
upgrade support for knit repostories for the forseeable future.  Several
other bugs and performance issues were fixed.

Changes
*******

* Knit format repositories are deprecated and bzr will now emit
  warnings whenever it encounters one.  Use ``bzr upgrade`` to upgrade
  knit repositories to pack format.  (Andrew Bennetts)

Improvements
************

* ``bzr check`` can now be told which elements at a location it should
  check.  (Daniel Watkins)

* Commit now supports ``--exclude`` (or ``-x``) to exclude some files
  from the commit. (Robert Collins, #3117)

* Fetching data between repositories that have the same model but no
  optimised fetcher will not reserialise all the revisions, increasing
  performance. (Robert Collins, John Arbash Meinel)

* Give a more specific error when target branch is not reachable.
  (James Westby)

* Implemented a custom ``walkdirs_utf8`` implementation for win32.
  This uses a pyrex extension to get direct access to the
  ``FindFirstFileW`` style apis, rather than using ``listdir`` +
  ``lstat``. Shows a very strong improvement in commands like
  ``status`` and ``diff`` which have to iterate the working tree.
  Anywhere from 2x-6x faster depending on the size of the tree (bigger
  trees, bigger benefit.) (John Arbash Meinel)

* New registry for log properties handles  and the method in
  LongLogFormatter to display the custom properties returned by the
  registered handlers. (Guillermo Gonzalez, #162469)

Bug Fixes
*********

* Add more tests that stacking does not create deltas spanning
  physical repository boundaries.
  (Martin Pool, #252428)

* Better message about incompatible repositories.
  (Martin Pool, #206258)

* ``bzr branch --stacked`` ensures the destination branch format can
  support stacking, even if the origin does not.
  (Martin Pool)

* ``bzr export`` no longer exports ``.bzrrules``.
  (Ian Clatworthy)

* ``bzr serve --directory=/`` now correctly allows the whole
  filesystem to be accessed on Windows, not just the root of the drive
  that Python is running from.
  (Adrian Wilkins, #240910)

* Deleting directories by hand before running ``bzr rm`` will not
  cause subsequent errors in ``bzr st`` and ``bzr commit``.
  (Robert Collins, #150438)

* Fix a test case that was failing if encoding wasn't UTF-8.
  (John Arbash Meinel, #247585)

* Fix "no buffer space available" error when branching with the new
  smart server protocol to or from Windows.
  (Andrew Bennetts, #246180)

* Fixed problem in branching from smart server.
  (#249256, Michael Hudson, Martin Pool)

* Handle a file turning in to a directory in TreeTransform.
  (James Westby, #248448)

API Changes
***********

* ``MutableTree.commit`` has an extra optional keywork parameter
  ``exclude`` that will be unconditionally supplied by the command
  line UI - plugins that add tree formats may need an update.
  (Robert Collins)

* The API minimum version for plugin compatibility has been raised to
  1.6 - there are significant changes throughout the code base.
  (Robert Collins)

* The generic fetch code now uses three attributes on Repository objects
  to control fetch. The streams requested are controlled via :
  ``_fetch_order`` and ``_fetch_uses_deltas``. Setting these
  appropriately allows different repository implementations to recieve
  data in their optimial form. If the ``_fetch_reconcile`` is set then
  a reconcile operation is triggered at the end of the fetch.
  (Robert Collins)

* The ``put_on_disk`` and ``get_tar_item`` methods in
  ``InventoryEntry`` were deprecated. (Ian Clatworthy)

* ``Repository.is_shared`` doesn't take a read lock. It didn't
  need one in the first place (nobody cached the value, and
  ``RemoteRepository`` wasn't taking one either). This saves a round
  trip when probing Pack repositories, as they read the ``pack-names``
  file when locked. And during probe, locking the repo isn't very
  useful. (John Arbash Meinel)

Internals
*********

* ``bzrlib.branchbuilder.BranchBuilder`` is now much more capable of
  putting together a real history without having to create a full
  WorkingTree. It is recommended that tests that are not directly
  testing the WorkingTree use BranchBuilder instead.  See
  ``BranchBuilder.build_snapshot`` or
  ``TestCaseWithMemoryTree.make_branch_builder``.  (John Arbash Meinel)

* ``bzrlib.builtins.internal_tree_files`` broken into two giving a new
  helper ``safe_relpath_files`` - used by the new ``exclude``
  parameter to commit. (Robert Collins)

* Make it easier to introduce new WorkingTree formats.
  (Ian Clatworthy)

* The code for exporting trees was refactored not to use the
  deprecated ``InventoryEntry`` methods. (Ian Clatworthy)

* RuleSearchers return () instead of [] now when there are no matches.
  (Ian Clatworthy)


bzr 1.6beta3
############

:Released: 2008-07-17

This release adds a new 'stacked branches' feature allowing branches to
share storage without being in the same repository or on the same machine.
(See the user guide for more details.)  It also adds a new hook, improved
weaves, aliases for related locations, faster bzr+ssh push, and several
bug fixes.

Features
********

* New ``pre_change_branch_tip`` hook that is called before the
  branch tip is moved, while the branch is write-locked.  See the User
  Reference for signature details.  (Andrew Bennetts)

* Rule-based preferences can now be defined for selected files in
  selected branches, allowing commands and plugins to provide
  custom behaviour for files matching defined patterns.
  See ``Rule-based preferences`` (part of ``Configuring Bazaar``)
  in the User Guide and ``bzr help rules`` for more information.
  (Ian Clatworthy)

* Sites may suggest a branch to stack new branches on.  (Aaron Bentley)

* Stacked branches are now supported. See ``bzr help branch`` and
  ``bzr help push``.  Branches must be in the ``development1`` format
  to stack, though the stacked-on branch can be of any format.
  (Robert Collins)

Improvements
************

* ``bzr export --format=tgz --root=NAME -`` to export a gzipped tarball
  to stdout; also ``tar`` and ``tbz2``.
  (Martin Pool)

* ``bzr (re)merge --weave`` will now use a standard Weave algorithm,
  rather than the annotation-based merge it was using. It does so by
  building up a Weave of the important texts, without needing to build
  the full ancestry. (John Arbash Meinel, #238895)

* ``bzr send`` documents and better supports ``emacsclient`` (proper
  escaping of mail headers and handling of the MUA Mew).
  (Christophe Troestler)

* Remembered locations can be specified by aliases, e.g. :parent, :public,
  :submit.  (Aaron Bentley)

* The smart protocol now has improved support for setting branches'
  revision info directly.  This makes operations like push
  faster.  The new request method name is
  ``Branch.set_last_revision_ex``.  (Andrew Bennetts)

Bug Fixes
*********

* Bazaar is now able to be a client to the web server of IIS 6 and 7.
  The broken implementations of RFC822 in Python and RFC2046 in IIS
  combined with boundary-line checking in Bazaar previously made this
  impossible. (NB, IIS 5 does not suffer from this problem).
  (Adrian Wilkins, #247585)

* ``bzr log --long`` with a ghost in your mainline now handles that
  ghost properly. (John Arbash Meinel, #243536)

* ``check`` handles the split-up .bzr layout correctly, so no longer
  requires a branch to be present.
  (Daniel Watkins, #64783)

* Clearer message about how to set the PYTHONPATH if bzrlib can't be
  loaded.
  (Martin Pool, #205230)

* Errors about missing libraries are now shown without a traceback,
  and with a suggestion to install the library.  The full traceback is
  still in ``.bzr.log`` and can be shown with ``-Derror``.
  (Martin Pool, #240161)

* Fetch from a stacked branch copies all required data.
  (Aaron Bentley, #248506)

* Handle urls such as ftp://user@host.com@www.host.com where the user
  name contains an @.
  (Neil Martinsen-Burrell, #228058)

* ``needs_read_lock`` and ``needs_write_lock`` now suppress an error during
  ``unlock`` if there was an error in the original function. This helps
  most when there is a failure with a smart server action, since often the
  connection closes and we cannot unlock.
  (Andrew Bennetts, John Arbash Meinel, #125784)

* Obsolete hidden command ``bzr fetch`` removed.
  (Martin Pool, #172870)

* Raise the correct exception when doing ``-rbefore:0`` or ``-c0``.
  (John Arbash Meinel, #239933)

* You can now compare file revisions in Windows diff programs from
  Cygwin Bazaar.
  (Matt McClure, #209281)

* revision_history now tolerates mainline ghosts for Branch format 6.
  (Aaron Bentley, #235055)

* Set locale from environment for third party libs.
  (Martin von Gagern, #128496)

Documentation
*************

* Added *Using stacked branches* to the User Guide.
  (Ian Clatworthy)

* Updated developer documentation.
  (Martin Pool)

Testing
*******

* ``-Dmemory`` will cause /proc/PID/status to be catted before bzr
  exits, allowing low-key analysis of peak memory use. (Robert Collins)

* ``TestCaseWithTransport.make_branch_and_tree`` tries harder to return
  a tree with a ``branch`` attribute of the right format.  This was
  preventing some ``RemoteBranch`` tests from actually running with
  ``RemoteBranch`` instances.  (Andrew Bennetts)

API Changes
***********

* Removed ``Repository.text_store``, ``control_store``, etc.  Instead,
  there are new attributes ``texts, inventories, revisions,
  signatures``, each of which is a ``VersionedFiles``.  See the
  Repository docstring for more details.
  (Robert Collins)

* ``Branch.pull`` now accepts an ``_override_hook_target`` optional
  parameter.  If you have a subclass of ``Branch`` that overrides
  ``pull`` then you should add this parameter.  (Andrew Bennetts)

* ``bzrlib.check.check()`` has been deprecated in favour of the more
  aptly-named ``bzrlib.check.check_branch()``.
  (Daniel Watkins)

* ``Tree.print_file`` and ``Repository.print_file`` are deprecated.
  These methods are bad APIs because they write directly to sys.stdout.
  bzrlib does not use them internally, and there are no direct tests
  for them. (Alexander Belchenko)

Internals
*********

* ``cat`` command no longer uses ``Tree.print_file()`` internally.
  (Alexander Belchenko)

* New class method ``BzrDir.open_containing_tree_branch_or_repository``
  which eases the discovery of the tree, the branch and the repository
  containing a given location.
  (Daniel Watkins)

* New ``versionedfile.KeyMapper`` interface to abstract out the access to
  underlying .knit/.kndx etc files in repositories with partitioned
  storage. (Robert Collins)

* Obsolete developer-use command ``weave-join`` has been removed.
  (Robert Collins)

* ``RemoteToOtherFetcher`` and ``get_data_stream_for_search`` removed,
  to support new ``VersionedFiles`` layering.
  (Robert Collins)


bzr 1.6beta2
############

:Released: 2008-06-10

This release contains further progress towards our 1.6 goals of shallow
repositories, and contains a fix for some user-affecting bugs in the
repository layer.  Building working trees during checkout and branch is
now faster.

Bug Fixes
*********

* Avoid KnitCorrupt error extracting inventories from some repositories.
  (The data is not corrupt; an internal check is detecting a problem
  reading from the repository.)
  (Martin Pool, Andrew Bennetts, Robert Collins, #234748)

* ``bzr status`` was breaking if you merged the same revision twice.
  (John Arbash Meinel, #235407)

* Fix infinite loop consuming 100% CPU when a connection is lost while
  reading a response body via the smart protocol v1 or v2.
  (Andrew Bennetts)

* Inserting a bundle which changes the contents of a file with no trailing
  end of line, causing a knit snapshot in a 'knits' repository will no longer
  cause KnitCorrupt. (Robert Collins)

* ``RemoteBranch.pull`` needs to return the ``self._real_branch``'s
  pull result. It was instead just returning None, which breaks ``bzr
  pull``. (John Arbash Meinel, #238149)

* Sanitize branch nick before using it as an attachment filename in
  ``bzr send``. (Lukáš Lalinský, #210218)

* Squash ``inv_entry.symlink_target`` to a plain string when
  generating DirState details. This prevents from getting a
  ``UnicodeError`` when you have symlinks and non-ascii filenames.
  (John Arbash Meinel, #135320)

Improvements
************

* Added the 'alias' command to set/unset and display aliases. (Tim Penhey)

* ``added``, ``modified``, and ``unknowns`` behaviour made consistent (all three
  now quote paths where required). Added ``--null`` option to ``added`` and
  ``modified`` (for null-separated unknowns, use ``ls --unknown --null``)
  (Adrian Wilkins)

* Faster branching (1.09x) and lightweight checkouts (1.06x) on large trees.
  (Ian Clatworthy, Aaron Bentley)

Documentation
*************

* Added *Bazaar Zen* section to the User Guide. (Ian Clatworthy)

Testing
*******

* Fix the test HTTPServer to be isolated from chdir calls made while it is
  running, allowing it to be used in blackbox tests. (Robert Collins)

API Changes
***********

* ``WorkingTree.set_parent_(ids/trees)`` will now filter out revisions
  which are in the ancestry of other revisions. So if you merge the same
  tree twice, or merge an ancestor of an existing merge, it will only
  record the newest. (If you merge a descendent, it will replace its
  ancestor). (John Arbash Meinel, #235407)

* ``RepositoryPolicy.__init__`` now requires stack_on and stack_on_pwd,
  through the derived classes do not.  (Aaron Bentley)

Internals
*********

* ``bzrlib.bzrdir.BzrDir.sprout`` now accepts ``stacked`` to control
  creating stacked branches. (Robert Collins)

* Knit record serialisation is now stricter on what it will accept, to
  guard against potential internal bugs, or broken input. (Robert Collins)

bzr 1.6beta1
############

:Released: 2008-06-02

Commands that work on the revision history such as push, pull, missing,
uncommit and log are now substantially faster.  This release adds a
translation of some of the user documentation into Spanish.  (Contributions of
other translations would be very welcome.)  Bazaar 1.6beta1 adds a new network
protocol which is used by default and which allows for more efficient transfers
and future extensions.


Notes When Upgrading
********************

* There is a new version of the network protocol used for bzr://, bzr+ssh://
  and bzr+http:// connections.  This will allow more efficient requests and
  responses, and more graceful fallback when a server is too old to
  recognise a request from a more recent client.  Bazaar 1.6 will
  interoperate with 0.16 and later versions, but servers should be upgraded
  when possible.  Bazaar 1.6 no longer interoperates with 0.15 and earlier via
  these protocols.  Use alternatives like SFTP or upgrade those servers.
  (Andrew Bennetts, #83935)

Changes
*******

* Deprecation warnings will not be suppressed when running ``bzr selftest``
  so that developers can see if their code is using deprecated functions.
  (John Arbash Meinel)

Features
********

* Adding ``-Derror`` will now display a traceback when a plugin fails to
  load. (James Westby)

Improvements
************

* ``bzr branch/push/pull -r XXX`` now have a helper function for finding
  the revno of the new revision (``Graph.find_distance_to_null``). This
  should make something like ``bzr branch -r -100`` in a shared, no-trees
  repository much snappier. (John Arbash Meinel)

* ``bzr log --short -r X..Y`` no longer needs to access the full revision
  history. This makes it noticeably faster when logging the last few
  revisions. (John Arbash Meinel)

* ``bzr ls`` now accepts ``-V`` as an alias for ``--versioned``.
  (Jerad Cramp, #165086)

* ``bzr missing`` uses the new ``Graph.find_unique_ancestors`` and
  ``Graph.find_differences`` to determine missing revisions without having
  to search the whole ancestry. (John Arbash Meinel, #174625)

* ``bzr uncommit`` now uses partial history access, rather than always
  extracting the full revision history for a branch. This makes it
  resolve the appropriate revisions much faster (in testing it drops
  uncommit from 1.5s => 0.4s). It also means ``bzr log --short`` is one
  step closer to not using full revision history.
  (John Arbash Meinel, #172649)

Bugfixes
********

* ``bzr merge --lca`` should handle when two revisions have no common
  ancestor other than NULL_REVISION. (John Arbash Meinel, #235715)

* ``bzr status`` was breaking if you merged the same revision twice.
  (John Arbash Meinel, #235407)

* ``bzr push`` with both ``--overwrite`` and ``-r NNN`` options no longer
  fails.  (Andrew Bennetts, #234229)

* Correctly track the base URL of a smart medium when using bzr+http://
  URLs, which was causing spurious "No repository present" errors with
  branches in shared repositories accessed over bzr+http.
  (Andrew Bennetts, #230550)

* Define ``_remote_is_at_least_1_2`` on ``SmartClientMedium`` so that all
  implementations have the attribute.  Fixes 'PyCurlTransport' object has no
  attribute '_remote_is_at_least_1_2' attribute errors.
  (Andrew Bennetts, #220806)

* Failure to delete an obsolete pack file should just give a warning
  message, not a fatal error.  It may for example fail if the file is still
  in use by another process.
  (Martin Pool)

* Fix MemoryError during large fetches over HTTP by limiting the amount of
  data we try to read per ``recv`` call.  The problem was observed with
  Windows and a proxy, but might affect other environments as well.
  (Eric Holmberg, #215426)

* Handle old merge directives correctly in Merger.from_mergeable.  Stricter
  get_parent_map requirements exposed a latent bug here.  (Aaron Bentley)

* Issue a warning and ignore passwords declared in authentication.conf when
  used for an ssh scheme (sftp or bzr+ssh).
  (Vincent Ladeuil, #203186)

* Make both http implementations raise appropriate exceptions on 403
  Forbidden when POSTing smart requests.
  (Vincent Ladeuil, #230223)

* Properly *title* header names in http requests instead of capitalizing
  them.
  (Vincent Ladeuil, #229076)

* The "Unable to obtain lock" error message now also suggests using
  ``bzr break-lock`` to fix it.  (Martin Albisetti, #139202)

* Treat an encoding of '' as ascii; this can happen when bzr is run
  under vim on Mac OS X.
  (Neil Martinsen-Burrell)

* ``VersionedFile.make_mpdiffs()`` was raising an exception that wasn't in
  scope. (Daniel Fischer #235687)

Documentation
*************

* Added directory structure and started translation of docs in spanish.
  (Martin Albisetti, Lucio Albenga)

* Incorporate feedback from Jelmer Vernooij and Neil Martinsen-Burrell
  on the plugin and integration chapters of the User Guide.
  (Ian Clatworthy)

* More Bazaar developer documentation about packaging and release process,
  and about use of Python reprs.
  (Martin Pool, Martin Albisetti)

* Updated Tortise strategy document. (Mark Hammond)

Testing
*******

* ``bzrlib.tests.adapt_tests`` was broken and unused - it has been fixed.
  (Robert Collins)

* Fix the test HTTPServer to be isolated from chdir calls made while it is
  running, allowing it to be used in blackbox tests. (Robert Collins)

* New helper function for splitting test suites
  ``split_suite_by_condition``. (Robert Collins)

Internals
*********

* ``Branch.missing_revisions`` has been deprecated. Similar functionality
  can be obtained using ``bzrlib.missing.find_unmerged``. The api was
  fairly broken, and the function was unused, so we are getting rid of it.
  (John Arbash Meinel)

API Changes
***********

* ``Branch.abspath`` is deprecated; use the Tree or Transport
  instead.  (Martin Pool)

* ``Branch.update_revisions`` now takes an optional ``Graph``
  object. This can be used by ``update_revisions`` when it is
  checking ancestry, and allows callers to prefer request to go to a
  local branch.  (John Arbash Meinel)

* Branch, Repository, Tree and BzrDir should expose a Transport as an
  attribute if they have one, rather than having it indirectly accessible
  as ``.control_files._transport``.  This doesn't add a requirement
  to support a Transport in cases where it was not needed before;
  it just simplifies the way it is reached.  (Martin Pool)

* ``bzr missing --mine-only`` will return status code 0 if you have no
  new revisions, but the remote does. Similarly for ``--theirs-only``.
  The new code only checks one side, so it doesn't know if the other
  side has changes. This seems more accurate with the request anyway.
  It also changes the output to print '[This|Other] branch is up to
  date.' rather than displaying nothing.  (John Arbash Meinel)

* ``LockableFiles.put_utf8``, ``put_bytes`` and ``controlfilename``
  are now deprecated in favor of using Transport operations.
  (Martin Pool)

* Many methods on ``VersionedFile``, ``Repository`` and in
  ``bzrlib.revision``  deprecated before bzrlib 1.5 have been removed.
  (Robert Collins)

* ``RevisionSpec.wants_revision_history`` can be set to False for a given
  ``RevisionSpec``. This will disable the existing behavior of passing in
  the full revision history to ``self._match_on``. Useful for specs that
  don't actually need access to the full history. (John Arbash Meinel)

* The constructors of ``SmartClientMedium`` and its subclasses now require a
  ``base`` parameter.  ``SmartClientMedium`` implementations now also need
  to provide a ``remote_path_from_transport`` method.  (Andrew Bennetts)

* The default permissions for creating new files and directories
  should now be obtained from ``BzrDir._get_file_mode()`` and
  ``_get_dir_mode()``, rather than from LockableFiles.  The ``_set_file_mode``
  and ``_set_dir_mode`` variables on LockableFiles which were advertised
  as a way for plugins to control this are no longer consulted.
  (Martin Pool)

* ``VersionedFile.join`` is deprecated. This method required local
  instances of both versioned file objects and was thus hostile to being
  used for streaming from a smart server. The new get_record_stream and
  insert_record_stream are meant to efficiently replace this method.
  (Robert Collins)

* ``WorkingTree.set_parent_(ids/trees)`` will now filter out revisions
  which are in the ancestry of other revisions. So if you merge the same
  tree twice, or merge an ancestor of an existing merge, it will only
  record the newest. (If you merge a descendent, it will replace its
  ancestor). (John Arbash Meinel, #235407)

* ``WorkingTreeFormat2.stub_initialize_remote`` is now private.
  (Martin Pool)


bzr 1.5
#######

:Released: 2008-05-16

This release of Bazaar includes several updates to the documentation, and fixes
to prepare for making rich root support the default format. Many bugs have been
squashed, including fixes to log, bzr+ssh inter-operation with older servers.

Changes
*******

* Suppress deprecation warnings when bzrlib is a 'final' release. This way
  users of packaged software won't be bothered with DeprecationWarnings,
  but developers and testers will still see them. (John Arbash Meinel)

Documentation
*************

* Incorporate feedback from Jelmer Vernooij and Neil Martinsen-Burrell
  on the plugin and integration chapters of the User Guide.
  (Ian Clatworthy)


bzr 1.5rc1
##########

:Released: 2008-05-09

Changes
*******

* Broader support of GNU Emacs mail clients. Set
  ``mail_client=emacsclient`` in your bazaar.conf and ``send`` will pop the
  bundle in a mail buffer according to the value of ``mail-user-agent``
  variable. (Xavier Maillard)

Improvements
************

* Diff now handles revision specs like "branch:" and "submit:" more
  efficiently.  (Aaron Bentley, #202928)

* More friendly error given when attempt to start the smart server
  on an address already in use. (Andrea Corbellini, #200575)

* Pull completes much faster when there is nothing to pull.
  (Aaron Bentley)

Bugfixes
********

* Authentication.conf can define sections without password.
  (Vincent Ladeuil, #199440)

* Avoid muttering every time a child update does not cause a progress bar
  update. (John Arbash Meinel, #213771)

* ``Branch.reconcile()`` is now implemented. This allows ``bzr reconcile``
  to fix when a Branch has a non-canonical mainline history. ``bzr check``
  also detects this condition. (John Arbash Meinel, #177855)

* ``bzr log -r ..X bzr://`` was failing, because it was getting a request
  for ``revision_id=None`` which was not a string.
  (John Arbash Meinel, #211661)

* ``bzr commit`` now works with Microsoft's FTP service.
  (Andreas Deininger)

* Catch definitions outside sections in authentication.conf.
  (Vincent Ladeuil, #217650)

* Conversion from non-rich-root to rich-root(-pack) updates inventory
  sha1s, even when bundles are used.  (Aaron Bentley, #181391)

* Conversion from non-rich-root to rich-root(-pack) works correctly even
  though search keys are not topologically sorted.  (Aaron Bentley)

* Conversion from non-rich-root to rich-root(-pack) works even when a
  parent revision has a different root id.  (Aaron Bentley, #177874)

* Disable strace testing until strace is fixed (see bug #103133) and emit a
  warning when selftest ends to remind us of leaking tests.
  (Vincent Ladeuil, #226769)

* Fetching all revisions from a repository does not cause pack collisions.
  (Robert Collins, Aaron Bentley, #212908)

* Fix error about "attempt to add line-delta in non-delta knit".
  (Andrew Bennetts, #217701)

* Pushing a branch in "dirstate" format (Branch5) over bzr+ssh would break
  if the remote server was < version 1.2. This was due to a bug in the
  RemoteRepository.get_parent_map() fallback code.
  (John Arbash Meinel, #214894)

* Remove leftover code in ``bzr_branch`` that inappropriately creates
  a ``branch-name`` file in the branch control directory.
  (Martin Pool)

* Set SO_REUSEADDR on server sockets of ``bzr serve`` to avoid problems
  rebinding the socket when starting the server a second time.
  (John Arbash Meinel, Martin Pool, #164288)

* Severe performance degradation in fetching from knit repositories to
  knits and packs due to parsing the entire revisions.kndx on every graph
  walk iteration fixed by using the Repository.get_graph API.  There was
  another regression in knit => knit fetching which re-read the index for
  every revision each side had in common.
  (Robert Collins, John Arbash Meinel)

* When logging the changes to a particular file, there was a bug if there
  were ghosts in the revision ancestry. (John Arbash Meinel, #209948)

* xs4all's ftp server returns a temporary error when trying to list an
  empty directory, rather than returning an empty list. Adding a
  workaround so that we don't get spurious failures.
  (John Arbash Meinel, #215522)

Documentation
*************

* Expanded the User Guide to include new chapters on popular plugins and
  integrating Bazaar into your environment. The *Best practices* chapter
  was renamed to *Miscellaneous topics* as suggested by community
  feedback as well. (Ian Clatworthy)

* Document outlining strategies for TortoiseBzr. (Mark Hammond)

* Improved the documentation on hooks. (Ian Clatworthy)

* Update authentication docs regarding ssh agents.
  (Vincent Ladeuil, #183705)

Testing
*******

* Add ``thread_name_suffix`` parameter to SmartTCPServer_for_testing, to
  make it easy to identify which test spawned a thread with an unhandled
  exception. (Andrew Bennetts)

* New ``--debugflag``/``-E`` option to ``bzr selftest`` for setting
  options for debugging tests, these are complementary to the -D
  options.  The ``-Dselftest_debug`` global option has been replaced by the
  ``-E=allow_debug`` option for selftest. (Andrew Bennetts)

* Parameterised test ids are preserved correctly to aid diagnosis of test
  failures. (Robert Collins, Andrew Bennetts)

* selftest now accepts --starting-with <id> to load only the tests whose id
  starts with the one specified. This greatly speeds up running the test
  suite on a limited set of tests and can be used to run the tests for a
  single module, a single class or even a single test.  (Vincent Ladeuil)

* The test suite modules have been modified to define load_tests() instead
  of test_suite(). That speeds up selective loading (via --load-list)
  significantly and provides many examples on how to migrate (grep for
  load_tests).  (Vincent Ladeuil)

Internals
*********

* ``Hooks.install_hook`` is now deprecated in favour of
  ``Hooks.install_named_hook`` which adds a required ``name`` parameter, to
  avoid having to call ``Hooks.name_hook``. (Daniel Watkins)

* Implement xml8 serializer.  (Aaron Bentley)

* New form ``@deprecated_method(deprecated_in(1, 5, 0))`` for making
  deprecation wrappers.  (Martin Pool)

* ``Repository.revision_parents`` is now deprecated in favour of
  ``Repository.get_parent_map([revid])[revid]``. (Jelmer Vernooij)

* The Python ``assert`` statement is no longer used in Bazaar source, and
  a test checks this.  (Martin Pool)

API Changes
***********

* ``bzrlib.status.show_pending_merges`` requires the repository to be
  locked by the caller. Callers should have been doing it anyway, but it
  will now raise an exception if they do not. (John Arbash Meinel)

* Repository.get_data_stream, Repository.get_data_stream_for_search(),
  Repository.get_deltas_for_revsions(), Repository.revision_trees(),
  Repository.item_keys_introduced_by() no longer take read locks.
  (Aaron Bentley)

* ``LockableFiles.get_utf8`` and ``.get`` are deprecated, as a start
  towards removing LockableFiles and ``.control_files`` entirely.
  (Martin Pool)

* Methods deprecated prior to 1.1 have been removed.
  (Martin Pool)


bzr 1.4 
#######

:Released: 2008-04-28

This release of Bazaar includes handy improvements to the speed of log and
status, new options for several commands, improved documentation, and better
hooks, including initial code for server-side hooks.  A number of bugs have
been fixed, particularly in interoperability between different formats or
different releases of Bazaar over there network.  There's been substantial
internal work in both the repository and network code to enable new features
and faster performance.

Bug Fixes
*********

* Pushing a branch in "dirstate" format (Branch5) over bzr+ssh would break
  if the remote server was < version 1.2.  This was due to a bug in the
  RemoteRepository.get_parent_map() fallback code.
  (John Arbash Meinel, Andrew Bennetts, #214894)


bzr 1.4rc2
##########

:Released: 2008-04-21

Bug Fixes
*********

* ``bzr log -r ..X bzr://`` was failing, because it was getting a request
  for ``revision_id=None`` which was not a string.
  (John Arbash Meinel, #211661)

* Fixed a bug in handling ghost revisions when logging changes in a
  particular file.  (John Arbash Meinel, #209948)

* Fix error about "attempt to add line-delta in non-delta knit".
  (Andrew Bennetts, #205156)

* Fixed performance degradation in fetching from knit repositories to
  knits and packs due to parsing the entire revisions.kndx on every graph
  walk iteration fixed by using the Repository.get_graph API.  There was
  another regression in knit => knit fetching which re-read the index for
  every revision each side had in common.
  (Robert Collins, John Arbash Meinel)


bzr 1.4rc1
##########

:Released: 2008-04-11

Changes
*******

* bzr main script cannot be imported (Benjamin Peterson)

* On GNU/Linux bzr additionally looks for plugins in arch-independent site
  directory. (Toshio Kuratomi)

* The ``set_rh`` branch hook is now deprecated. Please migrate
  any plugins using this hook to use an alternative, e.g.
  ``post_change_branch_tip``. (Ian Clatworthy)

* When a plugin cannot be loaded as the file path is not a valid
  python module name bzr will now strip a ``bzr_`` prefix from the
  front of the suggested name, as many plugins (e.g. bzr-svn)
  want to be installed without this prefix. It is a common mistake
  to have a folder named "bzr-svn" for that plugin, especially
  as this is what bzr branch lp:bzr-svn will give you. (James Westby,
  Andrew Cowie)

* UniqueIntegerBugTracker now appends bug-ids instead of joining
  them to the base URL. Plugins that register bug trackers may
  need a trailing / added to the base URL if one is not already there.
  (James Wesby, Andrew Cowie)

Features
********

* Added start_commit hook for mutable trees. (Jelmer Vernooij, #186422)

* ``status`` now accepts ``--no-pending`` to show the status without
  listing pending merges, which speeds up the command a lot on large
  histories.  (James Westby, #202830)

* New ``post_change_branch_tip`` hook that is called after the
  branch tip is moved but while the branch is still write-locked.
  See the User Reference for signature details.
  (Ian Clatworthy, James Henstridge)

* Reconfigure can convert a branch to be standalone or to use a shared
  repository.  (Aaron Bentley)

Improvements
************

* The smart protocol now has support for setting branches' revision info
  directly.  This should make operations like push slightly faster, and is a
  step towards server-side hooks.  The new request method name is
  ``Branch.set_last_revision_info``.  (Andrew Bennetts)

* ``bzr commit --fixes`` now recognises "gnome" as a tag by default.
  (James Westby, Andrew Cowie)

* ``bzr switch`` will attempt to find branches to switch to relative to the
  current branch. E.g. ``bzr switch branchname`` will look for
  ``current_branch/../branchname``. (Robert Collins, Jelmer Vernooij,
  Wouter van Heyst)

* Diff is now more specific about execute-bit changes it describes
  (Chad Miller)

* Fetching data over HTTP is a bit faster when urllib is used.  This is done
  by forcing it to recv 64k at a time when reading lines in HTTP headers,
  rather than just 1 byte at a time.  (Andrew Bennetts)

* Log --short and --line are much faster when -r is not specified.
  (Aaron Bentley)

* Merge is faster.  We no longer check a file's existence unnecessarily
  when merging the execute bit.  (Aaron Bentley)

* ``bzr status`` on an explicit list of files no longer shows pending
  merges, making it much faster on large trees. (John Arbash Meinel)

* The launchpad directory service now warns the user if they have not set
  their launchpad login and are trying to resolve a URL using it, just
  in case they want to do a write operation with it.  (James Westby)

* The smart protocol client is slightly faster, because it now only queries
  the server for the protocol version once per connection.  Also, the HTTP
  transport will now automatically probe for and use a smart server if
  one is present.  You can use the new ``nosmart+`` transport decorator
  to get the old behaviour.  (Andrew Bennetts)

* The ``version`` command takes a ``--short`` option to print just the
  version number, for easier use in scripts.  (Martin Pool)

* Various operations with revision specs and commands that calculate
  revnos and revision ids are faster.  (John A. Meinel, Aaron Bentley)

Bugfixes
********

* Add ``root_client_path`` parameter to SmartWSGIApp and
  SmartServerRequest.  This makes it possible to publish filesystem
  locations that don't exactly match URL paths. SmartServerRequest
  subclasses should use the new ``translate_client_path`` and
  ``transport_from_client_path`` methods when dealing with paths received
  from a client to take this into account.  (Andrew Bennetts, #124089)

* ``bzr mv a b`` can be now used also to rename previously renamed
  directories, not only files. (Lukáš Lalinský, #107967)

* ``bzr uncommit --local`` can now remove revisions from the local
  branch to be symmetric with ``bzr commit --local``.
  (John Arbash Meinel, #93412)

* Don't ask for a password if there is no real terminal.
  (Alexander Belchenko, #69851)

* Fix a bug causing a ValueError crash in ``parse_line_delta_iter`` when
  fetching revisions from a knit to pack repository or vice versa using
  bzr:// (including over http or ssh).
  (#208418, Andrew Bennetts, Martin Pool, Robert Collins)

* Fixed ``_get_line`` in ``bzrlib.smart.medium``, which was buggy.  Also
  fixed ``_get_bytes`` in the same module to use the push back buffer.
  These bugs had no known impact in normal use, but were problematic for
  developers working on the code, and were likely to cause real bugs sooner
  or later.  (Andrew Bennetts)

* Implement handling of basename parameter for DefaultMail.  (James Westby)

* Incompatibility with Paramiko versions newer than 1.7.2 was fixed.
  (Andrew Bennetts, #213425)

* Launchpad locations (lp: URLs) can be pulled.  (Aaron Bentley, #181945)

* Merges that add files to deleted root directories complete.  They
  do create conflicts.  (Aaron Bentley, #210092)

* vsftp's return ``550 RNFR command failed.`` supported.
  (Marcus Trautwig, #129786)

Documentation
*************

* Improved documentation on send/merge relationship. (Peter Schuller)

* Minor fixes to the User Guide. (Matthew Fuller)

* Reduced the evangelism in the User Guide. (Ian Clatworthy)

* Added Integrating with Bazaar document for developers (Martin Albisetti)

API Breaks
**********

* Attempting to pull data from a ghost aware repository (e.g. knits) into a
  non-ghost aware repository such as weaves will now fail if there are
  ghosts.  (Robert Collins)

* ``KnitVersionedFile`` no longer accepts an ``access_mode`` parameter, and
  now requires the ``index`` and ``access_method`` parameters to be
  supplied. A compatible shim has been kept in the new function
  ``knit.make_file_knit``. (Robert Collins)

* Log formatters must now provide log_revision instead of show and
  show_merge_revno methods. The latter had been deprecated since the 0.17
  release. (James Westby)

* ``LoopbackSFTP`` is now called ``SocketAsChannelAdapter``.
  (Andrew Bennetts)

* ``osutils.backup_file`` is removed. (Alexander Belchenko)

* ``Repository.get_revision_graph`` is deprecated, with no replacement
  method. The method was size(history) and not desirable. (Robert Collins)

* ``revision.revision_graph`` is deprecated, with no replacement function.
  The function was size(history) and not desirable. (Robert Collins)

* ``Transport.get_shared_medium`` is deprecated.  Use
  ``Transport.get_smart_medium`` instead.  (Andrew Bennetts)

* ``VersionedFile`` factories now accept a get_scope parameter rather
  than using a call to ``transaction_finished``, allowing the removal of
  the fixed list of versioned files per repository. (Robert Collins)

* ``VersionedFile.annotate_iter`` is deprecated. While in principle this
  allowed lower memory use, all users of annotations wanted full file
  annotations, and there is no storage format suitable for incremental
  line-by-line annotation. (Robert Collins)

* ``VersionedFile.clone_text`` is deprecated. This performance optimisation
  is no longer used - reading the content of a file that is undergoing a
  file level merge to identical state on two branches is rare enough, and
  not expensive enough to special case. (Robert Collins)

* ``VersionedFile.clear_cache`` and ``enable_cache`` are deprecated.
  These methods added significant complexity to the ``VersionedFile``
  implementation, but were only used for optimising fetches from knits -
  which can be done from outside the knit layer, or via a caching
  decorator. As knits are not the default format, the complexity is no
  longer worth paying. (Robert Collins)

* ``VersionedFile.create_empty`` is removed. This method presupposed a
  sensible mapping to a transport for individual files, but pack backed
  versioned files have no such mapping. (Robert Collins)

* ``VersionedFile.get_graph`` is deprecated, with no replacement method.
  The method was size(history) and not desirable. (Robert Collins)

* ``VersionedFile.get_graph_with_ghosts`` is deprecated, with no
  replacement method.  The method was size(history) and not desirable.
  (Robert Collins)

* ``VersionedFile.get_parents`` is deprecated, please use
  ``VersionedFile.get_parent_map``. (Robert Collins)

* ``VersionedFile.get_sha1`` is deprecated, please use
  ``VersionedFile.get_sha1s``. (Robert Collins)

* ``VersionedFile.has_ghost`` is now deprecated, as it is both expensive
  and unused outside of a single test. (Robert Collins)

* ``VersionedFile.iter_parents`` is now deprecated in favour of
  ``get_parent_map`` which can be used to instantiate a Graph on a
  VersionedFile. (Robert Collins)

* ``VersionedFileStore`` no longer uses the transaction parameter given
  to most methods; amongst other things this means that the
  get_weave_or_empty method no longer guarantees errors on a missing weave
  in a readonly transaction, and no longer caches versioned file instances
  which reduces memory pressure (but requires more careful management by
  callers to preserve performance). (Robert Collins)

Testing
*******

* New -Dselftest_debug flag disables clearing of the debug flags during
  tests.  This is useful if you want to use e.g. -Dhpss to help debug a
  failing test.  Be aware that using this feature is likely to cause
  spurious test failures if used with the full suite. (Andrew Bennetts)

* selftest --load-list now uses a new more agressive test loader that will
  avoid loading unneeded modules and building their tests. Plugins can use
  this new loader by defining a load_tests function instead of a test_suite
  function. (a forthcoming patch will provide many examples on how to
  implement this).
  (Vincent Ladeuil)

* selftest --load-list now does some sanity checks regarding duplicate test
  IDs and tests present in the list but not found in the actual test suite.
  (Vincent Ladeuil)

* Slightly more concise format for the selftest progress bar, so there's
  more space to show the test name.  (Martin Pool) ::

    [2500/10884, 1fail, 3miss in 1m29s] test_revisionnamespaces.TestRev

* The test suite takes much less memory to run, and is a bit faster.  This
  is done by clearing most attributes of TestCases after running them, if
  they succeeded.  (Andrew Bennetts)

Internals
*********

* Added ``_build_client_protocol`` to ``_SmartClient``.  (Andrew Bennetts)

* Added basic infrastructure for automatic plugin suggestion.
  (Martin Albisetti)

* If a ``LockableFiles`` object is not explicitly unlocked (for example
  because of a missing ``try/finally`` block, it will give a warning but
  not automatically unlock itself.  (Previously they did.)  This
  sometimes caused knock-on errors if for example the network connection
  had already failed, and should not be relied upon by code.
  (Martin Pool, #109520)

* ``make dist`` target to build a release tarball, and also
  ``check-dist-tarball`` and ``dist-upload-escudero``.  (Martin Pool)

* The ``read_response_tuple`` method of ``SmartClientRequestProtocol*``
  classes will now raise ``UnknownSmartMethod`` when appropriate, so that
  callers don't need to try distinguish unknown request errors from other
  errors.  (Andrew Bennetts)

* ``set_make_working_trees`` is now implemented provided on all repository
  implementations (Aaron Bentley)

* ``VersionedFile`` now has a new method ``get_parent_map`` which, like
  ``Graph.get_parent_map`` returns a dict of key:parents. (Robert Collins)


bzr 1.3.1
#########

:Released: 2008-04-09

No changes from 1.3.1rc1.


bzr 1.3.1rc1
############

:Released: 2008-04-04

Bug Fixes
*********

* Fix a bug causing a ValueError crash in ``parse_line_delta_iter`` when
  fetching revisions from a knit to pack repository or vice versa using
  bzr:// (including over http or ssh).
  (#208418, Andrew Bennetts, Martin Pool, Robert Collins)


bzr 1.3
#######

:Released: 2008-03-20

Bazaar has become part of the GNU project <http://www.gnu.org>

Many operations that act on history, including ``log`` and ``annotate`` are now
substantially faster.  Several bugs have been fixed and several new options and
features have been added.

Testing
*******

* Avoid spurious failure of ``TestVersion.test_version`` matching
  directory names.
  (#202778, Martin Pool)


bzr 1.3rc1
##########

:Released: 2008-03-16

Notes When Upgrading
********************

* The backup directory created by ``upgrade`` is now called
  ``backup.bzr``, not ``.bzr.backup``. (Martin Albisetti)

Changes
*******

* A new repository format 'development' has been added. This format will
  represent the latest 'in-progress' format that the bzr developers are
  interested in getting early-adopter testing and feedback on.
  ``doc/developers/development-repo.txt`` has detailed information.
  (Robert Collins)

* BZR_LOG environment variable controls location of .bzr.log trace file.
  User can suppress writing messages to .bzr.log by using '/dev/null'
  filename (on Unix) or 'NUL' (on Windows). If BZR_LOG variable
  is not defined but BZR_HOME is defined then default location
  for .bzr.log trace file is ``$BZR_HOME/.bzr.log``.
  (Alexander Belchenko, #106117)

* ``launchpad`` builtin plugin now shipped as separate part in standalone
  bzr.exe, installed to ``C:\Program Files\Bazaar\plugins`` directory,
  and standalone installer allows user to skip installation of this plugin.
  (Alexander Belchenko)

* Restore auto-detection of plink.exe on Windows. (Dmitry Vasiliev)

* Version number is now shown as "1.2" or "1.2pr2", without zeroed or
  missing final fields.  (Martin Pool)

Features
********

* ``branch`` and ``checkout`` can hard-link working tree files, which is
  faster and saves space.  (Aaron Bentley)

* ``bzr send`` will now also look at the ``child_submit_to`` setting in
  the submit branch to determine the email address to send to.
  (Jelmer Vernooij)

Improvements
************

* BzrBranch._lefthand_history is faster on pack repos.  (Aaron Bentley)

* Branch6.generate_revision_history is faster.  (Aaron Bentley)

* Directory services can now be registered, allowing special URLs to be
  dereferenced into real URLs.  This is a generalization and cleanup of
  the lp: transport lookup.  (Aaron Bentley)

* Merge directives that are automatically attached to emails have nicer
  filenames, based on branch-nick + revno. (Aaron Bentley)

* ``push`` has a ``--revision`` option, to specify what revision to push up
  to.  (Daniel Watkins)

* Significantly reducing execution time and network traffic for trivial
  case of running ``bzr missing`` command for two identical branches.
  (Alexander Belchenko)

* Speed up operations that look at the revision graph (such as 'bzr log').
  ``KnitPackRepositor.get_revision_graph`` uses ``Graph.iter_ancestry`` to
  extract the revision history. This allows filtering ghosts while
  stepping instead of needing to peek ahead. (John Arbash Meinel)

* The ``hooks`` command lists installed hooks, to assist in debugging.
  (Daniel Watkins)

* Updates to how ``annotate`` work. Should see a measurable improvement in
  performance and memory consumption for file with a lot of merges.
  Also, correctly handle when a line is introduced by both parents (it
  should be attributed to the first merge which notices this, and not
  to all subsequent merges.) (John Arbash Meinel)

Bugfixes
********

* Autopacking no longer holds the full set of inventory lines in
  memory while copying. For large repositories, this can amount to
  hundreds of MB of ram consumption.
  (Ian Clatworthy, John Arbash Meinel)

* Cherrypicking when using ``--format=merge3`` now explictly excludes
  BASE lines. (John Arbash Meinel, #151731)

* Disable plink's interactive prompt for password.
  (#107593, Dmitry Vasiliev)

* Encode command line arguments from unicode to user_encoding before
  invoking external mail client in `bzr send` command.
  (#139318, Alexander Belchenko)

* Fixed problem connecting to ``bzr+https://`` servers.
  (#198793, John Ferlito)

* Improved error reporting in the Launchpad plugin. (Daniel Watkins,
  #196618)

* Include quick-start-summary.svg file to python-based installer(s)
  for Windows. (#192924, Alexander Belchenko)

* lca merge now respects specified files. (Aaron Bentley)

* Make version-info --custom imply --all. (#195560, James Westby)

* ``merge --preview`` now works for merges that add or modify
  symlinks (James Henstridge)

* Redirecting the output from ``bzr merge`` (when the remembered
  location is used) now works. (John Arbash Meinel)

* setup.py script explicitly checks for Python version.
  (Jari Aalto, Alexander Belchenko, #200569)

* UnknownFormatErrors no longer refer to branches regardless of kind of
  unknown format. (Daniel Watkins, #173980)

* Upgrade bundled ConfigObj to version 4.5.2, which properly quotes #
  signs, among other small improvements. (Matt Nordhoff, #86838)

* Use correct indices when emitting LCA conflicts.  This fixes IndexError
  errors.  (Aaron Bentley, #196780)

Documentation
*************

* Explained how to use ``version-info --custom`` in the User Guide.
  (Neil Martinsen-Burrell)

API Breaks
**********

* Support for loading plugins from zip files and
  ``bzrlib.plugin.load_from_zip()`` function are deprecated.
  (Alexander Belchenko)

Testing
*******

* Added missing blackbox tests for ``modified`` (Adrian Wilkins)

* The branch interface tests were invalid for branches using rich-root
  repositories because the empty string is not a valid file-id.
  (Robert Collins)

Internals
*********

* ``Graph.iter_ancestry`` returns the ancestry of revision ids. Similar to
  ``Repository.get_revision_graph()`` except it includes ghosts and you can
  stop part-way through. (John Arbash Meinel)

* New module ``tools/package_mf.py`` provide custom module finder for
  python packages (improves standard python library's modulefinder.py)
  used by ``setup.py`` script while building standalone bzr.exe.
  (Alexander Belchenko)

* New remote method ``RemoteBzrDir.find_repositoryV2`` adding support for
  detecting external lookup support on remote repositories. This method is
  now attempted first when lookup up repositories, leading to an extra
  round trip on older bzr smart servers. (Robert Collins)

* Repository formats have a new supported-feature attribute
  ``supports_external_lookups`` used to indicate repositories which support
  falling back to other repositories when they have partial data.
  (Robert Collins)

* ``Repository.get_revision_graph_with_ghosts`` and
  ``bzrlib.revision.(common_ancestor,MultipleRevisionSources,common_graph)``
  have been deprecated.  (John Arbash Meinel)

* ``Tree.iter_changes`` is now a public API, replacing the work-in-progress
  ``Tree._iter_changes``. The api is now considered stable and ready for
  external users.  (Aaron Bentley)

* The bzrdir format registry now accepts an ``alias`` keyword to
  register_metadir, used to indicate that a format name is an alias for
  some other format and thus should not be reported when describing the
  format. (Robert Collins)


bzr 1.2
#######

:Released: 2008-02-15

Bug Fixes
*********

* Fix failing test in Launchpad plugin. (Martin Pool)


bzr 1.2rc1
##########

:Released: 2008-02-13

Notes When Upgrading
********************

* Fetching via the smart protocol may need to reconnect once during a fetch
  if the remote server is running Bazaar 1.1 or earlier, because the client
  attempts to use more efficient requests that confuse older servers.  You
  may be required to re-enter a password or passphrase when this happens.
  This won't happen if the server is upgraded to Bazaar 1.2.
  (Andrew Bennetts)

Changes
*******

* Fetching via bzr+ssh will no longer fill ghosts by default (this is
  consistent with pack-0.92 fetching over SFTP). (Robert Collins)

* Formatting of ``bzr plugins`` output is changed to be more human-
  friendly. Full path of plugins locations will be shown only with
  ``--verbose`` command-line option. (Alexander Belchenko)

* ``merge`` now prefers to use the submit branch, but will fall back to
  parent branch.  For many users, this has no effect.  But some users who
  pull and merge on the same branch will notice a change.  This change
  makes it easier to work on a branch on two different machines, pulling
  between the machines, while merging from the upstream.
  ``merge --remember`` can now be used to set the submit_branch.
  (Aaron Bentley)

Features
********

* ``merge --preview`` produces a diff of the changes merge would make,
  but does not actually perform the merge.  (Aaron Bentley)

* New smart method ``Repository.get_parent_map`` for getting revision
  parent data. This returns additional parent information topologically
  adjacent to the requested data to reduce round trip latency impacts.
  (Robert Collins)

* New smart method, ``Repository.stream_revisions_chunked``, for fetching
  revision data that streams revision data via a chunked encoding.  This
  avoids buffering large amounts of revision data on the server and on the
  client, and sends less data to the server to request the revisions.
  (Andrew Bennetts, Robert Collins, #178353)

* The launchpad plugin now handles lp urls of the form
  ``lp://staging/``, ``lp://demo/``, ``lp://dev/`` to use the appropriate
  launchpad instance to do the resolution of the branch identities.
  This is primarily of use to Launchpad developers, but can also
  be used by other users who want to try out Launchpad as
  a branch location without messing up their public Launchpad
  account.  Branches that are pushed to the staging environment
  have an expected lifetime of one day. (Tim Penhey)

Improvements
************

* Creating a new branch no longer tries to read the entire revision-history
  unnecessarily over smart server operations. (Robert Collins)

* Fetching between different repository formats with compatible models now
  takes advantage of the smart method to stream revisions.  (Andrew Bennetts)

* The ``--coverage`` option is now global, rather specific to ``bzr
  selftest``.  (Andrew Bennetts)

* The ``register-branch`` command will now use the public url of the branch
  containing the current directory, if one has been set and no explicit
  branch is provided.  (Robert Collins)

* Tweak the ``reannotate`` code path to optimize the 2-parent case.
  Speeds up ``bzr annotate`` with a pack repository by approx 3:2.
  (John Arbash Meinel)

Bugfixes
********

* Calculate remote path relative to the shared medium in _SmartClient.  This
  is related to the problem in bug #124089.  (Andrew Bennetts)

* Cleanly handle connection errors in smart protocol version two, the same
  way as they are handled by version one.  (Andrew Bennetts)

* Clearer error when ``version-info --custom`` is used without
  ``--template`` (Lukáš Lalinský)

* Don't raise UnavailableFeature during test setup when medusa is not
  available or tearDown is never called leading to nasty side effects.
  (#137823, Vincent Ladeuil)

* If a plugin's test suite cannot be loaded, for example because of a syntax
  error in the tests, then ``selftest`` fails, rather than just printing
  a warning.  (Martin Pool, #189771)

* List possible values for BZR_SSH environment variable in env-variables
  help topic. (Alexander Belchenko, #181842)

* New methods ``push_log_file`` and ``pop_log_file`` to intercept messages:
  popping the log redirection now precisely restores the previous state,
  which makes it easier to use bzr log output from other programs.
  TestCaseInTempDir no longer depends on a log redirection being established
  by the test framework, which lets bzr tests cleanly run from a normal
  unittest runner.
  (#124153, #124849, Martin Pool, Jonathan Lange)

* ``pull --quiet`` is now more quiet, in particular a message is no longer
  printed when the remembered pull location is used. (James Westby,
  #185907)

* ``reconfigure`` can safely be interrupted while fetching.
  (Aaron Bentley, #179316)

* ``reconfigure`` preserves tags when converting to and from lightweight
  checkouts.  (Aaron Bentley, #182040)

* Stop polluting /tmp when running selftest.
  (Vincent Ladeuil, #123363)

* Switch from NFKC => NFC for normalization checks. NFC allows a few
  more characters which should be considered valid.
  (John Arbash Meinel, #185458)

* The launchpad plugin now uses the ``edge`` xmlrpc server to avoid
  interacting badly with a bug on the launchpad side. (Robert Collins)

* Unknown hostnames when connecting to a ``bzr://`` URL no longer cause
  tracebacks.  (Andrew Bennetts, #182849)

API Breaks
**********

* Classes implementing Merge types like Merge3Merger must now accept (and
  honour) a do_merge flag in their constructor.  (Aaron Bentley)

* ``Repository.add_inventory`` and ``add_revision`` now require the caller
  to previously take a write lock (and start a write group.)
  (Martin Pool)

Testing
*******

* selftest now accepts --load-list <file> to load a test id list. This
  speeds up running the test suite on a limited set of tests.
  (Vincent Ladeuil)

Internals
*********

* Add a new method ``get_result`` to graph search objects. The resulting
  ``SearchResult`` can be used to recreate the search later, which will
  be useful in reducing network traffic. (Robert Collins)

* Use convenience function to check whether two repository handles
  are referring to the same repository in ``Repository.get_graph``.
  (Jelmer Vernooij, #187162)

* Fetching now passes the find_ghosts flag through to the
  ``InterRepository.missing_revision_ids`` call consistently for all
  repository types. This will enable faster missing revision discovery with
  bzr+ssh. (Robert Collins)

* Fix error handling in Repository.insert_data_stream. (Lukas Lalinsky)

* ``InterRepository.missing_revision_ids`` is now deprecated in favour of
  ``InterRepository.search_missing_revision_ids`` which returns a
  ``bzrlib.graph.SearchResult`` suitable for making requests from the smart
  server. (Robert Collins)

* New error ``NoPublicBranch`` for commands that need a public branch to
  operate. (Robert Collins)

* New method ``iter_inventories`` on Repository for access to many
  inventories. This is primarily used by the ``revision_trees`` method, as
  direct access to inventories is discouraged. (Robert Collins)

* New method ``next_with_ghosts`` on the Graph breadth-first-search objects
  which will split out ghosts and present parents into two separate sets,
  useful for code which needs to be aware of ghosts (e.g. fetching data
  cares about ghosts during revision selection). (Robert Collins)

* Record a timestamp against each mutter to the trace file, relative to the
  first import of bzrlib.  (Andrew Bennetts)

* ``Repository.get_data_stream`` is now deprecated in favour of
  ``Repository.get_data_stream_for_search`` which allows less network
  traffic when requesting data streams over a smart server. (Robert Collins)

* ``RemoteBzrDir._get_tree_branch`` no longer triggers ``_ensure_real``,
  removing one round trip on many network operations. (Robert Collins)

* RemoteTransport's ``recommended_page_size`` method now returns 64k, like
  SFTPTransport and HttpTransportBase.  (Andrew Bennetts)

* Repository has a new method ``has_revisions`` which signals the presence
  of many revisions by returning a set of the revisions listed which are
  present. This can be done by index queries without reading data for parent
  revision names etc. (Robert Collins)


bzr 1.1
#######

:Released: 2008-01-15

(no changes from 1.1rc1)

bzr 1.1rc1
##########

:Released: 2008-01-05

Changes
*******

* Dotted revision numbers have been revised. Instead of growing longer with
  nested branches the branch number just increases. (eg instead of 1.1.1.1.1
  we now report 1.2.1.) This helps scale long lived branches which have many
  feature branches merged between them. (John Arbash Meinel)

* The syntax ``bzr diff branch1 branch2`` is no longer supported.
  Use ``bzr diff branch1 --new branch2`` instead. This change has
  been made to remove the ambiguity where ``branch2`` is in fact a
  specific file to diff within ``branch1``.

Features
********

* New option to use custom template-based formats in  ``bzr version-info``.
  (Lukáš Lalinský)

* diff '--using' allows an external diff tool to be used for files.
  (Aaron Bentley)

* New "lca" merge-type for fast everyday merging that also supports
  criss-cross merges.  (Aaron Bentley)

Improvements
************

* ``annotate`` now doesn't require a working tree. (Lukáš Lalinský,
  #90049)

* ``branch`` and ``checkout`` can now use files from a working tree to
  to speed up the process.  For checkout, this requires the new
  --files-from flag.  (Aaron Bentley)

* ``bzr diff`` now sorts files in alphabetical order.  (Aaron Bentley)

* ``bzr diff`` now works on branches without working trees. Tree-less
  branches can also be compared to each other and to working trees using
  the new diff options ``--old`` and ``--new``. Diffing between branches,
  with or without trees, now supports specific file filtering as well.
  (Ian Clatworthy, #6700)

* ``bzr pack`` now orders revision texts in topological order, with newest
  at the start of the file, promoting linear reads for ``bzr log`` and the
  like. This partially fixes #154129. (Robert Collins)

* Merge directives now fetch prerequisites from the target branch if
  needed.  (Aaron Bentley)

* pycurl now handles digest authentication.
  (Vincent Ladeuil)

* ``reconfigure`` can now convert from repositories.  (Aaron Bentley)

* ``-l`` is now a short form for ``--limit`` in ``log``.  (Matt Nordhoff)

* ``merge`` now warns when merge directives cause cherrypicks.
  (Aaron Bentley)

* ``split`` now supported, to enable splitting large trees into smaller
  pieces.  (Aaron Bentley)

Bugfixes
********

* Avoid AttributeError when unlocking a pack repository when an error occurs.
  (Martin Pool, #180208)

* Better handle short reads when processing multiple range requests.
  (Vincent Ladeuil, #179368)

* build_tree acceleration uses the correct path when a file has been moved.
  (Aaron Bentley)

* ``commit`` now succeeds when a checkout and its master branch share a
  repository.  (Aaron Bentley, #177592)

* Fixed error reporting of unsupported timezone format in
  ``log --timezone``. (Lukáš Lalinský, #178722)

* Fixed Unicode encoding error in ``ignored`` when the output is
  redirected to a pipe. (Lukáš Lalinský)

* Fix traceback when sending large response bodies over the smart protocol
  on Windows. (Andrew Bennetts, #115781)

* Fix ``urlutils.relative_url`` for the case of two ``file:///`` URLs
  pointed to different logical drives on Windows.
  (Alexander Belchenko, #90847)

* HTTP test servers are now compatible with the http protocol version 1.1.
  (Vincent Ladeuil, #175524)

* _KnitParentsProvider.get_parent_map now handles requests for ghosts
  correctly, instead of erroring or attributing incorrect parents to ghosts.
  (Aaron Bentley)

* ``merge --weave --uncommitted`` now works.  (Aaron Bentley)

* pycurl authentication handling was broken and incomplete. Fix handling of
  user:pass embedded in the urls.
  (Vincent Ladeuil, #177643)

* Files inside non-directories are now handled like other conflict types.
  (Aaron Bentley, #177390)

* ``reconfigure`` is able to convert trees into lightweight checkouts.
  (Aaron Bentley)

* Reduce lockdir timeout to 0 when running ``bzr serve``.  (Andrew Bennetts,
  #148087)

* Test that the old ``version_info_format`` functions still work, even
  though they are deprecated. (John Arbash Meinel, ShenMaq, #177872)

* Transform failures no longer cause ImmortalLimbo errors (Aaron Bentley,
  #137681)

* ``uncommit`` works even when the commit messages of revisions to be
  removed use characters not supported in the terminal encoding.
  (Aaron Bentley)

* When dumb http servers return whole files instead of the requested ranges,
  read the remaining bytes by chunks to avoid overflowing network buffers.
  (Vincent Ladeuil, #175886)

Documentation
*************

* Minor tweaks made to the bug tracker integration documentation.
  (Ian Clatworthy)

* Reference material has now be moved out of the User Guide and added
  to the User Reference. The User Reference has gained 4 sections as
  a result: Authenication Settings, Configuration Settings, Conflicts
  and Hooks. All help topics are now dumped into text format in the
  doc/en/user-reference directory for those who like browsing that
  information in their editor. (Ian Clatworthy)

* *Using Bazaar with Launchpad* tutorial added. (Ian Clatworthy)

Internals
*********

* find_* methods available for BzrDirs, Branches and WorkingTrees.
  (Aaron Bentley)

* Help topics can now be loaded from files.
  (Ian Clatworthy, Alexander Belchenko)

* get_parent_map now always provides tuples as its output.  (Aaron Bentley)

* Parent Providers should now implement ``get_parent_map`` returning a
  dictionary instead of ``get_parents`` returning a list.
  ``Graph.get_parents`` is now deprecated. (John Arbash Meinel,
  Robert Collins)

* Patience Diff now supports arbitrary python objects, as long as they
  support ``hash()``. (John Arbash Meinel)

* Reduce selftest overhead to establish test names by memoization.
  (Vincent Ladeuil)

API Breaks
**********

Testing
*******

* Modules can now customise their tests by defining a ``load_tests``
  attribute. ``pydoc bzrlib.tests.TestUtil.TestLoader.loadTestsFromModule``
  for the documentation on this attribute. (Robert Collins)

* New helper function ``bzrlib.tests.condition_id_re`` which helps
  filter tests based on a regular expression search on the tests id.
  (Robert Collins)

* New helper function ``bzrlib.tests.condition_isinstance`` which helps
  filter tests based on class. (Robert Collins)

* New helper function ``bzrlib.tests.exclude_suite_by_condition`` which
  generalises the ``exclude_suite_by_re`` function. (Robert Collins)

* New helper function ``bzrlib.tests.filter_suite_by_condition`` which
  generalises the ``filter_suite_by_re`` function. (Robert Collins)

* New helper method ``bzrlib.tests.exclude_tests_by_re`` which gives a new
  TestSuite that does not contain tests from the input that matched a
  regular expression. (Robert Collins)

* New helper method ``bzrlib.tests.randomize_suite`` which returns a
  randomized copy of the input suite. (Robert Collins)

* New helper method ``bzrlib.tests.split_suite_by_re`` which splits a test
  suite into two according to a regular expression. (Robert Collins)

* Parametrize all http tests for the transport implementations, the http
  protocol versions (1.0 and 1.1) and the authentication schemes.
  (Vincent Ladeuil)

* The ``exclude_pattern`` and ``random_order`` parameters to the function
  ``bzrlib.tests.filter_suite_by_re`` have been deprecated. (Robert Collins)

* The method ``bzrlib.tests.sort_suite_by_re`` has been deprecated. It is
  replaced by the new helper methods added in this release. (Robert Collins)


bzr 1.0
#######

:Released: 2007-12-14

Documentation
*************

* More improvements and fixes to the User Guide.  (Ian Clatworthy)

* Add information on cherrypicking/rebasing to the User Guide.
  (Ian Clatworthy)

* Improve bug tracker integration documentation. (Ian Clatworthy)

* Minor edits to ``Bazaar in five minutes`` from David Roberts and
  to the rebasing section of the User Guide from Aaron Bentley.
  (Ian Clatworthy)


bzr 1.0rc3
##########

:Released: 2007-12-11

Changes
*******

* If a traceback occurs, users are now asked to report the bug
  through Launchpad (https://bugs.launchpad.net/bzr/), rather than
  by mail to the mailing list.
  (Martin Pool)

Bugfixes
********

* Fix Makefile rules for doc generation. (Ian Clatworthy, #175207)

* Give more feedback during long http downloads by making readv deliver data
  as it arrives for urllib, and issue more requests for pycurl. High latency
  networks are better handled by urllib, the pycurl implementation give more
  feedback but also incur more latency.
  (Vincent Ladeuil, #173010)

* Implement _make_parents_provider on RemoteRepository, allowing generating
  bundles against branches on a smart server.  (Andrew Bennetts, #147836)

Documentation
*************

* Improved user guide.  (Ian Clatworthy)

* The single-page quick reference guide is now available as a PDF.
  (Ian Clatworthy)

Internals
*********

* readv urllib http implementation is now a real iterator above the
  underlying socket and deliver data as soon as it arrives. 'get' still
  wraps its output in a StringIO.
  (Vincent Ladeuil)


bzr 1.0rc2
##########

:Released: 2007-12-07

Improvements
************

* Added a --coverage option to selftest. (Andrew Bennetts)

* Annotate merge (merge-type=weave) now supports cherrypicking.
  (Aaron Bentley)

* ``bzr commit`` now doesn't print the revision number twice. (Matt
  Nordhoff, #172612)

* New configuration option ``bugtracker_<tracker_abbrevation>_url`` to
  define locations of bug trackers that are not directly supported by
  bzr or a plugin. The URL will be treated as a template and ``{id}``
  placeholders will be replaced by specific bug IDs.  (Lukáš Lalinský)

* Support logging single merge revisions with short and line log formatters.
  (Kent Gibson)

* User Guide enhanced with suggested readability improvements from
  Matt Revell and corrections from John Arbash Meinel. (Ian Clatworthy)

* Quick Start Guide renamed to Quick Start Card, moved down in
  the catalog, provided in pdf and png format and updated to refer
  to ``send`` instead of ``bundle``. (Ian Clatworthy, #165080)

* ``switch`` can now be used on heavyweight checkouts as well as
  lightweight ones. After switching a heavyweight checkout, the
  local branch is a mirror/cache of the new bound branch and
  uncommitted changes in the working tree are merged. As a safety
  check, if there are local commits in a checkout which have not
  been committed to the previously bound branch, then ``switch``
  fails unless the ``--force`` option is given. This option is
  now also required if the branch a lightweight checkout is pointing
  to has been moved. (Ian Clatworthy)

Internals
*********

* New -Dhttp debug option reports http connections, requests and responses.
  (Vincent Ladeuil)

* New -Dmerge debug option, which emits merge plans for merge-type=weave.

Bugfixes
********

* Better error message when running ``bzr cat`` on a non-existant branch.
  (Lukáš Lalinský, #133782)

* Catch OSError 17 (file exists) in final phase of tree transform and show
  filename to user.
  (Alexander Belchenko, #111758)

* Catch ShortReadvErrors while using pycurl. Also make readv more robust by
  allowing multiple GET requests to be issued if too many ranges are
  required.
  (Vincent Ladeuil, #172701)

* Check for missing basis texts when fetching from packs to packs.
  (John Arbash Meinel, #165290)

* Fall back to showing e-mail in ``log --short/--line`` if the
  committer/author has only e-mail. (Lukáš Lalinský, #157026)

API Breaks
**********

* Deprecate not passing a ``location`` argument to commit reporters'
  ``started`` methods. (Matt Nordhoff)


bzr 1.0rc1
##########

:Released: 2007-11-30

Notes When Upgrading
********************

* The default repository format is now ``pack-0.92``.  This
  default is used when creating new repositories with ``init`` and
  ``init-repo``, and when branching over bzr+ssh or bzr+hpss.
  (See https://bugs.launchpad.net/bugs/164626)

  This format can be read and written by Bazaar 0.92 and later, and
  data can be transferred to and from older formats.

  To upgrade, please reconcile your repository (``bzr reconcile``), and then
  upgrade (``bzr upgrade``).

  ``pack-0.92`` offers substantially better scaling and performance than the
  previous knits format. Some operations are slower where the code already
  had bad scaling characteristics under knits, the pack format makes such
  operations more visible as part of being more scalable overall. We will
  correct such operations over the coming releases and encourage the filing
  of bugs on any operation which you observe to be slower in a packs
  repository. One particular case that we do not intend to fix is pulling
  data from a pack repository into a knit repository over a high latency
  link;  downgrading such data requires reinsertion of the file texts, and
  this is a classic space/time tradeoff. The current implementation is
  conservative on memory usage because we need to support converting data
  from any tree without problems.
  (Robert Collins, Martin Pool, #164476)

Changes
*******

* Disable detection of plink.exe as possible ssh vendor. Plink vendor
  still available if user selects it explicitly with BZR_SSH environment
  variable. (Alexander Belchenko, workaround for bug #107593)

* The pack format is now accessible as "pack-0.92", or "pack-0.92-subtree"
  to enable the subtree functions (for example, for bzr-svn).
  (Martin Pool)

Features
********

* New ``authentication.conf`` file holding the password or other credentials
  for remote servers. This can be used for ssh, sftp, smtp and other
  supported transports.
  (Vincent Ladeuil)

* New rich-root and rich-root-pack formats, recording the same data about
  tree roots that's recorded for all other directories.
  (Aaron Bentley, #164639)

* ``pack-0.92`` repositories can now be reconciled.
  (Robert Collins, #154173)

* ``switch`` command added for changing the branch a lightweight checkout
  is associated with and updating the tree to reflect the latest content
  accordingly. This command was previously part of the BzrTools plug-in.
  (Ian Clatworthy, Aaron Bentley, David Allouche)

* ``reconfigure`` command can now convert branches, trees, or checkouts to
  lightweight checkouts.  (Aaron Bentley)

Performance
***********

* Commit updates the state of the working tree via a delta rather than
  supplying entirely new basis trees. For commit of a single specified file
  this reduces the wall clock time for commit by roughly a 30%.
  (Robert Collins, Martin Pool)

* Commit with many automatically found deleted paths no longer performs
  linear scanning for the children of those paths during inventory
  iteration. This should fix commit performance blowing out when many such
  paths occur during commit. (Robert Collins, #156491)

* Fetch with pack repositories will no longer read the entire history graph.
  (Robert Collins, #88319)

* Revert takes out an appropriate lock when reverting to a basis tree, and
  does not read the basis inventory twice. (Robert Collins)

* Diff does not require an inventory to be generated on dirstate trees.
  (Aaron Bentley, #149254)

* New annotate merge (--merge-type=weave) implementation is fast on
  versionedfiles withough cached annotations, e.g. pack-0.92.
  (Aaron Bentley)

Improvements
************

* ``bzr merge`` now warns when it encounters a criss-cross merge.
  (Aaron Bentley)

* ``bzr send`` now doesn't require the target e-mail address to be
  specified on the command line if an interactive e-mail client is used.
  (Lukáš Lalinský)

* ``bzr tags`` now prints the revision number for each tag, instead of
  the revision id, unless --show-ids is passed. In addition, tags can be
  sorted chronologically instead of lexicographically with --sort=time.
  (Adeodato Simó, #120231)

* Windows standalone version of bzr is able to load system-wide plugins from
  "plugins" subdirectory in installation directory. In addition standalone
  installer write to the registry (HKLM\SOFTWARE\Bazaar) useful info
  about paths and bzr version. (Alexander Belchenko, #129298)

Documentation
*************

Bug Fixes
*********

* A progress bar has been added for knitpack -> knitpack fetching.
  (Robert Collins, #157789, #159147)

* Branching from a branch via smart server now preserves the repository
  format. (Andrew Bennetts,  #164626)

* ``commit`` is now able to invoke an external editor in a non-ascii
  directory. (Daniel Watkins, #84043)

* Catch connection errors for ftp.
  (Vincent Ladeuil, #164567)

* ``check`` no longer reports spurious unreferenced text versions.
  (Robert Collins, John A Meinel, #162931, #165071)

* Conflicts are now resolved recursively by ``revert``.
  (Aaron Bentley, #102739)

* Detect invalid transport reuse attempts by catching invalid URLs.
  (Vincent Ladeuil, #161819)

* Deleting a file without removing it shows a correct diff, not a traceback.
  (Aaron Bentley)

* Do no use timeout in HttpServer anymore.
  (Vincent Ladeuil, #158972).

* Don't catch the exceptions related to the http pipeline status before
  retrying an http request or some programming errors may be masked.
  (Vincent Ladeuil, #160012)

* Fix ``bzr rm`` to not delete modified and ignored files.
  (Lukáš Lalinský, #172598)

* Fix exception when revisionspec contains merge revisons but log
  formatter doesn't support merge revisions. (Kent Gibson, #148908)

* Fix exception when ScopeReplacer is assigned to before any members have
  been retrieved.  (Aaron Bentley)

* Fix multiple connections during checkout --lightweight.
  (Vincent Ladeuil, #159150)

* Fix possible error in insert_data_stream when copying between
  pack repositories over bzr+ssh or bzr+http.
  KnitVersionedFile.get_data_stream now makes sure that requested
  compression parents are sent before any delta hunks that depend
  on them.
  (Martin Pool, #164637)

* Fix typo in limiting offsets coalescing for http, leading to
  whole files being downloaded instead of parts.
  (Vincent Ladeuil, #165061)

* FTP server errors don't error in the error handling code.
  (Robert Collins, #161240)

* Give a clearer message when a pull fails because the source needs
  to be reconciled.
  (Martin Pool, #164443)

* It is clearer when a plugin cannot be loaded because of its name, and a
  suggestion for an acceptable name is given. (Daniel Watkins, #103023)

* Leave port as None in transport objects if user doesn't
  specify a port in urls.
  (vincent Ladeuil, #150860)

* Make sure Repository.fetch(self) is properly a no-op for all
  Repository implementations. (John Arbash Meinel, #158333)

* Mark .bzr directories as "hidden" on Windows.
  (Alexander Belchenko, #71147)

* ``merge --uncommitted`` can now operate on a single file.
  (Aaron Bentley, Lukáš Lalinský, #136890)

* Obsolete packs are now cleaned up by pack and autopack operations.
  (Robert Collins, #153789)

* Operations pulling data from a smart server where the underlying
  repositories are not both annotated/both unannotated will now work.
  (Robert Collins, #165304).

* Reconcile now shows progress bars. (Robert Collins, #159351)

* ``RemoteBranch`` was not initializing ``self._revision_id_to_revno_map``
  properly. (John Arbash Meinel, #162486)

* Removing an already-removed file reports the file does not exist. (Daniel
  Watkins, #152811)

* Rename on Windows is able to change filename case.
  (Alexander Belchenko, #77740)

* Return error instead of a traceback for ``bzr log -r0``.
  (Kent Gibson, #133751)

* Return error instead of a traceback when bzr is unable to create
  symlink on some platforms (e.g. on Windows).
  (Alexander Belchenko, workaround for #81689)

* Revert doesn't crash when restoring a single file from a deleted
  directory. (Aaron Bentley)

* Stderr output via logging mechanism now goes through encoded wrapper
  and no more uses utf-8, but terminal encoding instead. So all unicode
  strings now should be readable in non-utf-8 terminal.
  (Alexander Belchenko, #54173)

* The error message when ``move --after`` should be used makes how to do so
  clearer. (Daniel Watkins, #85237)

* Unicode-safe output from ``bzr info``. The output will be encoded
  using the terminal encoding and unrepresentable characters will be
  replaced by '?'. (Lukáš Lalinský, #151844)

* Working trees are no longer created when pushing into a local no-trees
  repo. (Daniel Watkins, #50582)

* Upgrade util/configobj to version 4.4.0.
  (Vincent Ladeuil, #151208).

* Wrap medusa ftp test server as an FTPServer feature.
  (Vincent Ladeuil, #157752)

API Breaks
**********

* ``osutils.backup_file`` is deprecated. Actually it's not used in bzrlib
  during very long time. (Alexander Belchenko)

* The return value of
  ``VersionedFile.iter_lines_added_or_present_in_versions`` has been
  changed. Previously it was an iterator of lines, now it is an iterator of
  (line, version_id) tuples. This change has been made to aid reconcile and
  fetch operations. (Robert Collins)

* ``bzrlib.repository.get_versioned_file_checker`` is now private.
  (Robert Collins)

* The Repository format registry default has been removed; it was previously
  obsoleted by the bzrdir format default, which implies a default repository
  format.
  (Martin Pool)

Internals
*********

* Added ``ContainerSerialiser`` and ``ContainerPushParser`` to
  ``bzrlib.pack``.  These classes provide more convenient APIs for generating
  and parsing containers from streams rather than from files.  (Andrew
  Bennetts)

* New module ``lru_cache`` providing a cache for use by tasks that need
  semi-random access to large amounts of data. (John A Meinel)

* InventoryEntry.diff is now deprecated.  Please use diff.DiffTree instead.


bzr 0.92
########

:Released: 2007-11-05

Changes
*******

  * New uninstaller on Win32.  (Alexander Belchenko)


bzr 0.92rc1
###########

:Released: 2007-10-29

Changes
*******

* ``bzr`` now returns exit code 4 if an internal error occurred, and
  3 if a normal error occurred.  (Martin Pool)

* ``pull``, ``merge`` and ``push`` will no longer silently correct some
  repository index errors that occured as a result of the Weave disk format.
  Instead the ``reconcile`` command needs to be run to correct those
  problems if they exist (and it has been able to fix most such problems
  since bzr 0.8). Some new problems have been identified during this release
  and you should run ``bzr check`` once on every repository to see if you
  need to reconcile. If you cannot ``pull`` or ``merge`` from a remote
  repository due to mismatched parent errors - a symptom of index errors -
  you should simply take a full copy of that remote repository to a clean
  directory outside any local repositories, then run reconcile on it, and
  finally pull from it locally. (And naturally email the repositories owner
  to ask them to upgrade and run reconcile).
  (Robert Collins)

Features
********

* New ``knitpack-experimental`` repository format. This is interoperable with
  the ``dirstate-tags`` format but uses a smarter storage design that greatly
  speeds up many operations, both local and remote. This new format can be
  used as an option to the ``init``, ``init-repository`` and ``upgrade``
  commands. (Robert Collins)

* For users of bzr-svn (and those testing the prototype subtree support) that
  wish to try packs, a new ``knitpack-subtree-experimental`` format has also
  been added. This is interoperable with the ``dirstate-subtrees`` format.
  (Robert Collins)

* New ``reconfigure`` command. (Aaron Bentley)

* New ``revert --forget-merges`` command, which removes the record of a pending
  merge without affecting the working tree contents.  (Martin Pool)

* New ``bzr_remote_path`` configuration variable allows finer control of
  remote bzr locations than BZR_REMOTE_PATH environment variable.
  (Aaron Bentley)

* New ``launchpad-login`` command to tell Bazaar your Launchpad
  user ID.  This can then be used by other functions of the
  Launchpad plugin. (James Henstridge)

Performance
***********

* Commit in quiet mode is now slightly faster as the information to
  output is no longer calculated. (Ian Clatworthy)

* Commit no longer checks for new text keys during insertion when the
  revision id was deterministically unique. (Robert Collins)

* Committing a change which is not a merge and does not change the number of
  files in the tree is faster by utilising the data about whether files are
  changed to determine if the tree is unchanged rather than recalculating
  it at the end of the commit process. (Robert Collins)

* Inventory serialisation no longer double-sha's the content.
  (Robert Collins)

* Knit text reconstruction now avoids making copies of the lines list for
  interim texts when building a single text. The new ``apply_delta`` method
  on ``KnitContent`` aids this by allowing modification of the revision id
  such objects represent. (Robert Collins)

* Pack indices are now partially parsed for specific key lookup using a
  bisection approach. (Robert Collins)

* Partial commits are now approximately 40% faster by walking over the
  unselected current tree more efficiently. (Robert Collins)

* XML inventory serialisation takes 20% less time while being stricter about
  the contents. (Robert Collins)

* Graph ``heads()`` queries have been fixed to no longer access all history
  unnecessarily. (Robert Collins)

Improvements
************

* ``bzr+https://`` smart server across https now supported.
  (John Ferlito, Martin Pool, #128456)

* Mutt is now a supported mail client; set ``mail_client=mutt`` in your
  bazaar.conf and ``send`` will use mutt. (Keir Mierle)

* New option ``-c``/``--change`` for ``merge`` command for cherrypicking
  changes from one revision. (Alexander Belchenko, #141368)

* Show encodings, locale and list of plugins in the traceback message.
  (Martin Pool, #63894)

* Experimental directory formats can now be marked with
  ``experimental = True`` during registration. (Ian Clatworthy)

Documentation
*************

* New *Bazaar in Five Minutes* guide.  (Matthew Revell)

* The hooks reference documentation is now converted to html as expected.
  (Ian Clatworthy)

Bug Fixes
*********

* Connection error reporting for the smart server has been fixed to
  display a user friendly message instead of a traceback.
  (Ian Clatworthy, #115601)

* Make sure to use ``O_BINARY`` when opening files to check their
  sha1sum. (Alexander Belchenko, John Arbash Meinel, #153493)

* Fix a problem with Win32 handling of the executable bit.
  (John Arbash Meinel, #149113)

* ``bzr+ssh://`` and ``sftp://`` URLs that do not specify ports explicitly
  no longer assume that means port 22.  This allows people using OpenSSH to
  override the default port in their ``~/.ssh/config`` if they wish.  This
  fixes a bug introduced in bzr 0.91.  (Andrew Bennetts, #146715)

* Commands reporting exceptions can now be profiled and still have their
  data correctly dumped to a file. For example, a ``bzr commit`` with
  no changes still reports the operation as pointless but doing so no
  longer throws away the profiling data if this command is run with
  ``--lsprof-file callgrind.out.ci`` say. (Ian Clatworthy)

* Fallback to ftp when paramiko is not installed and sftp can't be used for
  ``tests/commands`` so that the test suite is still usable without
  paramiko.
  (Vincent Ladeuil, #59150)

* Fix commit ordering in corner case. (Aaron Bentley, #94975)

* Fix long standing bug in partial commit when there are renames
  left in tree. (Robert Collins, #140419)

* Fix selftest semi-random noise during http related tests.
  (Vincent Ladeuil, #140614)

* Fix typo in ftp.py making the reconnection fail on temporary errors.
  (Vincent Ladeuil, #154259)

* Fix failing test by comparing real paths to cover the case where the TMPDIR
  contains a symbolic link.
  (Vincent Ladeuil, #141382).

* Fix log against smart server branches that don't support tags.
  (James Westby, #140615)

* Fix pycurl http implementation by defining error codes from
  pycurl instead of relying on an old curl definition.
  (Vincent Ladeuil, #147530)

* Fix 'unprintable error' message when displaying BzrCheckError and
  some other exceptions on Python 2.5.
  (Martin Pool, #144633)

* Fix ``Inventory.copy()`` and add test for it. (Jelmer Vernooij)

* Handles default value for ListOption in cmd_commit.
  (Vincent Ladeuil, #140432)

* HttpServer and FtpServer need to be closed properly or a listening socket
  will remain opened.
  (Vincent Ladeuil, #140055)

* Monitor the .bzr directory created in the top level test
  directory to detect leaking tests.
  (Vincent Ladeuil, #147986)

* The basename, not the full path, is now used when checking whether
  the profiling dump file begins with ``callgrind.out`` or not. This
  fixes a bug reported by Aaron Bentley on IRC. (Ian Clatworthy)

* Trivial fix for invoking command ``reconfigure`` without arguments.
  (Rob Weir, #141629)

* ``WorkingTree.rename_one`` will now raise an error if normalisation of the
  new path causes bzr to be unable to access the file. (Robert Collins)

* Correctly detect a NoSuchFile when using a filezilla server. (Gary van der
  Merwe)

API Breaks
**********

* ``bzrlib.index.GraphIndex`` now requires a size parameter to the
  constructor, for enabling bisection searches. (Robert Collins)

* ``CommitBuilder.record_entry_contents`` now requires the root entry of a
  tree be supplied to it, previously failing to do so would trigger a
  deprecation warning. (Robert Collins)

* ``KnitVersionedFile.add*`` will no longer cache added records even when
  enable_cache() has been called - the caching feature is now exclusively for
  reading existing data. (Robert Collins)

* ``ReadOnlyLockError`` is deprecated; ``LockFailed`` is usually more
  appropriate.  (Martin Pool)

* Removed ``bzrlib.transport.TransportLogger`` - please see the new
  ``trace+`` transport instead. (Robert Collins)

* Removed previously deprecated varargs interface to ``TestCase.run_bzr`` and
  deprecated methods ``TestCase.capture`` and ``TestCase.run_bzr_captured``.
  (Martin Pool)

* Removed previous deprecated ``basis_knit`` parameter to the
  ``KnitVersionedFile`` constructor. (Robert Collins)

* Special purpose method ``TestCase.run_bzr_decode`` is moved to the test_non_ascii
  class that needs it.
  (Martin Pool)

* The class ``bzrlib.repofmt.knitrepo.KnitRepository3`` has been folded into
  ``KnitRepository`` by parameters to the constructor. (Robert Collins)

* The ``VersionedFile`` interface now allows content checks to be bypassed
  by supplying check_content=False.  This saves nearly 30% of the minimum
  cost to store a version of a file. (Robert Collins)

* Tree's with bad state such as files with no length or sha will no longer
  be silently accepted by the repository XML serialiser. To serialise
  inventories without such data, pass working=True to write_inventory.
  (Robert Collins)

* ``VersionedFile.fix_parents`` has been removed as a harmful API.
  ``VersionedFile.join`` will no longer accept different parents on either
  side of a join - it will either ignore them, or error, depending on the
  implementation. See notes when upgrading for more information.
  (Robert Collins)

Internals
*********

* ``bzrlib.transport.Transport.put_file`` now returns the number of bytes
  put by the method call, to allow avoiding stat-after-write or
  housekeeping in callers. (Robert Collins)

* ``bzrlib.xml_serializer.Serializer`` is now responsible for checking that
  mandatory attributes are present on serialisation and deserialisation.
  This fixes some holes in API usage and allows better separation between
  physical storage and object serialisation. (Robert Collins)

* New class ``bzrlib.errors.InternalBzrError`` which is just a convenient
  shorthand for deriving from BzrError and setting internal_error = True.
  (Robert Collins)

* New method ``bzrlib.mutabletree.update_to_one_parent_via_delta`` for
  moving the state of a parent tree to a new version via a delta rather than
  a complete replacement tree. (Robert Collins)

* New method ``bzrlib.osutils.minimum_path_selection`` useful for removing
  duplication from user input, when a user mentions both a path and an item
  contained within that path. (Robert Collins)

* New method ``bzrlib.repository.Repository.is_write_locked`` useful for
  determining if a repository is write locked. (Robert Collins)

* New method on ``bzrlib.tree.Tree`` ``path_content_summary`` provides a
  tuple containing the key information about a path for commit processing
  to complete. (Robert Collins)

* New method on xml serialisers, write_inventory_to_lines, which matches the
  API used by knits for adding content. (Robert Collins)

* New module ``bzrlib.bisect_multi`` with generic multiple-bisection-at-once
  logic, currently only available for byte-based lookup
  (``bisect_multi_bytes``). (Robert Collins)

* New helper ``bzrlib.tuned_gzip.bytes_to_gzip`` which takes a byte string
  and returns a gzipped version of the same. This is used to avoid a bunch
  of api friction during adding of knit hunks. (Robert Collins)

* New parameter on ``bzrlib.transport.Transport.readv``
  ``adjust_for_latency`` which changes readv from returning strictly the
  requested data to inserted return larger ranges and in forward read order
  to reduce the effect of network latency. (Robert Collins)

* New parameter yield_parents on ``Inventory.iter_entries_by_dir`` which
  causes the parents of a selected id to be returned recursively, so all the
  paths from the root down to each element of selected_file_ids are
  returned. (Robert Collins)

* Knit joining has been enhanced to support plain to annotated conversion
  and annotated to plain conversion. (Ian Clatworthy)

* The CommitBuilder method ``record_entry_contents`` now returns summary
  information about the effect of the commit on the repository. This tuple
  contains an inventory delta item if the entry changed from the basis, and a
  boolean indicating whether a new file graph node was recorded.
  (Robert Collins)

* The python path used in the Makefile can now be overridden.
  (Andrew Bennetts, Ian Clatworthy)

Testing
*******

* New transport implementation ``trace+`` which is useful for testing,
  logging activity taken to its _activity attribute. (Robert Collins)

* When running bzr commands within the test suite, internal exceptions are
  not caught and reported in the usual way, but rather allowed to propagate
  up and be visible to the test suite.  A new API ``run_bzr_catch_user_errors``
  makes this behavior available to other users.
  (Martin Pool)

* New method ``TestCase.call_catch_warnings`` for testing methods that
  raises a Python warning.  (Martin Pool)


bzr 0.91
########

:Released: 2007-09-26

Bug Fixes
*********

* Print a warning instead of aborting the ``python setup.py install``
  process if building of a C extension is not possible.
  (Lukáš Lalinský, Alexander Belchenko)

* Fix commit ordering in corner case (Aaron Bentley, #94975)

* Fix ''bzr info bzr://host/'' and other operations on ''bzr://' URLs with
  an implicit port.  We were incorrectly raising PathNotChild due to
  inconsistent treatment of the ''_port'' attribute on the Transport object.
  (Andrew Bennetts, #133965)

* Make RemoteRepository.sprout cope gracefully with servers that don't
  support the ``Repository.tarball`` request.
  (Andrew Bennetts)


bzr 0.91rc2
###########

:Released: 2007-09-11

* Replaced incorrect tarball for previous release; a debug statement was left
  in bzrlib/remote.py.


bzr 0.91rc1
###########

:Released: 2007-09-11

Changes
*******

* The default branch and repository format has changed to
  ``dirstate-tags``, so tag commands are active by default.
  This format is compatible with Bazaar 0.15 and later.
  This incidentally fixes bug #126141.
  (Martin Pool)

* ``--quiet`` or ``-q`` is no longer a global option. If present, it
  must now appear after the command name. Scripts doing things like
  ``bzr -q missing`` need to be rewritten as ``bzr missing -q``.
  (Ian Clatworthy)

Features
********

* New option ``--author`` in ``bzr commit`` to specify the author of the
  change, if it's different from the committer. ``bzr log`` and
  ``bzr annotate`` display the author instead of the committer.
  (Lukáš Lalinský)

* In addition to global options and command specific options, a set of
  standard options are now supported. Standard options are legal for
  all commands. The initial set of standard options are:

  * ``--help`` or ``-h`` - display help message
  * ``--verbose`` or ``-v`` - display additional information
  * ``--quiet``  or ``-q`` - only output warnings and errors.

  Unlike global options, standard options can be used in aliases and
  may have command-specific help. (Ian Clatworthy)

* Verbosity level processing has now been unified. If ``--verbose``
  or ``-v`` is specified on the command line multiple times, the
  verbosity level is made positive the first time then increased.
  If ``--quiet`` or ``-q`` is specified on the command line
  multiple times, the verbosity level is made negative the first
  time then decreased. To get the default verbosity level of zero,
  either specify none of the above , ``--no-verbose`` or ``--no-quiet``.
  Note that most commands currently ignore the magnitude of the
  verbosity level but do respect *quiet vs normal vs verbose* when
  generating output. (Ian Clatworthy)

* ``Branch.hooks`` now supports ``pre_commit`` hook. The hook's signature
  is documented in BranchHooks constructor. (Nam T. Nguyen, #102747)

* New ``Repository.stream_knit_data_for_revisions`` request added to the
  network protocol for greatly reduced roundtrips when retrieving a set of
  revisions. (Andrew Bennetts)

Bug Fixes
*********

* ``bzr plugins`` now lists the version number for each plugin in square
  brackets after the path. (Robert Collins, #125421)

* Pushing, pulling and branching branches with subtree references was not
  copying the subtree weave, preventing the file graph from being accessed
  and causing errors in commits in clones. (Robert Collins)

* Suppress warning "integer argument expected, got float" from Paramiko,
  which sometimes caused false test failures.  (Martin Pool)

* Fix bug in bundle 4 that could cause attempts to write data to wrong
  versionedfile.  (Aaron Bentley)

* Diffs generated using "diff -p" no longer break the patch parser.
  (Aaron Bentley)

* get_transport treats an empty possible_transports list the same as a non-
  empty one.  (Aaron Bentley)

* patch verification for merge directives is reactivated, and works with
  CRLF and CR files.  (Aaron Bentley)

* Accept ..\ as a path in revision specifiers. This fixes for example
  "-r branch:..\other-branch" on Windows.  (Lukáš Lalinský)

* ``BZR_PLUGIN_PATH`` may now contain trailing slashes.
  (Blake Winton, #129299)

* man page no longer lists hidden options (#131667, Aaron Bentley)

* ``uncommit --help`` now explains the -r option adequately.  (Daniel
  Watkins, #106726)

* Error messages are now better formatted with parameters (such as
  filenames) quoted when necessary. This avoids confusion when directory
  names ending in a '.' at the end of messages were confused with a
  full stop that may or not have been there. (Daniel Watkins, #129791)

* Fix ``status FILE -r X..Y``. (Lukáš Lalinský)

* If a particular command is an alias, ``help`` will show the alias
  instead of claiming there is no help for said alias. (Daniel Watkins,
  #133548)

* TreeTransform-based operations, like pull, merge, revert, and branch,
  now roll back if they encounter an error.  (Aaron Bentley, #67699)

* ``bzr commit`` now exits cleanly if a character unsupported by the
  current encoding is used in the commit message.  (Daniel Watkins,
  #116143)

* bzr send uses default values for ranges when only half of an elipsis
  is specified ("-r..5" or "-r5..").  (#61685, Aaron Bentley)

* Avoid trouble when Windows ssh calls itself 'plink' but no plink
  binary is present.  (Martin Albisetti, #107155)

* ``bzr remove`` should remove clean subtrees.  Now it will remove (without
  needing ``--force``) subtrees that contain no files with text changes or
  modified files.  With ``--force`` it removes the subtree regardless of
  text changes or unknown files. Directories with renames in or out (but
  not changed otherwise) will now be removed without needing ``--force``.
  Unknown ignored files will be deleted without needing ``--force``.
  (Marius Kruger, #111665)

* When two plugins conflict, the source of both the losing and now the
  winning definition is shown.  (Konstantin Mikhaylov, #5454)

* When committing to a branch, the location being committed to is
  displayed.  (Daniel Watkins, #52479)

* ``bzr --version`` takes care about encoding of stdout, especially
  when output is redirected. (Alexander Belchenko, #131100)

* Prompt for an ftp password if none is provided.
  (Vincent Ladeuil, #137044)

* Reuse bound branch associated transport to avoid multiple
  connections.
  (Vincent Ladeuil, #128076, #131396)

* Overwrite conflicting tags by ``push`` and ``pull`` if the
  ``--overwrite`` option is specified.  (Lukáš Lalinský, #93947)

* In checkouts, tags are copied into the master branch when created,
  changed or deleted, and are copied into the checkout when it is
  updated.  (Martin Pool, #93856, #93860)

* Print a warning instead of aborting the ``python setup.py install``
  process if building of a C extension is not possible.
  (Lukáš Lalinský, Alexander Belchenko)

Improvements
************

* Add the option "--show-diff" to the commit command in order to display
  the diff during the commit log creation. (Goffredo Baroncelli)

* ``pull`` and ``merge`` are much faster at installing bundle format 4.
  (Aaron Bentley)

* ``pull -v`` no longer includes deltas, making it much faster.
  (Aaron Bentley)

* ``send`` now sends the directive as an attachment by default.
  (Aaron Bentley, Lukáš Lalinský, Alexander Belchenko)

* Documentation updates (Martin Albisetti)

* Help on debug flags is now included in ``help global-options``.
  (Daniel Watkins, #124853)

* Parameters passed on the command line are checked to ensure they are
  supported by the encoding in use. (Daniel Watkins)

* The compression used within the bzr repository has changed from zlib
  level 9 to the zlib default level. This improves commit performance with
  only a small increase in space used (and in some cases a reduction in
  space). (Robert Collins)

* Initial commit no longer SHAs files twice and now reuses the path
  rather than looking it up again, making it faster.
  (Ian Clatworthy)

* New option ``-c``/``--change`` for ``diff`` and ``status`` to show
  changes in one revision.  (Lukáš Lalinský)

* If versioned files match a given ignore pattern, a warning is now
  given. (Daniel Watkins, #48623)

* ``bzr status`` now has -S as a short name for --short and -V as a
  short name for --versioned. These have been added to assist users
  migrating from Subversion: ``bzr status -SV`` is now like
  ``svn status -q``.  (Daniel Watkins, #115990)

* Added C implementation of  ``PatienceSequenceMatcher``, which is about
  10x faster than the Python version. This speeds up commands that
  need file diffing, such as ``bzr commit`` or ``bzr diff``.
  (Lukáš Lalinský)

* HACKING has been extended with a large section on core developer tasks.
  (Ian Clatworthy)

* Add ``branches`` and ``standalone-trees`` as online help topics and
  include them as Concepts within the User Reference.
  (Paul Moore, Ian Clatworthy)

* ``check`` can detect versionedfile parent references that are
  inconsistent with revision and inventory info, and ``reconcile`` can fix
  them.  These faulty references were generated by 0.8-era releases,
  so repositories which were manipulated by old bzrs should be
  checked, and possibly reconciled ASAP.  (Aaron Bentley, Andrew Bennetts)

API Breaks
**********

* ``Branch.append_revision`` is removed altogether; please use
  ``Branch.set_last_revision_info`` instead.  (Martin Pool)

* CommitBuilder now advertises itself as requiring the root entry to be
  supplied. This only affects foreign repository implementations which reuse
  CommitBuilder directly and have changed record_entry_contents to require
  that the root not be supplied. This should be precisely zero plugins
  affected. (Robert Collins)

* The ``add_lines`` methods on ``VersionedFile`` implementations has changed
  its return value to include the sha1 and length of the inserted text. This
  allows the avoidance of double-sha1 calculations during commit.
  (Robert Collins)

* ``Transport.should_cache`` has been removed.  It was not called in the
  previous release.  (Martin Pool)

Testing
*******

* Tests may now raise TestNotApplicable to indicate they shouldn't be
  run in a particular scenario.  (Martin Pool)

* New function multiply_tests_from_modules to give a simpler interface
  to test parameterization.  (Martin Pool, Robert Collins)

* ``Transport.should_cache`` has been removed.  It was not called in the
  previous release.  (Martin Pool)

* NULL_REVISION is returned to indicate the null revision, not None.
  (Aaron Bentley)

* Use UTF-8 encoded StringIO for log tests to avoid failures on
  non-ASCII committer names.  (Lukáš Lalinský)

Internals
*********

* ``bzrlib.plugin.all_plugins`` has been deprecated in favour of
  ``bzrlib.plugin.plugins()`` which returns PlugIn objects that provide
  useful functionality for determining the path of a plugin, its tests, and
  its version information. (Robert Collins)

* Add the option user_encoding to the function 'show_diff_trees()'
  in order to move the user encoding at the UI level. (Goffredo Baroncelli)

* Add the function make_commit_message_template_encoded() and the function
  edit_commit_message_encoded() which handle encoded strings.
  This is done in order to mix the commit messages (which is a unicode
  string), and the diff which is a raw string. (Goffredo Baroncelli)

* CommitBuilder now defaults to using add_lines_with_ghosts, reducing
  overhead on non-weave repositories which don't require all parents to be
  present. (Robert Collins)

* Deprecated method ``find_previous_heads`` on
  ``bzrlib.inventory.InventoryEntry``. This has been superseded by the use
  of ``parent_candidates`` and a separate heads check via the repository
  API. (Robert Collins)

* New trace function ``mutter_callsite`` will print out a subset of the
  stack to the log, which can be useful for gathering debug details.
  (Robert Collins)

* ``bzrlib.pack.ContainerWriter`` now tracks how many records have been
  added via a public attribute records_written. (Robert Collins)

* New method ``bzrlib.transport.Transport.get_recommended_page_size``.
  This provides a hint to users of transports as to the reasonable
  minimum data to read. In principle this can take latency and
  bandwidth into account on a per-connection basis, but for now it
  just has hard coded values based on the url. (e.g. http:// has a large
  page size, file:// has a small one.) (Robert Collins)

* New method on ``bzrlib.transport.Transport`` ``open_write_stream`` allows
  incremental addition of data to a file without requiring that all the
  data be buffered in memory. (Robert Collins)

* New methods on ``bzrlib.knit.KnitVersionedFile``:
  ``get_data_stream(versions)``, ``insert_data_stream(stream)`` and
  ``get_format_signature()``.  These provide some infrastructure for
  efficiently streaming the knit data for a set of versions over the smart
  protocol.

* Knits with no annotation cache still produce correct annotations.
  (Aaron Bentley)

* Three new methods have been added to ``bzrlib.trace``:
  ``set_verbosity_level``, ``get_verbosity_level`` and ``is_verbose``.
  ``set_verbosity_level`` expects a numeric value: negative for quiet,
  zero for normal, positive for verbose. The size of the number can be
  used to determine just how quiet or verbose the application should be.
  The existing ``be_quiet`` and ``is_quiet`` routines have been
  integrated into this new scheme. (Ian Clatworthy)

* Options can now be delcared with a ``custom_callback`` parameter. If
  set, this routine is called after the option is processed. This feature
  is now used by the standard options ``verbose`` and ``quiet`` so that
  setting one implicitly resets the other. (Ian Clatworthy)

* Rather than declaring a new option from scratch in order to provide
  custom help, a centrally registered option can be decorated using the
  new ``bzrlib.Option.custom_help`` routine. In particular, this routine
  is useful when declaring better help for the ``verbose`` and ``quiet``
  standard options as the base definition of these is now more complex
  than before thanks to their use of a custom callback. (Ian Clatworthy)

* Tree._iter_changes(specific_file=[]) now iterates through no files,
  instead of iterating through all files.  None is used to iterate through
  all files.  (Aaron Bentley)

* WorkingTree.revert() now accepts None to revert all files.  The use of
  [] to revert all files is deprecated.  (Aaron Bentley)


bzr 0.90
########

:Released: 2007-08-28

Improvements
************

* Documentation is now organized into multiple directories with a level
  added for different languages or locales. Added the Mini Tutorial
  and Quick Start Summary (en) documents from the Wiki, improving the
  content and readability of the former. Formatted NEWS as Release Notes
  complete with a Table of Conents, one heading per release. Moved the
  Developer Guide into the main document catalog and provided a link
  from the developer document catalog back to the main one.
  (Ian Clatworthy, Sabin Iacob, Alexander Belchenko)


API Changes
***********

* The static convenience method ``BzrDir.create_repository``
  is deprecated.  Callers should instead create a ``BzrDir`` instance
  and call ``create_repository`` on that.  (Martin Pool)


bzr 0.90rc1
###########

:Released: 2007-08-14

Bugfixes
********

* ``bzr init`` should connect to the remote location one time only.  We
  have been connecting several times because we forget to pass around the
  Transport object. This modifies ``BzrDir.create_branch_convenience``,
  so that we can give it the Transport we already have.
  (John Arbash Meinel, Vincent Ladeuil, #111702)

* Get rid of sftp connection cache (get rid of the FTP one too).
  (Vincent Ladeuil, #43731)

* bzr branch {local|remote} remote don't try to create a working tree
  anymore.
  (Vincent Ladeuil, #112173)

* All identified multiple connections for a single bzr command have been
  fixed. See bzrlib/tests/commands directory.
  (Vincent Ladeuil)

* ``bzr rm`` now does not insist on ``--force`` to delete files that
  have been renamed but not otherwise modified.  (Marius Kruger,
  #111664)

* ``bzr selftest --bench`` no longer emits deprecation warnings
  (Lukáš Lalinský)

* ``bzr status`` now honours FILE parameters for conflict lists
  (Aaron Bentley, #127606)

* ``bzr checkout`` now honours -r when reconstituting a working tree.
  It also honours -r 0.  (Aaron Bentley, #127708)

* ``bzr add *`` no more fails on Windows if working tree contains
  non-ascii file names. (Kuno Meyer, #127361)

* allow ``easy_install bzr`` runs without fatal errors.
  (Alexander Belchenko, #125521)

* Graph._filter_candidate_lca does not raise KeyError if a candidate
  is eliminated just before it would normally be examined.  (Aaron Bentley)

* SMTP connection failures produce a nice message, not a traceback.
  (Aaron Bentley)

Improvements
************

* Don't show "dots" progress indicators when run non-interactively, such
  as from cron.  (Martin Pool)

* ``info`` now formats locations more nicely and lists "submit" and
  "public" branches (Aaron Bentley)

* New ``pack`` command that will trigger database compression within
  the repository (Robert Collins)

* Implement ``_KnitIndex._load_data`` in a pyrex extension. The pyrex
  version is approximately 2-3x faster at parsing a ``.kndx`` file.
  Which yields a measurable improvement for commands which have to
  read from the repository, such as a 1s => 0.75s improvement in
  ``bzr diff`` when there are changes to be shown.  (John Arbash Meinel)

* Merge is now faster.  Depending on the scenario, it can be more than 2x
  faster. (Aaron Bentley)

* Give a clearer warning, and allow ``python setup.py install`` to
  succeed even if pyrex is not available.
  (John Arbash Meinel)

* ``DirState._read_dirblocks`` now has an optional Pyrex
  implementation. This improves the speed of any command that has to
  read the entire DirState. (``diff``, ``status``, etc, improve by
  about 10%).
  ``bisect_dirblocks`` has also been improved, which helps all
  ``_get_entry`` type calls (whenever we are searching for a
  particular entry in the in-memory DirState).
  (John Arbash Meinel)

* ``bzr pull`` and ``bzr push`` no longer do a complete walk of the
  branch revision history for ui display unless -v is supplied.
  (Robert Collins)

* ``bzr log -rA..B`` output shifted to the left margin if the log only
  contains merge revisions. (Kent Gibson)

* The ``plugins`` command is now public with improved help.
  (Ian Clatworthy)

* New bundle and merge directive formats are faster to generate, and

* Annotate merge now works when there are local changes. (Aaron Bentley)

* Commit now only shows the progress in terms of directories instead of
  entries. (Ian Clatworthy)

* Fix ``KnitRepository.get_revision_graph`` to not request the graph 2
  times. This makes ``get_revision_graph`` 2x faster. (John Arbash
  Meinel)

* Fix ``VersionedFile.get_graph()`` to avoid using
  ``set.difference_update(other)``, which has bad scaling when
  ``other`` is large. This improves ``VF.get_graph([version_id])`` for
  a 12.5k graph from 2.9s down to 200ms. (John Arbash Meinel)

* The ``--lsprof-file`` option now generates output for KCacheGrind if
  the file starts with ``callgrind.out``. This matches the default file
  filtering done by KCacheGrind's Open Dialog. (Ian Clatworthy)

* Fix ``bzr update`` to avoid an unnecessary
  ``branch.get_master_branch`` call, which avoids 1 extra connection
  to the remote server. (Partial fix for #128076, John Arbash Meinel)

* Log errors from the smart server in the trace file, to make debugging
  test failures (and live failures!) easier.  (Andrew Bennetts)

* The HTML version of the man page has been superceded by a more
  comprehensive manual called the Bazaar User Reference. This manual
  is completed generated from the online help topics. As part of this
  change, limited reStructuredText is now explicitly supported in help
  topics and command help with 'unnatural' markup being removed prior
  to display by the online help or inclusion in the man page.
  (Ian Clatworthy)

* HTML documentation now use files extension ``*.html``
  (Alexander Belchenko)

* The cache of ignore definitions is now cleared in WorkingTree.unlock()
  so that changes to .bzrignore aren't missed. (#129694, Daniel Watkins)

* ``bzr selftest --strict`` fails if there are any missing features or
  expected test failures. (Daniel Watkins, #111914)

* Link to registration survey added to README. (Ian Clatworthy)

* Windows standalone installer show link to registration survey
  when installation finished. (Alexander Belchenko)

Library API Breaks
******************

* Deprecated dictionary ``bzrlib.option.SHORT_OPTIONS`` removed.
  Options are now required to provide a help string and it must
  comply with the style guide by being one or more sentences with an
  initial capital and final period. (Martin Pool)

* KnitIndex.get_parents now returns tuples. (Robert Collins)

* Ancient unused ``Repository.text_store`` attribute has been removed.
  (Robert Collins)

* The ``bzrlib.pack`` interface has changed to use tuples of bytestrings
  rather than just bytestrings, making it easier to represent multiple
  element names. As this interface was not used by any internal facilities
  since it was introduced in 0.18 no API compatibility is being preserved.
  The serialised form of these packs is identical with 0.18 when a single
  element tuple is in use. (Robert Collins)

Internals
*********

* merge now uses ``iter_changes`` to calculate changes, which makes room for
  future performance increases.  It is also more consistent with other
  operations that perform comparisons, and reduces reliance on
  Tree.inventory.  (Aaron Bentley)

* Refactoring of transport classes connected to a remote server.
  ConnectedTransport is a new class that serves as a basis for all
  transports needing to connect to a remote server.  transport.split_url
  have been deprecated, use the static method on the object instead. URL
  tests have been refactored too.
  (Vincent Ladeuil)

* Better connection sharing for ConnectedTransport objects.
  transport.get_transport() now accepts a 'possible_transports' parameter.
  If a newly requested transport can share a connection with one of the
  list, it will.
  (Vincent Ladeuil)

* Most functions now accept ``bzrlib.revision.NULL_REVISION`` to indicate
  the null revision, and consider using ``None`` for this purpose
  deprecated.  (Aaron Bentley)

* New ``index`` module with abstract index functionality. This will be
  used during the planned changes in the repository layer. Currently the
  index layer provides a graph aware immutable index, a builder for the
  same index type to allow creating them, and finally a composer for
  such indices to allow the use of many indices in a single query. The
  index performance is not optimised, however the API is stable to allow
  development on top of the index. (Robert Collins)

* ``bzrlib.dirstate.cmp_by_dirs`` can be used to compare two paths by
  their directory sections. This is equivalent to comparing
  ``path.split('/')``, only without having to split the paths.
  This has a Pyrex implementation available.
  (John Arbash Meinel)

* New transport decorator 'unlistable+' which disables the list_dir
  functionality for testing.

* Deprecated ``change_entry`` in transform.py. (Ian Clatworthy)

* RevisionTree.get_weave is now deprecated.  Tree.plan_merge is now used
  for performing annotate-merge.  (Aaron Bentley)

* New EmailMessage class to create email messages. (Adeodato Simó)

* Unused functions on the private interface KnitIndex have been removed.
  (Robert Collins)

* New ``knit.KnitGraphIndex`` which provides a ``KnitIndex`` layered on top
  of a ``index.GraphIndex``. (Robert Collins)

* New ``knit.KnitVersionedFile.iter_parents`` method that allows querying
  the parents of many knit nodes at once, reducing round trips to the
  underlying index. (Robert Collins)

* Graph now has an is_ancestor method, various bits use it.
  (Aaron Bentley)

* The ``-Dhpss`` flag now includes timing information. As well as
  logging when a new connection is opened. (John Arbash Meinel)

* ``bzrlib.pack.ContainerWriter`` now returns an offset, length tuple to
  callers when inserting data, allowing generation of readv style access
  during pack creation, without needing a separate pass across the output
  pack to gather such details. (Robert Collins)

* ``bzrlib.pack.make_readv_reader`` allows readv based access to pack
  files that are stored on a transport. (Robert Collins)

* New ``Repository.has_same_location`` method that reports if two
  repository objects refer to the same repository (although with some risk
  of false negatives).  (Andrew Bennetts)

* InterTree.compare now passes require_versioned on correctly.
  (Marius Kruger)

* New methods on Repository - ``start_write_group``,
  ``commit_write_group``, ``abort_write_group`` and ``is_in_write_group`` -
  which provide a clean hook point for transactional Repositories - ones
  where all the data for a fetch or commit needs to be made atomically
  available in one step. This allows the write lock to remain while making
  a series of data insertions.  (e.g. data conversion). (Robert Collins)

* In ``bzrlib.knit`` the internal interface has been altered to use
  3-tuples (index, pos, length) rather than two-tuples (pos, length) to
  describe where data in a knit is, allowing knits to be split into
  many files. (Robert Collins)

* ``bzrlib.knit._KnitData`` split into cache management and physical access
  with two access classes - ``_PackAccess`` and ``_KnitAccess`` defined.
  The former provides access into a .pack file, and the latter provides the
  current production repository form of .knit files. (Robert Collins)

Testing
*******

* Remove selftest ``--clean-output``, ``--numbered-dirs`` and
  ``--keep-output`` options, which are obsolete now that tests
  are done within directories in $TMPDIR.  (Martin Pool)

* The SSH_AUTH_SOCK environment variable is now reset to avoid
  interaction with any running ssh agents.  (Jelmer Vernooij, #125955)

* run_bzr_subprocess handles parameters the same way as run_bzr:
  either a string or a list of strings should be passed as the first
  parameter.  Varargs-style parameters are deprecated. (Aaron Bentley)


bzr 0.18
########

:Released:  2007-07-17

Bugfixes
********

* Fix 'bzr add' crash under Win32 (Kuno Meyer)


bzr 0.18rc1
###########

:Released:  2007-07-10

Bugfixes
********

* Do not suppress pipe errors, etc. in non-display commands
  (Alexander Belchenko, #87178)

* Display a useful error message when the user requests to annotate
  a file that is not present in the specified revision.
  (James Westby, #122656)

* Commands that use status flags now have a reference to 'help
  status-flags'.  (Daniel Watkins, #113436)

* Work around python-2.4.1 inhability to correctly parse the
  authentication header.
  (Vincent Ladeuil, #121889)

* Use exact encoding for merge directives. (Adeodato Simó, #120591)

* Fix tempfile permissions error in smart server tar bundling under
  Windows. (Martin _, #119330)

* Fix detection of directory entries in the inventory. (James Westby)

* Fix handling of http code 400: Bad Request When issuing too many ranges.
  (Vincent Ladeuil, #115209)

* Issue a CONNECT request when connecting to an https server
  via a proxy to enable SSL tunneling.
  (Vincent Ladeuil, #120678)

* Fix ``bzr log -r`` to support selecting merge revisions, both
  individually and as part of revision ranges.
  (Kent Gibson, #4663)

* Don't leave cruft behind when failing to acquire a lockdir.
  (Martin Pool, #109169)

* Don't use the '-f' strace option during tests.
  (Vincent Ladeuil, #102019).

* Warn when setting ``push_location`` to a value that will be masked by
  locations.conf.  (Aaron Bentley, #122286)

* Fix commit ordering in corner case (Aaron Bentley, #94975)

*  Make annotate behave in a non-ASCII world (Adeodato Simó).

Improvements
************

* The --lsprof-file option now dumps a text rendering of the profiling
  information if the filename ends in ".txt". It will also convert the
  profiling information to a format suitable for KCacheGrind if the
  output filename ends in ".callgrind". Fixes to the lsprofcalltree
  conversion process by Jean Paul Calderone and Itamar were also merged.
  See http://ddaa.net/blog/python/lsprof-calltree. (Ian Clatworthy)

* ``info`` now defaults to non-verbose mode, displaying only paths and
  abbreviated format info.  ``info -v`` displays all the information
  formerly displayed by ``info``.  (Aaron Bentley, Adeodato Simó)

* ``bzr missing`` now has better option names ``--this`` and ``--other``.
  (Elliot Murphy)

* The internal ``weave-list`` command has become ``versionedfile-list``,
  and now lists knits as well as weaves.  (Aaron Bentley)

* Automatic merge base selection uses a faster algorithm that chooses
  better bases in criss-cross merge situations (Aaron Bentley)

* Progress reporting in ``commit`` has been improved. The various logical
  stages are now reported on as follows, namely:

  * Collecting changes [Entry x/y] - Stage n/m
  * Saving data locally - Stage n/m
  * Uploading data to master branch - Stage n/m
  * Updating the working tree - Stage n/m
  * Running post commit hooks - Stage n/m

  If there is no master branch, the 3rd stage is omitted and the total
  number of stages is adjusted accordingly.

  Each hook that is run after commit is listed with a name (as hooks
  can be slow it is useful feedback).
  (Ian Clatworthy, Robert Collins)

* Various operations that are now faster due to avoiding unnecessary
  topological sorts. (Aaron Bentley)

* Make merge directives robust against broken bundles. (Aaron Bentley)

* The lsprof filename note is emitted via trace.note(), not standard
  output.  (Aaron Bentley)

* ``bzrlib`` now exports explicit API compatibility information to assist
  library users and plugins. See the ``bzrlib.api`` module for details.
  (Robert Collins)

* Remove unnecessary lock probes when acquiring a lockdir.
  (Martin Pool)

* ``bzr --version`` now shows the location of the bzr log file, which
  is especially useful on Windows.  (Martin Pool)

* -D now supports hooks to get debug tracing of hooks (though its currently
  minimal in nature). (Robert Collins)

* Long log format reports deltas on merge revisions.
  (John Arbash Meinel, Kent Gibson)

* Make initial push over ftp more resilient. (John Arbash Meinel)

* Print a summary of changes for update just like pull does.
  (Daniel Watkins, #113990)

* Add a -Dhpss option to trace smart protocol requests and responses.
  (Andrew Bennetts)

Library API Breaks
******************

* Testing cleanups -
  ``bzrlib.repository.RepositoryTestProviderAdapter`` has been moved
  to ``bzrlib.tests.repository_implementations``;
  ``bzrlib.repository.InterRepositoryTestProviderAdapter`` has been moved
  to ``bzrlib.tests.interrepository_implementations``;
  ``bzrlib.transport.TransportTestProviderAdapter`` has moved to
  ``bzrlib.tests.test_transport_implementations``.
  ``bzrlib.branch.BranchTestProviderAdapter`` has moved to
  ``bzrlib.tests.branch_implementations``.
  ``bzrlib.bzrdir.BzrDirTestProviderAdapter`` has moved to
  ``bzrlib.tests.bzrdir_implementations``.
  ``bzrlib.versionedfile.InterVersionedFileTestProviderAdapter`` has moved
  to ``bzrlib.tests.interversionedfile_implementations``.
  ``bzrlib.store.revision.RevisionStoreTestProviderAdapter`` has moved to
  ``bzrlib.tests.revisionstore_implementations``.
  ``bzrlib.workingtree.WorkingTreeTestProviderAdapter`` has moved to
  ``bzrlib.tests.workingtree_implementations``.
  These changes are an API break in the testing infrastructure only.
  (Robert Collins)

* Relocate TestCaseWithRepository to be more central. (Robert Collins)

* ``bzrlib.add.smart_add_tree`` will no longer perform glob expansion on
  win32. Callers of the function should do this and use the new
  ``MutableTree.smart_add`` method instead. (Robert Collins)

* ``bzrlib.add.glob_expand_for_win32`` is now
  ``bzrlib.win32utils.glob_expand``.  (Robert Collins)

* ``bzrlib.add.FastPath`` is now private and moved to
  ``bzrlib.mutabletree._FastPath``. (Robert Collins, Martin Pool)

* ``LockDir.wait`` removed.  (Martin Pool)

* The ``SmartServer`` hooks API has changed for the ``server_started`` and
  ``server_stopped`` hooks. The first parameter is now an iterable of
  backing URLs rather than a single URL. This is to reflect that many
  URLs may map to the external URL of the server. E.g. the server interally
  may have a chrooted URL but also the local file:// URL will be at the
  same location. (Robert Collins)

Internals
*********

* New SMTPConnection class to unify email handling.  (Adeodato Simó)

* Fix documentation of BzrError. (Adeodato Simó)

* Make BzrBadParameter an internal error. (Adeodato Simó)

* Remove use of 'assert False' to raise an exception unconditionally.
  (Martin Pool)

* Give a cleaner error when failing to decode knit index entry.
  (Martin Pool)

* TreeConfig would mistakenly search the top level when asked for options
  from a section. It now respects the section argument and only
  searches the specified section. (James Westby)

* Improve ``make api-docs`` output. (John Arbash Meinel)

* Use os.lstat rather than os.stat for osutils.make_readonly and
  osutils.make_writeable. This makes the difftools plugin more
  robust when dangling symlinks are found. (Elliot Murphy)

* New ``-Dlock`` option to log (to ~/.bzr.log) information on when
  lockdirs are taken or released.  (Martin Pool)

* ``bzrlib`` Hooks are now nameable using ``Hooks.name_hook``. This
  allows a nicer UI when hooks are running as the current hook can
  be displayed. (Robert Collins)

* ``Transport.get`` has had its interface made more clear for ease of use.
  Retrieval of a directory must now fail with either 'PathError' at open
  time, or raise 'ReadError' on a read. (Robert Collins)

* New method ``_maybe_expand_globs`` on the ``Command`` class for
  dealing with unexpanded glob lists - e.g. on the win32 platform. This
  was moved from ``bzrlib.add._prepare_file_list``. (Robert Collins)

* ``bzrlib.add.smart_add`` and ``bzrlib.add.smart_add_tree`` are now
  deprecated in favour of ``MutableTree.smart_add``. (Robert Collins,
  Martin Pool)

* New method ``external_url`` on Transport for obtaining the url to
  hand to external processes. (Robert Collins)

* Teach windows installers to build pyrex/C extensions.
  (Alexander Belchenko)

Testing
*******

* Removed the ``--keep-output`` option from selftest and clean up test
  directories as they're used.  This reduces the IO load from
  running the test suite and cuts the time by about half.
  (Andrew Bennetts, Martin Pool)

* Add scenarios as a public attribute on the TestAdapter classes to allow
  modification of the generated scenarios before adaption and easier
  testing. (Robert Collins)

* New testing support class ``TestScenarioApplier`` which multiplies
  out a single teste by a list of supplied scenarios. (RobertCollins)

* Setting ``repository_to_test_repository`` on a repository_implementations
  test will cause it to be called during repository creation, allowing the
  testing of repository classes which are not based around the Format
  concept. For example a repository adapter can be tested in this manner,
  by altering the repository scenarios to include a scenario that sets this
  attribute during the test parameterisation in
  ``bzrlib.tests.repository.repository_implementations``. (Robert Collins)

* Clean up many of the APIs for blackbox testing of Bazaar.  The standard
  interface is now self.run_bzr.  The command to run can be passed as
  either a list of parameters, a string containing the command line, or
  (deprecated) varargs parameters.  (Martin Pool)

* The base TestCase now isolates tests from -D parameters by clearing
  ``debug.debug_flags`` and restores it afterwards. (Robert Collins)

* Add a relpath parameter to get_transport methods in test framework to
  avoid useless cloning.
  (Vincent Ladeuil, #110448)


bzr 0.17
########

:Released:  2007-06-18

Bugfixes
********

* Fix crash of commit due to wrong lookup of filesystem encoding.
  (Colin Watson, #120647)

* Revert logging just to stderr in commit as broke unicode filenames.
  (Aaron Bentley, Ian Clatworthy, #120930)


bzr 0.17rc1
###########

:Released:  2007-06-12

Notes When Upgrading
********************

* The kind() and is_executable() APIs on the WorkingTree interface no
  longer implicitly (read) locks and unlocks the tree. This *might*
  impact some plug-ins and tools using this part of the API. If you find
  an issue that may be caused by this change, please let us know,
  particularly the plug-in/tool maintainer. If encountered, the API
  fix is to surround kind() and is_executable() calls with lock_read()
  and unlock() like so::

    work_tree.lock_read()
    try:
        kind = work_tree.kind(...)
    finally:
        work_tree.unlock()

Internals
*********
* Rework of LogFormatter API to provide beginning/end of log hooks and to
  encapsulate the details of the revision to be logged in a LogRevision
  object.
  In long log formats, merge revision ids are only shown when --show-ids
  is specified, and are labelled "revision-id:", as per mainline
  revisions, instead of "merged:". (Kent Gibson)

* New ``BranchBuilder`` API which allows the construction of particular
  histories quickly. Useful for testing and potentially other applications
  too. (Robert Collins)

Improvements
************

* There are two new help topics, working-trees and repositories that
  attempt to explain these concepts. (James Westby, John Arbash Meinel,
  Aaron Bentley)

* Added ``bzr log --limit`` to report a limited number of revisions.
  (Kent Gibson, #3659)

* Revert does not try to preserve file contents that were originally
  produced by reverting to a historical revision.  (Aaron Bentley)

* ``bzr log --short`` now includes ``[merge]`` for revisions which
  have more than one parent. This is a small improvement to help
  understanding what changes have occurred
  (John Arbash Meinel, #83887)

* TreeTransform avoids many renames when contructing large trees,
  improving speed.  3.25x speedups have been observed for construction of
  kernel-sized-trees, and checkouts are 1.28x faster.  (Aaron Bentley)

* Commit on large trees is now faster. In my environment, a commit of
  a small change to the Mozilla tree (55k files) has dropped from
  66 seconds to 32 seconds. For a small tree of 600 files, commit of a
  small change is 33% faster. (Ian Clatworthy)

* New --create-prefix option to bzr init, like for push.  (Daniel Watkins,
  #56322)

Bugfixes
********

* ``bzr push`` should only connect to the remote location one time.
  We have been connecting 3 times because we forget to pass around
  the Transport object. This adds ``BzrDir.clone_on_transport()``, so
  that we can pass in the Transport that we already have.
  (John Arbash Meinel, #75721)

* ``DirState.set_state_from_inventory()`` needs to properly order
  based on split paths, not just string paths.
  (John Arbash Meinel, #115947)

* Let TestUIFactoy encode the password prompt with its own stdout.
  (Vincent Ladeuil, #110204)

* pycurl should take use the range header that takes the range hint
  into account.
  (Vincent Ladeuil, #112719)

* WorkingTree4.get_file_sha1 no longer raises an exception when invoked
  on a missing file.  (Aaron Bentley, #118186)

* WorkingTree.remove works correctly with tree references, and when pwd is
  not the tree root. (Aaron Bentley)

* Merge no longer fails when a file is renamed in one tree and deleted
  in the other. (Aaron Bentley, #110279)

* ``revision-info`` now accepts dotted revnos, doesn't require a tree,
  and defaults to the last revision (Matthew Fuller, #90048)

* Tests no longer fail when BZR_REMOTE_PATH is set in the environment.
  (Daniel Watkins, #111958)

* ``bzr branch -r revid:foo`` can be used to branch any revision in
  your repository. (Previously Branch6 only supported revisions in your
  mainline). (John Arbash Meinel, #115343)

bzr 0.16
########

:Released:  2007-05-07

Bugfixes
********

* Handle when you have 2 directories with similar names, but one has a
  hyphen. (``'abc'`` versus ``'abc-2'``). The WT4._iter_changes
  iterator was using direct comparison and ``'abc/a'`` sorts after
  ``'abc-2'``, but ``('abc', 'a')`` sorts before ``('abc-2',)``.
  (John Arbash Meinel, #111227)

* Handle when someone renames a file on disk without telling bzr.
  Previously we would report the first file as missing, but not show
  the new unknown file. (John Arbash Meinel, #111288)

* Avoid error when running hooks after pulling into or pushing from
  a branch bound to a smartserver branch.  (Martin Pool, #111968)

Improvements
************

* Move developer documentation to doc/developers/. This reduces clutter in
  the root of the source tree and allows HACKING to be split into multiple
  files. (Robert Collins, Alexander Belchenko)

* Clean up the ``WorkingTree4._iter_changes()`` internal loops as well as
  ``DirState.update_entry()``. This optimizes the core logic for ``bzr
  diff`` and ``bzr status`` significantly improving the speed of
  both. (John Arbash Meinel)

bzr 0.16rc2
###########

:Released:  2007-04-30

Bugfixes
********

* Handle the case when you delete a file, and then rename another file
  on top of it. Also handle the case of ``bzr rm --keep foo``. ``bzr
  status`` should show the removed file and an unknown file in its
  place. (John Arbash Meinel, #109993)

* Bundles properly read and write revision properties that have an
  empty value. And when the value is not ASCII.
  (John Arbash Meinel, #109613)

* Fix the bzr commit message to be in text mode.
  (Alexander Belchenko, #110901)

* Also handle when you rename a file and create a file where it used
  to be. (John Arbash Meinel, #110256)

* ``WorkingTree4._iter_changes`` should not descend into unversioned
  directories. (John Arbash Meinel, #110399)

bzr 0.16rc1
###########

:Released:  2007-04-26

Notes When Upgrading
********************

* ``bzr remove`` and ``bzr rm`` will now remove the working file, if
  it could be recovered again.
  This has been done for consistency with svn and the unix rm command.
  The old ``remove`` behaviour has been retained in the new option
  ``bzr remove --keep``, which will just stop versioning the file,
  but not delete it.
  ``bzr remove --force`` have been added which will always delete the
  files.
  ``bzr remove`` is also more verbose.
  (Marius Kruger, #82602)

Improvements
************

* Merge directives can now be supplied as input to `merge` and `pull`,
  like bundles can.  (Aaron Bentley)

* Sending the SIGQUIT signal to bzr, which can be done on Unix by
  pressing Control-Backslash, drops bzr into a debugger.  Type ``'c'``
  to continue.  This can be disabled by setting the environment variable
  ``BZR_SIGQUIT_PDB=0``.  (Martin Pool)

* selftest now supports --list-only to list tests instead of running
  them. (Ian Clatworthy)

* selftest now supports --exclude PATTERN (or -x PATTERN) to exclude
  tests with names that match that regular expression.
  (Ian Clatworthy, #102679)

* selftest now supports --randomize SEED to run tests in a random order.
  SEED is typically the value 'now' meaning 'use the current time'.
  (Ian Clatworthy, #102686)

* New option ``--fixes`` to commit, which stores bug fixing annotations as
  revision properties. Built-in support for Launchpad, Debian, Trac and
  Bugzilla bug trackers. (Jonathan Lange, James Henstridge, Robert Collins)

* New API, ``bzrlib.bugtracker.tracker_registry``, for adding support for
  other bug trackers to ``fixes``. (Jonathan Lange, James Henstridge,
  Robert Collins)

* ``selftest`` has new short options ``-f`` and ``-1``.  (Martin
  Pool)

* ``bzrlib.tsort.MergeSorter`` optimizations. Change the inner loop
  into using local variables instead of going through ``self._var``.
  Improves the time to ``merge_sort`` a 10k revision graph by
  approximately 40% (~700->400ms).  (John Arbash Meinel)

* ``make docs`` now creates a man page at ``man1/bzr.1`` fixing bug 107388.
  (Robert Collins)

* ``bzr help`` now provides cross references to other help topics using
  the _see_also facility on command classes. Likewise the bzr_man
  documentation, and the bzr.1 man page also include this information.
  (Robert Collins)

* Tags are now included in logs, that use the long log formatter.
  (Erik Bågfors, Alexander Belchenko)

* ``bzr help`` provides a clearer message when a help topic cannot be
  found. (Robert Collins, #107656)

* ``bzr help`` now accepts optional prefixes for command help. The help
  for all commands can now be found at ``bzr help commands/COMMANDNAME``
  as well as ``bzr help COMMANDNAME`` (which only works for commands
  where the name is not the same as a more general help topic).
  (Robert Collins)

* ``bzr help PLUGINNAME`` will now return the module docstring from the
  plugin PLUGINNAME. (Robert Collins, #50408)

* New help topic ``urlspec`` which lists the availables transports.
  (Goffredo Baroncelli)

* doc/server.txt updated to document the default bzr:// port
  and also update the blurb about the hpss' current status.
  (Robert Collins, #107125).

* ``bzr serve`` now listens on interface 0.0.0.0 by default, making it
  serve out to the local LAN (and anyone in the world that can reach the
  machine running ``bzr serve``. (Robert Collins, #98918)

* A new smart server protocol version has been added.  It prefixes requests
  and responses with an explicit version identifier so that future protocol
  revisions can be dealt with gracefully.  (Andrew Bennetts, Robert Collins)

* The bzr protocol version 2 indicates success or failure in every response
  without depending on particular commands encoding that consistently,
  allowing future client refactorings to be much more robust about error
  handling. (Robert Collins, Martin Pool, Andrew Bennetts)

* The smart protocol over HTTP client has been changed to always post to the
  same ``.bzr/smart`` URL under the original location when it can.  This allows
  HTTP servers to only have to pass URLs ending in .bzr/smart to the smart
  server handler, and not arbitrary ``.bzr/*/smart`` URLs.  (Andrew Bennetts)

* digest authentication is now supported for proxies and HTTP by the urllib
  based http implementation. Tested against Apache 2.0.55 and Squid
  2.6.5. Basic and digest authentication are handled coherently for HTTP
  and proxy: if the user is provided in the url (bzr command line for HTTP,
  proxy environment variables for proxies), the password is prompted for
  (only once). If the password is provided, it is taken into account. Once
  the first authentication is successful, all further authentication
  roundtrips are avoided by preventively setting the right authentication
  header(s).
  (Vincent Ladeuil).

Internals
*********

* bzrlib API compatability with 0.8 has been dropped, cleaning up some
  code paths. (Robert Collins)

* Change the format of chroot urls so that they can be safely manipulated
  by generic url utilities without causing the resulting urls to have
  escaped the chroot. A side effect of this is that creating a chroot
  requires an explicit action using a ChrootServer.
  (Robert Collins, Andrew Bennetts)

* Deprecate ``Branch.get_root_id()`` because branches don't have root ids,
  rather than fixing bug #96847.  (Aaron Bentley)

* ``WorkingTree.apply_inventory_delta`` provides a better alternative to
  ``WorkingTree._write_inventory``.  (Aaron Bentley)

* Convenience method ``TestCase.expectFailure`` ensures that known failures
  do not silently pass.  (Aaron Bentley)

* ``Transport.local_abspath`` now raises ``NotLocalUrl`` rather than
  ``TransportNotPossible``. (Martin Pool, Ian Clatworthy)

* New SmartServer hooks facility. There are two initial hooks documented
  in ``bzrlib.transport.smart.SmartServerHooks``. The two initial hooks allow
  plugins to execute code upon server startup and shutdown.
  (Robert Collins).

* SmartServer in standalone mode will now close its listening socket
  when it stops, rather than waiting for garbage collection. This primarily
  fixes test suite hangs when a test tries to connect to a shutdown server.
  It may also help improve behaviour when dealing with a server running
  on a specific port (rather than dynamically assigned ports).
  (Robert Collins)

* Move most SmartServer code into a new package, bzrlib/smart.
  bzrlib/transport/remote.py contains just the Transport classes that used
  to be in bzrlib/transport/smart.py.  (Andrew Bennetts)

* urllib http implementation avoid roundtrips associated with
  401 (and 407) errors once the authentication succeeds.
  (Vincent Ladeuil).

* urlib http now supports querying the user for a proxy password if
  needed. Realm is shown in the prompt for both HTTP and proxy
  authentication when the user is required to type a password.
  (Vincent Ladeuil).

* Renamed SmartTransport (and subclasses like SmartTCPTransport) to
  RemoteTransport (and subclasses to RemoteTCPTransport, etc).  This is more
  consistent with its new home in ``bzrlib/transport/remote.py``, and because
  it's not really a "smart" transport, just one that does file operations
  via remote procedure calls.  (Andrew Bennetts)

* The ``lock_write`` method of ``LockableFiles``, ``Repository`` and
  ``Branch`` now accept a ``token`` keyword argument, so that separate
  instances of those objects can share a lock if it has the right token.
  (Andrew Bennetts, Robert Collins)

* New method ``get_branch_reference`` on ``BzrDir`` allows the detection of
  branch references - which the smart server component needs.

* The Repository API ``make_working_trees`` is now permitted to return
  False when ``set_make_working_trees`` is not implemented - previously
  an unimplemented ``set_make_working_trees`` implied the result True
  from ``make_working_trees``. This has been changed to accomodate the
  smart server, where it does not make sense (at this point) to ever
  make working trees by default. (Robert Collins)

* Command objects can now declare related help topics by having _see_also
  set to a list of related topic. (Robert Collins)

* ``bzrlib.help`` now delegates to the Command class for Command specific
  help. (Robert Collins)

* New class ``TransportListRegistry``, derived from the Registry class, which
  simplifies tracking the available Transports. (Goffredo Baroncelli)

* New function ``Branch.get_revision_id_to_revno_map`` which will
  return a dictionary mapping revision ids to dotted revnos. Since
  dotted revnos are defined in the context of the branch tip, it makes
  sense to generate them from a ``Branch`` object.
  (John Arbash Meinel)

* Fix the 'Unprintable error' message display to use the repr of the
  exception that prevented printing the error because the str value
  for it is often not useful in debugging (e.g. KeyError('foo') has a
  str() of 'foo' but a repr of 'KeyError('foo')' which is much more
  useful. (Robert Collins)

* ``urlutils.normalize_url`` now unescapes unreserved characters, such as "~".
  (Andrew Bennetts)

Bugfixes
********

* Don't fail bundle selftest if email has 'two' embedded.
  (Ian Clatworthy, #98510)

* Remove ``--verbose`` from ``bzr bundle``. It didn't work anyway.
  (Robert Widhopf-Fenk, #98591)

* Remove ``--basis`` from the checkout/branch commands - it didn't work
  properly and is no longer beneficial.
  (Robert Collins, #53675, #43486)

* Don't produce encoding error when adding duplicate files.
  (Aaron Bentley)

* Fix ``bzr log <file>`` so it only logs the revisions that changed
  the file, and does it faster.
  (Kent Gibson, John Arbash Meinel, #51980, #69477)

* Fix ``InterDirstateTre._iter_changes`` to handle when we come across
  an empty versioned directory, which now has files in it.
  (John Arbash Meinel, #104257)

* Teach ``common_ancestor`` to shortcut when the tip of one branch is
  inside the ancestry of the other. Saves a lot of graph processing
  (with an ancestry of 16k revisions, ``bzr merge ../already-merged``
  changes from 2m10s to 13s).  (John Arbash Meinel, #103757)

* Fix ``show_diff_trees`` to handle the case when a file is modified,
  and the containing directory is renamed. (The file path is different
  in this versus base, but it isn't marked as a rename).
  (John Arbash Meinel, #103870)

* FTP now works even when the FTP server does not support atomic rename.
  (Aaron Bentley, #89436)

* Correct handling in bundles and merge directives of timezones with
  that are not an integer number of hours offset from UTC.  Always
  represent the epoch time in UTC to avoid problems with formatting
  earlier times on win32.  (Martin Pool, Alexander Belchenko, John
  Arbash Meinel)

* Typo in the help for ``register-branch`` fixed. (Robert Collins, #96770)

* "dirstate" and "dirstate-tags" formats now produce branches compatible
  with old versions of bzr. (Aaron Bentley, #107168))

* Handle moving a directory when children have been added, removed,
  and renamed. (John Arbash Meinel, #105479)

* Don't preventively use basic authentication for proxy before receiving a
  407 error. Otherwise people willing to use other authentication schemes
  may expose their password in the clear (or nearly). This add one
  roundtrip in case basic authentication should be used, but plug the
  security hole.
  (Vincent Ladeuil)

* Handle http and proxy digest authentication.
  (Vincent Ladeuil, #94034).

Testing
*******

* Added ``bzrlib.strace.strace`` which will strace a single callable and
  return a StraceResult object which contains just the syscalls involved
  in running it. (Robert Collins)

* New test method ``reduceLockdirTimeout`` to drop the default (ui-centric)
  default time down to one suitable for tests. (Andrew Bennetts)

* Add new ``vfs_transport_factory`` attribute on tests which provides the
  common vfs backing for both the readonly and readwrite transports.
  This allows the RemoteObject tests to back onto local disk or memory,
  and use the existing ``transport_server`` attribute all tests know about
  to be the smart server transport. This in turn allows tests to
  differentiate between 'transport to access the branch', and
  'transport which is a VFS' - which matters in Remote* tests.
  (Robert Collins, Andrew Bennetts)

* The ``make_branch_and_tree`` method for tests will now create a
  lightweight checkout for the tree if the ``vfs_transport_factory`` is not
  a LocalURLServer. (Robert Collins, Andrew Bennetts)

* Branch implementation tests have been audited to ensure that all urls
  passed to Branch APIs use proper urls, except when local-disk paths
  are intended. This is so that tests correctly access the test transport
  which is often not equivalent to local disk in Remote* tests. As part
  of this many tests were adjusted to remove dependencies on local disk
  access.
  (Robert Collins, Andrew Bennetts)

* Mark bzrlib.tests and bzrlib.tests.TestUtil as providing assertFOO helper
  functions by adding a ``__unittest`` global attribute. (Robert Collins,
  Andrew Bennetts, Martin Pool, Jonathan Lange)

* Refactored proxy and authentication handling to simplify the
  implementation of new auth schemes for both http and proxy.
  (Vincent Ladeuil)

bzr 0.15
########

:Released: 2007-04-01

Bugfixes
********

* Handle incompatible repositories as a user issue when fetching.
  (Aaron Bentley)

* Don't give a recommendation to upgrade when branching or
  checking out a branch that contains an old-format working tree.
  (Martin Pool)

bzr 0.15rc3
###########

:Released:  2007-03-26

Changes
*******

* A warning is now displayed when opening working trees in older
  formats, to encourage people to upgrade to WorkingTreeFormat4.
  (Martin Pool)

Improvements
************

* HTTP redirections are now taken into account when a branch (or a
  bundle) is accessed for the first time. A message is issued at each
  redirection to inform the user. In the past, http redirections were
  silently followed for each request which significantly degraded the
  performances. The http redirections are not followed anymore by
  default, instead a RedirectRequested exception is raised. For bzrlib
  users needing to follow http redirections anyway,
  ``bzrlib.transport.do_catching_redirections`` provide an easy transition
  path.  (vila)

Internals
*********

* Added ``ReadLock.temporary_write_lock()`` to allow upgrading an OS read
  lock to an OS write lock. Linux can do this without unlocking, Win32
  needs to unlock in between. (John Arbash Meinel)

* New parameter ``recommend_upgrade`` to ``BzrDir.open_workingtree``
  to silence (when false) warnings about opening old formats.
  (Martin Pool)

* Fix minor performance regression with bzr-0.15 on pre-dirstate
  trees. (We were reading the working inventory too many times).
  (John Arbash Meinel)

* Remove ``Branch.get_transaction()`` in favour of a simple cache of
  ``revision_history``.  Branch subclasses should override
  ``_gen_revision_history`` rather than ``revision_history`` to make use of
  this cache, and call ``_clear_revision_history_cache`` and
  ``_cache_revision_history`` at appropriate times. (Andrew Bennetts)

Bugfixes
********

* Take ``smtp_server`` from user config into account.
  (vila, #92195)

* Restore Unicode filename handling for versioned and unversioned files.
  (John Arbash Meinel, #92608)

* Don't fail during ``bzr commit`` if a file is marked removed, and
  the containing directory is auto-removed.  (John Arbash Meinel, #93681)

* ``bzr status FILENAME`` failed on Windows because of an uncommon
  errno. (``ERROR_DIRECTORY == 267 != ENOTDIR``).
  (Wouter van Heyst, John Arbash Meinel, #90819)

* ``bzr checkout source`` should create a local branch in the same
  format as source. (John Arbash Meinel, #93854)

* ``bzr commit`` with a kind change was failing to update the
  last-changed-revision for directories.  The
  InventoryDirectory._unchanged only looked at the ``parent_id`` and name,
  ignoring the fact that the kind could have changed, too.
  (John Arbash Meinel, #90111)

* ``bzr mv dir/subdir other`` was incorrectly updating files inside
  the directory. So that there was a chance it would break commit,
  etc. (John Arbash Meinel, #94037)

* Correctly handles mutiple permanent http redirections.
  (vila, #88780)

bzr 0.15rc2
###########

:Released:  2007-03-14

Notes When Upgrading
********************

* Release 0.15rc2 of bzr changes the ``bzr init-repo`` command to
  default to ``--trees`` instead of ``--no-trees``.
  Existing shared repositories are not affected.

Improvements
************

* New ``merge-directive`` command to generate machine- and human-readable
  merge requests.  (Aaron Bentley)

* New ``submit:`` revision specifier makes it easy to diff against the
  common ancestor with the submit location (Aaron Bentley)

* Added support for Putty's SSH implementation. (Dmitry Vasiliev)

* Added ``bzr status --versioned`` to report only versioned files,
  not unknowns. (Kent Gibson)

* Merge now autodetects the correct line-ending style for its conflict
  markers.  (Aaron Bentley)

Internals
*********

* Refactored SSH vendor registration into SSHVendorManager class.
  (Dmitry Vasiliev)

Bugfixes
********

* New ``--numbered-dirs`` option to ``bzr selftest`` to use
  numbered dirs for TestCaseInTempDir. This is default behavior
  on Windows. Anyone can force named dirs on Windows
  with ``--no-numbered-dirs``. (Alexander Belchenko)

* Fix ``RevisionSpec_revid`` to handle the Unicode strings passed in
  from the command line. (Marien Zwart, #90501)

* Fix ``TreeTransform._iter_changes`` when both the source and
  destination are missing. (Aaron Bentley, #88842)

* Fix commit of merges with symlinks in dirstate trees.
  (Marien Zwart)

* Switch the ``bzr init-repo`` default from --no-trees to --trees.
  (Wouter van Heyst, #53483)


bzr 0.15rc1
###########

:Released:  2007-03-07

Surprises
*********

* The default disk format has changed. Please run 'bzr upgrade' in your
  working trees to upgrade. This new default is compatible for network
  operations, but not for local operations. That is, if you have two
  versions of bzr installed locally, after upgrading you can only use the
  bzr 0.15 version. This new default does not enable tags or nested-trees
  as they are incompatible with bzr versions before 0.15 over the network.

* For users of bzrlib: Two major changes have been made to the working tree
  api in bzrlib. The first is that many methods and attributes, including
  the inventory attribute, are no longer valid for use until one of
  ``lock_read``/``lock_write``/``lock_tree_write`` has been called,
  and become invalid again after unlock is called. This has been done
  to improve performance and correctness as part of the dirstate
  development.
  (Robert Collins, John A Meinel, Martin Pool, and others).

* For users of bzrlib: The attribute 'tree.inventory' should be considered
  readonly. Previously it was possible to directly alter this attribute, or
  its contents, and have the tree notice this. This has been made
  unsupported - it may work in some tree formats, but in the newer dirstate
  format such actions will have no effect and will be ignored, or even
  cause assertions. All operations possible can still be carried out by a
  combination of the tree API, and the bzrlib.transform API. (Robert
  Collins, John A Meinel, Martin Pool, and others).

Improvements
************

* Support for OS Windows 98. Also .bzr.log on any windows system
  saved in My Documents folder. (Alexander Belchenko)

* ``bzr mv`` enhanced to support already moved files.
  In the past the mv command would have failed if the source file doesn't
  exist. In this situation ``bzr mv`` would now detect that the file has
  already moved and update the repository accordingly, if the target file
  does exist.
  A new option ``--after`` has been added so that if two files already
  exist, you could notify Bazaar that you have moved a (versioned) file
  and replaced it with another. Thus in this case ``bzr move --after``
  will only update the Bazaar identifier.
  (Steffen Eichenberg, Marius Kruger)

* ``ls`` now works on treeless branches and remote branches.
  (Aaron Bentley)

* ``bzr help global-options`` describes the global options.
  (Aaron Bentley)

* ``bzr pull --overwrite`` will now correctly overwrite checkouts.
  (Robert Collins)

* Files are now allowed to change kind (e.g. from file to symlink).
  Supported by ``commit``, ``revert`` and ``status``
  (Aaron Bentley)

* ``inventory`` and ``unknowns`` hidden in favour of ``ls``
  (Aaron Bentley)

* ``bzr help checkouts`` descibes what checkouts are and some possible
  uses of them. (James Westby, Aaron Bentley)

* A new ``-d`` option to push, pull and merge overrides the default
  directory.  (Martin Pool)

* Branch format 6: smaller, and potentially faster than format 5.  Supports
  ``append_history_only`` mode, where the log view and revnos do not change,
  except by being added to.  Stores policy settings in
  ".bzr/branch/branch.conf".

* ``append_only`` branches:  Format 6 branches may be configured so that log
  view and revnos are always consistent.  Either create the branch using
  "bzr init --append-revisions-only" or edit the config file as descriped
  in docs/configuration.txt.

* rebind: Format 6 branches retain the last-used bind location, so if you
  "bzr unbind", you can "bzr bind" to bind to the previously-selected
  bind location.

* Builtin tags support, created and deleted by the ``tag`` command and
  stored in the branch.  Tags can be accessed with the revisionspec
  ``-rtag:``, and listed with ``bzr tags``.  Tags are not versioned
  at present. Tags require a network incompatible upgrade. To perform this
  upgrade, run ``bzr upgrade --dirstate-tags`` in your branch and
  repositories. (Martin Pool)

* The ``bzr://`` transport now has a well-known port number, 4155,
  which it will use by default.  (Andrew Bennetts, Martin Pool)

* Bazaar now looks for user-installed plugins before looking for site-wide
  plugins. (Jonathan Lange)

* ``bzr resolve`` now detects and marks resolved text conflicts.
  (Aaron Bentley)

Internals
*********

* Internally revision ids and file ids are now passed around as utf-8
  bytestrings, rather than treating them as Unicode strings. This has
  performance benefits for Knits, since we no longer need to decode the
  revision id for each line of content, nor for each entry in the index.
  This will also help with the future dirstate format.
  (John Arbash Meinel)

* Reserved ids (any revision-id ending in a colon) are rejected by
  versionedfiles, repositories, branches, and working trees
  (Aaron Bentley)

* Minor performance improvement by not creating a ProgressBar for
  every KnitIndex we create. (about 90ms for a bzr.dev tree)
  (John Arbash Meinel)

* New easier to use Branch hooks facility. There are five initial hooks,
  all documented in bzrlib.branch.BranchHooks.__init__ - ``'set_rh'``,
  ``'post_push'``, ``'post_pull'``, ``'post_commit'``,
  ``'post_uncommit'``. These hooks fire after the matching operation
  on a branch has taken place, and were originally added for the
  branchrss plugin. (Robert Collins)

* New method ``Branch.push()`` which should be used when pushing from a
  branch as it makes performance and policy decisions to match the UI
  level command ``push``. (Robert Collins).

* Add a new method ``Tree.revision_tree`` which allows access to cached
  trees for arbitrary revisions. This allows the in development dirstate
  tree format to provide access to the callers to cached copies of
  inventory data which are cheaper to access than inventories from the
  repository.
  (Robert Collins, Martin Pool)

* New ``Branch.last_revision_info`` method, this is being done to allow
  optimization of requests for both the number of revisions and the last
  revision of a branch with smartservers and potentially future branch
  formats. (Wouter van Heyst, Robert Collins)

* Allow ``'import bzrlib.plugins.NAME'`` to work when the plugin NAME has not
  yet been loaded by ``load_plugins()``. This allows plugins to depend on each
  other for code reuse without requiring users to perform file-renaming
  gymnastics. (Robert Collins)

* New Repository method ``'gather_stats'`` for statistic data collection.
  This is expected to grow to cover a number of related uses mainly
  related to bzr info. (Robert Collins)

* Log formatters are now managed with a registry.
  ``log.register_formatter`` continues to work, but callers accessing
  the FORMATTERS dictionary directly will not.

* Allow a start message to be passed to the ``edit_commit_message``
  function.  This will be placed in the message offered to the user
  for editing above the separator. It allows a template commit message
  to be used more easily. (James Westby)

* ``GPGStrategy.sign()`` will now raise ``BzrBadParameterUnicode`` if
  you pass a Unicode string rather than an 8-bit string. Callers need
  to be updated to encode first. (John Arbash Meinel)

* Branch.push, pull, merge now return Result objects with information
  about what happened, rather than a scattering of various methods.  These
  are also passed to the post hooks.  (Martin Pool)

* File formats and architecture is in place for managing a forest of trees
  in bzr, and splitting up existing trees into smaller subtrees, and
  finally joining trees to make a larger tree. This is the first iteration
  of this support, and the user-facing aspects still require substantial
  work.  If you wish to experiment with it, use ``bzr upgrade
  --dirstate-with-subtree`` in your working trees and repositories.
  You can use the hidden commands ``split`` and ``join`` and to create
  and manipulate nested trees, but please consider using the nested-trees
  branch, which contains substantial UI improvements, instead.
  http://code.aaronbentley.com/bzr/bzrrepo/nested-trees/
  (Aaron Bentley, Martin Pool, Robert Collins).

Bugfixes
********

* ``bzr annotate`` now uses dotted revnos from the viewpoint of the
  branch, rather than the last changed revision of the file.
  (John Arbash Meinel, #82158)

* Lock operations no longer hang if they encounter a permission problem.
  (Aaron Bentley)

* ``bzr push`` can resume a push that was canceled before it finished.
  Also, it can push even if the target directory exists if you supply
  the ``--use-existing-dir`` flag.
  (John Arbash Meinel, #30576, #45504)

* Fix http proxy authentication when user and an optional
  password appears in the ``*_proxy`` vars. (Vincent Ladeuil,
  #83954).

* ``bzr log branch/file`` works for local treeless branches
  (Aaron Bentley, #84247)

* Fix problem with UNC paths on Windows 98. (Alexander Belchenko, #84728)

* Searching location of CA bundle for PyCurl in env variable
  (``CURL_CA_BUNDLE``), and on win32 along the PATH.
  (Alexander Belchenko, #82086)

* ``bzr init`` works with unicode argument LOCATION.
  (Alexander Belchenko, #85599)

* Raise ``DependencyNotPresent`` if pycurl do not support https.
  (Vincent Ladeuil, #85305)

* Invalid proxy env variables should not cause a traceback.
  (Vincent Ladeuil, #87765)

* Ignore patterns normalised to use '/' path separator.
  (Kent Gibson, #86451)

* bzr rocks. It sure does! Fix case. (Vincent Ladeuil, #78026)

* Fix bzrtools shelve command for removed lines beginning with "--"
  (Johan Dahlberg, #75577)

Testing
*******

* New ``--first`` option to ``bzr selftest`` to run specified tests
  before the rest of the suite.  (Martin Pool)


bzr 0.14
########

:Released:  2007-01-23

Improvements
************

* ``bzr help global-options`` describes the global options. (Aaron Bentley)

Bug Fixes
*********

* Skip documentation generation tests if the tools to do so are not
  available. Fixes running selftest for installled copies of bzr.
  (John Arbash Meinel, #80330)

* Fix the code that discovers whether bzr is being run from it's
  working tree to handle the case when it isn't but the directory
  it is in is below a repository. (James Westby, #77306)


bzr 0.14rc1
###########

:Released:  2007-01-16

Improvements
************

* New connection: ``bzr+http://`` which supports tunnelling the smart
  protocol over an HTTP connection. If writing is enabled on the bzr
  server, then you can write over the http connection.
  (Andrew Bennetts, John Arbash Meinel)

* Aliases now support quotation marks, so they can contain whitespace
  (Marius Kruger)

* PyCurlTransport now use a single curl object. By specifying explicitly
  the 'Range' header, we avoid the need to use two different curl objects
  (and two connections to the same server). (Vincent Ladeuil)

* ``bzr commit`` does not prompt for a message until it is very likely to
  succeed.  (Aaron Bentley)

* ``bzr conflicts`` now takes --text to list pathnames of text conflicts
  (Aaron Bentley)

* Fix ``iter_lines_added_or_present_in_versions`` to use a set instead
  of a list while checking if a revision id was requested. Takes 10s
  off of the ``fileids_affected_by_revision_ids`` time, which is 10s
  of the ``bzr branch`` time. Also improve ``fileids_...`` time by
  filtering lines with a regex rather than multiple ``str.find()``
  calls. (saves another 300ms) (John Arbash Meinel)

* Policy can be set for each configuration key. This allows keys to be
  inherited properly across configuration entries. For example, this
  should enable you to do::

    [/home/user/project]
    push_location = sftp://host/srv/project/
    push_location:policy = appendpath

  And then a branch like ``/home/user/project/mybranch`` should get an
  automatic push location of ``sftp://host/srv/project/mybranch``.
  (James Henstridge)

* Added ``bzr status --short`` to make status report svn style flags
  for each file.  For example::

    $ bzr status --short
    A  foo
    A  bar
    D  baz
    ?  wooley

* 'bzr selftest --clean-output' allows easily clean temporary tests
  directories without running tests. (Alexander Belchenko)

* ``bzr help hidden-commands`` lists all hidden commands. (Aaron Bentley)

* ``bzr merge`` now has an option ``--pull`` to fall back to pull if
  local is fully merged into remote. (Jan Hudec)

* ``bzr help formats`` describes available directory formats. (Aaron Bentley)

Internals
*********

* A few tweaks directly to ``fileids_affected_by_revision_ids`` to
  help speed up processing, as well allowing to extract unannotated
  lines. Between the two ``fileids_affected_by_revision_ids`` is
  improved by approx 10%. (John Arbash Meinel)

* Change Revision serialization to only write out millisecond
  resolution. Rather than expecting floating point serialization to
  preserve more resolution than we need. (Henri Weichers, Martin Pool)

* Test suite ends cleanly on Windows.  (Vincent Ladeuil)

* When ``encoding_type`` attribute of class Command is equal to 'exact',
  force sys.stdout to be a binary stream on Windows, and therefore
  keep exact line-endings (without LF -> CRLF conversion).
  (Alexander Belchenko)

* Single-letter short options are no longer globally declared.  (Martin
  Pool)

* Before using detected user/terminal encoding bzr should check
  that Python has corresponding codec. (Alexander Belchenko)

* Formats for end-user selection are provided via a FormatRegistry (Aaron Bentley)

Bug Fixes
*********

* ``bzr missing --verbose`` was showing adds/removals in the wrong
  direction. (John Arbash Meinel)

* ``bzr annotate`` now defaults to showing dotted revnos for merged
  revisions. It cuts them off at a depth of 12 characters, but you can
  supply ``--long`` to see the full number. You can also use
  ``--show-ids`` to display the original revision ids, rather than
  revision numbers and committer names. (John Arbash Meinel, #75637)

* bzr now supports Win32 UNC path (e.g. ``\HOST\path``.
  (Alexander Belchenko, #57869)

* Win32-specific: output of cat, bundle and diff commands don't mangle
  line-endings (Alexander Belchenko, #55276)

* Replace broken fnmatch based ignore pattern matching with custom pattern
  matcher.
  (Kent Gibson, Jan Hudec #57637)

* pycurl and urllib can detect short reads at different places. Update
  the test suite to test more cases. Also detect http error code 416
  which was raised for that specific bug. Also enhance the urllib
  robustness by detecting invalid ranges (and pycurl's one by detecting
  short reads during the initial GET). (Vincent Ladeuil, #73948)

* The urllib connection sharing interacts badly with urllib2
  proxy setting (the connections didn't go thru the proxy
  anymore). Defining a proper ProxyHandler solves the
  problem.  (Vincent Ladeuil, #74759)

* Use urlutils to generate relative URLs, not osutils
  (Aaron Bentley, #76229)

* ``bzr status`` in a readonly directory should work without giving
  lots of errors. (John Arbash Meinel, #76299)

* Mention the revisionspec topic for the revision option help.
  (Wouter van Heyst, #31663)

* Allow plugins import from zip archives.
  (Alexander Belchenko, #68124)


bzr 0.13
########

:Released:  2006-12-05

No changes from 0.13rc


bzr 0.13rc1
###########

:Released:  2006-11-27

Improvements
************

* New command ``bzr remove-tree`` allows the removal of the working
  tree from a branch.
  (Daniel Silverstone)

* urllib uses shared keep-alive connections, so http
  operations are substantially faster.
  (Vincent Ladeuil, #53654)

* ``bzr export`` allows an optional branch parameter, to export a bzr
  tree from some other url. For example:
  ``bzr export bzr.tar.gz http://bazaar-vcs.org/bzr/bzr.dev``
  (Daniel Silverstone)

* Added ``bzr help topics`` to the bzr help system. This gives a
  location for general information, outside of a specific command.
  This includes updates for ``bzr help revisionspec`` the first topic
  included. (Goffredo Baroncelli, John Arbash Meinel, #42714)

* WSGI-compatible HTTP smart server.  See ``doc/http_smart_server.txt``.
  (Andrew Bennetts)

* Knit files will now cache full texts only when the size of the
  deltas is as large as the size of the fulltext. (Or after 200
  deltas, whichever comes first). This has the most benefit on large
  files with small changes, such as the inventory for a large project.
  (eg For a project with 2500 files, and 7500 revisions, it changes
  the size of inventory.knit from 11MB to 5.4MB) (John Arbash Meinel)

Internals
*********

* New -D option given before the command line turns on debugging output
  for particular areas.  -Derror shows tracebacks on all errors.
  (Martin Pool)

* Clean up ``bzr selftest --benchmark bundle`` to correct an import,
  and remove benchmarks that take longer than 10min to run.
  (John Arbash Meinel)

* Use ``time.time()`` instead of ``time.clock()`` to decide on
  progress throttling. Because ``time.clock()`` is actually CPU time,
  so over a high-latency connection, too many updates get throttled.
  (John Arbash Meinel)

* ``MemoryTransport.list_dir()`` would strip the first character for
  files or directories in root directory. (John Arbash Meinel)

* New method ``get_branch_reference`` on 'BzrDir' allows the detection of
  branch references - which the smart server component needs.

* New ``ChrootTransportDecorator``, accessible via the ``chroot+`` url
  prefix.  It disallows any access to locations above a set URL.  (Andrew
  Bennetts)

Bug Fixes
*********

* Now ``_KnitIndex`` properly decode revision ids when loading index data.
  And optimize the knit index parsing code.
  (Dmitry Vasiliev, John Arbash Meinel)

* ``bzrlib/bzrdir.py`` was directly referencing ``bzrlib.workingtree``,
  without importing it. This prevented ``bzr upgrade`` from working
  unless a plugin already imported ``bzrlib.workingtree``
  (John Arbash Meinel, #70716)

* Suppress the traceback on invalid URLs (Vincent Ladeuil, #70803).

* Give nicer error message when an http server returns a 403
  error code. (Vincent Ladeuil, #57644).

* When a multi-range http GET request fails, try a single
  range one. If it fails too, forget about ranges. Remember that until
  the death of the transport and propagates that to the clones.
  (Vincent Ladeuil, #62276, #62029).

* Handles user/passwords supplied in url from command
  line (for the urllib implementation). Don't request already
  known passwords (Vincent Ladeuil, #42383, #44647, #48527)

* ``_KnitIndex.add_versions()`` dictionary compresses revision ids as they
  are added. This fixes bug where fetching remote revisions records
  them as full references rather than integers.
  (John Arbash Meinel, #64789)

* ``bzr ignore`` strips trailing slashes in patterns.
  Also ``bzr ignore`` rejects absolute paths. (Kent Gibson, #4559)

* ``bzr ignore`` takes multiple arguments. (Cheuksan Edward Wang, #29488)

* mv correctly handles paths that traverse symlinks.
  (Aaron Bentley, #66964)

* Give nicer looking error messages when failing to connect over ssh.
  (John Arbash Meinel, #49172)

* Pushing to a remote branch does not currently update the remote working
  tree. After a remote push, ``bzr status`` and ``bzr diff`` on the remote
  machine now show that the working tree is out of date.
  (Cheuksan Edward Wang #48136)

* Use patiencediff instead of difflib for determining deltas to insert
  into knits. This avoids the O(N^3) behavior of difflib. Patience
  diff should be O(N^2). (Cheuksan Edward Wang, #65714)

* Running ``bzr log`` on nonexistent file gives an error instead of the
  entire log history. (Cheuksan Edward Wang #50793)

* ``bzr cat`` can look up contents of removed or renamed files. If the
  pathname is ambiguous, i.e. the files in the old and new trees have
  different id's, the default is the file in the new tree. The user can
  use "--name-from-revision" to select the file in the old tree.
  (Cheuksan Edward Wang, #30190)

Testing
*******

* TestingHTTPRequestHandler really handles the Range header
  (previously it was ignoring it and returning the whole file,).

bzr 0.12
########

:Released:  2006-10-30

Internals
*********

* Clean up ``bzr selftest --benchmark bundle`` to correct an import,
  and remove benchmarks that take longer than 10min to run.
  (John Arbash Meinel)

bzr 0.12rc1
###########

:Released:  2006-10-23

Improvements
************

* ``bzr log`` now shows dotted-decimal revision numbers for all revisions,
  rather than just showing a decimal revision number for revisions on the
  mainline. These revision numbers are not yet accepted as input into bzr
  commands such as log, diff etc. (Robert Collins)

* revisions can now be specified using dotted-decimal revision numbers.
  For instance, ``bzr diff -r 1.2.1..1.2.3``. (Robert Collins)

* ``bzr help commands`` output is now shorter (Aaron Bentley)

* ``bzr`` now uses lazy importing to reduce the startup time. This has
  a moderate effect on lots of actions, especially ones that have
  little to do. For example ``bzr rocks`` time is down to 116ms from
  283ms. (John Arbash Meinel)

* New Registry class to provide name-to-object registry-like support,
  for example for schemes where plugins can register new classes to
  do certain tasks (e.g. log formatters). Also provides lazy registration
  to allow modules to be loaded on request.
  (John Arbash Meinel, Adeodato Simó)

API Incompatability
*******************

* LogFormatter subclasses show now expect the 'revno' parameter to
  show() to be a string rather than an int. (Robert Collins)

Internals
*********

* ``TestCase.run_bzr``, ``run_bzr_captured``, and ``run_bzr_subprocess``
  can take a ``working_dir='foo'`` parameter, which will change directory
  for the command. (John Arbash Meinel)

* ``bzrlib.lazy_regex.lazy_compile`` can be used to create a proxy
  around a regex, which defers compilation until first use.
  (John Arbash Meinel)

* ``TestCase.run_bzr_subprocess`` defaults to supplying the
  ``--no-plugins`` parameter to ensure test reproducability, and avoid
  problems with system-wide installed plugins. (John Arbash Meinel)

* Unique tree root ids are now supported. Newly created trees still
  use the common root id for compatibility with bzr versions before 0.12.
  (Aaron Bentley)

* ``WorkingTree.set_root_id(None)`` is now deprecated. Please
  pass in ``inventory.ROOT_ID`` if you want the default root id value.
  (Robert Collins, John Arbash Meinel)

* New method ``WorkingTree.flush()`` which will write the current memory
  inventory out to disk. At the same time, ``read_working_inventory`` will
  no longer trash the current tree inventory if it has been modified within
  the current lock, and the tree will now ``flush()`` automatically on
  ``unlock()``. ``WorkingTree.set_root_id()`` has been updated to take
  advantage of this functionality. (Robert Collins, John Arbash Meinel)

* ``bzrlib.tsort.merge_sorted`` now accepts ``generate_revnos``. This
  parameter will cause it to add another column to its output, which
  contains the dotted-decimal revno for each revision, as a tuple.
  (Robert Collins)

* ``LogFormatter.show_merge`` is deprecated in favour of
  ``LogFormatter.show_merge_revno``. (Robert Collins)

Bug Fixes
*********

* Avoid circular imports by creating a deprecated function for
  ``bzrlib.tree.RevisionTree``. Callers should have been using
  ``bzrlib.revisontree.RevisionTree`` anyway. (John Arbash Meinel,
  #66349)

* Don't use ``socket.MSG_WAITALL`` as it doesn't exist on all
  platforms. (Martin Pool, #66356)

* Don't require ``Content-Type`` in range responses. Assume they are a
  single range if ``Content-Type`` does not exist.
  (John Arbash Meinel, #62473)

* bzr branch/pull no longer complain about progress bar cleanup when
  interrupted during fetch.  (Aaron Bentley, #54000)

* ``WorkingTree.set_parent_trees()`` uses the trees to directly write
  the basis inventory, rather than going through the repository. This
  allows us to have 1 inventory read, and 2 inventory writes when
  committing a new tree. (John Arbash Meinel)

* When reverting, files that are not locally modified that do not exist
  in the target are deleted, not just unversioned (Aaron Bentley)

* When trying to acquire a lock, don't fail immediately. Instead, try
  a few times (up to 1 hour) before timing out. Also, report why the
  lock is unavailable (John Arbash Meinel, #43521, #49556)

* Leave HttpTransportBase daughter classes decides how they
  implement cloning. (Vincent Ladeuil, #61606)

* diff3 does not indicate conflicts on clean merge. (Aaron Bentley)

* If a commit fails, the commit message is stored in a file at the root of
  the tree for later commit. (Cheuksan Edward Wang, Stefan Metzmacher,
  #32054)

Testing
*******

* New test base class TestCaseWithMemoryTransport offers memory-only
  testing facilities: its not suitable for tests that need to mutate disk
  state, but most tests should not need that and should be converted to
  TestCaseWithMemoryTransport. (Robert Collins)

* ``TestCase.make_branch_and_memory_tree`` now takes a format
  option to set the BzrDir, Repository and Branch formats of the
  created objects. (Robert Collins, John Arbash Meinel)

bzr 0.11
########

:Released:  2006-10-02

* Smart server transport test failures on windows fixed. (Lukáš Lalinský).

bzr 0.11rc2
###########

:Released:  2006-09-27

Bug Fixes
*********

* Test suite hangs on windows fixed. (Andrew Bennets, Alexander Belchenko).

* Commit performance regression fixed. (Aaron Bentley, Robert Collins, John
  Arbash Meinel).

bzr 0.11rc1
###########

:Released:  2006-09-25

Improvements
************

* Knit files now wait to create their contents until the first data is
  added. The old code used to create an empty .knit and a .kndx with just
  the header. However, this caused a lot of extra round trips over sftp.
  This can change the time for ``bzr push`` to create a new remote branch
  from 160s down to 100s. This also affects ``bzr commit`` performance when
  adding new files, ``bzr commit`` on a new kernel-like tree drops from 50s
  down to 40s (John Arbash Meinel, #44692)

* When an entire subtree has been deleted, commit will now report that
  just the top of the subtree has been deleted, rather than reporting
  all the individual items. (Robert Collins)

* Commit performs one less XML parse. (Robert Collins)

* ``bzr checkout`` now operates on readonly branches as well
  as readwrite branches. This fixes bug #39542. (Robert Collins)

* ``bzr bind`` no longer synchronises history with the master branch.
  Binding should be followed by an update or push to synchronise the
  two branches. This is closely related to the fix for bug #39542.
  (Robert Collins)

* ``bzrlib.lazy_import.lazy_import`` function to create on-demand
  objects.  This allows all imports to stay at the global scope, but
  modules will not actually be imported if they are not used.
  (John Arbash Meinel)

* Support ``bzr://`` and ``bzr+ssh://`` urls to work with the new RPC-based
  transport which will be used with the upcoming high-performance smart
  server. The new command ``bzr serve`` will invoke bzr in server mode,
  which processes these requests. (Andrew Bennetts, Robert Collins, Martin
  Pool)

* New command ``bzr version-info`` which can be used to get a summary
  of the current state of the tree. This is especially useful as part
  of a build commands. See ``doc/version_info.txt`` for more information
  (John Arbash Meinel)

Bug Fixes
*********

* ``'bzr inventory [FILE...]'`` allows restricting the file list to a
  specific set of files. (John Arbash Meinel, #3631)

* Don't abort when annotating empty files (John Arbash Meinel, #56814)

* Add ``Stanza.to_unicode()`` which can be passed to another Stanza
  when nesting stanzas. Also, add ``read_stanza_unicode`` to handle when
  reading a nested Stanza. (John Arbash Meinel)

* Transform._set_mode() needs to stat the right file.
  (John Arbash Meinel, #56549)

* Raise WeaveFormatError rather than StopIteration when trying to read
  an empty Weave file. (John Arbash Meinel, #46871)

* Don't access e.code for generic URLErrors, only HTTPErrors have .code.
  (Vincent Ladeuil, #59835)

* Handle boundary="" lines properly to allow access through a Squid proxy.
  (John Arbash Meinel, #57723)

* revert now removes newly-added directories (Aaron Bentley, #54172)

* ``bzr upgrade sftp://`` shouldn't fail to upgrade v6 branches if there
  isn't a working tree. (David Allouche, #40679)

* Give nicer error messages when a user supplies an invalid --revision
  parameter. (John Arbash Meinel, #55420)

* Handle when LANG is not recognized by python. Emit a warning, but
  just revert to using 'ascii'. (John Arbash Meinel, #35392)

* Don't use ``preexec_fn`` on win32, as it is not supported by subprocess.
  (John Arbash Meinel)

* Skip specific tests when the dependencies aren't met. This includes
  some ``setup.py`` tests when ``python-dev`` is not available, and
  some tests that depend on paramiko. (John Arbash Meinel, Mattheiu Moy)

* Fallback to Paramiko properly, if no ``ssh`` executable exists on
  the system. (Andrew Bennetts, John Arbash Meinel)

* ``Branch.bind(other_branch)`` no longer takes a write lock on the
  other branch, and will not push or pull between the two branches.
  API users will need to perform a push or pull or update operation if they
  require branch synchronisation to take place. (Robert Collins, #47344)

* When creating a tarball or zipfile export, export unicode names as utf-8
  paths. This may not work perfectly on all platforms, but has the best
  chance of working in the common case. (John Arbash Meinel, #56816)

* When committing, only files that exist in working tree or basis tree
  may be specified (Aaron Bentley, #50793)

Portability
***********

* Fixes to run on Python 2.5 (Brian M. Carlson, Martin Pool, Marien Zwart)

Internals
*********

* TestCaseInTempDir now creates a separate directory for HOME, rather
  than having HOME set to the same location as the working directory.
  (John Arbash Meinel)

* ``run_bzr_subprocess()`` can take an optional ``env_changes={}`` parameter,
  which will update os.environ inside the spawned child. It also can
  take a ``universal_newlines=True``, which helps when checking the output
  of the command. (John Arbash Meinel)

* Refactor SFTP vendors to allow easier re-use when ssh is used.
  (Andrew Bennetts)

* ``Transport.list_dir()`` and ``Transport.iter_files_recursive()`` should always
  return urlescaped paths. This is now tested (there were bugs in a few
  of the transports) (Andrew Bennetts, David Allouche, John Arbash Meinel)

* New utility function ``symbol_versioning.deprecation_string``. Returns the
  formatted string for a callable, deprecation format pair. (Robert Collins)

* New TestCase helper applyDeprecated. This allows you to call a callable
  which is deprecated without it spewing to the screen, just by supplying
  the deprecation format string issued for it. (Robert Collins)

* Transport.append and Transport.put have been deprecated in favor of
  ``.append_bytes``, ``.append_file``, ``.put_bytes``, and
  ``.put_file``. This removes the ambiguity in what type of object the
  functions take.  ``Transport.non_atomic_put_{bytes,file}`` has also
  been added. Which works similarly to ``Transport.append()`` except for
  SFTP, it doesn't have a round trip when opening the file. Also, it
  provides functionality for creating a parent directory when trying
  to create a file, rather than raise NoSuchFile and forcing the
  caller to repeat their request.
  (John Arbash Meinel)

* WorkingTree has a new api ``unversion`` which allow the unversioning of
  entries by their file id. (Robert Collins)

* ``WorkingTree.pending_merges`` is deprecated.  Please use the
  ``get_parent_ids`` (introduced in 0.10) method instead. (Robert Collins)

* WorkingTree has a new ``lock_tree_write`` method which locks the branch for
  read rather than write. This is appropriate for actions which only need
  the branch data for reference rather than mutation. A new decorator
  ``needs_tree_write_lock`` is provided in the workingtree module. Like the
  ``needs_read_lock`` and ``needs_write_lock`` decorators this allows static
  declaration of the locking requirements of a function to ensure that
  a lock is taken out for casual scripts. (Robert Collins, #54107)

* All WorkingTree methods which write to the tree, but not to the branch
  have been converted to use ``needs_tree_write_lock`` rather than
  ``needs_write_lock``. Also converted is the revert, conflicts and tree
  transform modules. This provides a modest performance improvement on
  metadir style trees, due to the reduce lock-acquisition, and a more
  significant performance improvement on lightweight checkouts from
  remote branches, where trivial operations used to pay a significant
  penalty. It also provides the basis for allowing readonly checkouts.
  (Robert Collins)

* Special case importing the standard library 'copy' module. This shaves
  off 40ms of startup time, while retaining compatibility. See:
  ``bzrlib/inspect_for_copy.py`` for more details. (John Arbash Meinel)

* WorkingTree has a new parent class MutableTree which represents the
  specialisations of Tree which are able to be altered. (Robert Collins)

* New methods mkdir and ``put_file_bytes_non_atomic`` on MutableTree that
  mutate the tree and its contents. (Robert Collins)

* Transport behaviour at the root of the URL is now defined and tested.
  (Andrew Bennetts, Robert Collins)

Testing
*******

* New test helper classs MemoryTree. This is typically accessed via
  ``self.make_branch_and_memory_tree()`` in test cases. (Robert Collins)

* Add ``start_bzr_subprocess`` and ``stop_bzr_subprocess`` to allow test
  code to continue running concurrently with a subprocess of bzr.
  (Andrew Bennetts, Robert Collins)

* Add a new method ``Transport.get_smart_client()``. This is provided to
  allow upgrades to a richer interface than the VFS one provided by
  Transport. (Andrew Bennetts, Martin Pool)

bzr 0.10
########

:Released:  2006-08-29

Improvements
************
* 'merge' now takes --uncommitted, to apply uncommitted changes from a
  tree.  (Aaron Bentley)

* 'bzr add --file-ids-from' can be used to specify another path to use
  for creating file ids, rather than generating all new ones. Internally,
  the 'action' passed to ``smart_add_tree()`` can return ``file_ids`` that
  will be used, rather than having bzrlib generate new ones.
  (John Arbash Meinel, #55781)

* ``bzr selftest --benchmark`` now allows a ``--cache-dir`` parameter.
  This will cache some of the intermediate trees, and decrease the
  setup time for benchmark tests. (John Arbash Meinel)

* Inverse forms are provided for all boolean options.  For example,
  --strict has --no-strict, --no-recurse has --recurse (Aaron Bentley)

* Serialize out Inventories directly, rather than using ElementTree.
  Writing out a kernel sized inventory drops from 2s down to ~350ms.
  (Robert Collins, John Arbash Meinel)

Bug Fixes
*********

* Help diffutils 2.8.4 get along with binary tests (Marien Zwart: #57614)

* Change LockDir so that if the lock directory doesn't exist when
  ``lock_write()`` is called, an attempt will be made to create it.
  (John Arbash Meinel, #56974)

* ``bzr uncommit`` preserves pending merges. (John Arbash Meinel, #57660)

* Active FTP transport now works as intended. (ghozzy, #56472)

* Really fix mutter() so that it won't ever raise a UnicodeError.
  It means it is possible for ~/.bzr.log to contain non UTF-8 characters.
  But it is a debugging log, not a real user file.
  (John Arbash Meinel, #56947, #53880)

* Change Command handle to allow Unicode command and options.
  At present we cannot register Unicode command names, so we will get
  BzrCommandError('unknown command'), or BzrCommandError('unknown option')
  But that is better than a UnicodeError + a traceback.
  (John Arbash Meinel, #57123)

* Handle TZ=UTC properly when reading/writing revisions.
  (John Arbash Meinel, #55783, #56290)

* Use ``GPG_TTY`` to allow gpg --cl to work with gpg-agent in a pipeline,
  (passing text to sign in on stdin). (John Arbash Meinel, #54468)

* External diff does the right thing for binaries even in foreign
  languages. (John Arbash Meinel, #56307)

* Testament handles more cases when content is unicode. Specific bug was
  in handling of revision properties.
  (John Arbash Meinel, Holger Krekel, #54723)

* The bzr selftest was failing on installed versions due to a bug in a new
  test helper. (John Arbash Meinel, Robert Collins, #58057)

Internals
*********

* ``bzrlib.cache_utf8`` contains ``encode()`` and ``decode()`` functions
  which can be used to cache the conversion between utf8 and Unicode.
  Especially helpful for some of the knit annotation code, which has to
  convert revision ids to utf8 to annotate lines in storage.
  (John Arbash Meinel)

* ``setup.py`` now searches the filesystem to find all packages which
  need to be installed. This should help make the life of packagers
  easier. (John Arbash Meinel)

bzr 0.9.0
#########

:Released:  2006-08-11

Surprises
*********

* The hard-coded built-in ignore rules have been removed. There are
  now two rulesets which are enforced. A user global one in
  ``~/.bazaar/ignore`` which will apply to every tree, and the tree
  specific one '.bzrignore'.
  ``~/.bazaar/ignore`` will be created if it does not exist, but with
  a more conservative list than the old default.
  This fixes bugs with default rules being enforced no matter what.
  The old list of ignore rules from bzr is available by
  running 'bzr ignore --old-default-rules'.
  (Robert Collins, Martin Pool, John Arbash Meinel)

* 'branches.conf' has been changed to 'locations.conf', since it can apply
  to more locations than just branch locations.
  (Aaron Bentley)

Improvements
************

* The revision specifier "revno:" is extended to accept the syntax
  revno:N:branch. For example,
  revno:42:http://bazaar-vcs.org/bzr/bzr.dev/ means revision 42 in
  bzr.dev.  (Matthieu Moy)

* Tests updates to ensure proper URL handling, UNICODE support, and
  proper printing when the user's terminal encoding cannot display
  the path of a file that has been versioned.
  ``bzr branch`` can take a target URL rather than only a local directory.
  ``Branch.get_parent()/set_parent()`` now save a relative path if possible,
  and normalize the parent based on root, allowing access across
  different transports. (John Arbash Meinel, Wouter van Heyst, Martin Pool)
  (Malone #48906, #42699, #40675, #5281, #3980, #36363, #43689,
  #42517, #42514)

* On Unix, detect terminal width using an ioctl not just $COLUMNS.
  Use terminal width for single-line logs from ``bzr log --line`` and
  pending-merge display.  (Robert Widhopf-Fenk, Gustavo Niemeyer)
  (Malone #3507)

* On Windows, detect terminal width using GetConsoleScreenBufferInfo.
  (Alexander Belchenko)

* Speedup improvement for 'date:'-revision search. (Guillaume Pinot).

* Show the correct number of revisions pushed when pushing a new branch.
  (Robert Collins).

* 'bzr selftest' now shows a progress bar with the number of tests, and
  progress made. 'make check' shows tests in -v mode, to be more useful
  for the PQM status window. (Robert Collins).
  When using a progress bar, failed tests are printed out, rather than
  being overwritten by the progress bar until the suite finishes.
  (John Arbash Meinel)

* 'bzr selftest --benchmark' will run a new benchmarking selftest.
  'bzr selftest --benchmark --lsprof-timed' will use lsprofile to generate
  profile data for the individual profiled calls, allowing for fine
  grained analysis of performance.
  (Robert Collins, Martin Pool).

* 'bzr commit' shows a progress bar. This is useful for commits over sftp
  where commit can take an appreciable time. (Robert Collins)

* 'bzr add' is now less verbose in telling you what ignore globs were
  matched by files being ignored. Instead it just tells you how many
  were ignored (because you might reasonably be expecting none to be
  ignored). 'bzr add -v' is unchanged and will report every ignored
  file. (Robert Collins).

* ftp now has a test server if medusa is installed. As part of testing,
  ftp support has been improved, including support for supplying a
  non-standard port. (John Arbash Meinel).

* 'bzr log --line' shows the revision number, and uses only the
  first line of the log message (#5162, Alexander Belchenko;
  Matthieu Moy)

* 'bzr status' has had the --all option removed. The 'bzr ls' command
  should be used to retrieve all versioned files. (Robert Collins)

* 'bzr bundle OTHER/BRANCH' will create a bundle which can be sent
  over email, and applied on the other end, while maintaining ancestry.
  This bundle can be applied with either 'bzr merge' or 'bzr pull',
  the same way you would apply another branch.
  (John Arbash Meinel, Aaron Bentley)

* 'bzr whoami' can now be used to set your identity from the command line,
  for a branch or globally.  (Robey Pointer)

* 'bzr checkout' now aliased to 'bzr co', and 'bzr annotate' to 'bzr ann'.
  (Michael Ellerman)

* 'bzr revert DIRECTORY' now reverts the contents of the directory as well.
  (Aaron Bentley)

* 'bzr get sftp://foo' gives a better error when paramiko is not present.
  Also updates things like 'http+pycurl://' if pycurl is not present.
  (John Arbash Meinel) (Malone #47821, #52204)

* New env variable ``BZR_PROGRESS_BAR``, sets the default progress bar type.
  Can be set to 'none' or 'dummy' to disable the progress bar, 'dots' or
  'tty' to create the respective type. (John Arbash Meinel, #42197, #51107)

* Improve the help text for 'bzr diff' to explain what various options do.
  (John Arbash Meinel, #6391)

* 'bzr uncommit -r 10' now uncommits revisions 11.. rather than uncommitting
  revision 10. This makes -r10 more in line with what other commands do.
  'bzr uncommit' also now saves the pending merges of the revisions that
  were removed. So it is safe to uncommit after a merge, fix something,
  and commit again. (John Arbash Meinel, #32526, #31426)

* 'bzr init' now also works on remote locations.
  (Wouter van Heyst, #48904)

* HTTP support has been updated. When using pycurl we now support
  connection keep-alive, which reduces dns requests and round trips.
  And for both urllib and pycurl we support multi-range requests,
  which decreases the number of round-trips. Performance results for
  ``bzr branch http://bazaar-vcs.org/bzr/bzr.dev/`` indicate
  http branching is now 2-3x faster, and ``bzr pull`` in an existing
  branch is as much as 4x faster.
  (Michael Ellerman, Johan Rydberg, John Arbash Meinel, #46768)

* Performance improvements for sftp. Branching and pulling are now up to
  2x faster. Utilize paramiko.readv() support for async requests if it
  is available (paramiko > 1.6) (John Arbash Meinel)

Bug Fixes
*********

* Fix shadowed definition of TestLocationConfig that caused some
  tests not to run.
  (Erik Bågfors, Michael Ellerman, Martin Pool, #32587)

* Fix unnecessary requirement of sign-my-commits that it be run from
  a working directory.  (Martin Pool, Robert Collins)

* 'bzr push location' will only remember the push location if it succeeds
  in connecting to the remote location. (John Arbash Meinel, #49742)

* 'bzr revert' no longer toggles the executable bit on win32
  (John Arbash Meinel, #45010)

* Handle broken pipe under win32 correctly. (John Arbash Meinel)

* sftp tests now work correctly on win32 if you have a newer paramiko
  (John Arbash Meinel)

* Cleanup win32 test suite, and general cleanup of places where
  file handles were being held open. (John Arbash Meinel)

* When specifying filenames for 'diff -r x..y', the name of the file in the
  working directory can be used, even if its name is different in both x
  and y.

* File-ids containing single- or double-quotes are handled correctly by
  push. (Aaron Bentley, #52227)

* Normalize unicode filenames to ensure cross-platform consistency.
  (John Arbash Meinel, #43689)

* The argument parser can now handle '-' as an argument. Currently
  no code interprets it specially (it is mostly handled as a file named
  '-'). But plugins, and future operations can use it.
  (John Arbash meinel, #50984)

* Bundles can properly read binary files with a plain '\r' in them.
  (John Arbash Meinel, #51927)

* Tuning ``iter_entries()`` to be more efficient (John Arbash Meinel, #5444)

* Lots of win32 fixes (the test suite passes again).
  (John Arbash Meinel, #50155)

* Handle openbsd returning None for sys.getfilesystemencoding() (#41183)

* Support ftp APPE (append) to allow Knits to be used over ftp (#42592)

* Removals are only committed if they match the filespec (or if there is
  no filespec).  (#46635, Aaron Bentley)

* smart-add recurses through all supplied directories
  (John Arbash Meinel, #52578)

* Make the bundle reader extra lines before and after the bundle text.
  This allows you to parse an email with the bundle inline.
  (John Arbash Meinel, #49182)

* Change the file id generator to squash a little bit more. Helps when
  working with long filenames on windows. (Also helps for unicode filenames
  not generating hidden files). (John Arbash Meinel, #43801)

* Restore terminal mode on C-c while reading sftp password.  (#48923,
  Nicholas Allen, Martin Pool)

* Timestamps are rounded to 1ms, and revision entries can be recreated
  exactly. (John Arbash Meinel, Jamie Wilkinson, #40693)

* Branch.base has changed to a URL, but ~/.bazaar/locations.conf should
  use local paths, since it is user visible (John Arbash Meinel, #53653)

* ``bzr status foo`` when foo was unversioned used to cause a full delta
  to be generated (John Arbash Meinel, #53638)

* When reading revision properties, an empty value should be considered
  the empty string, not None (John Arbash Meinel, #47782)

* ``bzr diff --diff-options`` can now handle binary files being changed.
  Also, the output is consistent when --diff-options is not supplied.
  (John Arbash Meinel, #54651, #52930)

* Use the right suffixes for loading plugins (John Arbash Meinel, #51810)

* Fix ``Branch.get_parent()`` to handle the case when the parent is not
  accessible (John Arbash Meinel, #52976)

Internals
*********

* Combine the ignore rules into a single regex rather than looping over
  them to reduce the threshold where  N^2 behaviour occurs in operations
  like status. (Jan Hudec, Robert Collins).

* Appending to ``bzrlib.DEFAULT_IGNORE`` is now deprecated. Instead, use
  one of the add functions in bzrlib.ignores. (John Arbash Meinel)

* 'bzr push' should only push the ancestry of the current revision, not
  all of the history in the repository. This is especially important for
  shared repositories. (John Arbash Meinel)

* ``bzrlib.delta.compare_trees`` now iterates in alphabetically sorted order,
  rather than randomly walking the inventories. (John Arbash Meinel)

* Doctests are now run in temporary directories which are cleaned up when
  they finish, rather than using special ScratchDir/ScratchBranch objects.
  (Martin Pool)

* Split ``check`` into separate methods on the branch and on the repository,
  so that it can be specialized in ways that are useful or efficient for
  different formats.  (Martin Pool, Robert Collins)

* Deprecate ``Repository.all_revision_ids``; most methods don't really need
  the global revision graph but only that part leading up to a particular
  revision.  (Martin Pool, Robert Collins)

* Add a BzrDirFormat ``control_formats`` list which allows for control formats
  that do not use '.bzr' to store their data - i.e. '.svn', '.hg' etc.
  (Robert Collins, Jelmer Vernooij).

* ``bzrlib.diff.external_diff`` can be redirected to any file-like object.
  Uses subprocess instead of spawnvp.
  (James Henstridge, John Arbash Meinel, #4047, #48914)

* New command line option '--profile-imports', which will install a custom
  importer to log time to import modules and regex compilation time to
  sys.stderr (John Arbash Meinel)

* 'EmptyTree' is now deprecated, please use ``repository.revision_tree(None)``
  instead. (Robert Collins)

* "RevisionTree" is now in bzrlib/revisiontree.py. (Robert Collins)

bzr 0.8.2
#########

:Released:  2006-05-17

Bug Fixes
*********

* setup.py failed to install launchpad plugin.  (Martin Pool)

bzr 0.8.1
#########

:Released:  2006-05-16

Bug Fixes
*********

* Fix failure to commit a merge in a checkout.  (Martin Pool,
  Robert Collins, Erik Bågfors, #43959)

* Nicer messages from 'commit' in the case of renames, and correct
  messages when a merge has occured. (Robert Collins, Martin Pool)

* Separate functionality from assert statements as they are skipped in
  optimized mode of python. Add the same check to pending merges.
  (Olaf Conradi, #44443)

Changes
*******

* Do not show the None revision in output of bzr ancestry. (Olaf Conradi)

* Add info on standalone branches without a working tree.
  (Olaf Conradi, #44155)

* Fix bug in knits when raising InvalidRevisionId. (Olaf Conradi, #44284)

Changes
*******

* Make editor invocation comply with Debian Policy. First check
  environment variables VISUAL and EDITOR, then try editor from
  alternatives system. If that all fails, fall back to the pre-defined
  list of editors. (Olaf Conradi, #42904)

New Features
************

* New 'register-branch' command registers a public branch into
  Launchpad.net, where it can be associated with bugs, etc.
  (Martin Pool, Bjorn Tillenius, Robert Collins)

Internals
*********

* New public api in InventoryEntry - ``describe_change(old, new)`` which
  provides a human description of the changes between two old and
  new. (Robert Collins, Martin Pool)

Testing
*******

* Fix test case for bzr info in upgrading a standalone branch to metadir,
  uses bzrlib api now. (Olaf Conradi)

bzr 0.8
#######

:Released:  2006-05-08

Notes When Upgrading
********************

Release 0.8 of bzr introduces a new format for history storage, called
'knit', as an evolution of to the 'weave' format used in 0.7.  Local
and remote operations are faster using knits than weaves.  Several
operations including 'init', 'init-repo', and 'upgrade' take a
--format option that controls this.  Branching from an existing branch
will keep the same format.

It is possible to merge, pull and push between branches of different
formats but this is slower than moving data between homogenous
branches.  It is therefore recommended (but not required) that you
upgrade all branches for a project at the same time.  Information on
formats is shown by 'bzr info'.

bzr 0.8 now allows creation of 'repositories', which hold the history
of files and revisions for several branches.  Previously bzr kept all
the history for a branch within the .bzr directory at the root of the
branch, and this is still the default.  To create a repository, use
the new 'bzr init-repo' command.  Branches exist as directories under
the repository and contain just a small amount of information
indicating the current revision of the branch.

bzr 0.8 also supports 'checkouts', which are similar to in cvs and
subversion.  Checkouts are associated with a branch (optionally in a
repository), which contains all the historical information.  The
result is that a checkout can be deleted without losing any
already-committed revisions.  A new 'update' command is also available.

Repositories and checkouts are not supported with the 0.7 storage
format.  To use them you must upgrad to either knits, or to the
'metaweave' format, which uses weaves but changes the .bzr directory
arrangement.


Improvements
************

* sftp paths can now be relative, or local, according to the lftp
  convention. Paths now take the form::

      sftp://user:pass@host:port/~/relative/path
      or
      sftp://user:pass@host:port/absolute/path

* The FTP transport now tries to reconnect after a temporary
  failure. ftp put is made atomic. (Matthieu Moy)

* The FTP transport now maintains a pool of connections, and
  reuses them to avoid multiple connections to the same host (like
  sftp did). (Daniel Silverstone)

* The ``bzr_man.py`` file has been removed. To create the man page now,
  use ``./generate_docs.py man``. The new program can also create other files.
  Run ``python generate_docs.py --help`` for usage information.
  (Hans Ulrich Niedermann & James Blackwell).

* Man Page now gives full help (James Blackwell).
  Help also updated to reflect user config now being stored in .bazaar
  (Hans Ulrich Niedermann)

* It's now possible to set aliases in bazaar.conf (Erik Bågfors)

* Pull now accepts a --revision argument (Erik Bågfors)

* ``bzr re-sign`` now allows multiple revisions to be supplied on the command
  line. You can now use the following command to sign all of your old
  commits::

    find .bzr/revision-store// -name my@email-* \
      | sed 's/.*\/\/..\///' \
      | xargs bzr re-sign

* Upgrade can now upgrade over the network. (Robert Collins)

* Two new commands 'bzr checkout' and 'bzr update' allow for CVS/SVN-alike
  behaviour.  By default they will cache history in the checkout, but
  with --lightweight almost all data is kept in the master branch.
  (Robert Collins)

* 'revert' unversions newly-versioned files, instead of deleting them.

* 'merge' is more robust.  Conflict messages have changed.

* 'merge' and 'revert' no longer clobber existing files that end in '~' or
  '.moved'.

* Default log format can be set in configuration and plugins can register
  their own formatters. (Erik Bågfors)

* New 'reconcile' command will check branch consistency and repair indexes
  that can become out of sync in pre 0.8 formats. (Robert Collins,
  Daniel Silverstone)

* New 'bzr init --format' and 'bzr upgrade --format' option to control
  what storage format is created or produced.  (Robert Collins,
  Martin Pool)

* Add parent location to 'bzr info', if there is one.  (Olaf Conradi)

* New developer commands 'weave-list' and 'weave-join'.  (Martin Pool)

* New 'init-repository' command, plus support for repositories in 'init'
  and 'branch' (Aaron Bentley, Erik Bågfors, Robert Collins)

* Improve output of 'info' command. Show all relevant locations related to
  working tree, branch and repository. Use kibibytes for binary quantities.
  Fix off-by-one error in missing revisions of working tree.  Make 'info'
  work on branches, repositories and remote locations.  Show locations
  relative to the shared repository, if applicable.  Show locking status
  of locations.  (Olaf Conradi)

* Diff and merge now safely handle binary files. (Aaron Bentley)

* 'pull' and 'push' now normalise the revision history, so that any two
  branches with the same tip revision will have the same output from 'log'.
  (Robert Collins)

* 'merge' accepts --remember option to store parent location, like 'push'
  and 'pull'. (Olaf Conradi)

* bzr status and diff when files given as arguments do not exist
  in the relevant trees.  (Martin Pool, #3619)

* Add '.hg' to the default ignore list.  (Martin Pool)

* 'knit' is now the default disk format. This improves disk performance and
  utilization, increases incremental pull performance, robustness with SFTP
  and allows checkouts over SFTP to perform acceptably.
  The initial Knit code was contributed by Johan Rydberg based on a
  specification by Martin Pool.
  (Robert Collins, Aaron Bentley, Johan Rydberg, Martin Pool).

* New tool to generate all-in-one html version of the manual.  (Alexander
  Belchenko)

* Hitting CTRL-C while doing an SFTP push will no longer cause stale locks
  to be left in the SFTP repository. (Robert Collins, Martin Pool).

* New option 'diff --prefix' to control how files are named in diff
  output, with shortcuts '-p0' and '-p1' corresponding to the options for
  GNU patch.  (Alexander Belchenko, Goffredo Baroncelli, Martin Pool)

* Add --revision option to 'annotate' command.  (Olaf Conradi)

* If bzr shows an unexpected revision-history after pulling (perhaps due
  to a reweave) it can now be corrected by 'bzr reconcile'.
  (Robert Collins)

Changes
*******

* Commit is now verbose by default, and shows changed filenames and the
  new revision number.  (Robert Collins, Martin Pool)

* Unify 'mv', 'move', 'rename'.  (Matthew Fuller, #5379)

* 'bzr -h' shows help.  (Martin Pool, Ian Bicking, #35940)

* Make 'pull' and 'push' remember location on failure using --remember.
  (Olaf Conradi)

* For compatibility, make old format for using weaves inside metadir
  available as 'metaweave' format.  Rename format 'metadir' to 'default'.
  Clean up help for option --format in commands 'init', 'init-repo' and
  'upgrade'.  (Olaf Conradi)

Internals
*********

* The internal storage of history, and logical branch identity have now
  been split into Branch, and Repository. The common locking and file
  management routines are now in bzrlib.lockablefiles.
  (Aaron Bentley, Robert Collins, Martin Pool)

* Transports can now raise DependencyNotPresent if they need a library
  which is not installed, and then another implementation will be
  tried.  (Martin Pool)

* Remove obsolete (and no-op) `decode` parameter to `Transport.get`.
  (Martin Pool)

* Using Tree Transform for merge, revert, tree-building

* WorkingTree.create, Branch.create, ``WorkingTree.create_standalone``,
  Branch.initialize are now deprecated. Please see ``BzrDir.create_*`` for
  replacement API's. (Robert Collins)

* New BzrDir class represents the .bzr control directory and manages
  formatting issues. (Robert Collins)

* New repository.InterRepository class encapsulates Repository to
  Repository actions and allows for clean selection of optimised code
  paths. (Robert Collins)

* ``bzrlib.fetch.fetch`` and ``bzrlib.fetch.greedy_fetch`` are now
  deprecated, please use ``branch.fetch`` or ``repository.fetch``
  depending on your needs. (Robert Collins)

* deprecated methods now have a ``is_deprecated`` flag on them that can
  be checked, if you need to determine whether a given callable is
  deprecated at runtime. (Robert Collins)

* Progress bars are now nested - see
  ``bzrlib.ui.ui_factory.nested_progress_bar``.
  (Robert Collins, Robey Pointer)

* New API call ``get_format_description()`` for each type of format.
  (Olaf Conradi)

* Changed ``branch.set_parent()`` to accept None to remove parent.
  (Olaf Conradi)

* Deprecated BzrError AmbiguousBase.  (Olaf Conradi)

* WorkingTree.branch is now a read only property.  (Robert Collins)

* bzrlib.ui.text.TextUIFactory now accepts a ``bar_type`` parameter which
  can be None or a factory that will create a progress bar. This is
  useful for testing or for overriding the bzrlib.progress heuristic.
  (Robert Collins)

* New API method ``get_physical_lock_status()`` to query locks present on a
  transport.  (Olaf Conradi)

* Repository.reconcile now takes a thorough keyword parameter to allow
  requesting an indepth reconciliation, rather than just a data-loss
  check. (Robert Collins)

* ``bzrlib.ui.ui_factory protocol`` now supports ``get_boolean`` to prompt
  the user for yes/no style input. (Robert Collins)

Testing
*******

* SFTP tests now shortcut the SSH negotiation, reducing test overhead
  for testing SFTP protocol support. (Robey Pointer)

* Branch formats are now tested once per implementation (see ``bzrlib.
  tests.branch_implementations``. This is analagous to the transport
  interface tests, and has been followed up with working tree,
  repository and BzrDir tests. (Robert Collins)

* New test base class TestCaseWithTransport provides a transport aware
  test environment, useful for testing any transport-interface using
  code. The test suite option --transport controls the transport used
  by this class (when its not being used as part of implementation
  contract testing). (Robert Collins)

* Close logging handler on disabling the test log. This will remove the
  handler from the internal list inside python's logging module,
  preventing shutdown from closing it twice.  (Olaf Conradi)

* Move test case for uncommit to blackbox tests.  (Olaf Conradi)

* ``run_bzr`` and ``run_bzr_captured`` now accept a 'stdin="foo"'
  parameter which will provide String("foo") to the command as its stdin.

bzr 0.7
#######

:Released: 2006-01-09

Changes
*******

* .bzrignore is excluded from exports, on the grounds that it's a bzr
  internal-use file and may not be wanted.  (Jamie Wilkinson)

* The "bzr directories" command were removed in favor of the new
  --kind option to the "bzr inventory" command.  To list all
  versioned directories, now use "bzr inventory --kind directory".
  (Johan Rydberg)

* Under Windows configuration directory is now ``%APPDATA%\bazaar\2.0``
  by default. (John Arbash Meinel)

* The parent of Bzr configuration directory can be set by ``BZR_HOME``
  environment variable. Now the path for it is searched in ``BZR_HOME``,
  then in HOME. Under Windows the order is: ``BZR_HOME``, ``APPDATA``
  (usually points to ``C:\Documents and Settings\User Name\Application Data``),
  ``HOME``. (John Arbash Meinel)

* Plugins with the same name in different directories in the bzr plugin
  path are no longer loaded: only the first successfully loaded one is
  used. (Robert Collins)

* Use systems' external ssh command to open connections if possible.
  This gives better integration with user settings such as ProxyCommand.
  (James Henstridge)

* Permissions on files underneath .bzr/ are inherited from the .bzr
  directory. So for a shared repository, simply doing 'chmod -R g+w .bzr/'
  will mean that future file will be created with group write permissions.

* configure.in and config.guess are no longer in the builtin default
  ignore list.

* '.sw[nop]' pattern ignored, to ignore vim swap files for nameless
  files.  (John Arbash Meinel, Martin Pool)

Improvements
************

* "bzr INIT dir" now initializes the specified directory, and creates
  it if it does not exist.  (John Arbash Meinel)

* New remerge command (Aaron Bentley)

* Better zsh completion script.  (Steve Borho)

* 'bzr diff' now returns 1 when there are changes in the working
  tree. (Robert Collins)

* 'bzr push' now exists and can push changes to a remote location.
  This uses the transport infrastructure, and can store the remote
  location in the ~/.bazaar/branches.conf configuration file.
  (Robert Collins)

* Test directories are only kept if the test fails and the user requests
  that they be kept.

* Tweaks to short log printing

* Added branch nicks, new nick command, printing them in log output.
  (Aaron Bentley)

* If ``$BZR_PDB`` is set, pop into the debugger when an uncaught exception
  occurs.  (Martin Pool)

* Accept 'bzr resolved' (an alias for 'bzr resolve'), as this is
  the same as Subversion.  (Martin Pool)

* New ftp transport support (on ftplib), for ftp:// and aftp://
  URLs.  (Daniel Silverstone)

* Commit editor temporary files now start with ``bzr_log.``, to allow
  text editors to match the file name and set up appropriate modes or
  settings.  (Magnus Therning)

* Improved performance when integrating changes from a remote weave.
  (Goffredo Baroncelli)

* Sftp will attempt to cache the connection, so it is more likely that
  a connection will be reused, rather than requiring multiple password
  requests.

* bzr revno now takes an optional argument indicating the branch whose
  revno should be printed.  (Michael Ellerman)

* bzr cat defaults to printing the last version of the file.
  (Matthieu Moy, #3632)

* New global option 'bzr --lsprof COMMAND' runs bzr under the lsprof
  profiler.  (Denys Duchier)

* Faster commits by reading only the headers of affected weave files.
  (Denys Duchier)

* 'bzr add' now takes a --dry-run parameter which shows you what would be
  added, but doesn't actually add anything. (Michael Ellerman)

* 'bzr add' now lists how many files were ignored per glob.  add --verbose
  lists the specific files.  (Aaron Bentley)

* 'bzr missing' now supports displaying changes in diverged trees and can
  be limited to show what either end of the comparison is missing.
  (Aaron Bently, with a little prompting from Daniel Silverstone)

Bug Fixes
*********

* SFTP can walk up to the root path without index errors. (Robert Collins)

* Fix bugs in running bzr with 'python -O'.  (Martin Pool)

* Error when run with -OO

* Fix bug in reporting http errors that don't have an http error code.
  (Martin Pool)

* Handle more cases of pipe errors in display commands

* Change status to 3 for all errors

* Files that are added and unlinked before committing are completely
  ignored by diff and status

* Stores with some compressed texts and some uncompressed texts are now
  able to be used. (John A Meinel)

* Fix for bzr pull failing sometimes under windows

* Fix for sftp transport under windows when using interactive auth

* Show files which are both renamed and modified as such in 'bzr
  status' output.  (Daniel Silverstone, #4503)

* Make annotate cope better with revisions committed without a valid
  email address.  (Marien Zwart)

* Fix representation of tab characters in commit messages.
  (Harald Meland)

* List of plugin directories in ``BZR_PLUGIN_PATH`` environment variable is
  now parsed properly under Windows. (Alexander Belchenko)

* Show number of revisions pushed/pulled/merged. (Robey Pointer)

* Keep a cached copy of the basis inventory to speed up operations
  that need to refer to it.  (Johan Rydberg, Martin Pool)

* Fix bugs in bzr status display of non-ascii characters.
  (Martin Pool)

* Remove Makefile.in from default ignore list.
  (Tollef Fog Heen, Martin Pool, #6413)

* Fix failure in 'bzr added'.  (Nathan McCallum, Martin Pool)

Testing
*******

* Fix selftest asking for passwords when there are no SFTP keys.
  (Robey Pointer, Jelmer Vernooij)

* Fix selftest run with 'python -O'.  (Martin Pool)

* Fix HTTP tests under Windows. (John Arbash Meinel)

* Make tests work even if HOME is not set (Aaron Bentley)

* Updated ``build_tree`` to use fixed line-endings for tests which read
  the file cotents and compare. Make some tests use this to pass under
  Windows. (John Arbash Meinel)

* Skip stat and symlink tests under Windows. (Alexander Belchenko)

* Delay in selftest/testhashcash is now issued under win32 and Cygwin.
  (John Arbash Meinel)

* Use terminal width to align verbose test output.  (Martin Pool)

* Blackbox tests are maintained within the bzrlib.tests.blackbox directory.
  If adding a new test script please add that to
  ``bzrlib.tests.blackbox.__init__``. (Robert Collins)

* Much better error message if one of the test suites can't be
  imported.  (Martin Pool)

* Make check now runs the test suite twice - once with the default locale,
  and once with all locales forced to C, to expose bugs. This is not
  trivially done within python, so for now its only triggered by running
  Make check. Integrators and packagers who wish to check for full
  platform support should run 'make check' to test the source.
  (Robert Collins)

* Tests can now run TestSkipped if they can't execute for any reason.
  (Martin Pool) (NB: TestSkipped should only be raised for correctable
  reasons - see the wiki spec ImprovingBzrTestSuite).

* Test sftp with relative, absolute-in-homedir and absolute-not-in-homedir
  paths for the transport tests. Introduce blackbox remote sftp tests that
  test the same permutations. (Robert Collins, Robey Pointer)

* Transport implementation tests are now independent of the local file
  system, which allows tests for esoteric transports, and for features
  not available in the local file system. They also repeat for variations
  on the URL scheme that can introduce issues in the transport code,
  see bzrlib.transport.TransportTestProviderAdapter() for this.
  (Robert Collins).

* ``TestCase.build_tree`` uses the transport interface to build trees,
  pass in a transport parameter to give it an existing connection.
  (Robert Collins).

Internals
*********

* WorkingTree.pull has been split across Branch and WorkingTree,
  to allow Branch only pulls. (Robert Collins)

* ``commands.display_command`` now returns the result of the decorated
  function. (Robert Collins)

* LocationConfig now has a ``set_user_option(key, value)`` call to save
  a setting in its matching location section (a new one is created
  if needed). (Robert Collins)

* Branch has two new methods, ``get_push_location`` and
  ``set_push_location`` to respectively, get and set the push location.
  (Robert Collins)

* ``commands.register_command`` now takes an optional flag to signal that
  the registrant is planning to decorate an existing command. When
  given multiple plugins registering a command is not an error, and
  the original command class (whether built in or a plugin based one) is
  returned to the caller. There is a new error 'MustUseDecorated' for
  signalling when a wrapping command should switch to the original
  version. (Robert Collins)

* Some option parsing errors will raise 'BzrOptionError', allowing
  granular detection for decorating commands. (Robert Collins).

* ``Branch.read_working_inventory`` has moved to
  ``WorkingTree.read_working_inventory``. This necessitated changes to
  ``Branch.get_root_id``, and a move of ``Branch.set_inventory`` to
  WorkingTree as well. To make it clear that a WorkingTree cannot always
  be obtained ``Branch.working_tree()`` will raise
  ``errors.NoWorkingTree`` if one cannot be obtained. (Robert Collins)

* All pending merges operations from Branch are now on WorkingTree.
  (Robert Collins)

* The follow operations from Branch have moved to WorkingTree::

      add()
      commit()
      move()
      rename_one()
      unknowns()

  (Robert Collins)

* ``bzrlib.add.smart_add_branch`` is now ``smart_add_tree``. (Robert Collins)

* New "rio" serialization format, similar to rfc-822. (Martin Pool)

* Rename selftests to ``bzrlib.tests.test_foo``.  (John A Meinel, Martin
  Pool)

* ``bzrlib.plugin.all_plugins`` has been changed from an attribute to a
  query method. (Robert Collins)

* New options to read only the table-of-contents of a weave.
  (Denys Duchier)

* Raise NoSuchFile when someone tries to add a non-existant file.
  (Michael Ellerman)

* Simplify handling of DivergedBranches in ``cmd_pull()``.
  (Michael Ellerman)

* Branch.controlfile* logic has moved to lockablefiles.LockableFiles, which
  is exposed as ``Branch().control_files``. Also this has been altered with the
  controlfile pre/suffix replaced by simple method names like 'get' and
  'put'. (Aaron Bentley, Robert Collins).

* Deprecated functions and methods can now be marked as such using the
  ``bzrlib.symbol_versioning`` module. Marked method have their docstring
  updated and will issue a DeprecationWarning using the warnings module
  when they are used. (Robert Collins)

* ``bzrlib.osutils.safe_unicode`` now exists to provide parameter coercion
  for functions that need unicode strings. (Robert Collins)

bzr 0.6
#######

:Released: 2005-10-28

Improvements
************

* pull now takes --verbose to show you what revisions are added or removed
  (John A Meinel)

* merge now takes a --show-base option to include the base text in
  conflicts.
  (Aaron Bentley)

* The config files are now read using ConfigObj, so '=' should be used as
  a separator, not ':'.
  (Aaron Bentley)

* New 'bzr commit --strict' option refuses to commit if there are
  any unknown files in the tree.  To commit, make sure all files are
  either ignored, added, or deleted.  (Michael Ellerman)

* The config directory is now ~/.bazaar, and there is a single file
  ~/.bazaar/bazaar.conf storing email, editor and other preferences.
  (Robert Collins)

* 'bzr add' no longer takes a --verbose option, and a --quiet option
  has been added that suppresses all output.

* Improved zsh completion support in contrib/zsh, from Clint
  Adams.

* Builtin 'bzr annotate' command, by Martin Pool with improvements from
  Goffredo Baroncelli.

* 'bzr check' now accepts -v for verbose reporting, and checks for
  ghosts in the branch. (Robert Collins)

* New command 're-sign' which will regenerate the gpg signature for
  a revision. (Robert Collins)

* If you set ``check_signatures=require`` for a path in
  ``~/.bazaar/branches.conf`` then bzr will invoke your
  ``gpg_signing_command`` (defaults to gpg) and record a digital signature
  of your commit. (Robert Collins)

* New sftp transport, based on Paramiko.  (Robey Pointer)

* 'bzr pull' now accepts '--clobber' which will discard local changes
  and make this branch identical to the source branch. (Robert Collins)

* Just give a quieter warning if a plugin can't be loaded, and
  put the details in .bzr.log.  (Martin Pool)

* 'bzr branch' will now set the branch-name to the last component of the
  output directory, if one was supplied.

* If the option ``post_commit`` is set to one (or more) python function
  names (must be in the bzrlib namespace), then they will be invoked
  after the commit has completed, with the branch and ``revision_id`` as
  parameters. (Robert Collins)

* Merge now has a retcode of 1 when conflicts occur. (Robert Collins)

* --merge-type weave is now supported for file contents.  Tree-shape
  changes are still three-way based.  (Martin Pool, Aaron Bentley)

* 'bzr check' allows the first revision on revision-history to have
  parents - something that is expected for cheap checkouts, and occurs
  when conversions from baz do not have all history.  (Robert Collins).

* 'bzr merge' can now graft unrelated trees together, if your specify
  0 as a base. (Aaron Bentley)

* 'bzr commit branch' and 'bzr commit branch/file1 branch/file2' now work
  (Aaron Bentley)

* Add '.sconsign*' to default ignore list.  (Alexander Belchenko)

* 'bzr merge --reprocess' minimizes conflicts

Testing
*******

* The 'bzr selftest --pattern' option for has been removed, now
  test specifiers on the command line can be simple strings, or
  regexps, or both. (Robert Collins)

* Passing -v to selftest will now show the time each test took to
  complete, which will aid in analysing performance regressions and
  related questions. (Robert Collins)

* 'bzr selftest' runs all tests, even if one fails, unless '--one'
  is given. (Martin Pool)

* There is a new method for TestCaseInTempDir, assertFileEqual, which
  will check that a given content is equal to the content of the named
  file. (Robert Collins)

* Fix test suite's habit of leaving many temporary log files in $TMPDIR.
  (Martin Pool)

Internals
*********

* New 'testament' command and concept for making gpg-signatures
  of revisions that are not tied to a particular internal
  representation.  (Martin Pool).

* Per-revision properties ('revprops') as key-value associated
  strings on each revision created when the revision is committed.
  Intended mainly for the use of external tools.  (Martin Pool).

* Config options have moved from bzrlib.osutils to bzrlib.config.
  (Robert Collins)

* Improved command line option definitions allowing explanations
  for individual options, among other things.  Contributed by
  Magnus Therning.

* Config options have moved from bzrlib.osutils to bzrlib.config.
  Configuration is now done via the config.Config interface:
  Depending on whether you have a Branch, a Location or no information
  available, construct a ``*Config``, and use its ``signature_checking``,
  ``username`` and ``user_email`` methods. (Robert Collins)

* Plugins are now loaded under bzrlib.plugins, not bzrlib.plugin, and
  they are made available for other plugins to use. You should not
  import other plugins during the ``__init__`` of your plugin though, as
  no ordering is guaranteed, and the plugins directory is not on the
  python path. (Robert Collins)

* Branch.relpath has been moved to WorkingTree.relpath. WorkingTree no
  no longer takes an inventory, rather it takes an option branch
  parameter, and if None is given will open the branch at basedir
  implicitly. (Robert Collins)

* Cleaner exception structure and error reporting.  Suggested by
  Scott James Remnant.  (Martin Pool)

* Branch.remove has been moved to WorkingTree, which has also gained
  ``lock_read``, ``lock_write`` and ``unlock`` methods for convenience.
  (Robert Collins)

* Two decorators, ``needs_read_lock`` and ``needs_write_lock`` have been
  added to the branch module. Use these to cause a function to run in a
  read or write lock respectively. (Robert Collins)

* ``Branch.open_containing`` now returns a tuple (Branch, relative-path),
  which allows direct access to the common case of 'get me this file
  from its branch'. (Robert Collins)

* Transports can register using ``register_lazy_transport``, and they
  will be loaded when first used.  (Martin Pool)

* 'pull' has been factored out of the command as ``WorkingTree.pull()``.
  A new option to WorkingTree.pull has been added, clobber, which will
  ignore diverged history and pull anyway.
  (Robert Collins)

* config.Config has a ``get_user_option`` call that accepts an option name.
  This will be looked up in branches.conf and bazaar.conf as normal.
  It is intended that this be used by plugins to support options -
  options of built in programs should have specific methods on the config.
  (Robert Collins)

* ``merge.merge_inner`` now has tempdir as an optional parameter.
  (Robert Collins)

* Tree.kind is not recorded at the top level of the hierarchy, as it was
  missing on EmptyTree, leading to a bug with merge on EmptyTrees.
  (Robert Collins)

* ``WorkingTree.__del__`` has been removed, it was non deterministic and not
  doing what it was intended to. See ``WorkingTree.__init__`` for a comment
  about future directions. (Robert Collins/Martin Pool)

* bzrlib.transport.http has been modified so that only 404 urllib errors
  are returned as NoSuchFile. Other exceptions will propagate as normal.
  This allows debuging of actual errors. (Robert Collins)

* bzrlib.transport.Transport now accepts *ONLY* url escaped relative paths
  to apis like 'put', 'get' and 'has'. This is to provide consistent
  behaviour - it operates on url's only. (Robert Collins)

* Transports can register using ``register_lazy_transport``, and they
  will be loaded when first used.  (Martin Pool)

* ``merge_flex`` no longer calls ``conflict_handler.finalize()``, instead that
  is called by ``merge_inner``. This is so that the conflict count can be
  retrieved (and potentially manipulated) before returning to the caller
  of ``merge_inner``. Likewise 'merge' now returns the conflict count to the
  caller. (Robert Collins)

* ``revision.revision_graph`` can handle having only partial history for
  a revision - that is no revisions in the graph with no parents.
  (Robert Collins).

* New ``builtins.branch_files`` uses the standard ``file_list`` rules to
  produce a branch and a list of paths, relative to that branch
  (Aaron Bentley)

* New TestCase.addCleanup facility.

* New ``bzrlib.version_info`` tuple (similar to ``sys.version_info``),
  which can be used by programs importing bzrlib.

Bug Fixes
*********

* Better handling of branches in directories with non-ascii names.
  (Joel Rosdahl, Panagiotis Papadakos)

* Upgrades of trees with no commits will not fail due to accessing
  [-1] in the revision-history. (Andres Salomon)


bzr 0.1.1
#########

:Released: 2005-10-12

Bug Fixes
*********

* Fix problem in pulling over http from machines that do not
  allow directories to be listed.

* Avoid harmless warning about invalid hash cache after
  upgrading branch format.

Performance
***********

* Avoid some unnecessary http operations in branch and pull.


bzr 0.1
#######

:Released: 2005-10-11

Notes
*****

* 'bzr branch' over http initially gives a very high estimate
  of completion time but it should fall as the first few
  revisions are pulled in.  branch is still slow on
  high-latency connections.

Bug Fixes
*********

* bzr-man.py has been updated to work again. Contributed by
  Rob Weir.

* Locking is now done with fcntl.lockf which works with NFS
  file systems. Contributed by Harald Meland.

* When a merge encounters a file that has been deleted on
  one side and modified on the other, the old contents are
  written out to foo.BASE and foo.SIDE, where SIDE is this
  or OTHER. Contributed by Aaron Bentley.

* Export was choosing incorrect file paths for the content of
  the tarball, this has been fixed by Aaron Bentley.

* Commit will no longer commit without a log message, an
  error is returned instead. Contributed by Jelmer Vernooij.

* If you commit a specific file in a sub directory, any of its
  parent directories that are added but not listed will be
  automatically included. Suggested by Michael Ellerman.

* bzr commit and upgrade did not correctly record new revisions
  for files with only a change to their executable status.
  bzr will correct this when it encounters it. Fixed by
  Robert Collins

* HTTP tests now force off the use of ``http_proxy`` for the duration.
  Contributed by Gustavo Niemeyer.

* Fix problems in merging weave-based branches that have
  different partial views of history.

* Symlink support: working with symlinks when not in the root of a
  bzr tree was broken, patch from Scott James Remnant.

Improvements
************

* 'branch' now accepts a --basis parameter which will take advantage
  of local history when making a new branch. This allows faster
  branching of remote branches. Contributed by Aaron Bentley.

* New tree format based on weave files, called version 5.
  Existing branches can be upgraded to this format using
  'bzr upgrade'.

* Symlinks are now versionable. Initial patch by
  Erik Toubro Nielsen, updated to head by Robert Collins.

* Executable bits are tracked on files. Patch from Gustavo
  Niemeyer.

* 'bzr status' now shows unknown files inside a selected directory.
  Patch from Heikki Paajanen.

* Merge conflicts are recorded in .bzr. Two new commands 'conflicts'
  and 'resolve' have needed added, which list and remove those
  merge conflicts respectively. A conflicted tree cannot be committed
  in. Contributed by Aaron Bentley.

* 'rm' is now an alias for 'remove'.

* Stores now split out their content in a single byte prefixed hash,
  dropping the density of files per directory by 256. Contributed by
  Gustavo Niemeyer.

* 'bzr diff -r branch:URL' will now perform a diff between two branches.
  Contributed by Robert Collins.

* 'bzr log' with the default formatter will show merged revisions,
  indented to the right. Initial implementation contributed by Gustavo
  Niemeyer, made incremental by Robert Collins.


Internals
*********

* Test case failures have the exception printed after the log
  for your viewing pleasure.

* InventoryEntry is now an abstract base class, use one of the
  concrete InventoryDirectory etc classes instead.

* Branch raises an UnsupportedFormatError when it detects a
  bzr branch it cannot understand. This allows for precise
  handling of such circumstances.

* Remove RevisionReference class; ``Revision.parent_ids`` is now simply a
  list of their ids and ``parent_sha1s`` is a list of their corresponding
  sha1s (for old branches only at the moment.)

* New method-object style interface for Commit() and Fetch().

* Renamed ``Branch.last_patch()`` to ``Branch.last_revision()``, since
  we call them revisions not patches.

* Move ``copy_branch`` to ``bzrlib.clone.copy_branch``.  The destination
  directory is created if it doesn't exist.

* Inventories now identify the files which were present by
  giving the revision *of that file*.

* Inventory and Revision XML contains a version identifier.
  This must be consistent with the overall branch version
  but allows for more flexibility in future upgrades.

Testing
*******

* Removed testsweet module so that tests can be run after
  bzr installed by 'bzr selftest'.

* 'bzr selftest' command-line arguments can now be partial ids
  of tests to run, e.g. ``bzr selftest test_weave``


bzr 0.0.9
#########

:Released: 2005-09-23

Bug Fixes
*********

* Fixed "branch -r" option.

* Fix remote access to branches containing non-compressed history.
  (Robert Collins).

* Better reliability of http server tests.  (John Arbash-Meinel)

* Merge graph maximum distance calculation fix.  (Aaron Bentley)

* Various minor bug in windows support have been fixed, largely in the
  test suite. Contributed by Alexander Belchenko.

Improvements
************

* Status now accepts a -r argument to give status between chosen
  revisions. Contributed by Heikki Paajanen.

* Revision arguments no longer use +/-/= to control ranges, instead
  there is a 'before' namespace, which limits the successive namespace.
  For example '$ bzr log -r date:yesterday..before:date:today' will
  select everything from yesterday and before today. Contributed by
  Robey Pointer

* There is now a bzr.bat file created by distutils when building on
  Windows. Contributed by Alexander Belchenko.

Internals
*********

* Removed uuid() as it was unused.

* Improved 'fetch' code for pulling revisions from one branch into
  another (used by pull, merged, etc.)


bzr 0.0.8
#########

:Released: 2005-09-20


Improvements
************

* Adding a file whose parent directory is not versioned will
  implicitly add the parent, and so on up to the root. This means
  you should never need to explictly add a directory, they'll just
  get added when you add a file in the directory.  Contributed by
  Michael Ellerman.

* Ignore ``.DS_Store`` (contains Mac metadata) by default.
  (Nir Soffer)

* If you set ``BZR_EDITOR`` in the environment, it is checked in
  preference to EDITOR and the config file for the interactive commit
  editing program. Related to this is a bugfix where a missing program
  set in EDITOR would cause editing to fail, now the fallback program
  for the operating system is still tried.

* Files that are not directories/symlinks/regular files will no longer
  cause bzr to fail, it will just ignore them by default. You cannot add
  them to the tree though - they are not versionable.


Internals
*********

* Refactor xml packing/unpacking.

Bug Fixes
*********

* Fixed 'bzr mv' by Ollie Rutherfurd.

* Fixed strange error when trying to access a nonexistent http
  branch.

* Make sure that the hashcache gets written out if it can't be
  read.


Portability
***********

* Various Windows fixes from Ollie Rutherfurd.

* Quieten warnings about locking; patch from Matt Lavin.


bzr-0.0.7
#########

:Released: 2005-09-02

New Features
************

* ``bzr shell-complete`` command contributed by Clint Adams to
  help with intelligent shell completion.

* New expert command ``bzr find-merge-base`` for debugging merges.


Enhancements
************

* Much better merge support.

* merge3 conflicts are now reported with markers like '<<<<<<<'
  (seven characters) which is the same as CVS and pleases things
  like emacs smerge.


Bug Fixes
*********

* ``bzr upgrade`` no longer fails when trying to fix trees that
  mention revisions that are not present.

* Fixed bugs in listing plugins from ``bzr plugins``.

* Fix case of $EDITOR containing options for the editor.

* Fix log -r refusing to show the last revision.
  (Patch from Goffredo Baroncelli.)


Changes
*******

* ``bzr log --show-ids`` shows the revision ids of all parents.

* Externally provided commands on your $BZRPATH no longer need
  to recognize --bzr-usage to work properly, and can just handle
  --help themselves.


Library
*******

* Changed trace messages to go through the standard logging
  framework, so that they can more easily be redirected by
  libraries.



bzr-0.0.6
#########

:Released: 2005-08-18

New Features
************

* Python plugins, automatically loaded from the directories on
  ``BZR_PLUGIN_PATH`` or ``~/.bzr.conf/plugins`` by default.

* New 'bzr mkdir' command.

* Commit mesage is fetched from an editor if not given on the
  command line; patch from Torsten Marek.

* ``bzr log -m FOO`` displays commits whose message matches regexp
  FOO.

* ``bzr add`` with no arguments adds everything under the current directory.

* ``bzr mv`` does move or rename depending on its arguments, like
  the Unix command.

* ``bzr missing`` command shows a summary of the differences
  between two trees.  (Merged from John Arbash-Meinel.)

* An email address for commits to a particular tree can be
  specified by putting it into .bzr/email within a branch.  (Based
  on a patch from Heikki Paajanen.)


Enhancements
************

* Faster working tree operations.


Changes
*******

* 3rd-party modules shipped with bzr are copied within the bzrlib
  python package, so that they can be installed by the setup
  script without clashing with anything already existing on the
  system.  (Contributed by Gustavo Niemeyer.)

* Moved plugins directory to bzrlib/, so that there's a standard
  plugin directory which is not only installed with bzr itself but
  is also available when using bzr from the development tree.
  ``BZR_PLUGIN_PATH`` and ``DEFAULT_PLUGIN_PATH`` are then added to the
  standard plugins directory.

* When exporting to a tarball with ``bzr export --format tgz``, put
  everything under a top directory rather than dumping it into the
  current directory.   This can be overridden with the ``--root``
  option.  Patch from William Dodé and John Meinel.

* New ``bzr upgrade`` command to upgrade the format of a branch,
  replacing ``bzr check --update``.

* Files within store directories are no longer marked readonly on
  disk.

* Changed ``bzr log`` output to a more compact form suggested by
  John A Meinel.  Old format is available with the ``--long`` or
  ``-l`` option, patched by William Dodé.

* By default the commit command refuses to record a revision with
  no changes unless the ``--unchanged`` option is given.

* The ``--no-plugins``, ``--profile`` and ``--builtin`` command
  line options must come before the command name because they
  affect what commands are available; all other options must come
  after the command name because their interpretation depends on
  it.

* ``branch`` and ``clone`` added as aliases for ``branch``.

* Default log format is back to the long format; the compact one
  is available with ``--short``.


Bug Fixes
*********

* Fix bugs in committing only selected files or within a subdirectory.


bzr-0.0.5
#########

:Released:  2005-06-15

Changes
*******

* ``bzr`` with no command now shows help rather than giving an
  error.  Suggested by Michael Ellerman.

* ``bzr status`` output format changed, because svn-style output
  doesn't really match the model of bzr.  Now files are grouped by
  status and can be shown with their IDs.  ``bzr status --all``
  shows all versioned files and unknown files but not ignored files.

* ``bzr log`` runs from most-recent to least-recent, the reverse
  of the previous order.  The previous behaviour can be obtained
  with the ``--forward`` option.

* ``bzr inventory`` by default shows only filenames, and also ids
  if ``--show-ids`` is given, in which case the id is the second
  field.


Enhancements
************

* New 'bzr whoami --email' option shows only the email component
  of the user identification, from Jo Vermeulen.

* New ``bzr ignore PATTERN`` command.

* Nicer error message for broken pipe, interrupt and similar
  conditions that don't indicate an internal error.

* Add ``.*.sw[nop] .git .*.tmp *,v`` to default ignore patterns.

* Per-branch locks keyed on ``.bzr/branch-lock``, available in
  either read or write mode.

* New option ``bzr log --show-ids`` shows revision and file ids.

* New usage ``bzr log FILENAME`` shows only revisions that
  affected that file.

* Changed format for describing changes in ``bzr log -v``.

* New option ``bzr commit --file`` to take a message from a file,
  suggested by LarstiQ.

* New syntax ``bzr status [FILE...]`` contributed by Bartosz
  Oler.  File may be in a branch other than the working directory.

* ``bzr log`` and ``bzr root`` can be given an http URL instead of
  a filename.

* Commands can now be defined by external programs or scripts
  in a directory on $BZRPATH.

* New "stat cache" avoids reading the contents of files if they
  haven't changed since the previous time.

* If the Python interpreter is too old, try to find a better one
  or give an error.  Based on a patch from Fredrik Lundh.

* New optional parameter ``bzr info [BRANCH]``.

* New form ``bzr commit SELECTED`` to commit only selected files.

* New form ``bzr log -r FROM:TO`` shows changes in selected
  range; contributed by John A Meinel.

* New option ``bzr diff --diff-options 'OPTS'`` allows passing
  options through to an external GNU diff.

* New option ``bzr add --no-recurse`` to add a directory but not
  their contents.

* ``bzr --version`` now shows more information if bzr is being run
  from a branch.


Bug Fixes
*********

* Fixed diff format so that added and removed files will be
  handled properly by patch.  Fix from Lalo Martins.

* Various fixes for files whose names contain spaces or other
  metacharacters.


Testing
*******

* Converted black-box test suites from Bourne shell into Python;
  now run using ``./testbzr``.  Various structural improvements to
  the tests.

* testbzr by default runs the version of bzr found in the same
  directory as the tests, or the one given as the first parameter.

* testbzr also runs the internal tests, so the only command
  required to check is just ``./testbzr``.

* testbzr requires python2.4, but can be used to test bzr running
  under a different version.

* Tests added for many other changes in this release.


Internal
********

* Included ElementTree library upgraded to 1.2.6 by Fredrik Lundh.

* Refactor command functions into Command objects based on HCT by
  Scott James Remnant.

* Better help messages for many commands.

* Expose ``bzrlib.open_tracefile()`` to start the tracefile; until
  this is called trace messages are just discarded.

* New internal function ``find_touching_revisions()`` and hidden
  command touching-revisions trace the changes to a given file.

* Simpler and faster ``compare_inventories()`` function.

* ``bzrlib.open_tracefile()`` takes a tracefilename parameter.

* New AtomicFile class.

* New developer commands ``added``, ``modified``.


Portability
***********

* Cope on Windows on python2.3 by using the weaker random seed.
  2.4 is now only recommended.


bzr-0.0.4
#########

:Released:  2005-04-22

Enhancements
************

* 'bzr diff' optionally takes a list of files to diff.  Still a bit
  basic.  Patch from QuantumG.

* More default ignore patterns.

* New 'bzr log --verbose' shows a list of files changed in the
  changeset.  Patch from Sebastian Cote.

* Roll over ~/.bzr.log if it gets too large.

* Command abbreviations 'ci', 'st', 'stat', '?' based on a patch
  by Jason Diamon.

* New 'bzr help commands' based on a patch from Denys Duchier.


Changes
*******

* User email is determined by looking at $BZREMAIL or ~/.bzr.email
  or $EMAIL.  All are decoded by the locale preferred encoding.
  If none of these are present user@hostname is used.  The host's
  fully-qualified name is not used because that tends to fail when
  there are DNS problems.

* New 'bzr whoami' command instead of username user-email.


Bug Fixes
*********

* Make commit safe for hardlinked bzr trees.

* Some Unicode/locale fixes.

* Partial workaround for ``difflib.unified_diff`` not handling
  trailing newlines properly.


Internal
********

* Allow docstrings for help to be in PEP0257 format.  Patch from
  Matt Brubeck.

* More tests in test.sh.

* Write profile data to a temporary file not into working
  directory and delete it when done.

* Smaller .bzr.log with process ids.


Portability
***********

* Fix opening of ~/.bzr.log on Windows.  Patch from Andrew
  Bennetts.

* Some improvements in handling paths on Windows, based on a patch
  from QuantumG.


bzr-0.0.3
#########

:Released:  2005-04-06

Enhancements
************

* New "directories" internal command lists versioned directories
  in the tree.

* Can now say "bzr commit --help".

* New "rename" command to rename one file to a different name
  and/or directory.

* New "move" command to move one or more files into a different
  directory.

* New "renames" command lists files renamed since base revision.

* New cat command contributed by janmar.

Changes
*******

* .bzr.log is placed in $HOME (not pwd) and is always written in
  UTF-8.  (Probably not a completely good long-term solution, but
  will do for now.)

Portability
***********

* Workaround for difflib bug in Python 2.3 that causes an
  exception when comparing empty files.  Reported by Erik Toubro
  Nielsen.

Internal
********

* Refactored inventory storage to insert a root entry at the top.

Testing
*******

* Start of shell-based black-box testing in test.sh.


bzr-0.0.2.1
###########

Portability
***********

* Win32 fixes from Steve Brown.


bzr-0.0.2
#########

:Codename: "black cube"
:Released: 2005-03-31

Enhancements
************

* Default ignore list extended (see bzrlib/__init__.py).

* Patterns in .bzrignore are now added to the default ignore list,
  rather than replacing it.

* Ignore list isn't reread for every file.

* More help topics.

* Reinstate the 'bzr check' command to check invariants of the
  branch.

* New 'ignored' command lists which files are ignored and why;
  'deleted' lists files deleted in the current working tree.

* Performance improvements.

* New global --profile option.

* Ignore patterns like './config.h' now correctly match files in
  the root directory only.


bzr-0.0.1
#########

:Released:  2005-03-26

Enhancements
************

* More information from info command.

* Can now say "bzr help COMMAND" for more detailed help.

* Less file flushing and faster performance when writing logs and
  committing to stores.

* More useful verbose output from some commands.

Bug Fixes
*********

* Fix inverted display of 'R' and 'M' during 'commit -v'.

Portability
***********

* Include a subset of ElementTree-1.2.20040618 to make
  installation easier.

* Fix time.localtime call to work with Python 2.3 (the minimum
  supported).


bzr-0.0.0.69
############

:Released:  2005-03-22

Enhancements
************

* First public release.

* Storage of local versions: init, add, remove, rm, info, log,
  diff, status, etc.


..
   vim: tw=74 ft=rst ff=unix encoding=utf-8<|MERGE_RESOLUTION|>--- conflicted
+++ resolved
@@ -33,43 +33,35 @@
   leading to faster init for directories with existing content.
   (Martin [gz], Parth Malwankar, #501307)
 
-<<<<<<< HEAD
-=======
 * ``bzr log --exclude-common-ancestry`` is now taken into account for
   linear ancetries. (Vincent Ladeuil, #575631)
 
+* ``bzr pull`` now works when a lp: URL is explicitly defined as the parent
+  or pull location in locations.conf or branch.conf.
+  (Gordon Tyler, #534787)
+
 * Ensure that wrong path specifications in ``BZR_PLUGINS_AT`` display
   proper error messages. (Vincent Ladeuil, #591215)
 
->>>>>>> 0b94fa5b
 * Explicitly removing ``--profile-imports`` option from parsed command-line
   arguments on Windows, because bzr script does the same.
   (Alexander Belchenko, #588277)
 
-<<<<<<< HEAD
-=======
 * Fetching was slightly confused about the best code to use and was
   using a new code path for all branches, resulting in more lookups than
   necessary on old branches. (Robert Collins, #593515)
 
->>>>>>> 0b94fa5b
 * Final fix for 'no help for command' issue. We now show a clean message
   when a command has no help, document how to set help more clearly, and
   test that all commands available to the test suite have help.
   (Robert Collins, #177500)
 
-<<<<<<< HEAD
 * ``ScriptRunner`` now strips off leading indentation from test scripts,
   which previously caused "SyntaxError: No command for line".
   (Martin Pool)
-=======
+
 * Relative imports in plugins are now handled correctly when using
   BZR_PLUGINS_AT. (Vincent Ladeuil, #588959)
-
-* ``bzr pull`` now works when a lp: URL is explicitly defined as the parent
-  or pull location in locations.conf or branch.conf.
-  (Gordon Tyler, #534787)
->>>>>>> 0b94fa5b
 
 Improvements
 ************
