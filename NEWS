####################
Bazaar Release Notes
####################


.. contents:: List of Releases
   :depth: 1

<<<<<<< HEAD
In Development
##############

New Features
************

* ``bzr push`` now checks if uncommitted changes are present in the working
  tree if the ``--strict`` option is used.
  (Vincent Ladeuil, #284038)


Bug Fixes
*********

* Add documentation about diverged branches and how to fix them in the
  centralized workflow with local commits.  Mention ``bzr help
  diverged-branches`` when a push fails because the branches have
  diverged.  (Neil Martinsen-Burrell, #269477)

* Automatic format upgrades triggered by default stacking policies on a
  1.16rc1 (or later) smart server work again.
  (Andrew Bennetts, #388675)

* Better message in ``bzr split`` error suggesting a rich root format.
  (Neil Martinsen-Burrell, #220067)

* ``Branch.set_append_revisions_only`` now works with branches on a smart
  server. (Andrew Bennetts, #365865)

* ``bzr ls DIR --from-root`` now shows only things in DIR, not everything.
  (Ian Clatworthy)

* Progress bars are now suppressed again when the environment variable
  ``BZR_PROGRESS_BAR`` is set to ``none``.
  (Martin Pool, #339385)

* Unshelve works correctly when multiple zero-length files are present on
  the shelf. (Aaron Bentley, #363444)

Internals
*********

* Command lookup has had hooks added. ``bzrlib.Command.hooks`` has
  three new hook points: ``get_command``, ``get_missing_command`` and
  ``list_commands``, which allow just-in-time command name provision
  rather than requiring all command names be known a-priori.
  (Robert Collins)

* ``graph.KnownGraph`` has been added. This is a class that can give
  answers to ``heads()`` very quickly. However, it has the assumption that
  the whole graph has already been loaded. This is true during
  ``annotate`` so it is used there with good success (as much as 2x faster
  for files with long ancestry and 'cherrypicked' changes.)
  (John Arbash Meinel, Vincent Ladeuil)

* pack <=> pack fetching is now done via a ``PackStreamSource`` rather
  than the ``Packer`` code. The user visible change is that we now
  properly fetch the minimum number of texts for non-smart fetching.
  (John Arbash Meinel)


Improvements
************

``bzr ls`` is now faster. On OpenOffice.org, the time drops from 2.4
  to 1.1 seconds. The improvement for ``bzr ls -r-1`` is more
  substantial dropping from 54.3 to 1.1 seconds. (Ian Clatworthy)

* Initial commit performance in ``--2a`` repositories has been improved by
  making it cheaper to build the initial CHKMap. (John Arbash Meinel)

* Resolving a revno to a revision id on a branch accessed via ``bzr://``
  or ``bzr+ssh://`` is now much faster and involves no VFS operations.
  This speeds up commands like ``bzr pull -r 123``.  (Andrew Bennetts)

Documentation
*************

* Avoid bad text wrapping in generated documentation.  Slightly better
  formatting in the user reference.
  (Martin Pool, #249908)

* Minor clarifications to the help for End-Of-Line conversions.
  (Ian Clatworthy)

API Changes
***********

* Removed overspecific error class ``InvalidProgressBarType``.
  (Martin Pool)

* The method ``ProgressView._show_transport_activity`` is now
  ``show_transport_activity`` because it's part of the contract between
  this class and the UI.  (Martin Pool)


bzr 1.16rc1 "It's yesterday in California" 2009-06-11
#####################################################
=======
bzr 1.16 "It's yesterday in California" 2009-06-18
##################################################
>>>>>>> 049637cd
:Codename: yesterday-in-california
:1.16rc1: 2009-06-11
:1.16: 2009-06-18

This version of Bazaar contains the beta release of the new ``2a`` repository
format, suitable for testing by fearless, advanced users. This format or an
updated version of it will become the default format in Bazaar 2.0. Please
read the NEWS entry before even thinking about upgrading to the new format.

Also included are speedups for many operations on huge projects, a bug fix for
pushing stacked new stacked branches to smart servers and the usual bevy of
bug fixes and improvements.


Changes from 1.16rc1 to 1.16final
*********************************

* Fix the nested tree flag check so that upgrade from development formats to
  2a can work correctly.
  (Jelmer Vernooij, #388727)

* Automatic format upgrades triggered by default stacking policies on a
  1.16rc1 (or later) smart server work again.
  (Andrew Bennetts, #388675)


Compatibility Breaks
********************

* Display prompt on stderr (instead of stdout) when querying users so
  that the output of commands can be safely redirected.
  (Vincent Ladeuil, #376582)


New Features
************

* A new repository format ``2a`` has been added.  This is a beta release
  of the the brisbane-core (aka group-compress) project.  This format now
  suitable for wider testing by advanced users willing to deal with some
  bugs.  We would appreciate test reports, either positive or negative.
  Format 2a is substantially smaller and faster for many operations on
  many trees.  This format or an updated version will become the default
  in bzr 2.0.

  This is a rich-root format, so this repository format can be used with
  bzr-svn.  Bazaar branches in previous non-rich-root formats can be
  converted (including by merge, push and pull) to format 2a, but not vice
  versa.  We recommend upgrading previous development formats to 2a.

  Upgrading to this format can take considerable time because it expands
  and more concisely repacks the full history.

  If you use stacked branches, you must upgrade the stacked branches
  before the stacked-on branches.  (See <https://bugs.launchpad.net/bugs/374735>)

* ``--development7-rich-root`` is a new dev format, similar to ``--dev6``
  but using a Revision serializer using bencode rather than XML.
  (Jelmer Vernooij, John Arbash Meinel)

* mail_client=claws now supports --body (and message body hooks).  Also uses
  configured from address.  (Barry Warsaw)

Improvements
************


* ``--development6-rich-root`` can now stack. (Modulo some smart-server
  bugs with stacking and non default formats.)
  (John Arbash Meinel, #373455)

* ``--development6-rich-root`` delays generating a delta index for the
  first object inserted into a group. This has a beneficial impact on
  ``bzr commit`` since each committed texts goes to its own group. For
  committing a 90MB file, it drops peak memory by about 200MB, and speeds
  up commit from 7s => 4s. (John Arbash Meinel)

* Numerous operations are now faster for huge projects, i.e. those
  with a large number of files and/or a large number of revisions,
  particularly when the latest development format is used. These
  operations (and improvements on OpenOffice.org) include:

  * branch in a shared repository (2X faster)
  * branch --no-tree (100X faster)
  * diff (2X faster)
  * tags (70X faster)

  (Ian Clatworthy)

* Pyrex version of ``bencode`` support. This provides optimized support
  for both encoding and decoding, and is now found at ``bzrlib.bencode``.
  ``bzrlib.utils.bencode`` is now deprecated.
  (Alexander Belchenko, Jelmer Vernooij, John Arbash Meinel)


Bug Fixes
*********

* Bazaar can now pass attachment files to the mutt email client.
  (Edwin Grubbs, #384158)

* Better message in ``bzr add`` output suggesting using ``bzr ignored`` to
  see which files can also be added.  (Jason Spashett, #76616)

* ``bzr pull -r 123`` from a stacked branch on a smart server no longer fails.
  Also, the ``Branch.revision_history()`` API now works in the same
  situation.  (Andrew Bennetts, #380314)
  
* ``bzr serve`` on Windows no longer displays a traceback simply because a
  TCP client disconnected. (Andrew Bennetts)

* Clarify the rules for locking and fallback repositories. Fix bugs in how
  ``RemoteRepository`` was handling fallbacks along with the
  ``_real_repository``. (Andrew Bennetts, John Arbash Meinel, #375496)

* Fix a small bug with fetching revisions w/ ghosts into a new stacked
  branch. Not often triggered, because it required ghosts to be part of
  the fetched revisions, not in the stacked-on ancestry.
  (John Arbash Meinel)

* Fix status and commit to work with content filtered trees, addressing
  numerous bad bugs with line-ending support. (Ian Clatworthy, #362030)

* Fix problem of "directory not empty" when contending for a lock over
  sftp.  (Martin Pool, #340352)

* Fix rule handling so that eol is optional, not mandatory.
  (Ian Clatworthy, #379370)

* Pushing a new stacked branch to a 1.15 smart server was broken due to a
  bug in the ``BzrDirFormat.initialize_ex`` smart verb.  This is fixed in
  1.16, but required changes to the network protocol, so the
  ``BzrDirFormat.initialize_ex`` verb has been removed and replaced with a
  corrected ``BzrDirFormat.initialize_ex_1.16`` verb.  1.15 clients will
  still work with a 1.16 server as they will fallback to slower (and
  bug-free) methods.
  (Jonathan Lange, Robert Collins, Andrew Bennetts, #385132)

* Reconcile can now deal with text revisions that originated in revisions 
  that are ghosts. (Jelmer Vernooij, #336749)

* Support cloning of branches with ghosts in the left hand side history.
  (Jelmer Vernooij, #248540)

* The ''bzr diff'' now catches OSError from osutils.rmtree and logs a
  helpful message to the trace file, unless the temp directory really was
  removed (which would be very strange).  Since the diff operation has
  succeeded from the user's perspective, no output is written to stderr 
  or stdout.  (Maritza Mendez, #363837)

* Translate errors received from a smart server in response to a
  ``BzrDirFormat.initialize`` or ``BzrDirFormat.initialize_ex`` request.
  This was causing tracebacks even for mundane errors like
  ``PermissionDenied``.  (Andrew Bennetts, #381329)

Documentation
*************

* Added directory structure and started translation of docs in Russian.
  (Alexey Shtokalo, Alexander Iljin, Alexander Belchenko, Dmitry Vasiliev,
  Volodymyr Kotulskyi)

API Changes
***********

* Added osutils.parent_directories(). (Ian Clatworthy)

* ``bzrlib.progress.ProgressBar``, ``ChildProgress``, ``DotsProgressBar``,
  ``TTYProgressBar`` and ``child_progress`` are now deprecated; use
  ``ui_factory.nested_progress_bar`` instead.  (Martin Pool)

* ``graph.StackedParentsProvider`` is now a public API, replacing
  ``graph._StackedParentsProvider``. The api is now considered stable and ready
  for external users. (Gary van der Merwe)

* ``bzrlib.user_encoding`` is deprecated in favor of
  ``get_user_encoding``.  (Alexander Belchenko)

* TreeTransformBase no longer assumes that limbo is provided via disk.
  DiskTreeTransform now provides disk functionality.  (Aaron Bentley)

Internals
*********

* Remove ``weave.py`` script for accessing internals of old weave-format
  repositories.  (Martin Pool)

Testing
*******

* The number of cores is now correctly detected on OSX. (John Szakmeister)

* The number of cores is also detected on Solaris and win32. (Vincent Ladeuil)

* The number of cores is also detected on FreeBSD. (Matthew Fuller)


bzr 1.15
########
:1.15rc1: 2009-05-16
:1.15: 2009-05-22
:1.15.1: 2009-06-09

The smart server will no longer raise 'NoSuchRevision' when streaming content
with a size mismatch in a reconstructed graph search. New command ``bzr
dpush``. Plugins can now define their own annotation tie-breaker when two
revisions introduce the exact same line.

Changes from 1.15.1 to 1.15.2
*****************************

* Use zdll on Windows to build ``_chk_map_pyx`` extension.
  (Alexander Belchenko)

Changes from 1.15final to 1.15.1
*********************************

* Translate errors received from a smart server in response to a
  ``BzrDirFormat.initialize`` or ``BzrDirFormat.initialize_ex`` request.
  This was causing tracebacks even for mundane errors like
  ``PermissionDenied``.  (Andrew Bennetts, #381329)

Changes from 1.15rc1 to 1.15final
*********************************

* No changes

Compatibility Breaks
********************

* ``bzr ls`` is no longer recursive by default. To recurse, use the
  new ``-R`` option. The old ``--non-recursive`` option has been removed.
  If you alias ``ls`` to ``ls -R``, you can disable recursion using
  ``--no-recursive`` instead.  (Ian Clatworthy)

New Features
************

* New command ``bzr dpush`` that can push changes to foreign 
  branches (svn, git) without setting custom bzr-specific metadata.
  (Jelmer Vernooij)

* The new development format ``--development6-rich-root`` now supports
  stacking. We chose not to use a new format marker, since old clients
  will just fail to open stacked branches, the same as if we used a new
  format flag. (John Arbash Meinel, #373455)

* Plugins can now define their own annotation tie-breaker when two revisions
  introduce the exact same line. See ``bzrlib.annotate._break_annotation_tie``
  Be aware though that this is temporary, private (as indicated by the leading
  '_') and a first step to address the problem. (Vincent Ladeuil, #348459)

* New command ``bzr dpush`` that can push changes to foreign 
  branches (svn, git) without setting custom bzr-specific metadata.
  (Jelmer Vernooij)

* ``bzr send`` will now check the ``child_submit_format`` setting in
  the submit branch to determine what format to use, if none was 
  specified on the command-line.  (Jelmer Vernooij)

Improvements
************

* -Dhpss output now includes the number of VFS calls made to the remote
  server. (Jonathan Lange)

* ``--coverage`` works for code running in threads too.
  (Andrew Bennets, Vincent Ladeuil)

* ``bzr pull`` now has a ``--local`` option to only make changes to the
  local branch, and not the bound master branch.
  (Gary van der Merwe, #194716)

* ``bzr rm *`` is now as fast as ``bzr rm * --keep``. (Johan Walles, #180116)

Bug Fixes
*********

* Adding now works properly when path contains a symbolic link.
  (Geoff Bache, #183831)

* An error is now raised for unknown eol values. (Brian de Alwis, #358199)

* ``bzr merge --weave`` will now generate a conflict if one side deletes a
  line, and the other side modifies the line. (John Arbash Meinel, #328171)

* ``bzr reconfigure --standalone`` no longer raises IncompatibleRepositories.
  (Martin von Gagern, #248932)

* ``bzr send`` works to send emails again using MAPI.
  (Neil Martinsen-Burrell, #346998)

* Check for missing parent inventories in StreamSink.  This prevents
  incomplete stacked branches being created by 1.13 bzr:// and
  bzr+ssh:// clients (which have bug #354036).  Instead, the server now
  causes those clients to send the missing records.  (Andrew Bennetts)

* Correctly handle http servers proposing multiple authentication schemes.
  (Vincent Ladeuil, #366107)

* End-Of-Line content filters are now loaded correctly.
  (Ian Clatworthy, Brian de Alwis, #355280)

* Fix a bug in the pure-python ``GroupCompress`` code when handling copies
  longer than 64KiB. (John Arbash Meinel, #364900)

* Fix TypeError in running ``bzr break-lock`` on some URLs.
  (Alexander Belchenko, Martin Pool, #365891)

* Non-recursive ``bzr ls`` now works properly when a path is specified.
  (Jelmer Vernooij, #357863)

* ssh usernames (defined in ~/.ssh/config) are honoured for bzr+ssh connections.
  (Vincent Ladeuil, #367726)

* Several bugs related to unicode symlinks have been fixed and the test suite
  enhanced to better catch regressions for them. (Vincent Ladeuil)

* The smart server will no longer raise 'NoSuchRevision' when streaming
  content with a size mismatch in a reconstructed graph search: it assumes
  that the client will make sure it is happy with what it got, and this
  sort of mismatch is normal for stacked environments.
  bzr 1.13.0/1 will stream from unstacked branches only - in that case not
  getting all the content expected would be a bug. However the graph
  search is how we figured out what we wanted, so a mismatch is both odd
  and unrecoverable without starting over, and starting over will end up
  with the same data as if we just permitted the mismatch. If data is
  gc'd, doing a new search will find only the truncated data, so sending
  only the truncated data seems reasonable. bzr versions newer than this
  will stream from stacked branches and check the stream to find missing
  content in the stacked-on branch, and thus will handle the situation
  implicitly.  (Robert Collins, #360791)

* Upgrading to, or fetching into a 'rich-root' format will now correctly
  set the root data the same way that reconcile does.
  (Robert Collins, #368921)

* Using unicode Windows API to obtain command-line arguments.
  (Alexander Belchenko, #375934)

Documentation
*************

API Changes
***********

* ``InterPackRepo.fetch`` and ``RepoFetcher`` now raise ``NoSuchRevision``
  instead of ``InstallFailed`` when they detect a missing revision.
  ``InstallFailed`` itself has been deleted. (Jonathan Lange)

* Not passing arguments to ``bzrlib.commands.main()`` will now grab the
  arguments from ``osutils.get_unicode_argv()`` which has proper support
  for unicode arguments on windows. Further, the supplied arguments are now 
  required to be unicode strings, rather than user_encoded strings.
  (Alexander Belchenko)

Internals
*********

* ``bzrlib.branch.Branch.set_parent`` is now present on the base branch
  class and will call ``_set_parent_location`` after doing unicode 
  encoding. (Robert Collins)

* ``bzrlib.remote.RemoteBranch._set_parent_location`` will use a new verb
  ``Branch.set_parent_location`` removing further VFS operations.
  (Robert Collins)

* ``bzrlib.bzrdir.BzrDir._get_config`` now returns a ``TransportConfig``
  or similar when the dir supports configuration settings. The base class
  defaults to None. There is a matching new server verb
  ``BzrDir.get-config_file`` to reduce roundtrips for getting BzrDir
  configuration. (Robert Collins)

* ``bzrlib.tests.ExtendedTestResult`` has new methods ``startTests``
  called before the first test is started, ``done`` called after the last
  test completes, and a new parameter ``strict``. (Robert Collins)

* ``-Dhpss`` when passed to bzr will cause a backtrace to be printed when
  VFS operations are started on a smart server repository. This should not
  occur on regular push and pull operations, and is a key indicator for
  performance regressions. (Robert Collins)

* ``-Dlock`` when passed to the selftest (e.g. ``bzr -Dlock selftest``) will
  cause mismatched physical locks to cause test errors rather than just
  reporting to the screen. (Robert Collins)

* Fallback ``CredentialStore`` instances registered with ``fallback=True``
  are now be able to provide credentials if obtaining credentials 
  via ~/.bazaar/authentication.conf fails. (Jelmer Vernooij, 
  Vincent Ladeuil, #321918)

* New hook ``Lock.lock_broken`` which runs when a lock is
  broken. This is mainly for testing that lock/unlock are
  balanced in tests. (Vincent Ladeuil)

* New MergeDirective hook 'merge_request_body' allows hooks to supply or
  alter a body for the message produced by ``bzr send``.

* New smart server verb ``BzrDir.initialize_ex`` which implements a
  refactoring to the core of clone allowing less round trips on new
  branches. (Robert Collins)

* New method ``Tags.rename_revisions`` that can rename revision ids tags
  are pointing at. (Jelmer Vernooij)

* Updated the bundled ``ConfigObj`` library to 4.6.0 (Matt Nordhoff)

Testing
*******

* ``bzr selftest`` will now fail if lock/unlock are not correctly balanced in
  tests. Using ``-Dlock`` will turn the related failures into warnings.
  (Vincent Ladeuil, Robert Collins)

bzr 1.14
###########
:Codename: brisbane-core
:1.14rc1: 2009-04-06
:1.14rc2: 2009-04-19
:1.14: 2009-04-28
:1.14.1: 2009-05-01

New formats 1.14 and 1.14-rich-root supporting End-Of-Line (EOL) conversions,
keyword templating (via the bzr-keywords plugin) and generic content filtering.
End-of-line conversion is now supported for formats supporting content
filtering.

Changes from 1.14final to 1.14.1
********************************

* Change api_minimum_version back to api_minimum_version = (1, 13, 0)

Changes from 1.14rc2 to 1.14final
*********************************

* Fix a bug in the pure-python ``GroupCompress`` code when handling copies
  longer than 64KiB. (John Arbash Meinel, #364900)

Changes from 1.14rc1 to 1.14rc2
*******************************

* Fix for bug 358037 Revision not in
  bzrlib.groupcompress.GroupCompressVersionedFiles (Brian de Alwis, 
  John A Meinel)

* Fix for bug 354036 ErrorFromSmartServer - AbsentContentFactory object has no
  attribute 'get_bytes_as' exception while pulling from Launchpad 
  (Jean-Francois Roy, Andrew Bennetts, Robert Collins)

* Fix for bug 355280 eol content filters are never loaded and thus never
  applied (Brian de Alwis, Ian Clatworthy)
 
* bzr.dev -r4280  Change _fetch_uses_deltas = False for CHK repos until we can
  write a better fix. (John Arbash Meinel, Robert Collins)

* Fix for bug 361574 uncommit recommends undefined --levels and -n options
  (Marius Kruger, Ian Clatworthy)

* bzr.dev r4289 as cherrypicked at lp:~spiv/bzr/stacking-cherrypick-1.14 
  (Andrew Bennetts, Robert Collins)

Compatibility Breaks
********************

* A previously disabled code path to accelerate getting configuration
  settings from a smart server has been reinstated. We think this *may*
  cause a incompatibility with servers older than bzr 0.15. We intend
  to issue a point release to address this if it turns out to be a
  problem. (Robert Collins, Andrew Bennetts)

* bzr no longer autodetects nested trees as 'tree-references'.  They
  must now be explicitly added tree references.  At the commandline, use
  join --reference instead of add.  (Aaron Bentley)

* The ``--long`` log format (the default) no longer shows merged
  revisions implicitly, making it consistent with the ``short`` and
  ``line`` log formats.  To see merged revisions for just a given
  revision, use ``bzr log -n0 -rX``. To see every merged revision,
  use ``bzr log -n0``.  (Ian Clatworthy)

New Features
************

* New formats ``1.14`` and ``1.14-rich-root`` supporting End-Of-Line
  (EOL) conversions, keyword templating (via the bzr-keywords plugin)
  and generic content filtering. These formats replace the experimental
  ``development-wt5`` and ``development-wt5-rich-root`` formats
  respectively, but have support for filtered views disabled.
  (Ian Clatworthy)

* New ``mv --auto`` option recognizes renames after they occur.
  (Aaron Bentley)

* ``bzr`` can now get passwords from stdin without requiring a controlling
  terminal (i.e. by redirecting stdin). (Vincent Ladeuil)

* ``bzr log`` now supports filtering of multiple files and directories
  and will show changes that touch any of them. Furthermore,
  directory filtering now shows the changes to any children of that
  directory, not just the directory object itself.
  (Ian Clatworthy, #97715)

* ``bzr shelve`` can now apply changes without storing anything on the
  shelf, via the new --destroy option.  (Aaron Bentley)

* ``bzr send`` now accepts --body to specify an initial message body.
  (Aaron bentley)

* ``bzr xxx --usage`` where xxx is a command now shows a usage
  message and the options without the descriptive help sections
  (like Description and Examples). A message is also given
  explaining how to see the complete help, i.e. ``bzr help xxx``.
  (Ian Clatworthy)

* Content filters can now be used to provide custom conversion
  between the canonical format of content (i.e. as stored) and
  the convenience format of content (i.e. as created in working
  trees). See ``bzr help content-filters`` for further details.
  (Ian Clatworthy, Alexander Belchenko)

* End-of-line conversion is now supported for formats supporting
  content filtering. See ``bzr help eol`` for details.
  (Ian Clatworthy)

* Newly-blessed `join` command allows combining two trees into one.
  (Aaron Bentley)

Improvements
************

* A new format name alias ``default-rich-root`` has been added and
  points at the closest relative of the default format that supports 
  rich roots. (Jelmer Vernooij, #338061)

* Branching from a stacked branch using ``bzr*://`` will now stream
  the data when the target repository does not need topological
  ordering, reducing round trips and network overhead. This uses the
  existing smart server methods added in 1.13, so will work on any
  1.13 or newer server. (Robert Collins, Andrew Bennetts)

* ``bzr cat`` and ``bzr export`` now supports a ``--filters`` option
  that displays/saves the content after content filters are applied.
  (Ian Clatworthy)

* ``bzr ignore`` gives a more informative message when existing
  version controlled files match the ignore pattern. (Neil
  Martinsen-Burrell, #248895)

* ``bzr log`` now has ``--include-merges`` as an alias for ``--levels 0``.
  (Ian Clatworthy)

* ``bzr send`` is faster on repositories with deep histories.
  (Ian Clatworthy)

* IPv6 literals are accepted in URLs.
  (stlman, Martin Pool, Jelmer Vernooij, #165014)

* Progress bars now show the rate of network activity for
  ``bzr+ssh://`` and ``bzr://`` connections.  (Andrew Bennetts)

* Prompt for user names if they are not in the configuration. 
  (Jelmer Vernooij, #256612)

* Pushing to a stacked pack-format branch on a 1.12 or older smart server
  now takes many less round trips.  (Andrew Bennetts, Robert Collins,
  #294479)
  
* Streaming push can be done to older repository formats.  This is
  implemented using a new ``Repository.insert_stream_locked`` RPC.
  (Andrew Bennetts, Robert Collins)

* The "ignoring files outside view: .." message has been re-worded
  to "Ignoring files outside view. View is .." to reduce confusion
  about what was being considered and what was being ignored.
  (Ian Clatworthy)

* The ``long`` log formatter now shows [merge] indicators. If
  only one level of revisions is displayed and merges are found,
  the ``long`` and ``short`` log formatters now tell the user
  how to see the hidden merged revisions.  (Ian Clatworthy)

* The ``brisbane-core`` project has delivered its beta format
  ``development6-rich-root``. This format is suitable for judicious
  testing by early adopters. In particular if you are benchmarking bzr
  performance please be sure to test using this format. At this stage
  more information is best obtained by contacting the Bazaar mailing list
  or IRC channel if you are interested in using this format. We will make
  end user documentation available closer to blessing the format as
  production ready. (Robert Collins, John Arbash Meinel, Ian Clatworthy,
  Vincent Ladeuil, Andrew Bennetts, Martin Pool)

* Tildes are no longer escaped. No more %7Euser/project/branch!
  (Jonathan Lange)

Bug Fixes
*********

* Pushing a new stacked branch will also push the parent inventories for
  revisions at the stacking boundary.  This makes sure that the stacked
  branch has enough data to calculate inventory deltas for all of its
  revisions (without requiring the fallback branch).  This avoids
  "'AbsentContentFactory' object has no attribute 'get_bytes_as'" errors
  when fetching the stacked branch from a 1.13 (or later) smart server.
  This partially fixes #354036.  (Andrew Bennetts, Robert Collins)

* End-Of-Line content filters are now loaded correctly.
  (Ian Clatworthy, Brian de Alwis, #355280)

* Authentication plugins now receive all the parameters from the request
  itself (aka host, port, realm, path, etc). Previously, only the 
  authentication section name, username and encoded password were 
  provided. (Jean-Francois Roy)

* bzr gives a better message if an invalid regexp is passed to ``bzr log
  -m``.  (Anne Mohsen, Martin Pool)

* ``bzr split`` now says "See also: join" (Aaron Bentley, #335015)

* ``bzr version-info`` now works in empty branches. (Jelmer Vernooij,
  #313028)

* Fix "is not a stackable format" error when pushing a
  stackable-format branch with an unstackable-format repository to a
  destination with a default stacking policy.  (Andrew Bennetts)

* Fixed incorrect "Source format does not support stacking" warning
  when pushing to a smart server.  (Andrew Bennetts, #334114)

* Fix 'make check-dist-tarball' failure by converting paths to unicode when
  needed. (Vincent Ladeuil, #355454)

* Fixed "Specified file 'x/y/z' is outside current view: " occurring
  on ``bzr add x/y/z`` in formats supporting views when no view is
  defined.  (Ian Clatworthy, #344708)

* It is no longer possible to fetch between repositories while the
  target repository is in a write group. This prevents race conditions
  that prevent the use of RPC's to perform fetch, and thus allows
  optimising more operations. (Robert Collins, Andrew Bennetts)

* ``merge --force`` works again. (Robert Collins, #342105)

* No more warnings are issued about ``sha`` being deprecated under python-2.6.
  (Vincent Ladeuil, #346593)

* Pushing a new branch to a server that has a stacking policy will now
  upgrade from the local branch format when the stacking policy points at
  a branch which is itself stackable, because we know the client can read
  both branches, we know that the trunk for the project can be read too,
  so the upgrade will not inconvenience users. (Robert Collins, #345169)

* Pushing a new stacked branch will also push the parent inventories for
  revisions at the stacking boundary.  This makes sure that the stacked
  branch has enough data to calculate inventory deltas for all of its
  revisions (without requiring the fallback branch).  This avoids
  "'AbsentContentFactory' object has no attribute 'get_bytes_as'" errors
  when fetching the stacked branch from a 1.13 (or later) smart server.
  This partially fixes #354036.  (Andrew Bennetts, Robert Collins)

* The full test suite is passing again on OSX. Several minor issues (mostly
  test related) have been fixed. (Vincent Ladeuil, #355273).

* The GNU Changelog formatter is slightly improved in the case where
  the delta is empty, and now correctly claims not to support tags.
  (Andrea Bolognani)

* Shelve can now shelve changes to a symlink target.
  (James Westby, #341558)

* The help for the ``info`` command has been corrected.
  (Ian Clatworthy, #351931)

* Upgrade will now use a sensible default format if the source repository
  uses rich roots.  (Jelmer Vernooij, #252908)

Documentation
*************

* Expanded the index of the developer documentation. (Eric Siegerman)

* New topic `bzr help debug-flags`.  (Martin Pool)

* The generated manpage now explicitly lists aliases as commands.
  (James Westby, #336998)

API Changes
***********

* APIs deprecated in 1.6 and previous versions of bzr are now removed.
  (Martin Pool)

* ``CommitReporter`` is no longer called with ``unchanged`` status during
  commit - this was a full-tree overhead that bzr no longer performs.
  (Robert Collins)

* New abstract ``UIFactory`` method ``get_username`` which will be called to 
  obtain the username to use when connecting to remote machines. 
  (Jelmer Vernooij)

* New API ``Inventory.filter()`` added that filters an inventory by
  a set of file-ids so that only those fileids, their parents and
  their children are included.  (Ian Clatworthy)

* New sort order for ``get_record_stream`` ``groupcompress`` which
  sorts optimally for use with groupcompress compressors. (John Arbash
  Meinel, Robert Collins)

* Repository APIs ``get_deltas_for_revisions()`` and
  ``get_revision_delta()`` now support an optional ``specific_fileids``
  parameter. If provided, the deltas are filtered so that only those
  file-ids, their parents and their children are included.
  (Ian Clatworthy)

* The ``get_credentials`` and ``set_credentials`` methods of 
  ``AuthenticationConfig`` now accept an optional realm argument.
  (Jean-Francois Roy)

* The ``pb`` argument to ``fetch()`` is deprecated.
  (Martin Pool)

* The ``Serializer`` class and the serializer ``format registry`` have moved
  from ``bzrlib.xml_serializer`` to ``bzrlib.serializer``. (Jelmer Vernooij)

* The smart server jail now hooks into BzrDir.open to prevent any BzrDir
  that is not inside the backing transport from being opened.  See the
  module documentation for ``bzrlib.smart.request`` for details.
  (Andrew Bennetts, Robert Collins)

* ``Tree.get_symlink_target`` now always returns a unicode string result
  or None. Previously it would return the bytes from reading the link
  which could be in any arbitrary encoding. (Robert Collins)

Testing
*******

* ``bzrlib.tests.TestCase`` now fails the test if its own ``setUp``
  and ``tearDown`` weren't called.  This catches faulty tests that
  forget to upcall when overriding ``setUp`` and ``tearDown``.  Those
  faulty tests were not properly isolated.
  (Andrew Bennetts, Robert Collins)

* Fix test_msgeditor.MsgEditorTest test isolation.
  (Vincent Ladeuil, #347130)

* ``medusa`` is not used anymore as an FTP test server starting with
  python2.6. A new FTP test server based on ``pyftplib`` can be used
  instead. This new server is a soft dependency as medusa which is still
  preferred if both are available (modulo python version).
  (Vincent Ladeuil)

Internals
*********

* Added ``chk_map`` for fast, trie-based storage of tuple to string maps.
  (Robert Collins, John Arbash Meinel, Vincent Ladeuil)

* Added ``bzrlib.chk_map`` for fast, trie-based storage of tuple to string
  maps.  (Robert Collins, John Arbash Meinel, Vincent Ladeuil)

* Added ``bzrlib.inventory_delta`` module.  This will be used for
  serializing and deserializing inventory deltas for more efficient
  streaming on the the network.  (Robert Collins, Andrew Bennetts)

* ``Branch._get_config`` has been added, which splits out access to the
  specific config file from the branch. This is used to let RemoteBranch
  avoid constructing real branch objects to access configuration settings.
  (Robert Collins, Andrew Bennetts)

* ``Branch`` now implements ``set_stacked_on_url`` in the base class as
  the implementation is generic and should impact foreign formats. This
  helps performance for ``RemoteBranch`` push operations to new stacked
  branches. (Robert Collins, Andrew Bennetts)

* ``BtreeIndex._spill_mem_keys_to_disk()`` now generates disk index with
  optmizations turned off. This only has effect when processing > 100,000
  keys during something like ``bzr pack``. (John Arbash Meinel)

* ``bzr selftest`` now accepts ``--subunit`` to run in subunit output
  mode. Requires ``lp:subunit`` installed to work, but is not a hard
  dependency. (Robert Collins)

* ``BzrDir.open_branch`` now takes an optional ``ignore_fallbacks``
  parameter for controlling opening of stacked branches.
  (Andrew Bennetts, Robert Collins)
  
* ``CommitBuilder`` has a new method, ``record_iter_changes`` which works
  in terms of an iter_changes iterator rather than full tree scanning.
  (Robert Collins)

* ``DirState`` can now be passed a custom ``SHA1Provider`` object
  enabling it to store the SHA1 and stat of the canonical (post
  content filtered) form. (Ian Clatworthy)

* New ``assertLength`` method based on one Martin has squirreled away
  somewhere. (Robert Collins, Martin Pool)

* New hook ``BzrDir.pre_open`` which runs before opening ``BzrDir``
  objects, allowing better enforcement of the smart server jail when
  dealing with stacked branches. (Robert Collins, Andrew Bennetts)

* New hook ``RioVersionInfoBuilder.revision``, allowing extra entries 
  to be added to the stanza that is printed for a particular revision.
  (Jelmer Vernooij)

* New repository method ``refresh_data`` to cause any repository to
  make visible data inserted into the repository by a smart server
  fetch operation. (Robert Collins, Andrew Bennetts)

* ``register_filter_stack_map`` now takes an optional fallback parameter,
  a callable to invoke if a preference has a value not in the map
  of filter stacks. This enhancement allows, for example,  bzr-svn to
  handle existing svn properties that define a list of keywords to be
  expanded.  (Ian Clatworthy)

* ``RemoteBranchConfig`` will use a new verb ``Branch.set_config_option``
  to write config settings to smart servers that support this, saving
  5 round trips on the stacked streaming acceptance test.
  (Robert Collins, Andrew Bennetts)

* ``RemoteBranch`` now provides ``_get_config`` for access to just the
  branch specific configuration from a remote server, which uses the 
  already existing ``Branch.get_config_file`` smart verb.
  (Robert Collins, Andrew Bennetts)

* ``RemoteRepository`` will now negatively cache missing revisions during
  ``get_parent_map`` while read-locked. Write-locks are unaffected.
  (Robert Collins, Andrew Bennetts)

* Removed ``InterRemoteToOther``, ``InterOtherToRemote`` and
  ``InterPackToRemotePack`` classes, as they are now unnecessary.
  (Andrew Bennetts)

* ``RepositoryFormat`` as a new attribute ``fast_deltas`` to indicate
  whether the repository can efficiently generate deltas between trees
  regardless of tree size. (Robert Collins)

* ``Repository.iter_files_bytes()`` now properly returns an "iterable of
  byte strings" (aka 'chunked') for the content. It previously was
  returning a plain string, which worked, but performed very poorly when
  building a working tree (file.writelines(str) is very inefficient). This
  can have a large effect on ``bzr checkout`` times. (John Arbash Meinel)

* selftest now supports a --parallel option, with values of 'fork' or
  'subprocess' to run the test suite in parallel. Currently only linux
  machine work, other platforms need patches submitted. (Robert Collins,
  Vincent Ladeuil)

* ``tests.run_suite`` has a new parameter ``suite_decorators``, a list of 
  callables to use to decorate the test suite. Such decorators can add or
  remove tests, or even remote the test suite to another machine if
  desired. (Robert Collins)

* The smart server verb ``Repository.get_parent_map`` can now include
  information about ghosts when the special revision ``include-missing:``
  is in the requested parents map list. With this flag, ghosts are
  included as ``missing:REVISION_ID``. (Robert Collins, Andrew Bennetts)

* ``_walk_to_common_revisions`` will now batch up at least 50
  revisions before calling ``get_parent_map`` on the target,
  regardless of ``InterRepository``.
  (Andrew Bennetts, Robert Collins)

bzr 1.13
########

:Codename: paraskavedekatriaphobia
:1.13: 2009-03-14
:1.13rc1: 2009-03-10
:1.13.1: 2009-03-23
:1.13.2: 2009-04-27

GNU Changelog output can now be produced by ``bzr log --gnu-changelog``.  Debug
flags can now be set in ``~/.bazaar/bazaar.conf``.  Lightweight checkouts and
stacked branches should both be much faster over remote connections.  

Changes From 1.13.1 to 1.13.2
*****************************

A regression was found in the 1.13.1 release. When bzr 1.13.1 and earlier push
a stacked branch they do not take care to push all the parent inventories for
the transferred revisions. This means that a smart server serving that branch
often cannot calculate inventory deltas for the branch (because smart server
does not/cannot open fallback repositories). Prior to 1.13 the server did not
have a verb to stream revisions out of a repository, so that's why this bug has
appeared now.

Bug Fixes
*********

* Fix for bug 354036 ErrorFromSmartServer - AbsentContentFactory object has no
  attribute 'get_bytes_as' exception while pulling from Launchpad 
  (Jean-Francois Roy, Andrew Bennetts, Robert Collins)

Changes From 1.13final to 1.13.1
********************************

A couple regessions where found in the 1.13 release. The pyrex-generated C
extensions are missing from the .tar.gz and .zip files.  Documentation on how
to generate GNU ChangeLogs is wrong.

Bug Fixes
*********

* Change ``./bzr``'s ``_script_version`` to match ./bzrlib/__init__.py
  version_info. (Bob Tanner, Martin Pool, #345232)

* Distribution archives for 1.13 do not contain generated C extension modules
  (Jean-Francois Roy, Bob Tanner, #344465)

* GNU ChangeLog output can now be produced by bzr log --format gnu-changelog is
  incorrect (Deejay, Bob Tanner, Martin Pool, Robert Collins, #343928)

* ``merge --force`` works again. (Robert Collins, #342105)

Changes From 1.13rc1 to 1.13final
*********************************

* Fix "is not a stackable format" error when pushing a
  stackable-format branch with an unstackable-format repository to a
  destination with a default stacking policy.  (Andrew Bennetts)

* Progress bars now show the rate of network activity for
  ``bzr+ssh://`` and ``bzr://`` connections.  (Andrew Bennetts)

Compatibility Breaks
********************

* ``bzr log --line`` now indicates which revisions are merges with
  `[merge]` after the date.  Scripts which parse the output of this
  command may need to be adjusted.
  (Neil Martinsen-Burrell)

New Features
************

* ``bzr reconfigure`` now supports --with-trees and --with-no-trees
  options to change the default tree-creation policy of shared
  repositories.  (Matthew Fuller, Marius Kruger, #145033)

* Debug flags can now be set in ``~/.bazaar/bazaar.conf``.
  (Martin Pool)

* Filtered views provide a mask over the tree so that users can focus
  on a subset of a tree when doing their work. See ``Filtered views``
  in chapter 7 of the User Guide and ``bzr help view`` for details.
  (Ian Clatworthy)

* GNU Changelog output can now be produced by ``bzr log --gnu-changelog``.
  (Andrea Bolognani, Martin Pool)

* The ``-Dmemory`` flag now gives memory information on Windows.
  (John Arbash Meinel)

* Multiple authors for a commit can now be recorded by using the "--author"
  option multiple times. (James Westby, #185772)

* New clean-tree command, from bzrtools.  (Aaron Bentley, Jelmer Vernoij)

* New command ``bzr launchpad-open`` opens a Launchpad web page for that
  branch in your web browser, as long as the branch is on Launchpad at all.
  (Jonathan Lange)

* New API for getting bugs fixed by a revision: Revision.iter_bugs().
  (Jonathan Lange)

Improvements
************

* All bzr ``Hooks`` classes are now registered in
  ``bzrlib.hooks.known_hooks``. This removes the separate list from
  ``bzrlib.tests`` and ensures that all hooks registered there are
  correctly isolated by the test suite (previously
  ``MutableTreeHooks`` were not being isolated correctly). Further, 
  documentation for hooks is now dynamically generated from the
  present HookPoints. ``bzr hooks`` will now also report on all the
  hooks present in the ``bzrlib.hooks.known_hooks`` registry.
  (Robert Collins)

* ``bzr add`` no longer prints ``add completed`` on success. Failure
  still prints an error message. (Robert Collins)

* ``bzr branch`` now has a ``--no-tree`` option which turns off the
  generation of a working tree in the new branch.
  (Daniel Watkins, John Klinger, #273993)

* Bazaar will now point out ``bzr+ssh://`` to the user when they 
  use ssh://. (Jelmer Vernooij, #330535)

* ``bzr -v info`` now omits the number of committers branch statistic,
  making it many times faster for large projects. To include that
  statistic in the output, use ``bzr -vv info``.
  (Ian Clatworthy)

* ``bzr push`` to a ``bzr`` url (``bzr://``, ``bzr+ssh://`` etc) will
  stream if the server is version 1.13 or greater, reducing roundtrips
  significantly. (Andrew Bennetts, Robert Collins)

* Lightweight Checkouts and Stacked Branches should both be much
  faster over remote connections. Building the working tree now
  batches up requests into approx 5MB requests, rather than a separate
  request for each file. (John Arbash Meinel)

* Support for GSSAPI authentication when using HTTP or HTTPS. 
  (Jelmer Vernooij)

* The ``bzr shelve`` prompt now includes a '?' help option to explain the
  short options better. (Daniel Watkins, #327429)

* ``bzr lp-open`` now falls back to the push location if it cannot find a
  public location. (Jonathan Lange, #332372)

* ``bzr lp-open`` will try to find the Launchpad URL for the location
  passed on the command line. This makes ``bzr lp-open lp:foo`` work as
  expected. (Jonathan Lange, #332705)

* ``bzr send`` now supports MH-E via ``emacsclient``. (Eric Gillespie)

Bug Fixes
*********

* Allows ``bzr log <FILE>`` to be called in an empty branch without
  backtracing. (Vincent Ladeuil, #346431)

* Bazaar now gives a better message including the filename if it's
  unable to read a file in the working directory, for example because
  of a permission error.  (Martin Pool, #338653)

* ``bzr cat -r<old> <path>`` doesn't traceback anymore when <path> has a
  file id in the working tree different from the one in revision <old>.
  (Vincent Ladeuil, #341517, #253806)

* ``bzr send`` help is more specific about how to apply merge
  directives.  (Neil Martinsen-Burrell, #253470)

* ``bzr missing`` now uses ``Repository.get_revision_delta()`` rather
  than fetching trees and determining a delta itself. (Jelmer
  Vernooij, #315048)

* ``bzr push`` to a smart server no longer causes "Revision
  {set([('null:',)])} not present ..." errors when the branch has
  multiple root revisions. (Andrew Bennetts, #317654)

* ``bzr shelve`` now properly handle patches with no terminating newline.
  (Benoît PIERRE, #303569)

* ``bzr unshelve`` gives a more palatable error if passed a non-integer
  shelf id. (Daniel Watkins)

* Export now handles files that are not present in the tree.
  (James Westby, #174539)

* Fixed incorrect "Source format does not support stacking" warning
  when pushing to a smart server.  (Andrew Bennetts, #334114)
  
* Fixed "sprout() got an unexpected keyword argument 'source_branch'"
  error branching from old repositories.
  (Martin Pool, #321695)

* Make ``bzr push --quiet <non-local location>`` less chatty.
  (Kent Gibson, #221461)

* Many Branch hooks would not fire with ``bzr://`` and ``bzr+ssh://``
  branches, and this was not noticed due to a bug in the test logic
  for branches. This is now fixed and a test added to prevent it
  reoccuring. (Robert Collins, Andrew Bennetts)

* Restore the progress bar on Windows. We were disabling it when TERM
  wasn't set, but Windows doesn't set TERM. (Alexander Belchenko,
  #334808)

* ``setup.py build_ext`` now gives a proper error when an extension
  fails to build. (John Arbash Meinel)

* Symlinks to non ascii file names are now supported.
  (Robert Collins, Vincent Ladeuil, #339055, #272444)    

* Under rare circumstances (aka nobody reported a bug about it), the ftp
  transport could revert to ascii mode. It now stays in binary mode except
  when needed.  (Vincent Ladeuil)

* Unshelve does not generate warnings about progress bars.
  (Aaron Bentley, #328148)

* shelve cleans up properly when unversioned files are specified.
  (Benoît Pierre, Aaron Bentley)

Documentation
*************

* Added ``Organizing your workspace`` to the User Guide appendices,
  summarizing some common ways of organizing trees, branches and
  repositories and the processes/workflows implied/enabled by each.
  (Ian Clatworthy)

* Hooks can now be self documenting. ``bzrlib.hooks.Hooks.create_hook``
  is the entry point for this feature. (Robert Collins)

* The documentation for ``shelve`` and ``unshelve`` has been clarified.
  (Daniel Watkins, #327421, #327425)

API Changes
***********

* ``bzr selftest`` now fails if the bazaar sources contain trailing
  whitespace, non-unix style line endings and files not ending in a
  newline. About 372 files and 3243 lines with trailing whitespace was
  updated to comply with this. The code already complied with the other
  criteria, but now it is enforced. (Marius Kruger)

* ``bzrlib.branch.PushResult`` was renamed to 
  ``bzrlib.branch.BranchPushResult``. (Jelmer Vernooij)

* ``Branch.fetch`` and ``Repository.fetch`` now return None rather
  than a count of copied revisions and failed revisions. A while back
  we stopped ever reporting failed revisions because we started
  erroring instead, and the copied revisions count is not used in the
  UI at all - indeed it only reflects the repository status not
  changes to the branch itself. (Robert Collins)

* ``Inventory.apply_delta`` now raises an AssertionError if a file-id
  appears multiple times within the delta. (Ian Clatworthy)

* MutableTree.commit now favours the "authors" argument, with the old
  "author" argument being deprecated.

* Remove deprecated EmptyTree.  (Martin Pool)

* ``Repository.fetch`` now accepts an optional ``fetch_spec``
  parameter.  A ``SearchResult`` or ``MiniSearchResult`` may be passed
  to ``fetch_spec`` instead of a ``last_revision`` to specify exactly
  which revisions to fetch. (Andrew Bennetts)

* ``RepositoryAcquisitionPolicy.acquire_repository`` now returns a
  tuple of ``(repository, is_new_flag)``, rather than just the
  repository.  (Andrew Bennetts)

* Revision.get_apparent_author() is now deprecated, replaced by
  Revision.get_apparent_authors(), which returns a list. The former
  now returns the first item that would be returned from the second.

* The ``BranchBuilder`` test helper now accepts a ``timestamp``
  parameter to ``build_commit`` and ``build_snapshot``.  (Martin Pool)

* The ``_fetch_*`` attributes on ``Repository`` are now on
  ``RepositoryFormat``, more accurately reflecting their intent (they
  describe a disk format capability, not state of a particular
  repository of that format). (Robert Collins)

Internals
*********

* Branching from a non-stacked branch on a smart protocol is now
  free of virtual file system methods.
  (Robert Collins, Andrew Bennetts)

* Branch and Repository creation on a bzr+ssh://server are now done
  via RPC calls rather than VFS calls, reducing round trips for
  pushing new branches substantially. (Robert Collins)

* ``Branch.clone`` now takes the ``repository_policy`` formerly used
  inside ``BzrDir.clone_on_transport``, allowing stacking to be
  configured before the branch tags and revision tip are set. This
  fixes a race condition cloning stacked branches that would cause
  plugins to have hooks called on non-stacked instances.
  (Robert Collins, #334187)

* ``BzrDir.cloning_metadir`` now has a RPC call. (Robert Collins)

* ``BzrDirFormat.__str__`` now uses the human readable description
  rather than the sometimes-absent disk label. (Robert Collins)

* ``bzrlib.fetch`` is now composed of a sender and a sink component
  allowing for decoupling over a network connection. Fetching from
  or into a RemoteRepository with a 1.13 server will use this to
  stream the operation.
  (Andrew Bennetts, Robert Collins)

* ``bzrlib.tests.run_suite`` accepts a runner_class parameter
  supporting the use of different runners. (Robert Collins)

* Change how file_ids and revision_ids are interned as part of
  inventory deserialization. Now we use the real ``intern()``, rather
  than our own workaround that would also cache a Unicode copy of the
  string, and never emptied the cache. This should slightly reduce
  memory consumption. (John Arbash Meinel)

* New branch method ``create_clone_on_transport`` that returns a
  branch object. (Robert Collins)

* New hook Commands['extend_command'] to allow plugins to access a
  command object before the command is run (or help generated from
  it), without overriding the command. (Robert Collins)

* New version of the ``BzrDir.find_repository`` verb supporting
  ``_network_name`` to support removing more _ensure_real calls.
  (Robert Collins)

* ``RemoteBranchFormat`` no longer claims to have a disk format string.
  (Robert Collins)

* ``Repository`` objects now have ``suspend_write_group`` and
  ``resume_write_group`` methods.  These are currently only useful
  with pack repositories. (Andrew Bennetts, Robert Collins)

* ``BzrDirFormat``, ``BranchFormat`` and ``RepositoryFormat`` objects
  now have a ``network_name`` for passing the format across RPC calls.
  (Robert Collins, Andrew Bennetts)

* ``RepositoryFormat`` objects now all have a new attribute
  ``_serializer`` used by fetch when reserialising is required.
  (Robert Collins, Andrew Bennetts)

* Some methods have been pulled up from ``BzrBranch`` to ``Branch``
  to aid branch types that are not bzr branch objects (like
  RemoteBranch). (Robert Collins, Andrew Bennetts)

* Test adaptation has been made consistent throughout the built in
  tests. ``TestScenarioApplier``, ``multiply_tests_from_modules``,
  ``adapt_tests``, ``adapt_modules`` have all been deleted. Please
  use ``multiply_tests``, or for lower level needs ``apply_scenarios``
  and ``apply_scenario``. (Robert Collins)

* ``TestSkipped`` is now detected by TestCase and passed to the
  ``TestResult`` by calling ``addSkip``. For older TestResult objects,
  where ``addSkip`` is not available, ``addError`` is still called.
  This permits test filtering in subunit to strip out skipped tests
  resulting in a faster fix-shrink-list-run cycle. This is compatible
  with the testtools protocol for skips. (Robert Collins)

* The ``_index`` of ``KnitVersionedFiles`` now supports the ability
  to scan an underlying index that is going to be incorporated into
  the ``KnitVersionedFiles`` object, to determine if it has missing
  delta references. The method is ``scan_unvalidated_index``.
  (Andrew Bennetts, Robert Collins)

* There is a RemoteSink object which handles pushing to smart servers.
  (Andrew Bennetts, Robert Collins)

* ``TransportTraceDecorator`` now logs ``put_bytes_non_atomic`` and
  ``rmdir`` calls. (Robert Collins)

* ``VersionedFiles`` record adapters have had their signature change
  from ``(record, record.get_bytes_as(record.storage_kind))`` to
  ``(record)`` reducing excess duplication and allowing adapters
  to access private data in record to obtain content more
  efficiently. (Robert Collins)

* We no longer probe to see if we should create a working tree during
  clone if we cannot get a local_abspath for the new bzrdir.
  (Robert Collins)


bzr 1.12
########

:Codename: 1234567890
:1.12: 2009-02-13
:1.12rc1: 2009-02-10

This release of Bazaar contains many improvements to the speed,
documentation and functionality of ``bzr log`` and the display of logged
revisions by ``bzr status``.  bzr now also gives a better indication of
progress, both in the way operations are drawn onto a text terminal, and
by showing the rate of network IO.

Changes from RC1 to Final
*************************

* ``bzr init --development-wt5[-rich-root]`` would fail because of
  circular import errors. (John Arbash Meinel, #328135)

* Expanded the help for log and added a new help topic called
  ``log-formats``.  (Ian Clatworthy)

Compatibility Breaks
********************

* By default, ``bzr status`` after a merge now shows just the pending
  merge tip revisions. This improves the signal-to-noise ratio after
  merging from trunk and completes much faster. To see all merged
  revisions, use the new ``-v`` flag.  (Ian Clatworthy)

* ``bzr log --line`` now shows any tags after the date and before
  the commit message. If you have scripts which parse the output
  from this command, you may need to adjust them accordingly.
  (Ian Clatworthy)

* ``bzr log --short`` now shows any additional revision properties
  after the date and before the commit message.  Scripts that parse 
  output of the log command in this situation may need to adjust.
  (Neil Martinsen-Burrell)

* The experimental formats ``1.12-preview`` and ``1.12-preview-rich-root``
  have been renamed ``development-wt5`` and ``development-wt5-rich-root``
  respectively, given they are not ready for release in 1.12.
  (Ian Clatworthy)

* ``read_bundle_from_url`` has been deprecated. (Vincent Ladeuil)

New Features
************

* Add support for filtering ``bzr missing`` on revisions.  Remote revisions
  can be filtered using ``bzr missing -r -20..-10`` and local revisions can
  be filtered using ``bzr missing --my-revision -20..-10``.
  (Marius Kruger)

* ``bzr log -p`` displays the patch diff for each revision.
  When logging a file, the diff only includes changes to that file.
  (Ian Clatworthy, #202331, #227335)

* ``bzr log`` supports a new option called ``-n N`` or ``--level N``.
  A value of 0 (zero) means "show all nested merge revisions" while
  a value of 1 (one) means "show just the top level". Values above
  1 can be used to see a limited amount of nesting. That can be
  useful for seeing the level or two below PQM submits for example.
  To force the ``--short`` and ``--line`` formats to display all nested
  merge revisions just like ``--long`` does by default, use a command
  like ``bzr log --short -n0``. To display just the mainline using
  ``--long`` format, ``bzr log --long -n1``.
  (Ian Clatworthy)

Improvements
************

* ``bzr add`` more clearly communicates success vs failure.
  (Daniel Watkins)

* ``bzr init`` will now print a little less verbose output.
  (Marius Kruger)

* ``bzr log`` is now much faster in many use cases, particularly
  at incrementally displaying results and filtering by a
  revision range. (Ian Clatworthy)

* ``bzr log --short`` and ``bzr log --line`` now show tags, if any,
  for each revision. The tags are shown comma-separated inside
  ``{}``. For short format, the tags appear at the end of line
  before the optional ``[merge]`` indicator. For line format,
  the tags appear after the date. (Ian Clatworthy)

* Progress bars now show the rate of activity for some sftp 
  operations, and they are drawn different.  (Martin Pool, #172741)

* Progress bars now show the rate of activity for urllib and pycurl based
  http client implementations. The operations are tracked at the socket
  level for better precision.
  (Vincent Ladeuil)

* Rule-based preferences can now accept multiple patterns for a set of
  rules.  (Marius Kruger)

* The ``ancestor:`` revision spec will now default to referring to the
  parent of the branch if no other location is given.
  (Daniel Watkins, #198417)

* The debugger started as a result of setting ``$BZR_PDB`` works
  around a bug in ``pdb``, http://bugs.python.org/issue4150.  The bug
  can cause truncated tracebacks in Python versions before 2.6.
  (Andrew Bennetts)

* VirtualVersionedFiles now implements
  ``iter_lines_added_or_present_in_keys``. This allows the creation of 
  new branches based on stacked bzr-svn branches. (#311997)

Bug Fixes
*********

* ``bzr annotate --show-ids`` doesn't give a backtrace on empty files
  anymore.
  (Anne Mohsen, Vincent Ladeuil, #314525)

* ``bzr log FILE`` now correctly shows mainline revisions merging
  a change to FILE when the ``--short`` and ``--line`` log formats
  are used. (Ian Clatworthy, #317417)

* ``bzr log -rX..Y FILE`` now shows the history of FILE provided
  it existed in Y or X, even if the file has since been deleted or
  renamed. If no range is given, the current/basis tree and
  initial tree are searched in that order. More generally, log
  now interprets filenames in their historical context.
  (Ian Clatworthy, #175520)

* ``bzr status`` now reports nonexistent files and continues, then
  errors (with code 3) at the end.  (Karl Fogel, #306394)

* Don't require the present compression base in knits to be the same
  when adding records in knits. (Jelmer Vernooij, #307394)

* Fix a problem with CIFS client/server lag on Windows colliding with
  an invariant-per-process algorithm for generating AtomicFile names
  (Adrian Wilkins, #304023)

* Many socket operations now handle EINTR by retrying the operation.
  Previously EINTR was treated as an unrecoverable failure.  There is
  a new ``until_no_eintr`` helper function in ``bzrlib.osutils``.
  (Andrew Bennetts)

* Support symlinks with non-ascii characters in the symlink filename.
  (Jelmer Vernooij, #319323)

* There was a bug in how we handled resolving when a file is deleted
  in one branch, and modified in the other. If there was a criss-cross
  merge, we would cause the deletion to conflict a second time.
  (Vincent Ladeuil, John Arbash Meinel)

* There was another bug in how we chose the correct intermediate LCA in
  criss-cross merges leading to several kind of changes be incorrectly
  handled.
  (John Arbash Meinel, Vincent Ladeuil)

* Unshelve now handles deleted paths without crashing. (Robert Collins)

Documentation
*************

* Improved plugin developer documentation.  (Martin Pool)

API Changes
***********

* ``ProgressBarStack`` is deprecated; instead use
  ``ui_factory.nested_progress_bar`` to create new progress bars.
  (Martin Pool)

* ForeignVcsMapping() now requires a ForeignVcs object as first
  argument. (Jelmer Vernooij)

* ForeignVcsMapping.show_foreign_revid() has been moved to
  ForeignVcs. (Jelmer Vernooij)

* ``read_bundle_from_url`` is deprecated in favor of
  ``read_mergeable_from_url``.  (Vincent Ladeuil)

* Revision specifiers are now registered in
  ``bzrlib.revisionspec.revspec_registry``, and the old list of 
  revisionspec classes (``bzrlib.revisionspec.SPEC_TYPES``) has been
  deprecated. (Jelmer Vernooij, #321183)

* The progress and UI classes have changed; the main APIs remain the
  same but code that provides a new UI or progress bar class may
  need to be updated.  (Martin Pool)

Internals
*********

* Default User Interface (UI) is CLIUIFactory when bzr runs in a dumb
  terminal. It is sometimes desirable do override this default by forcing
  bzr to use TextUIFactory. This can be achieved by setting the
  BZR_USE_TEXT_UI environment variable (emacs shells, as opposed to
  compile buffers, are such an example).
  (Vincent Ladeuil)

* New API ``Branch.iter_merge_sorted_revisions()`` that iterates over
  ``(revision_id, depth, revno, end_of_merge)`` tuples.
  (Ian Clatworthy)

* New ``Branch.dotted_revno_to_revision_id()`` and
  ``Branch.revision_id_to_dotted_revno()`` APIs that pick the most
  efficient way of doing the mapping.
  (Ian Clatworthy)

* Refactor cmd_serve so that it's a little easier to build commands that
  extend it, and perhaps even a bit easier to read.  (Jonathan Lange)

* ``TreeDelta.show()`` now accepts a ``filter`` parameter allowing log
  formatters to retrict the output.
  (Vincent Ladeuil)


bzr 1.11 "Eyes up!" 2009-01-19
##############################

This first monthly release of Bazaar for 2009 improves Bazaar's operation
in Windows, Mac OS X, and other situations where file names are matched
without regard to capitalization: Bazaar tries to match the case of an
existing file.  This release of Bazaar also improves the efficiency of
Tortoise Windows Shell integration and lets it work on 64-bit platforms.

The UI through which Bazaar supports historic formats has been improved,
so 'bzr help formats' now gives a simpler and shorter list, with clear
advice.

This release also fixes a number of bugs, particularly a glitch that can
occur when there are concurrent writes to a pack repository.

Bug Fixes
*********

* Fix failing test when CompiledChunksToLines is not available.
  (Vincent Ladeuil)

* Stacked branches don't repeatedly open their transport connection.
  (John Arbash Meinel)



bzr 1.11rc1 "Eyes up!" 2009-01-09
#################################

Changes
*******

* Formats using Knit-based repository formats are now explicitly
  marked as deprecated. (Ian Clatworthy)

New Features
************

* Add support for `bzr tags -r 1..2`, that is we now support showing
  tags applicable for a specified revision range. (Marius Kruger)

* ``authentication.conf`` now accepts pluggable read-only credential
  stores. Such a plugin (``netrc_credential_store``) is now included,
  handles the ``$HOME/.netrc`` file and can server as an example to
  implement other plugins.
  (Vincent Ladeuil)

* ``shelve --list`` can now be used to list shelved changes.
  (Aaron Bentley)

Improvements
************

* Add trailing slash to directories in all output of ``bzr ls``, except
  ``bzr ls --null``. (Gordon P. Hemsley, #306424)

* ``bzr revision-info`` now supports a -d option to specify an
  alternative branch. (Michael Hudson)

* Add connection to a C++ implementation of the Windows Shell Extension
  which is able to fully replace the current Python implemented one.
  Advantages include 64bit support and reduction in overhead for
  processes which drag in shell extensions.
  (Mark Hammond)

* Support the Claws mail client directly, rather than via
  xdg-email. This prevents the display of an unnecessary modal
  dialog in Claws, informing the user that a file has been
  attached to the message, and works around bug #291847 in
  xdg-utils which corrupts the destination address.

* When working on a case-insensitive case-preserving file-system, as
  commonly found with Windows, bzr will often ignore the case of the
  arguments specified by the user in preference to the case of an existing
  item on the file-system or in the inventory to help prevent
  counter-intuitive behaviour on Windows. (Mark Hammond)

Bug Fixes
*********
  
* Allow BzrDir implementation to implement backing up of 
  control directory. (#139691)

* ``bzr push`` creating a new stacked branch will now only open a
  single connection to the target machine. (John Arbash Meinel)

* Don't call iteritems on transport_list_registry, because it may
  change during iteration.  (Martin Pool, #277048)

* Don't make a broken branch when pushing an unstackable-format branch
  that's in a stackable shared repository to a location with default
  stack-on location.  (Andrew Bennetts, #291046)

* Don't require embedding user in HTTP(S) URLs do use authentication.conf.
  (Ben Jansen, Vincent Ladeuil, #300347)

* Fix a problem with CIFS client/server lag on windows colliding with
  an invariant-per-process algorithm for generating AtomicFile names
  (Adrian Wilkins, #304023)

* Fix bogus setUp signature in UnavailableFTPServer.
  (Gary van der Merwe, #313498)

* Fix compilation error in ``_dirstate_helpers_c`` on SunOS/Solaris.
  (Jari Aalto)

* Fix SystemError in ``_patiencediff_c`` module by calling
  PyErr_NoMemory() before returning NULL in PatienceSequenceMatcher_new.
  (Andrew Bennetts, #303206)

* Give proper error message for diff with non-existent dotted revno.
  (Marius Kruger, #301969)

* Handle EACCES (permission denied) errors when launching a message
  editor, and emit warnings when a configured editor cannot be
  started. (Andrew Bennetts)

* ``$HOME/.netrc`` file is now recognized as a read-only credential store
  if configured in ``authentication.conf`` with 'password_encoding=netrc'
  in the appropriate sections.
  (Vincent Ladeuil, #103029)

* Opening a stacked branch now properly shares the connection, rather
  than opening a new connection for the stacked-on branch.
  (John Arbash meinel)

* Preserve transport decorators while following redirections.
  (Vincent Ladeuil, #245964, #270863)

* Provides a finer and more robust filter for accepted redirections.
  (Vincent Ladeuil, #303959, #265070)

* ``shelve`` paths are now interpreted relative to the current working
  tree.  (Aaron Bentley)

* ``Transport.readv()`` defaults to not reading more than 100MB in a
  single array. Further ``RemoteTransport.readv`` sets this to 5MB to
  work better with how it splits its requests.
  (John Arbash Meinel, #303538)

* Pack repositories are now able to reload the pack listing and retry
  the current operation if another action causes the data to be
  repacked.  (John Arbash Meinel, #153786)

* ``pull -v`` now respects the log_format configuration variable.
  (Aaron Bentley)

* ``push -v`` now works on non-initial pushes.  (Aaron Bentley)

* Use the short status format when the short format is used for log.
  (Vincent Ladeuil, #87179)

* Allow files to be renamed or moved via remove + add-by-id. (Charles
  Duffy, #314251)

Documentation
*************

* Improved the formats help topic to explain why multiple formats
  exist and to provide guidelines in selecting one. Introduced
  two new supporting help topics: current-formats and other-formats.
  (Ian Clatworthy)

API Changes
***********

* ``LRUCache(after_cleanup_size)`` was renamed to
  ``after_cleanup_count`` and the old name deprecated. The new name is
  used for clarity, and to avoid confusion with
  ``LRUSizeCache(after_cleanup_size)``. (John Arbash Meinel)

* New ``ForeignRepository`` base class, to help with foreign branch 
  support (e.g. svn).  (Jelmer Vernooij)

* ``node_distances`` and ``select_farthest`` can no longer be imported
  from ``bzrlib.graph``.  They can still be imported from
  ``bzrlib.deprecated_graph``, which has been the preferred way to
  import them since before 1.0.  (Andrew Bennetts)
  
* The logic in commit now delegates inventory basis calculations to
  the ``CommitBuilder`` object; this requires that the commit builder
  in use has been updated to support the new ``recording_deletes`` and
  ``record_delete`` methods. (Robert Collins)

Testing
*******

* An HTTPS server is now available (it requires python-2.6). Future bzr
  versions will allow the use of the python-2.6 ssl module that can be
  installed for 2.5 and 2.4.

* ``bzr selftest`` now fails if new trailing white space is added to
  the bazaar sources. It only checks changes not committed yet. This
  means that PQM will now reject changes that introduce new trailing
  whitespace. (Marius Kruger)

* Introduced new experimental formats called ``1.12-preview`` and
  ``1.12-preview-rich-root`` to enable testing of related pending
  features, namely content filtering and filtered views.
  (Ian Clatworthy)

Internals
*********

* Added an ``InventoryEntry`` cache when deserializing inventories.
  Can cut the time to iterate over multiple RevisionsTrees in half.
  (John Arbash Meinel)

* Added ``bzrlib.fifo_cache.FIFOCache`` which is designed to have
  minimal overhead versus using a plain dict for cache hits, at the
  cost of not preserving the 'active' set as well as an ``LRUCache``.
  (John Arbash Meinel)

* ``bzrlib.patience_diff.unified_diff`` now properly uses a tab
  character to separate the filename from the date stamp, and doesn't
  add trailing whitespace when a date stamp is not supplied.
  (Adeodato Simó, John Arbash Meinel)

* ``DirStateWorkingTree`` and ``DirStateWorkingTreeFormat`` added
  as base classes of ``WorkingTree4`` and ``WorkingTreeFormat4``
  respectively. (Ian Clatworthy)

* ``KnitVersionedFiles._check_should_delta()`` now uses the
  ``get_build_details`` api to avoid multiple hits to the index, and
  to properly follow the ``compression_parent`` rather than assuming
  it is the left-hand parent. (John Arbash Meinel)

* ``KnitVersionedFiles.get_record_stream()`` will now chose a
  more optimal ordering when the keys are requested 'unordered'.
  Previously the order was fully random, now the records should be
  returned from each pack in turn, in forward I/O order.
  (John Arbash Meinel)
    
* ``mutter()`` will now flush the ``~/.bzr.log`` if it has been more
  than 2s since the last time it flushed. (John Arbash Meinel)

* New method ``bzrlib.repository.Repository.add_inventory_by_delta``
  allows adding an inventory via an inventory delta, which can be
  more efficient for some repository types. (Robert Collins)

* Repository ``CommitBuilder`` objects can now accumulate an inventory
  delta. To enable this functionality call ``builder.recording_deletes``
  and additionally call ``builder.record_delete`` when a delete
  against the basis occurs. (Robert Collins)

* The default http handler has been changed from pycurl to urllib.
  The default is still pycurl for https connections. (The only
  advantage of pycurl is that it checks ssl certificates.)
  (John Arbash Meinel)

* ``VersionedFiles.get_record_stream()`` can now return objects with a
  storage_kind of ``chunked``. This is a collection (list/tuple) of
  strings. You can use ``osutils.chunks_to_lines()`` to turn them into
  guaranteed 'lines' or you can use ``''.join(chunks)`` to turn it
  into a fulltext. This allows for some very good memory savings when
  asking for many texts that share ancestry, as the individual chunks
  can be shared between versions of the file. (John Arbash Meinel)

* ``pull -v`` and ``push -v`` use new function
  ``bzrlib.log.show_branch_change`` (Aaron Bentley)



bzr 1.10 2008-12-05
###################

Bazaar 1.10 has several performance improvements for copying revisions
(especially for small updates to large projects).  There has also been a
significant amount of effort in polishing stacked branches.  The commands
``shelve`` and ``unshelve`` have become core commands, with an improved
implementation.

The only changes versus bzr-1.10rc1 are bugfixes for stacked branches.

bug Fixes
*********

* Don't set a pack write cache size from RepoFetcher, because the
  cache is not coherent with reads and causes ShortReadvErrors.
  This reverses the change that fixed #294479.
  (Martin Pool, #303856)

* Properly handle when a revision can be inserted as a delta versus
  when it needs to be expanded to a fulltext for stacked branches.
  There was a bug involving merge revisions. As a method to help
  prevent future difficulties, also make stacked fetches sort
  topologically. (John Arbash Meinel, #304841)


bzr 1.10rc1 2008-11-28
######################

This release of Bazaar focuses on performance improvements when pushing
and pulling revisions, both locally and to remote networks.  The popular
``shelve`` and ``unshelve`` commands, used to interactively revert and
restore work in progress, have been merged from bzrtools into the bzr
core.  There are also bug fixes for portability, and for stacked branches.

New Features
************

* New ``commit_message_template`` hook that is called by the commit
  code to generate a template commit message. (Jelmer Vernooij)

* New `shelve` and `unshelve` commands allow undoing and redoing changes.
  (Aaron Bentley)

Improvements
************

* ``(Remote)Branch.copy_content_into`` no longer generates the full revision
  history just to set the last revision info.
  (Andrew Bennetts, John Arbash Meinel)

* Fetches between formats with different serializers (such as
  pack-0.92-subtree and 1.9-rich-root) are faster now.  This is due to
  operating on batches of 100 revisions at time rather than
  one-by-one.  (Andrew Bennetts, John Arbash Meinel)

* Search index files corresponding to pack files we've already used
  before searching others, because they are more likely to have the
  keys we're looking for.  This reduces the number of iix and tix
  files accessed when pushing 1 new revision, for instance.
  (John Arbash Meinel)

* Signatures to transfer are calculated more efficiently in
  ``item_keys_introduced_by``.  (Andrew Bennetts, John Arbash Meinel)

* The generic fetch code can once again copy revisions and signatures
  without extracting them completely to fulltexts and then serializing
  them back down into byte strings. This is a significant performance
  improvement when fetching from a stacked branch.
  (John Arbash Meinel, #300289)

* When making a large readv() request over ``bzr+ssh``, break up the
  request into more manageable chunks. Because the RPC is not yet able
  to stream, this helps keep us from buffering too much information at
  once. (John Arbash Meinel)

Bug Fixes
*********

* Better message when the user needs to set their Launchpad ID.
  (Martin Pool, #289148)

* ``bzr commit --local`` doesn't access the master branch anymore.
  This fixes a regression introduced in 1.9.  (Marius Kruger, #299313)

* Don't call the system ``chdir()`` with an empty path. Sun OS seems
  to give an error in that case.  Also, don't count on ``getcwd()``
  being able to allocate a new buffer, which is a gnu extension.
  (John Arbash Meinel, Martin Pool, Harry Hirsch, #297831)

* Don't crash when requesting log --forward <file> for a revision range
  starting with a dotted revno.
  (Vincent Ladeuil, #300055)

* Don't create text deltas spanning stacked repositories; this could
  cause "Revision X not present in Y" when later accessing them.
  (Martin Pool, #288751)

* Pack repositories are now able to reload the pack listing and retry
  the current operation if another action causes the data to be
  repacked.  (John Arbash Meinel, #153786)

* PermissionDenied errors from smart servers no longer cause
  "PermissionDenied: "None"" on the client.
  (Andrew Bennetts, #299254)

* Pushing to a stacked pack repository now batches writes, the same
  way writes are batched to ordinary pack repository.  This makes
  pushing to a stacked branch over the network much faster.
  (Andrew Bennetts, #294479)

* TooManyConcurrentRequests no longer occur when a fetch fails and
  tries to abort a write group.  This allows the root cause (e.g. a
  network interruption) to be reported.  (Andrew Bennetts, #297014)

* RemoteRepository.get_parent_map now uses fallback repositories.
  (Aaron Bentley, #297991?, #293679?)

API Changes
***********

* ``CommitBuilder`` now validates the strings it will be committing,
  to ensure that they do not have characters that will not be properly
  round-tripped. For now, it just checks for characters that are
  invalid in the XML form. (John Arbash Meinel, #295161)

* Constructor parameters for NewPack (internal to pack repositories)
  have changed incompatibly.

* ``Repository.abort_write_group`` now accepts an optional
  ``suppress_errors`` flag.  Repository implementations that override
  ``abort_write_group`` will need to be updated to accept the new
  argument.  Subclasses that only override ``_abort_write_group``
  don't need to change.

* Transport implementations must provide copy_tree_to_transport.  A default
  implementation is provided for Transport subclasses.

Testing
*******

* ``bzr selftest`` now fails if no doctests are found in a module
  that's expected to have them.  (Martin Pool)

* Doctests now only report the first failure.  (Martin Pool)


bzr 1.9 2008-11-07
##################

This release of Bazaar adds a new repository format, ``1.9``, with smaller
and more efficient index files.  This format can be specified when
creating a new repository, or used to losslessly upgrade an existing
repository.  bzr 1.9 also speeds most operations over the smart server
protocol, makes annotate faster, and uses less memory when making
checkouts or pulling large amounts of data.

Bug Fixes
*********

* Fix "invalid property value 'branch-nick' for None" regression with
  branches bound to svn branches.  (Martin Pool, #293440)

* Fix SSL/https on Python2.6.  (Vincent Ladeuil, #293054)

* ``SFTPTransport.readv()`` had a bug when requests were out-of-order.
  This only triggers some-of-the-time on Knit format repositories.
  (John Arbash Meinel, #293746)


bzr 1.9rc1 2008-10-31
#####################

New Features
************

* New Branch hook ``transform_fallback_location`` allows a function to
  be called when looking up the stacked source. (Michael Hudson)

* New repository formats ``1.9`` and ``1.9-rich-root``. These have all
  the functionality of ``1.6``, but use the new btree indexes.
  These indexes are both smaller and faster for access to historical
  information.  (John Arbash Meinel)

Improvements
************

* ``BTreeIndex`` code now is able to prefetch extra pages to help tune
  the tradeoff between bandwidth and latency. Should be tuned
  appropriately to not impact commands which need minimal information,
  but provide a significant boost to ones that need more context. Only
  has a direct impact on the ``--development2`` format which uses
  btree's for the indexes. (John Arbash Meinel)

* ``bzr dump-btree`` is a hidden command introduced to allow dumping
  the contents of a compressed btree file.  (John Arbash Meinel)

* ``bzr pack`` now tells the index builders to optimize for size. For
  btree index repositories, this can save 25% of the index size
  (mostly in the text indexes). (John Arbash Meinel)

* ``bzr push`` to an existing branch or repository on a smart server
  is faster, due to Bazaar making more use of the ``get_parent_map``
  RPC when querying the remote branch's revision graph.
  (Andrew Bennetts)

* default username for bzr+ssh and sftp can be configured in
  authentication.conf. (Aaron Bentley)

* launchpad-login now provides a default username for bzr+ssh and sftp
  URLs, allowing username-free URLs to work for everyone. (Aaron Bentley)

* ``lp:`` lookups no longer include usernames, making them shareable and
  shorter. (Aaron Bentley)

* New ``PackRepository.autopack`` smart server RPC, which does
  autopacking entirely on the server.  This is much faster than
  autopacking via plain file methods, which downloads a large amount
  of pack data and then re-uploads the same pack data into a single
  file.  This fixes a major (although infrequent) cause of lengthy
  delays when using a smart server.  For example, pushing the 10th
  revision to a repository with 9 packs now takes 44 RPCs rather than
  179, and much less bandwidth too.  This requires Bazaar 1.9 on both
  the client and the server, otherwise the client will fallback to the
  slower method.  (Andrew Bennetts)

Bug Fixes
*********

* A failure to load a plugin due to an IncompatibleAPI exception is
  now correctly reported. (Robert Collins, #279451)

* API versioning support now has a multiple-version checking api
  ``require_any_api``. (Robert Collins, #279447)

* ``bzr branch --stacked`` from a smart server to a standalone branch
  works again.  This fixes a regression in 1.7 and 1.8.
  (Andrew Bennetts, #270397)

* ``bzr co`` uses less memory. It used to unpack the entire WT into
  memory before writing it to disk. This was a little bit faster, but
  consumed lots of memory. (John Arbash Meinel, #269456)

* ``bzr missing --quiet`` no longer prints messages about whether
  there are missing revisions.  The exit code indicates whether there
  were or not.  (Martin Pool, #284748)

* Fixes to the ``annotate`` code. The fast-path which re-used the
  stored deltas was accidentally disabled all the time, instead of
  only when a branch was stacked. Second, the code would accidentally
  re-use a delta even if it wasn't against the left-parent, this
  could only happen if ``bzr reconcile`` decided that the parent
  ordering was incorrect in the file graph.  (John Arbash Meinel)

* "Permission denied" errors that occur when pushing a new branch to a
  smart server no longer cause tracebacks.  (Andrew Bennetts, #278673)

* Some compatibility fixes for building the extensions with MSVC and
  for python2.4. (John Arbash Meinel, #277484)

* The index logic is now able to reload the list of pack files if and
  index ends up disappearing. We still don't reload if the pack data
  itself goes missing after checking the index. This bug appears as a
  transient failure (file not found) when another process is writing
  to the repository.  (John Arbash Meinel, #153786)

* ``bzr switch`` and ``bzr bind`` will now update the branch nickname if
  it was previously set. All checkouts will now refer to the bound branch
  for a nickname if one was not explicitly set.
  (Marius Kruger, #230903)

Documentation
*************

* Improved hook documentation. (Michael Ernst)

API Changes
***********

* commands.plugins_cmds is now a CommandRegistry, not a dict.

Internals
*********

* New AuthenticationConfig.set_credentials method allows easy programmatic
  configuration of authetication credentials.


bzr 1.8 2008-10-16
##################

Bazaar 1.8 includes several fixes that improve working tree performance,
display of revision logs, and merges.  The bzr testsuite now passes on OS
X and Python 2.6, and almost completely passes on Windows.  The
smartserver code has gained several bug fixes and performance
improvements, and can now run server-side hooks within an http server.

Bug Fixes
*********

* Fix "Must end write group" error when another error occurs during
  ``bzr push``.  (Andrew Bennetts, #230902)

Portability
***********

* Some Pyrex versions require the WIN32 macro defined to compile on
  that platform.  (Alexander Belchenko, Martin Pool, #277481)


bzr 1.8rc1 2008-10-07
#####################

Changes
*******

* ``bzr log file`` has been changed. It now uses a different method
  for determining which revisions to show as merging the changes to
  the file. It now only shows revisions which merged the change
  towards your mainline. This simplifies the output, makes it faster,
  and reduces memory consumption.  (John Arbash Meinel)

* ``bzr merge`` now defaults to having ``--reprocess`` set, whenever
  ``--show-base`` is not supplied.  (John Arbash Meinel)

* ``bzr+http//`` will now optionally load plugins and write logs on the
  server. (Marius Kruger)

* ``bzrlib._dirstate_helpers_c.pyx`` does not compile correctly with
  Pyrex 0.9.4.1 (it generates C code which causes segfaults). We
  explicitly blacklist that version of the compiler for that
  extension. Packaged versions will include .c files created with
  pyrex >= 0.9.6 so it doesn't effect releases, only users running
  from the source tree. (John Arbash Meinel, #276868)

Features
********

* bzr is now compatible with python-2.6. python-2.6 is not yet officially
  supported (nor released, tests were conducted with the dev version of
  python-2.6rc2), but all known problems have been fixed.  Feedback
  welcome.
  (Vincent Ladeuil, #269535)

Improvements
************

* ``bzr annotate`` will now include uncommitted changes from the local
  working tree by default. Such uncommitted changes are given the
  revision number they would get if a commit was done, followed with a
  ? to indicate that its not actually known. (Robert Collins, #3439)

* ``bzr branch`` now accepts a ``--standalone`` option, which creates a
  standalone branch regardless of the presence of shared repositories.
  (Daniel Watkins)

* ``bzr push`` is faster in the case there are no new revisions to
  push.  It is also faster if there are no tags in the local branch.
  (Andrew Bennetts)

* File changes during a commit will update the tree stat cache.
  (Robert Collins)

* Location aliases can now accept a trailing path.  (Micheal Hudson)

* New hooks ``Lock.hooks`` when LockDirs are acquired and released.
  (Robert Collins, MartinPool)

* Switching in heavyweight checkouts uses the master branch's context, not
  the checkout's context.  (Adrian Wilkins)

* ``status`` on large trees is now faster, due to optimisations in the
  walkdirs code. Of particular note, the walkdirs code now performs
  a temporary ``chdir()`` while reading a single directory; if your
  platform has non thread-local current working directories (and is
  not windows which has its own implementation), this may introduce a
  race condition during concurrent uses of bzrlib. The bzrlib CLI
  will not encounter this as it is single threaded for working tree
  operations. (Robert Collins)

* The C extensions now build on python 2.4 (Robert Collins, #271939)

* The ``-Dhpss`` debug flag now reports the number of smart server
  calls per medium to stderr.  This is in addition to the existing
  detailed logging to the .bzr.log trace file.  (Andrew Bennetts)

Bug Fixes
*********

* Avoid random failures arising from misinterpreted ``errno`` values
  in ``_readdir_pyx.read_dir``.
  (Martin Pool, #279381)

* Branching from a shared repository on a smart server into a new
  repository now preserves the repository format.
  (Andrew Bennetts, #269214)

* ``bzr log`` now accepts a ``--change`` option.
  (Vincent Ladeuil, #248427)

* ``bzr missing`` now accepts an ``--include-merges`` option.
  (Vincent Ladeuil, #233817)

* Don't try to filter (internally) '.bzr' from the files to be deleted if
  it's not there.
  (Vincent Ladeuil, #272648)

* Fix '_in_buffer' AttributeError when using the -Dhpss debug flag.
  (Andrew Bennetts)

* Fix TooManyConcurrentRequests errors caused by a connection failure
  when doing ``bzr pull`` or ``bzr merge`` from a ``bzr+ssh`` URL.
  (Andrew Bennetts, #246233)

* Fixed ``bzr st -r branch:PATH_TO_BRANCH`` where the other branch
  is in a different repository than the current one.
  (Lukáš Lalinský, #144421)

* Make the first line of the manpage preamble a comment again.
  (David Futcher, #242106)

* Remove use of optional parameter in GSSAPI FTP support, since
  it breaks newer versions of Python-Kerberos. (Jelmer Vernooij)

* The autopacking logic will now always create a single new pack from
  all of the content which it deems is worth moving. This avoids the
  'repack a single pack' bug and should result in better packing
  overall.  (John Arbash Meinel, #242510, #172644)

* Trivial documentation fix.
  (John Arbash Meinel, #270471)

* ``bzr switch`` and ``bzr bind`` will now update the branch nickname if
  it was previously set. All checkouts will now refer to the bound branch
  for a nickname if one was not explicitly set.
  (Marius Kruger, #230903)

Documentation
*************

* Explain revision/range identifiers. (Daniel Clemente)

API Changes
***********

* ``CommitBuilder.record_entry_contents`` returns one more element in
  its result tuple - an optional file system hash for the hash cache
  to use. (Robert Collins)

* ``dirstate.DirState.update_entry`` will now only calculate the sha1
  of a file if it is likely to be needed in determining the output
  of iter_changes. (Robert Collins)

* The PackRepository, RepositoryPackCollection, NewPack classes have a
  slightly changed interface to support different index types; as a
  result other users of these classes need to supply the index types
  they want. (Robert Collins)

Testing
*******

* ``bzrlib.tests.repository_implementations`` has been renamed to
  ``bzrlib.tests.per_repository`` so that we have a common structure
  (and it is shorter). (John Arbash Meinel, #239343)

* ``LocalTransport.abspath()`` now returns a drive letter if the
  transport has one, fixing numerous tests on Windows.
  (Mark Hammond)

* PreviewTree is now tested via intertree_implementations.
  (Aaron Bentley)

* The full test suite is passing again on OSX.
  (Guillermo Gonzalez, Vincent Ladeuil)

* The full test suite passes when run with ``-Eallow_debug``.
  (Andrew Bennetts)

Internals
*********

* A new hook, ``Branch.open``, has been added, which is called when
  branch objects are opened. (Robert Collins)

* ``bzrlib.osutils._walkdirs_utf8`` has been refactored into common
  tree walking, and modular directory listing code to aid future
  performance optimisations and refactoring. (Robert Collins)

* ``bzrlib.trace.debug_memory`` can be used to get a quick memory dump
  in the middle of processing. It only reports memory if
  ``/proc/PID/status`` is available. (John Arbash Meinel)

* New method ``RevisionSpec.as_tree`` for representing the revision
  specifier as a revision tree object. (Lukáš Lalinský)

* New race-free method on MutableTree ``get_file_with_stat`` for use
  when generating stat cache results. (Robert Collins)

* New win32utils.get_local_appdata_location() provides access to a local
  directory for storing data.  (Mark Hammond)

* To be compatible with python-2.6 a few new rules should be
  observed. 'message' attribute can't be used anymore in exception
  classes, 'sha' and 'md5' modules have been deprecated (use
  osutils.[md5|sha]), object__init__ and object.__new__ don't accept
  parameters anymore.
  (Vincent Ladeuil)


bzr 1.7.1 2008-10-01
####################

No changes from 1.7.1rc1.


bzr 1.7.1rc1 2008-09-24
#######################

This release just includes an update to how the merge algorithm handles
file paths when we encounter complex history.

Features
********

* If we encounter a criss-cross in history, use information from
  direct Least Common Ancestors to resolve inventory shape (locations
  of files, adds, deletes, etc). This is similar in concept to using
  ``--lca`` for merging file texts, only applied to paths.
  (John Arbash Meinel)


bzr 1.7 2008-09-23
##################

This release includes many bug fixes and a few performance and feature
improvements.  ``bzr rm`` will now scan for missing files and remove them,
like how ``bzr add`` scans for unknown files and adds them. A bit more
polish has been applied to the stacking code. The b-tree indexing code has
been brought in, with an eye on using it in a future repository format.
There are only minor installer changes since bzr-1.7rc2.

Features
********

* Some small updates to the win32 installer. Include localization
  files found in plugins, and include the builtin distutils as part of
  packaging qbzr. (Mark Hammond)


bzr 1.7rc2 2008-09-17
#####################

A few bug fixes from 1.7rc1. The biggest change is a new
``RemoteBranch.get_stacked_on_url`` rpc. This allows clients that are
trying to access a Stacked branch over the smart protocol, to properly
connect to the stacked-on location.

Bug Fixes
*********

* Branching from a shared repository on a smart server into a new
  repository now preserves the repository format.
  (Andrew Bennetts, #269214)

* Branching from a stacked branch via ``bzr+ssh`` can properly connect
  to the stacked-on branch.  (Martin Pool, #261315)

* ``bzr init`` no longer re-opens the BzrDir multiple times.
  (Vincent Ladeuil)

* Fix '_in_buffer' AttributeError when using the -Dhpss debug flag.
  (Andrew Bennetts)


bzr 1.7rc1 2008-09-09
#####################

This release candidate for bzr 1.7 has several bug fixes and a few
performance and feature improvements.  ``bzr rm`` will now scan for
missing files and remove them, like how ``bzr add`` scans for unknown
files and adds them. A bit more polish has been applied to the stacking
code. The b-tree indexing code has been brought in, with an eye on using
it in a future repository format.


Changes
*******

* ``bzr export`` can now export a subdirectory of a project.
  (Robert Collins)

* ``bzr remove-tree`` will now refuse to remove a tree with uncommitted
  changes, unless the ``--force`` option is specified.
  (Lukáš Lalinský, #74101)

* ``bzr rm`` will now scan for files that are missing and remove just
  them automatically, much as ``bzr add`` scans for new files that
  are not ignored and adds them automatically. (Robert Collins)

Features
********

* Support for GSSAPI authentication when using FTP as documented in
  RFC2228. (Jelmer Vernooij, #49623)

* Add support for IPv6 in the smart server. (Jelmer Vernooij, #165014)

Improvements
************

* A url like ``log+file:///tmp`` will log all access to that Transport
  to ``.bzr.log``, which may help in debugging or profiling.
  (Martin Pool)

* ``bzr branch`` and ``bzr push`` use the default stacking policy if the
  branch format supports it. (Aaron Bentley)

* ``bzr init`` and ``bzr init-repo`` will now print out the same as
  ``bzr info`` if it completed successfully.
  (Marius Kruger)

* ``bzr uncommit`` logs the old tip revision id, and displays how to
  restore the branch to that tip using ``bzr pull``.  This allows you
  to recover if you realize you uncommitted the wrong thing.
  (John Arbash Meinel)

* Fix problems in accessing stacked repositories over ``bzr://``.
  (Martin Pool, #261315)

* ``SFTPTransport.readv()`` was accidentally using ``list += string``,
  which 'works', but adds each character separately to the list,
  rather than using ``list.append(string)``. Fixing this makes the
  SFTP transport a little bit faster (~20%) and use a bit less memory.
  (John Arbash Meinel)

* When reading index files, if we happen to read the whole file in a
  single request treat it as a ``_buffer_all`` request. This happens
  most often on small indexes over remote transports, where we default
  to reading 64kB. It saves a round trip for each small index during
  fetch operations. Also, if we have read more than 50% of an index
  file, trigger a ``_buffer_all`` on the next request. This works
  around some inefficiencies because reads don't fall neatly on page
  boundaries, so we would ignore those bytes, but request them again
  later. This could trigger a total read size of more than the whole
  file. (John Arbash Meinel)

Bug Fixes
*********

* ``bzr rm`` is now aliased to ``bzr del`` for the convenience of svn
  users. (Robert Collins, #205416)

* Catch the infamous "select/poll returned error" which occurs when
  pycurl try to send a body request to an HTTP/1.0 server which has
  already refused to handle the request. (Vincent Ladeuil, #225020)

* Fix ``ObjectNotLocked`` errors when using various commands
  (including ``bzr cat`` and ``bzr annotate``) in combination with a
  smart server URL.  (Andrew Bennetts, #237067)

* ``FTPTransport.stat()`` would return ``0000`` as the permission bits
  for the containing ``.bzr/`` directory (it does not implement
  permissions). This would cause us to set all subdirectories to
  ``0700`` and files to ``0600`` rather than leaving them unmodified.
  Now we ignore ``0000`` as the permissions and assume they are
  invalid. (John Arbash Meinel, #259855)

* Merging from a previously joined branch will no longer cause
  a traceback. (Jelmer Vernooij, #203376)

* Pack operations on windows network shares will work even with large
  files. (Robert Collins, #255656)

* Running ``bzr st PATH_TO_TREE`` will no longer suppress merge
  status. Status is also about 7% faster on mozilla sized trees
  when the path to the root of the tree has been given. Users of
  the internal ``show_tree_status`` function should be aware that
  the show_pending flag is now authoritative for showing pending
  merges, as it was originally. (Robert Collins, #225204)

* Set valid default _param_name for Option so that ListOption can embed
  '-' in names. (Vincent Ladeuil, #263249)

* Show proper error rather than traceback when an unknown revision
  id is specified to ``bzr cat-revision``. (Jelmer Vernooij, #175569)

* Trailing text in the dirstate file could cause the C dirstate parser
  to try to allocate an invalid amount of memory. We now properly
  check and test for parsing a dirstate with invalid trailing data.
  (John Arbash Meinel, #186014)

* Unexpected error responses from a smart server no longer cause the
  client to traceback.  (Andrew Bennetts, #263527)

* Use a Windows api function to get a Unicode host name, rather than
  assuming the host name is ascii.
  (Mark Hammond, John Arbash Meinel, #256550)

* ``WorkingTree4`` trees will now correctly report missing-and-new
  paths in the output of ``iter_changes``. (Robert Collins)

Documentation
*************

* Updated developer documentation.  (Martin Pool)

API Changes
***********

* Exporters now take 4 parameters. (Robert Collins)

* ``Tree.iter_changes`` will now return False for the content change
  field when a file is missing in the basis tree and not present in
  the target tree. Previously it returned True unconditionally.
  (Robert Collins)

* The deprecated ``Branch.abspath`` and unimplemented
  ``Branch.rename_one`` and ``Branch.move`` were removed. (Jelmer Vernooij)

* BzrDir.clone_on_transport implementations must now accept a stacked_on
  parameter.  (Aaron Bentley)

* BzrDir.cloning_metadir implementations must now take a require_stacking
  parameter.  (Aaron Bentley)

Testing
*******

* ``addCleanup`` now takes ``*arguments`` and ``**keyword_arguments``
  which are then passed to the cleanup callable as it is run. In
  addition, addCleanup no longer requires that the callables passed to
  it be unique. (Jonathan Lange)

* Fix some tests that fail on Windows because files are deleted while
  still in use.
  (Mark Hammond)

* ``selftest``'s ``--starting-with`` option can now use predefined
  prefixes so that one can say ``bzr selftest -s bp.loom`` instead of
  ``bzr selftest -s bzrlib.plugins.loom``. (Vincent Ladeuil)

* ``selftest``'s ``--starting-with`` option now accepts multiple values.
  (Vincent Ladeuil)

Internals
*********

* A new plugin interface, ``bzrlib.log.log_adapters``, has been added.
  This allows dynamic log output filtering by plugins.
  (Robert Collins)

* ``bzrlib.btree_index`` is now available, providing a b-tree index
  layer. The design is memory conservative (limited memory cache),
  faster to seek (approx 100 nodes per page, gives 100-way fan out),
  and stores compressed pages allowing more keys per page.
  (Robert Collins, John Arbash Meinel)

* ``bzrlib.diff.DiffTree.show_diff`` now skips changes where the kind
  is unknown in both source and target.
  (Robert Collins, Aaron Bentley)

* ``GraphIndexBuilder.add_node`` and ``BTreeBuilder`` have been
  streamlined a bit. This should make creating large indexes faster.
  (In benchmarking, it now takes less time to create a BTree index than
  it takes to read the GraphIndex one.) (John Arbash Meinel)

* Mail clients for `bzr send` are now listed in a registry.  This
  allows plugins to add new clients by registering them with
  ``bzrlib.mail_client.mail_client_registry``.  All of the built-in
  clients now use this mechanism.  (Neil Martinsen-Burrell)


bzr 1.6.1 2008-09-05
####################

A couple regressions were found in the 1.6 release. There was a
performance issue when using ``bzr+ssh`` to branch large repositories,
and some problems with stacking and ``rich-root`` capable repositories.


bzr 1.6.1rc2 2008-09-03
#######################

Bug Fixes
*********

* Copying between ``rich-root`` and ``rich-root-pack`` (and vice
  versa) was accidentally using the inter-model fetcher, instead of
  recognizing that both were 'rich root' formats.
  (John Arbash Meinel, #264321)


bzr 1.6.1rc1 2008-08-29
#######################

This release fixes a few regressions found in the 1.6 client. Fetching
changes was using an O(N^2) buffering algorithm, so for large projects it
would cause memory thrashing. There is also a specific problem with the
``--1.6-rich-root`` format, which prevented stacking on top of
``--rich-root-pack`` repositories, and could allow users to accidentally
fetch experimental data (``-subtree``) without representing it properly.
The ``--1.6-rich-root`` format has been deprecated and users are
recommended to upgrade to ``--1.6.1-rich-root`` immediately.  Also we
re-introduced a workaround for users who have repositories with incorrect
nodes (not possible if you only used official releases).
I should also clarify that none of this is data loss level issues, but
still sufficient enough to warrant an updated release.

Bug Fixes
*********

* ``RemoteTransport.readv()`` was being inefficient about how it
  buffered the readv data and processed it. It would keep appending to
  the same string (causing many copies) and then pop bytes out of the
  start of the string (causing more copies).
  With this patch "bzr+ssh://local" can improve dramatically,
  especially for projects with large files.
  (John Arbash Meinel)

* Revision texts were always meant to be stored as fulltexts. There
  was a bug in a bzr.dev version that would accidentally create deltas
  when copying from a Pack repo to a Knit repo. This has been fixed,
  but to support those repositories, we know always request full texts
  for Revision texts. (John Arbash Meinel, #261339)

* The previous ``--1.6-rich-root`` format used an incorrect xml
  serializer, which would accidentally support fetching from a
  repository that supported subtrees, even though the local one would
  not. We deprecated that format, and introduced a new one that uses
  the correct serializer ``--1.6.1-rich-root``.
  (John Arbash Meinel, #262333)


bzr 1.6 2008-08-25
##################

Finally, the long awaited bzr 1.6 has been released. This release includes
new features like Stacked Branches, improved weave merge, and an updated
server protocol (now on v3) which will allow for better cross version
compatibility. With this release we have deprecated Knit format
repositories, and recommend that users upgrade them, we will continue to
support reading and writing them for the forseeable future, but we will
not be tuning them for performance as pack repositories have proven to be
better at scaling. This will also be the first release to bundle
TortoiseBzr in the standalone Windows installer.


bzr 1.6rc5 2008-08-19
#####################

Bug Fixes
*********

* Disable automatic detection of stacking based on a containing
  directory of the target. It interacted badly with push, and needs a
  bit more work to get the edges polished before it should happen
  automatically. (John Arbash Meinel, #259275)
  (This change was reverted when merged to bzr.dev)


bzr 1.6rc4 2008-08-18
#####################

Bug Fixes
*********

* Fix a regression in knit => pack fetching.  We had a logic
  inversion, causing the fetch to insert fulltexts in random order,
  rather than preserving deltas.  (John Arbash Meinel, #256757)


bzr 1.6rc3 2008-08-14
#####################

Changes
*******

* Disable reading ``.bzrrules`` as a per-branch rule preferences
  file. The feature was not quite ready for a full release.
  (Robert Collins)

Improvements
************

* Update the windows installer to bundle TortoiseBzr and ``qbzr``
  into the standalone installer. This will be the first official
  windows release that installs Tortoise by default.
  (Mark Hammond)

Bug Fixes
*********

* Fix a regression in ``bzr+http`` support. There was a missing
  function (``_read_line``) that needed to be carried over from
  ``bzr+ssh`` support. (Andrew Bennetts)

* ``GraphIndex`` objects will internally read an entire index if more
  than 1/20th of their keyspace is requested in a single operation.
  This largely mitigates a performance regression in ``bzr log FILE``
  and completely corrects the performance regression in ``bzr log``.
  The regression was caused by removing an accomodation which had been
  supporting the index format in use. A newer index format is in
  development which is substantially faster. (Robert Collins)


bzr 1.6rc2 2008-08-13
#####################

This release candidate has a few minor bug fixes, and some regression
fixes for Windows.

Bug Fixes
*********

* ``bzr upgrade`` on remote branches accessed via bzr:// and
  bzr+ssh:// now works.  (Andrew Bennetts)

* Change the ``get_format_description()`` strings for
  ``RepositoryFormatKnitPack5`` et al to be single line messages.
  (Aaron Bentley)

* Fix for a regression on Win32 where we would try to call
  ``os.listdir()`` on a file and not catch the exception properly.
  (Windows raises a different exception.) This would manifest in
  places like ``bzr rm file`` or ``bzr switch``.
  (Mark Hammond, John Arbash Meinel)

* ``Inventory.copy()`` was failing to set the revision property for
  the root entry. (Jelmer Vernooij)

* sftp transport: added missing ``FileExists`` case to
  ``_translate_io_exception`` (Christophe Troestler, #123475)

* The help for ``bzr ignored`` now suggests ``bzr ls --ignored`` for
  scripting use. (Robert Collins, #3834)

* The default ``annotate`` logic will now always assign the
  last-modified value of a line to one of the revisions that modified
  it, rather than a merge revision. This would happen when both sides
  claimed to have modified the line resulting in the same text. The
  choice is arbitrary but stable, so merges in different directions
  will get the same results.  (John Arbash Meinel, #232188)


bzr 1.6rc1 2008-08-06
#####################

This release candidate for bzr 1.6 solidifies the new branch stacking
feature.  Bazaar now recommends that users upgrade all knit repositories,
because later formats are much faster.  However, we plan to continue read/write and
upgrade support for knit repostories for the forseeable future.  Several
other bugs and performance issues were fixed.

Changes
*******

* Knit format repositories are deprecated and bzr will now emit
  warnings whenever it encounters one.  Use ``bzr upgrade`` to upgrade
  knit repositories to pack format.  (Andrew Bennetts)

Improvements
************

* ``bzr check`` can now be told which elements at a location it should
  check.  (Daniel Watkins)

* Commit now supports ``--exclude`` (or ``-x``) to exclude some files
  from the commit. (Robert Collins, #3117)

* Fetching data between repositories that have the same model but no
  optimised fetcher will not reserialise all the revisions, increasing
  performance. (Robert Collins, John Arbash Meinel)

* Give a more specific error when target branch is not reachable.
  (James Westby)

* Implemented a custom ``walkdirs_utf8`` implementation for win32.
  This uses a pyrex extension to get direct access to the
  ``FindFirstFileW`` style apis, rather than using ``listdir`` +
  ``lstat``. Shows a very strong improvement in commands like
  ``status`` and ``diff`` which have to iterate the working tree.
  Anywhere from 2x-6x faster depending on the size of the tree (bigger
  trees, bigger benefit.) (John Arbash Meinel)

* New registry for log properties handles  and the method in
  LongLogFormatter to display the custom properties returned by the
  registered handlers. (Guillermo Gonzalez, #162469)

Bug Fixes
*********

* Add more tests that stacking does not create deltas spanning
  physical repository boundaries.
  (Martin Pool, #252428)

* Better message about incompatible repositories.
  (Martin Pool, #206258)

* ``bzr branch --stacked`` ensures the destination branch format can
  support stacking, even if the origin does not.
  (Martin Pool)

* ``bzr export`` no longer exports ``.bzrrules``.
  (Ian Clatworthy)

* ``bzr serve --directory=/`` now correctly allows the whole
  filesystem to be accessed on Windows, not just the root of the drive
  that Python is running from.
  (Adrian Wilkins, #240910)

* Deleting directories by hand before running ``bzr rm`` will not
  cause subsequent errors in ``bzr st`` and ``bzr commit``.
  (Robert Collins, #150438)

* Fix a test case that was failing if encoding wasn't UTF-8.
  (John Arbash Meinel, #247585)

* Fix "no buffer space available" error when branching with the new
  smart server protocol to or from Windows.
  (Andrew Bennetts, #246180)

* Fixed problem in branching from smart server.
  (#249256, Michael Hudson, Martin Pool)

* Handle a file turning in to a directory in TreeTransform.
  (James Westby, #248448)

API Changes
***********

* ``MutableTree.commit`` has an extra optional keywork parameter
  ``exclude`` that will be unconditionally supplied by the command
  line UI - plugins that add tree formats may need an update.
  (Robert Collins)

* The API minimum version for plugin compatibility has been raised to
  1.6 - there are significant changes throughout the code base.
  (Robert Collins)

* The generic fetch code now uses three attributes on Repository objects
  to control fetch. The streams requested are controlled via :
  ``_fetch_order`` and ``_fetch_uses_deltas``. Setting these
  appropriately allows different repository implementations to recieve
  data in their optimial form. If the ``_fetch_reconcile`` is set then
  a reconcile operation is triggered at the end of the fetch.
  (Robert Collins)

* The ``put_on_disk`` and ``get_tar_item`` methods in
  ``InventoryEntry`` were deprecated. (Ian Clatworthy)

* ``Repository.is_shared`` doesn't take a read lock. It didn't
  need one in the first place (nobody cached the value, and
  ``RemoteRepository`` wasn't taking one either). This saves a round
  trip when probing Pack repositories, as they read the ``pack-names``
  file when locked. And during probe, locking the repo isn't very
  useful. (John Arbash Meinel)

Internals
*********

* ``bzrlib.branchbuilder.BranchBuilder`` is now much more capable of
  putting together a real history without having to create a full
  WorkingTree. It is recommended that tests that are not directly
  testing the WorkingTree use BranchBuilder instead.  See
  ``BranchBuilder.build_snapshot`` or
  ``TestCaseWithMemoryTree.make_branch_builder``.  (John Arbash Meinel)

* ``bzrlib.builtins.internal_tree_files`` broken into two giving a new
  helper ``safe_relpath_files`` - used by the new ``exclude``
  parameter to commit. (Robert Collins)

* Make it easier to introduce new WorkingTree formats.
  (Ian Clatworthy)

* The code for exporting trees was refactored not to use the
  deprecated ``InventoryEntry`` methods. (Ian Clatworthy)

* RuleSearchers return () instead of [] now when there are no matches.
  (Ian Clatworthy)


bzr 1.6beta3 2008-07-17
#######################

This release adds a new 'stacked branches' feature allowing branches to
share storage without being in the same repository or on the same machine.
(See the user guide for more details.)  It also adds a new hook, improved
weaves, aliases for related locations, faster bzr+ssh push, and several
bug fixes.

Features
********

* New ``pre_change_branch_tip`` hook that is called before the
  branch tip is moved, while the branch is write-locked.  See the User
  Reference for signature details.  (Andrew Bennetts)

* Rule-based preferences can now be defined for selected files in
  selected branches, allowing commands and plugins to provide
  custom behaviour for files matching defined patterns.
  See ``Rule-based preferences`` (part of ``Configuring Bazaar``)
  in the User Guide and ``bzr help rules`` for more information.
  (Ian Clatworthy)

* Sites may suggest a branch to stack new branches on.  (Aaron Bentley)

* Stacked branches are now supported. See ``bzr help branch`` and
  ``bzr help push``.  Branches must be in the ``development1`` format
  to stack, though the stacked-on branch can be of any format.
  (Robert Collins)

Improvements
************

* ``bzr export --format=tgz --root=NAME -`` to export a gzipped tarball
  to stdout; also ``tar`` and ``tbz2``.
  (Martin Pool)

* ``bzr (re)merge --weave`` will now use a standard Weave algorithm,
  rather than the annotation-based merge it was using. It does so by
  building up a Weave of the important texts, without needing to build
  the full ancestry. (John Arbash Meinel, #238895)

* ``bzr send`` documents and better supports ``emacsclient`` (proper
  escaping of mail headers and handling of the MUA Mew).
  (Christophe Troestler)

* Remembered locations can be specified by aliases, e.g. :parent, :public,
  :submit.  (Aaron Bentley)

* The smart protocol now has improved support for setting branches'
  revision info directly.  This makes operations like push
  faster.  The new request method name is
  ``Branch.set_last_revision_ex``.  (Andrew Bennetts)

Bug Fixes
*********

* Bazaar is now able to be a client to the web server of IIS 6 and 7.
  The broken implementations of RFC822 in Python and RFC2046 in IIS
  combined with boundary-line checking in Bazaar previously made this
  impossible. (NB, IIS 5 does not suffer from this problem).
  (Adrian Wilkins, #247585)

* ``bzr log --long`` with a ghost in your mainline now handles that
  ghost properly. (John Arbash Meinel, #243536)

* ``check`` handles the split-up .bzr layout correctly, so no longer
  requires a branch to be present.
  (Daniel Watkins, #64783)

* Clearer message about how to set the PYTHONPATH if bzrlib can't be
  loaded.
  (Martin Pool, #205230)

* Errors about missing libraries are now shown without a traceback,
  and with a suggestion to install the library.  The full traceback is
  still in ``.bzr.log`` and can be shown with ``-Derror``.
  (Martin Pool, #240161)

* Fetch from a stacked branch copies all required data.
  (Aaron Bentley, #248506)

* Handle urls such as ftp://user@host.com@www.host.com where the user
  name contains an @.
  (Neil Martinsen-Burrell, #228058)

* ``needs_read_lock`` and ``needs_write_lock`` now suppress an error during
  ``unlock`` if there was an error in the original function. This helps
  most when there is a failure with a smart server action, since often the
  connection closes and we cannot unlock.
  (Andrew Bennetts, John Arbash Meinel, #125784)

* Obsolete hidden command ``bzr fetch`` removed.
  (Martin Pool, #172870)

* Raise the correct exception when doing ``-rbefore:0`` or ``-c0``.
  (John Arbash Meinel, #239933)

* You can now compare file revisions in Windows diff programs from
  Cygwin Bazaar.
  (Matt McClure, #209281)

* revision_history now tolerates mainline ghosts for Branch format 6.
  (Aaron Bentley, #235055)

* Set locale from environment for third party libs.
  (Martin von Gagern, #128496)

Documentation
*************

* Added *Using stacked branches* to the User Guide.
  (Ian Clatworthy)

* Updated developer documentation.
  (Martin Pool)

Testing
*******

* ``-Dmemory`` will cause /proc/PID/status to be catted before bzr
  exits, allowing low-key analysis of peak memory use. (Robert Collins)

* ``TestCaseWithTransport.make_branch_and_tree`` tries harder to return
  a tree with a ``branch`` attribute of the right format.  This was
  preventing some ``RemoteBranch`` tests from actually running with
  ``RemoteBranch`` instances.  (Andrew Bennetts)

API Changes
***********

* Removed ``Repository.text_store``, ``control_store``, etc.  Instead,
  there are new attributes ``texts, inventories, revisions,
  signatures``, each of which is a ``VersionedFiles``.  See the
  Repository docstring for more details.
  (Robert Collins)

* ``Branch.pull`` now accepts an ``_override_hook_target`` optional
  parameter.  If you have a subclass of ``Branch`` that overrides
  ``pull`` then you should add this parameter.  (Andrew Bennetts)

* ``bzrlib.check.check()`` has been deprecated in favour of the more
  aptly-named ``bzrlib.check.check_branch()``.
  (Daniel Watkins)

* ``Tree.print_file`` and ``Repository.print_file`` are deprecated.
  These methods are bad APIs because they write directly to sys.stdout.
  bzrlib does not use them internally, and there are no direct tests
  for them. (Alexander Belchenko)

Internals
*********

* ``cat`` command no longer uses ``Tree.print_file()`` internally.
  (Alexander Belchenko)

* New class method ``BzrDir.open_containing_tree_branch_or_repository``
  which eases the discovery of the tree, the branch and the repository
  containing a given location.
  (Daniel Watkins)

* New ``versionedfile.KeyMapper`` interface to abstract out the access to
  underlying .knit/.kndx etc files in repositories with partitioned
  storage. (Robert Collins)

* Obsolete developer-use command ``weave-join`` has been removed.
  (Robert Collins)

* ``RemoteToOtherFetcher`` and ``get_data_stream_for_search`` removed,
  to support new ``VersionedFiles`` layering.
  (Robert Collins)


bzr 1.6beta2 2008-06-10
#######################

This release contains further progress towards our 1.6 goals of shallow
repositories, and contains a fix for some user-affecting bugs in the
repository layer.  Building working trees during checkout and branch is
now faster.

Bug Fixes
*********

* Avoid KnitCorrupt error extracting inventories from some repositories.
  (The data is not corrupt; an internal check is detecting a problem
  reading from the repository.)
  (Martin Pool, Andrew Bennetts, Robert Collins, #234748)

* ``bzr status`` was breaking if you merged the same revision twice.
  (John Arbash Meinel, #235407)

* Fix infinite loop consuming 100% CPU when a connection is lost while
  reading a response body via the smart protocol v1 or v2.
  (Andrew Bennetts)

* Inserting a bundle which changes the contents of a file with no trailing
  end of line, causing a knit snapshot in a 'knits' repository will no longer
  cause KnitCorrupt. (Robert Collins)

* ``RemoteBranch.pull`` needs to return the ``self._real_branch``'s
  pull result. It was instead just returning None, which breaks ``bzr
  pull``. (John Arbash Meinel, #238149)

* Sanitize branch nick before using it as an attachment filename in
  ``bzr send``. (Lukáš Lalinský, #210218)

* Squash ``inv_entry.symlink_target`` to a plain string when
  generating DirState details. This prevents from getting a
  ``UnicodeError`` when you have symlinks and non-ascii filenames.
  (John Arbash Meinel, #135320)

Improvements
************

* Added the 'alias' command to set/unset and display aliases. (Tim Penhey)

* ``added``, ``modified``, and ``unknowns`` behaviour made consistent (all three
  now quote paths where required). Added ``--null`` option to ``added`` and
  ``modified`` (for null-separated unknowns, use ``ls --unknown --null``)
  (Adrian Wilkins)

* Faster branching (1.09x) and lightweight checkouts (1.06x) on large trees.
  (Ian Clatworthy, Aaron Bentley)

Documentation
*************

* Added *Bazaar Zen* section to the User Guide. (Ian Clatworthy)

Testing
*******

* Fix the test HTTPServer to be isolated from chdir calls made while it is
  running, allowing it to be used in blackbox tests. (Robert Collins)

API Changes
***********

* ``WorkingTree.set_parent_(ids/trees)`` will now filter out revisions
  which are in the ancestry of other revisions. So if you merge the same
  tree twice, or merge an ancestor of an existing merge, it will only
  record the newest. (If you merge a descendent, it will replace its
  ancestor). (John Arbash Meinel, #235407)

* ``RepositoryPolicy.__init__`` now requires stack_on and stack_on_pwd,
  through the derived classes do not.  (Aaron Bentley)

Internals
*********

* ``bzrlib.bzrdir.BzrDir.sprout`` now accepts ``stacked`` to control
  creating stacked branches. (Robert Collins)

* Knit record serialisation is now stricter on what it will accept, to
  guard against potential internal bugs, or broken input. (Robert Collins)

bzr 1.6beta1 2008-06-02
#######################


Commands that work on the revision history such as push, pull, missing,
uncommit and log are now substantially faster.  This release adds a
translation of some of the user documentation into Spanish.  (Contributions of
other translations would be very welcome.)  Bazaar 1.6beta1 adds a new network
protocol which is used by default and which allows for more efficient transfers
and future extensions.


Notes When Upgrading
********************

* There is a new version of the network protocol used for bzr://, bzr+ssh://
  and bzr+http:// connections.  This will allow more efficient requests and
  responses, and more graceful fallback when a server is too old to
  recognise a request from a more recent client.  Bazaar 1.6 will
  interoperate with 0.16 and later versions, but servers should be upgraded
  when possible.  Bazaar 1.6 no longer interoperates with 0.15 and earlier via
  these protocols.  Use alternatives like SFTP or upgrade those servers.
  (Andrew Bennetts, #83935)

Changes
*******

* Deprecation warnings will not be suppressed when running ``bzr selftest``
  so that developers can see if their code is using deprecated functions.
  (John Arbash Meinel)

Features
********

* Adding ``-Derror`` will now display a traceback when a plugin fails to
  load. (James Westby)

Improvements
************

* ``bzr branch/push/pull -r XXX`` now have a helper function for finding
  the revno of the new revision (``Graph.find_distance_to_null``). This
  should make something like ``bzr branch -r -100`` in a shared, no-trees
  repository much snappier. (John Arbash Meinel)

* ``bzr log --short -r X..Y`` no longer needs to access the full revision
  history. This makes it noticeably faster when logging the last few
  revisions. (John Arbash Meinel)

* ``bzr ls`` now accepts ``-V`` as an alias for ``--versioned``.
  (Jerad Cramp, #165086)

* ``bzr missing`` uses the new ``Graph.find_unique_ancestors`` and
  ``Graph.find_differences`` to determine missing revisions without having
  to search the whole ancestry. (John Arbash Meinel, #174625)

* ``bzr uncommit`` now uses partial history access, rather than always
  extracting the full revision history for a branch. This makes it
  resolve the appropriate revisions much faster (in testing it drops
  uncommit from 1.5s => 0.4s). It also means ``bzr log --short`` is one
  step closer to not using full revision history.
  (John Arbash Meinel, #172649)

Bugfixes
********

* ``bzr merge --lca`` should handle when two revisions have no common
  ancestor other than NULL_REVISION. (John Arbash Meinel, #235715)

* ``bzr status`` was breaking if you merged the same revision twice.
  (John Arbash Meinel, #235407)

* ``bzr push`` with both ``--overwrite`` and ``-r NNN`` options no longer
  fails.  (Andrew Bennetts, #234229)

* Correctly track the base URL of a smart medium when using bzr+http://
  URLs, which was causing spurious "No repository present" errors with
  branches in shared repositories accessed over bzr+http.
  (Andrew Bennetts, #230550)

* Define ``_remote_is_at_least_1_2`` on ``SmartClientMedium`` so that all
  implementations have the attribute.  Fixes 'PyCurlTransport' object has no
  attribute '_remote_is_at_least_1_2' attribute errors.
  (Andrew Bennetts, #220806)

* Failure to delete an obsolete pack file should just give a warning
  message, not a fatal error.  It may for example fail if the file is still
  in use by another process.
  (Martin Pool)

* Fix MemoryError during large fetches over HTTP by limiting the amount of
  data we try to read per ``recv`` call.  The problem was observed with
  Windows and a proxy, but might affect other environments as well.
  (Eric Holmberg, #215426)

* Handle old merge directives correctly in Merger.from_mergeable.  Stricter
  get_parent_map requirements exposed a latent bug here.  (Aaron Bentley)

* Issue a warning and ignore passwords declared in authentication.conf when
  used for an ssh scheme (sftp or bzr+ssh).
  (Vincent Ladeuil, #203186)

* Make both http implementations raise appropriate exceptions on 403
  Forbidden when POSTing smart requests.
  (Vincent Ladeuil, #230223)

* Properly *title* header names in http requests instead of capitalizing
  them.
  (Vincent Ladeuil, #229076)

* The "Unable to obtain lock" error message now also suggests using
  ``bzr break-lock`` to fix it.  (Martin Albisetti, #139202)

* Treat an encoding of '' as ascii; this can happen when bzr is run
  under vim on Mac OS X.
  (Neil Martinsen-Burrell)

* ``VersionedFile.make_mpdiffs()`` was raising an exception that wasn't in
  scope. (Daniel Fischer #235687)

Documentation
*************

* Added directory structure and started translation of docs in spanish.
  (Martin Albisetti, Lucio Albenga)

* Incorporate feedback from Jelmer Vernooij and Neil Martinsen-Burrell
  on the plugin and integration chapters of the User Guide.
  (Ian Clatworthy)

* More Bazaar developer documentation about packaging and release process,
  and about use of Python reprs.
  (Martin Pool, Martin Albisetti)

* Updated Tortise strategy document. (Mark Hammond)

Testing
*******

* ``bzrlib.tests.adapt_tests`` was broken and unused - it has been fixed.
  (Robert Collins)

* Fix the test HTTPServer to be isolated from chdir calls made while it is
  running, allowing it to be used in blackbox tests. (Robert Collins)

* New helper function for splitting test suites
  ``split_suite_by_condition``. (Robert Collins)

Internals
*********

* ``Branch.missing_revisions`` has been deprecated. Similar functionality
  can be obtained using ``bzrlib.missing.find_unmerged``. The api was
  fairly broken, and the function was unused, so we are getting rid of it.
  (John Arbash Meinel)

API Changes
***********

* ``Branch.abspath`` is deprecated; use the Tree or Transport
  instead.  (Martin Pool)

* ``Branch.update_revisions`` now takes an optional ``Graph``
  object. This can be used by ``update_revisions`` when it is
  checking ancestry, and allows callers to prefer request to go to a
  local branch.  (John Arbash Meinel)

* Branch, Repository, Tree and BzrDir should expose a Transport as an
  attribute if they have one, rather than having it indirectly accessible
  as ``.control_files._transport``.  This doesn't add a requirement
  to support a Transport in cases where it was not needed before;
  it just simplifies the way it is reached.  (Martin Pool)

* ``bzr missing --mine-only`` will return status code 0 if you have no
  new revisions, but the remote does. Similarly for ``--theirs-only``.
  The new code only checks one side, so it doesn't know if the other
  side has changes. This seems more accurate with the request anyway.
  It also changes the output to print '[This|Other] branch is up to
  date.' rather than displaying nothing.  (John Arbash Meinel)

* ``LockableFiles.put_utf8``, ``put_bytes`` and ``controlfilename``
  are now deprecated in favor of using Transport operations.
  (Martin Pool)

* Many methods on ``VersionedFile``, ``Repository`` and in
  ``bzrlib.revision``  deprecated before bzrlib 1.5 have been removed.
  (Robert Collins)

* ``RevisionSpec.wants_revision_history`` can be set to False for a given
  ``RevisionSpec``. This will disable the existing behavior of passing in
  the full revision history to ``self._match_on``. Useful for specs that
  don't actually need access to the full history. (John Arbash Meinel)

* The constructors of ``SmartClientMedium`` and its subclasses now require a
  ``base`` parameter.  ``SmartClientMedium`` implementations now also need
  to provide a ``remote_path_from_transport`` method.  (Andrew Bennetts)

* The default permissions for creating new files and directories
  should now be obtained from ``BzrDir._get_file_mode()`` and
  ``_get_dir_mode()``, rather than from LockableFiles.  The ``_set_file_mode``
  and ``_set_dir_mode`` variables on LockableFiles which were advertised
  as a way for plugins to control this are no longer consulted.
  (Martin Pool)

* ``VersionedFile.join`` is deprecated. This method required local
  instances of both versioned file objects and was thus hostile to being
  used for streaming from a smart server. The new get_record_stream and
  insert_record_stream are meant to efficiently replace this method.
  (Robert Collins)

* ``WorkingTree.set_parent_(ids/trees)`` will now filter out revisions
  which are in the ancestry of other revisions. So if you merge the same
  tree twice, or merge an ancestor of an existing merge, it will only
  record the newest. (If you merge a descendent, it will replace its
  ancestor). (John Arbash Meinel, #235407)

* ``WorkingTreeFormat2.stub_initialize_remote`` is now private.
  (Martin Pool)


bzr 1.5 2008-05-16
##################

This release of Bazaar includes several updates to the documentation, and fixes
to prepare for making rich root support the default format. Many bugs have been
squashed, including fixes to log, bzr+ssh inter-operation with older servers.

Changes
*******

* Suppress deprecation warnings when bzrlib is a 'final' release. This way
  users of packaged software won't be bothered with DeprecationWarnings,
  but developers and testers will still see them. (John Arbash Meinel)

Documentation
*************

* Incorporate feedback from Jelmer Vernooij and Neil Martinsen-Burrell
  on the plugin and integration chapters of the User Guide.
  (Ian Clatworthy)


bzr 1.5rc1 2008-05-09
#####################

Changes
*******

* Broader support of GNU Emacs mail clients. Set
  ``mail_client=emacsclient`` in your bazaar.conf and ``send`` will pop the
  bundle in a mail buffer according to the value of ``mail-user-agent``
  variable. (Xavier Maillard)

Improvements
************

* Diff now handles revision specs like "branch:" and "submit:" more
  efficiently.  (Aaron Bentley, #202928)

* More friendly error given when attempt to start the smart server
  on an address already in use. (Andrea Corbellini, #200575)

* Pull completes much faster when there is nothing to pull.
  (Aaron Bentley)

Bugfixes
********

* Authentication.conf can define sections without password.
  (Vincent Ladeuil, #199440)

* Avoid muttering every time a child update does not cause a progress bar
  update. (John Arbash Meinel, #213771)

* ``Branch.reconcile()`` is now implemented. This allows ``bzr reconcile``
  to fix when a Branch has a non-canonical mainline history. ``bzr check``
  also detects this condition. (John Arbash Meinel, #177855)

* ``bzr log -r ..X bzr://`` was failing, because it was getting a request
  for ``revision_id=None`` which was not a string.
  (John Arbash Meinel, #211661)

* ``bzr commit`` now works with Microsoft's FTP service.
  (Andreas Deininger)

* Catch definitions outside sections in authentication.conf.
  (Vincent Ladeuil, #217650)

* Conversion from non-rich-root to rich-root(-pack) updates inventory
  sha1s, even when bundles are used.  (Aaron Bentley, #181391)

* Conversion from non-rich-root to rich-root(-pack) works correctly even
  though search keys are not topologically sorted.  (Aaron Bentley)

* Conversion from non-rich-root to rich-root(-pack) works even when a
  parent revision has a different root id.  (Aaron Bentley, #177874)

* Disable strace testing until strace is fixed (see bug #103133) and emit a
  warning when selftest ends to remind us of leaking tests.
  (Vincent Ladeuil, #226769)

* Fetching all revisions from a repository does not cause pack collisions.
  (Robert Collins, Aaron Bentley, #212908)

* Fix error about "attempt to add line-delta in non-delta knit".
  (Andrew Bennetts, #217701)

* Pushing a branch in "dirstate" format (Branch5) over bzr+ssh would break
  if the remote server was < version 1.2. This was due to a bug in the
  RemoteRepository.get_parent_map() fallback code.
  (John Arbash Meinel, #214894)

* Remove leftover code in ``bzr_branch`` that inappropriately creates
  a ``branch-name`` file in the branch control directory.
  (Martin Pool)

* Set SO_REUSEADDR on server sockets of ``bzr serve`` to avoid problems
  rebinding the socket when starting the server a second time.
  (John Arbash Meinel, Martin Pool, #164288)

* Severe performance degradation in fetching from knit repositories to
  knits and packs due to parsing the entire revisions.kndx on every graph
  walk iteration fixed by using the Repository.get_graph API.  There was
  another regression in knit => knit fetching which re-read the index for
  every revision each side had in common.
  (Robert Collins, John Arbash Meinel)

* When logging the changes to a particular file, there was a bug if there
  were ghosts in the revision ancestry. (John Arbash Meinel, #209948)

* xs4all's ftp server returns a temporary error when trying to list an
  empty directory, rather than returning an empty list. Adding a
  workaround so that we don't get spurious failures.
  (John Arbash Meinel, #215522)

Documentation
*************

* Expanded the User Guide to include new chapters on popular plugins and
  integrating Bazaar into your environment. The *Best practices* chapter
  was renamed to *Miscellaneous topics* as suggested by community
  feedback as well. (Ian Clatworthy)

* Document outlining strategies for TortoiseBzr. (Mark Hammond)

* Improved the documentation on hooks. (Ian Clatworthy)

* Update authentication docs regarding ssh agents.
  (Vincent Ladeuil, #183705)

Testing
*******

* Add ``thread_name_suffix`` parameter to SmartTCPServer_for_testing, to
  make it easy to identify which test spawned a thread with an unhandled
  exception. (Andrew Bennetts)

* New ``--debugflag``/``-E`` option to ``bzr selftest`` for setting
  options for debugging tests, these are complementary to the the -D
  options.  The ``-Dselftest_debug`` global option has been replaced by the
  ``-E=allow_debug`` option for selftest. (Andrew Bennetts)

* Parameterised test ids are preserved correctly to aid diagnosis of test
  failures. (Robert Collins, Andrew Bennetts)

* selftest now accepts --starting-with <id> to load only the tests whose id
  starts with the one specified. This greatly speeds up running the test
  suite on a limited set of tests and can be used to run the tests for a
  single module, a single class or even a single test.  (Vincent Ladeuil)

* The test suite modules have been modified to define load_tests() instead
  of test_suite(). That speeds up selective loading (via --load-list)
  significantly and provides many examples on how to migrate (grep for
  load_tests).  (Vincent Ladeuil)

Internals
*********

* ``Hooks.install_hook`` is now deprecated in favour of
  ``Hooks.install_named_hook`` which adds a required ``name`` parameter, to
  avoid having to call ``Hooks.name_hook``. (Daniel Watkins)

* Implement xml8 serializer.  (Aaron Bentley)

* New form ``@deprecated_method(deprecated_in(1, 5, 0))`` for making
  deprecation wrappers.  (Martin Pool)

* ``Repository.revision_parents`` is now deprecated in favour of
  ``Repository.get_parent_map([revid])[revid]``. (Jelmer Vernooij)

* The Python ``assert`` statement is no longer used in Bazaar source, and
  a test checks this.  (Martin Pool)

API Changes
***********

* ``bzrlib.status.show_pending_merges`` requires the repository to be
  locked by the caller. Callers should have been doing it anyway, but it
  will now raise an exception if they do not. (John Arbash Meinel)

* Repository.get_data_stream, Repository.get_data_stream_for_search(),
  Repository.get_deltas_for_revsions(), Repository.revision_trees(),
  Repository.item_keys_introduced_by() no longer take read locks.
  (Aaron Bentley)

* ``LockableFiles.get_utf8`` and ``.get`` are deprecated, as a start
  towards removing LockableFiles and ``.control_files`` entirely.
  (Martin Pool)

* Methods deprecated prior to 1.1 have been removed.
  (Martin Pool)


bzr 1.4 2008-04-28
##################

This release of Bazaar includes handy improvements to the speed of log and
status, new options for several commands, improved documentation, and better
hooks, including initial code for server-side hooks.  A number of bugs have
been fixed, particularly in interoperability between different formats or
different releases of Bazaar over there network.  There's been substantial
internal work in both the repository and network code to enable new features
and faster performance.

Bug Fixes
*********

* Pushing a branch in "dirstate" format (Branch5) over bzr+ssh would break
  if the remote server was < version 1.2.  This was due to a bug in the
  RemoteRepository.get_parent_map() fallback code.
  (John Arbash Meinel, Andrew Bennetts, #214894)


bzr 1.4rc2 2008-04-21
#####################

Bug Fixes
*********

* ``bzr log -r ..X bzr://`` was failing, because it was getting a request
  for ``revision_id=None`` which was not a string.
  (John Arbash Meinel, #211661)

* Fixed a bug in handling ghost revisions when logging changes in a
  particular file.  (John Arbash Meinel, #209948)

* Fix error about "attempt to add line-delta in non-delta knit".
  (Andrew Bennetts, #205156)

* Fixed performance degradation in fetching from knit repositories to
  knits and packs due to parsing the entire revisions.kndx on every graph
  walk iteration fixed by using the Repository.get_graph API.  There was
  another regression in knit => knit fetching which re-read the index for
  every revision each side had in common.
  (Robert Collins, John Arbash Meinel)


bzr 1.4rc1 2008-04-11
#####################

Changes
*******

* bzr main script cannot be imported (Benjamin Peterson)

* On Linux bzr additionally looks for plugins in arch-independent site
  directory. (Toshio Kuratomi)

* The ``set_rh`` branch hook is now deprecated. Please migrate
  any plugins using this hook to use an alternative, e.g.
  ``post_change_branch_tip``. (Ian Clatworthy)

* When a plugin cannot be loaded as the file path is not a valid
  python module name bzr will now strip a ``bzr_`` prefix from the
  front of the suggested name, as many plugins (e.g. bzr-svn)
  want to be installed without this prefix. It is a common mistake
  to have a folder named "bzr-svn" for that plugin, especially
  as this is what bzr branch lp:bzr-svn will give you. (James Westby,
  Andrew Cowie)

* UniqueIntegerBugTracker now appends bug-ids instead of joining
  them to the base URL. Plugins that register bug trackers may
  need a trailing / added to the base URL if one is not already there.
  (James Wesby, Andrew Cowie)

Features
********

* Added start_commit hook for mutable trees. (Jelmer Vernooij, #186422)

* ``status`` now accepts ``--no-pending`` to show the status without
  listing pending merges, which speeds up the command a lot on large
  histories.  (James Westby, #202830)

* New ``post_change_branch_tip`` hook that is called after the
  branch tip is moved but while the branch is still write-locked.
  See the User Reference for signature details.
  (Ian Clatworthy, James Henstridge)

* Reconfigure can convert a branch to be standalone or to use a shared
  repository.  (Aaron Bentley)

Improvements
************

* The smart protocol now has support for setting branches' revision info
  directly.  This should make operations like push slightly faster, and is a
  step towards server-side hooks.  The new request method name is
  ``Branch.set_last_revision_info``.  (Andrew Bennetts)

* ``bzr commit --fixes`` now recognises "gnome" as a tag by default.
  (James Westby, Andrew Cowie)

* ``bzr switch`` will attempt to find branches to switch to relative to the
  current branch. E.g. ``bzr switch branchname`` will look for
  ``current_branch/../branchname``. (Robert Collins, Jelmer Vernooij,
  Wouter van Heyst)

* Diff is now more specific about execute-bit changes it describes
  (Chad Miller)

* Fetching data over HTTP is a bit faster when urllib is used.  This is done
  by forcing it to recv 64k at a time when reading lines in HTTP headers,
  rather than just 1 byte at a time.  (Andrew Bennetts)

* Log --short and --line are much faster when -r is not specified.
  (Aaron Bentley)

* Merge is faster.  We no longer check a file's existence unnecessarily
  when merging the execute bit.  (Aaron Bentley)

* ``bzr status`` on an explicit list of files no longer shows pending
  merges, making it much faster on large trees. (John Arbash Meinel)

* The launchpad directory service now warns the user if they have not set
  their launchpad login and are trying to resolve a URL using it, just
  in case they want to do a write operation with it.  (James Westby)

* The smart protocol client is slightly faster, because it now only queries
  the server for the protocol version once per connection.  Also, the HTTP
  transport will now automatically probe for and use a smart server if
  one is present.  You can use the new ``nosmart+`` transport decorator
  to get the old behaviour.  (Andrew Bennetts)

* The ``version`` command takes a ``--short`` option to print just the
  version number, for easier use in scripts.  (Martin Pool)

* Various operations with revision specs and commands that calculate
  revnos and revision ids are faster.  (John A. Meinel, Aaron Bentley)

Bugfixes
********

* Add ``root_client_path`` parameter to SmartWSGIApp and
  SmartServerRequest.  This makes it possible to publish filesystem
  locations that don't exactly match URL paths. SmartServerRequest
  subclasses should use the new ``translate_client_path`` and
  ``transport_from_client_path`` methods when dealing with paths received
  from a client to take this into account.  (Andrew Bennetts, #124089)

* ``bzr mv a b`` can be now used also to rename previously renamed
  directories, not only files. (Lukáš Lalinský, #107967)

* ``bzr uncommit --local`` can now remove revisions from the local
  branch to be symmetric with ``bzr commit --local``.
  (John Arbash Meinel, #93412)

* Don't ask for a password if there is no real terminal.
  (Alexander Belchenko, #69851)

* Fix a bug causing a ValueError crash in ``parse_line_delta_iter`` when
  fetching revisions from a knit to pack repository or vice versa using
  bzr:// (including over http or ssh).
  (#208418, Andrew Bennetts, Martin Pool, Robert Collins)

* Fixed ``_get_line`` in ``bzrlib.smart.medium``, which was buggy.  Also
  fixed ``_get_bytes`` in the same module to use the push back buffer.
  These bugs had no known impact in normal use, but were problematic for
  developers working on the code, and were likely to cause real bugs sooner
  or later.  (Andrew Bennetts)

* Implement handling of basename parameter for DefaultMail.  (James Westby)

* Incompatibility with Paramiko versions newer than 1.7.2 was fixed.
  (Andrew Bennetts, #213425)

* Launchpad locations (lp: URLs) can be pulled.  (Aaron Bentley, #181945)

* Merges that add files to deleted root directories complete.  They
  do create conflicts.  (Aaron Bentley, #210092)

* vsftp's return ``550 RNFR command failed.`` supported.
  (Marcus Trautwig, #129786)

Documentation
*************

* Improved documentation on send/merge relationship. (Peter Schuller)

* Minor fixes to the User Guide. (Matthew Fuller)

* Reduced the evangelism in the User Guide. (Ian Clatworthy)

* Added Integrating with Bazaar document for developers (Martin Albisetti)

API Breaks
**********

* Attempting to pull data from a ghost aware repository (e.g. knits) into a
  non-ghost aware repository such as weaves will now fail if there are
  ghosts.  (Robert Collins)

* ``KnitVersionedFile`` no longer accepts an ``access_mode`` parameter, and
  now requires the ``index`` and ``access_method`` parameters to be
  supplied. A compatible shim has been kept in the new function
  ``knit.make_file_knit``. (Robert Collins)

* Log formatters must now provide log_revision instead of show and
  show_merge_revno methods. The latter had been deprecated since the 0.17
  release. (James Westby)

* ``LoopbackSFTP`` is now called ``SocketAsChannelAdapter``.
  (Andrew Bennetts)

* ``osutils.backup_file`` is removed. (Alexander Belchenko)

* ``Repository.get_revision_graph`` is deprecated, with no replacement
  method. The method was size(history) and not desirable. (Robert Collins)

* ``revision.revision_graph`` is deprecated, with no replacement function.
  The function was size(history) and not desirable. (Robert Collins)

* ``Transport.get_shared_medium`` is deprecated.  Use
  ``Transport.get_smart_medium`` instead.  (Andrew Bennetts)

* ``VersionedFile`` factories now accept a get_scope parameter rather
  than using a call to ``transaction_finished``, allowing the removal of
  the fixed list of versioned files per repository. (Robert Collins)

* ``VersionedFile.annotate_iter`` is deprecated. While in principle this
  allowed lower memory use, all users of annotations wanted full file
  annotations, and there is no storage format suitable for incremental
  line-by-line annotation. (Robert Collins)

* ``VersionedFile.clone_text`` is deprecated. This performance optimisation
  is no longer used - reading the content of a file that is undergoing a
  file level merge to identical state on two branches is rare enough, and
  not expensive enough to special case. (Robert Collins)

* ``VersionedFile.clear_cache`` and ``enable_cache`` are deprecated.
  These methods added significant complexity to the ``VersionedFile``
  implementation, but were only used for optimising fetches from knits -
  which can be done from outside the knit layer, or via a caching
  decorator. As knits are not the default format, the complexity is no
  longer worth paying. (Robert Collins)

* ``VersionedFile.create_empty`` is removed. This method presupposed a
  sensible mapping to a transport for individual files, but pack backed
  versioned files have no such mapping. (Robert Collins)

* ``VersionedFile.get_graph`` is deprecated, with no replacement method.
  The method was size(history) and not desirable. (Robert Collins)

* ``VersionedFile.get_graph_with_ghosts`` is deprecated, with no
  replacement method.  The method was size(history) and not desirable.
  (Robert Collins)

* ``VersionedFile.get_parents`` is deprecated, please use
  ``VersionedFile.get_parent_map``. (Robert Collins)

* ``VersionedFile.get_sha1`` is deprecated, please use
  ``VersionedFile.get_sha1s``. (Robert Collins)

* ``VersionedFile.has_ghost`` is now deprecated, as it is both expensive
  and unused outside of a single test. (Robert Collins)

* ``VersionedFile.iter_parents`` is now deprecated in favour of
  ``get_parent_map`` which can be used to instantiate a Graph on a
  VersionedFile. (Robert Collins)

* ``VersionedFileStore`` no longer uses the transaction parameter given
  to most methods; amongst other things this means that the
  get_weave_or_empty method no longer guarantees errors on a missing weave
  in a readonly transaction, and no longer caches versioned file instances
  which reduces memory pressure (but requires more careful management by
  callers to preserve performance). (Robert Collins)

Testing
*******

* New -Dselftest_debug flag disables clearing of the debug flags during
  tests.  This is useful if you want to use e.g. -Dhpss to help debug a
  failing test.  Be aware that using this feature is likely to cause
  spurious test failures if used with the full suite. (Andrew Bennetts)

* selftest --load-list now uses a new more agressive test loader that will
  avoid loading unneeded modules and building their tests. Plugins can use
  this new loader by defining a load_tests function instead of a test_suite
  function. (a forthcoming patch will provide many examples on how to
  implement this).
  (Vincent Ladeuil)

* selftest --load-list now does some sanity checks regarding duplicate test
  IDs and tests present in the list but not found in the actual test suite.
  (Vincent Ladeuil)

* Slightly more concise format for the selftest progress bar, so there's
  more space to show the test name.  (Martin Pool) ::

    [2500/10884, 1fail, 3miss in 1m29s] test_revisionnamespaces.TestRev

* The test suite takes much less memory to run, and is a bit faster.  This
  is done by clearing most attributes of TestCases after running them, if
  they succeeded.  (Andrew Bennetts)

Internals
*********

* Added ``_build_client_protocol`` to ``_SmartClient``.  (Andrew Bennetts)

* Added basic infrastructure for automatic plugin suggestion.
  (Martin Albisetti)

* If a ``LockableFiles`` object is not explicitly unlocked (for example
  because of a missing ``try/finally`` block, it will give a warning but
  not automatically unlock itself.  (Previously they did.)  This
  sometimes caused knock-on errors if for example the network connection
  had already failed, and should not be relied upon by code.
  (Martin Pool, #109520)

* ``make dist`` target to build a release tarball, and also
  ``check-dist-tarball`` and ``dist-upload-escudero``.  (Martin Pool)

* The ``read_response_tuple`` method of ``SmartClientRequestProtocol*``
  classes will now raise ``UnknownSmartMethod`` when appropriate, so that
  callers don't need to try distinguish unknown request errors from other
  errors.  (Andrew Bennetts)

* ``set_make_working_trees`` is now implemented provided on all repository
  implementations (Aaron Bentley)

* ``VersionedFile`` now has a new method ``get_parent_map`` which, like
  ``Graph.get_parent_map`` returns a dict of key:parents. (Robert Collins)


bzr 1.3.1 2008-04-09
####################

No changes from 1.3.1rc1.


bzr 1.3.1rc1 2008-04-04
#######################

Bug Fixes
*********

* Fix a bug causing a ValueError crash in ``parse_line_delta_iter`` when
  fetching revisions from a knit to pack repository or vice versa using
  bzr:// (including over http or ssh).
  (#208418, Andrew Bennetts, Martin Pool, Robert Collins)


bzr 1.3 2008-03-20
##################

Bazaar has become part of the GNU project <http://www.gnu.org>

Many operations that act on history, including ``log`` and ``annotate`` are now
substantially faster.  Several bugs have been fixed and several new options and
features have been added.

Testing
*******

* Avoid spurious failure of ``TestVersion.test_version`` matching
  directory names.
  (#202778, Martin Pool)


bzr 1.3rc1 2008-03-16
#####################

Notes When Upgrading
********************

* The backup directory created by ``upgrade`` is now called
  ``backup.bzr``, not ``.bzr.backup``. (Martin Albisetti)

Changes
*******

* A new repository format 'development' has been added. This format will
  represent the latest 'in-progress' format that the bzr developers are
  interested in getting early-adopter testing and feedback on.
  ``doc/developers/development-repo.txt`` has detailed information.
  (Robert Collins)

* BZR_LOG environment variable controls location of .bzr.log trace file.
  User can suppress writing messages to .bzr.log by using '/dev/null'
  filename (on Linux) or 'NUL' (on Windows). If BZR_LOG variable
  is not defined but BZR_HOME is defined then default location
  for .bzr.log trace file is ``$BZR_HOME/.bzr.log``.
  (Alexander Belchenko, #106117)

* ``launchpad`` builtin plugin now shipped as separate part in standalone
  bzr.exe, installed to ``C:\Program Files\Bazaar\plugins`` directory,
  and standalone installer allows user to skip installation of this plugin.
  (Alexander Belchenko)

* Restore auto-detection of plink.exe on Windows. (Dmitry Vasiliev)

* Version number is now shown as "1.2" or "1.2pr2", without zeroed or
  missing final fields.  (Martin Pool)

Features
********

* ``branch`` and ``checkout`` can hard-link working tree files, which is
  faster and saves space.  (Aaron Bentley)

* ``bzr send`` will now also look at the ``child_submit_to`` setting in
  the submit branch to determine the email address to send to.
  (Jelmer Vernooij)

Improvements
************

* BzrBranch._lefthand_history is faster on pack repos.  (Aaron Bentley)

* Branch6.generate_revision_history is faster.  (Aaron Bentley)

* Directory services can now be registered, allowing special URLs to be
  dereferenced into real URLs.  This is a generalization and cleanup of
  the lp: transport lookup.  (Aaron Bentley)

* Merge directives that are automatically attached to emails have nicer
  filenames, based on branch-nick + revno. (Aaron Bentley)

* ``push`` has a ``--revision`` option, to specify what revision to push up
  to.  (Daniel Watkins)

* Significantly reducing execution time and network traffic for trivial
  case of running ``bzr missing`` command for two identical branches.
  (Alexander Belchenko)

* Speed up operations that look at the revision graph (such as 'bzr log').
  ``KnitPackRepositor.get_revision_graph`` uses ``Graph.iter_ancestry`` to
  extract the revision history. This allows filtering ghosts while
  stepping instead of needing to peek ahead. (John Arbash Meinel)

* The ``hooks`` command lists installed hooks, to assist in debugging.
  (Daniel Watkins)

* Updates to how ``annotate`` work. Should see a measurable improvement in
  performance and memory consumption for file with a lot of merges.
  Also, correctly handle when a line is introduced by both parents (it
  should be attributed to the first merge which notices this, and not
  to all subsequent merges.) (John Arbash Meinel)

Bugfixes
********

* Autopacking no longer holds the full set of inventory lines in
  memory while copying. For large repositories, this can amount to
  hundreds of MB of ram consumption.
  (Ian Clatworthy, John Arbash Meinel)

* Cherrypicking when using ``--format=merge3`` now explictly excludes
  BASE lines. (John Arbash Meinel, #151731)

* Disable plink's interactive prompt for password.
  (#107593, Dmitry Vasiliev)

* Encode command line arguments from unicode to user_encoding before
  invoking external mail client in `bzr send` command.
  (#139318, Alexander Belchenko)

* Fixed problem connecting to ``bzr+https://`` servers.
  (#198793, John Ferlito)

* Improved error reporting in the Launchpad plugin. (Daniel Watkins,
  #196618)

* Include quick-start-summary.svg file to python-based installer(s)
  for Windows. (#192924, Alexander Belchenko)

* lca merge now respects specified files. (Aaron Bentley)

* Make version-info --custom imply --all. (#195560, James Westby)

* ``merge --preview`` now works for merges that add or modify
  symlinks (James Henstridge)

* Redirecting the output from ``bzr merge`` (when the remembered
  location is used) now works. (John Arbash Meinel)

* setup.py script explicitly checks for Python version.
  (Jari Aalto, Alexander Belchenko, #200569)

* UnknownFormatErrors no longer refer to branches regardless of kind of
  unknown format. (Daniel Watkins, #173980)

* Upgrade bundled ConfigObj to version 4.5.2, which properly quotes #
  signs, among other small improvements. (Matt Nordhoff, #86838)

* Use correct indices when emitting LCA conflicts.  This fixes IndexError
  errors.  (Aaron Bentley, #196780)

Documentation
*************

* Explained how to use ``version-info --custom`` in the User Guide.
  (Neil Martinsen-Burrell)

API Breaks
**********

* Support for loading plugins from zip files and
  ``bzrlib.plugin.load_from_zip()`` function are deprecated.
  (Alexander Belchenko)

Testing
*******

* Added missing blackbox tests for ``modified`` (Adrian Wilkins)

* The branch interface tests were invalid for branches using rich-root
  repositories because the empty string is not a valid file-id.
  (Robert Collins)

Internals
*********

* ``Graph.iter_ancestry`` returns the ancestry of revision ids. Similar to
  ``Repository.get_revision_graph()`` except it includes ghosts and you can
  stop part-way through. (John Arbash Meinel)

* New module ``tools/package_mf.py`` provide custom module finder for
  python packages (improves standard python library's modulefinder.py)
  used by ``setup.py`` script while building standalone bzr.exe.
  (Alexander Belchenko)

* New remote method ``RemoteBzrDir.find_repositoryV2`` adding support for
  detecting external lookup support on remote repositories. This method is
  now attempted first when lookup up repositories, leading to an extra
  round trip on older bzr smart servers. (Robert Collins)

* Repository formats have a new supported-feature attribute
  ``supports_external_lookups`` used to indicate repositories which support
  falling back to other repositories when they have partial data.
  (Robert Collins)

* ``Repository.get_revision_graph_with_ghosts`` and
  ``bzrlib.revision.(common_ancestor,MultipleRevisionSources,common_graph)``
  have been deprecated.  (John Arbash Meinel)

* ``Tree.iter_changes`` is now a public API, replacing the work-in-progress
  ``Tree._iter_changes``. The api is now considered stable and ready for
  external users.  (Aaron Bentley)

* The bzrdir format registry now accepts an ``alias`` keyword to
  register_metadir, used to indicate that a format name is an alias for
  some other format and thus should not be reported when describing the
  format. (Robert Collins)


bzr 1.2 2008-02-15
##################

Bug Fixes
*********

* Fix failing test in Launchpad plugin. (Martin Pool)


bzr 1.2rc1 2008-02-13
#####################

Notes When Upgrading
********************

* Fetching via the smart protocol may need to reconnect once during a fetch
  if the remote server is running Bazaar 1.1 or earlier, because the client
  attempts to use more efficient requests that confuse older servers.  You
  may be required to re-enter a password or passphrase when this happens.
  This won't happen if the server is upgraded to Bazaar 1.2.
  (Andrew Bennetts)

Changes
*******

* Fetching via bzr+ssh will no longer fill ghosts by default (this is
  consistent with pack-0.92 fetching over SFTP). (Robert Collins)

* Formatting of ``bzr plugins`` output is changed to be more human-
  friendly. Full path of plugins locations will be shown only with
  ``--verbose`` command-line option. (Alexander Belchenko)

* ``merge`` now prefers to use the submit branch, but will fall back to
  parent branch.  For many users, this has no effect.  But some users who
  pull and merge on the same branch will notice a change.  This change
  makes it easier to work on a branch on two different machines, pulling
  between the machines, while merging from the upstream.
  ``merge --remember`` can now be used to set the submit_branch.
  (Aaron Bentley)

Features
********

* ``merge --preview`` produces a diff of the changes merge would make,
  but does not actually perform the merge.  (Aaron Bentley)

* New smart method ``Repository.get_parent_map`` for getting revision
  parent data. This returns additional parent information topologically
  adjacent to the requested data to reduce round trip latency impacts.
  (Robert Collins)

* New smart method, ``Repository.stream_revisions_chunked``, for fetching
  revision data that streams revision data via a chunked encoding.  This
  avoids buffering large amounts of revision data on the server and on the
  client, and sends less data to the server to request the revisions.
  (Andrew Bennetts, Robert Collins, #178353)

* The launchpad plugin now handles lp urls of the form
  ``lp://staging/``, ``lp://demo/``, ``lp://dev/`` to use the appropriate
  launchpad instance to do the resolution of the branch identities.
  This is primarily of use to Launchpad developers, but can also
  be used by other users who want to try out Launchpad as
  a branch location without messing up their public Launchpad
  account.  Branches that are pushed to the staging environment
  have an expected lifetime of one day. (Tim Penhey)

Improvements
************

* Creating a new branch no longer tries to read the entire revision-history
  unnecessarily over smart server operations. (Robert Collins)

* Fetching between different repository formats with compatible models now
  takes advantage of the smart method to stream revisions.  (Andrew Bennetts)

* The ``--coverage`` option is now global, rather specific to ``bzr
  selftest``.  (Andrew Bennetts)

* The ``register-branch`` command will now use the public url of the branch
  containing the current directory, if one has been set and no explicit
  branch is provided.  (Robert Collins)

* Tweak the ``reannotate`` code path to optimize the 2-parent case.
  Speeds up ``bzr annotate`` with a pack repository by approx 3:2.
  (John Arbash Meinel)

Bugfixes
********

* Calculate remote path relative to the shared medium in _SmartClient.  This
  is related to the problem in bug #124089.  (Andrew Bennetts)

* Cleanly handle connection errors in smart protocol version two, the same
  way as they are handled by version one.  (Andrew Bennetts)

* Clearer error when ``version-info --custom`` is used without
  ``--template`` (Lukáš Lalinský)

* Don't raise UnavailableFeature during test setup when medusa is not
  available or tearDown is never called leading to nasty side effects.
  (#137823, Vincent Ladeuil)

* If a plugin's test suite cannot be loaded, for example because of a syntax
  error in the tests, then ``selftest`` fails, rather than just printing
  a warning.  (Martin Pool, #189771)

* List possible values for BZR_SSH environment variable in env-variables
  help topic. (Alexander Belchenko, #181842)

* New methods ``push_log_file`` and ``pop_log_file`` to intercept messages:
  popping the log redirection now precisely restores the previous state,
  which makes it easier to use bzr log output from other programs.
  TestCaseInTempDir no longer depends on a log redirection being established
  by the test framework, which lets bzr tests cleanly run from a normal
  unittest runner.
  (#124153, #124849, Martin Pool, Jonathan Lange)

* ``pull --quiet`` is now more quiet, in particular a message is no longer
  printed when the remembered pull location is used. (James Westby,
  #185907)

* ``reconfigure`` can safely be interrupted while fetching.
  (Aaron Bentley, #179316)

* ``reconfigure`` preserves tags when converting to and from lightweight
  checkouts.  (Aaron Bentley, #182040)

* Stop polluting /tmp when running selftest.
  (Vincent Ladeuil, #123623)

* Switch from NFKC => NFC for normalization checks. NFC allows a few
  more characters which should be considered valid.
  (John Arbash Meinel, #185458)

* The launchpad plugin now uses the ``edge`` xmlrpc server to avoid
  interacting badly with a bug on the launchpad side. (Robert Collins)

* Unknown hostnames when connecting to a ``bzr://`` URL no longer cause
  tracebacks.  (Andrew Bennetts, #182849)

API Breaks
**********

* Classes implementing Merge types like Merge3Merger must now accept (and
  honour) a do_merge flag in their constructor.  (Aaron Bentley)

* ``Repository.add_inventory`` and ``add_revision`` now require the caller
  to previously take a write lock (and start a write group.)
  (Martin Pool)

Testing
*******

* selftest now accepts --load-list <file> to load a test id list. This
  speeds up running the test suite on a limited set of tests.
  (Vincent Ladeuil)

Internals
*********

* Add a new method ``get_result`` to graph search objects. The resulting
  ``SearchResult`` can be used to recreate the search later, which will
  be useful in reducing network traffic. (Robert Collins)

* Use convenience function to check whether two repository handles
  are referring to the same repository in ``Repository.get_graph``.
  (Jelmer Vernooij, #187162)

* Fetching now passes the find_ghosts flag through to the
  ``InterRepository.missing_revision_ids`` call consistently for all
  repository types. This will enable faster missing revision discovery with
  bzr+ssh. (Robert Collins)

* Fix error handling in Repository.insert_data_stream. (Lukas Lalinsky)

* ``InterRepository.missing_revision_ids`` is now deprecated in favour of
  ``InterRepository.search_missing_revision_ids`` which returns a
  ``bzrlib.graph.SearchResult`` suitable for making requests from the smart
  server. (Robert Collins)

* New error ``NoPublicBranch`` for commands that need a public branch to
  operate. (Robert Collins)

* New method ``iter_inventories`` on Repository for access to many
  inventories. This is primarily used by the ``revision_trees`` method, as
  direct access to inventories is discouraged. (Robert Collins)

* New method ``next_with_ghosts`` on the Graph breadth-first-search objects
  which will split out ghosts and present parents into two separate sets,
  useful for code which needs to be aware of ghosts (e.g. fetching data
  cares about ghosts during revision selection). (Robert Collins)

* Record a timestamp against each mutter to the trace file, relative to the
  first import of bzrlib.  (Andrew Bennetts)

* ``Repository.get_data_stream`` is now deprecated in favour of
  ``Repository.get_data_stream_for_search`` which allows less network
  traffic when requesting data streams over a smart server. (Robert Collins)

* ``RemoteBzrDir._get_tree_branch`` no longer triggers ``_ensure_real``,
  removing one round trip on many network operations. (Robert Collins)

* RemoteTransport's ``recommended_page_size`` method now returns 64k, like
  SFTPTransport and HttpTransportBase.  (Andrew Bennetts)

* Repository has a new method ``has_revisions`` which signals the presence
  of many revisions by returning a set of the revisions listed which are
  present. This can be done by index queries without reading data for parent
  revision names etc. (Robert Collins)


bzr 1.1 2008-01-15
##################

(no changes from 1.1rc1)

bzr 1.1rc1 2008-01-05
#####################

Changes
*******

* Dotted revision numbers have been revised. Instead of growing longer with
  nested branches the branch number just increases. (eg instead of 1.1.1.1.1
  we now report 1.2.1.) This helps scale long lived branches which have many
  feature branches merged between them. (John Arbash Meinel)

* The syntax ``bzr diff branch1 branch2`` is no longer supported.
  Use ``bzr diff branch1 --new branch2`` instead. This change has
  been made to remove the ambiguity where ``branch2`` is in fact a
  specific file to diff within ``branch1``.

Features
********

* New option to use custom template-based formats in  ``bzr version-info``.
  (Lukáš Lalinský)

* diff '--using' allows an external diff tool to be used for files.
  (Aaron Bentley)

* New "lca" merge-type for fast everyday merging that also supports
  criss-cross merges.  (Aaron Bentley)

Improvements
************

* ``annotate`` now doesn't require a working tree. (Lukáš Lalinský,
  #90049)

* ``branch`` and ``checkout`` can now use files from a working tree to
  to speed up the process.  For checkout, this requires the new
  --files-from flag.  (Aaron Bentley)

* ``bzr diff`` now sorts files in alphabetical order.  (Aaron Bentley)

* ``bzr diff`` now works on branches without working trees. Tree-less
  branches can also be compared to each other and to working trees using
  the new diff options ``--old`` and ``--new``. Diffing between branches,
  with or without trees, now supports specific file filtering as well.
  (Ian Clatworthy, #6700)

* ``bzr pack`` now orders revision texts in topological order, with newest
  at the start of the file, promoting linear reads for ``bzr log`` and the
  like. This partially fixes #154129. (Robert Collins)

* Merge directives now fetch prerequisites from the target branch if
  needed.  (Aaron Bentley)

* pycurl now handles digest authentication.
  (Vincent Ladeuil)

* ``reconfigure`` can now convert from repositories.  (Aaron Bentley)

* ``-l`` is now a short form for ``--limit`` in ``log``.  (Matt Nordhoff)

* ``merge`` now warns when merge directives cause cherrypicks.
  (Aaron Bentley)

* ``split`` now supported, to enable splitting large trees into smaller
  pieces.  (Aaron Bentley)

Bugfixes
********

* Avoid AttributeError when unlocking a pack repository when an error occurs.
  (Martin Pool, #180208)

* Better handle short reads when processing multiple range requests.
  (Vincent Ladeuil, #179368)

* build_tree acceleration uses the correct path when a file has been moved.
  (Aaron Bentley)

* ``commit`` now succeeds when a checkout and its master branch share a
  repository.  (Aaron Bentley, #177592)

* Fixed error reporting of unsupported timezone format in
  ``log --timezone``. (Lukáš Lalinský, #178722)

* Fixed Unicode encoding error in ``ignored`` when the output is
  redirected to a pipe. (Lukáš Lalinský)

* Fix traceback when sending large response bodies over the smart protocol
  on Windows. (Andrew Bennetts, #115781)

* Fix ``urlutils.relative_url`` for the case of two ``file:///`` URLs
  pointed to different logical drives on Windows.
  (Alexander Belchenko, #90847)

* HTTP test servers are now compatible with the http protocol version 1.1.
  (Vincent Ladeuil, #175524)

* _KnitParentsProvider.get_parent_map now handles requests for ghosts
  correctly, instead of erroring or attributing incorrect parents to ghosts.
  (Aaron Bentley)

* ``merge --weave --uncommitted`` now works.  (Aaron Bentley)

* pycurl authentication handling was broken and incomplete. Fix handling of
  user:pass embedded in the urls.
  (Vincent Ladeuil, #177643)

* Files inside non-directories are now handled like other conflict types.
  (Aaron Bentley, #177390)

* ``reconfigure`` is able to convert trees into lightweight checkouts.
  (Aaron Bentley)

* Reduce lockdir timeout to 0 when running ``bzr serve``.  (Andrew Bennetts,
  #148087)

* Test that the old ``version_info_format`` functions still work, even
  though they are deprecated. (John Arbash Meinel, ShenMaq, #177872)

* Transform failures no longer cause ImmortalLimbo errors (Aaron Bentley,
  #137681)

* ``uncommit`` works even when the commit messages of revisions to be
  removed use characters not supported in the terminal encoding.
  (Aaron Bentley)

* When dumb http servers return whole files instead of the requested ranges,
  read the remaining bytes by chunks to avoid overflowing network buffers.
  (Vincent Ladeuil, #175886)

Documentation
*************

* Minor tweaks made to the bug tracker integration documentation.
  (Ian Clatworthy)

* Reference material has now be moved out of the User Guide and added
  to the User Reference. The User Reference has gained 4 sections as
  a result: Authenication Settings, Configuration Settings, Conflicts
  and Hooks. All help topics are now dumped into text format in the
  doc/en/user-reference directory for those who like browsing that
  information in their editor. (Ian Clatworthy)

* *Using Bazaar with Launchpad* tutorial added. (Ian Clatworthy)

Internals
*********

* find_* methods available for BzrDirs, Branches and WorkingTrees.
  (Aaron Bentley)

* Help topics can now be loaded from files.
  (Ian Clatworthy, Alexander Belchenko)

* get_parent_map now always provides tuples as its output.  (Aaron Bentley)

* Parent Providers should now implement ``get_parent_map`` returning a
  dictionary instead of ``get_parents`` returning a list.
  ``Graph.get_parents`` is now deprecated. (John Arbash Meinel,
  Robert Collins)

* Patience Diff now supports arbitrary python objects, as long as they
  support ``hash()``. (John Arbash Meinel)

* Reduce selftest overhead to establish test names by memoization.
  (Vincent Ladeuil)

API Breaks
**********

Testing
*******

* Modules can now customise their tests by defining a ``load_tests``
  attribute. ``pydoc bzrlib.tests.TestUtil.TestLoader.loadTestsFromModule``
  for the documentation on this attribute. (Robert Collins)

* New helper function ``bzrlib.tests.condition_id_re`` which helps
  filter tests based on a regular expression search on the tests id.
  (Robert Collins)

* New helper function ``bzrlib.tests.condition_isinstance`` which helps
  filter tests based on class. (Robert Collins)

* New helper function ``bzrlib.tests.exclude_suite_by_condition`` which
  generalises the ``exclude_suite_by_re`` function. (Robert Collins)

* New helper function ``bzrlib.tests.filter_suite_by_condition`` which
  generalises the ``filter_suite_by_re`` function. (Robert Collins)

* New helper method ``bzrlib.tests.exclude_tests_by_re`` which gives a new
  TestSuite that does not contain tests from the input that matched a
  regular expression. (Robert Collins)

* New helper method ``bzrlib.tests.randomize_suite`` which returns a
  randomized copy of the input suite. (Robert Collins)

* New helper method ``bzrlib.tests.split_suite_by_re`` which splits a test
  suite into two according to a regular expression. (Robert Collins)

* Parametrize all http tests for the transport implementations, the http
  protocol versions (1.0 and 1.1) and the authentication schemes.
  (Vincent Ladeuil)

* The ``exclude_pattern`` and ``random_order`` parameters to the function
  ``bzrlib.tests.filter_suite_by_re`` have been deprecated. (Robert Collins)

* The method ``bzrlib.tests.sort_suite_by_re`` has been deprecated. It is
  replaced by the new helper methods added in this release. (Robert Collins)


bzr 1.0 2007-12-14
##################

Documentation
*************

* More improvements and fixes to the User Guide.  (Ian Clatworthy)

* Add information on cherrypicking/rebasing to the User Guide.
  (Ian Clatworthy)

* Improve bug tracker integration documentation. (Ian Clatworthy)

* Minor edits to ``Bazaar in five minutes`` from David Roberts and
  to the rebasing section of the User Guide from Aaron Bentley.
  (Ian Clatworthy)


bzr 1.0rc3 2007-12-11
#####################

Changes
*******

* If a traceback occurs, users are now asked to report the bug
  through Launchpad (https://bugs.launchpad.net/bzr/), rather than
  by mail to the mailing list.
  (Martin Pool)

Bugfixes
********

* Fix Makefile rules for doc generation. (Ian Clatworthy, #175207)

* Give more feedback during long http downloads by making readv deliver data
  as it arrives for urllib, and issue more requests for pycurl. High latency
  networks are better handled by urllib, the pycurl implementation give more
  feedback but also incur more latency.
  (Vincent Ladeuil, #173010)

* Implement _make_parents_provider on RemoteRepository, allowing generating
  bundles against branches on a smart server.  (Andrew Bennetts, #147836)

Documentation
*************

* Improved user guide.  (Ian Clatworthy)

* The single-page quick reference guide is now available as a PDF.
  (Ian Clatworthy)

Internals
*********

* readv urllib http implementation is now a real iterator above the
  underlying socket and deliver data as soon as it arrives. 'get' still
  wraps its output in a StringIO.
  (Vincent Ladeuil)


bzr 1.0rc2 2007-12-07
#####################

Improvements
************

* Added a --coverage option to selftest. (Andrew Bennetts)

* Annotate merge (merge-type=weave) now supports cherrypicking.
  (Aaron Bentley)

* ``bzr commit`` now doesn't print the revision number twice. (Matt
  Nordhoff, #172612)

* New configuration option ``bugtracker_<tracker_abbrevation>_url`` to
  define locations of bug trackers that are not directly supported by
  bzr or a plugin. The URL will be treated as a template and ``{id}``
  placeholders will be replaced by specific bug IDs.  (Lukáš Lalinský)

* Support logging single merge revisions with short and line log formatters.
  (Kent Gibson)

* User Guide enhanced with suggested readability improvements from
  Matt Revell and corrections from John Arbash Meinel. (Ian Clatworthy)

* Quick Start Guide renamed to Quick Start Card, moved down in
  the catalog, provided in pdf and png format and updated to refer
  to ``send`` instead of ``bundle``. (Ian Clatworthy, #165080)

* ``switch`` can now be used on heavyweight checkouts as well as
  lightweight ones. After switching a heavyweight checkout, the
  local branch is a mirror/cache of the new bound branch and
  uncommitted changes in the working tree are merged. As a safety
  check, if there are local commits in a checkout which have not
  been committed to the previously bound branch, then ``switch``
  fails unless the ``--force`` option is given. This option is
  now also required if the branch a lightweight checkout is pointing
  to has been moved. (Ian Clatworthy)

Internals
*********

* New -Dhttp debug option reports http connections, requests and responses.
  (Vincent Ladeuil)

* New -Dmerge debug option, which emits merge plans for merge-type=weave.

Bugfixes
********

* Better error message when running ``bzr cat`` on a non-existant branch.
  (Lukáš Lalinský, #133782)

* Catch OSError 17 (file exists) in final phase of tree transform and show
  filename to user.
  (Alexander Belchenko, #111758)

* Catch ShortReadvErrors while using pycurl. Also make readv more robust by
  allowing multiple GET requests to be issued if too many ranges are
  required.
  (Vincent Ladeuil, #172701)

* Check for missing basis texts when fetching from packs to packs.
  (John Arbash Meinel, #165290)

* Fall back to showing e-mail in ``log --short/--line`` if the
  committer/author has only e-mail. (Lukáš Lalinský, #157026)

API Breaks
**********

* Deprecate not passing a ``location`` argument to commit reporters'
  ``started`` methods. (Matt Nordhoff)


bzr 1.0rc1 2007-11-30
#####################

Notes When Upgrading
********************

* The default repository format is now ``pack-0.92``.  This
  default is used when creating new repositories with ``init`` and
  ``init-repo``, and when branching over bzr+ssh or bzr+hpss.
  (See https://bugs.launchpad.net/bugs/164626)

  This format can be read and written by Bazaar 0.92 and later, and
  data can be transferred to and from older formats.

  To upgrade, please reconcile your repository (``bzr reconcile``), and then
  upgrade (``bzr upgrade``).

  ``pack-0.92`` offers substantially better scaling and performance than the
  previous knits format. Some operations are slower where the code already
  had bad scaling characteristics under knits, the pack format makes such
  operations more visible as part of being more scalable overall. We will
  correct such operations over the coming releases and encourage the filing
  of bugs on any operation which you observe to be slower in a packs
  repository. One particular case that we do not intend to fix is pulling
  data from a pack repository into a knit repository over a high latency
  link;  downgrading such data requires reinsertion of the file texts, and
  this is a classic space/time tradeoff. The current implementation is
  conservative on memory usage because we need to support converting data
  from any tree without problems.
  (Robert Collins, Martin Pool, #164476)

Changes
*******

* Disable detection of plink.exe as possible ssh vendor. Plink vendor
  still available if user selects it explicitly with BZR_SSH environment
  variable. (Alexander Belchenko, workaround for bug #107593)

* The pack format is now accessible as "pack-0.92", or "pack-0.92-subtree"
  to enable the subtree functions (for example, for bzr-svn).
  (Martin Pool)

Features
********

* New ``authentication.conf`` file holding the password or other credentials
  for remote servers. This can be used for ssh, sftp, smtp and other
  supported transports.
  (Vincent Ladeuil)

* New rich-root and rich-root-pack formats, recording the same data about
  tree roots that's recorded for all other directories.
  (Aaron Bentley, #164639)

* ``pack-0.92`` repositories can now be reconciled.
  (Robert Collins, #154173)

* ``switch`` command added for changing the branch a lightweight checkout
  is associated with and updating the tree to reflect the latest content
  accordingly. This command was previously part of the BzrTools plug-in.
  (Ian Clatworthy, Aaron Bentley, David Allouche)

* ``reconfigure`` command can now convert branches, trees, or checkouts to
  lightweight checkouts.  (Aaron Bentley)

Performance
***********

* Commit updates the state of the working tree via a delta rather than
  supplying entirely new basis trees. For commit of a single specified file
  this reduces the wall clock time for commit by roughly a 30%.
  (Robert Collins, Martin Pool)

* Commit with many automatically found deleted paths no longer performs
  linear scanning for the children of those paths during inventory
  iteration. This should fix commit performance blowing out when many such
  paths occur during commit. (Robert Collins, #156491)

* Fetch with pack repositories will no longer read the entire history graph.
  (Robert Collins, #88319)

* Revert takes out an appropriate lock when reverting to a basis tree, and
  does not read the basis inventory twice. (Robert Collins)

* Diff does not require an inventory to be generated on dirstate trees.
  (Aaron Bentley, #149254)

* New annotate merge (--merge-type=weave) implementation is fast on
  versionedfiles withough cached annotations, e.g. pack-0.92.
  (Aaron Bentley)

Improvements
************

* ``bzr merge`` now warns when it encounters a criss-cross merge.
  (Aaron Bentley)

* ``bzr send`` now doesn't require the target e-mail address to be
  specified on the command line if an interactive e-mail client is used.
  (Lukáš Lalinský)

* ``bzr tags`` now prints the revision number for each tag, instead of
  the revision id, unless --show-ids is passed. In addition, tags can be
  sorted chronologically instead of lexicographically with --sort=time.
  (Adeodato Simó, #120231)

* Windows standalone version of bzr is able to load system-wide plugins from
  "plugins" subdirectory in installation directory. In addition standalone
  installer write to the registry (HKLM\SOFTWARE\Bazaar) useful info
  about paths and bzr version. (Alexander Belchenko, #129298)

Documentation
*************

Bug Fixes
*********

* A progress bar has been added for knitpack -> knitpack fetching.
  (Robert Collins, #157789, #159147)

* Branching from a branch via smart server now preserves the repository
  format. (Andrew Bennetts,  #164626)

* ``commit`` is now able to invoke an external editor in a non-ascii
  directory. (Daniel Watkins, #84043)

* Catch connection errors for ftp.
  (Vincent Ladeuil, #164567)

* ``check`` no longer reports spurious unreferenced text versions.
  (Robert Collins, John A Meinel, #162931, #165071)

* Conflicts are now resolved recursively by ``revert``.
  (Aaron Bentley, #102739)

* Detect invalid transport reuse attempts by catching invalid URLs.
  (Vincent Ladeuil, #161819)

* Deleting a file without removing it shows a correct diff, not a traceback.
  (Aaron Bentley)

* Do no use timeout in HttpServer anymore.
  (Vincent Ladeuil, #158972).

* Don't catch the exceptions related to the http pipeline status before
  retrying an http request or some programming errors may be masked.
  (Vincent Ladeuil, #160012)

* Fix ``bzr rm`` to not delete modified and ignored files.
  (Lukáš Lalinský, #172598)

* Fix exception when revisionspec contains merge revisons but log
  formatter doesn't support merge revisions. (Kent Gibson, #148908)

* Fix exception when ScopeReplacer is assigned to before any members have
  been retrieved.  (Aaron Bentley)

* Fix multiple connections during checkout --lightweight.
  (Vincent Ladeuil, #159150)

* Fix possible error in insert_data_stream when copying between
  pack repositories over bzr+ssh or bzr+http.
  KnitVersionedFile.get_data_stream now makes sure that requested
  compression parents are sent before any delta hunks that depend
  on them.
  (Martin Pool, #164637)

* Fix typo in limiting offsets coalescing for http, leading to
  whole files being downloaded instead of parts.
  (Vincent Ladeuil, #165061)

* FTP server errors don't error in the error handling code.
  (Robert Collins, #161240)

* Give a clearer message when a pull fails because the source needs
  to be reconciled.
  (Martin Pool, #164443)

* It is clearer when a plugin cannot be loaded because of its name, and a
  suggestion for an acceptable name is given. (Daniel Watkins, #103023)

* Leave port as None in transport objects if user doesn't
  specify a port in urls.
  (vincent Ladeuil, #150860)

* Make sure Repository.fetch(self) is properly a no-op for all
  Repository implementations. (John Arbash Meinel, #158333)

* Mark .bzr directories as "hidden" on Windows.
  (Alexander Belchenko, #71147)

* ``merge --uncommitted`` can now operate on a single file.
  (Aaron Bentley, Lukáš Lalinský, #136890)

* Obsolete packs are now cleaned up by pack and autopack operations.
  (Robert Collins, #153789)

* Operations pulling data from a smart server where the underlying
  repositories are not both annotated/both unannotated will now work.
  (Robert Collins, #165304).

* Reconcile now shows progress bars. (Robert Collins, #159351)

* ``RemoteBranch`` was not initializing ``self._revision_id_to_revno_map``
  properly. (John Arbash Meinel, #162486)

* Removing an already-removed file reports the file does not exist. (Daniel
  Watkins, #152811)

* Rename on Windows is able to change filename case.
  (Alexander Belchenko, #77740)

* Return error instead of a traceback for ``bzr log -r0``.
  (Kent Gibson, #133751)

* Return error instead of a traceback when bzr is unable to create
  symlink on some platforms (e.g. on Windows).
  (Alexander Belchenko, workaround for #81689)

* Revert doesn't crash when restoring a single file from a deleted
  directory. (Aaron Bentley)

* Stderr output via logging mechanism now goes through encoded wrapper
  and no more uses utf-8, but terminal encoding instead. So all unicode
  strings now should be readable in non-utf-8 terminal.
  (Alexander Belchenko, #54173)

* The error message when ``move --after`` should be used makes how to do so
  clearer. (Daniel Watkins, #85237)

* Unicode-safe output from ``bzr info``. The output will be encoded
  using the terminal encoding and unrepresentable characters will be
  replaced by '?'. (Lukáš Lalinský, #151844)

* Working trees are no longer created when pushing into a local no-trees
  repo. (Daniel Watkins, #50582)

* Upgrade util/configobj to version 4.4.0.
  (Vincent Ladeuil, #151208).

* Wrap medusa ftp test server as an FTPServer feature.
  (Vincent Ladeuil, #157752)

API Breaks
**********

* ``osutils.backup_file`` is deprecated. Actually it's not used in bzrlib
  during very long time. (Alexander Belchenko)

* The return value of
  ``VersionedFile.iter_lines_added_or_present_in_versions`` has been
  changed. Previously it was an iterator of lines, now it is an iterator of
  (line, version_id) tuples. This change has been made to aid reconcile and
  fetch operations. (Robert Collins)

* ``bzrlib.repository.get_versioned_file_checker`` is now private.
  (Robert Collins)

* The Repository format registry default has been removed; it was previously
  obsoleted by the bzrdir format default, which implies a default repository
  format.
  (Martin Pool)

Internals
*********

* Added ``ContainerSerialiser`` and ``ContainerPushParser`` to
  ``bzrlib.pack``.  These classes provide more convenient APIs for generating
  and parsing containers from streams rather than from files.  (Andrew
  Bennetts)

* New module ``lru_cache`` providing a cache for use by tasks that need
  semi-random access to large amounts of data. (John A Meinel)

* InventoryEntry.diff is now deprecated.  Please use diff.DiffTree instead.


bzr 0.92 2007-11-05
###################

Changes
*******

  * New uninstaller on Win32.  (Alexander Belchenko)


bzr 0.92rc1 2007-10-29
######################

Changes
*******

* ``bzr`` now returns exit code 4 if an internal error occurred, and
  3 if a normal error occurred.  (Martin Pool)

* ``pull``, ``merge`` and ``push`` will no longer silently correct some
  repository index errors that occured as a result of the Weave disk format.
  Instead the ``reconcile`` command needs to be run to correct those
  problems if they exist (and it has been able to fix most such problems
  since bzr 0.8). Some new problems have been identified during this release
  and you should run ``bzr check`` once on every repository to see if you
  need to reconcile. If you cannot ``pull`` or ``merge`` from a remote
  repository due to mismatched parent errors - a symptom of index errors -
  you should simply take a full copy of that remote repository to a clean
  directory outside any local repositories, then run reconcile on it, and
  finally pull from it locally. (And naturally email the repositories owner
  to ask them to upgrade and run reconcile).
  (Robert Collins)

Features
********

* New ``knitpack-experimental`` repository format. This is interoperable with
  the ``dirstate-tags`` format but uses a smarter storage design that greatly
  speeds up many operations, both local and remote. This new format can be
  used as an option to the ``init``, ``init-repository`` and ``upgrade``
  commands. (Robert Collins)

* For users of bzr-svn (and those testing the prototype subtree support) that
  wish to try packs, a new ``knitpack-subtree-experimental`` format has also
  been added. This is interoperable with the ``dirstate-subtrees`` format.
  (Robert Collins)

* New ``reconfigure`` command. (Aaron Bentley)

* New ``revert --forget-merges`` command, which removes the record of a pending
  merge without affecting the working tree contents.  (Martin Pool)

* New ``bzr_remote_path`` configuration variable allows finer control of
  remote bzr locations than BZR_REMOTE_PATH environment variable.
  (Aaron Bentley)

* New ``launchpad-login`` command to tell Bazaar your Launchpad
  user ID.  This can then be used by other functions of the
  Launchpad plugin. (James Henstridge)

Performance
***********

* Commit in quiet mode is now slightly faster as the information to
  output is no longer calculated. (Ian Clatworthy)

* Commit no longer checks for new text keys during insertion when the
  revision id was deterministically unique. (Robert Collins)

* Committing a change which is not a merge and does not change the number of
  files in the tree is faster by utilising the data about whether files are
  changed to determine if the tree is unchanged rather than recalculating
  it at the end of the commit process. (Robert Collins)

* Inventory serialisation no longer double-sha's the content.
  (Robert Collins)

* Knit text reconstruction now avoids making copies of the lines list for
  interim texts when building a single text. The new ``apply_delta`` method
  on ``KnitContent`` aids this by allowing modification of the revision id
  such objects represent. (Robert Collins)

* Pack indices are now partially parsed for specific key lookup using a
  bisection approach. (Robert Collins)

* Partial commits are now approximately 40% faster by walking over the
  unselected current tree more efficiently. (Robert Collins)

* XML inventory serialisation takes 20% less time while being stricter about
  the contents. (Robert Collins)

* Graph ``heads()`` queries have been fixed to no longer access all history
  unnecessarily. (Robert Collins)

Improvements
************

* ``bzr+https://`` smart server across https now supported.
  (John Ferlito, Martin Pool, #128456)

* Mutt is now a supported mail client; set ``mail_client=mutt`` in your
  bazaar.conf and ``send`` will use mutt. (Keir Mierle)

* New option ``-c``/``--change`` for ``merge`` command for cherrypicking
  changes from one revision. (Alexander Belchenko, #141368)

* Show encodings, locale and list of plugins in the traceback message.
  (Martin Pool, #63894)

* Experimental directory formats can now be marked with
  ``experimental = True`` during registration. (Ian Clatworthy)

Documentation
*************

* New *Bazaar in Five Minutes* guide.  (Matthew Revell)

* The hooks reference documentation is now converted to html as expected.
  (Ian Clatworthy)

Bug Fixes
*********

* Connection error reporting for the smart server has been fixed to
  display a user friendly message instead of a traceback.
  (Ian Clatworthy, #115601)

* Make sure to use ``O_BINARY`` when opening files to check their
  sha1sum. (Alexander Belchenko, John Arbash Meinel, #153493)

* Fix a problem with Win32 handling of the executable bit.
  (John Arbash Meinel, #149113)

* ``bzr+ssh://`` and ``sftp://`` URLs that do not specify ports explicitly
  no longer assume that means port 22.  This allows people using OpenSSH to
  override the default port in their ``~/.ssh/config`` if they wish.  This
  fixes a bug introduced in bzr 0.91.  (Andrew Bennetts, #146715)

* Commands reporting exceptions can now be profiled and still have their
  data correctly dumped to a file. For example, a ``bzr commit`` with
  no changes still reports the operation as pointless but doing so no
  longer throws away the profiling data if this command is run with
  ``--lsprof-file callgrind.out.ci`` say. (Ian Clatworthy)

* Fallback to ftp when paramiko is not installed and sftp can't be used for
  ``tests/commands`` so that the test suite is still usable without
  paramiko.
  (Vincent Ladeuil, #59150)

* Fix commit ordering in corner case. (Aaron Bentley, #94975)

* Fix long standing bug in partial commit when there are renames
  left in tree. (Robert Collins, #140419)

* Fix selftest semi-random noise during http related tests.
  (Vincent Ladeuil, #140614)

* Fix typo in ftp.py making the reconnection fail on temporary errors.
  (Vincent Ladeuil, #154259)

* Fix failing test by comparing real paths to cover the case where the TMPDIR
  contains a symbolic link.
  (Vincent Ladeuil, #141382).

* Fix log against smart server branches that don't support tags.
  (James Westby, #140615)

* Fix pycurl http implementation by defining error codes from
  pycurl instead of relying on an old curl definition.
  (Vincent Ladeuil, #147530)

* Fix 'unprintable error' message when displaying BzrCheckError and
  some other exceptions on Python 2.5.
  (Martin Pool, #144633)

* Fix ``Inventory.copy()`` and add test for it. (Jelmer Vernooij)

* Handles default value for ListOption in cmd_commit.
  (Vincent Ladeuil, #140432)

* HttpServer and FtpServer need to be closed properly or a listening socket
  will remain opened.
  (Vincent Ladeuil, #140055)

* Monitor the .bzr directory created in the top level test
  directory to detect leaking tests.
  (Vincent Ladeuil, #147986)

* The basename, not the full path, is now used when checking whether
  the profiling dump file begins with ``callgrind.out`` or not. This
  fixes a bug reported by Aaron Bentley on IRC. (Ian Clatworthy)

* Trivial fix for invoking command ``reconfigure`` without arguments.
  (Rob Weir, #141629)

* ``WorkingTree.rename_one`` will now raise an error if normalisation of the
  new path causes bzr to be unable to access the file. (Robert Collins)

* Correctly detect a NoSuchFile when using a filezilla server. (Gary van der
  Merwe)

API Breaks
**********

* ``bzrlib.index.GraphIndex`` now requires a size parameter to the
  constructor, for enabling bisection searches. (Robert Collins)

* ``CommitBuilder.record_entry_contents`` now requires the root entry of a
  tree be supplied to it, previously failing to do so would trigger a
  deprecation warning. (Robert Collins)

* ``KnitVersionedFile.add*`` will no longer cache added records even when
  enable_cache() has been called - the caching feature is now exclusively for
  reading existing data. (Robert Collins)

* ``ReadOnlyLockError`` is deprecated; ``LockFailed`` is usually more
  appropriate.  (Martin Pool)

* Removed ``bzrlib.transport.TransportLogger`` - please see the new
  ``trace+`` transport instead. (Robert Collins)

* Removed previously deprecated varargs interface to ``TestCase.run_bzr`` and
  deprecated methods ``TestCase.capture`` and ``TestCase.run_bzr_captured``.
  (Martin Pool)

* Removed previous deprecated ``basis_knit`` parameter to the
  ``KnitVersionedFile`` constructor. (Robert Collins)

* Special purpose method ``TestCase.run_bzr_decode`` is moved to the test_non_ascii
  class that needs it.
  (Martin Pool)

* The class ``bzrlib.repofmt.knitrepo.KnitRepository3`` has been folded into
  ``KnitRepository`` by parameters to the constructor. (Robert Collins)

* The ``VersionedFile`` interface now allows content checks to be bypassed
  by supplying check_content=False.  This saves nearly 30% of the minimum
  cost to store a version of a file. (Robert Collins)

* Tree's with bad state such as files with no length or sha will no longer
  be silently accepted by the repository XML serialiser. To serialise
  inventories without such data, pass working=True to write_inventory.
  (Robert Collins)

* ``VersionedFile.fix_parents`` has been removed as a harmful API.
  ``VersionedFile.join`` will no longer accept different parents on either
  side of a join - it will either ignore them, or error, depending on the
  implementation. See notes when upgrading for more information.
  (Robert Collins)

Internals
*********

* ``bzrlib.transport.Transport.put_file`` now returns the number of bytes
  put by the method call, to allow avoiding stat-after-write or
  housekeeping in callers. (Robert Collins)

* ``bzrlib.xml_serializer.Serializer`` is now responsible for checking that
  mandatory attributes are present on serialisation and deserialisation.
  This fixes some holes in API usage and allows better separation between
  physical storage and object serialisation. (Robert Collins)

* New class ``bzrlib.errors.InternalBzrError`` which is just a convenient
  shorthand for deriving from BzrError and setting internal_error = True.
  (Robert Collins)

* New method ``bzrlib.mutabletree.update_to_one_parent_via_delta`` for
  moving the state of a parent tree to a new version via a delta rather than
  a complete replacement tree. (Robert Collins)

* New method ``bzrlib.osutils.minimum_path_selection`` useful for removing
  duplication from user input, when a user mentions both a path and an item
  contained within that path. (Robert Collins)

* New method ``bzrlib.repository.Repository.is_write_locked`` useful for
  determining if a repository is write locked. (Robert Collins)

* New method on ``bzrlib.tree.Tree`` ``path_content_summary`` provides a
  tuple containing the key information about a path for commit processing
  to complete. (Robert Collins)

* New method on xml serialisers, write_inventory_to_lines, which matches the
  API used by knits for adding content. (Robert Collins)

* New module ``bzrlib.bisect_multi`` with generic multiple-bisection-at-once
  logic, currently only available for byte-based lookup
  (``bisect_multi_bytes``). (Robert Collins)

* New helper ``bzrlib.tuned_gzip.bytes_to_gzip`` which takes a byte string
  and returns a gzipped version of the same. This is used to avoid a bunch
  of api friction during adding of knit hunks. (Robert Collins)

* New parameter on ``bzrlib.transport.Transport.readv``
  ``adjust_for_latency`` which changes readv from returning strictly the
  requested data to inserted return larger ranges and in forward read order
  to reduce the effect of network latency. (Robert Collins)

* New parameter yield_parents on ``Inventory.iter_entries_by_dir`` which
  causes the parents of a selected id to be returned recursively, so all the
  paths from the root down to each element of selected_file_ids are
  returned. (Robert Collins)

* Knit joining has been enhanced to support plain to annotated conversion
  and annotated to plain conversion. (Ian Clatworthy)

* The CommitBuilder method ``record_entry_contents`` now returns summary
  information about the effect of the commit on the repository. This tuple
  contains an inventory delta item if the entry changed from the basis, and a
  boolean indicating whether a new file graph node was recorded.
  (Robert Collins)

* The python path used in the Makefile can now be overridden.
  (Andrew Bennetts, Ian Clatworthy)

Testing
*******

* New transport implementation ``trace+`` which is useful for testing,
  logging activity taken to its _activity attribute. (Robert Collins)

* When running bzr commands within the test suite, internal exceptions are
  not caught and reported in the usual way, but rather allowed to propagate
  up and be visible to the test suite.  A new API ``run_bzr_catch_user_errors``
  makes this behavior available to other users.
  (Martin Pool)

* New method ``TestCase.call_catch_warnings`` for testing methods that
  raises a Python warning.  (Martin Pool)


bzr 0.91 2007-09-26
###################

Bug Fixes
*********

* Print a warning instead of aborting the ``python setup.py install``
  process if building of a C extension is not possible.
  (Lukáš Lalinský, Alexander Belchenko)

* Fix commit ordering in corner case (Aaron Bentley, #94975)

* Fix ''bzr info bzr://host/'' and other operations on ''bzr://' URLs with
  an implicit port.  We were incorrectly raising PathNotChild due to
  inconsistent treatment of the ''_port'' attribute on the Transport object.
  (Andrew Bennetts, #133965)

* Make RemoteRepository.sprout cope gracefully with servers that don't
  support the ``Repository.tarball`` request.
  (Andrew Bennetts)


bzr 0.91rc2 2007-09-11
######################

* Replaced incorrect tarball for previous release; a debug statement was left
  in bzrlib/remote.py.


bzr 0.91rc1 2007-09-11
######################

Changes
*******

* The default branch and repository format has changed to
  ``dirstate-tags``, so tag commands are active by default.
  This format is compatible with Bazaar 0.15 and later.
  This incidentally fixes bug #126141.
  (Martin Pool)

* ``--quiet`` or ``-q`` is no longer a global option. If present, it
  must now appear after the command name. Scripts doing things like
  ``bzr -q missing`` need to be rewritten as ``bzr missing -q``.
  (Ian Clatworthy)

Features
********

* New option ``--author`` in ``bzr commit`` to specify the author of the
  change, if it's different from the committer. ``bzr log`` and
  ``bzr annotate`` display the author instead of the committer.
  (Lukáš Lalinský)

* In addition to global options and command specific options, a set of
  standard options are now supported. Standard options are legal for
  all commands. The initial set of standard options are:

  * ``--help`` or ``-h`` - display help message
  * ``--verbose`` or ``-v`` - display additional information
  * ``--quiet``  or ``-q`` - only output warnings and errors.

  Unlike global options, standard options can be used in aliases and
  may have command-specific help. (Ian Clatworthy)

* Verbosity level processing has now been unified. If ``--verbose``
  or ``-v`` is specified on the command line multiple times, the
  verbosity level is made positive the first time then increased.
  If ``--quiet`` or ``-q`` is specified on the command line
  multiple times, the verbosity level is made negative the first
  time then decreased. To get the default verbosity level of zero,
  either specify none of the above , ``--no-verbose`` or ``--no-quiet``.
  Note that most commands currently ignore the magnitude of the
  verbosity level but do respect *quiet vs normal vs verbose* when
  generating output. (Ian Clatworthy)

* ``Branch.hooks`` now supports ``pre_commit`` hook. The hook's signature
  is documented in BranchHooks constructor. (Nam T. Nguyen, #102747)

* New ``Repository.stream_knit_data_for_revisions`` request added to the
  network protocol for greatly reduced roundtrips when retrieving a set of
  revisions. (Andrew Bennetts)

Bug Fixes
*********

* ``bzr plugins`` now lists the version number for each plugin in square
  brackets after the path. (Robert Collins, #125421)

* Pushing, pulling and branching branches with subtree references was not
  copying the subtree weave, preventing the file graph from being accessed
  and causing errors in commits in clones. (Robert Collins)

* Suppress warning "integer argument expected, got float" from Paramiko,
  which sometimes caused false test failures.  (Martin Pool)

* Fix bug in bundle 4 that could cause attempts to write data to wrong
  versionedfile.  (Aaron Bentley)

* Diffs generated using "diff -p" no longer break the patch parser.
  (Aaron Bentley)

* get_transport treats an empty possible_transports list the same as a non-
  empty one.  (Aaron Bentley)

* patch verification for merge directives is reactivated, and works with
  CRLF and CR files.  (Aaron Bentley)

* Accept ..\ as a path in revision specifiers. This fixes for example
  "-r branch:..\other-branch" on Windows.  (Lukáš Lalinský)

* ``BZR_PLUGIN_PATH`` may now contain trailing slashes.
  (Blake Winton, #129299)

* man page no longer lists hidden options (#131667, Aaron Bentley)

* ``uncommit --help`` now explains the -r option adequately.  (Daniel
  Watkins, #106726)

* Error messages are now better formatted with parameters (such as
  filenames) quoted when necessary. This avoids confusion when directory
  names ending in a '.' at the end of messages were confused with a
  full stop that may or not have been there. (Daniel Watkins, #129791)

* Fix ``status FILE -r X..Y``. (Lukáš Lalinský)

* If a particular command is an alias, ``help`` will show the alias
  instead of claiming there is no help for said alias. (Daniel Watkins,
  #133548)

* TreeTransform-based operations, like pull, merge, revert, and branch,
  now roll back if they encounter an error.  (Aaron Bentley, #67699)

* ``bzr commit`` now exits cleanly if a character unsupported by the
  current encoding is used in the commit message.  (Daniel Watkins,
  #116143)

* bzr send uses default values for ranges when only half of an elipsis
  is specified ("-r..5" or "-r5..").  (#61685, Aaron Bentley)

* Avoid trouble when Windows ssh calls itself 'plink' but no plink
  binary is present.  (Martin Albisetti, #107155)

* ``bzr remove`` should remove clean subtrees.  Now it will remove (without
  needing ``--force``) subtrees that contain no files with text changes or
  modified files.  With ``--force`` it removes the subtree regardless of
  text changes or unknown files. Directories with renames in or out (but
  not changed otherwise) will now be removed without needing ``--force``.
  Unknown ignored files will be deleted without needing ``--force``.
  (Marius Kruger, #111665)

* When two plugins conflict, the source of both the losing and now the
  winning definition is shown.  (Konstantin Mikhaylov, #5454)

* When committing to a branch, the location being committed to is
  displayed.  (Daniel Watkins, #52479)

* ``bzr --version`` takes care about encoding of stdout, especially
  when output is redirected. (Alexander Belchenko, #131100)

* Prompt for an ftp password if none is provided.
  (Vincent Ladeuil, #137044)

* Reuse bound branch associated transport to avoid multiple
  connections.
  (Vincent Ladeuil, #128076, #131396)

* Overwrite conflicting tags by ``push`` and ``pull`` if the
  ``--overwrite`` option is specified.  (Lukáš Lalinský, #93947)

* In checkouts, tags are copied into the master branch when created,
  changed or deleted, and are copied into the checkout when it is
  updated.  (Martin Pool, #93856, #93860)

* Print a warning instead of aborting the ``python setup.py install``
  process if building of a C extension is not possible.
  (Lukáš Lalinský, Alexander Belchenko)

Improvements
************

* Add the option "--show-diff" to the commit command in order to display
  the diff during the commit log creation. (Goffredo Baroncelli)

* ``pull`` and ``merge`` are much faster at installing bundle format 4.
  (Aaron Bentley)

* ``pull -v`` no longer includes deltas, making it much faster.
  (Aaron Bentley)

* ``send`` now sends the directive as an attachment by default.
  (Aaron Bentley, Lukáš Lalinský, Alexander Belchenko)

* Documentation updates (Martin Albisetti)

* Help on debug flags is now included in ``help global-options``.
  (Daniel Watkins, #124853)

* Parameters passed on the command line are checked to ensure they are
  supported by the encoding in use. (Daniel Watkins)

* The compression used within the bzr repository has changed from zlib
  level 9 to the zlib default level. This improves commit performance with
  only a small increase in space used (and in some cases a reduction in
  space). (Robert Collins)

* Initial commit no longer SHAs files twice and now reuses the path
  rather than looking it up again, making it faster.
  (Ian Clatworthy)

* New option ``-c``/``--change`` for ``diff`` and ``status`` to show
  changes in one revision.  (Lukáš Lalinský)

* If versioned files match a given ignore pattern, a warning is now
  given. (Daniel Watkins, #48623)

* ``bzr status`` now has -S as a short name for --short and -V as a
  short name for --versioned. These have been added to assist users
  migrating from Subversion: ``bzr status -SV`` is now like
  ``svn status -q``.  (Daniel Watkins, #115990)

* Added C implementation of  ``PatienceSequenceMatcher``, which is about
  10x faster than the Python version. This speeds up commands that
  need file diffing, such as ``bzr commit`` or ``bzr diff``.
  (Lukáš Lalinský)

* HACKING has been extended with a large section on core developer tasks.
  (Ian Clatworthy)

* Add ``branches`` and ``standalone-trees`` as online help topics and
  include them as Concepts within the User Reference.
  (Paul Moore, Ian Clatworthy)

* ``check`` can detect versionedfile parent references that are
  inconsistent with revision and inventory info, and ``reconcile`` can fix
  them.  These faulty references were generated by 0.8-era releases,
  so repositories which were manipulated by old bzrs should be
  checked, and possibly reconciled ASAP.  (Aaron Bentley, Andrew Bennetts)

API Breaks
**********

* ``Branch.append_revision`` is removed altogether; please use
  ``Branch.set_last_revision_info`` instead.  (Martin Pool)

* CommitBuilder now advertises itself as requiring the root entry to be
  supplied. This only affects foreign repository implementations which reuse
  CommitBuilder directly and have changed record_entry_contents to require
  that the root not be supplied. This should be precisely zero plugins
  affected. (Robert Collins)

* The ``add_lines`` methods on ``VersionedFile`` implementations has changed
  its return value to include the sha1 and length of the inserted text. This
  allows the avoidance of double-sha1 calculations during commit.
  (Robert Collins)

* ``Transport.should_cache`` has been removed.  It was not called in the
  previous release.  (Martin Pool)

Testing
*******

* Tests may now raise TestNotApplicable to indicate they shouldn't be
  run in a particular scenario.  (Martin Pool)

* New function multiply_tests_from_modules to give a simpler interface
  to test parameterization.  (Martin Pool, Robert Collins)

* ``Transport.should_cache`` has been removed.  It was not called in the
  previous release.  (Martin Pool)

* NULL_REVISION is returned to indicate the null revision, not None.
  (Aaron Bentley)

* Use UTF-8 encoded StringIO for log tests to avoid failures on
  non-ASCII committer names.  (Lukáš Lalinský)

Internals
*********

* ``bzrlib.plugin.all_plugins`` has been deprecated in favour of
  ``bzrlib.plugin.plugins()`` which returns PlugIn objects that provide
  useful functionality for determining the path of a plugin, its tests, and
  its version information. (Robert Collins)

* Add the option user_encoding to the function 'show_diff_trees()'
  in order to move the user encoding at the UI level. (Goffredo Baroncelli)

* Add the function make_commit_message_template_encoded() and the function
  edit_commit_message_encoded() which handle encoded strings.
  This is done in order to mix the commit messages (which is a unicode
  string), and the diff which is a raw string. (Goffredo Baroncelli)

* CommitBuilder now defaults to using add_lines_with_ghosts, reducing
  overhead on non-weave repositories which don't require all parents to be
  present. (Robert Collins)

* Deprecated method ``find_previous_heads`` on
  ``bzrlib.inventory.InventoryEntry``. This has been superseded by the use
  of ``parent_candidates`` and a separate heads check via the repository
  API. (Robert Collins)

* New trace function ``mutter_callsite`` will print out a subset of the
  stack to the log, which can be useful for gathering debug details.
  (Robert Collins)

* ``bzrlib.pack.ContainerWriter`` now tracks how many records have been
  added via a public attribute records_written. (Robert Collins)

* New method ``bzrlib.transport.Transport.get_recommended_page_size``.
  This provides a hint to users of transports as to the reasonable
  minimum data to read. In principle this can take latency and
  bandwidth into account on a per-connection basis, but for now it
  just has hard coded values based on the url. (e.g. http:// has a large
  page size, file:// has a small one.) (Robert Collins)

* New method on ``bzrlib.transport.Transport`` ``open_write_stream`` allows
  incremental addition of data to a file without requiring that all the
  data be buffered in memory. (Robert Collins)

* New methods on ``bzrlib.knit.KnitVersionedFile``:
  ``get_data_stream(versions)``, ``insert_data_stream(stream)`` and
  ``get_format_signature()``.  These provide some infrastructure for
  efficiently streaming the knit data for a set of versions over the smart
  protocol.

* Knits with no annotation cache still produce correct annotations.
  (Aaron Bentley)

* Three new methods have been added to ``bzrlib.trace``:
  ``set_verbosity_level``, ``get_verbosity_level`` and ``is_verbose``.
  ``set_verbosity_level`` expects a numeric value: negative for quiet,
  zero for normal, positive for verbose. The size of the number can be
  used to determine just how quiet or verbose the application should be.
  The existing ``be_quiet`` and ``is_quiet`` routines have been
  integrated into this new scheme. (Ian Clatworthy)

* Options can now be delcared with a ``custom_callback`` parameter. If
  set, this routine is called after the option is processed. This feature
  is now used by the standard options ``verbose`` and ``quiet`` so that
  setting one implicitly resets the other. (Ian Clatworthy)

* Rather than declaring a new option from scratch in order to provide
  custom help, a centrally registered option can be decorated using the
  new ``bzrlib.Option.custom_help`` routine. In particular, this routine
  is useful when declaring better help for the ``verbose`` and ``quiet``
  standard options as the base definition of these is now more complex
  than before thanks to their use of a custom callback. (Ian Clatworthy)

* Tree._iter_changes(specific_file=[]) now iterates through no files,
  instead of iterating through all files.  None is used to iterate through
  all files.  (Aaron Bentley)

* WorkingTree.revert() now accepts None to revert all files.  The use of
  [] to revert all files is deprecated.  (Aaron Bentley)


bzr 0.90 2007-08-28
###################

Improvements
************

* Documentation is now organized into multiple directories with a level
  added for different languages or locales. Added the Mini Tutorial
  and Quick Start Summary (en) documents from the Wiki, improving the
  content and readability of the former. Formatted NEWS as Release Notes
  complete with a Table of Conents, one heading per release. Moved the
  Developer Guide into the main document catalog and provided a link
  from the developer document catalog back to the main one.
  (Ian Clatworthy, Sabin Iacob, Alexander Belchenko)


API Changes
***********

* The static convenience method ``BzrDir.create_repository``
  is deprecated.  Callers should instead create a ``BzrDir`` instance
  and call ``create_repository`` on that.  (Martin Pool)


bzr 0.90rc1 2007-08-14
######################

Bugfixes
********

* ``bzr init`` should connect to the remote location one time only.  We
  have been connecting several times because we forget to pass around the
  Transport object. This modifies ``BzrDir.create_branch_convenience``,
  so that we can give it the Transport we already have.
  (John Arbash Meinel, Vincent Ladeuil, #111702)

* Get rid of sftp connection cache (get rid of the FTP one too).
  (Vincent Ladeuil, #43731)

* bzr branch {local|remote} remote don't try to create a working tree
  anymore.
  (Vincent Ladeuil, #112173)

* All identified multiple connections for a single bzr command have been
  fixed. See bzrlib/tests/commands directory.
  (Vincent Ladeuil)

* ``bzr rm`` now does not insist on ``--force`` to delete files that
  have been renamed but not otherwise modified.  (Marius Kruger,
  #111664)

* ``bzr selftest --bench`` no longer emits deprecation warnings
  (Lukáš Lalinský)

* ``bzr status`` now honours FILE parameters for conflict lists
  (Aaron Bentley, #127606)

* ``bzr checkout`` now honours -r when reconstituting a working tree.
  It also honours -r 0.  (Aaron Bentley, #127708)

* ``bzr add *`` no more fails on Windows if working tree contains
  non-ascii file names. (Kuno Meyer, #127361)

* allow ``easy_install bzr`` runs without fatal errors.
  (Alexander Belchenko, #125521)

* Graph._filter_candidate_lca does not raise KeyError if a candidate
  is eliminated just before it would normally be examined.  (Aaron Bentley)

* SMTP connection failures produce a nice message, not a traceback.
  (Aaron Bentley)

Improvements
************

* Don't show "dots" progress indicators when run non-interactively, such
  as from cron.  (Martin Pool)

* ``info`` now formats locations more nicely and lists "submit" and
  "public" branches (Aaron Bentley)

* New ``pack`` command that will trigger database compression within
  the repository (Robert Collins)

* Implement ``_KnitIndex._load_data`` in a pyrex extension. The pyrex
  version is approximately 2-3x faster at parsing a ``.kndx`` file.
  Which yields a measurable improvement for commands which have to
  read from the repository, such as a 1s => 0.75s improvement in
  ``bzr diff`` when there are changes to be shown.  (John Arbash Meinel)

* Merge is now faster.  Depending on the scenario, it can be more than 2x
  faster. (Aaron Bentley)

* Give a clearer warning, and allow ``python setup.py install`` to
  succeed even if pyrex is not available.
  (John Arbash Meinel)

* ``DirState._read_dirblocks`` now has an optional Pyrex
  implementation. This improves the speed of any command that has to
  read the entire DirState. (``diff``, ``status``, etc, improve by
  about 10%).
  ``bisect_dirblocks`` has also been improved, which helps all
  ``_get_entry`` type calls (whenever we are searching for a
  particular entry in the in-memory DirState).
  (John Arbash Meinel)

* ``bzr pull`` and ``bzr push`` no longer do a complete walk of the
  branch revision history for ui display unless -v is supplied.
  (Robert Collins)

* ``bzr log -rA..B`` output shifted to the left margin if the log only
  contains merge revisions. (Kent Gibson)

* The ``plugins`` command is now public with improved help.
  (Ian Clatworthy)

* New bundle and merge directive formats are faster to generate, and

* Annotate merge now works when there are local changes. (Aaron Bentley)

* Commit now only shows the progress in terms of directories instead of
  entries. (Ian Clatworthy)

* Fix ``KnitRepository.get_revision_graph`` to not request the graph 2
  times. This makes ``get_revision_graph`` 2x faster. (John Arbash
  Meinel)

* Fix ``VersionedFile.get_graph()`` to avoid using
  ``set.difference_update(other)``, which has bad scaling when
  ``other`` is large. This improves ``VF.get_graph([version_id])`` for
  a 12.5k graph from 2.9s down to 200ms. (John Arbash Meinel)

* The ``--lsprof-file`` option now generates output for KCacheGrind if
  the file starts with ``callgrind.out``. This matches the default file
  filtering done by KCacheGrind's Open Dialog. (Ian Clatworthy)

* Fix ``bzr update`` to avoid an unnecessary
  ``branch.get_master_branch`` call, which avoids 1 extra connection
  to the remote server. (Partial fix for #128076, John Arbash Meinel)

* Log errors from the smart server in the trace file, to make debugging
  test failures (and live failures!) easier.  (Andrew Bennetts)

* The HTML version of the man page has been superceded by a more
  comprehensive manual called the Bazaar User Reference. This manual
  is completed generated from the online help topics. As part of this
  change, limited reStructuredText is now explicitly supported in help
  topics and command help with 'unnatural' markup being removed prior
  to display by the online help or inclusion in the man page.
  (Ian Clatworthy)

* HTML documentation now use files extension ``*.html``
  (Alexander Belchenko)

* The cache of ignore definitions is now cleared in WorkingTree.unlock()
  so that changes to .bzrignore aren't missed. (#129694, Daniel Watkins)

* ``bzr selftest --strict`` fails if there are any missing features or
  expected test failures. (Daniel Watkins, #111914)

* Link to registration survey added to README. (Ian Clatworthy)

* Windows standalone installer show link to registration survey
  when installation finished. (Alexander Belchenko)

Library API Breaks
******************

* Deprecated dictionary ``bzrlib.option.SHORT_OPTIONS`` removed.
  Options are now required to provide a help string and it must
  comply with the style guide by being one or more sentences with an
  initial capital and final period. (Martin Pool)

* KnitIndex.get_parents now returns tuples. (Robert Collins)

* Ancient unused ``Repository.text_store`` attribute has been removed.
  (Robert Collins)

* The ``bzrlib.pack`` interface has changed to use tuples of bytestrings
  rather than just bytestrings, making it easier to represent multiple
  element names. As this interface was not used by any internal facilities
  since it was introduced in 0.18 no API compatibility is being preserved.
  The serialised form of these packs is identical with 0.18 when a single
  element tuple is in use. (Robert Collins)

Internals
*********

* merge now uses ``iter_changes`` to calculate changes, which makes room for
  future performance increases.  It is also more consistent with other
  operations that perform comparisons, and reduces reliance on
  Tree.inventory.  (Aaron Bentley)

* Refactoring of transport classes connected to a remote server.
  ConnectedTransport is a new class that serves as a basis for all
  transports needing to connect to a remote server.  transport.split_url
  have been deprecated, use the static method on the object instead. URL
  tests have been refactored too.
  (Vincent Ladeuil)

* Better connection sharing for ConnectedTransport objects.
  transport.get_transport() now accepts a 'possible_transports' parameter.
  If a newly requested transport can share a connection with one of the
  list, it will.
  (Vincent Ladeuil)

* Most functions now accept ``bzrlib.revision.NULL_REVISION`` to indicate
  the null revision, and consider using ``None`` for this purpose
  deprecated.  (Aaron Bentley)

* New ``index`` module with abstract index functionality. This will be
  used during the planned changes in the repository layer. Currently the
  index layer provides a graph aware immutable index, a builder for the
  same index type to allow creating them, and finally a composer for
  such indices to allow the use of many indices in a single query. The
  index performance is not optimised, however the API is stable to allow
  development on top of the index. (Robert Collins)

* ``bzrlib.dirstate.cmp_by_dirs`` can be used to compare two paths by
  their directory sections. This is equivalent to comparing
  ``path.split('/')``, only without having to split the paths.
  This has a Pyrex implementation available.
  (John Arbash Meinel)

* New transport decorator 'unlistable+' which disables the list_dir
  functionality for testing.

* Deprecated ``change_entry`` in transform.py. (Ian Clatworthy)

* RevisionTree.get_weave is now deprecated.  Tree.plan_merge is now used
  for performing annotate-merge.  (Aaron Bentley)

* New EmailMessage class to create email messages. (Adeodato Simó)

* Unused functions on the private interface KnitIndex have been removed.
  (Robert Collins)

* New ``knit.KnitGraphIndex`` which provides a ``KnitIndex`` layered on top
  of a ``index.GraphIndex``. (Robert Collins)

* New ``knit.KnitVersionedFile.iter_parents`` method that allows querying
  the parents of many knit nodes at once, reducing round trips to the
  underlying index. (Robert Collins)

* Graph now has an is_ancestor method, various bits use it.
  (Aaron Bentley)

* The ``-Dhpss`` flag now includes timing information. As well as
  logging when a new connection is opened. (John Arbash Meinel)

* ``bzrlib.pack.ContainerWriter`` now returns an offset, length tuple to
  callers when inserting data, allowing generation of readv style access
  during pack creation, without needing a separate pass across the output
  pack to gather such details. (Robert Collins)

* ``bzrlib.pack.make_readv_reader`` allows readv based access to pack
  files that are stored on a transport. (Robert Collins)

* New ``Repository.has_same_location`` method that reports if two
  repository objects refer to the same repository (although with some risk
  of false negatives).  (Andrew Bennetts)

* InterTree.compare now passes require_versioned on correctly.
  (Marius Kruger)

* New methods on Repository - ``start_write_group``,
  ``commit_write_group``, ``abort_write_group`` and ``is_in_write_group`` -
  which provide a clean hook point for transactional Repositories - ones
  where all the data for a fetch or commit needs to be made atomically
  available in one step. This allows the write lock to remain while making
  a series of data insertions.  (e.g. data conversion). (Robert Collins)

* In ``bzrlib.knit`` the internal interface has been altered to use
  3-tuples (index, pos, length) rather than two-tuples (pos, length) to
  describe where data in a knit is, allowing knits to be split into
  many files. (Robert Collins)

* ``bzrlib.knit._KnitData`` split into cache management and physical access
  with two access classes - ``_PackAccess`` and ``_KnitAccess`` defined.
  The former provides access into a .pack file, and the latter provides the
  current production repository form of .knit files. (Robert Collins)

Testing
*******

* Remove selftest ``--clean-output``, ``--numbered-dirs`` and
  ``--keep-output`` options, which are obsolete now that tests
  are done within directories in $TMPDIR.  (Martin Pool)

* The SSH_AUTH_SOCK environment variable is now reset to avoid
  interaction with any running ssh agents.  (Jelmer Vernooij, #125955)

* run_bzr_subprocess handles parameters the same way as run_bzr:
  either a string or a list of strings should be passed as the first
  parameter.  Varargs-style parameters are deprecated. (Aaron Bentley)


bzr 0.18  2007-07-17
####################

Bugfixes
********

* Fix 'bzr add' crash under Win32 (Kuno Meyer)


bzr 0.18rc1  2007-07-10
#######################

Bugfixes
********

* Do not suppress pipe errors, etc. in non-display commands
  (Alexander Belchenko, #87178)

* Display a useful error message when the user requests to annotate
  a file that is not present in the specified revision.
  (James Westby, #122656)

* Commands that use status flags now have a reference to 'help
  status-flags'.  (Daniel Watkins, #113436)

* Work around python-2.4.1 inhability to correctly parse the
  authentication header.
  (Vincent Ladeuil, #121889)

* Use exact encoding for merge directives. (Adeodato Simó, #120591)

* Fix tempfile permissions error in smart server tar bundling under
  Windows. (Martin _, #119330)

* Fix detection of directory entries in the inventory. (James Westby)

* Fix handling of http code 400: Bad Request When issuing too many ranges.
  (Vincent Ladeuil, #115209)

* Issue a CONNECT request when connecting to an https server
  via a proxy to enable SSL tunneling.
  (Vincent Ladeuil, #120678)

* Fix ``bzr log -r`` to support selecting merge revisions, both
  individually and as part of revision ranges.
  (Kent Gibson, #4663)

* Don't leave cruft behind when failing to acquire a lockdir.
  (Martin Pool, #109169)

* Don't use the '-f' strace option during tests.
  (Vincent Ladeuil, #102019).

* Warn when setting ``push_location`` to a value that will be masked by
  locations.conf.  (Aaron Bentley, #122286)

* Fix commit ordering in corner case (Aaron Bentley, #94975)

*  Make annotate behave in a non-ASCII world (Adeodato Simó).

Improvements
************

* The --lsprof-file option now dumps a text rendering of the profiling
  information if the filename ends in ".txt". It will also convert the
  profiling information to a format suitable for KCacheGrind if the
  output filename ends in ".callgrind". Fixes to the lsprofcalltree
  conversion process by Jean Paul Calderone and Itamar were also merged.
  See http://ddaa.net/blog/python/lsprof-calltree. (Ian Clatworthy)

* ``info`` now defaults to non-verbose mode, displaying only paths and
  abbreviated format info.  ``info -v`` displays all the information
  formerly displayed by ``info``.  (Aaron Bentley, Adeodato Simó)

* ``bzr missing`` now has better option names ``--this`` and ``--other``.
  (Elliot Murphy)

* The internal ``weave-list`` command has become ``versionedfile-list``,
  and now lists knits as well as weaves.  (Aaron Bentley)

* Automatic merge base selection uses a faster algorithm that chooses
  better bases in criss-cross merge situations (Aaron Bentley)

* Progress reporting in ``commit`` has been improved. The various logical
  stages are now reported on as follows, namely:

  * Collecting changes [Entry x/y] - Stage n/m
  * Saving data locally - Stage n/m
  * Uploading data to master branch - Stage n/m
  * Updating the working tree - Stage n/m
  * Running post commit hooks - Stage n/m

  If there is no master branch, the 3rd stage is omitted and the total
  number of stages is adjusted accordingly.

  Each hook that is run after commit is listed with a name (as hooks
  can be slow it is useful feedback).
  (Ian Clatworthy, Robert Collins)

* Various operations that are now faster due to avoiding unnecessary
  topological sorts. (Aaron Bentley)

* Make merge directives robust against broken bundles. (Aaron Bentley)

* The lsprof filename note is emitted via trace.note(), not standard
  output.  (Aaron Bentley)

* ``bzrlib`` now exports explicit API compatibility information to assist
  library users and plugins. See the ``bzrlib.api`` module for details.
  (Robert Collins)

* Remove unnecessary lock probes when acquiring a lockdir.
  (Martin Pool)

* ``bzr --version`` now shows the location of the bzr log file, which
  is especially useful on Windows.  (Martin Pool)

* -D now supports hooks to get debug tracing of hooks (though its currently
  minimal in nature). (Robert Collins)

* Long log format reports deltas on merge revisions.
  (John Arbash Meinel, Kent Gibson)

* Make initial push over ftp more resilient. (John Arbash Meinel)

* Print a summary of changes for update just like pull does.
  (Daniel Watkins, #113990)

* Add a -Dhpss option to trace smart protocol requests and responses.
  (Andrew Bennetts)

Library API Breaks
******************

* Testing cleanups -
  ``bzrlib.repository.RepositoryTestProviderAdapter`` has been moved
  to ``bzrlib.tests.repository_implementations``;
  ``bzrlib.repository.InterRepositoryTestProviderAdapter`` has been moved
  to ``bzrlib.tests.interrepository_implementations``;
  ``bzrlib.transport.TransportTestProviderAdapter`` has moved to
  ``bzrlib.tests.test_transport_implementations``.
  ``bzrlib.branch.BranchTestProviderAdapter`` has moved to
  ``bzrlib.tests.branch_implementations``.
  ``bzrlib.bzrdir.BzrDirTestProviderAdapter`` has moved to
  ``bzrlib.tests.bzrdir_implementations``.
  ``bzrlib.versionedfile.InterVersionedFileTestProviderAdapter`` has moved
  to ``bzrlib.tests.interversionedfile_implementations``.
  ``bzrlib.store.revision.RevisionStoreTestProviderAdapter`` has moved to
  ``bzrlib.tests.revisionstore_implementations``.
  ``bzrlib.workingtree.WorkingTreeTestProviderAdapter`` has moved to
  ``bzrlib.tests.workingtree_implementations``.
  These changes are an API break in the testing infrastructure only.
  (Robert Collins)

* Relocate TestCaseWithRepository to be more central. (Robert Collins)

* ``bzrlib.add.smart_add_tree`` will no longer perform glob expansion on
  win32. Callers of the function should do this and use the new
  ``MutableTree.smart_add`` method instead. (Robert Collins)

* ``bzrlib.add.glob_expand_for_win32`` is now
  ``bzrlib.win32utils.glob_expand``.  (Robert Collins)

* ``bzrlib.add.FastPath`` is now private and moved to
  ``bzrlib.mutabletree._FastPath``. (Robert Collins, Martin Pool)

* ``LockDir.wait`` removed.  (Martin Pool)

* The ``SmartServer`` hooks API has changed for the ``server_started`` and
  ``server_stopped`` hooks. The first parameter is now an iterable of
  backing URLs rather than a single URL. This is to reflect that many
  URLs may map to the external URL of the server. E.g. the server interally
  may have a chrooted URL but also the local file:// URL will be at the
  same location. (Robert Collins)

Internals
*********

* New SMTPConnection class to unify email handling.  (Adeodato Simó)

* Fix documentation of BzrError. (Adeodato Simó)

* Make BzrBadParameter an internal error. (Adeodato Simó)

* Remove use of 'assert False' to raise an exception unconditionally.
  (Martin Pool)

* Give a cleaner error when failing to decode knit index entry.
  (Martin Pool)

* TreeConfig would mistakenly search the top level when asked for options
  from a section. It now respects the section argument and only
  searches the specified section. (James Westby)

* Improve ``make api-docs`` output. (John Arbash Meinel)

* Use os.lstat rather than os.stat for osutils.make_readonly and
  osutils.make_writeable. This makes the difftools plugin more
  robust when dangling symlinks are found. (Elliot Murphy)

* New ``-Dlock`` option to log (to ~/.bzr.log) information on when
  lockdirs are taken or released.  (Martin Pool)

* ``bzrlib`` Hooks are now nameable using ``Hooks.name_hook``. This
  allows a nicer UI when hooks are running as the current hook can
  be displayed. (Robert Collins)

* ``Transport.get`` has had its interface made more clear for ease of use.
  Retrieval of a directory must now fail with either 'PathError' at open
  time, or raise 'ReadError' on a read. (Robert Collins)

* New method ``_maybe_expand_globs`` on the ``Command`` class for
  dealing with unexpanded glob lists - e.g. on the win32 platform. This
  was moved from ``bzrlib.add._prepare_file_list``. (Robert Collins)

* ``bzrlib.add.smart_add`` and ``bzrlib.add.smart_add_tree`` are now
  deprecated in favour of ``MutableTree.smart_add``. (Robert Collins,
  Martin Pool)

* New method ``external_url`` on Transport for obtaining the url to
  hand to external processes. (Robert Collins)

* Teach windows installers to build pyrex/C extensions.
  (Alexander Belchenko)

Testing
*******

* Removed the ``--keep-output`` option from selftest and clean up test
  directories as they're used.  This reduces the IO load from
  running the test suite and cuts the time by about half.
  (Andrew Bennetts, Martin Pool)

* Add scenarios as a public attribute on the TestAdapter classes to allow
  modification of the generated scenarios before adaption and easier
  testing. (Robert Collins)

* New testing support class ``TestScenarioApplier`` which multiplies
  out a single teste by a list of supplied scenarios. (RobertCollins)

* Setting ``repository_to_test_repository`` on a repository_implementations
  test will cause it to be called during repository creation, allowing the
  testing of repository classes which are not based around the Format
  concept. For example a repository adapter can be tested in this manner,
  by altering the repository scenarios to include a scenario that sets this
  attribute during the test parameterisation in
  ``bzrlib.tests.repository.repository_implementations``. (Robert Collins)

* Clean up many of the APIs for blackbox testing of Bazaar.  The standard
  interface is now self.run_bzr.  The command to run can be passed as
  either a list of parameters, a string containing the command line, or
  (deprecated) varargs parameters.  (Martin Pool)

* The base TestCase now isolates tests from -D parameters by clearing
  ``debug.debug_flags`` and restores it afterwards. (Robert Collins)

* Add a relpath parameter to get_transport methods in test framework to
  avoid useless cloning.
  (Vincent Ladeuil, #110448)


bzr 0.17  2007-06-18
####################

Bugfixes
********

* Fix crash of commit due to wrong lookup of filesystem encoding.
  (Colin Watson, #120647)

* Revert logging just to stderr in commit as broke unicode filenames.
  (Aaron Bentley, Ian Clatworthy, #120930)


bzr 0.17rc1  2007-06-12
#######################

Notes When Upgrading
********************

* The kind() and is_executable() APIs on the WorkingTree interface no
  longer implicitly (read) locks and unlocks the tree. This *might*
  impact some plug-ins and tools using this part of the API. If you find
  an issue that may be caused by this change, please let us know,
  particularly the plug-in/tool maintainer. If encountered, the API
  fix is to surround kind() and is_executable() calls with lock_read()
  and unlock() like so::

    work_tree.lock_read()
    try:
        kind = work_tree.kind(...)
    finally:
        work_tree.unlock()

Internals
*********
* Rework of LogFormatter API to provide beginning/end of log hooks and to
  encapsulate the details of the revision to be logged in a LogRevision
  object.
  In long log formats, merge revision ids are only shown when --show-ids
  is specified, and are labelled "revision-id:", as per mainline
  revisions, instead of "merged:". (Kent Gibson)

* New ``BranchBuilder`` API which allows the construction of particular
  histories quickly. Useful for testing and potentially other applications
  too. (Robert Collins)

Improvements
************

* There are two new help topics, working-trees and repositories that
  attempt to explain these concepts. (James Westby, John Arbash Meinel,
  Aaron Bentley)

* Added ``bzr log --limit`` to report a limited number of revisions.
  (Kent Gibson, #3659)

* Revert does not try to preserve file contents that were originally
  produced by reverting to a historical revision.  (Aaron Bentley)

* ``bzr log --short`` now includes ``[merge]`` for revisions which
  have more than one parent. This is a small improvement to help
  understanding what changes have occurred
  (John Arbash Meinel, #83887)

* TreeTransform avoids many renames when contructing large trees,
  improving speed.  3.25x speedups have been observed for construction of
  kernel-sized-trees, and checkouts are 1.28x faster.  (Aaron Bentley)

* Commit on large trees is now faster. In my environment, a commit of
  a small change to the Mozilla tree (55k files) has dropped from
  66 seconds to 32 seconds. For a small tree of 600 files, commit of a
  small change is 33% faster. (Ian Clatworthy)

* New --create-prefix option to bzr init, like for push.  (Daniel Watkins,
  #56322)

Bugfixes
********

* ``bzr push`` should only connect to the remote location one time.
  We have been connecting 3 times because we forget to pass around
  the Transport object. This adds ``BzrDir.clone_on_transport()``, so
  that we can pass in the Transport that we already have.
  (John Arbash Meinel, #75721)

* ``DirState.set_state_from_inventory()`` needs to properly order
  based on split paths, not just string paths.
  (John Arbash Meinel, #115947)

* Let TestUIFactoy encode the password prompt with its own stdout.
  (Vincent Ladeuil, #110204)

* pycurl should take use the range header that takes the range hint
  into account.
  (Vincent Ladeuil, #112719)

* WorkingTree4.get_file_sha1 no longer raises an exception when invoked
  on a missing file.  (Aaron Bentley, #118186)

* WorkingTree.remove works correctly with tree references, and when pwd is
  not the tree root. (Aaron Bentley)

* Merge no longer fails when a file is renamed in one tree and deleted
  in the other. (Aaron Bentley, #110279)

* ``revision-info`` now accepts dotted revnos, doesn't require a tree,
  and defaults to the last revision (Matthew Fuller, #90048)

* Tests no longer fail when BZR_REMOTE_PATH is set in the environment.
  (Daniel Watkins, #111958)

* ``bzr branch -r revid:foo`` can be used to branch any revision in
  your repository. (Previously Branch6 only supported revisions in your
  mainline). (John Arbash Meinel, #115343)

bzr 0.16  2007-05-07
####################

Bugfixes
********

* Handle when you have 2 directories with similar names, but one has a
  hyphen. (``'abc'`` versus ``'abc-2'``). The WT4._iter_changes
  iterator was using direct comparison and ``'abc/a'`` sorts after
  ``'abc-2'``, but ``('abc', 'a')`` sorts before ``('abc-2',)``.
  (John Arbash Meinel, #111227)

* Handle when someone renames a file on disk without telling bzr.
  Previously we would report the first file as missing, but not show
  the new unknown file. (John Arbash Meinel, #111288)

* Avoid error when running hooks after pulling into or pushing from
  a branch bound to a smartserver branch.  (Martin Pool, #111968)

Improvements
************

* Move developer documentation to doc/developers/. This reduces clutter in
  the root of the source tree and allows HACKING to be split into multiple
  files. (Robert Collins, Alexander Belchenko)

* Clean up the ``WorkingTree4._iter_changes()`` internal loops as well as
  ``DirState.update_entry()``. This optimizes the core logic for ``bzr
  diff`` and ``bzr status`` significantly improving the speed of
  both. (John Arbash Meinel)

bzr 0.16rc2  2007-04-30
#######################

Bugfixes
********

* Handle the case when you delete a file, and then rename another file
  on top of it. Also handle the case of ``bzr rm --keep foo``. ``bzr
  status`` should show the removed file and an unknown file in its
  place. (John Arbash Meinel, #109993)

* Bundles properly read and write revision properties that have an
  empty value. And when the value is not ASCII.
  (John Arbash Meinel, #109613)

* Fix the bzr commit message to be in text mode.
  (Alexander Belchenko, #110901)

* Also handle when you rename a file and create a file where it used
  to be. (John Arbash Meinel, #110256)

* ``WorkingTree4._iter_changes`` should not descend into unversioned
  directories. (John Arbash Meinel, #110399)

bzr 0.16rc1  2007-04-26
#######################

Notes When Upgrading
********************

* ``bzr remove`` and ``bzr rm`` will now remove the working file, if
  it could be recovered again.
  This has been done for consistency with svn and the unix rm command.
  The old ``remove`` behaviour has been retained in the new option
  ``bzr remove --keep``, which will just stop versioning the file,
  but not delete it.
  ``bzr remove --force`` have been added which will always delete the
  files.
  ``bzr remove`` is also more verbose.
  (Marius Kruger, #82602)

Improvements
************

* Merge directives can now be supplied as input to `merge` and `pull`,
  like bundles can.  (Aaron Bentley)

* Sending the SIGQUIT signal to bzr, which can be done on Unix by
  pressing Control-Backslash, drops bzr into a debugger.  Type ``'c'``
  to continue.  This can be disabled by setting the environment variable
  ``BZR_SIGQUIT_PDB=0``.  (Martin Pool)

* selftest now supports --list-only to list tests instead of running
  them. (Ian Clatworthy)

* selftest now supports --exclude PATTERN (or -x PATTERN) to exclude
  tests with names that match that regular expression.
  (Ian Clatworthy, #102679)

* selftest now supports --randomize SEED to run tests in a random order.
  SEED is typically the value 'now' meaning 'use the current time'.
  (Ian Clatworthy, #102686)

* New option ``--fixes`` to commit, which stores bug fixing annotations as
  revision properties. Built-in support for Launchpad, Debian, Trac and
  Bugzilla bug trackers. (Jonathan Lange, James Henstridge, Robert Collins)

* New API, ``bzrlib.bugtracker.tracker_registry``, for adding support for
  other bug trackers to ``fixes``. (Jonathan Lange, James Henstridge,
  Robert Collins)

* ``selftest`` has new short options ``-f`` and ``-1``.  (Martin
  Pool)

* ``bzrlib.tsort.MergeSorter`` optimizations. Change the inner loop
  into using local variables instead of going through ``self._var``.
  Improves the time to ``merge_sort`` a 10k revision graph by
  approximately 40% (~700->400ms).  (John Arbash Meinel)

* ``make docs`` now creates a man page at ``man1/bzr.1`` fixing bug 107388.
  (Robert Collins)

* ``bzr help`` now provides cross references to other help topics using
  the _see_also facility on command classes. Likewise the bzr_man
  documentation, and the bzr.1 man page also include this information.
  (Robert Collins)

* Tags are now included in logs, that use the long log formatter.
  (Erik Bågfors, Alexander Belchenko)

* ``bzr help`` provides a clearer message when a help topic cannot be
  found. (Robert Collins, #107656)

* ``bzr help`` now accepts optional prefixes for command help. The help
  for all commands can now be found at ``bzr help commands/COMMANDNAME``
  as well as ``bzr help COMMANDNAME`` (which only works for commands
  where the name is not the same as a more general help topic).
  (Robert Collins)

* ``bzr help PLUGINNAME`` will now return the module docstring from the
  plugin PLUGINNAME. (Robert Collins, #50408)

* New help topic ``urlspec`` which lists the availables transports.
  (Goffredo Baroncelli)

* doc/server.txt updated to document the default bzr:// port
  and also update the blurb about the hpss' current status.
  (Robert Collins, #107125).

* ``bzr serve`` now listens on interface 0.0.0.0 by default, making it
  serve out to the local LAN (and anyone in the world that can reach the
  machine running ``bzr serve``. (Robert Collins, #98918)

* A new smart server protocol version has been added.  It prefixes requests
  and responses with an explicit version identifier so that future protocol
  revisions can be dealt with gracefully.  (Andrew Bennetts, Robert Collins)

* The bzr protocol version 2 indicates success or failure in every response
  without depending on particular commands encoding that consistently,
  allowing future client refactorings to be much more robust about error
  handling. (Robert Collins, Martin Pool, Andrew Bennetts)

* The smart protocol over HTTP client has been changed to always post to the
  same ``.bzr/smart`` URL under the original location when it can.  This allows
  HTTP servers to only have to pass URLs ending in .bzr/smart to the smart
  server handler, and not arbitrary ``.bzr/*/smart`` URLs.  (Andrew Bennetts)

* digest authentication is now supported for proxies and HTTP by the urllib
  based http implementation. Tested against Apache 2.0.55 and Squid
  2.6.5. Basic and digest authentication are handled coherently for HTTP
  and proxy: if the user is provided in the url (bzr command line for HTTP,
  proxy environment variables for proxies), the password is prompted for
  (only once). If the password is provided, it is taken into account. Once
  the first authentication is successful, all further authentication
  roundtrips are avoided by preventively setting the right authentication
  header(s).
  (Vincent Ladeuil).

Internals
*********

* bzrlib API compatability with 0.8 has been dropped, cleaning up some
  code paths. (Robert Collins)

* Change the format of chroot urls so that they can be safely manipulated
  by generic url utilities without causing the resulting urls to have
  escaped the chroot. A side effect of this is that creating a chroot
  requires an explicit action using a ChrootServer.
  (Robert Collins, Andrew Bennetts)

* Deprecate ``Branch.get_root_id()`` because branches don't have root ids,
  rather than fixing bug #96847.  (Aaron Bentley)

* ``WorkingTree.apply_inventory_delta`` provides a better alternative to
  ``WorkingTree._write_inventory``.  (Aaron Bentley)

* Convenience method ``TestCase.expectFailure`` ensures that known failures
  do not silently pass.  (Aaron Bentley)

* ``Transport.local_abspath`` now raises ``NotLocalUrl`` rather than
  ``TransportNotPossible``. (Martin Pool, Ian Clatworthy)

* New SmartServer hooks facility. There are two initial hooks documented
  in ``bzrlib.transport.smart.SmartServerHooks``. The two initial hooks allow
  plugins to execute code upon server startup and shutdown.
  (Robert Collins).

* SmartServer in standalone mode will now close its listening socket
  when it stops, rather than waiting for garbage collection. This primarily
  fixes test suite hangs when a test tries to connect to a shutdown server.
  It may also help improve behaviour when dealing with a server running
  on a specific port (rather than dynamically assigned ports).
  (Robert Collins)

* Move most SmartServer code into a new package, bzrlib/smart.
  bzrlib/transport/remote.py contains just the Transport classes that used
  to be in bzrlib/transport/smart.py.  (Andrew Bennetts)

* urllib http implementation avoid roundtrips associated with
  401 (and 407) errors once the authentication succeeds.
  (Vincent Ladeuil).

* urlib http now supports querying the user for a proxy password if
  needed. Realm is shown in the prompt for both HTTP and proxy
  authentication when the user is required to type a password.
  (Vincent Ladeuil).

* Renamed SmartTransport (and subclasses like SmartTCPTransport) to
  RemoteTransport (and subclasses to RemoteTCPTransport, etc).  This is more
  consistent with its new home in ``bzrlib/transport/remote.py``, and because
  it's not really a "smart" transport, just one that does file operations
  via remote procedure calls.  (Andrew Bennetts)

* The ``lock_write`` method of ``LockableFiles``, ``Repository`` and
  ``Branch`` now accept a ``token`` keyword argument, so that separate
  instances of those objects can share a lock if it has the right token.
  (Andrew Bennetts, Robert Collins)

* New method ``get_branch_reference`` on ``BzrDir`` allows the detection of
  branch references - which the smart server component needs.

* The Repository API ``make_working_trees`` is now permitted to return
  False when ``set_make_working_trees`` is not implemented - previously
  an unimplemented ``set_make_working_trees`` implied the result True
  from ``make_working_trees``. This has been changed to accomodate the
  smart server, where it does not make sense (at this point) to ever
  make working trees by default. (Robert Collins)

* Command objects can now declare related help topics by having _see_also
  set to a list of related topic. (Robert Collins)

* ``bzrlib.help`` now delegates to the Command class for Command specific
  help. (Robert Collins)

* New class ``TransportListRegistry``, derived from the Registry class, which
  simplifies tracking the available Transports. (Goffredo Baroncelli)

* New function ``Branch.get_revision_id_to_revno_map`` which will
  return a dictionary mapping revision ids to dotted revnos. Since
  dotted revnos are defined in the context of the branch tip, it makes
  sense to generate them from a ``Branch`` object.
  (John Arbash Meinel)

* Fix the 'Unprintable error' message display to use the repr of the
  exception that prevented printing the error because the str value
  for it is often not useful in debugging (e.g. KeyError('foo') has a
  str() of 'foo' but a repr of 'KeyError('foo')' which is much more
  useful. (Robert Collins)

* ``urlutils.normalize_url`` now unescapes unreserved characters, such as "~".
  (Andrew Bennetts)

Bugfixes
********

* Don't fail bundle selftest if email has 'two' embedded.
  (Ian Clatworthy, #98510)

* Remove ``--verbose`` from ``bzr bundle``. It didn't work anyway.
  (Robert Widhopf-Fenk, #98591)

* Remove ``--basis`` from the checkout/branch commands - it didn't work
  properly and is no longer beneficial.
  (Robert Collins, #53675, #43486)

* Don't produce encoding error when adding duplicate files.
  (Aaron Bentley)

* Fix ``bzr log <file>`` so it only logs the revisions that changed
  the file, and does it faster.
  (Kent Gibson, John Arbash Meinel, #51980, #69477)

* Fix ``InterDirstateTre._iter_changes`` to handle when we come across
  an empty versioned directory, which now has files in it.
  (John Arbash Meinel, #104257)

* Teach ``common_ancestor`` to shortcut when the tip of one branch is
  inside the ancestry of the other. Saves a lot of graph processing
  (with an ancestry of 16k revisions, ``bzr merge ../already-merged``
  changes from 2m10s to 13s).  (John Arbash Meinel, #103757)

* Fix ``show_diff_trees`` to handle the case when a file is modified,
  and the containing directory is renamed. (The file path is different
  in this versus base, but it isn't marked as a rename).
  (John Arbash Meinel, #103870)

* FTP now works even when the FTP server does not support atomic rename.
  (Aaron Bentley, #89436)

* Correct handling in bundles and merge directives of timezones with
  that are not an integer number of hours offset from UTC.  Always
  represent the epoch time in UTC to avoid problems with formatting
  earlier times on win32.  (Martin Pool, Alexander Belchenko, John
  Arbash Meinel)

* Typo in the help for ``register-branch`` fixed. (Robert Collins, #96770)

* "dirstate" and "dirstate-tags" formats now produce branches compatible
  with old versions of bzr. (Aaron Bentley, #107168))

* Handle moving a directory when children have been added, removed,
  and renamed. (John Arbash Meinel, #105479)

* Don't preventively use basic authentication for proxy before receiving a
  407 error. Otherwise people willing to use other authentication schemes
  may expose their password in the clear (or nearly). This add one
  roundtrip in case basic authentication should be used, but plug the
  security hole.
  (Vincent Ladeuil)

* Handle http and proxy digest authentication.
  (Vincent Ladeuil, #94034).

Testing
*******

* Added ``bzrlib.strace.strace`` which will strace a single callable and
  return a StraceResult object which contains just the syscalls involved
  in running it. (Robert Collins)

* New test method ``reduceLockdirTimeout`` to drop the default (ui-centric)
  default time down to one suitable for tests. (Andrew Bennetts)

* Add new ``vfs_transport_factory`` attribute on tests which provides the
  common vfs backing for both the readonly and readwrite transports.
  This allows the RemoteObject tests to back onto local disk or memory,
  and use the existing ``transport_server`` attribute all tests know about
  to be the smart server transport. This in turn allows tests to
  differentiate between 'transport to access the branch', and
  'transport which is a VFS' - which matters in Remote* tests.
  (Robert Collins, Andrew Bennetts)

* The ``make_branch_and_tree`` method for tests will now create a
  lightweight checkout for the tree if the ``vfs_transport_factory`` is not
  a LocalURLServer. (Robert Collins, Andrew Bennetts)

* Branch implementation tests have been audited to ensure that all urls
  passed to Branch APIs use proper urls, except when local-disk paths
  are intended. This is so that tests correctly access the test transport
  which is often not equivalent to local disk in Remote* tests. As part
  of this many tests were adjusted to remove dependencies on local disk
  access.
  (Robert Collins, Andrew Bennetts)

* Mark bzrlib.tests and bzrlib.tests.TestUtil as providing assertFOO helper
  functions by adding a ``__unittest`` global attribute. (Robert Collins,
  Andrew Bennetts, Martin Pool, Jonathan Lange)

* Refactored proxy and authentication handling to simplify the
  implementation of new auth schemes for both http and proxy.
  (Vincent Ladeuil)

bzr 0.15 2007-04-01
###################

Bugfixes
********

* Handle incompatible repositories as a user issue when fetching.
  (Aaron Bentley)

* Don't give a recommendation to upgrade when branching or
  checking out a branch that contains an old-format working tree.
  (Martin Pool)

bzr 0.15rc3  2007-03-26
#######################

Changes
*******

* A warning is now displayed when opening working trees in older
  formats, to encourage people to upgrade to WorkingTreeFormat4.
  (Martin Pool)

Improvements
************

* HTTP redirections are now taken into account when a branch (or a
  bundle) is accessed for the first time. A message is issued at each
  redirection to inform the user. In the past, http redirections were
  silently followed for each request which significantly degraded the
  performances. The http redirections are not followed anymore by
  default, instead a RedirectRequested exception is raised. For bzrlib
  users needing to follow http redirections anyway,
  ``bzrlib.transport.do_catching_redirections`` provide an easy transition
  path.  (vila)

Internals
*********

* Added ``ReadLock.temporary_write_lock()`` to allow upgrading an OS read
  lock to an OS write lock. Linux can do this without unlocking, Win32
  needs to unlock in between. (John Arbash Meinel)

* New parameter ``recommend_upgrade`` to ``BzrDir.open_workingtree``
  to silence (when false) warnings about opening old formats.
  (Martin Pool)

* Fix minor performance regression with bzr-0.15 on pre-dirstate
  trees. (We were reading the working inventory too many times).
  (John Arbash Meinel)

* Remove ``Branch.get_transaction()`` in favour of a simple cache of
  ``revision_history``.  Branch subclasses should override
  ``_gen_revision_history`` rather than ``revision_history`` to make use of
  this cache, and call ``_clear_revision_history_cache`` and
  ``_cache_revision_history`` at appropriate times. (Andrew Bennetts)

Bugfixes
********

* Take ``smtp_server`` from user config into account.
  (vila, #92195)

* Restore Unicode filename handling for versioned and unversioned files.
  (John Arbash Meinel, #92608)

* Don't fail during ``bzr commit`` if a file is marked removed, and
  the containing directory is auto-removed.  (John Arbash Meinel, #93681)

* ``bzr status FILENAME`` failed on Windows because of an uncommon
  errno. (``ERROR_DIRECTORY == 267 != ENOTDIR``).
  (Wouter van Heyst, John Arbash Meinel, #90819)

* ``bzr checkout source`` should create a local branch in the same
  format as source. (John Arbash Meinel, #93854)

* ``bzr commit`` with a kind change was failing to update the
  last-changed-revision for directories.  The
  InventoryDirectory._unchanged only looked at the ``parent_id`` and name,
  ignoring the fact that the kind could have changed, too.
  (John Arbash Meinel, #90111)

* ``bzr mv dir/subdir other`` was incorrectly updating files inside
  the directory. So that there was a chance it would break commit,
  etc. (John Arbash Meinel, #94037)

* Correctly handles mutiple permanent http redirections.
  (vila, #88780)

bzr 0.15rc2  2007-03-14
#######################

Notes When Upgrading
********************

* Release 0.15rc2 of bzr changes the ``bzr init-repo`` command to
  default to ``--trees`` instead of ``--no-trees``.
  Existing shared repositories are not affected.

Improvements
************

* New ``merge-directive`` command to generate machine- and human-readable
  merge requests.  (Aaron Bentley)

* New ``submit:`` revision specifier makes it easy to diff against the
  common ancestor with the submit location (Aaron Bentley)

* Added support for Putty's SSH implementation. (Dmitry Vasiliev)

* Added ``bzr status --versioned`` to report only versioned files,
  not unknowns. (Kent Gibson)

* Merge now autodetects the correct line-ending style for its conflict
  markers.  (Aaron Bentley)

Internals
*********

* Refactored SSH vendor registration into SSHVendorManager class.
  (Dmitry Vasiliev)

Bugfixes
********

* New ``--numbered-dirs`` option to ``bzr selftest`` to use
  numbered dirs for TestCaseInTempDir. This is default behavior
  on Windows. Anyone can force named dirs on Windows
  with ``--no-numbered-dirs``. (Alexander Belchenko)

* Fix ``RevisionSpec_revid`` to handle the Unicode strings passed in
  from the command line. (Marien Zwart, #90501)

* Fix ``TreeTransform._iter_changes`` when both the source and
  destination are missing. (Aaron Bentley, #88842)

* Fix commit of merges with symlinks in dirstate trees.
  (Marien Zwart)

* Switch the ``bzr init-repo`` default from --no-trees to --trees.
  (Wouter van Heyst, #53483)


bzr 0.15rc1  2007-03-07
#######################

Surprises
*********

* The default disk format has changed. Please run 'bzr upgrade' in your
  working trees to upgrade. This new default is compatible for network
  operations, but not for local operations. That is, if you have two
  versions of bzr installed locally, after upgrading you can only use the
  bzr 0.15 version. This new default does not enable tags or nested-trees
  as they are incompatible with bzr versions before 0.15 over the network.

* For users of bzrlib: Two major changes have been made to the working tree
  api in bzrlib. The first is that many methods and attributes, including
  the inventory attribute, are no longer valid for use until one of
  ``lock_read``/``lock_write``/``lock_tree_write`` has been called,
  and become invalid again after unlock is called. This has been done
  to improve performance and correctness as part of the dirstate
  development.
  (Robert Collins, John A Meinel, Martin Pool, and others).

* For users of bzrlib: The attribute 'tree.inventory' should be considered
  readonly. Previously it was possible to directly alter this attribute, or
  its contents, and have the tree notice this. This has been made
  unsupported - it may work in some tree formats, but in the newer dirstate
  format such actions will have no effect and will be ignored, or even
  cause assertions. All operations possible can still be carried out by a
  combination of the tree API, and the bzrlib.transform API. (Robert
  Collins, John A Meinel, Martin Pool, and others).

Improvements
************

* Support for OS Windows 98. Also .bzr.log on any windows system
  saved in My Documents folder. (Alexander Belchenko)

* ``bzr mv`` enhanced to support already moved files.
  In the past the mv command would have failed if the source file doesn't
  exist. In this situation ``bzr mv`` would now detect that the file has
  already moved and update the repository accordingly, if the target file
  does exist.
  A new option ``--after`` has been added so that if two files already
  exist, you could notify Bazaar that you have moved a (versioned) file
  and replaced it with another. Thus in this case ``bzr move --after``
  will only update the Bazaar identifier.
  (Steffen Eichenberg, Marius Kruger)

* ``ls`` now works on treeless branches and remote branches.
  (Aaron Bentley)

* ``bzr help global-options`` describes the global options.
  (Aaron Bentley)

* ``bzr pull --overwrite`` will now correctly overwrite checkouts.
  (Robert Collins)

* Files are now allowed to change kind (e.g. from file to symlink).
  Supported by ``commit``, ``revert`` and ``status``
  (Aaron Bentley)

* ``inventory`` and ``unknowns`` hidden in favour of ``ls``
  (Aaron Bentley)

* ``bzr help checkouts`` descibes what checkouts are and some possible
  uses of them. (James Westby, Aaron Bentley)

* A new ``-d`` option to push, pull and merge overrides the default
  directory.  (Martin Pool)

* Branch format 6: smaller, and potentially faster than format 5.  Supports
  ``append_history_only`` mode, where the log view and revnos do not change,
  except by being added to.  Stores policy settings in
  ".bzr/branch/branch.conf".

* ``append_only`` branches:  Format 6 branches may be configured so that log
  view and revnos are always consistent.  Either create the branch using
  "bzr init --append-revisions-only" or edit the config file as descriped
  in docs/configuration.txt.

* rebind: Format 6 branches retain the last-used bind location, so if you
  "bzr unbind", you can "bzr bind" to bind to the previously-selected
  bind location.

* Builtin tags support, created and deleted by the ``tag`` command and
  stored in the branch.  Tags can be accessed with the revisionspec
  ``-rtag:``, and listed with ``bzr tags``.  Tags are not versioned
  at present. Tags require a network incompatible upgrade. To perform this
  upgrade, run ``bzr upgrade --dirstate-tags`` in your branch and
  repositories. (Martin Pool)

* The ``bzr://`` transport now has a well-known port number, 4155,
  which it will use by default.  (Andrew Bennetts, Martin Pool)

* Bazaar now looks for user-installed plugins before looking for site-wide
  plugins. (Jonathan Lange)

* ``bzr resolve`` now detects and marks resolved text conflicts.
  (Aaron Bentley)

Internals
*********

* Internally revision ids and file ids are now passed around as utf-8
  bytestrings, rather than treating them as Unicode strings. This has
  performance benefits for Knits, since we no longer need to decode the
  revision id for each line of content, nor for each entry in the index.
  This will also help with the future dirstate format.
  (John Arbash Meinel)

* Reserved ids (any revision-id ending in a colon) are rejected by
  versionedfiles, repositories, branches, and working trees
  (Aaron Bentley)

* Minor performance improvement by not creating a ProgressBar for
  every KnitIndex we create. (about 90ms for a bzr.dev tree)
  (John Arbash Meinel)

* New easier to use Branch hooks facility. There are five initial hooks,
  all documented in bzrlib.branch.BranchHooks.__init__ - ``'set_rh'``,
  ``'post_push'``, ``'post_pull'``, ``'post_commit'``,
  ``'post_uncommit'``. These hooks fire after the matching operation
  on a branch has taken place, and were originally added for the
  branchrss plugin. (Robert Collins)

* New method ``Branch.push()`` which should be used when pushing from a
  branch as it makes performance and policy decisions to match the UI
  level command ``push``. (Robert Collins).

* Add a new method ``Tree.revision_tree`` which allows access to cached
  trees for arbitrary revisions. This allows the in development dirstate
  tree format to provide access to the callers to cached copies of
  inventory data which are cheaper to access than inventories from the
  repository.
  (Robert Collins, Martin Pool)

* New ``Branch.last_revision_info`` method, this is being done to allow
  optimization of requests for both the number of revisions and the last
  revision of a branch with smartservers and potentially future branch
  formats. (Wouter van Heyst, Robert Collins)

* Allow ``'import bzrlib.plugins.NAME'`` to work when the plugin NAME has not
  yet been loaded by ``load_plugins()``. This allows plugins to depend on each
  other for code reuse without requiring users to perform file-renaming
  gymnastics. (Robert Collins)

* New Repository method ``'gather_stats'`` for statistic data collection.
  This is expected to grow to cover a number of related uses mainly
  related to bzr info. (Robert Collins)

* Log formatters are now managed with a registry.
  ``log.register_formatter`` continues to work, but callers accessing
  the FORMATTERS dictionary directly will not.

* Allow a start message to be passed to the ``edit_commit_message``
  function.  This will be placed in the message offered to the user
  for editing above the separator. It allows a template commit message
  to be used more easily. (James Westby)

* ``GPGStrategy.sign()`` will now raise ``BzrBadParameterUnicode`` if
  you pass a Unicode string rather than an 8-bit string. Callers need
  to be updated to encode first. (John Arbash Meinel)

* Branch.push, pull, merge now return Result objects with information
  about what happened, rather than a scattering of various methods.  These
  are also passed to the post hooks.  (Martin Pool)

* File formats and architecture is in place for managing a forest of trees
  in bzr, and splitting up existing trees into smaller subtrees, and
  finally joining trees to make a larger tree. This is the first iteration
  of this support, and the user-facing aspects still require substantial
  work.  If you wish to experiment with it, use ``bzr upgrade
  --dirstate-with-subtree`` in your working trees and repositories.
  You can use the hidden commands ``split`` and ``join`` and to create
  and manipulate nested trees, but please consider using the nested-trees
  branch, which contains substantial UI improvements, instead.
  http://code.aaronbentley.com/bzr/bzrrepo/nested-trees/
  (Aaron Bentley, Martin Pool, Robert Collins).

Bugfixes
********

* ``bzr annotate`` now uses dotted revnos from the viewpoint of the
  branch, rather than the last changed revision of the file.
  (John Arbash Meinel, #82158)

* Lock operations no longer hang if they encounter a permission problem.
  (Aaron Bentley)

* ``bzr push`` can resume a push that was canceled before it finished.
  Also, it can push even if the target directory exists if you supply
  the ``--use-existing-dir`` flag.
  (John Arbash Meinel, #30576, #45504)

* Fix http proxy authentication when user and an optional
  password appears in the ``*_proxy`` vars. (Vincent Ladeuil,
  #83954).

* ``bzr log branch/file`` works for local treeless branches
  (Aaron Bentley, #84247)

* Fix problem with UNC paths on Windows 98. (Alexander Belchenko, #84728)

* Searching location of CA bundle for PyCurl in env variable
  (``CURL_CA_BUNDLE``), and on win32 along the PATH.
  (Alexander Belchenko, #82086)

* ``bzr init`` works with unicode argument LOCATION.
  (Alexander Belchenko, #85599)

* Raise ``DependencyNotPresent`` if pycurl do not support https.
  (Vincent Ladeuil, #85305)

* Invalid proxy env variables should not cause a traceback.
  (Vincent Ladeuil, #87765)

* Ignore patterns normalised to use '/' path separator.
  (Kent Gibson, #86451)

* bzr rocks. It sure does! Fix case. (Vincent Ladeuil, #78026)

* Fix bzrtools shelve command for removed lines beginning with "--"
  (Johan Dahlberg, #75577)

Testing
*******

* New ``--first`` option to ``bzr selftest`` to run specified tests
  before the rest of the suite.  (Martin Pool)


bzr 0.14  2007-01-23
####################

Improvements
************

* ``bzr help global-options`` describes the global options. (Aaron Bentley)

Bug Fixes
*********

* Skip documentation generation tests if the tools to do so are not
  available. Fixes running selftest for installled copies of bzr.
  (John Arbash Meinel, #80330)

* Fix the code that discovers whether bzr is being run from it's
  working tree to handle the case when it isn't but the directory
  it is in is below a repository. (James Westby, #77306)


bzr 0.14rc1  2007-01-16
#######################

Improvements
************

* New connection: ``bzr+http://`` which supports tunnelling the smart
  protocol over an HTTP connection. If writing is enabled on the bzr
  server, then you can write over the http connection.
  (Andrew Bennetts, John Arbash Meinel)

* Aliases now support quotation marks, so they can contain whitespace
  (Marius Kruger)

* PyCurlTransport now use a single curl object. By specifying explicitly
  the 'Range' header, we avoid the need to use two different curl objects
  (and two connections to the same server). (Vincent Ladeuil)

* ``bzr commit`` does not prompt for a message until it is very likely to
  succeed.  (Aaron Bentley)

* ``bzr conflicts`` now takes --text to list pathnames of text conflicts
  (Aaron Bentley)

* Fix ``iter_lines_added_or_present_in_versions`` to use a set instead
  of a list while checking if a revision id was requested. Takes 10s
  off of the ``fileids_affected_by_revision_ids`` time, which is 10s
  of the ``bzr branch`` time. Also improve ``fileids_...`` time by
  filtering lines with a regex rather than multiple ``str.find()``
  calls. (saves another 300ms) (John Arbash Meinel)

* Policy can be set for each configuration key. This allows keys to be
  inherited properly across configuration entries. For example, this
  should enable you to do::

    [/home/user/project]
    push_location = sftp://host/srv/project/
    push_location:policy = appendpath

  And then a branch like ``/home/user/project/mybranch`` should get an
  automatic push location of ``sftp://host/srv/project/mybranch``.
  (James Henstridge)

* Added ``bzr status --short`` to make status report svn style flags
  for each file.  For example::

    $ bzr status --short
    A  foo
    A  bar
    D  baz
    ?  wooley

* 'bzr selftest --clean-output' allows easily clean temporary tests
  directories without running tests. (Alexander Belchenko)

* ``bzr help hidden-commands`` lists all hidden commands. (Aaron Bentley)

* ``bzr merge`` now has an option ``--pull`` to fall back to pull if
  local is fully merged into remote. (Jan Hudec)

* ``bzr help formats`` describes available directory formats. (Aaron Bentley)

Internals
*********

* A few tweaks directly to ``fileids_affected_by_revision_ids`` to
  help speed up processing, as well allowing to extract unannotated
  lines. Between the two ``fileids_affected_by_revision_ids`` is
  improved by approx 10%. (John Arbash Meinel)

* Change Revision serialization to only write out millisecond
  resolution. Rather than expecting floating point serialization to
  preserve more resolution than we need. (Henri Weichers, Martin Pool)

* Test suite ends cleanly on Windows.  (Vincent Ladeuil)

* When ``encoding_type`` attribute of class Command is equal to 'exact',
  force sys.stdout to be a binary stream on Windows, and therefore
  keep exact line-endings (without LF -> CRLF conversion).
  (Alexander Belchenko)

* Single-letter short options are no longer globally declared.  (Martin
  Pool)

* Before using detected user/terminal encoding bzr should check
  that Python has corresponding codec. (Alexander Belchenko)

* Formats for end-user selection are provided via a FormatRegistry (Aaron Bentley)

Bug Fixes
*********

* ``bzr missing --verbose`` was showing adds/removals in the wrong
  direction. (John Arbash Meinel)

* ``bzr annotate`` now defaults to showing dotted revnos for merged
  revisions. It cuts them off at a depth of 12 characters, but you can
  supply ``--long`` to see the full number. You can also use
  ``--show-ids`` to display the original revision ids, rather than
  revision numbers and committer names. (John Arbash Meinel, #75637)

* bzr now supports Win32 UNC path (e.g. ``\HOST\path``.
  (Alexander Belchenko, #57869)

* Win32-specific: output of cat, bundle and diff commands don't mangle
  line-endings (Alexander Belchenko, #55276)

* Replace broken fnmatch based ignore pattern matching with custom pattern
  matcher.
  (Kent Gibson, Jan Hudec #57637)

* pycurl and urllib can detect short reads at different places. Update
  the test suite to test more cases. Also detect http error code 416
  which was raised for that specific bug. Also enhance the urllib
  robustness by detecting invalid ranges (and pycurl's one by detecting
  short reads during the initial GET). (Vincent Ladeuil, #73948)

* The urllib connection sharing interacts badly with urllib2
  proxy setting (the connections didn't go thru the proxy
  anymore). Defining a proper ProxyHandler solves the
  problem.  (Vincent Ladeuil, #74759)

* Use urlutils to generate relative URLs, not osutils
  (Aaron Bentley, #76229)

* ``bzr status`` in a readonly directory should work without giving
  lots of errors. (John Arbash Meinel, #76299)

* Mention the revisionspec topic for the revision option help.
  (Wouter van Heyst, #31663)

* Allow plugins import from zip archives.
  (Alexander Belchenko, #68124)


bzr 0.13  2006-12-05
####################

No changes from 0.13rc


bzr 0.13rc1  2006-11-27
#######################

Improvements
************

* New command ``bzr remove-tree`` allows the removal of the working
  tree from a branch.
  (Daniel Silverstone)

* urllib uses shared keep-alive connections, so http
  operations are substantially faster.
  (Vincent Ladeuil, #53654)

* ``bzr export`` allows an optional branch parameter, to export a bzr
  tree from some other url. For example:
  ``bzr export bzr.tar.gz http://bazaar-vcs.org/bzr/bzr.dev``
  (Daniel Silverstone)

* Added ``bzr help topics`` to the bzr help system. This gives a
  location for general information, outside of a specific command.
  This includes updates for ``bzr help revisionspec`` the first topic
  included. (Goffredo Baroncelli, John Arbash Meinel, #42714)

* WSGI-compatible HTTP smart server.  See ``doc/http_smart_server.txt``.
  (Andrew Bennetts)

* Knit files will now cache full texts only when the size of the
  deltas is as large as the size of the fulltext. (Or after 200
  deltas, whichever comes first). This has the most benefit on large
  files with small changes, such as the inventory for a large project.
  (eg For a project with 2500 files, and 7500 revisions, it changes
  the size of inventory.knit from 11MB to 5.4MB) (John Arbash Meinel)

Internals
*********

* New -D option given before the command line turns on debugging output
  for particular areas.  -Derror shows tracebacks on all errors.
  (Martin Pool)

* Clean up ``bzr selftest --benchmark bundle`` to correct an import,
  and remove benchmarks that take longer than 10min to run.
  (John Arbash Meinel)

* Use ``time.time()`` instead of ``time.clock()`` to decide on
  progress throttling. Because ``time.clock()`` is actually CPU time,
  so over a high-latency connection, too many updates get throttled.
  (John Arbash Meinel)

* ``MemoryTransport.list_dir()`` would strip the first character for
  files or directories in root directory. (John Arbash Meinel)

* New method ``get_branch_reference`` on 'BzrDir' allows the detection of
  branch references - which the smart server component needs.

* New ``ChrootTransportDecorator``, accessible via the ``chroot+`` url
  prefix.  It disallows any access to locations above a set URL.  (Andrew
  Bennetts)

Bug Fixes
*********

* Now ``_KnitIndex`` properly decode revision ids when loading index data.
  And optimize the knit index parsing code.
  (Dmitry Vasiliev, John Arbash Meinel)

* ``bzrlib/bzrdir.py`` was directly referencing ``bzrlib.workingtree``,
  without importing it. This prevented ``bzr upgrade`` from working
  unless a plugin already imported ``bzrlib.workingtree``
  (John Arbash Meinel, #70716)

* Suppress the traceback on invalid URLs (Vincent Ladeuil, #70803).

* Give nicer error message when an http server returns a 403
  error code. (Vincent Ladeuil, #57644).

* When a multi-range http GET request fails, try a single
  range one. If it fails too, forget about ranges. Remember that until
  the death of the transport and propagates that to the clones.
  (Vincent Ladeuil, #62276, #62029).

* Handles user/passwords supplied in url from command
  line (for the urllib implementation). Don't request already
  known passwords (Vincent Ladeuil, #42383, #44647, #48527)

* ``_KnitIndex.add_versions()`` dictionary compresses revision ids as they
  are added. This fixes bug where fetching remote revisions records
  them as full references rather than integers.
  (John Arbash Meinel, #64789)

* ``bzr ignore`` strips trailing slashes in patterns.
  Also ``bzr ignore`` rejects absolute paths. (Kent Gibson, #4559)

* ``bzr ignore`` takes multiple arguments. (Cheuksan Edward Wang, #29488)

* mv correctly handles paths that traverse symlinks.
  (Aaron Bentley, #66964)

* Give nicer looking error messages when failing to connect over ssh.
  (John Arbash Meinel, #49172)

* Pushing to a remote branch does not currently update the remote working
  tree. After a remote push, ``bzr status`` and ``bzr diff`` on the remote
  machine now show that the working tree is out of date.
  (Cheuksan Edward Wang #48136)

* Use patiencediff instead of difflib for determining deltas to insert
  into knits. This avoids the O(N^3) behavior of difflib. Patience
  diff should be O(N^2). (Cheuksan Edward Wang, #65714)

* Running ``bzr log`` on nonexistent file gives an error instead of the
  entire log history. (Cheuksan Edward Wang #50793)

* ``bzr cat`` can look up contents of removed or renamed files. If the
  pathname is ambiguous, i.e. the files in the old and new trees have
  different id's, the default is the file in the new tree. The user can
  use "--name-from-revision" to select the file in the old tree.
  (Cheuksan Edward Wang, #30190)

Testing
*******

* TestingHTTPRequestHandler really handles the Range header
  (previously it was ignoring it and returning the whole file,).

bzr 0.12  2006-10-30
####################

Internals
*********

* Clean up ``bzr selftest --benchmark bundle`` to correct an import,
  and remove benchmarks that take longer than 10min to run.
  (John Arbash Meinel)

bzr 0.12rc1  2006-10-23
#######################

Improvements
************

* ``bzr log`` now shows dotted-decimal revision numbers for all revisions,
  rather than just showing a decimal revision number for revisions on the
  mainline. These revision numbers are not yet accepted as input into bzr
  commands such as log, diff etc. (Robert Collins)

* revisions can now be specified using dotted-decimal revision numbers.
  For instance, ``bzr diff -r 1.2.1..1.2.3``. (Robert Collins)

* ``bzr help commands`` output is now shorter (Aaron Bentley)

* ``bzr`` now uses lazy importing to reduce the startup time. This has
  a moderate effect on lots of actions, especially ones that have
  little to do. For example ``bzr rocks`` time is down to 116ms from
  283ms. (John Arbash Meinel)

* New Registry class to provide name-to-object registry-like support,
  for example for schemes where plugins can register new classes to
  do certain tasks (e.g. log formatters). Also provides lazy registration
  to allow modules to be loaded on request.
  (John Arbash Meinel, Adeodato Simó)

API Incompatability
*******************

* LogFormatter subclasses show now expect the 'revno' parameter to
  show() to be a string rather than an int. (Robert Collins)

Internals
*********

* ``TestCase.run_bzr``, ``run_bzr_captured``, and ``run_bzr_subprocess``
  can take a ``working_dir='foo'`` parameter, which will change directory
  for the command. (John Arbash Meinel)

* ``bzrlib.lazy_regex.lazy_compile`` can be used to create a proxy
  around a regex, which defers compilation until first use.
  (John Arbash Meinel)

* ``TestCase.run_bzr_subprocess`` defaults to supplying the
  ``--no-plugins`` parameter to ensure test reproducability, and avoid
  problems with system-wide installed plugins. (John Arbash Meinel)

* Unique tree root ids are now supported. Newly created trees still
  use the common root id for compatibility with bzr versions before 0.12.
  (Aaron Bentley)

* ``WorkingTree.set_root_id(None)`` is now deprecated. Please
  pass in ``inventory.ROOT_ID`` if you want the default root id value.
  (Robert Collins, John Arbash Meinel)

* New method ``WorkingTree.flush()`` which will write the current memory
  inventory out to disk. At the same time, ``read_working_inventory`` will
  no longer trash the current tree inventory if it has been modified within
  the current lock, and the tree will now ``flush()`` automatically on
  ``unlock()``. ``WorkingTree.set_root_id()`` has been updated to take
  advantage of this functionality. (Robert Collins, John Arbash Meinel)

* ``bzrlib.tsort.merge_sorted`` now accepts ``generate_revnos``. This
  parameter will cause it to add another column to its output, which
  contains the dotted-decimal revno for each revision, as a tuple.
  (Robert Collins)

* ``LogFormatter.show_merge`` is deprecated in favour of
  ``LogFormatter.show_merge_revno``. (Robert Collins)

Bug Fixes
*********

* Avoid circular imports by creating a deprecated function for
  ``bzrlib.tree.RevisionTree``. Callers should have been using
  ``bzrlib.revisontree.RevisionTree`` anyway. (John Arbash Meinel,
  #63360, #66349)

* Don't use ``socket.MSG_WAITALL`` as it doesn't exist on all
  platforms. (Martin Pool, #66356)

* Don't require ``Content-Type`` in range responses. Assume they are a
  single range if ``Content-Type`` does not exist.
  (John Arbash Meinel, #62473)

* bzr branch/pull no longer complain about progress bar cleanup when
  interrupted during fetch.  (Aaron Bentley, #54000)

* ``WorkingTree.set_parent_trees()`` uses the trees to directly write
  the basis inventory, rather than going through the repository. This
  allows us to have 1 inventory read, and 2 inventory writes when
  committing a new tree. (John Arbash Meinel)

* When reverting, files that are not locally modified that do not exist
  in the target are deleted, not just unversioned (Aaron Bentley)

* When trying to acquire a lock, don't fail immediately. Instead, try
  a few times (up to 1 hour) before timing out. Also, report why the
  lock is unavailable (John Arbash Meinel, #43521, #49556)

* Leave HttpTransportBase daughter classes decides how they
  implement cloning. (Vincent Ladeuil, #61606)

* diff3 does not indicate conflicts on clean merge. (Aaron Bentley)

* If a commit fails, the commit message is stored in a file at the root of
  the tree for later commit. (Cheuksan Edward Wang, Stefan Metzmacher,
  #32054)

Testing
*******

* New test base class TestCaseWithMemoryTransport offers memory-only
  testing facilities: its not suitable for tests that need to mutate disk
  state, but most tests should not need that and should be converted to
  TestCaseWithMemoryTransport. (Robert Collins)

* ``TestCase.make_branch_and_memory_tree`` now takes a format
  option to set the BzrDir, Repository and Branch formats of the
  created objects. (Robert Collins, John Arbash Meinel)

bzr 0.11  2006-10-02
####################

* Smart server transport test failures on windows fixed. (Lukáš Lalinský).

bzr 0.11rc2  2006-09-27
#######################

Bug Fixes
*********

* Test suite hangs on windows fixed. (Andrew Bennets, Alexander Belchenko).

* Commit performance regression fixed. (Aaron Bentley, Robert Collins, John
  Arbash Meinel).

bzr 0.11rc1  2006-09-25
#######################

Improvements
************

* Knit files now wait to create their contents until the first data is
  added. The old code used to create an empty .knit and a .kndx with just
  the header. However, this caused a lot of extra round trips over sftp.
  This can change the time for ``bzr push`` to create a new remote branch
  from 160s down to 100s. This also affects ``bzr commit`` performance when
  adding new files, ``bzr commit`` on a new kernel-like tree drops from 50s
  down to 40s (John Arbash Meinel, #44692)

* When an entire subtree has been deleted, commit will now report that
  just the top of the subtree has been deleted, rather than reporting
  all the individual items. (Robert Collins)

* Commit performs one less XML parse. (Robert Collins)

* ``bzr checkout`` now operates on readonly branches as well
  as readwrite branches. This fixes bug #39542. (Robert Collins)

* ``bzr bind`` no longer synchronises history with the master branch.
  Binding should be followed by an update or push to synchronise the
  two branches. This is closely related to the fix for bug #39542.
  (Robert Collins)

* ``bzrlib.lazy_import.lazy_import`` function to create on-demand
  objects.  This allows all imports to stay at the global scope, but
  modules will not actually be imported if they are not used.
  (John Arbash Meinel)

* Support ``bzr://`` and ``bzr+ssh://`` urls to work with the new RPC-based
  transport which will be used with the upcoming high-performance smart
  server. The new command ``bzr serve`` will invoke bzr in server mode,
  which processes these requests. (Andrew Bennetts, Robert Collins, Martin
  Pool)

* New command ``bzr version-info`` which can be used to get a summary
  of the current state of the tree. This is especially useful as part
  of a build commands. See ``doc/version_info.txt`` for more information
  (John Arbash Meinel)

Bug Fixes
*********

* ``'bzr inventory [FILE...]'`` allows restricting the file list to a
  specific set of files. (John Arbash Meinel, #3631)

* Don't abort when annotating empty files (John Arbash Meinel, #56814)

* Add ``Stanza.to_unicode()`` which can be passed to another Stanza
  when nesting stanzas. Also, add ``read_stanza_unicode`` to handle when
  reading a nested Stanza. (John Arbash Meinel)

* Transform._set_mode() needs to stat the right file.
  (John Arbash Meinel, #56549)

* Raise WeaveFormatError rather than StopIteration when trying to read
  an empty Weave file. (John Arbash Meinel, #46871)

* Don't access e.code for generic URLErrors, only HTTPErrors have .code.
  (Vincent Ladeuil, #59835)

* Handle boundary="" lines properly to allow access through a Squid proxy.
  (John Arbash Meinel, #57723)

* revert now removes newly-added directories (Aaron Bentley, #54172)

* ``bzr upgrade sftp://`` shouldn't fail to upgrade v6 branches if there
  isn't a working tree. (David Allouche, #40679)

* Give nicer error messages when a user supplies an invalid --revision
  parameter. (John Arbash Meinel, #55420)

* Handle when LANG is not recognized by python. Emit a warning, but
  just revert to using 'ascii'. (John Arbash Meinel, #35392)

* Don't use ``preexec_fn`` on win32, as it is not supported by subprocess.
  (John Arbash Meinel)

* Skip specific tests when the dependencies aren't met. This includes
  some ``setup.py`` tests when ``python-dev`` is not available, and
  some tests that depend on paramiko. (John Arbash Meinel, Mattheiu Moy)

* Fallback to Paramiko properly, if no ``ssh`` executable exists on
  the system. (Andrew Bennetts, John Arbash Meinel)

* ``Branch.bind(other_branch)`` no longer takes a write lock on the
  other branch, and will not push or pull between the two branches.
  API users will need to perform a push or pull or update operation if they
  require branch synchronisation to take place. (Robert Collins, #47344)

* When creating a tarball or zipfile export, export unicode names as utf-8
  paths. This may not work perfectly on all platforms, but has the best
  chance of working in the common case. (John Arbash Meinel, #56816)

* When committing, only files that exist in working tree or basis tree
  may be specified (Aaron Bentley, #50793)

Portability
***********

* Fixes to run on Python 2.5 (Brian M. Carlson, Martin Pool, Marien Zwart)

Internals
*********

* TestCaseInTempDir now creates a separate directory for HOME, rather
  than having HOME set to the same location as the working directory.
  (John Arbash Meinel)

* ``run_bzr_subprocess()`` can take an optional ``env_changes={}`` parameter,
  which will update os.environ inside the spawned child. It also can
  take a ``universal_newlines=True``, which helps when checking the output
  of the command. (John Arbash Meinel)

* Refactor SFTP vendors to allow easier re-use when ssh is used.
  (Andrew Bennetts)

* ``Transport.list_dir()`` and ``Transport.iter_files_recursive()`` should always
  return urlescaped paths. This is now tested (there were bugs in a few
  of the transports) (Andrew Bennetts, David Allouche, John Arbash Meinel)

* New utility function ``symbol_versioning.deprecation_string``. Returns the
  formatted string for a callable, deprecation format pair. (Robert Collins)

* New TestCase helper applyDeprecated. This allows you to call a callable
  which is deprecated without it spewing to the screen, just by supplying
  the deprecation format string issued for it. (Robert Collins)

* Transport.append and Transport.put have been deprecated in favor of
  ``.append_bytes``, ``.append_file``, ``.put_bytes``, and
  ``.put_file``. This removes the ambiguity in what type of object the
  functions take.  ``Transport.non_atomic_put_{bytes,file}`` has also
  been added. Which works similarly to ``Transport.append()`` except for
  SFTP, it doesn't have a round trip when opening the file. Also, it
  provides functionality for creating a parent directory when trying
  to create a file, rather than raise NoSuchFile and forcing the
  caller to repeat their request.
  (John Arbash Meinel)

* WorkingTree has a new api ``unversion`` which allow the unversioning of
  entries by their file id. (Robert Collins)

* ``WorkingTree.pending_merges`` is deprecated.  Please use the
  ``get_parent_ids`` (introduced in 0.10) method instead. (Robert Collins)

* WorkingTree has a new ``lock_tree_write`` method which locks the branch for
  read rather than write. This is appropriate for actions which only need
  the branch data for reference rather than mutation. A new decorator
  ``needs_tree_write_lock`` is provided in the workingtree module. Like the
  ``needs_read_lock`` and ``needs_write_lock`` decorators this allows static
  declaration of the locking requirements of a function to ensure that
  a lock is taken out for casual scripts. (Robert Collins, #54107)

* All WorkingTree methods which write to the tree, but not to the branch
  have been converted to use ``needs_tree_write_lock`` rather than
  ``needs_write_lock``. Also converted is the revert, conflicts and tree
  transform modules. This provides a modest performance improvement on
  metadir style trees, due to the reduce lock-acquisition, and a more
  significant performance improvement on lightweight checkouts from
  remote branches, where trivial operations used to pay a significant
  penalty. It also provides the basis for allowing readonly checkouts.
  (Robert Collins)

* Special case importing the standard library 'copy' module. This shaves
  off 40ms of startup time, while retaining compatibility. See:
  ``bzrlib/inspect_for_copy.py`` for more details. (John Arbash Meinel)

* WorkingTree has a new parent class MutableTree which represents the
  specialisations of Tree which are able to be altered. (Robert Collins)

* New methods mkdir and ``put_file_bytes_non_atomic`` on MutableTree that
  mutate the tree and its contents. (Robert Collins)

* Transport behaviour at the root of the URL is now defined and tested.
  (Andrew Bennetts, Robert Collins)

Testing
*******

* New test helper classs MemoryTree. This is typically accessed via
  ``self.make_branch_and_memory_tree()`` in test cases. (Robert Collins)

* Add ``start_bzr_subprocess`` and ``stop_bzr_subprocess`` to allow test
  code to continue running concurrently with a subprocess of bzr.
  (Andrew Bennetts, Robert Collins)

* Add a new method ``Transport.get_smart_client()``. This is provided to
  allow upgrades to a richer interface than the VFS one provided by
  Transport. (Andrew Bennetts, Martin Pool)

bzr 0.10  2006-08-29
####################

Improvements
************
* 'merge' now takes --uncommitted, to apply uncommitted changes from a
  tree.  (Aaron Bentley)

* 'bzr add --file-ids-from' can be used to specify another path to use
  for creating file ids, rather than generating all new ones. Internally,
  the 'action' passed to ``smart_add_tree()`` can return ``file_ids`` that
  will be used, rather than having bzrlib generate new ones.
  (John Arbash Meinel, #55781)

* ``bzr selftest --benchmark`` now allows a ``--cache-dir`` parameter.
  This will cache some of the intermediate trees, and decrease the
  setup time for benchmark tests. (John Arbash Meinel)

* Inverse forms are provided for all boolean options.  For example,
  --strict has --no-strict, --no-recurse has --recurse (Aaron Bentley)

* Serialize out Inventories directly, rather than using ElementTree.
  Writing out a kernel sized inventory drops from 2s down to ~350ms.
  (Robert Collins, John Arbash Meinel)

Bug Fixes
*********

* Help diffutils 2.8.4 get along with binary tests (Marien Zwart: #57614)

* Change LockDir so that if the lock directory doesn't exist when
  ``lock_write()`` is called, an attempt will be made to create it.
  (John Arbash Meinel, #56974)

* ``bzr uncommit`` preserves pending merges. (John Arbash Meinel, #57660)

* Active FTP transport now works as intended. (ghozzy, #56472)

* Really fix mutter() so that it won't ever raise a UnicodeError.
  It means it is possible for ~/.bzr.log to contain non UTF-8 characters.
  But it is a debugging log, not a real user file.
  (John Arbash Meinel, #56947, #53880)

* Change Command handle to allow Unicode command and options.
  At present we cannot register Unicode command names, so we will get
  BzrCommandError('unknown command'), or BzrCommandError('unknown option')
  But that is better than a UnicodeError + a traceback.
  (John Arbash Meinel, #57123)

* Handle TZ=UTC properly when reading/writing revisions.
  (John Arbash Meinel, #55783, #56290)

* Use ``GPG_TTY`` to allow gpg --cl to work with gpg-agent in a pipeline,
  (passing text to sign in on stdin). (John Arbash Meinel, #54468)

* External diff does the right thing for binaries even in foreign
  languages. (John Arbash Meinel, #56307)

* Testament handles more cases when content is unicode. Specific bug was
  in handling of revision properties.
  (John Arbash Meinel, Holger Krekel, #54723)

* The bzr selftest was failing on installed versions due to a bug in a new
  test helper. (John Arbash Meinel, Robert Collins, #58057)

Internals
*********

* ``bzrlib.cache_utf8`` contains ``encode()`` and ``decode()`` functions
  which can be used to cache the conversion between utf8 and Unicode.
  Especially helpful for some of the knit annotation code, which has to
  convert revision ids to utf8 to annotate lines in storage.
  (John Arbash Meinel)

* ``setup.py`` now searches the filesystem to find all packages which
  need to be installed. This should help make the life of packagers
  easier. (John Arbash Meinel)

bzr 0.9.0  2006-08-11
#####################

Surprises
*********

* The hard-coded built-in ignore rules have been removed. There are
  now two rulesets which are enforced. A user global one in
  ``~/.bazaar/ignore`` which will apply to every tree, and the tree
  specific one '.bzrignore'.
  ``~/.bazaar/ignore`` will be created if it does not exist, but with
  a more conservative list than the old default.
  This fixes bugs with default rules being enforced no matter what.
  The old list of ignore rules from bzr is available by
  running 'bzr ignore --old-default-rules'.
  (Robert Collins, Martin Pool, John Arbash Meinel)

* 'branches.conf' has been changed to 'locations.conf', since it can apply
  to more locations than just branch locations.
  (Aaron Bentley)

Improvements
************

* The revision specifier "revno:" is extended to accept the syntax
  revno:N:branch. For example,
  revno:42:http://bazaar-vcs.org/bzr/bzr.dev/ means revision 42 in
  bzr.dev.  (Matthieu Moy)

* Tests updates to ensure proper URL handling, UNICODE support, and
  proper printing when the user's terminal encoding cannot display
  the path of a file that has been versioned.
  ``bzr branch`` can take a target URL rather than only a local directory.
  ``Branch.get_parent()/set_parent()`` now save a relative path if possible,
  and normalize the parent based on root, allowing access across
  different transports. (John Arbash Meinel, Wouter van Heyst, Martin Pool)
  (Malone #48906, #42699, #40675, #5281, #3980, #36363, #43689,
  #42517, #42514)

* On Unix, detect terminal width using an ioctl not just $COLUMNS.
  Use terminal width for single-line logs from ``bzr log --line`` and
  pending-merge display.  (Robert Widhopf-Fenk, Gustavo Niemeyer)
  (Malone #3507)

* On Windows, detect terminal width using GetConsoleScreenBufferInfo.
  (Alexander Belchenko)

* Speedup improvement for 'date:'-revision search. (Guillaume Pinot).

* Show the correct number of revisions pushed when pushing a new branch.
  (Robert Collins).

* 'bzr selftest' now shows a progress bar with the number of tests, and
  progress made. 'make check' shows tests in -v mode, to be more useful
  for the PQM status window. (Robert Collins).
  When using a progress bar, failed tests are printed out, rather than
  being overwritten by the progress bar until the suite finishes.
  (John Arbash Meinel)

* 'bzr selftest --benchmark' will run a new benchmarking selftest.
  'bzr selftest --benchmark --lsprof-timed' will use lsprofile to generate
  profile data for the individual profiled calls, allowing for fine
  grained analysis of performance.
  (Robert Collins, Martin Pool).

* 'bzr commit' shows a progress bar. This is useful for commits over sftp
  where commit can take an appreciable time. (Robert Collins)

* 'bzr add' is now less verbose in telling you what ignore globs were
  matched by files being ignored. Instead it just tells you how many
  were ignored (because you might reasonably be expecting none to be
  ignored). 'bzr add -v' is unchanged and will report every ignored
  file. (Robert Collins).

* ftp now has a test server if medusa is installed. As part of testing,
  ftp support has been improved, including support for supplying a
  non-standard port. (John Arbash Meinel).

* 'bzr log --line' shows the revision number, and uses only the
  first line of the log message (#5162, Alexander Belchenko;
  Matthieu Moy)

* 'bzr status' has had the --all option removed. The 'bzr ls' command
  should be used to retrieve all versioned files. (Robert Collins)

* 'bzr bundle OTHER/BRANCH' will create a bundle which can be sent
  over email, and applied on the other end, while maintaining ancestry.
  This bundle can be applied with either 'bzr merge' or 'bzr pull',
  the same way you would apply another branch.
  (John Arbash Meinel, Aaron Bentley)

* 'bzr whoami' can now be used to set your identity from the command line,
  for a branch or globally.  (Robey Pointer)

* 'bzr checkout' now aliased to 'bzr co', and 'bzr annotate' to 'bzr ann'.
  (Michael Ellerman)

* 'bzr revert DIRECTORY' now reverts the contents of the directory as well.
  (Aaron Bentley)

* 'bzr get sftp://foo' gives a better error when paramiko is not present.
  Also updates things like 'http+pycurl://' if pycurl is not present.
  (John Arbash Meinel) (Malone #47821, #52204)

* New env variable ``BZR_PROGRESS_BAR``, sets the default progress bar type.
  Can be set to 'none' or 'dummy' to disable the progress bar, 'dots' or
  'tty' to create the respective type. (John Arbash Meinel, #42197, #51107)

* Improve the help text for 'bzr diff' to explain what various options do.
  (John Arbash Meinel, #6391)

* 'bzr uncommit -r 10' now uncommits revisions 11.. rather than uncommitting
  revision 10. This makes -r10 more in line with what other commands do.
  'bzr uncommit' also now saves the pending merges of the revisions that
  were removed. So it is safe to uncommit after a merge, fix something,
  and commit again. (John Arbash Meinel, #32526, #31426)

* 'bzr init' now also works on remote locations.
  (Wouter van Heyst, #48904)

* HTTP support has been updated. When using pycurl we now support
  connection keep-alive, which reduces dns requests and round trips.
  And for both urllib and pycurl we support multi-range requests,
  which decreases the number of round-trips. Performance results for
  ``bzr branch http://bazaar-vcs.org/bzr/bzr.dev/`` indicate
  http branching is now 2-3x faster, and ``bzr pull`` in an existing
  branch is as much as 4x faster.
  (Michael Ellerman, Johan Rydberg, John Arbash Meinel, #46768)

* Performance improvements for sftp. Branching and pulling are now up to
  2x faster. Utilize paramiko.readv() support for async requests if it
  is available (paramiko > 1.6) (John Arbash Meinel)

Bug Fixes
*********

* Fix shadowed definition of TestLocationConfig that caused some
  tests not to run.
  (Erik Bågfors, Michael Ellerman, Martin Pool, #32587)

* Fix unnecessary requirement of sign-my-commits that it be run from
  a working directory.  (Martin Pool, Robert Collins)

* 'bzr push location' will only remember the push location if it succeeds
  in connecting to the remote location. (John Arbash Meinel, #49742)

* 'bzr revert' no longer toggles the executable bit on win32
  (John Arbash Meinel, #45010)

* Handle broken pipe under win32 correctly. (John Arbash Meinel)

* sftp tests now work correctly on win32 if you have a newer paramiko
  (John Arbash Meinel)

* Cleanup win32 test suite, and general cleanup of places where
  file handles were being held open. (John Arbash Meinel)

* When specifying filenames for 'diff -r x..y', the name of the file in the
  working directory can be used, even if its name is different in both x
  and y.

* File-ids containing single- or double-quotes are handled correctly by
  push. (Aaron Bentley, #52227)

* Normalize unicode filenames to ensure cross-platform consistency.
  (John Arbash Meinel, #43689)

* The argument parser can now handle '-' as an argument. Currently
  no code interprets it specially (it is mostly handled as a file named
  '-'). But plugins, and future operations can use it.
  (John Arbash meinel, #50984)

* Bundles can properly read binary files with a plain '\r' in them.
  (John Arbash Meinel, #51927)

* Tuning ``iter_entries()`` to be more efficient (John Arbash Meinel, #5444)

* Lots of win32 fixes (the test suite passes again).
  (John Arbash Meinel, #50155)

* Handle openbsd returning None for sys.getfilesystemencoding() (#41183)

* Support ftp APPE (append) to allow Knits to be used over ftp (#42592)

* Removals are only committed if they match the filespec (or if there is
  no filespec).  (#46635, Aaron Bentley)

* smart-add recurses through all supplied directories
  (John Arbash Meinel, #52578)

* Make the bundle reader extra lines before and after the bundle text.
  This allows you to parse an email with the bundle inline.
  (John Arbash Meinel, #49182)

* Change the file id generator to squash a little bit more. Helps when
  working with long filenames on windows. (Also helps for unicode filenames
  not generating hidden files). (John Arbash Meinel, #43801)

* Restore terminal mode on C-c while reading sftp password.  (#48923,
  Nicholas Allen, Martin Pool)

* Timestamps are rounded to 1ms, and revision entries can be recreated
  exactly. (John Arbash Meinel, Jamie Wilkinson, #40693)

* Branch.base has changed to a URL, but ~/.bazaar/locations.conf should
  use local paths, since it is user visible (John Arbash Meinel, #53653)

* ``bzr status foo`` when foo was unversioned used to cause a full delta
  to be generated (John Arbash Meinel, #53638)

* When reading revision properties, an empty value should be considered
  the empty string, not None (John Arbash Meinel, #47782)

* ``bzr diff --diff-options`` can now handle binary files being changed.
  Also, the output is consistent when --diff-options is not supplied.
  (John Arbash Meinel, #54651, #52930)

* Use the right suffixes for loading plugins (John Arbash Meinel, #51810)

* Fix ``Branch.get_parent()`` to handle the case when the parent is not
  accessible (John Arbash Meinel, #52976)

Internals
*********

* Combine the ignore rules into a single regex rather than looping over
  them to reduce the threshold where  N^2 behaviour occurs in operations
  like status. (Jan Hudec, Robert Collins).

* Appending to ``bzrlib.DEFAULT_IGNORE`` is now deprecated. Instead, use
  one of the add functions in bzrlib.ignores. (John Arbash Meinel)

* 'bzr push' should only push the ancestry of the current revision, not
  all of the history in the repository. This is especially important for
  shared repositories. (John Arbash Meinel)

* ``bzrlib.delta.compare_trees`` now iterates in alphabetically sorted order,
  rather than randomly walking the inventories. (John Arbash Meinel)

* Doctests are now run in temporary directories which are cleaned up when
  they finish, rather than using special ScratchDir/ScratchBranch objects.
  (Martin Pool)

* Split ``check`` into separate methods on the branch and on the repository,
  so that it can be specialized in ways that are useful or efficient for
  different formats.  (Martin Pool, Robert Collins)

* Deprecate ``Repository.all_revision_ids``; most methods don't really need
  the global revision graph but only that part leading up to a particular
  revision.  (Martin Pool, Robert Collins)

* Add a BzrDirFormat ``control_formats`` list which allows for control formats
  that do not use '.bzr' to store their data - i.e. '.svn', '.hg' etc.
  (Robert Collins, Jelmer Vernooij).

* ``bzrlib.diff.external_diff`` can be redirected to any file-like object.
  Uses subprocess instead of spawnvp.
  (James Henstridge, John Arbash Meinel, #4047, #48914)

* New command line option '--profile-imports', which will install a custom
  importer to log time to import modules and regex compilation time to
  sys.stderr (John Arbash Meinel)

* 'EmptyTree' is now deprecated, please use ``repository.revision_tree(None)``
  instead. (Robert Collins)

* "RevisionTree" is now in bzrlib/revisiontree.py. (Robert Collins)

bzr 0.8.2  2006-05-17
#####################

Bug Fixes
*********

* setup.py failed to install launchpad plugin.  (Martin Pool)

bzr 0.8.1  2006-05-16
#####################

Bug Fixes
*********

* Fix failure to commit a merge in a checkout.  (Martin Pool,
  Robert Collins, Erik Bågfors, #43959)

* Nicer messages from 'commit' in the case of renames, and correct
  messages when a merge has occured. (Robert Collins, Martin Pool)

* Separate functionality from assert statements as they are skipped in
  optimized mode of python. Add the same check to pending merges.
  (Olaf Conradi, #44443)

Changes
*******

* Do not show the None revision in output of bzr ancestry. (Olaf Conradi)

* Add info on standalone branches without a working tree.
  (Olaf Conradi, #44155)

* Fix bug in knits when raising InvalidRevisionId. (Olaf Conradi, #44284)

Changes
*******

* Make editor invocation comply with Debian Policy. First check
  environment variables VISUAL and EDITOR, then try editor from
  alternatives system. If that all fails, fall back to the pre-defined
  list of editors. (Olaf Conradi, #42904)

New Features
************

* New 'register-branch' command registers a public branch into
  Launchpad.net, where it can be associated with bugs, etc.
  (Martin Pool, Bjorn Tillenius, Robert Collins)

Internals
*********

* New public api in InventoryEntry - ``describe_change(old, new)`` which
  provides a human description of the changes between two old and
  new. (Robert Collins, Martin Pool)

Testing
*******

* Fix test case for bzr info in upgrading a standalone branch to metadir,
  uses bzrlib api now. (Olaf Conradi)

bzr 0.8  2006-05-08
###################

Notes When Upgrading
********************

Release 0.8 of bzr introduces a new format for history storage, called
'knit', as an evolution of to the 'weave' format used in 0.7.  Local
and remote operations are faster using knits than weaves.  Several
operations including 'init', 'init-repo', and 'upgrade' take a
--format option that controls this.  Branching from an existing branch
will keep the same format.

It is possible to merge, pull and push between branches of different
formats but this is slower than moving data between homogenous
branches.  It is therefore recommended (but not required) that you
upgrade all branches for a project at the same time.  Information on
formats is shown by 'bzr info'.

bzr 0.8 now allows creation of 'repositories', which hold the history
of files and revisions for several branches.  Previously bzr kept all
the history for a branch within the .bzr directory at the root of the
branch, and this is still the default.  To create a repository, use
the new 'bzr init-repo' command.  Branches exist as directories under
the repository and contain just a small amount of information
indicating the current revision of the branch.

bzr 0.8 also supports 'checkouts', which are similar to in cvs and
subversion.  Checkouts are associated with a branch (optionally in a
repository), which contains all the historical information.  The
result is that a checkout can be deleted without losing any
already-committed revisions.  A new 'update' command is also available.

Repositories and checkouts are not supported with the 0.7 storage
format.  To use them you must upgrad to either knits, or to the
'metaweave' format, which uses weaves but changes the .bzr directory
arrangement.


Improvements
************

* sftp paths can now be relative, or local, according to the lftp
  convention. Paths now take the form::

      sftp://user:pass@host:port/~/relative/path
      or
      sftp://user:pass@host:port/absolute/path

* The FTP transport now tries to reconnect after a temporary
  failure. ftp put is made atomic. (Matthieu Moy)

* The FTP transport now maintains a pool of connections, and
  reuses them to avoid multiple connections to the same host (like
  sftp did). (Daniel Silverstone)

* The ``bzr_man.py`` file has been removed. To create the man page now,
  use ``./generate_docs.py man``. The new program can also create other files.
  Run ``python generate_docs.py --help`` for usage information.
  (Hans Ulrich Niedermann & James Blackwell).

* Man Page now gives full help (James Blackwell).
  Help also updated to reflect user config now being stored in .bazaar
  (Hans Ulrich Niedermann)

* It's now possible to set aliases in bazaar.conf (Erik Bågfors)

* Pull now accepts a --revision argument (Erik Bågfors)

* ``bzr re-sign`` now allows multiple revisions to be supplied on the command
  line. You can now use the following command to sign all of your old
  commits::

    find .bzr/revision-store// -name my@email-* \
      | sed 's/.*\/\/..\///' \
      | xargs bzr re-sign

* Upgrade can now upgrade over the network. (Robert Collins)

* Two new commands 'bzr checkout' and 'bzr update' allow for CVS/SVN-alike
  behaviour.  By default they will cache history in the checkout, but
  with --lightweight almost all data is kept in the master branch.
  (Robert Collins)

* 'revert' unversions newly-versioned files, instead of deleting them.

* 'merge' is more robust.  Conflict messages have changed.

* 'merge' and 'revert' no longer clobber existing files that end in '~' or
  '.moved'.

* Default log format can be set in configuration and plugins can register
  their own formatters. (Erik Bågfors)

* New 'reconcile' command will check branch consistency and repair indexes
  that can become out of sync in pre 0.8 formats. (Robert Collins,
  Daniel Silverstone)

* New 'bzr init --format' and 'bzr upgrade --format' option to control
  what storage format is created or produced.  (Robert Collins,
  Martin Pool)

* Add parent location to 'bzr info', if there is one.  (Olaf Conradi)

* New developer commands 'weave-list' and 'weave-join'.  (Martin Pool)

* New 'init-repository' command, plus support for repositories in 'init'
  and 'branch' (Aaron Bentley, Erik Bågfors, Robert Collins)

* Improve output of 'info' command. Show all relevant locations related to
  working tree, branch and repository. Use kibibytes for binary quantities.
  Fix off-by-one error in missing revisions of working tree.  Make 'info'
  work on branches, repositories and remote locations.  Show locations
  relative to the shared repository, if applicable.  Show locking status
  of locations.  (Olaf Conradi)

* Diff and merge now safely handle binary files. (Aaron Bentley)

* 'pull' and 'push' now normalise the revision history, so that any two
  branches with the same tip revision will have the same output from 'log'.
  (Robert Collins)

* 'merge' accepts --remember option to store parent location, like 'push'
  and 'pull'. (Olaf Conradi)

* bzr status and diff when files given as arguments do not exist
  in the relevant trees.  (Martin Pool, #3619)

* Add '.hg' to the default ignore list.  (Martin Pool)

* 'knit' is now the default disk format. This improves disk performance and
  utilization, increases incremental pull performance, robustness with SFTP
  and allows checkouts over SFTP to perform acceptably.
  The initial Knit code was contributed by Johan Rydberg based on a
  specification by Martin Pool.
  (Robert Collins, Aaron Bentley, Johan Rydberg, Martin Pool).

* New tool to generate all-in-one html version of the manual.  (Alexander
  Belchenko)

* Hitting CTRL-C while doing an SFTP push will no longer cause stale locks
  to be left in the SFTP repository. (Robert Collins, Martin Pool).

* New option 'diff --prefix' to control how files are named in diff
  output, with shortcuts '-p0' and '-p1' corresponding to the options for
  GNU patch.  (Alexander Belchenko, Goffredo Baroncelli, Martin Pool)

* Add --revision option to 'annotate' command.  (Olaf Conradi)

* If bzr shows an unexpected revision-history after pulling (perhaps due
  to a reweave) it can now be corrected by 'bzr reconcile'.
  (Robert Collins)

Changes
*******

* Commit is now verbose by default, and shows changed filenames and the
  new revision number.  (Robert Collins, Martin Pool)

* Unify 'mv', 'move', 'rename'.  (Matthew Fuller, #5379)

* 'bzr -h' shows help.  (Martin Pool, Ian Bicking, #35940)

* Make 'pull' and 'push' remember location on failure using --remember.
  (Olaf Conradi)

* For compatibility, make old format for using weaves inside metadir
  available as 'metaweave' format.  Rename format 'metadir' to 'default'.
  Clean up help for option --format in commands 'init', 'init-repo' and
  'upgrade'.  (Olaf Conradi)

Internals
*********

* The internal storage of history, and logical branch identity have now
  been split into Branch, and Repository. The common locking and file
  management routines are now in bzrlib.lockablefiles.
  (Aaron Bentley, Robert Collins, Martin Pool)

* Transports can now raise DependencyNotPresent if they need a library
  which is not installed, and then another implementation will be
  tried.  (Martin Pool)

* Remove obsolete (and no-op) `decode` parameter to `Transport.get`.
  (Martin Pool)

* Using Tree Transform for merge, revert, tree-building

* WorkingTree.create, Branch.create, ``WorkingTree.create_standalone``,
  Branch.initialize are now deprecated. Please see ``BzrDir.create_*`` for
  replacement API's. (Robert Collins)

* New BzrDir class represents the .bzr control directory and manages
  formatting issues. (Robert Collins)

* New repository.InterRepository class encapsulates Repository to
  Repository actions and allows for clean selection of optimised code
  paths. (Robert Collins)

* ``bzrlib.fetch.fetch`` and ``bzrlib.fetch.greedy_fetch`` are now
  deprecated, please use ``branch.fetch`` or ``repository.fetch``
  depending on your needs. (Robert Collins)

* deprecated methods now have a ``is_deprecated`` flag on them that can
  be checked, if you need to determine whether a given callable is
  deprecated at runtime. (Robert Collins)

* Progress bars are now nested - see
  ``bzrlib.ui.ui_factory.nested_progress_bar``.
  (Robert Collins, Robey Pointer)

* New API call ``get_format_description()`` for each type of format.
  (Olaf Conradi)

* Changed ``branch.set_parent()`` to accept None to remove parent.
  (Olaf Conradi)

* Deprecated BzrError AmbiguousBase.  (Olaf Conradi)

* WorkingTree.branch is now a read only property.  (Robert Collins)

* bzrlib.ui.text.TextUIFactory now accepts a ``bar_type`` parameter which
  can be None or a factory that will create a progress bar. This is
  useful for testing or for overriding the bzrlib.progress heuristic.
  (Robert Collins)

* New API method ``get_physical_lock_status()`` to query locks present on a
  transport.  (Olaf Conradi)

* Repository.reconcile now takes a thorough keyword parameter to allow
  requesting an indepth reconciliation, rather than just a data-loss
  check. (Robert Collins)

* ``bzrlib.ui.ui_factory protocol`` now supports ``get_boolean`` to prompt
  the user for yes/no style input. (Robert Collins)

Testing
*******

* SFTP tests now shortcut the SSH negotiation, reducing test overhead
  for testing SFTP protocol support. (Robey Pointer)

* Branch formats are now tested once per implementation (see ``bzrlib.
  tests.branch_implementations``. This is analagous to the transport
  interface tests, and has been followed up with working tree,
  repository and BzrDir tests. (Robert Collins)

* New test base class TestCaseWithTransport provides a transport aware
  test environment, useful for testing any transport-interface using
  code. The test suite option --transport controls the transport used
  by this class (when its not being used as part of implementation
  contract testing). (Robert Collins)

* Close logging handler on disabling the test log. This will remove the
  handler from the internal list inside python's logging module,
  preventing shutdown from closing it twice.  (Olaf Conradi)

* Move test case for uncommit to blackbox tests.  (Olaf Conradi)

* ``run_bzr`` and ``run_bzr_captured`` now accept a 'stdin="foo"'
  parameter which will provide String("foo") to the command as its stdin.

bzr 0.7 2006-01-09
##################

Changes
*******

* .bzrignore is excluded from exports, on the grounds that it's a bzr
  internal-use file and may not be wanted.  (Jamie Wilkinson)

* The "bzr directories" command were removed in favor of the new
  --kind option to the "bzr inventory" command.  To list all
  versioned directories, now use "bzr inventory --kind directory".
  (Johan Rydberg)

* Under Windows configuration directory is now ``%APPDATA%\bazaar\2.0``
  by default. (John Arbash Meinel)

* The parent of Bzr configuration directory can be set by ``BZR_HOME``
  environment variable. Now the path for it is searched in ``BZR_HOME``,
  then in HOME. Under Windows the order is: ``BZR_HOME``, ``APPDATA``
  (usually points to ``C:\Documents and Settings\User Name\Application Data``),
  ``HOME``. (John Arbash Meinel)

* Plugins with the same name in different directories in the bzr plugin
  path are no longer loaded: only the first successfully loaded one is
  used. (Robert Collins)

* Use systems' external ssh command to open connections if possible.
  This gives better integration with user settings such as ProxyCommand.
  (James Henstridge)

* Permissions on files underneath .bzr/ are inherited from the .bzr
  directory. So for a shared repository, simply doing 'chmod -R g+w .bzr/'
  will mean that future file will be created with group write permissions.

* configure.in and config.guess are no longer in the builtin default
  ignore list.

* '.sw[nop]' pattern ignored, to ignore vim swap files for nameless
  files.  (John Arbash Meinel, Martin Pool)

Improvements
************

* "bzr INIT dir" now initializes the specified directory, and creates
  it if it does not exist.  (John Arbash Meinel)

* New remerge command (Aaron Bentley)

* Better zsh completion script.  (Steve Borho)

* 'bzr diff' now returns 1 when there are changes in the working
  tree. (Robert Collins)

* 'bzr push' now exists and can push changes to a remote location.
  This uses the transport infrastructure, and can store the remote
  location in the ~/.bazaar/branches.conf configuration file.
  (Robert Collins)

* Test directories are only kept if the test fails and the user requests
  that they be kept.

* Tweaks to short log printing

* Added branch nicks, new nick command, printing them in log output.
  (Aaron Bentley)

* If ``$BZR_PDB`` is set, pop into the debugger when an uncaught exception
  occurs.  (Martin Pool)

* Accept 'bzr resolved' (an alias for 'bzr resolve'), as this is
  the same as Subversion.  (Martin Pool)

* New ftp transport support (on ftplib), for ftp:// and aftp://
  URLs.  (Daniel Silverstone)

* Commit editor temporary files now start with ``bzr_log.``, to allow
  text editors to match the file name and set up appropriate modes or
  settings.  (Magnus Therning)

* Improved performance when integrating changes from a remote weave.
  (Goffredo Baroncelli)

* Sftp will attempt to cache the connection, so it is more likely that
  a connection will be reused, rather than requiring multiple password
  requests.

* bzr revno now takes an optional argument indicating the branch whose
  revno should be printed.  (Michael Ellerman)

* bzr cat defaults to printing the last version of the file.
  (Matthieu Moy, #3632)

* New global option 'bzr --lsprof COMMAND' runs bzr under the lsprof
  profiler.  (Denys Duchier)

* Faster commits by reading only the headers of affected weave files.
  (Denys Duchier)

* 'bzr add' now takes a --dry-run parameter which shows you what would be
  added, but doesn't actually add anything. (Michael Ellerman)

* 'bzr add' now lists how many files were ignored per glob.  add --verbose
  lists the specific files.  (Aaron Bentley)

* 'bzr missing' now supports displaying changes in diverged trees and can
  be limited to show what either end of the comparison is missing.
  (Aaron Bently, with a little prompting from Daniel Silverstone)

Bug Fixes
*********

* SFTP can walk up to the root path without index errors. (Robert Collins)

* Fix bugs in running bzr with 'python -O'.  (Martin Pool)

* Error when run with -OO

* Fix bug in reporting http errors that don't have an http error code.
  (Martin Pool)

* Handle more cases of pipe errors in display commands

* Change status to 3 for all errors

* Files that are added and unlinked before committing are completely
  ignored by diff and status

* Stores with some compressed texts and some uncompressed texts are now
  able to be used. (John A Meinel)

* Fix for bzr pull failing sometimes under windows

* Fix for sftp transport under windows when using interactive auth

* Show files which are both renamed and modified as such in 'bzr
  status' output.  (Daniel Silverstone, #4503)

* Make annotate cope better with revisions committed without a valid
  email address.  (Marien Zwart)

* Fix representation of tab characters in commit messages.
  (Harald Meland)

* List of plugin directories in ``BZR_PLUGIN_PATH`` environment variable is
  now parsed properly under Windows. (Alexander Belchenko)

* Show number of revisions pushed/pulled/merged. (Robey Pointer)

* Keep a cached copy of the basis inventory to speed up operations
  that need to refer to it.  (Johan Rydberg, Martin Pool)

* Fix bugs in bzr status display of non-ascii characters.
  (Martin Pool)

* Remove Makefile.in from default ignore list.
  (Tollef Fog Heen, Martin Pool, #6413)

* Fix failure in 'bzr added'.  (Nathan McCallum, Martin Pool)

Testing
*******

* Fix selftest asking for passwords when there are no SFTP keys.
  (Robey Pointer, Jelmer Vernooij)

* Fix selftest run with 'python -O'.  (Martin Pool)

* Fix HTTP tests under Windows. (John Arbash Meinel)

* Make tests work even if HOME is not set (Aaron Bentley)

* Updated ``build_tree`` to use fixed line-endings for tests which read
  the file cotents and compare. Make some tests use this to pass under
  Windows. (John Arbash Meinel)

* Skip stat and symlink tests under Windows. (Alexander Belchenko)

* Delay in selftest/testhashcash is now issued under win32 and Cygwin.
  (John Arbash Meinel)

* Use terminal width to align verbose test output.  (Martin Pool)

* Blackbox tests are maintained within the bzrlib.tests.blackbox directory.
  If adding a new test script please add that to
  ``bzrlib.tests.blackbox.__init__``. (Robert Collins)

* Much better error message if one of the test suites can't be
  imported.  (Martin Pool)

* Make check now runs the test suite twice - once with the default locale,
  and once with all locales forced to C, to expose bugs. This is not
  trivially done within python, so for now its only triggered by running
  Make check. Integrators and packagers who wish to check for full
  platform support should run 'make check' to test the source.
  (Robert Collins)

* Tests can now run TestSkipped if they can't execute for any reason.
  (Martin Pool) (NB: TestSkipped should only be raised for correctable
  reasons - see the wiki spec ImprovingBzrTestSuite).

* Test sftp with relative, absolute-in-homedir and absolute-not-in-homedir
  paths for the transport tests. Introduce blackbox remote sftp tests that
  test the same permutations. (Robert Collins, Robey Pointer)

* Transport implementation tests are now independent of the local file
  system, which allows tests for esoteric transports, and for features
  not available in the local file system. They also repeat for variations
  on the URL scheme that can introduce issues in the transport code,
  see bzrlib.transport.TransportTestProviderAdapter() for this.
  (Robert Collins).

* ``TestCase.build_tree`` uses the transport interface to build trees,
  pass in a transport parameter to give it an existing connection.
  (Robert Collins).

Internals
*********

* WorkingTree.pull has been split across Branch and WorkingTree,
  to allow Branch only pulls. (Robert Collins)

* ``commands.display_command`` now returns the result of the decorated
  function. (Robert Collins)

* LocationConfig now has a ``set_user_option(key, value)`` call to save
  a setting in its matching location section (a new one is created
  if needed). (Robert Collins)

* Branch has two new methods, ``get_push_location`` and
  ``set_push_location`` to respectively, get and set the push location.
  (Robert Collins)

* ``commands.register_command`` now takes an optional flag to signal that
  the registrant is planning to decorate an existing command. When
  given multiple plugins registering a command is not an error, and
  the original command class (whether built in or a plugin based one) is
  returned to the caller. There is a new error 'MustUseDecorated' for
  signalling when a wrapping command should switch to the original
  version. (Robert Collins)

* Some option parsing errors will raise 'BzrOptionError', allowing
  granular detection for decorating commands. (Robert Collins).

* ``Branch.read_working_inventory`` has moved to
  ``WorkingTree.read_working_inventory``. This necessitated changes to
  ``Branch.get_root_id``, and a move of ``Branch.set_inventory`` to
  WorkingTree as well. To make it clear that a WorkingTree cannot always
  be obtained ``Branch.working_tree()`` will raise
  ``errors.NoWorkingTree`` if one cannot be obtained. (Robert Collins)

* All pending merges operations from Branch are now on WorkingTree.
  (Robert Collins)

* The follow operations from Branch have moved to WorkingTree::

      add()
      commit()
      move()
      rename_one()
      unknowns()

  (Robert Collins)

* ``bzrlib.add.smart_add_branch`` is now ``smart_add_tree``. (Robert Collins)

* New "rio" serialization format, similar to rfc-822. (Martin Pool)

* Rename selftests to ``bzrlib.tests.test_foo``.  (John A Meinel, Martin
  Pool)

* ``bzrlib.plugin.all_plugins`` has been changed from an attribute to a
  query method. (Robert Collins)

* New options to read only the table-of-contents of a weave.
  (Denys Duchier)

* Raise NoSuchFile when someone tries to add a non-existant file.
  (Michael Ellerman)

* Simplify handling of DivergedBranches in ``cmd_pull()``.
  (Michael Ellerman)

* Branch.controlfile* logic has moved to lockablefiles.LockableFiles, which
  is exposed as ``Branch().control_files``. Also this has been altered with the
  controlfile pre/suffix replaced by simple method names like 'get' and
  'put'. (Aaron Bentley, Robert Collins).

* Deprecated functions and methods can now be marked as such using the
  ``bzrlib.symbol_versioning`` module. Marked method have their docstring
  updated and will issue a DeprecationWarning using the warnings module
  when they are used. (Robert Collins)

* ``bzrlib.osutils.safe_unicode`` now exists to provide parameter coercion
  for functions that need unicode strings. (Robert Collins)

bzr 0.6 2005-10-28
##################

Improvements
************

* pull now takes --verbose to show you what revisions are added or removed
  (John A Meinel)

* merge now takes a --show-base option to include the base text in
  conflicts.
  (Aaron Bentley)

* The config files are now read using ConfigObj, so '=' should be used as
  a separator, not ':'.
  (Aaron Bentley)

* New 'bzr commit --strict' option refuses to commit if there are
  any unknown files in the tree.  To commit, make sure all files are
  either ignored, added, or deleted.  (Michael Ellerman)

* The config directory is now ~/.bazaar, and there is a single file
  ~/.bazaar/bazaar.conf storing email, editor and other preferences.
  (Robert Collins)

* 'bzr add' no longer takes a --verbose option, and a --quiet option
  has been added that suppresses all output.

* Improved zsh completion support in contrib/zsh, from Clint
  Adams.

* Builtin 'bzr annotate' command, by Martin Pool with improvements from
  Goffredo Baroncelli.

* 'bzr check' now accepts -v for verbose reporting, and checks for
  ghosts in the branch. (Robert Collins)

* New command 're-sign' which will regenerate the gpg signature for
  a revision. (Robert Collins)

* If you set ``check_signatures=require`` for a path in
  ``~/.bazaar/branches.conf`` then bzr will invoke your
  ``gpg_signing_command`` (defaults to gpg) and record a digital signature
  of your commit. (Robert Collins)

* New sftp transport, based on Paramiko.  (Robey Pointer)

* 'bzr pull' now accepts '--clobber' which will discard local changes
  and make this branch identical to the source branch. (Robert Collins)

* Just give a quieter warning if a plugin can't be loaded, and
  put the details in .bzr.log.  (Martin Pool)

* 'bzr branch' will now set the branch-name to the last component of the
  output directory, if one was supplied.

* If the option ``post_commit`` is set to one (or more) python function
  names (must be in the bzrlib namespace), then they will be invoked
  after the commit has completed, with the branch and ``revision_id`` as
  parameters. (Robert Collins)

* Merge now has a retcode of 1 when conflicts occur. (Robert Collins)

* --merge-type weave is now supported for file contents.  Tree-shape
  changes are still three-way based.  (Martin Pool, Aaron Bentley)

* 'bzr check' allows the first revision on revision-history to have
  parents - something that is expected for cheap checkouts, and occurs
  when conversions from baz do not have all history.  (Robert Collins).

* 'bzr merge' can now graft unrelated trees together, if your specify
  0 as a base. (Aaron Bentley)

* 'bzr commit branch' and 'bzr commit branch/file1 branch/file2' now work
  (Aaron Bentley)

* Add '.sconsign*' to default ignore list.  (Alexander Belchenko)

* 'bzr merge --reprocess' minimizes conflicts

Testing
*******

* The 'bzr selftest --pattern' option for has been removed, now
  test specifiers on the command line can be simple strings, or
  regexps, or both. (Robert Collins)

* Passing -v to selftest will now show the time each test took to
  complete, which will aid in analysing performance regressions and
  related questions. (Robert Collins)

* 'bzr selftest' runs all tests, even if one fails, unless '--one'
  is given. (Martin Pool)

* There is a new method for TestCaseInTempDir, assertFileEqual, which
  will check that a given content is equal to the content of the named
  file. (Robert Collins)

* Fix test suite's habit of leaving many temporary log files in $TMPDIR.
  (Martin Pool)

Internals
*********

* New 'testament' command and concept for making gpg-signatures
  of revisions that are not tied to a particular internal
  representation.  (Martin Pool).

* Per-revision properties ('revprops') as key-value associated
  strings on each revision created when the revision is committed.
  Intended mainly for the use of external tools.  (Martin Pool).

* Config options have moved from bzrlib.osutils to bzrlib.config.
  (Robert Collins)

* Improved command line option definitions allowing explanations
  for individual options, among other things.  Contributed by
  Magnus Therning.

* Config options have moved from bzrlib.osutils to bzrlib.config.
  Configuration is now done via the config.Config interface:
  Depending on whether you have a Branch, a Location or no information
  available, construct a ``*Config``, and use its ``signature_checking``,
  ``username`` and ``user_email`` methods. (Robert Collins)

* Plugins are now loaded under bzrlib.plugins, not bzrlib.plugin, and
  they are made available for other plugins to use. You should not
  import other plugins during the ``__init__`` of your plugin though, as
  no ordering is guaranteed, and the plugins directory is not on the
  python path. (Robert Collins)

* Branch.relpath has been moved to WorkingTree.relpath. WorkingTree no
  no longer takes an inventory, rather it takes an option branch
  parameter, and if None is given will open the branch at basedir
  implicitly. (Robert Collins)

* Cleaner exception structure and error reporting.  Suggested by
  Scott James Remnant.  (Martin Pool)

* Branch.remove has been moved to WorkingTree, which has also gained
  ``lock_read``, ``lock_write`` and ``unlock`` methods for convenience.
  (Robert Collins)

* Two decorators, ``needs_read_lock`` and ``needs_write_lock`` have been
  added to the branch module. Use these to cause a function to run in a
  read or write lock respectively. (Robert Collins)

* ``Branch.open_containing`` now returns a tuple (Branch, relative-path),
  which allows direct access to the common case of 'get me this file
  from its branch'. (Robert Collins)

* Transports can register using ``register_lazy_transport``, and they
  will be loaded when first used.  (Martin Pool)

* 'pull' has been factored out of the command as ``WorkingTree.pull()``.
  A new option to WorkingTree.pull has been added, clobber, which will
  ignore diverged history and pull anyway.
  (Robert Collins)

* config.Config has a ``get_user_option`` call that accepts an option name.
  This will be looked up in branches.conf and bazaar.conf as normal.
  It is intended that this be used by plugins to support options -
  options of built in programs should have specific methods on the config.
  (Robert Collins)

* ``merge.merge_inner`` now has tempdir as an optional parameter.
  (Robert Collins)

* Tree.kind is not recorded at the top level of the hierarchy, as it was
  missing on EmptyTree, leading to a bug with merge on EmptyTrees.
  (Robert Collins)

* ``WorkingTree.__del__`` has been removed, it was non deterministic and not
  doing what it was intended to. See ``WorkingTree.__init__`` for a comment
  about future directions. (Robert Collins/Martin Pool)

* bzrlib.transport.http has been modified so that only 404 urllib errors
  are returned as NoSuchFile. Other exceptions will propagate as normal.
  This allows debuging of actual errors. (Robert Collins)

* bzrlib.transport.Transport now accepts *ONLY* url escaped relative paths
  to apis like 'put', 'get' and 'has'. This is to provide consistent
  behaviour - it operates on url's only. (Robert Collins)

* Transports can register using ``register_lazy_transport``, and they
  will be loaded when first used.  (Martin Pool)

* ``merge_flex`` no longer calls ``conflict_handler.finalize()``, instead that
  is called by ``merge_inner``. This is so that the conflict count can be
  retrieved (and potentially manipulated) before returning to the caller
  of ``merge_inner``. Likewise 'merge' now returns the conflict count to the
  caller. (Robert Collins)

* ``revision.revision_graph`` can handle having only partial history for
  a revision - that is no revisions in the graph with no parents.
  (Robert Collins).

* New ``builtins.branch_files`` uses the standard ``file_list`` rules to
  produce a branch and a list of paths, relative to that branch
  (Aaron Bentley)

* New TestCase.addCleanup facility.

* New ``bzrlib.version_info`` tuple (similar to ``sys.version_info``),
  which can be used by programs importing bzrlib.

Bug Fixes
*********

* Better handling of branches in directories with non-ascii names.
  (Joel Rosdahl, Panagiotis Papadakos)

* Upgrades of trees with no commits will not fail due to accessing
  [-1] in the revision-history. (Andres Salomon)


bzr 0.1.1 2005-10-12
####################

Bug Fixes
*********

* Fix problem in pulling over http from machines that do not
  allow directories to be listed.

* Avoid harmless warning about invalid hash cache after
  upgrading branch format.

Performance
***********

* Avoid some unnecessary http operations in branch and pull.


bzr 0.1 2005-10-11
##################

Notes
*****

* 'bzr branch' over http initially gives a very high estimate
  of completion time but it should fall as the first few
  revisions are pulled in.  branch is still slow on
  high-latency connections.

Bug Fixes
*********

* bzr-man.py has been updated to work again. Contributed by
  Rob Weir.

* Locking is now done with fcntl.lockf which works with NFS
  file systems. Contributed by Harald Meland.

* When a merge encounters a file that has been deleted on
  one side and modified on the other, the old contents are
  written out to foo.BASE and foo.SIDE, where SIDE is this
  or OTHER. Contributed by Aaron Bentley.

* Export was choosing incorrect file paths for the content of
  the tarball, this has been fixed by Aaron Bentley.

* Commit will no longer commit without a log message, an
  error is returned instead. Contributed by Jelmer Vernooij.

* If you commit a specific file in a sub directory, any of its
  parent directories that are added but not listed will be
  automatically included. Suggested by Michael Ellerman.

* bzr commit and upgrade did not correctly record new revisions
  for files with only a change to their executable status.
  bzr will correct this when it encounters it. Fixed by
  Robert Collins

* HTTP tests now force off the use of ``http_proxy`` for the duration.
  Contributed by Gustavo Niemeyer.

* Fix problems in merging weave-based branches that have
  different partial views of history.

* Symlink support: working with symlinks when not in the root of a
  bzr tree was broken, patch from Scott James Remnant.

Improvements
************

* 'branch' now accepts a --basis parameter which will take advantage
  of local history when making a new branch. This allows faster
  branching of remote branches. Contributed by Aaron Bentley.

* New tree format based on weave files, called version 5.
  Existing branches can be upgraded to this format using
  'bzr upgrade'.

* Symlinks are now versionable. Initial patch by
  Erik Toubro Nielsen, updated to head by Robert Collins.

* Executable bits are tracked on files. Patch from Gustavo
  Niemeyer.

* 'bzr status' now shows unknown files inside a selected directory.
  Patch from Heikki Paajanen.

* Merge conflicts are recorded in .bzr. Two new commands 'conflicts'
  and 'resolve' have needed added, which list and remove those
  merge conflicts respectively. A conflicted tree cannot be committed
  in. Contributed by Aaron Bentley.

* 'rm' is now an alias for 'remove'.

* Stores now split out their content in a single byte prefixed hash,
  dropping the density of files per directory by 256. Contributed by
  Gustavo Niemeyer.

* 'bzr diff -r branch:URL' will now perform a diff between two branches.
  Contributed by Robert Collins.

* 'bzr log' with the default formatter will show merged revisions,
  indented to the right. Initial implementation contributed by Gustavo
  Niemeyer, made incremental by Robert Collins.


Internals
*********

* Test case failures have the exception printed after the log
  for your viewing pleasure.

* InventoryEntry is now an abstract base class, use one of the
  concrete InventoryDirectory etc classes instead.

* Branch raises an UnsupportedFormatError when it detects a
  bzr branch it cannot understand. This allows for precise
  handling of such circumstances.

* Remove RevisionReference class; ``Revision.parent_ids`` is now simply a
  list of their ids and ``parent_sha1s`` is a list of their corresponding
  sha1s (for old branches only at the moment.)

* New method-object style interface for Commit() and Fetch().

* Renamed ``Branch.last_patch()`` to ``Branch.last_revision()``, since
  we call them revisions not patches.

* Move ``copy_branch`` to ``bzrlib.clone.copy_branch``.  The destination
  directory is created if it doesn't exist.

* Inventories now identify the files which were present by
  giving the revision *of that file*.

* Inventory and Revision XML contains a version identifier.
  This must be consistent with the overall branch version
  but allows for more flexibility in future upgrades.

Testing
*******

* Removed testsweet module so that tests can be run after
  bzr installed by 'bzr selftest'.

* 'bzr selftest' command-line arguments can now be partial ids
  of tests to run, e.g. ``bzr selftest test_weave``


bzr 0.0.9 2005-09-23
####################

Bug Fixes
*********

* Fixed "branch -r" option.

* Fix remote access to branches containing non-compressed history.
  (Robert Collins).

* Better reliability of http server tests.  (John Arbash-Meinel)

* Merge graph maximum distance calculation fix.  (Aaron Bentley)

* Various minor bug in windows support have been fixed, largely in the
  test suite. Contributed by Alexander Belchenko.

Improvements
************

* Status now accepts a -r argument to give status between chosen
  revisions. Contributed by Heikki Paajanen.

* Revision arguments no longer use +/-/= to control ranges, instead
  there is a 'before' namespace, which limits the successive namespace.
  For example '$ bzr log -r date:yesterday..before:date:today' will
  select everything from yesterday and before today. Contributed by
  Robey Pointer

* There is now a bzr.bat file created by distutils when building on
  Windows. Contributed by Alexander Belchenko.

Internals
*********

* Removed uuid() as it was unused.

* Improved 'fetch' code for pulling revisions from one branch into
  another (used by pull, merged, etc.)


bzr 0.0.8 2005-09-20
####################

Improvements
************

* Adding a file whose parent directory is not versioned will
  implicitly add the parent, and so on up to the root. This means
  you should never need to explictly add a directory, they'll just
  get added when you add a file in the directory.  Contributed by
  Michael Ellerman.

* Ignore ``.DS_Store`` (contains Mac metadata) by default.
  (Nir Soffer)

* If you set ``BZR_EDITOR`` in the environment, it is checked in
  preference to EDITOR and the config file for the interactive commit
  editing program. Related to this is a bugfix where a missing program
  set in EDITOR would cause editing to fail, now the fallback program
  for the operating system is still tried.

* Files that are not directories/symlinks/regular files will no longer
  cause bzr to fail, it will just ignore them by default. You cannot add
  them to the tree though - they are not versionable.


Internals
*********

* Refactor xml packing/unpacking.

Bug Fixes
*********

* Fixed 'bzr mv' by Ollie Rutherfurd.

* Fixed strange error when trying to access a nonexistent http
  branch.

* Make sure that the hashcache gets written out if it can't be
  read.


Portability
***********

* Various Windows fixes from Ollie Rutherfurd.

* Quieten warnings about locking; patch from Matt Lavin.


bzr-0.0.7 2005-09-02
####################

New Features
************

* ``bzr shell-complete`` command contributed by Clint Adams to
  help with intelligent shell completion.

* New expert command ``bzr find-merge-base`` for debugging merges.


Enhancements
************

* Much better merge support.

* merge3 conflicts are now reported with markers like '<<<<<<<'
  (seven characters) which is the same as CVS and pleases things
  like emacs smerge.


Bug Fixes
*********

* ``bzr upgrade`` no longer fails when trying to fix trees that
  mention revisions that are not present.

* Fixed bugs in listing plugins from ``bzr plugins``.

* Fix case of $EDITOR containing options for the editor.

* Fix log -r refusing to show the last revision.
  (Patch from Goffredo Baroncelli.)


Changes
*******

* ``bzr log --show-ids`` shows the revision ids of all parents.

* Externally provided commands on your $BZRPATH no longer need
  to recognize --bzr-usage to work properly, and can just handle
  --help themselves.


Library
*******

* Changed trace messages to go through the standard logging
  framework, so that they can more easily be redirected by
  libraries.



bzr-0.0.6 2005-08-18
####################

New Features
************

* Python plugins, automatically loaded from the directories on
  ``BZR_PLUGIN_PATH`` or ``~/.bzr.conf/plugins`` by default.

* New 'bzr mkdir' command.

* Commit mesage is fetched from an editor if not given on the
  command line; patch from Torsten Marek.

* ``bzr log -m FOO`` displays commits whose message matches regexp
  FOO.

* ``bzr add`` with no arguments adds everything under the current directory.

* ``bzr mv`` does move or rename depending on its arguments, like
  the Unix command.

* ``bzr missing`` command shows a summary of the differences
  between two trees.  (Merged from John Arbash-Meinel.)

* An email address for commits to a particular tree can be
  specified by putting it into .bzr/email within a branch.  (Based
  on a patch from Heikki Paajanen.)


Enhancements
************

* Faster working tree operations.


Changes
*******

* 3rd-party modules shipped with bzr are copied within the bzrlib
  python package, so that they can be installed by the setup
  script without clashing with anything already existing on the
  system.  (Contributed by Gustavo Niemeyer.)

* Moved plugins directory to bzrlib/, so that there's a standard
  plugin directory which is not only installed with bzr itself but
  is also available when using bzr from the development tree.
  ``BZR_PLUGIN_PATH`` and ``DEFAULT_PLUGIN_PATH`` are then added to the
  standard plugins directory.

* When exporting to a tarball with ``bzr export --format tgz``, put
  everything under a top directory rather than dumping it into the
  current directory.   This can be overridden with the ``--root``
  option.  Patch from William Dodé and John Meinel.

* New ``bzr upgrade`` command to upgrade the format of a branch,
  replacing ``bzr check --update``.

* Files within store directories are no longer marked readonly on
  disk.

* Changed ``bzr log`` output to a more compact form suggested by
  John A Meinel.  Old format is available with the ``--long`` or
  ``-l`` option, patched by William Dodé.

* By default the commit command refuses to record a revision with
  no changes unless the ``--unchanged`` option is given.

* The ``--no-plugins``, ``--profile`` and ``--builtin`` command
  line options must come before the command name because they
  affect what commands are available; all other options must come
  after the command name because their interpretation depends on
  it.

* ``branch`` and ``clone`` added as aliases for ``branch``.

* Default log format is back to the long format; the compact one
  is available with ``--short``.


Bug Fixes
*********

* Fix bugs in committing only selected files or within a subdirectory.


bzr-0.0.5  2005-06-15
#####################

Changes
*******

* ``bzr`` with no command now shows help rather than giving an
  error.  Suggested by Michael Ellerman.

* ``bzr status`` output format changed, because svn-style output
  doesn't really match the model of bzr.  Now files are grouped by
  status and can be shown with their IDs.  ``bzr status --all``
  shows all versioned files and unknown files but not ignored files.

* ``bzr log`` runs from most-recent to least-recent, the reverse
  of the previous order.  The previous behaviour can be obtained
  with the ``--forward`` option.

* ``bzr inventory`` by default shows only filenames, and also ids
  if ``--show-ids`` is given, in which case the id is the second
  field.


Enhancements
************

* New 'bzr whoami --email' option shows only the email component
  of the user identification, from Jo Vermeulen.

* New ``bzr ignore PATTERN`` command.

* Nicer error message for broken pipe, interrupt and similar
  conditions that don't indicate an internal error.

* Add ``.*.sw[nop] .git .*.tmp *,v`` to default ignore patterns.

* Per-branch locks keyed on ``.bzr/branch-lock``, available in
  either read or write mode.

* New option ``bzr log --show-ids`` shows revision and file ids.

* New usage ``bzr log FILENAME`` shows only revisions that
  affected that file.

* Changed format for describing changes in ``bzr log -v``.

* New option ``bzr commit --file`` to take a message from a file,
  suggested by LarstiQ.

* New syntax ``bzr status [FILE...]`` contributed by Bartosz
  Oler.  File may be in a branch other than the working directory.

* ``bzr log`` and ``bzr root`` can be given an http URL instead of
  a filename.

* Commands can now be defined by external programs or scripts
  in a directory on $BZRPATH.

* New "stat cache" avoids reading the contents of files if they
  haven't changed since the previous time.

* If the Python interpreter is too old, try to find a better one
  or give an error.  Based on a patch from Fredrik Lundh.

* New optional parameter ``bzr info [BRANCH]``.

* New form ``bzr commit SELECTED`` to commit only selected files.

* New form ``bzr log -r FROM:TO`` shows changes in selected
  range; contributed by John A Meinel.

* New option ``bzr diff --diff-options 'OPTS'`` allows passing
  options through to an external GNU diff.

* New option ``bzr add --no-recurse`` to add a directory but not
  their contents.

* ``bzr --version`` now shows more information if bzr is being run
  from a branch.


Bug Fixes
*********

* Fixed diff format so that added and removed files will be
  handled properly by patch.  Fix from Lalo Martins.

* Various fixes for files whose names contain spaces or other
  metacharacters.


Testing
*******

* Converted black-box test suites from Bourne shell into Python;
  now run using ``./testbzr``.  Various structural improvements to
  the tests.

* testbzr by default runs the version of bzr found in the same
  directory as the tests, or the one given as the first parameter.

* testbzr also runs the internal tests, so the only command
  required to check is just ``./testbzr``.

* testbzr requires python2.4, but can be used to test bzr running
  under a different version.

* Tests added for many other changes in this release.


Internal
********

* Included ElementTree library upgraded to 1.2.6 by Fredrik Lundh.

* Refactor command functions into Command objects based on HCT by
  Scott James Remnant.

* Better help messages for many commands.

* Expose ``bzrlib.open_tracefile()`` to start the tracefile; until
  this is called trace messages are just discarded.

* New internal function ``find_touching_revisions()`` and hidden
  command touching-revisions trace the changes to a given file.

* Simpler and faster ``compare_inventories()`` function.

* ``bzrlib.open_tracefile()`` takes a tracefilename parameter.

* New AtomicFile class.

* New developer commands ``added``, ``modified``.


Portability
***********

* Cope on Windows on python2.3 by using the weaker random seed.
  2.4 is now only recommended.


bzr-0.0.4  2005-04-22
#####################

Enhancements
************

* 'bzr diff' optionally takes a list of files to diff.  Still a bit
  basic.  Patch from QuantumG.

* More default ignore patterns.

* New 'bzr log --verbose' shows a list of files changed in the
  changeset.  Patch from Sebastian Cote.

* Roll over ~/.bzr.log if it gets too large.

* Command abbreviations 'ci', 'st', 'stat', '?' based on a patch
  by Jason Diamon.

* New 'bzr help commands' based on a patch from Denys Duchier.


Changes
*******

* User email is determined by looking at $BZREMAIL or ~/.bzr.email
  or $EMAIL.  All are decoded by the locale preferred encoding.
  If none of these are present user@hostname is used.  The host's
  fully-qualified name is not used because that tends to fail when
  there are DNS problems.

* New 'bzr whoami' command instead of username user-email.


Bug Fixes
*********

* Make commit safe for hardlinked bzr trees.

* Some Unicode/locale fixes.

* Partial workaround for ``difflib.unified_diff`` not handling
  trailing newlines properly.


Internal
********

* Allow docstrings for help to be in PEP0257 format.  Patch from
  Matt Brubeck.

* More tests in test.sh.

* Write profile data to a temporary file not into working
  directory and delete it when done.

* Smaller .bzr.log with process ids.


Portability
***********

* Fix opening of ~/.bzr.log on Windows.  Patch from Andrew
  Bennetts.

* Some improvements in handling paths on Windows, based on a patch
  from QuantumG.


bzr-0.0.3  2005-04-06
#####################

Enhancements
************

* New "directories" internal command lists versioned directories
  in the tree.

* Can now say "bzr commit --help".

* New "rename" command to rename one file to a different name
  and/or directory.

* New "move" command to move one or more files into a different
  directory.

* New "renames" command lists files renamed since base revision.

* New cat command contributed by janmar.

Changes
*******

* .bzr.log is placed in $HOME (not pwd) and is always written in
  UTF-8.  (Probably not a completely good long-term solution, but
  will do for now.)

Portability
***********

* Workaround for difflib bug in Python 2.3 that causes an
  exception when comparing empty files.  Reported by Erik Toubro
  Nielsen.

Internal
********

* Refactored inventory storage to insert a root entry at the top.

Testing
*******

* Start of shell-based black-box testing in test.sh.


bzr-0.0.2.1
###########

Portability
***********

* Win32 fixes from Steve Brown.


bzr-0.0.2  "black cube"  2005-03-31
###################################

Enhancements
************

* Default ignore list extended (see bzrlib/__init__.py).

* Patterns in .bzrignore are now added to the default ignore list,
  rather than replacing it.

* Ignore list isn't reread for every file.

* More help topics.

* Reinstate the 'bzr check' command to check invariants of the
  branch.

* New 'ignored' command lists which files are ignored and why;
  'deleted' lists files deleted in the current working tree.

* Performance improvements.

* New global --profile option.

* Ignore patterns like './config.h' now correctly match files in
  the root directory only.


bzr-0.0.1  2005-03-26
#####################

Enhancements
************

* More information from info command.

* Can now say "bzr help COMMAND" for more detailed help.

* Less file flushing and faster performance when writing logs and
  committing to stores.

* More useful verbose output from some commands.

Bug Fixes
*********

* Fix inverted display of 'R' and 'M' during 'commit -v'.

Portability
***********

* Include a subset of ElementTree-1.2.20040618 to make
  installation easier.

* Fix time.localtime call to work with Python 2.3 (the minimum
  supported).


bzr-0.0.0.69  2005-03-22
########################

Enhancements
************

* First public release.

* Storage of local versions: init, add, remove, rm, info, log,
  diff, status, etc.

..
   vim: tw=74 ft=rst ff=unix<|MERGE_RESOLUTION|>--- conflicted
+++ resolved
@@ -6,7 +6,6 @@
 .. contents:: List of Releases
    :depth: 1
 
-<<<<<<< HEAD
 In Development
 ##############
 
@@ -103,12 +102,8 @@
   this class and the UI.  (Martin Pool)
 
 
-bzr 1.16rc1 "It's yesterday in California" 2009-06-11
-#####################################################
-=======
 bzr 1.16 "It's yesterday in California" 2009-06-18
 ##################################################
->>>>>>> 049637cd
 :Codename: yesterday-in-california
 :1.16rc1: 2009-06-11
 :1.16: 2009-06-18
