--------------------
Bazaar Release Notes
--------------------

.. contents::

IN DEVELOPMENT
--------------

  CHANGES:

  IMPROVEMENTS:

  BUG FIXES:

    * ``WorkingTree4`` trees will now correctly report missing-and-new
      paths in the output of ``iter_changes``. (Robert Collins)

  API CHANGES:

    * Exporters now take 4 parameters. (Robert Collins)

    * ``Tree.iter_changes`` will now return False for the content change
      field when a file is missing in the basis tree and not present in
      the target tree. Previously it returned True unconditionally.
      (Robert Collins)

  TESTING:

    * ``addCleanup`` now takes ``*arguments`` and ``**keyword_arguments``
      which are then passed to the cleanup callable as it is run. In
      addition, addCleanup no longer requires that the callables passed to
      it be unique. (Jonathan Lange)

  INTERNALS:

    * ``bzrlib.diff.DiffTree.show_diff`` now skips changes where the kind
      is unknown in both source and target.
      (Robert Collins, Aaron Bentley)


bzr 1.6rc2 2008-08-13
---------------------

This release candidate has a few minor bug fixes, and some regression
fixes for Windows.

    * ``bzr export`` can now export a subdirectory of a project.
      (Robert Collins)

  BUG FIXES:

    * ``bzr upgrade`` on remote branches accessed via bzr:// and
      bzr+ssh:// now works.  (Andrew Bennetts)

    * Change the ``get_format_description()`` strings for
      ``RepositoryFormatKnitPack5`` et al to be single line messages.
      (Aaron Bentley)

    * Fix for a regression on Win32 where we would try to call
      ``os.listdir()`` on a file and not catch the exception properly.
      (Windows raises a different exception.) This would manifest in
      places like ``bzr rm file`` or ``bzr switch``.
      (Mark Hammond, John Arbash Meinel)

    * ``Inventory.copy()`` was failing to set the revision property for
      the root entry. (Jelmer Vernooij)

    * sftp transport: added missing ``FileExists`` case to
      ``_translate_io_exception`` (Christophe Troestler, #123475)

    * The help for ``bzr ignored`` now suggests ``bzr ls --ignored`` for
      scripting use. (Robert Collins, #3834)

    * The default ``annotate`` logic will now always assign the
      last-modified value of a line to one of the revisions that modified
      it, rather than a merge revision. This would happen when both sides
      claimed to have modified the line resulting in the same text. The
      choice is arbitrary but stable, so merges in different directions
      will get the same results.  (John Arbash Meinel, #232188)

<<<<<<< HEAD
  API CHANGES:

    * Exporters now take 4 parameters. (Robert Collins)

  INTERNALS:

    * ``GraphIndex`` objects will internally read an entire index if more
      than 1/20th of their keyspace is requested in a single operation.
      This largely mitigates a performance regression in ``bzr log FILE``
      and completely corrects the performance regression in ``bzr log``.
      The regression was caused by removing an accomodation which had been
      supporting the index format in use. A newer index format is in
      development which is substantially faster. (Robert Collins)

=======
>>>>>>> 970b3494

bzr 1.6rc1 2008-08-06
---------------------

This release candidate for bzr 1.6 solidifies the new branch stacking
feature.  Bazaar now recommends that users upgrade all knit repositories,
because later formats are much faster.  However, we plan to continue read/write and
upgrade support for knit repostories for the forseeable future.  Several
other bugs and performance issues were fixed.

  CHANGES:

    * Knit format repositories are deprecated and bzr will now emit
      warnings whenever it encounters one.  Use ``bzr upgrade`` to upgrade
      knit repositories to pack format.  (Andrew Bennetts)

  IMPROVEMENTS:

    * ``bzr check`` can now be told which elements at a location it should
      check.  (Daniel Watkins)

    * Commit now supports ``--exclude`` (or ``-x``) to exclude some files
      from the commit. (Robert Collins, #3117)

    * Fetching data between repositories that have the same model but no 
      optimised fetcher will not reserialise all the revisions, increasing
      performance. (Robert Collins, John Arbash Meinel)

    * Give a more specific error when target branch is not reachable.
      (James Westby)

    * Implemented a custom ``walkdirs_utf8`` implementation for win32.
      This uses a pyrex extension to get direct access to the
      ``FindFirstFileW`` style apis, rather than using ``listdir`` +
      ``lstat``. Shows a very strong improvement in commands like
      ``status`` and ``diff`` which have to iterate the working tree.
      Anywhere from 2x-6x faster depending on the size of the tree (bigger
      trees, bigger benefit.) (John Arbash Meinel)

    * New registry for log properties handles  and the method in 
      LongLogFormatter to display the custom properties returned by the 
      registered handlers. (Guillermo Gonzalez, #162469)

  BUG FIXES:

    * Add more tests that stacking does not create deltas spanning
      physical repository boundaries.
      (Martin Pool, #252428)

    * Better message about incompatible repositories.
      (Martin Pool, #206258)

    * ``bzr branch --stacked`` ensures the destination branch format can
      support stacking, even if the origin does not.
      (Martin Pool)

    * ``bzr export`` no longer exports ``.bzrrules``.
      (Ian Clatworthy)

    * ``bzr serve --directory=/`` now correctly allows the whole
      filesystem to be accessed on Windows, not just the root of the drive
      that Python is running from.
      (Adrian Wilkins, #240910)

    * Deleting directories by hand before running ``bzr rm`` will not
      cause subsequent errors in ``bzr st`` and ``bzr commit``.
      (Robert Collins, #150438)

    * Fix a test case that was failing if encoding wasn't UTF-8.
      (John Arbash Meinel, #247585)

    * Fix "no buffer space available" error when branching with the new
      smart server protocol to or from Windows.
      (Andrew Bennetts, #246180)

    * Fixed problem in branching from smart server.
      (#249256, Michael Hudson, Martin Pool) 

    * Handle a file turning in to a directory in TreeTransform.
      (James Westby, #248448)

  API CHANGES:

    * ``MutableTree.commit`` has an extra optional keywork parameter
      ``exclude`` that will be unconditionally supplied by the command
      line UI - plugins that add tree formats may need an update.
      (Robert Collins)

    * The API minimum version for plugin compatibility has been raised to
      1.6 - there are significant changes throughout the code base.
      (Robert Collins)

    * The generic fetch code now uses three attributes on Repository objects
      to control fetch. The streams requested are controlled via :
      ``_fetch_order`` and ``_fetch_uses_deltas``. Setting these
      appropriately allows different repository implementations to recieve
      data in their optimial form. If the ``_fetch_reconcile`` is set then
      a reconcile operation is triggered at the end of the fetch.
      (Robert Collins)

    * The ``put_on_disk`` and ``get_tar_item`` methods in
      ``InventoryEntry`` were deprecated. (Ian Clatworthy)

    * ``Repository.is_shared`` doesn't take a read lock. It didn't
      need one in the first place (nobody cached the value, and
      ``RemoteRepository`` wasn't taking one either). This saves a round
      trip when probing Pack repositories, as they read the ``pack-names``
      file when locked. And during probe, locking the repo isn't very
      useful. (John Arbash Meinel)

  INTERNALS:

    * ``bzrlib.branchbuilder.BranchBuilder`` is now much more capable of
      putting together a real history without having to create a full
      WorkingTree. It is recommended that tests that are not directly
      testing the WorkingTree use BranchBuilder instead.  See
      ``BranchBuilder.build_snapshot`` or
      ``TestCaseWithMemoryTree.make_branch_builder``.  (John Arbash Meinel)

    * ``bzrlib.builtins.internal_tree_files`` broken into two giving a new
      helper ``safe_relpath_files`` - used by the new ``exclude``
      parameter to commit. (Robert Collins)

    * Make it easier to introduce new WorkingTree formats.
      (Ian Clatworthy)

    * The code for exporting trees was refactored not to use the
      deprecated ``InventoryEntry`` methods. (Ian Clatworthy)

    * RuleSearchers return () instead of [] now when there are no matches.
      (Ian Clatworthy)


bzr 1.6beta3 2008-07-17
-----------------------

This release adds a new 'stacked branches' feature allowing branches to
share storage without being in the same repository or on the same machine.
(See the user guide for more details.)  It also adds a new hook, improved
weaves, aliases for related locations, faster bzr+ssh push, and several
bug fixes.

  FEATURES:

    * New ``pre_change_branch_tip`` hook that is called before the
      branch tip is moved, while the branch is write-locked.  See the User
      Reference for signature details.  (Andrew Bennetts)

    * Rule-based preferences can now be defined for selected files in
      selected branches, allowing commands and plugins to provide
      custom behaviour for files matching defined patterns.
      See ``Rule-based preferences`` (part of ``Configuring Bazaar``)
      in the User Guide and ``bzr help rules`` for more information.
      (Ian Clatworthy)

    * Sites may suggest a branch to stack new branches on.  (Aaron Bentley)

    * Stacked branches are now supported. See ``bzr help branch`` and 
      ``bzr help push``.  Branches must be in the ``development1`` format
      to stack, though the stacked-on branch can be of any format. 
      (Robert Collins)

  IMPROVEMENTS:

    * ``bzr export --format=tgz --root=NAME -`` to export a gzipped tarball 
      to stdout; also ``tar`` and ``tbz2``.
      (Martin Pool)

    * ``bzr (re)merge --weave`` will now use a standard Weave algorithm,
      rather than the annotation-based merge it was using. It does so by
      building up a Weave of the important texts, without needing to build
      the full ancestry. (John Arbash Meinel, #238895)

    * ``bzr send`` documents and better supports ``emacsclient`` (proper
      escaping of mail headers and handling of the MUA Mew).
      (Christophe Troestler)

    * Remembered locations can be specified by aliases, e.g. :parent, :public,
      :submit.  (Aaron Bentley)

    * The smart protocol now has improved support for setting branches'
      revision info directly.  This makes operations like push
      faster.  The new request method name is
      ``Branch.set_last_revision_ex``.  (Andrew Bennetts)

  BUG FIXES:

    * Bazaar is now able to be a client to the web server of IIS 6 and 7.
      The broken implementations of RFC822 in Python and RFC2046 in IIS
      combined with boundary-line checking in Bazaar previously made this
      impossible. (NB, IIS 5 does not suffer from this problem).
      (Adrian Wilkins, #247585)

    * ``bzr log --long`` with a ghost in your mainline now handles that
      ghost properly. (John Arbash Meinel, #243536)

    * ``check`` handles the split-up .bzr layout correctly, so no longer
      requires a branch to be present.
      (Daniel Watkins, #64783)

    * Clearer message about how to set the PYTHONPATH if bzrlib can't be
      loaded. 
      (Martin Pool, #205230)

    * Errors about missing libraries are now shown without a traceback,
      and with a suggestion to install the library.  The full traceback is 
      still in ``.bzr.log`` and can be shown with ``-Derror``.
      (Martin Pool, #240161)

    * Fetch from a stacked branch copies all required data.
      (Aaron Bentley, #248506)

    * Handle urls such as ftp://user@host.com@www.host.com where the user
      name contains an @.
      (Neil Martinsen-Burrell, #228058)

    * ``needs_read_lock`` and ``needs_write_lock`` now suppress an error during
      ``unlock`` if there was an error in the original function. This helps
      most when there is a failure with a smart server action, since often the
      connection closes and we cannot unlock.
      (Andrew Bennetts, John Arbash Meinel, #125784)

    * Obsolete hidden command ``bzr fetch`` removed.
      (Martin Pool, #172870)

    * Raise the correct exception when doing ``-rbefore:0`` or ``-c0``.
      (John Arbash Meinel, #239933)

    * You can now compare file revisions in Windows diff programs from 
      Cygwin Bazaar.
      (Matt McClure, #209281)

    * revision_history now tolerates mainline ghosts for Branch format 6.
      (Aaron Bentley, #235055)

    * Set locale from environment for third party libs.
      (Martin von Gagern, #128496)

  DOCUMENTATION:

    * Added *Using stacked branches* to the User Guide.
      (Ian Clatworthy)

    * Updated developer documentation.
      (Martin Pool)

  TESTING:

   * ``-Dmemory`` will cause /proc/PID/status to be catted before bzr
     exits, allowing low-key analysis of peak memory use. (Robert Collins)

   * ``TestCaseWithTransport.make_branch_and_tree`` tries harder to return
     a tree with a ``branch`` attribute of the right format.  This was
     preventing some ``RemoteBranch`` tests from actually running with
     ``RemoteBranch`` instances.  (Andrew Bennetts)

  API CHANGES:

    * Removed ``Repository.text_store``, ``control_store``, etc.  Instead,
      there are new attributes ``texts, inventories, revisions,
      signatures``, each of which is a ``VersionedFiles``.  See the
      Repository docstring for more details.
      (Robert Collins)

    * ``Branch.pull`` now accepts an ``_override_hook_target`` optional
      parameter.  If you have a subclass of ``Branch`` that overrides
      ``pull`` then you should add this parameter.  (Andrew Bennetts)

    * ``bzrlib.check.check()`` has been deprecated in favour of the more
      aptly-named ``bzrlib.check.check_branch()``.
      (Daniel Watkins)

    * ``Tree.print_file`` and ``Repository.print_file`` are deprecated.
      These methods are bad APIs because they write directly to sys.stdout.
      bzrlib does not use them internally, and there are no direct tests
      for them. (Alexander Belchenko)

  INTERNALS:

    * ``cat`` command no longer uses ``Tree.print_file()`` internally.
      (Alexander Belchenko)

    * New class method ``BzrDir.open_containing_tree_branch_or_repository``
      which eases the discovery of the tree, the branch and the repository
      containing a given location.
      (Daniel Watkins)

    * New ``versionedfile.KeyMapper`` interface to abstract out the access to
      underlying .knit/.kndx etc files in repositories with partitioned
      storage. (Robert Collins)

    * Obsolete developer-use command ``weave-join`` has been removed.
      (Robert Collins)

    * ``RemoteToOtherFetcher`` and ``get_data_stream_for_search`` removed,
      to support new ``VersionedFiles`` layering.
      (Robert Collins)


bzr 1.6beta2 2008-06-10
-----------------------

This release contains further progress towards our 1.6 goals of shallow
repositories, and contains a fix for some user-affecting bugs in the
repository layer.  Building working trees during checkout and branch is
now faster.

  BUG FIXES:

    * Avoid KnitCorrupt error extracting inventories from some repositories.
      (The data is not corrupt; an internal check is detecting a problem
      reading from the repository.)
      (Martin Pool, Andrew Bennetts, Robert Collins, #234748)

    * ``bzr status`` was breaking if you merged the same revision twice.
      (John Arbash Meinel, #235407)

    * Fix infinite loop consuming 100% CPU when a connection is lost while
      reading a response body via the smart protocol v1 or v2.
      (Andrew Bennetts)
      
    * Inserting a bundle which changes the contents of a file with no trailing
      end of line, causing a knit snapshot in a 'knits' repository will no longer
      cause KnitCorrupt. (Robert Collins)

    * ``RemoteBranch.pull`` needs to return the ``self._real_branch``'s
      pull result. It was instead just returning None, which breaks ``bzr
      pull``. (John Arbash Meinel, #238149)

    * Sanitize branch nick before using it as an attachment filename in
      ``bzr send``. (Lukáš Lalinský, #210218)

    * Squash ``inv_entry.symlink_target`` to a plain string when
      generating DirState details. This prevents from getting a
      ``UnicodeError`` when you have symlinks and non-ascii filenames.
      (John Arbash Meinel, #135320)

  IMPROVEMENTS:

    * Added the 'alias' command to set/unset and display aliases. (Tim Penhey)

    * ``added``, ``modified``, and ``unknowns`` behaviour made consistent (all three
      now quote paths where required). Added ``--null`` option to ``added`` and 
      ``modified`` (for null-separated unknowns, use ``ls --unknown --null``)
      (Adrian Wilkins)

    * Faster branching (1.09x) and lightweight checkouts (1.06x) on large trees.
      (Ian Clatworthy, Aaron Bentley)

  DOCUMENTATION:

    * Added *Bazaar Zen* section to the User Guide. (Ian Clatworthy)

  TESTING:

    * Fix the test HTTPServer to be isolated from chdir calls made while it is
      running, allowing it to be used in blackbox tests. (Robert Collins)

  API CHANGES:

    * ``WorkingTree.set_parent_(ids/trees)`` will now filter out revisions
      which are in the ancestry of other revisions. So if you merge the same
      tree twice, or merge an ancestor of an existing merge, it will only
      record the newest. (If you merge a descendent, it will replace its
      ancestor). (John Arbash Meinel, #235407)

    * ``RepositoryPolicy.__init__`` now requires stack_on and stack_on_pwd,
      through the derived classes do not.  (Aaron Bentley)

  INTERNALS:

    * ``bzrlib.bzrdir.BzrDir.sprout`` now accepts ``stacked`` to control
      creating stacked branches. (Robert Collins)

    * Knit record serialisation is now stricter on what it will accept, to
      guard against potential internal bugs, or broken input. (Robert Collins)


bzr 1.6beta1 2008-06-02
-----------------------


Commands that work on the revision history such as push, pull, missing,
uncommit and log are now substantially faster.  This release adds a
translation of some of the user documentation into Spanish.  (Contributions of
other translations would be very welcome.)  Bazaar 1.6beta1 adds a new network
protocol which is used by default and which allows for more efficient transfers
and future extensions.


  NOTES WHEN UPGRADING:

    * There is a new version of the network protocol used for bzr://, bzr+ssh://
      and bzr+http:// connections.  This will allow more efficient requests and
      responses, and more graceful fallback when a server is too old to
      recognise a request from a more recent client.  Bazaar 1.6 will
      interoperate with 0.16 and later versions, but servers should be upgraded
      when possible.  Bazaar 1.6 no longer interoperates with 0.15 and earlier via
      these protocols.  Use alternatives like SFTP or upgrade those servers.
      (Andrew Bennetts, #83935)

  CHANGES:

    * Deprecation warnings will not be suppressed when running ``bzr selftest``
      so that developers can see if their code is using deprecated functions.
      (John Arbash Meinel)

  FEATURES:

    * Adding ``-Derror`` will now display a traceback when a plugin fails to
      load. (James Westby)

  IMPROVEMENTS:

    * ``bzr branch/push/pull -r XXX`` now have a helper function for finding
      the revno of the new revision (``Graph.find_distance_to_null``). This
      should make something like ``bzr branch -r -100`` in a shared, no-trees
      repository much snappier. (John Arbash Meinel)

    * ``bzr log --short -r X..Y`` no longer needs to access the full revision
      history. This makes it noticeably faster when logging the last few
      revisions. (John Arbash Meinel)

    * ``bzr ls`` now accepts ``-V`` as an alias for ``--versioned``. 
      (Jerad Cramp, #165086)

    * ``bzr missing`` uses the new ``Graph.find_unique_ancestors`` and
      ``Graph.find_differences`` to determine missing revisions without having
      to search the whole ancestry. (John Arbash Meinel, #174625)

    * ``bzr uncommit`` now uses partial history access, rather than always
      extracting the full revision history for a branch. This makes it
      resolve the appropriate revisions much faster (in testing it drops
      uncommit from 1.5s => 0.4s). It also means ``bzr log --short`` is one
      step closer to not using full revision history.
      (John Arbash Meinel, #172649)

  BUGFIXES:

    * ``bzr merge --lca`` should handle when two revisions have no common
      ancestor other than NULL_REVISION. (John Arbash Meinel, #235715)

    * ``bzr status`` was breaking if you merged the same revision twice.
      (John Arbash Meinel, #235407)

    * ``bzr push`` with both ``--overwrite`` and ``-r NNN`` options no longer
      fails.  (Andrew Bennetts, #234229)
      
    * Correctly track the base URL of a smart medium when using bzr+http://
      URLs, which was causing spurious "No repository present" errors with
      branches in shared repositories accessed over bzr+http.
      (Andrew Bennetts, #230550)

    * Define ``_remote_is_at_least_1_2`` on ``SmartClientMedium`` so that all
      implementations have the attribute.  Fixes 'PyCurlTransport' object has no
      attribute '_remote_is_at_least_1_2' attribute errors.
      (Andrew Bennetts, #220806)

    * Failure to delete an obsolete pack file should just give a warning
      message, not a fatal error.  It may for example fail if the file is still
      in use by another process.
      (Martin Pool)
      
    * Fix MemoryError during large fetches over HTTP by limiting the amount of
      data we try to read per ``recv`` call.  The problem was observed with
      Windows and a proxy, but might affect other environments as well.
      (Eric Holmberg, #215426)

    * Handle old merge directives correctly in Merger.from_mergeable.  Stricter
      get_parent_map requirements exposed a latent bug here.  (Aaron Bentley)

    * Issue a warning and ignore passwords declared in authentication.conf when
      used for an ssh scheme (sftp or bzr+ssh).
      (Vincent Ladeuil, #203186)

    * Make both http implementations raise appropriate exceptions on 403
      Forbidden when POSTing smart requests.
      (Vincent Ladeuil, #230223)

    * Properly *title* header names in http requests instead of capitalizing
      them.
      (Vincent Ladeuil, #229076)

    * The "Unable to obtain lock" error message now also suggests using
      ``bzr break-lock`` to fix it.  (Martin Albisetti, #139202)

    * Treat an encoding of '' as ascii; this can happen when bzr is run
      under vim on Mac OS X.
      (Neil Martinsen-Burrell)

    * ``VersionedFile.make_mpdiffs()`` was raising an exception that wasn't in
      scope. (Daniel Fischer #235687)

  DOCUMENTATION:

    * Added directory structure and started translation of docs in spanish.
      (Martin Albisetti, Lucio Albenga)

    * Incorporate feedback from Jelmer Vernooij and Neil Martinsen-Burrell
      on the plugin and integration chapters of the User Guide.
      (Ian Clatworthy)

    * More Bazaar developer documentation about packaging and release process,
      and about use of Python reprs.
      (Martin Pool, Martin Albisetti)

    * Updated Tortise strategy document. (Mark Hammond)

  TESTING:

    * ``bzrlib.tests.adapt_tests`` was broken and unused - it has been fixed.
      (Robert Collins)

    * Fix the test HTTPServer to be isolated from chdir calls made while it is
      running, allowing it to be used in blackbox tests. (Robert Collins)

    * New helper function for splitting test suites
      ``split_suite_by_condition``. (Robert Collins)

  INTERNALS:

    * ``Branch.missing_revisions`` has been deprecated. Similar functionality
      can be obtained using ``bzrlib.missing.find_unmerged``. The api was
      fairly broken, and the function was unused, so we are getting rid of it.
      (John Arbash Meinel)

  API CHANGES:

    * ``Branch.abspath`` is deprecated; use the Tree or Transport 
      instead.  (Martin Pool)

    * ``Branch.update_revisions`` now takes an optional ``Graph``
      object. This can be used by ``update_revisions`` when it is
      checking ancestry, and allows callers to prefer request to go to a
      local branch.  (John Arbash Meinel)

    * Branch, Repository, Tree and BzrDir should expose a Transport as an
      attribute if they have one, rather than having it indirectly accessible
      as ``.control_files._transport``.  This doesn't add a requirement
      to support a Transport in cases where it was not needed before;
      it just simplifies the way it is reached.  (Martin Pool)

    * ``bzr missing --mine-only`` will return status code 0 if you have no
      new revisions, but the remote does. Similarly for ``--theirs-only``.
      The new code only checks one side, so it doesn't know if the other
      side has changes. This seems more accurate with the request anyway.
      It also changes the output to print '[This|Other] branch is up to
      date.' rather than displaying nothing.  (John Arbash Meinel)

    * ``LockableFiles.put_utf8``, ``put_bytes`` and ``controlfilename``
      are now deprecated in favor of using Transport operations.
      (Martin Pool)

    * Many methods on ``VersionedFile``, ``Repository`` and in
      ``bzrlib.revision``  deprecated before bzrlib 1.5 have been removed.
      (Robert Collins)

    * ``RevisionSpec.wants_revision_history`` can be set to False for a given
      ``RevisionSpec``. This will disable the existing behavior of passing in
      the full revision history to ``self._match_on``. Useful for specs that
      don't actually need access to the full history. (John Arbash Meinel)

    * The constructors of ``SmartClientMedium`` and its subclasses now require a
      ``base`` parameter.  ``SmartClientMedium`` implementations now also need
      to provide a ``remote_path_from_transport`` method.  (Andrew Bennetts)
      
    * The default permissions for creating new files and directories 
      should now be obtained from ``BzrDir._get_file_mode()`` and 
      ``_get_dir_mode()``, rather than from LockableFiles.  The ``_set_file_mode``
      and ``_set_dir_mode`` variables on LockableFiles which were advertised
      as a way for plugins to control this are no longer consulted.
      (Martin Pool)

    * ``VersionedFile.join`` is deprecated. This method required local
      instances of both versioned file objects and was thus hostile to being
      used for streaming from a smart server. The new get_record_stream and
      insert_record_stream are meant to efficiently replace this method.
      (Robert Collins)

    * ``WorkingTree.set_parent_(ids/trees)`` will now filter out revisions
      which are in the ancestry of other revisions. So if you merge the same
      tree twice, or merge an ancestor of an existing merge, it will only
      record the newest. (If you merge a descendent, it will replace its
      ancestor). (John Arbash Meinel, #235407)

    * ``WorkingTreeFormat2.stub_initialize_remote`` is now private.
      (Martin Pool) 


bzr 1.5 2008-05-16
------------------

This release of Bazaar includes several updates to the documentation, and fixes
to prepare for making rich root support the default format. Many bugs have been
squashed, including fixes to log, bzr+ssh inter-operation with older servers.

  CHANGES:

    * Suppress deprecation warnings when bzrlib is a 'final' release. This way
      users of packaged software won't be bothered with DeprecationWarnings,
      but developers and testers will still see them. (John Arbash Meinel)

  DOCUMENTATION:

    * Incorporate feedback from Jelmer Vernooij and Neil Martinsen-Burrell
      on the plugin and integration chapters of the User Guide.
      (Ian Clatworthy)


bzr 1.5rc1 2008-05-09
---------------------

  NOTES WHEN UPGRADING:

  CHANGES:

    * Broader support of GNU Emacs mail clients. Set
      ``mail_client=emacsclient`` in your bazaar.conf and ``send`` will pop the
      bundle in a mail buffer according to the value of ``mail-user-agent``
      variable. (Xavier Maillard)

  FEATURES:

  IMPROVEMENTS:

    * Diff now handles revision specs like "branch:" and "submit:" more
      efficiently.  (Aaron Bentley, #202928)

    * More friendly error given when attempt to start the smart server
      on an address already in use. (Andrea Corbellini, #200575)

    * Pull completes much faster when there is nothing to pull.
      (Aaron Bentley)

  BUGFIXES:

    * Authentication.conf can define sections without password.
      (Vincent Ladeuil, #199440)

    * Avoid muttering every time a child update does not cause a progress bar
      update. (John Arbash Meinel, #213771)

    * ``Branch.reconcile()`` is now implemented. This allows ``bzr reconcile``
      to fix when a Branch has a non-canonical mainline history. ``bzr check``
      also detects this condition. (John Arbash Meinel, #177855)

    * ``bzr log -r ..X bzr://`` was failing, because it was getting a request
      for ``revision_id=None`` which was not a string.
      (John Arbash Meinel, #211661)

    * ``bzr commit`` now works with Microsoft's FTP service.
      (Andreas Deininger)

    * Catch definitions outside sections in authentication.conf.
      (Vincent Ladeuil, #217650)

    * Conversion from non-rich-root to rich-root(-pack) updates inventory
      sha1s, even when bundles are used.  (Aaron Bentley, #181391)

    * Conversion from non-rich-root to rich-root(-pack) works correctly even
      though search keys are not topologically sorted.  (Aaron Bentley)

    * Conversion from non-rich-root to rich-root(-pack) works even when a
      parent revision has a different root id.  (Aaron Bentley, #177874)

    * Disable strace testing until strace is fixed (see bug #103133) and emit a
      warning when selftest ends to remind us of leaking tests.
      (Vincent Ladeuil, #226769)

    * Fetching all revisions from a repository does not cause pack collisions.
      (Robert Collins, Aaron Bentley, #212908)

    * Fix error about "attempt to add line-delta in non-delta knit".
      (Andrew Bennetts, #217701)

    * Pushing a branch in "dirstate" format (Branch5) over bzr+ssh would break
      if the remote server was < version 1.2. This was due to a bug in the
      RemoteRepository.get_parent_map() fallback code.
      (John Arbash Meinel, #214894)

    * Remove leftover code in ``bzr_branch`` that inappropriately creates 
      a ``branch-name`` file in the branch control directory.
      (Martin Pool)

    * Set SO_REUSEADDR on server sockets of ``bzr serve`` to avoid problems
      rebinding the socket when starting the server a second time.
      (John Arbash Meinel, Martin Pool, #164288)

    * Severe performance degradation in fetching from knit repositories to
      knits and packs due to parsing the entire revisions.kndx on every graph
      walk iteration fixed by using the Repository.get_graph API.  There was
      another regression in knit => knit fetching which re-read the index for
      every revision each side had in common.
      (Robert Collins, John Arbash Meinel)

    * When logging the changes to a particular file, there was a bug if there
      were ghosts in the revision ancestry. (John Arbash Meinel, #209948)

    * xs4all's ftp server returns a temporary error when trying to list an
      empty directory, rather than returning an empty list. Adding a
      workaround so that we don't get spurious failures.
      (John Arbash Meinel, #215522)

  DOCUMENTATION:

    * Expanded the User Guide to include new chapters on popular plugins and
      integrating Bazaar into your environment. The *Best practices* chapter
      was renamed to *Miscellaneous topics* as suggested by community
      feedback as well. (Ian Clatworthy)

    * Document outlining strategies for TortoiseBzr. (Mark Hammond)

    * Improved the documentation on hooks. (Ian Clatworthy)

    * Update authentication docs regarding ssh agents.
      (Vincent Ladeuil, #183705)

  TESTING:

    * Add ``thread_name_suffix`` parameter to SmartTCPServer_for_testing, to
      make it easy to identify which test spawned a thread with an unhandled
      exception. (Andrew Bennetts)

    * New ``--debugflag``/``-E`` option to ``bzr selftest`` for setting
      options for debugging tests, these are complementary to the the -D
      options.  The ``-Dselftest_debug`` global option has been replaced by the
      ``-E=allow_debug`` option for selftest. (Andrew Bennetts)

    * Parameterised test ids are preserved correctly to aid diagnosis of test
      failures. (Robert Collins, Andrew Bennetts)

    * selftest now accepts --starting-with <id> to load only the tests whose id
      starts with the one specified. This greatly speeds up running the test
      suite on a limited set of tests and can be used to run the tests for a
      single module, a single class or even a single test.  (Vincent Ladeuil)

    * The test suite modules have been modified to define load_tests() instead
      of test_suite(). That speeds up selective loading (via --load-list)
      significantly and provides many examples on how to migrate (grep for
      load_tests).  (Vincent Ladeuil)

  INTERNALS:

    * ``Hooks.install_hook`` is now deprecated in favour of
      ``Hooks.install_named_hook`` which adds a required ``name`` parameter, to
      avoid having to call ``Hooks.name_hook``. (Daniel Watkins)

    * Implement xml8 serializer.  (Aaron Bentley)

    * New form ``@deprecated_method(deprecated_in(1, 5, 0))`` for making 
      deprecation wrappers.  (Martin Pool)

    * ``Repository.revision_parents`` is now deprecated in favour of 
      ``Repository.get_parent_map([revid])[revid]``. (Jelmer Vernooij)

    * The Python ``assert`` statement is no longer used in Bazaar source, and 
      a test checks this.  (Martin Pool)

  API CHANGES:

    * ``bzrlib.status.show_pending_merges`` requires the repository to be
      locked by the caller. Callers should have been doing it anyway, but it
      will now raise an exception if they do not. (John Arbash Meinel)

    * Repository.get_data_stream, Repository.get_data_stream_for_search(),
      Repository.get_deltas_for_revsions(), Repository.revision_trees(),
      Repository.item_keys_introduced_by() no longer take read locks.
      (Aaron Bentley)

    * ``LockableFiles.get_utf8`` and ``.get`` are deprecated, as a start
      towards removing LockableFiles and ``.control_files`` entirely.
      (Martin Pool)

    * Methods deprecated prior to 1.1 have been removed.
      (Martin Pool)


bzr 1.4 2008-04-28
------------------

This release of Bazaar includes handy improvements to the speed of log and
status, new options for several commands, improved documentation, and better
hooks, including initial code for server-side hooks.  A number of bugs have
been fixed, particularly in interoperability between different formats or
different releases of Bazaar over there network.  There's been substantial
internal work in both the repository and network code to enable new features
and faster performance.

  BUG FIXES:

    * Pushing a branch in "dirstate" format (Branch5) over bzr+ssh would break
      if the remote server was < version 1.2.  This was due to a bug in the
      RemoteRepository.get_parent_map() fallback code.
      (John Arbash Meinel, Andrew Bennetts, #214894)


bzr 1.4rc2 2008-04-21
---------------------

  BUG FIXES:

    * ``bzr log -r ..X bzr://`` was failing, because it was getting a request
      for ``revision_id=None`` which was not a string.
      (John Arbash Meinel, #211661)

    * Fixed a bug in handling ghost revisions when logging changes in a 
      particular file.  (John Arbash Meinel, #209948)

    * Fix error about "attempt to add line-delta in non-delta knit".
      (Andrew Bennetts, #205156)

    * Fixed performance degradation in fetching from knit repositories to
      knits and packs due to parsing the entire revisions.kndx on every graph
      walk iteration fixed by using the Repository.get_graph API.  There was
      another regression in knit => knit fetching which re-read the index for
      every revision each side had in common.
      (Robert Collins, John Arbash Meinel)


bzr 1.4rc1 2008-04-11
---------------------

  CHANGES:

   * bzr main script cannot be imported (Benjamin Peterson)

   * On Linux bzr additionally looks for plugins in arch-independent site
     directory. (Toshio Kuratomi)

   * The ``set_rh`` branch hook is now deprecated. Please migrate
     any plugins using this hook to use an alternative, e.g.
     ``post_change_branch_tip``. (Ian Clatworthy)

   * When a plugin cannot be loaded as the file path is not a valid
     python module name bzr will now strip a ``bzr_`` prefix from the
     front of the suggested name, as many plugins (e.g. bzr-svn)
     want to be installed without this prefix. It is a common mistake
     to have a folder named "bzr-svn" for that plugin, especially
     as this is what bzr branch lp:bzr-svn will give you. (James Westby,
     Andrew Cowie)

   * UniqueIntegerBugTracker now appends bug-ids instead of joining
     them to the base URL. Plugins that register bug trackers may
     need a trailing / added to the base URL if one is not already there.
     (James Wesby, Andrew Cowie)

  FEATURES:

    * Added start_commit hook for mutable trees. (Jelmer Vernooij, #186422)

    * ``status`` now accepts ``--no-pending`` to show the status without
      listing pending merges, which speeds up the command a lot on large
      histories.  (James Westby, #202830)

    * New ``post_change_branch_tip`` hook that is called after the
      branch tip is moved but while the branch is still write-locked.
      See the User Reference for signature details.
      (Ian Clatworthy, James Henstridge)

    * Reconfigure can convert a branch to be standalone or to use a shared
      repository.  (Aaron Bentley)

  IMPROVEMENTS:

    * The smart protocol now has support for setting branches' revision info
      directly.  This should make operations like push slightly faster, and is a
      step towards server-side hooks.  The new request method name is
      ``Branch.set_last_revision_info``.  (Andrew Bennetts)

    * ``bzr commit --fixes`` now recognises "gnome" as a tag by default.
      (James Westby, Andrew Cowie)

    * ``bzr switch`` will attempt to find branches to switch to relative to the
      current branch. E.g. ``bzr switch branchname`` will look for
      ``current_branch/../branchname``. (Robert Collins, Jelmer Vernooij,
      Wouter van Heyst)

    * Diff is now more specific about execute-bit changes it describes
      (Chad Miller)

    * Fetching data over HTTP is a bit faster when urllib is used.  This is done
      by forcing it to recv 64k at a time when reading lines in HTTP headers,
      rather than just 1 byte at a time.  (Andrew Bennetts)

    * Log --short and --line are much faster when -r is not specified.
      (Aaron Bentley)

    * Merge is faster.  We no longer check a file's existence unnecessarily
      when merging the execute bit.  (Aaron Bentley)

    * ``bzr status`` on an explicit list of files no longer shows pending
      merges, making it much faster on large trees. (John Arbash Meinel)

    * The launchpad directory service now warns the user if they have not set
      their launchpad login and are trying to resolve a URL using it, just
      in case they want to do a write operation with it.  (James Westby)

    * The smart protocol client is slightly faster, because it now only queries
      the server for the protocol version once per connection.  Also, the HTTP
      transport will now automatically probe for and use a smart server if
      one is present.  You can use the new ``nosmart+`` transport decorator
      to get the old behaviour.  (Andrew Bennetts)

    * The ``version`` command takes a ``--short`` option to print just the
      version number, for easier use in scripts.  (Martin Pool)

    * Various operations with revision specs and commands that calculate
      revnos and revision ids are faster.  (John A. Meinel, Aaron Bentley)

  BUGFIXES:

    * Add ``root_client_path`` parameter to SmartWSGIApp and
      SmartServerRequest.  This makes it possible to publish filesystem
      locations that don't exactly match URL paths. SmartServerRequest
      subclasses should use the new ``translate_client_path`` and
      ``transport_from_client_path`` methods when dealing with paths received
      from a client to take this into account.  (Andrew Bennetts, #124089)

    * ``bzr mv a b`` can be now used also to rename previously renamed
      directories, not only files. (Lukáš Lalinský, #107967)

    * ``bzr uncommit --local`` can now remove revisions from the local
      branch to be symmetric with ``bzr commit --local``.
      (John Arbash Meinel, #93412)

    * Don't ask for a password if there is no real terminal.
      (Alexander Belchenko, #69851)

    * Fix a bug causing a ValueError crash in ``parse_line_delta_iter`` when
      fetching revisions from a knit to pack repository or vice versa using
      bzr:// (including over http or ssh).
      (#208418, Andrew Bennetts, Martin Pool, Robert Collins)

    * Fixed ``_get_line`` in ``bzrlib.smart.medium``, which was buggy.  Also
      fixed ``_get_bytes`` in the same module to use the push back buffer.
      These bugs had no known impact in normal use, but were problematic for
      developers working on the code, and were likely to cause real bugs sooner
      or later.  (Andrew Bennetts)

    * Implement handling of basename parameter for DefaultMail.  (James Westby)

    * Incompatibility with Paramiko versions newer than 1.7.2 was fixed.
      (Andrew Bennetts, #213425)

    * Launchpad locations (lp: URLs) can be pulled.  (Aaron Bentley, #181945)

    * Merges that add files to deleted root directories complete.  They
      do create conflicts.  (Aaron Bentley, #210092)

    * vsftp's return ``550 RNFR command failed.`` supported.
      (Marcus Trautwig, #129786)

  DOCUMENTATION:

    * Improved documentation on send/merge relationship. (Peter Schuller)

    * Minor fixes to the User Guide. (Matthew Fuller)

    * Reduced the evangelism in the User Guide. (Ian Clatworthy)

    * Added Integrating with Bazaar document for developers (Martin Albisetti)

  API BREAKS:

    * Attempting to pull data from a ghost aware repository (e.g. knits) into a
      non-ghost aware repository such as weaves will now fail if there are
      ghosts.  (Robert Collins)

    * ``KnitVersionedFile`` no longer accepts an ``access_mode`` parameter, and
      now requires the ``index`` and ``access_method`` parameters to be
      supplied. A compatible shim has been kept in the new function
      ``knit.make_file_knit``. (Robert Collins)

    * Log formatters must now provide log_revision instead of show and
      show_merge_revno methods. The latter had been deprecated since the 0.17
      release. (James Westby)

    * ``LoopbackSFTP`` is now called ``SocketAsChannelAdapter``.
      (Andrew Bennetts)

    * ``osutils.backup_file`` is removed. (Alexander Belchenko)

    * ``Repository.get_revision_graph`` is deprecated, with no replacement
      method. The method was size(history) and not desirable. (Robert Collins)

    * ``revision.revision_graph`` is deprecated, with no replacement function.
      The function was size(history) and not desirable. (Robert Collins)

    * ``Transport.get_shared_medium`` is deprecated.  Use
      ``Transport.get_smart_medium`` instead.  (Andrew Bennetts)

    * ``VersionedFile`` factories now accept a get_scope parameter rather
      than using a call to ``transaction_finished``, allowing the removal of
      the fixed list of versioned files per repository. (Robert Collins)

    * ``VersionedFile.annotate_iter`` is deprecated. While in principle this
      allowed lower memory use, all users of annotations wanted full file 
      annotations, and there is no storage format suitable for incremental
      line-by-line annotation. (Robert Collins)

    * ``VersionedFile.clone_text`` is deprecated. This performance optimisation
      is no longer used - reading the content of a file that is undergoing a
      file level merge to identical state on two branches is rare enough, and
      not expensive enough to special case. (Robert Collins)

    * ``VersionedFile.clear_cache`` and ``enable_cache`` are deprecated.
      These methods added significant complexity to the ``VersionedFile``
      implementation, but were only used for optimising fetches from knits - 
      which can be done from outside the knit layer, or via a caching
      decorator. As knits are not the default format, the complexity is no
      longer worth paying. (Robert Collins)

    * ``VersionedFile.create_empty`` is removed. This method presupposed a
      sensible mapping to a transport for individual files, but pack backed
      versioned files have no such mapping. (Robert Collins)

    * ``VersionedFile.get_graph`` is deprecated, with no replacement method.
      The method was size(history) and not desirable. (Robert Collins)

    * ``VersionedFile.get_graph_with_ghosts`` is deprecated, with no
      replacement method.  The method was size(history) and not desirable.
      (Robert Collins)

    * ``VersionedFile.get_parents`` is deprecated, please use
      ``VersionedFile.get_parent_map``. (Robert Collins)

    * ``VersionedFile.get_sha1`` is deprecated, please use
      ``VersionedFile.get_sha1s``. (Robert Collins)

    * ``VersionedFile.has_ghost`` is now deprecated, as it is both expensive
      and unused outside of a single test. (Robert Collins)

    * ``VersionedFile.iter_parents`` is now deprecated in favour of
      ``get_parent_map`` which can be used to instantiate a Graph on a
      VersionedFile. (Robert Collins)

    * ``VersionedFileStore`` no longer uses the transaction parameter given
      to most methods; amongst other things this means that the
      get_weave_or_empty method no longer guarantees errors on a missing weave
      in a readonly transaction, and no longer caches versioned file instances
      which reduces memory pressure (but requires more careful management by
      callers to preserve performance). (Robert Collins)

  TESTING:

    * New -Dselftest_debug flag disables clearing of the debug flags during
      tests.  This is useful if you want to use e.g. -Dhpss to help debug a
      failing test.  Be aware that using this feature is likely to cause
      spurious test failures if used with the full suite. (Andrew Bennetts)

    * selftest --load-list now uses a new more agressive test loader that will
      avoid loading unneeded modules and building their tests. Plugins can use
      this new loader by defining a load_tests function instead of a test_suite
      function. (a forthcoming patch will provide many examples on how to
      implement this).
      (Vincent Ladeuil)

    * selftest --load-list now does some sanity checks regarding duplicate test
      IDs and tests present in the list but not found in the actual test suite.
      (Vincent Ladeuil)

    * Slightly more concise format for the selftest progress bar, so there's
      more space to show the test name.  (Martin Pool) ::

        [2500/10884, 1fail, 3miss in 1m29s] test_revisionnamespaces.TestRev

    * The test suite takes much less memory to run, and is a bit faster.  This
      is done by clearing most attributes of TestCases after running them, if
      they succeeded.  (Andrew Bennetts)

  INTERNALS:

    * Added ``_build_client_protocol`` to ``_SmartClient``.  (Andrew Bennetts)

    * Added basic infrastructure for automatic plugin suggestion.
      (Martin Albisetti)

    * If a ``LockableFiles`` object is not explicitly unlocked (for example
      because of a missing ``try/finally`` block, it will give a warning but
      not automatically unlock itself.  (Previously they did.)  This
      sometimes caused knock-on errors if for example the network connection
      had already failed, and should not be relied upon by code. 
      (Martin Pool, #109520)

    * ``make dist`` target to build a release tarball, and also 
      ``check-dist-tarball`` and ``dist-upload-escudero``.  (Martin Pool)

    * The ``read_response_tuple`` method of ``SmartClientRequestProtocol*``
      classes will now raise ``UnknownSmartMethod`` when appropriate, so that
      callers don't need to try distinguish unknown request errors from other
      errors.  (Andrew Bennetts)

    * ``set_make_working_trees`` is now implemented provided on all repository
      implementations (Aaron Bentley)

    * ``VersionedFile`` now has a new method ``get_parent_map`` which, like
      ``Graph.get_parent_map`` returns a dict of key:parents. (Robert Collins)


bzr 1.3.1 2008-04-09
--------------------

  No changes from 1.3.1rc1.


bzr 1.3rc1 2008-04-04
---------------------

  BUG FIXES:

    * Fix a bug causing a ValueError crash in ``parse_line_delta_iter`` when
      fetching revisions from a knit to pack repository or vice versa using
      bzr:// (including over http or ssh).  
      (#208418, Andrew Bennetts, Martin Pool, Robert Collins)


bzr 1.3 2008-03-20
------------------

Bazaar has become part of the GNU project <http://www.gnu.org>

Many operations that act on history, including ``log`` and ``annotate`` are now
substantially faster.  Several bugs have been fixed and several new options and
features have been added.

  TESTING:

    * Avoid spurious failure of ``TestVersion.test_version`` matching
      directory names.
      (#202778, Martin Pool)


bzr 1.3rc1 2008-03-16
---------------------

  NOTES WHEN UPGRADING:

    * The backup directory created by ``upgrade`` is now called
      ``backup.bzr``, not ``.bzr.backup``. (Martin Albisetti)

  CHANGES:

    * A new repository format 'development' has been added. This format will
      represent the latest 'in-progress' format that the bzr developers are
      interested in getting early-adopter testing and feedback on.
      ``doc/developers/development-repo.txt`` has detailed information.
      (Robert Collins)

    * BZR_LOG environment variable controls location of .bzr.log trace file. 
      User can suppress writing messages to .bzr.log by using '/dev/null'
      filename (on Linux) or 'NUL' (on Windows). If BZR_LOG variable 
      is not defined but BZR_HOME is defined then default location
      for .bzr.log trace file is ``$BZR_HOME/.bzr.log``.
      (Alexander Belchenko)

    * ``launchpad`` builtin plugin now shipped as separate part in standalone
      bzr.exe, installed to ``C:\Program Files\Bazaar\plugins`` directory, 
      and standalone installer allows user to skip installation of this plugin.
      (Alexander Belchenko)

    * Restore auto-detection of plink.exe on Windows. (Dmitry Vasiliev)

    * Version number is now shown as "1.2" or "1.2pr2", without zeroed or
      missing final fields.  (Martin Pool)

  FEATURES:

    * ``branch`` and ``checkout`` can hard-link working tree files, which is
      faster and saves space.  (Aaron Bentley)

    * ``bzr send`` will now also look at the ``child_submit_to`` setting in
      the submit branch to determine the email address to send to. 
      (Jelmer Vernooij)

  IMPROVEMENTS:

    * BzrBranch._lefthand_history is faster on pack repos.  (Aaron Bentley)

    * Branch6.generate_revision_history is faster.  (Aaron Bentley)

    * Directory services can now be registered, allowing special URLs to be
      dereferenced into real URLs.  This is a generalization and cleanup of
      the lp: transport lookup.  (Aaron Bentley)

    * Merge directives that are automatically attached to emails have nicer
      filenames, based on branch-nick + revno. (Aaron Bentley)

    * ``push`` has a ``--revision`` option, to specify what revision to push up
      to.  (Daniel Watkins)

    * Significantly reducing execution time and network traffic for trivial 
      case of running ``bzr missing`` command for two identical branches.
      (Alexander Belchenko)

    * Speed up operations that look at the revision graph (such as 'bzr log').
      ``KnitPackRepositor.get_revision_graph`` uses ``Graph.iter_ancestry`` to
      extract the revision history. This allows filtering ghosts while
      stepping instead of needing to peek ahead. (John Arbash Meinel)

    * The ``hooks`` command lists installed hooks, to assist in debugging.
      (Daniel Watkins)

    * Updates to how ``annotate`` work. Should see a measurable improvement in
      performance and memory consumption for file with a lot of merges.
      Also, correctly handle when a line is introduced by both parents (it
      should be attributed to the first merge which notices this, and not
      to all subsequent merges.) (John Arbash Meinel)

  BUGFIXES:

    * Autopacking no longer holds the full set of inventory lines in
      memory while copying. For large repositories, this can amount to
      hundreds of MB of ram consumption.
      (Ian Clatworthy, John Arbash Meinel)

    * Cherrypicking when using ``--format=merge3`` now explictly excludes
      BASE lines. (John Arbash Meinel, #151731)

    * Disable plink's interactive prompt for password.
      (#107593, Dmitry Vasiliev)

    * Encode command line arguments from unicode to user_encoding before
      invoking external mail client in `bzr send` command.
      (#139318, Alexander Belchenko)

    * Fixed problem connecting to ``bzr+https://`` servers.
      (#198793, John Ferlito)

    * Improved error reporting in the Launchpad plugin. (Daniel Watkins,
      #196618)

    * Include quick-start-summary.svg file to python-based installer(s)
      for Windows. (#192924, Alexander Belchenko)

    * lca merge now respects specified files. (Aaron Bentley)

    * Make version-info --custom imply --all. (#195560, James Westby)

    * ``merge --preview`` now works for merges that add or modify
      symlinks (James Henstridge)

    * Redirecting the output from ``bzr merge`` (when the remembered
      location is used) now works. (John Arbash Meinel)

    * setup.py script explicitly checks for Python version.
      (Jari Aalto, Alexander Belchenko, #200569)

    * UnknownFormatErrors no longer refer to branches regardless of kind of
      unknown format. (Daniel Watkins, #173980)

    * Upgrade bundled ConfigObj to version 4.5.2, which properly quotes #
      signs, among other small improvements. (Matt Nordhoff, #86838)

    * Use correct indices when emitting LCA conflicts.  This fixes IndexError
      errors.  (Aaron Bentley, #196780)

  DOCUMENTATION:

    * Explained how to use ``version-info --custom`` in the User Guide.
      (Neil Martinsen-Burrell)

  API BREAKS:

    * Support for loading plugins from zip files and
      ``bzrlib.plugin.load_from_zip()`` function are deprecated.
      (Alexander Belchenko)

  TESTING:
    
    * Added missing blackbox tests for ``modified`` (Adrian Wilkins)

    * The branch interface tests were invalid for branches using rich-root
      repositories because the empty string is not a valid file-id.
      (Robert Collins)

  INTERNALS:

    * ``Graph.iter_ancestry`` returns the ancestry of revision ids. Similar to
      ``Repository.get_revision_graph()`` except it includes ghosts and you can
      stop part-way through. (John Arbash Meinel)

    * New module ``tools/package_mf.py`` provide custom module finder for
      python packages (improves standard python library's modulefinder.py)
      used by ``setup.py`` script while building standalone bzr.exe.
      (Alexander Belchenko)

    * New remote method ``RemoteBzrDir.find_repositoryV2`` adding support for
      detecting external lookup support on remote repositories. This method is
      now attempted first when lookup up repositories, leading to an extra 
      round trip on older bzr smart servers. (Robert Collins)
 
    * Repository formats have a new supported-feature attribute
      ``supports_external_lookups`` used to indicate repositories which support
      falling back to other repositories when they have partial data.
      (Robert Collins)

    * ``Repository.get_revision_graph_with_ghosts`` and
      ``bzrlib.revision.(common_ancestor,MultipleRevisionSources,common_graph)``
      have been deprecated.  (John Arbash Meinel)

    * ``Tree.iter_changes`` is now a public API, replacing the work-in-progress
      ``Tree._iter_changes``. The api is now considered stable and ready for
      external users.  (Aaron Bentley)

    * The bzrdir format registry now accepts an ``alias`` keyword to
      register_metadir, used to indicate that a format name is an alias for
      some other format and thus should not be reported when describing the
      format. (Robert Collins)


bzr 1.2 2008-02-15
------------------

  BUG FIXES:

    * Fix failing test in Launchpad plugin. (Martin Pool)


bzr 1.2rc1 2008-02-13
---------------------

  NOTES WHEN UPGRADING:
  
    * Fetching via the smart protocol may need to reconnect once during a fetch
      if the remote server is running Bazaar 1.1 or earlier, because the client
      attempts to use more efficient requests that confuse older servers.  You
      may be required to re-enter a password or passphrase when this happens.
      This won't happen if the server is upgraded to Bazaar 1.2.
      (Andrew Bennetts)

  CHANGES:

    * Fetching via bzr+ssh will no longer fill ghosts by default (this is
      consistent with pack-0.92 fetching over SFTP). (Robert Collins)

    * Formatting of ``bzr plugins`` output is changed to be more human-
      friendly. Full path of plugins locations will be shown only with
      ``--verbose`` command-line option. (Alexander Belchenko)

    * ``merge`` now prefers to use the submit branch, but will fall back to
      parent branch.  For many users, this has no effect.  But some users who
      pull and merge on the same branch will notice a change.  This change
      makes it easier to work on a branch on two different machines, pulling
      between the machines, while merging from the upstream.
      ``merge --remember`` can now be used to set the submit_branch.
      (Aaron Bentley)

  FEATURES:

    * ``merge --preview`` produces a diff of the changes merge would make,
      but does not actually perform the merge.  (Aaron Bentley)

    * New smart method ``Repository.get_parent_map`` for getting revision
      parent data. This returns additional parent information topologically
      adjacent to the requested data to reduce round trip latency impacts.
      (Robert Collins)

    * New smart method, ``Repository.stream_revisions_chunked``, for fetching
      revision data that streams revision data via a chunked encoding.  This
      avoids buffering large amounts of revision data on the server and on the
      client, and sends less data to the server to request the revisions.
      (Andrew Bennetts, Robert Collins, #178353)

    * The launchpad plugin now handles lp urls of the form
      ``lp://staging/``, ``lp://demo/``, ``lp://dev/`` to use the appropriate
      launchpad instance to do the resolution of the branch identities.
      This is primarily of use to Launchpad developers, but can also
      be used by other users who want to try out Launchpad as
      a branch location without messing up their public Launchpad
      account.  Branches that are pushed to the staging environment
      have an expected lifetime of one day. (Tim Penhey)

  IMPROVEMENTS:

    * Creating a new branch no longer tries to read the entire revision-history
      unnecessarily over smart server operations. (Robert Collins)

    * Fetching between different repository formats with compatible models now
      takes advantage of the smart method to stream revisions.  (Andrew Bennetts)

    * The ``--coverage`` option is now global, rather specific to ``bzr
      selftest``.  (Andrew Bennetts)

    * The ``register-branch`` command will now use the public url of the branch
      containing the current directory, if one has been set and no explicit
      branch is provided.  (Robert Collins)

    * Tweak the ``reannotate`` code path to optimize the 2-parent case.
      Speeds up ``bzr annotate`` with a pack repository by approx 3:2.
      (John Arbash Meinel)

  BUGFIXES:

    * Calculate remote path relative to the shared medium in _SmartClient.  This
      is related to the problem in bug #124089.  (Andrew Bennetts)

    * Cleanly handle connection errors in smart protocol version two, the same
      way as they are handled by version one.  (Andrew Bennetts)

    * Clearer error when ``version-info --custom`` is used without
      ``--template`` (Lukáš Lalinský)

    * Don't raise UnavailableFeature during test setup when medusa is not
      available or tearDown is never called leading to nasty side effects.
      (#137823, Vincent Ladeuil)

    * If a plugin's test suite cannot be loaded, for example because of a syntax
      error in the tests, then ``selftest`` fails, rather than just printing 
      a warning.  (Martin Pool, #189771)
      
    * List possible values for BZR_SSH environment variable in env-variables
      help topic. (Alexander Belchenko, #181842)

    * New methods ``push_log_file`` and ``pop_log_file`` to intercept messages:
      popping the log redirection now precisely restores the previous state,
      which makes it easier to use bzr log output from other programs.
      TestCaseInTempDir no longer depends on a log redirection being established
      by the test framework, which lets bzr tests cleanly run from a normal
      unittest runner.
      (#124153, #124849, Martin Pool, Jonathan Lange)

    * ``pull --quiet`` is now more quiet, in particular a message is no longer
      printed when the remembered pull location is used. (James Westby,
      #185907)

    * ``reconfigure`` can safely be interrupted while fetching.
      (Aaron Bentley, #179316)

    * ``reconfigure`` preserves tags when converting to and from lightweight
      checkouts.  (Aaron Bentley, #182040)

    * Stop polluting /tmp when running selftest.
      (Vincent Ladeuil, #123623)

    * Switch from NFKC => NFC for normalization checks. NFC allows a few
      more characters which should be considered valid.
      (John Arbash Meinel, #185458)

    * The launchpad plugin now uses the ``edge`` xmlrpc server to avoid
      interacting badly with a bug on the launchpad side. (Robert Collins)

    * Unknown hostnames when connecting to a ``bzr://`` URL no longer cause
      tracebacks.  (Andrew Bennetts, #182849)

  API BREAKS:

    * Classes implementing Merge types like Merge3Merger must now accept (and
      honour) a do_merge flag in their constructor.  (Aaron Bentley)

    * ``Repository.add_inventory`` and ``add_revision`` now require the caller
      to previously take a write lock (and start a write group.)
      (Martin Pool)

  TESTING:

    * selftest now accepts --load-list <file> to load a test id list. This
      speeds up running the test suite on a limited set of tests.
      (Vincent Ladeuil)

  INTERNALS:

    * Add a new method ``get_result`` to graph search objects. The resulting
      ``SearchResult`` can be used to recreate the search later, which will
      be useful in reducing network traffic. (Robert Collins)

    * Use convenience function to check whether two repository handles 
      are referring to the same repository in ``Repository.get_graph``. 
      (Jelmer Vernooij, #187162)

    * Fetching now passes the find_ghosts flag through to the 
      ``InterRepository.missing_revision_ids`` call consistently for all
      repository types. This will enable faster missing revision discovery with
      bzr+ssh. (Robert Collins)

    * Fix error handling in Repository.insert_data_stream. (Lukas Lalinsky)

    * ``InterRepository.missing_revision_ids`` is now deprecated in favour of
      ``InterRepository.search_missing_revision_ids`` which returns a 
      ``bzrlib.graph.SearchResult`` suitable for making requests from the smart
      server. (Robert Collins)

    * New error ``NoPublicBranch`` for commands that need a public branch to
      operate. (Robert Collins)
 
    * New method ``iter_inventories`` on Repository for access to many
      inventories. This is primarily used by the ``revision_trees`` method, as
      direct access to inventories is discouraged. (Robert Collins)
 
    * New method ``next_with_ghosts`` on the Graph breadth-first-search objects
      which will split out ghosts and present parents into two separate sets,
      useful for code which needs to be aware of ghosts (e.g. fetching data
      cares about ghosts during revision selection). (Robert Collins)

    * Record a timestamp against each mutter to the trace file, relative to the
      first import of bzrlib.  (Andrew Bennetts)

    * ``Repository.get_data_stream`` is now deprecated in favour of
      ``Repository.get_data_stream_for_search`` which allows less network
      traffic when requesting data streams over a smart server. (Robert Collins)

    * ``RemoteBzrDir._get_tree_branch`` no longer triggers ``_ensure_real``,
      removing one round trip on many network operations. (Robert Collins)

    * RemoteTransport's ``recommended_page_size`` method now returns 64k, like
      SFTPTransport and HttpTransportBase.  (Andrew Bennetts)

    * Repository has a new method ``has_revisions`` which signals the presence
      of many revisions by returning a set of the revisions listed which are
      present. This can be done by index queries without reading data for parent
      revision names etc. (Robert Collins)


bzr 1.1 2008-01-15
------------------

(no changes from 1.1rc1)

bzr 1.1rc1 2008-01-05
---------------------

  CHANGES:
   
   * Dotted revision numbers have been revised. Instead of growing longer with
     nested branches the branch number just increases. (eg instead of 1.1.1.1.1
     we now report 1.2.1.) This helps scale long lived branches which have many
     feature branches merged between them. (John Arbash Meinel)

   * The syntax ``bzr diff branch1 branch2`` is no longer supported.
     Use ``bzr diff branch1 --new branch2`` instead. This change has
     been made to remove the ambiguity where ``branch2`` is in fact a
     specific file to diff within ``branch1``.

  FEATURES:

   * New option to use custom template-based formats in  ``bzr version-info``.
     (Lukáš Lalinský)

   * diff '--using' allows an external diff tool to be used for files.
     (Aaron Bentley)

   * New "lca" merge-type for fast everyday merging that also supports
     criss-cross merges.  (Aaron Bentley)

  IMPROVEMENTS:

   * ``annotate`` now doesn't require a working tree. (Lukáš Lalinský,
     #90049)

   * ``branch`` and ``checkout`` can now use files from a working tree to
     to speed up the process.  For checkout, this requires the new
     --files-from flag.  (Aaron Bentley)

   * ``bzr diff`` now sorts files in alphabetical order.  (Aaron Bentley)

   * ``bzr diff`` now works on branches without working trees. Tree-less
     branches can also be compared to each other and to working trees using
     the new diff options ``--old`` and ``--new``. Diffing between branches,
     with or without trees, now supports specific file filtering as well.
     (Ian Clatworthy, #6700)

   * ``bzr pack`` now orders revision texts in topological order, with newest
     at the start of the file, promoting linear reads for ``bzr log`` and the
     like. This partially fixes #154129. (Robert Collins)

   * Merge directives now fetch prerequisites from the target branch if
     needed.  (Aaron Bentley)

   * pycurl now handles digest authentication.
     (Vincent Ladeuil)

   * ``reconfigure`` can now convert from repositories.  (Aaron Bentley)

   * ``-l`` is now a short form for ``--limit`` in ``log``.  (Matt Nordhoff)

   * ``merge`` now warns when merge directives cause cherrypicks.
     (Aaron Bentley)

   * ``split`` now supported, to enable splitting large trees into smaller
     pieces.  (Aaron Bentley)

  BUGFIXES:

   * Avoid AttributeError when unlocking a pack repository when an error occurs.
     (Martin Pool, #180208)

   * Better handle short reads when processing multiple range requests.
     (Vincent Ladeuil, #179368)

   * build_tree acceleration uses the correct path when a file has been moved.
     (Aaron Bentley)

   * ``commit`` now succeeds when a checkout and its master branch share a
     repository.  (Aaron Bentley, #177592)

   * Fixed error reporting of unsupported timezone format in
     ``log --timezone``. (Lukáš Lalinský, #178722)

   * Fixed Unicode encoding error in ``ignored`` when the output is
     redirected to a pipe. (Lukáš Lalinský)

   * Fix traceback when sending large response bodies over the smart protocol
     on Windows. (Andrew Bennetts, #115781)

   * Fix ``urlutils.relative_url`` for the case of two ``file:///`` URLs
     pointed to different logical drives on Windows.
     (Alexander Belchenko, #90847)

   * HTTP test servers are now compatible with the http protocol version 1.1.
     (Vincent Ladeuil, #175524)

   * _KnitParentsProvider.get_parent_map now handles requests for ghosts
     correctly, instead of erroring or attributing incorrect parents to ghosts.
     (Aaron Bentley)

   * ``merge --weave --uncommitted`` now works.  (Aaron Bentley)

   * pycurl authentication handling was broken and incomplete. Fix handling of
     user:pass embedded in the urls.
     (Vincent Ladeuil, #177643)

   * Files inside non-directories are now handled like other conflict types.
     (Aaron Bentley, #177390)

   * ``reconfigure`` is able to convert trees into lightweight checkouts.
     (Aaron Bentley)

   * Reduce lockdir timeout to 0 when running ``bzr serve``.  (Andrew Bennetts,
     #148087)

   * Test that the old ``version_info_format`` functions still work, even
     though they are deprecated. (John Arbash Meinel, ShenMaq, #177872)

   * Transform failures no longer cause ImmortalLimbo errors (Aaron Bentley,
     #137681)

   * ``uncommit`` works even when the commit messages of revisions to be
     removed use characters not supported in the terminal encoding.
     (Aaron Bentley)

   * When dumb http servers return whole files instead of the requested ranges,
     read the remaining bytes by chunks to avoid overflowing network buffers.
     (Vincent Ladeuil, #175886)

  DOCUMENTATION:

   * Minor tweaks made to the bug tracker integration documentation.
     (Ian Clatworthy)

   * Reference material has now be moved out of the User Guide and added
     to the User Reference. The User Reference has gained 4 sections as
     a result: Authenication Settings, Configuration Settings, Conflicts
     and Hooks. All help topics are now dumped into text format in the
     doc/en/user-reference directory for those who like browsing that
     information in their editor. (Ian Clatworthy)

   * *Using Bazaar with Launchpad* tutorial added. (Ian Clatworthy)

  INTERNALS:

    * find_* methods available for BzrDirs, Branches and WorkingTrees.
      (Aaron Bentley)

    * Help topics can now be loaded from files. 
      (Ian Clatworthy, Alexander Belchenko)

    * get_parent_map now always provides tuples as its output.  (Aaron Bentley)

    * Parent Providers should now implement ``get_parent_map`` returning a
      dictionary instead of ``get_parents`` returning a list.
      ``Graph.get_parents`` is now deprecated. (John Arbash Meinel,
      Robert Collins)

    * Patience Diff now supports arbitrary python objects, as long as they
      support ``hash()``. (John Arbash Meinel)

    * Reduce selftest overhead to establish test names by memoization.
      (Vincent Ladeuil)

  API BREAKS:

  TESTING:

   * Modules can now customise their tests by defining a ``load_tests``
     attribute. ``pydoc bzrlib.tests.TestUtil.TestLoader.loadTestsFromModule``
     for the documentation on this attribute. (Robert Collins)

   * New helper function ``bzrlib.tests.condition_id_re`` which helps
     filter tests based on a regular expression search on the tests id.
     (Robert Collins)
    
   * New helper function ``bzrlib.tests.condition_isinstance`` which helps
     filter tests based on class. (Robert Collins)
    
   * New helper function ``bzrlib.tests.exclude_suite_by_condition`` which
     generalises the ``exclude_suite_by_re`` function. (Robert Collins)

   * New helper function ``bzrlib.tests.filter_suite_by_condition`` which
     generalises the ``filter_suite_by_re`` function. (Robert Collins)

   * New helper method ``bzrlib.tests.exclude_tests_by_re`` which gives a new
     TestSuite that does not contain tests from the input that matched a
     regular expression. (Robert Collins)

   * New helper method ``bzrlib.tests.randomize_suite`` which returns a
     randomized copy of the input suite. (Robert Collins)

   * New helper method ``bzrlib.tests.split_suite_by_re`` which splits a test
     suite into two according to a regular expression. (Robert Collins)

   * Parametrize all http tests for the transport implementations, the http
     protocol versions (1.0 and 1.1) and the authentication schemes.
     (Vincent Ladeuil) 

   * The ``exclude_pattern`` and ``random_order`` parameters to the function
     ``bzrlib.tests.filter_suite_by_re`` have been deprecated. (Robert Collins)

   * The method ``bzrlib.tests.sort_suite_by_re`` has been deprecated. It is 
     replaced by the new helper methods added in this release. (Robert Collins)


bzr 1.0 2007-12-14
------------------

  DOCUMENTATION:

   * More improvements and fixes to the User Guide.  (Ian Clatworthy)

   * Add information on cherrypicking/rebasing to the User Guide.
     (Ian Clatworthy)

   * Improve bug tracker integration documentation. (Ian Clatworthy)

   * Minor edits to ``Bazaar in five minutes`` from David Roberts and
     to the rebasing section of the User Guide from Aaron Bentley.
     (Ian Clatworthy)


bzr 1.0rc3 2007-12-11
---------------------

  CHANGES:
   
   * If a traceback occurs, users are now asked to report the bug 
     through Launchpad (https://bugs.launchpad.net/bzr/), rather than 
     by mail to the mailing list.
     (Martin Pool)

  BUGFIXES:

   * Fix Makefile rules for doc generation. (Ian Clatworthy, #175207)

   * Give more feedback during long http downloads by making readv deliver data
     as it arrives for urllib, and issue more requests for pycurl. High latency
     networks are better handled by urllib, the pycurl implementation give more
     feedback but also incur more latency.
     (Vincent Ladeuil, #173010)

   * Implement _make_parents_provider on RemoteRepository, allowing generating
     bundles against branches on a smart server.  (Andrew Bennetts, #147836)

  DOCUMENTATION:

   * Improved user guide.  (Ian Clatworthy)

   * The single-page quick reference guide is now available as a PDF.
     (Ian Clatworthy)

  INTERNALS:

    * readv urllib http implementation is now a real iterator above the
      underlying socket and deliver data as soon as it arrives. 'get' still
      wraps its output in a StringIO.
      (Vincent Ladeuil)


bzr 1.0rc2 2007-12-07
---------------------

  IMPROVEMENTS:

   * Added a --coverage option to selftest. (Andrew Bennetts)

   * Annotate merge (merge-type=weave) now supports cherrypicking.
     (Aaron Bentley)

   * ``bzr commit`` now doesn't print the revision number twice. (Matt
     Nordhoff, #172612)

   * New configuration option ``bugtracker_<tracker_abbrevation>_url`` to
     define locations of bug trackers that are not directly supported by
     bzr or a plugin. The URL will be treated as a template and ``{id}``
     placeholders will be replaced by specific bug IDs.  (Lukáš Lalinský)

   * Support logging single merge revisions with short and line log formatters.
     (Kent Gibson)

   * User Guide enhanced with suggested readability improvements from
     Matt Revell and corrections from John Arbash Meinel. (Ian Clatworthy)

   * Quick Start Guide renamed to Quick Start Card, moved down in
     the catalog, provided in pdf and png format and updated to refer
     to ``send`` instead of ``bundle``. (Ian Clatworthy, #165080)

   * ``switch`` can now be used on heavyweight checkouts as well as
     lightweight ones. After switching a heavyweight checkout, the
     local branch is a mirror/cache of the new bound branch and
     uncommitted changes in the working tree are merged. As a safety
     check, if there are local commits in a checkout which have not
     been committed to the previously bound branch, then ``switch``
     fails unless the ``--force`` option is given. This option is
     now also required if the branch a lightweight checkout is pointing
     to has been moved. (Ian Clatworthy)

  INTERNALS:

    * New -Dhttp debug option reports http connections, requests and responses.
      (Vincent Ladeuil)

    * New -Dmerge debug option, which emits merge plans for merge-type=weave.

  BUGFIXES:

   * Better error message when running ``bzr cat`` on a non-existant branch.
     (Lukáš Lalinský, #133782)

   * Catch OSError 17 (file exists) in final phase of tree transform and show
     filename to user.
     (Alexander Belchenko, #111758)

   * Catch ShortReadvErrors while using pycurl. Also make readv more robust by
     allowing multiple GET requests to be issued if too many ranges are
     required.
     (Vincent Ladeuil, #172701)

   * Check for missing basis texts when fetching from packs to packs.
     (John Arbash Meinel, #165290)

   * Fall back to showing e-mail in ``log --short/--line`` if the 
     committer/author has only e-mail. (Lukáš Lalinský, #157026)

  API BREAKS:

   * Deprecate not passing a ``location`` argument to commit reporters'
     ``started`` methods. (Matt Nordhoff)


bzr 1.0rc1 2007-11-30
---------------------

  NOTES WHEN UPGRADING:

   * The default repository format is now ``pack-0.92``.  This 
     default is used when creating new repositories with ``init`` and 
     ``init-repo``, and when branching over bzr+ssh or bzr+hpss. 
     (See https://bugs.launchpad.net/bugs/164626)

     This format can be read and written by Bazaar 0.92 and later, and 
     data can be transferred to and from older formats.

     To upgrade, please reconcile your repository (``bzr reconcile``), and then
     upgrade (``bzr upgrade``). 
     
     ``pack-0.92`` offers substantially better scaling and performance than the
     previous knits format. Some operations are slower where the code already
     had bad scaling characteristics under knits, the pack format makes such
     operations more visible as part of being more scalable overall. We will
     correct such operations over the coming releases and encourage the filing
     of bugs on any operation which you observe to be slower in a packs
     repository. One particular case that we do not intend to fix is pulling
     data from a pack repository into a knit repository over a high latency
     link;  downgrading such data requires reinsertion of the file texts, and
     this is a classic space/time tradeoff. The current implementation is
     conservative on memory usage because we need to support converting data
     from any tree without problems.  
     (Robert Collins, Martin Pool, #164476)

  CHANGES:

   * Disable detection of plink.exe as possible ssh vendor. Plink vendor
     still available if user selects it explicitly with BZR_SSH environment
     variable. (Alexander Belchenko, workaround for bug #107593)

   * The pack format is now accessible as "pack-0.92", or "pack-0.92-subtree" 
     to enable the subtree functions (for example, for bzr-svn).  
     See http://doc.bazaar-vcs.org/latest/developer/packrepo.html
     (Martin Pool)

  FEATURES:

   * New ``authentication.conf`` file holding the password or other credentials
     for remote servers. This can be used for ssh, sftp, smtp and other 
     supported transports.
     (Vincent Ladeuil)

   * New rich-root and rich-root-pack formats, recording the same data about
     tree roots that's recorded for all other directories.
     (Aaron Bentley, #164639)

   * ``pack-0.92`` repositories can now be reconciled.
     (Robert Collins, #154173)

   * ``switch`` command added for changing the branch a lightweight checkout
     is associated with and updating the tree to reflect the latest content
     accordingly. This command was previously part of the BzrTools plug-in.
     (Ian Clatworthy, Aaron Bentley, David Allouche)

   * ``reconfigure`` command can now convert branches, trees, or checkouts to
     lightweight checkouts.  (Aaron Bentley)

  PERFORMANCE:

   * Commit updates the state of the working tree via a delta rather than
     supplying entirely new basis trees. For commit of a single specified file
     this reduces the wall clock time for commit by roughly a 30%.
     (Robert Collins, Martin Pool)

   * Commit with many automatically found deleted paths no longer performs
     linear scanning for the children of those paths during inventory
     iteration. This should fix commit performance blowing out when many such
     paths occur during commit. (Robert Collins, #156491)

   * Fetch with pack repositories will no longer read the entire history graph.
     (Robert Collins, #88319)

   * Revert takes out an appropriate lock when reverting to a basis tree, and
     does not read the basis inventory twice. (Robert Collins)

   * Diff does not require an inventory to be generated on dirstate trees.
     (Aaron Bentley, #149254)

   * New annotate merge (--merge-type=weave) implementation is fast on
     versionedfiles withough cached annotations, e.g. pack-0.92.
     (Aaron Bentley)

  IMPROVEMENTS:

   * ``bzr merge`` now warns when it encounters a criss-cross merge.
     (Aaron Bentley)

   * ``bzr send`` now doesn't require the target e-mail address to be
     specified on the command line if an interactive e-mail client is used.
     (Lukáš Lalinský)

   * ``bzr tags`` now prints the revision number for each tag, instead of
     the revision id, unless --show-ids is passed. In addition, tags can be
     sorted chronologically instead of lexicographically with --sort=time.
     (Adeodato Simó, #120231)

   * Windows standalone version of bzr is able to load system-wide plugins from
     "plugins" subdirectory in installation directory. In addition standalone
     installer write to the registry (HKLM\SOFTWARE\Bazaar) useful info 
     about paths and bzr version. (Alexander Belchenko, #129298)

  DOCUMENTATION:

  BUG FIXES:

   * A progress bar has been added for knitpack -> knitpack fetching.
     (Robert Collins, #157789, #159147)

   * Branching from a branch via smart server now preserves the repository
     format. (Andrew Bennetts,  #164626)
     
   * ``commit`` is now able to invoke an external editor in a non-ascii
     directory. (Daniel Watkins, #84043)

   * Catch connection errors for ftp.
     (Vincent Ladeuil, #164567)

   * ``check`` no longer reports spurious unreferenced text versions.
     (Robert Collins, John A Meinel, #162931, #165071)

   * Conflicts are now resolved recursively by ``revert``.
     (Aaron Bentley, #102739)

   * Detect invalid transport reuse attempts by catching invalid URLs.
     (Vincent Ladeuil, #161819)

   * Deleting a file without removing it shows a correct diff, not a traceback.
     (Aaron Bentley)

   * Do no use timeout in HttpServer anymore.
     (Vincent Ladeuil, #158972).

   * Don't catch the exceptions related to the http pipeline status before
     retrying an http request or some programming errors may be masked.
     (Vincent Ladeuil, #160012)

   * Fix ``bzr rm`` to not delete modified and ignored files.
     (Lukáš Lalinský, #172598)

   * Fix exception when revisionspec contains merge revisons but log
     formatter doesn't support merge revisions. (Kent Gibson, #148908)

   * Fix exception when ScopeReplacer is assigned to before any members have
     been retrieved.  (Aaron Bentley)

   * Fix multiple connections during checkout --lightweight.
     (Vincent Ladeuil, #159150)

   * Fix possible error in insert_data_stream when copying between 
     pack repositories over bzr+ssh or bzr+http.  
     KnitVersionedFile.get_data_stream now makes sure that requested
     compression parents are sent before any delta hunks that depend 
     on them.
     (Martin Pool, #164637)

   * Fix typo in limiting offsets coalescing for http, leading to
     whole files being downloaded instead of parts.
     (Vincent Ladeuil, #165061)

   * FTP server errors don't error in the error handling code.
     (Robert Collins, #161240)

   * Give a clearer message when a pull fails because the source needs
     to be reconciled.
     (Martin Pool, #164443)

   * It is clearer when a plugin cannot be loaded because of its name, and a
     suggestion for an acceptable name is given. (Daniel Watkins, #103023)

   * Leave port as None in transport objects if user doesn't
     specify a port in urls.
     (vincent Ladeuil, #150860)

   * Make sure Repository.fetch(self) is properly a no-op for all
     Repository implementations. (John Arbash Meinel, #158333)

   * Mark .bzr directories as "hidden" on Windows.
     (Alexander Belchenko, #71147)

   * ``merge --uncommitted`` can now operate on a single file.
     (Aaron Bentley, Lukáš Lalinský, #136890)

   * Obsolete packs are now cleaned up by pack and autopack operations.
     (Robert Collins, #153789)

   * Operations pulling data from a smart server where the underlying
     repositories are not both annotated/both unannotated will now work.
     (Robert Collins, #165304).

   * Reconcile now shows progress bars. (Robert Collins, #159351)

   * ``RemoteBranch`` was not initializing ``self._revision_id_to_revno_map``
     properly. (John Arbash Meinel, #162486)

   * Removing an already-removed file reports the file does not exist. (Daniel
     Watkins, #152811)

   * Rename on Windows is able to change filename case.
     (Alexander Belchenko, #77740)

   * Return error instead of a traceback for ``bzr log -r0``.
     (Kent Gibson, #133751)

   * Return error instead of a traceback when bzr is unable to create
     symlink on some platforms (e.g. on Windows).
     (Alexander Belchenko, workaround for #81689)

   * Revert doesn't crash when restoring a single file from a deleted
     directory. (Aaron Bentley)

   * Stderr output via logging mechanism now goes through encoded wrapper
     and no more uses utf-8, but terminal encoding instead. So all unicode
     strings now should be readable in non-utf-8 terminal.
     (Alexander Belchenko, #54173)

   * The error message when ``move --after`` should be used makes how to do so
     clearer. (Daniel Watkins, #85237)

   * Unicode-safe output from ``bzr info``. The output will be encoded
     using the terminal encoding and unrepresentable characters will be
     replaced by '?'. (Lukáš Lalinský, #151844)

   * Working trees are no longer created when pushing into a local no-trees
     repo. (Daniel Watkins, #50582)

   * Upgrade util/configobj to version 4.4.0.
     (Vincent Ladeuil, #151208).

   * Wrap medusa ftp test server as an FTPServer feature.
     (Vincent Ladeuil, #157752)

  API BREAKS:

   * ``osutils.backup_file`` is deprecated. Actually it's not used in bzrlib
     during very long time. (Alexander Belchenko)

   * The return value of
     ``VersionedFile.iter_lines_added_or_present_in_versions`` has been
     changed. Previously it was an iterator of lines, now it is an iterator of
     (line, version_id) tuples. This change has been made to aid reconcile and
     fetch operations. (Robert Collins)

   * ``bzrlib.repository.get_versioned_file_checker`` is now private.
     (Robert Collins)

   * The Repository format registry default has been removed; it was previously
     obsoleted by the bzrdir format default, which implies a default repository
     format.
     (Martin Pool)

  INTERNALS:

   * Added ``ContainerSerialiser`` and ``ContainerPushParser`` to
     ``bzrlib.pack``.  These classes provide more convenient APIs for generating
     and parsing containers from streams rather than from files.  (Andrew
     Bennetts)

   * New module ``lru_cache`` providing a cache for use by tasks that need
     semi-random access to large amounts of data. (John A Meinel)

   * InventoryEntry.diff is now deprecated.  Please use diff.DiffTree instead.

  TESTING:


bzr 0.92 2007-11-05
-------------------

  CHANGES:

  * New uninstaller on Win32.  (Alexander Belchenko)


bzr 0.92rc1 2007-10-29
----------------------

  NOTES WHEN UPGRADING:

  CHANGES:
  
   * ``bzr`` now returns exit code 4 if an internal error occurred, and 
     3 if a normal error occurred.  (Martin Pool)

   * ``pull``, ``merge`` and ``push`` will no longer silently correct some
     repository index errors that occured as a result of the Weave disk format.
     Instead the ``reconcile`` command needs to be run to correct those
     problems if they exist (and it has been able to fix most such problems
     since bzr 0.8). Some new problems have been identified during this release
     and you should run ``bzr check`` once on every repository to see if you
     need to reconcile. If you cannot ``pull`` or ``merge`` from a remote
     repository due to mismatched parent errors - a symptom of index errors -
     you should simply take a full copy of that remote repository to a clean
     directory outside any local repositories, then run reconcile on it, and
     finally pull from it locally. (And naturally email the repositories owner
     to ask them to upgrade and run reconcile).
     (Robert Collins)

  FEATURES:

   * New ``knitpack-experimental`` repository format. This is interoperable with
     the ``dirstate-tags`` format but uses a smarter storage design that greatly
     speeds up many operations, both local and remote. This new format can be
     used as an option to the ``init``, ``init-repository`` and ``upgrade``
     commands. See http://doc.bazaar-vcs.org/0.92/developers/knitpack.html
     for further details. (Robert Collins)

   * For users of bzr-svn (and those testing the prototype subtree support) that
     wish to try packs, a new ``knitpack-subtree-experimental`` format has also
     been added. This is interoperable with the ``dirstate-subtrees`` format.
     (Robert Collins)

   * New ``reconfigure`` command. (Aaron Bentley)

   * New ``revert --forget-merges`` command, which removes the record of a pending 
     merge without affecting the working tree contents.  (Martin Pool)

   * New ``bzr_remote_path`` configuration variable allows finer control of
     remote bzr locations than BZR_REMOTE_PATH environment variable.
     (Aaron Bentley)

   * New ``launchpad-login`` command to tell Bazaar your Launchpad
     user ID.  This can then be used by other functions of the
     Launchpad plugin. (James Henstridge)

  PERFORMANCE:

   * Commit in quiet mode is now slightly faster as the information to
     output is no longer calculated. (Ian Clatworthy)

   * Commit no longer checks for new text keys during insertion when the
     revision id was deterministically unique. (Robert Collins)

   * Committing a change which is not a merge and does not change the number of
     files in the tree is faster by utilising the data about whether files are
     changed to determine if the tree is unchanged rather than recalculating
     it at the end of the commit process. (Robert Collins)

   * Inventory serialisation no longer double-sha's the content.
     (Robert Collins)

   * Knit text reconstruction now avoids making copies of the lines list for
     interim texts when building a single text. The new ``apply_delta`` method
     on ``KnitContent`` aids this by allowing modification of the revision id
     such objects represent. (Robert Collins)

   * Pack indices are now partially parsed for specific key lookup using a
     bisection approach. (Robert Collins)

   * Partial commits are now approximately 40% faster by walking over the
     unselected current tree more efficiently. (Robert Collins)

   * XML inventory serialisation takes 20% less time while being stricter about
     the contents. (Robert Collins)

   * Graph ``heads()`` queries have been fixed to no longer access all history
     unnecessarily. (Robert Collins)

  IMPROVEMENTS:

   * ``bzr+https://`` smart server across https now supported. 
     (John Ferlito, Martin Pool, #128456)

   * Mutt is now a supported mail client; set ``mail_client=mutt`` in your
     bazaar.conf and ``send`` will use mutt. (Keir Mierle)

   * New option ``-c``/``--change`` for ``merge`` command for cherrypicking 
     changes from one revision. (Alexander Belchenko, #141368)

   * Show encodings, locale and list of plugins in the traceback message.
     (Martin Pool, #63894)

   * Experimental directory formats can now be marked with
     ``experimental = True`` during registration. (Ian Clatworthy)

  DOCUMENTATION:

   * New *Bazaar in Five Minutes* guide.  (Matthew Revell)

   * The hooks reference documentation is now converted to html as expected.
     (Ian Clatworthy)

  BUG FIXES:

   * Connection error reporting for the smart server has been fixed to
     display a user friendly message instead of a traceback.
     (Ian Clatworthy, #115601)

   * Make sure to use ``O_BINARY`` when opening files to check their
     sha1sum. (Alexander Belchenko, John Arbash Meinel, #153493)

   * Fix a problem with Win32 handling of the executable bit.
     (John Arbash Meinel, #149113)

   * ``bzr+ssh://`` and ``sftp://`` URLs that do not specify ports explicitly
     no longer assume that means port 22.  This allows people using OpenSSH to
     override the default port in their ``~/.ssh/config`` if they wish.  This
     fixes a bug introduced in bzr 0.91.  (Andrew Bennetts, #146715)

   * Commands reporting exceptions can now be profiled and still have their
     data correctly dumped to a file. For example, a ``bzr commit`` with
     no changes still reports the operation as pointless but doing so no
     longer throws away the profiling data if this command is run with
     ``--lsprof-file callgrind.out.ci`` say. (Ian Clatworthy)

   * Fallback to ftp when paramiko is not installed and sftp can't be used for
     ``tests/commands`` so that the test suite is still usable without
     paramiko.
     (Vincent Ladeuil, #59150)

   * Fix commit ordering in corner case. (Aaron Bentley, #94975)

   * Fix long standing bug in partial commit when there are renames 
     left in tree. (Robert Collins, #140419)

   * Fix selftest semi-random noise during http related tests.
     (Vincent Ladeuil, #140614)

   * Fix typo in ftp.py making the reconnection fail on temporary errors.
     (Vincent Ladeuil, #154259)

   * Fix failing test by comparing real paths to cover the case where the TMPDIR
     contains a symbolic link.
     (Vincent Ladeuil, #141382).

   * Fix log against smart server branches that don't support tags.
     (James Westby, #140615)

   * Fix pycurl http implementation by defining error codes from
     pycurl instead of relying on an old curl definition.
     (Vincent Ladeuil, #147530)

   * Fix 'unprintable error' message when displaying BzrCheckError and 
     some other exceptions on Python 2.5.
     (Martin Pool, #144633)

   * Fix ``Inventory.copy()`` and add test for it. (Jelmer Vernooij)

   * Handles default value for ListOption in cmd_commit.
     (Vincent Ladeuil, #140432)

   * HttpServer and FtpServer need to be closed properly or a listening socket
     will remain opened.
     (Vincent Ladeuil, #140055)

   * Monitor the .bzr directory created in the top level test
     directory to detect leaking tests.
     (Vincent Ladeuil, #147986)

   * The basename, not the full path, is now used when checking whether
     the profiling dump file begins with ``callgrind.out`` or not. This
     fixes a bug reported by Aaron Bentley on IRC. (Ian Clatworthy)

   * Trivial fix for invoking command ``reconfigure`` without arguments.
     (Rob Weir, #141629)

   * ``WorkingTree.rename_one`` will now raise an error if normalisation of the
     new path causes bzr to be unable to access the file. (Robert Collins)

   * Correctly detect a NoSuchFile when using a filezilla server. (Gary van der
     Merwe)

  API BREAKS:

   * ``bzrlib.index.GraphIndex`` now requires a size parameter to the
     constructor, for enabling bisection searches. (Robert Collins)

   * ``CommitBuilder.record_entry_contents`` now requires the root entry of a
     tree be supplied to it, previously failing to do so would trigger a
     deprecation warning. (Robert Collins)

   * ``KnitVersionedFile.add*`` will no longer cache added records even when
     enable_cache() has been called - the caching feature is now exclusively for
     reading existing data. (Robert Collins)

   * ``ReadOnlyLockError`` is deprecated; ``LockFailed`` is usually more 
     appropriate.  (Martin Pool)

   * Removed ``bzrlib.transport.TransportLogger`` - please see the new
     ``trace+`` transport instead. (Robert Collins)

   * Removed previously deprecated varargs interface to ``TestCase.run_bzr`` and
     deprecated methods ``TestCase.capture`` and ``TestCase.run_bzr_captured``.
     (Martin Pool)

   * Removed previous deprecated ``basis_knit`` parameter to the
     ``KnitVersionedFile`` constructor. (Robert Collins)

   * Special purpose method ``TestCase.run_bzr_decode`` is moved to the test_non_ascii 
     class that needs it.
     (Martin Pool)

   * The class ``bzrlib.repofmt.knitrepo.KnitRepository3`` has been folded into
     ``KnitRepository`` by parameters to the constructor. (Robert Collins)

   * The ``VersionedFile`` interface now allows content checks to be bypassed
     by supplying check_content=False.  This saves nearly 30% of the minimum
     cost to store a version of a file. (Robert Collins)

   * Tree's with bad state such as files with no length or sha will no longer
     be silently accepted by the repository XML serialiser. To serialise
     inventories without such data, pass working=True to write_inventory.
     (Robert Collins)

   * ``VersionedFile.fix_parents`` has been removed as a harmful API.
     ``VersionedFile.join`` will no longer accept different parents on either
     side of a join - it will either ignore them, or error, depending on the
     implementation. See notes when upgrading for more information.
     (Robert Collins)

  INTERNALS:

   * ``bzrlib.transport.Transport.put_file`` now returns the number of bytes
     put by the method call, to allow avoiding stat-after-write or
     housekeeping in callers. (Robert Collins)

   * ``bzrlib.xml_serializer.Serializer`` is now responsible for checking that
     mandatory attributes are present on serialisation and deserialisation.
     This fixes some holes in API usage and allows better separation between
     physical storage and object serialisation. (Robert Collins)

   * New class ``bzrlib.errors.InternalBzrError`` which is just a convenient
     shorthand for deriving from BzrError and setting internal_error = True.
     (Robert Collins)

   * New method ``bzrlib.mutabletree.update_to_one_parent_via_delta`` for
     moving the state of a parent tree to a new version via a delta rather than
     a complete replacement tree. (Robert Collins)

   * New method ``bzrlib.osutils.minimum_path_selection`` useful for removing
     duplication from user input, when a user mentions both a path and an item
     contained within that path. (Robert Collins)

   * New method ``bzrlib.repository.Repository.is_write_locked`` useful for
     determining if a repository is write locked. (Robert Collins)

   * New method on ``bzrlib.tree.Tree`` ``path_content_summary`` provides a
     tuple containing the key information about a path for commit processing
     to complete. (Robert Collins)

   * New method on xml serialisers, write_inventory_to_lines, which matches the
     API used by knits for adding content. (Robert Collins)

   * New module ``bzrlib.bisect_multi`` with generic multiple-bisection-at-once
     logic, currently only available for byte-based lookup
     (``bisect_multi_bytes``). (Robert Collins)

   * New helper ``bzrlib.tuned_gzip.bytes_to_gzip`` which takes a byte string
     and returns a gzipped version of the same. This is used to avoid a bunch
     of api friction during adding of knit hunks. (Robert Collins)

   * New parameter on ``bzrlib.transport.Transport.readv``
     ``adjust_for_latency`` which changes readv from returning strictly the
     requested data to inserted return larger ranges and in forward read order
     to reduce the effect of network latency. (Robert Collins)

   * New parameter yield_parents on ``Inventory.iter_entries_by_dir`` which
     causes the parents of a selected id to be returned recursively, so all the
     paths from the root down to each element of selected_file_ids are
     returned. (Robert Collins)

   * Knit joining has been enhanced to support plain to annotated conversion
     and annotated to plain conversion. (Ian Clatworthy)

   * The CommitBuilder method ``record_entry_contents`` now returns summary
     information about the effect of the commit on the repository. This tuple
     contains an inventory delta item if the entry changed from the basis, and a
     boolean indicating whether a new file graph node was recorded.
     (Robert Collins)

   * The python path used in the Makefile can now be overridden.
     (Andrew Bennetts, Ian Clatworthy)

  TESTING:

   * New transport implementation ``trace+`` which is useful for testing,
     logging activity taken to its _activity attribute. (Robert Collins)

   * When running bzr commands within the test suite, internal exceptions are
     not caught and reported in the usual way, but rather allowed to propagate
     up and be visible to the test suite.  A new API ``run_bzr_catch_user_errors``
     makes this behavior available to other users.
     (Martin Pool)

   * New method ``TestCase.call_catch_warnings`` for testing methods that 
     raises a Python warning.  (Martin Pool)


bzr 0.91 2007-09-26
-------------------

  BUG FIXES:

   * Print a warning instead of aborting the ``python setup.py install``
     process if building of a C extension is not possible.
     (Lukáš Lalinský, Alexander Belchenko)

   * Fix commit ordering in corner case (Aaron Bentley, #94975)

   * Fix ''bzr info bzr://host/'' and other operations on ''bzr://' URLs with
     an implicit port.  We were incorrectly raising PathNotChild due to
     inconsistent treatment of the ''_port'' attribute on the Transport object.
     (Andrew Bennetts, #133965)

   * Make RemoteRepository.sprout cope gracefully with servers that don't
     support the ``Repository.tarball`` request.
     (Andrew Bennetts)


bzr 0.91rc2 2007-09-11
----------------------

   * Replaced incorrect tarball for previous release; a debug statement was left 
     in bzrlib/remote.py.


bzr 0.91rc1 2007-09-11
----------------------

  CHANGES:

   * The default branch and repository format has changed to 
     ``dirstate-tags``, so tag commands are active by default.
     This format is compatible with Bazaar 0.15 and later.
     This incidentally fixes bug #126141.
     (Martin Pool)

   * ``--quiet`` or ``-q`` is no longer a global option. If present, it
     must now appear after the command name. Scripts doing things like
     ``bzr -q missing`` need to be rewritten as ``bzr missing -q``.
     (Ian Clatworthy)

  FEATURES:

   * New option ``--author`` in ``bzr commit`` to specify the author of the
     change, if it's different from the committer. ``bzr log`` and
     ``bzr annotate`` display the author instead of the committer.
     (Lukáš Lalinský)

   * In addition to global options and command specific options, a set of
     standard options are now supported. Standard options are legal for
     all commands. The initial set of standard options are:
     
     * ``--help`` or ``-h`` - display help message
     * ``--verbose`` or ``-v`` - display additional information
     * ``--quiet``  or ``-q`` - only output warnings and errors.

     Unlike global options, standard options can be used in aliases and
     may have command-specific help. (Ian Clatworthy)

   * Verbosity level processing has now been unified. If ``--verbose``
     or ``-v`` is specified on the command line multiple times, the
     verbosity level is made positive the first time then increased.
     If ``--quiet`` or ``-q`` is specified on the command line
     multiple times, the verbosity level is made negative the first
     time then decreased. To get the default verbosity level of zero,
     either specify none of the above , ``--no-verbose`` or ``--no-quiet``.
     Note that most commands currently ignore the magnitude of the
     verbosity level but do respect *quiet vs normal vs verbose* when
     generating output. (Ian Clatworthy)

   * ``Branch.hooks`` now supports ``pre_commit`` hook. The hook's signature
     is documented in BranchHooks constructor. (Nam T. Nguyen, #102747)

   * New ``Repository.stream_knit_data_for_revisions`` request added to the
     network protocol for greatly reduced roundtrips when retrieving a set of
     revisions. (Andrew Bennetts)

  BUG FIXES:

   * ``bzr plugins`` now lists the version number for each plugin in square
     brackets after the path. (Robert Collins, #125421)

   * Pushing, pulling and branching branches with subtree references was not
     copying the subtree weave, preventing the file graph from being accessed
     and causing errors in commits in clones. (Robert Collins)

   * Suppress warning "integer argument expected, got float" from Paramiko,
     which sometimes caused false test failures.  (Martin Pool)

   * Fix bug in bundle 4 that could cause attempts to write data to wrong
     versionedfile.  (Aaron Bentley)

   * Diffs generated using "diff -p" no longer break the patch parser.
     (Aaron Bentley)

   * get_transport treats an empty possible_transports list the same as a non-
     empty one.  (Aaron Bentley)

   * patch verification for merge directives is reactivated, and works with
     CRLF and CR files.  (Aaron Bentley)

   * Accept ..\ as a path in revision specifiers. This fixes for example
     "-r branch:..\other-branch" on Windows.  (Lukáš Lalinský) 

   * ``BZR_PLUGIN_PATH`` may now contain trailing slashes.
     (Blake Winton, #129299)

   * man page no longer lists hidden options (#131667, Aaron Bentley)

   * ``uncommit --help`` now explains the -r option adequately.  (Daniel
     Watkins, #106726)

   * Error messages are now better formatted with parameters (such as
     filenames) quoted when necessary. This avoids confusion when directory
     names ending in a '.' at the end of messages were confused with a
     full stop that may or not have been there. (Daniel Watkins, #129791)

   * Fix ``status FILE -r X..Y``. (Lukáš Lalinský)

   * If a particular command is an alias, ``help`` will show the alias
     instead of claiming there is no help for said alias. (Daniel Watkins,
     #133548)

   * TreeTransform-based operations, like pull, merge, revert, and branch,
     now roll back if they encounter an error.  (Aaron Bentley, #67699)

   * ``bzr commit`` now exits cleanly if a character unsupported by the
     current encoding is used in the commit message.  (Daniel Watkins,
     #116143)

   * bzr send uses default values for ranges when only half of an elipsis
     is specified ("-r..5" or "-r5..").  (#61685, Aaron Bentley)

   * Avoid trouble when Windows ssh calls itself 'plink' but no plink
     binary is present.  (Martin Albisetti, #107155)

   * ``bzr remove`` should remove clean subtrees.  Now it will remove (without
     needing ``--force``) subtrees that contain no files with text changes or
     modified files.  With ``--force`` it removes the subtree regardless of
     text changes or unknown files. Directories with renames in or out (but
     not changed otherwise) will now be removed without needing ``--force``.
     Unknown ignored files will be deleted without needing ``--force``.
     (Marius Kruger, #111665)

   * When two plugins conflict, the source of both the losing and now the
     winning definition is shown.  (Konstantin Mikhaylov, #5454)

   * When committing to a branch, the location being committed to is
     displayed.  (Daniel Watkins, #52479)

   * ``bzr --version`` takes care about encoding of stdout, especially
     when output is redirected. (Alexander Belchenko, #131100)

   * Prompt for an ftp password if none is provided.
     (Vincent Ladeuil, #137044)

   * Reuse bound branch associated transport to avoid multiple
     connections.
     (Vincent Ladeuil, #128076, #131396)

   * Overwrite conflicting tags by ``push`` and ``pull`` if the
     ``--overwrite`` option is specified.  (Lukáš Lalinský, #93947)

   * In checkouts, tags are copied into the master branch when created,
     changed or deleted, and are copied into the checkout when it is 
     updated.  (Martin Pool, #93856, #93860)

   * Print a warning instead of aborting the ``python setup.py install``
     process if building of a C extension is not possible.
     (Lukáš Lalinský, Alexander Belchenko)

  IMPROVEMENTS:

   * Add the option "--show-diff" to the commit command in order to display
     the diff during the commit log creation. (Goffredo Baroncelli)

   * ``pull`` and ``merge`` are much faster at installing bundle format 4.
     (Aaron Bentley)

   * ``pull -v`` no longer includes deltas, making it much faster.
     (Aaron Bentley)

   * ``send`` now sends the directive as an attachment by default.
     (Aaron Bentley, Lukáš Lalinský, Alexander Belchenko)

   * Documentation updates (Martin Albisetti)

   * Help on debug flags is now included in ``help global-options``.
     (Daniel Watkins, #124853)

   * Parameters passed on the command line are checked to ensure they are
     supported by the encoding in use. (Daniel Watkins)

   * The compression used within the bzr repository has changed from zlib
     level 9 to the zlib default level. This improves commit performance with
     only a small increase in space used (and in some cases a reduction in
     space). (Robert Collins)

   * Initial commit no longer SHAs files twice and now reuses the path
     rather than looking it up again, making it faster.
     (Ian Clatworthy)

   * New option ``-c``/``--change`` for ``diff`` and ``status`` to show
     changes in one revision.  (Lukáš Lalinský)

   * If versioned files match a given ignore pattern, a warning is now
     given. (Daniel Watkins, #48623)

   * ``bzr status`` now has -S as a short name for --short and -V as a
     short name for --versioned. These have been added to assist users
     migrating from Subversion: ``bzr status -SV`` is now like
     ``svn status -q``.  (Daniel Watkins, #115990)

   * Added C implementation of  ``PatienceSequenceMatcher``, which is about
     10x faster than the Python version. This speeds up commands that
     need file diffing, such as ``bzr commit`` or ``bzr diff``.
     (Lukáš Lalinský)

   * HACKING has been extended with a large section on core developer tasks.
     (Ian Clatworthy)

   * Add ``branches`` and ``standalone-trees`` as online help topics and
     include them as Concepts within the User Reference.
     (Paul Moore, Ian Clatworthy)

    * ``check`` can detect versionedfile parent references that are
      inconsistent with revision and inventory info, and ``reconcile`` can fix
      them.  These faulty references were generated by 0.8-era releases,
      so repositories which were manipulated by old bzrs should be
      checked, and possibly reconciled ASAP.  (Aaron Bentley, Andrew Bennetts)

  API BREAKS:

   * ``Branch.append_revision`` is removed altogether; please use 
     ``Branch.set_last_revision_info`` instead.  (Martin Pool)

   * CommitBuilder now advertises itself as requiring the root entry to be
     supplied. This only affects foreign repository implementations which reuse
     CommitBuilder directly and have changed record_entry_contents to require
     that the root not be supplied. This should be precisely zero plugins
     affected. (Robert Collins)

   * The ``add_lines`` methods on ``VersionedFile`` implementations has changed
     its return value to include the sha1 and length of the inserted text. This
     allows the avoidance of double-sha1 calculations during commit.
     (Robert Collins)

   * ``Transport.should_cache`` has been removed.  It was not called in the
     previous release.  (Martin Pool)

  TESTING:

   * Tests may now raise TestNotApplicable to indicate they shouldn't be 
     run in a particular scenario.  (Martin Pool)

   * New function multiply_tests_from_modules to give a simpler interface
     to test parameterization.  (Martin Pool, Robert Collins)

   * ``Transport.should_cache`` has been removed.  It was not called in the
     previous release.  (Martin Pool)

   * NULL_REVISION is returned to indicate the null revision, not None.
     (Aaron Bentley)

   * Use UTF-8 encoded StringIO for log tests to avoid failures on
     non-ASCII committer names.  (Lukáš Lalinský)

  INTERNALS:

   * ``bzrlib.plugin.all_plugins`` has been deprecated in favour of
     ``bzrlib.plugin.plugins()`` which returns PlugIn objects that provide
     useful functionality for determining the path of a plugin, its tests, and
     its version information. (Robert Collins)

   * Add the option user_encoding to the function 'show_diff_trees()'
     in order to move the user encoding at the UI level. (Goffredo Baroncelli)

   * Add the function make_commit_message_template_encoded() and the function
     edit_commit_message_encoded() which handle encoded strings.
     This is done in order to mix the commit messages (which is a unicode
     string), and the diff which is a raw string. (Goffredo Baroncelli)

   * CommitBuilder now defaults to using add_lines_with_ghosts, reducing
     overhead on non-weave repositories which don't require all parents to be
     present. (Robert Collins)

   * Deprecated method ``find_previous_heads`` on
     ``bzrlib.inventory.InventoryEntry``. This has been superseded by the use
     of ``parent_candidates`` and a separate heads check via the repository
     API. (Robert Collins)

   * New trace function ``mutter_callsite`` will print out a subset of the
     stack to the log, which can be useful for gathering debug details.
     (Robert Collins)

   * ``bzrlib.pack.ContainerWriter`` now tracks how many records have been
     added via a public attribute records_written. (Robert Collins)

   * New method ``bzrlib.transport.Transport.get_recommended_page_size``.
     This provides a hint to users of transports as to the reasonable
     minimum data to read. In principle this can take latency and
     bandwidth into account on a per-connection basis, but for now it
     just has hard coded values based on the url. (e.g. http:// has a large
     page size, file:// has a small one.) (Robert Collins)

   * New method on ``bzrlib.transport.Transport`` ``open_write_stream`` allows
     incremental addition of data to a file without requiring that all the
     data be buffered in memory. (Robert Collins)

   * New methods on ``bzrlib.knit.KnitVersionedFile``:
     ``get_data_stream(versions)``, ``insert_data_stream(stream)`` and
     ``get_format_signature()``.  These provide some infrastructure for
     efficiently streaming the knit data for a set of versions over the smart
     protocol.

   * Knits with no annotation cache still produce correct annotations.
     (Aaron Bentley)

   * Three new methods have been added to ``bzrlib.trace``:
     ``set_verbosity_level``, ``get_verbosity_level`` and ``is_verbose``.
     ``set_verbosity_level`` expects a numeric value: negative for quiet,
     zero for normal, positive for verbose. The size of the number can be
     used to determine just how quiet or verbose the application should be.
     The existing ``be_quiet`` and ``is_quiet`` routines have been
     integrated into this new scheme. (Ian Clatworthy)

   * Options can now be delcared with a ``custom_callback`` parameter. If
     set, this routine is called after the option is processed. This feature
     is now used by the standard options ``verbose`` and ``quiet`` so that
     setting one implicitly resets the other. (Ian Clatworthy)

   * Rather than declaring a new option from scratch in order to provide
     custom help, a centrally registered option can be decorated using the
     new ``bzrlib.Option.custom_help`` routine. In particular, this routine
     is useful when declaring better help for the ``verbose`` and ``quiet``
     standard options as the base definition of these is now more complex
     than before thanks to their use of a custom callback. (Ian Clatworthy)
      
    * Tree._iter_changes(specific_file=[]) now iterates through no files,
      instead of iterating through all files.  None is used to iterate through
      all files.  (Aaron Bentley)

    * WorkingTree.revert() now accepts None to revert all files.  The use of
      [] to revert all files is deprecated.  (Aaron Bentley)


bzr 0.90 2007-08-28
-------------------

  IMPROVEMENTS:

    * Documentation is now organized into multiple directories with a level
      added for different languages or locales. Added the Mini Tutorial
      and Quick Start Summary (en) documents from the Wiki, improving the
      content and readability of the former. Formatted NEWS as Release Notes
      complete with a Table of Conents, one heading per release. Moved the
      Developer Guide into the main document catalog and provided a link
      from the developer document catalog back to the main one.
      (Ian Clatworthy, Sabin Iacob, Alexander Belchenko)


  API CHANGES:

    * The static convenience method ``BzrDir.create_repository``
      is deprecated.  Callers should instead create a ``BzrDir`` instance
      and call ``create_repository`` on that.  (Martin Pool)


bzr 0.90rc1 2007-08-14
----------------------

  BUGFIXES:

    * ``bzr init`` should connect to the remote location one time only.  We
      have been connecting several times because we forget to pass around the
      Transport object. This modifies ``BzrDir.create_branch_convenience``,
      so that we can give it the Transport we already have.
      (John Arbash Meinel, Vincent Ladeuil, #111702)

    * Get rid of sftp connection cache (get rid of the FTP one too).
      (Vincent Ladeuil, #43731)

    * bzr branch {local|remote} remote don't try to create a working tree
      anymore.
      (Vincent Ladeuil, #112173)

    * All identified multiple connections for a single bzr command have been
      fixed. See bzrlib/tests/commands directory.
      (Vincent Ladeuil)

    * ``bzr rm`` now does not insist on ``--force`` to delete files that
      have been renamed but not otherwise modified.  (Marius Kruger,
      #111664)

    * ``bzr selftest --bench`` no longer emits deprecation warnings
      (Lukáš Lalinský)

    * ``bzr status`` now honours FILE parameters for conflict lists
      (Aaron Bentley, #127606)

    * ``bzr checkout`` now honours -r when reconstituting a working tree.
      It also honours -r 0.  (Aaron Bentley, #127708)

    * ``bzr add *`` no more fails on Windows if working tree contains
      non-ascii file names. (Kuno Meyer, #127361)

    * allow ``easy_install bzr`` runs without fatal errors. 
      (Alexander Belchenko, #125521)

    * Graph._filter_candidate_lca does not raise KeyError if a candidate
      is eliminated just before it would normally be examined.  (Aaron Bentley)

    * SMTP connection failures produce a nice message, not a traceback.
      (Aaron Bentley)

  IMPROVEMENTS:

    * Don't show "dots" progress indicators when run non-interactively, such
      as from cron.  (Martin Pool)

    * ``info`` now formats locations more nicely and lists "submit" and
      "public" branches (Aaron Bentley)

    * New ``pack`` command that will trigger database compression within
      the repository (Robert Collins)

    * Implement ``_KnitIndex._load_data`` in a pyrex extension. The pyrex
      version is approximately 2-3x faster at parsing a ``.kndx`` file.
      Which yields a measurable improvement for commands which have to
      read from the repository, such as a 1s => 0.75s improvement in
      ``bzr diff`` when there are changes to be shown.  (John Arbash Meinel)

    * Merge is now faster.  Depending on the scenario, it can be more than 2x
      faster. (Aaron Bentley)

    * Give a clearer warning, and allow ``python setup.py install`` to
      succeed even if pyrex is not available.
      (John Arbash Meinel)

    * ``DirState._read_dirblocks`` now has an optional Pyrex
      implementation. This improves the speed of any command that has to
      read the entire DirState. (``diff``, ``status``, etc, improve by
      about 10%).
      ``bisect_dirblocks`` has also been improved, which helps all
      ``_get_entry`` type calls (whenever we are searching for a
      particular entry in the in-memory DirState).
      (John Arbash Meinel)

    * ``bzr pull`` and ``bzr push`` no longer do a complete walk of the 
      branch revision history for ui display unless -v is supplied.
      (Robert Collins)

    * ``bzr log -rA..B`` output shifted to the left margin if the log only 
      contains merge revisions. (Kent Gibson) 

    * The ``plugins`` command is now public with improved help.
      (Ian Clatworthy)

    * New bundle and merge directive formats are faster to generate, and

    * Annotate merge now works when there are local changes. (Aaron Bentley)

    * Commit now only shows the progress in terms of directories instead of
      entries. (Ian Clatworthy)

    * Fix ``KnitRepository.get_revision_graph`` to not request the graph 2
      times. This makes ``get_revision_graph`` 2x faster. (John Arbash
      Meinel)

    * Fix ``VersionedFile.get_graph()`` to avoid using
      ``set.difference_update(other)``, which has bad scaling when
      ``other`` is large. This improves ``VF.get_graph([version_id])`` for
      a 12.5k graph from 2.9s down to 200ms. (John Arbash Meinel)

    * The ``--lsprof-file`` option now generates output for KCacheGrind if
      the file starts with ``callgrind.out``. This matches the default file
      filtering done by KCacheGrind's Open Dialog. (Ian Clatworthy)

    * Fix ``bzr update`` to avoid an unnecessary
      ``branch.get_master_branch`` call, which avoids 1 extra connection
      to the remote server. (Partial fix for #128076, John Arbash Meinel)

    * Log errors from the smart server in the trace file, to make debugging 
      test failures (and live failures!) easier.  (Andrew Bennetts)

    * The HTML version of the man page has been superceded by a more
      comprehensive manual called the Bazaar User Reference. This manual
      is completed generated from the online help topics. As part of this
      change, limited reStructuredText is now explicitly supported in help
      topics and command help with 'unnatural' markup being removed prior
      to display by the online help or inclusion in the man page.
      (Ian Clatworthy)

    * HTML documentation now use files extension ``*.html``
      (Alexander Belchenko)

    * The cache of ignore definitions is now cleared in WorkingTree.unlock()
      so that changes to .bzrignore aren't missed. (#129694, Daniel Watkins)

    * ``bzr selftest --strict`` fails if there are any missing features or
      expected test failures. (Daniel Watkins, #111914)

    * Link to registration survey added to README. (Ian Clatworthy)

    * Windows standalone installer show link to registration survey
      when installation finished. (Alexander Belchenko)

  LIBRARY API BREAKS:

    * Deprecated dictionary ``bzrlib.option.SHORT_OPTIONS`` removed.
      Options are now required to provide a help string and it must
      comply with the style guide by being one or more sentences with an
      initial capital and final period. (Martin Pool)

    * KnitIndex.get_parents now returns tuples. (Robert Collins)

    * Ancient unused ``Repository.text_store`` attribute has been removed.
      (Robert Collins)

    * The ``bzrlib.pack`` interface has changed to use tuples of bytestrings
      rather than just bytestrings, making it easier to represent multiple
      element names. As this interface was not used by any internal facilities
      since it was introduced in 0.18 no API compatibility is being preserved.
      The serialised form of these packs is identical with 0.18 when a single
      element tuple is in use. (Robert Collins)

  INTERNALS:

    * merge now uses ``iter_changes`` to calculate changes, which makes room for
      future performance increases.  It is also more consistent with other
      operations that perform comparisons, and reduces reliance on
      Tree.inventory.  (Aaron Bentley)

    * Refactoring of transport classes connected to a remote server.
      ConnectedTransport is a new class that serves as a basis for all
      transports needing to connect to a remote server.  transport.split_url
      have been deprecated, use the static method on the object instead. URL
      tests have been refactored too.
      (Vincent Ladeuil)

    * Better connection sharing for ConnectedTransport objects.
      transport.get_transport() now accepts a 'possible_transports' parameter.
      If a newly requested transport can share a connection with one of the
      list, it will.
      (Vincent Ladeuil)

    * Most functions now accept ``bzrlib.revision.NULL_REVISION`` to indicate
      the null revision, and consider using ``None`` for this purpose
      deprecated.  (Aaron Bentley)

    * New ``index`` module with abstract index functionality. This will be
      used during the planned changes in the repository layer. Currently the
      index layer provides a graph aware immutable index, a builder for the
      same index type to allow creating them, and finally a composer for
      such indices to allow the use of many indices in a single query. The
      index performance is not optimised, however the API is stable to allow
      development on top of the index. (Robert Collins)

    * ``bzrlib.dirstate.cmp_by_dirs`` can be used to compare two paths by
      their directory sections. This is equivalent to comparing
      ``path.split('/')``, only without having to split the paths.
      This has a Pyrex implementation available.
      (John Arbash Meinel)

    * New transport decorator 'unlistable+' which disables the list_dir
      functionality for testing.

    * Deprecated ``change_entry`` in transform.py. (Ian Clatworthy)

    * RevisionTree.get_weave is now deprecated.  Tree.plan_merge is now used
      for performing annotate-merge.  (Aaron Bentley)

    * New EmailMessage class to create email messages. (Adeodato Simó)

    * Unused functions on the private interface KnitIndex have been removed.
      (Robert Collins)

    * New ``knit.KnitGraphIndex`` which provides a ``KnitIndex`` layered on top
      of a ``index.GraphIndex``. (Robert Collins)

    * New ``knit.KnitVersionedFile.iter_parents`` method that allows querying
      the parents of many knit nodes at once, reducing round trips to the 
      underlying index. (Robert Collins)

    * Graph now has an is_ancestor method, various bits use it.
      (Aaron Bentley)

    * The ``-Dhpss`` flag now includes timing information. As well as
      logging when a new connection is opened. (John Arbash Meinel)

    * ``bzrlib.pack.ContainerWriter`` now returns an offset, length tuple to
      callers when inserting data, allowing generation of readv style access
      during pack creation, without needing a separate pass across the output
      pack to gather such details. (Robert Collins)

    * ``bzrlib.pack.make_readv_reader`` allows readv based access to pack
      files that are stored on a transport. (Robert Collins)

    * New ``Repository.has_same_location`` method that reports if two
      repository objects refer to the same repository (although with some risk
      of false negatives).  (Andrew Bennetts)

    * InterTree.compare now passes require_versioned on correctly.
      (Marius Kruger)

    * New methods on Repository - ``start_write_group``,
      ``commit_write_group``, ``abort_write_group`` and ``is_in_write_group`` -
      which provide a clean hook point for transactional Repositories - ones
      where all the data for a fetch or commit needs to be made atomically
      available in one step. This allows the write lock to remain while making
      a series of data insertions.  (e.g. data conversion). (Robert Collins)

    * In ``bzrlib.knit`` the internal interface has been altered to use
      3-tuples (index, pos, length) rather than two-tuples (pos, length) to
      describe where data in a knit is, allowing knits to be split into 
      many files. (Robert Collins)

    * ``bzrlib.knit._KnitData`` split into cache management and physical access
      with two access classes - ``_PackAccess`` and ``_KnitAccess`` defined.
      The former provides access into a .pack file, and the latter provides the
      current production repository form of .knit files. (Robert Collins)

  TESTING:

    * Remove selftest ``--clean-output``, ``--numbered-dirs`` and
      ``--keep-output`` options, which are obsolete now that tests
      are done within directories in $TMPDIR.  (Martin Pool)

    * The SSH_AUTH_SOCK environment variable is now reset to avoid 
      interaction with any running ssh agents.  (Jelmer Vernooij, #125955)

    * run_bzr_subprocess handles parameters the same way as run_bzr:
      either a string or a list of strings should be passed as the first
      parameter.  Varargs-style parameters are deprecated. (Aaron Bentley)


bzr 0.18  2007-07-17
--------------------

  BUGFIXES:

    * Fix 'bzr add' crash under Win32 (Kuno Meyer)


bzr 0.18rc1  2007-07-10
-----------------------

  BUGFIXES:

    * Do not suppress pipe errors, etc. in non-display commands
      (Alexander Belchenko, #87178)

    * Display a useful error message when the user requests to annotate
      a file that is not present in the specified revision.
      (James Westby, #122656)

    * Commands that use status flags now have a reference to 'help
      status-flags'.  (Daniel Watkins, #113436)

    * Work around python-2.4.1 inhability to correctly parse the
      authentication header.
      (Vincent Ladeuil, #121889)

    * Use exact encoding for merge directives. (Adeodato Simó, #120591)

    * Fix tempfile permissions error in smart server tar bundling under
      Windows. (Martin _, #119330)

    * Fix detection of directory entries in the inventory. (James Westby)

    * Fix handling of http code 400: Bad Request When issuing too many ranges.
      (Vincent Ladeuil, #115209)

    * Issue a CONNECT request when connecting to an https server
      via a proxy to enable SSL tunneling.
      (Vincent Ladeuil, #120678)

    * Fix ``bzr log -r`` to support selecting merge revisions, both 
      individually and as part of revision ranges.
      (Kent Gibson, #4663)
 
    * Don't leave cruft behind when failing to acquire a lockdir.
      (Martin Pool, #109169)

    * Don't use the '-f' strace option during tests.
      (Vincent Ladeuil, #102019).

    * Warn when setting ``push_location`` to a value that will be masked by
      locations.conf.  (Aaron Bentley, #122286)

    * Fix commit ordering in corner case (Aaron Bentley, #94975)

    *  Make annotate behave in a non-ASCII world (Adeodato Simó).

  IMPROVEMENTS:

    * The --lsprof-file option now dumps a text rendering of the profiling
      information if the filename ends in ".txt". It will also convert the
      profiling information to a format suitable for KCacheGrind if the
      output filename ends in ".callgrind". Fixes to the lsprofcalltree
      conversion process by Jean Paul Calderone and Itamar were also merged.
      See http://ddaa.net/blog/python/lsprof-calltree. (Ian Clatworthy)

    * ``info`` now defaults to non-verbose mode, displaying only paths and
      abbreviated format info.  ``info -v`` displays all the information
      formerly displayed by ``info``.  (Aaron Bentley, Adeodato Simó)

    * ``bzr missing`` now has better option names ``--this`` and ``--other``.
      (Elliot Murphy)

    * The internal ``weave-list`` command has become ``versionedfile-list``,
      and now lists knits as well as weaves.  (Aaron Bentley)

    * Automatic merge base selection uses a faster algorithm that chooses
      better bases in criss-cross merge situations (Aaron Bentley)

    * Progress reporting in ``commit`` has been improved. The various logical
      stages are now reported on as follows, namely:

      * Collecting changes [Entry x/y] - Stage n/m
      * Saving data locally - Stage n/m
      * Uploading data to master branch - Stage n/m
      * Updating the working tree - Stage n/m
      * Running post commit hooks - Stage n/m
      
      If there is no master branch, the 3rd stage is omitted and the total
      number of stages is adjusted accordingly.

      Each hook that is run after commit is listed with a name (as hooks
      can be slow it is useful feedback).
      (Ian Clatworthy, Robert Collins)

    * Various operations that are now faster due to avoiding unnecessary
      topological sorts. (Aaron Bentley)

    * Make merge directives robust against broken bundles. (Aaron Bentley)

    * The lsprof filename note is emitted via trace.note(), not standard
      output.  (Aaron Bentley)

    * ``bzrlib`` now exports explicit API compatibility information to assist
      library users and plugins. See the ``bzrlib.api`` module for details.
      (Robert Collins)

    * Remove unnecessary lock probes when acquiring a lockdir.
      (Martin Pool)

    * ``bzr --version`` now shows the location of the bzr log file, which
      is especially useful on Windows.  (Martin Pool)

    * -D now supports hooks to get debug tracing of hooks (though its currently
      minimal in nature). (Robert Collins)

    * Long log format reports deltas on merge revisions. 
      (John Arbash Meinel, Kent Gibson)

    * Make initial push over ftp more resilient. (John Arbash Meinel)

    * Print a summary of changes for update just like pull does.
      (Daniel Watkins, #113990)

    * Add a -Dhpss option to trace smart protocol requests and responses.
      (Andrew Bennetts)

  LIBRARY API BREAKS:

    * Testing cleanups - 
      ``bzrlib.repository.RepositoryTestProviderAdapter`` has been moved
      to ``bzrlib.tests.repository_implementations``;
      ``bzrlib.repository.InterRepositoryTestProviderAdapter`` has been moved
      to ``bzrlib.tests.interrepository_implementations``;
      ``bzrlib.transport.TransportTestProviderAdapter`` has moved to 
      ``bzrlib.tests.test_transport_implementations``.
      ``bzrlib.branch.BranchTestProviderAdapter`` has moved to
      ``bzrlib.tests.branch_implementations``.
      ``bzrlib.bzrdir.BzrDirTestProviderAdapter`` has moved to 
      ``bzrlib.tests.bzrdir_implementations``.
      ``bzrlib.versionedfile.InterVersionedFileTestProviderAdapter`` has moved
      to ``bzrlib.tests.interversionedfile_implementations``.
      ``bzrlib.store.revision.RevisionStoreTestProviderAdapter`` has moved to
      ``bzrlib.tests.revisionstore_implementations``.
      ``bzrlib.workingtree.WorkingTreeTestProviderAdapter`` has moved to
      ``bzrlib.tests.workingtree_implementations``.
      These changes are an API break in the testing infrastructure only.
      (Robert Collins)

    * Relocate TestCaseWithRepository to be more central. (Robert Collins)

    * ``bzrlib.add.smart_add_tree`` will no longer perform glob expansion on
      win32. Callers of the function should do this and use the new
      ``MutableTree.smart_add`` method instead. (Robert Collins)

    * ``bzrlib.add.glob_expand_for_win32`` is now
      ``bzrlib.win32utils.glob_expand``.  (Robert Collins)

    * ``bzrlib.add.FastPath`` is now private and moved to 
      ``bzrlib.mutabletree._FastPath``. (Robert Collins, Martin Pool)

    * ``LockDir.wait`` removed.  (Martin Pool)

    * The ``SmartServer`` hooks API has changed for the ``server_started`` and
      ``server_stopped`` hooks. The first parameter is now an iterable of
      backing URLs rather than a single URL. This is to reflect that many
      URLs may map to the external URL of the server. E.g. the server interally
      may have a chrooted URL but also the local file:// URL will be at the 
      same location. (Robert Collins)

  INTERNALS:

    * New SMTPConnection class to unify email handling.  (Adeodato Simó)

    * Fix documentation of BzrError. (Adeodato Simó)

    * Make BzrBadParameter an internal error. (Adeodato Simó)

    * Remove use of 'assert False' to raise an exception unconditionally.
      (Martin Pool)

    * Give a cleaner error when failing to decode knit index entry.
      (Martin Pool)

    * TreeConfig would mistakenly search the top level when asked for options
      from a section. It now respects the section argument and only
      searches the specified section. (James Westby)

    * Improve ``make api-docs`` output. (John Arbash Meinel)

    * Use os.lstat rather than os.stat for osutils.make_readonly and
      osutils.make_writeable. This makes the difftools plugin more
      robust when dangling symlinks are found. (Elliot Murphy)

    * New ``-Dlock`` option to log (to ~/.bzr.log) information on when 
      lockdirs are taken or released.  (Martin Pool)

    * ``bzrlib`` Hooks are now nameable using ``Hooks.name_hook``. This 
      allows a nicer UI when hooks are running as the current hook can
      be displayed. (Robert Collins)

    * ``Transport.get`` has had its interface made more clear for ease of use.
      Retrieval of a directory must now fail with either 'PathError' at open
      time, or raise 'ReadError' on a read. (Robert Collins)

    * New method ``_maybe_expand_globs`` on the ``Command`` class for 
      dealing with unexpanded glob lists - e.g. on the win32 platform. This
      was moved from ``bzrlib.add._prepare_file_list``. (Robert Collins)

    * ``bzrlib.add.smart_add`` and ``bzrlib.add.smart_add_tree`` are now
      deprecated in favour of ``MutableTree.smart_add``. (Robert Collins,
      Martin Pool)

    * New method ``external_url`` on Transport for obtaining the url to
      hand to external processes. (Robert Collins)

    * Teach windows installers to build pyrex/C extensions.
      (Alexander Belchenko)

  TESTING:

    * Removed the ``--keep-output`` option from selftest and clean up test
      directories as they're used.  This reduces the IO load from 
      running the test suite and cuts the time by about half.
      (Andrew Bennetts, Martin Pool)

    * Add scenarios as a public attribute on the TestAdapter classes to allow
      modification of the generated scenarios before adaption and easier
      testing. (Robert Collins)

    * New testing support class ``TestScenarioApplier`` which multiplies
      out a single teste by a list of supplied scenarios. (RobertCollins)

    * Setting ``repository_to_test_repository`` on a repository_implementations
      test will cause it to be called during repository creation, allowing the
      testing of repository classes which are not based around the Format
      concept. For example a repository adapter can be tested in this manner,
      by altering the repository scenarios to include a scenario that sets this
      attribute during the test parameterisation in
      ``bzrlib.tests.repository.repository_implementations``. (Robert Collins)

    * Clean up many of the APIs for blackbox testing of Bazaar.  The standard 
      interface is now self.run_bzr.  The command to run can be passed as
      either a list of parameters, a string containing the command line, or
      (deprecated) varargs parameters.  (Martin Pool)

    * The base TestCase now isolates tests from -D parameters by clearing
      ``debug.debug_flags`` and restores it afterwards. (Robert Collins)

    * Add a relpath parameter to get_transport methods in test framework to
      avoid useless cloning.
      (Vincent Ladeuil, #110448)


bzr 0.17  2007-06-18
--------------------

  BUGFIXES:

    * Fix crash of commit due to wrong lookup of filesystem encoding.
      (Colin Watson, #120647)

    * Revert logging just to stderr in commit as broke unicode filenames.
      (Aaron Bentley, Ian Clatworthy, #120930)


bzr 0.17rc1  2007-06-12
-----------------------

  NOTES WHEN UPGRADING:

    * The kind() and is_executable() APIs on the WorkingTree interface no
      longer implicitly (read) locks and unlocks the tree. This *might*
      impact some plug-ins and tools using this part of the API. If you find
      an issue that may be caused by this change, please let us know,
      particularly the plug-in/tool maintainer. If encountered, the API
      fix is to surround kind() and is_executable() calls with lock_read()
      and unlock() like so::

        work_tree.lock_read()
        try:
            kind = work_tree.kind(...)
        finally:
            work_tree.unlock()

  INTERNALS:
    * Rework of LogFormatter API to provide beginning/end of log hooks and to
      encapsulate the details of the revision to be logged in a LogRevision
      object.
      In long log formats, merge revision ids are only shown when --show-ids
      is specified, and are labelled "revision-id:", as per mainline
      revisions, instead of "merged:". (Kent Gibson)

    * New ``BranchBuilder`` API which allows the construction of particular
      histories quickly. Useful for testing and potentially other applications
      too. (Robert Collins)

  IMPROVEMENTS:
  
    * There are two new help topics, working-trees and repositories that
      attempt to explain these concepts. (James Westby, John Arbash Meinel,
      Aaron Bentley)

    * Added ``bzr log --limit`` to report a limited number of revisions.
      (Kent Gibson, #3659)

    * Revert does not try to preserve file contents that were originally
      produced by reverting to a historical revision.  (Aaron Bentley)

    * ``bzr log --short`` now includes ``[merge]`` for revisions which
      have more than one parent. This is a small improvement to help
      understanding what changes have occurred
      (John Arbash Meinel, #83887)

    * TreeTransform avoids many renames when contructing large trees,
      improving speed.  3.25x speedups have been observed for construction of
      kernel-sized-trees, and checkouts are 1.28x faster.  (Aaron Bentley)

    * Commit on large trees is now faster. In my environment, a commit of
      a small change to the Mozilla tree (55k files) has dropped from
      66 seconds to 32 seconds. For a small tree of 600 files, commit of a
      small change is 33% faster. (Ian Clatworthy)

    * New --create-prefix option to bzr init, like for push.  (Daniel Watkins,
      #56322)

  BUGFIXES:

    * ``bzr push`` should only connect to the remote location one time.
      We have been connecting 3 times because we forget to pass around
      the Transport object. This adds ``BzrDir.clone_on_transport()``, so
      that we can pass in the Transport that we already have.
      (John Arbash Meinel, #75721)

    * ``DirState.set_state_from_inventory()`` needs to properly order
      based on split paths, not just string paths.
      (John Arbash Meinel, #115947)

    * Let TestUIFactoy encode the password prompt with its own stdout.
      (Vincent Ladeuil, #110204)

    * pycurl should take use the range header that takes the range hint
      into account.
      (Vincent Ladeuil, #112719)

    * WorkingTree4.get_file_sha1 no longer raises an exception when invoked
      on a missing file.  (Aaron Bentley, #118186)

    * WorkingTree.remove works correctly with tree references, and when pwd is
      not the tree root. (Aaron Bentley)

    * Merge no longer fails when a file is renamed in one tree and deleted
      in the other. (Aaron Bentley, #110279)

    * ``revision-info`` now accepts dotted revnos, doesn't require a tree,
      and defaults to the last revision (Matthew Fuller, #90048)

    * Tests no longer fail when BZR_REMOTE_PATH is set in the environment.
      (Daniel Watkins, #111958)

    * ``bzr branch -r revid:foo`` can be used to branch any revision in
      your repository. (Previously Branch6 only supported revisions in your
      mainline). (John Arbash Meinel, #115343)

bzr 0.16  2007-05-07
--------------------
  
  BUGFIXES:

    * Handle when you have 2 directories with similar names, but one has a
      hyphen. (``'abc'`` versus ``'abc-2'``). The WT4._iter_changes
      iterator was using direct comparison and ``'abc/a'`` sorts after
      ``'abc-2'``, but ``('abc', 'a')`` sorts before ``('abc-2',)``.
      (John Arbash Meinel, #111227)

    * Handle when someone renames a file on disk without telling bzr.
      Previously we would report the first file as missing, but not show
      the new unknown file. (John Arbash Meinel, #111288)

    * Avoid error when running hooks after pulling into or pushing from
      a branch bound to a smartserver branch.  (Martin Pool, #111968)

  IMPROVEMENTS:

    * Move developer documentation to doc/developers/. This reduces clutter in
      the root of the source tree and allows HACKING to be split into multiple
      files. (Robert Collins, Alexander Belchenko)

    * Clean up the ``WorkingTree4._iter_changes()`` internal loops as well as
      ``DirState.update_entry()``. This optimizes the core logic for ``bzr
      diff`` and ``bzr status`` significantly improving the speed of
      both. (John Arbash Meinel)

bzr 0.16rc2  2007-04-30
-----------------------

  BUGFIXES:

    * Handle the case when you delete a file, and then rename another file
      on top of it. Also handle the case of ``bzr rm --keep foo``. ``bzr
      status`` should show the removed file and an unknown file in its
      place. (John Arbash Meinel, #109993)

    * Bundles properly read and write revision properties that have an
      empty value. And when the value is not ASCII.
      (John Arbash Meinel, #109613)

    * Fix the bzr commit message to be in text mode.
      (Alexander Belchenko, #110901)

    * Also handle when you rename a file and create a file where it used
      to be. (John Arbash Meinel, #110256)

    * ``WorkingTree4._iter_changes`` should not descend into unversioned
      directories. (John Arbash Meinel, #110399)

bzr 0.16rc1  2007-04-26
-----------------------

  NOTES WHEN UPGRADING:

    * ``bzr remove`` and ``bzr rm`` will now remove the working file, if
      it could be recovered again.
      This has been done for consistency with svn and the unix rm command.
      The old ``remove`` behaviour has been retained in the new option
      ``bzr remove --keep``, which will just stop versioning the file,
      but not delete it.
      ``bzr remove --force`` have been added which will always delete the
      files.
      ``bzr remove`` is also more verbose.
      (Marius Kruger, #82602)

  IMPROVEMENTS:

    * Merge directives can now be supplied as input to `merge` and `pull`,
      like bundles can.  (Aaron Bentley)

    * Sending the SIGQUIT signal to bzr, which can be done on Unix by
      pressing Control-Backslash, drops bzr into a debugger.  Type ``'c'``
      to continue.  This can be disabled by setting the environment variable
      ``BZR_SIGQUIT_PDB=0``.  (Martin Pool)

    * selftest now supports --list-only to list tests instead of running
      them. (Ian Clatworthy)

    * selftest now supports --exclude PATTERN (or -x PATTERN) to exclude
      tests with names that match that regular expression.
      (Ian Clatworthy, #102679)

    * selftest now supports --randomize SEED to run tests in a random order.
      SEED is typically the value 'now' meaning 'use the current time'.
      (Ian Clatworthy, #102686)

    * New option ``--fixes`` to commit, which stores bug fixing annotations as
      revision properties. Built-in support for Launchpad, Debian, Trac and
      Bugzilla bug trackers. (Jonathan Lange, James Henstridge, Robert Collins)

    * New API, ``bzrlib.bugtracker.tracker_registry``, for adding support for
      other bug trackers to ``fixes``. (Jonathan Lange, James Henstridge,
      Robert Collins)

    * ``selftest`` has new short options ``-f`` and ``-1``.  (Martin
      Pool)

    * ``bzrlib.tsort.MergeSorter`` optimizations. Change the inner loop
      into using local variables instead of going through ``self._var``.
      Improves the time to ``merge_sort`` a 10k revision graph by
      approximately 40% (~700->400ms).  (John Arbash Meinel)

    * ``make docs`` now creates a man page at ``man1/bzr.1`` fixing bug 107388.
      (Robert Collins)

    * ``bzr help`` now provides cross references to other help topics using
      the _see_also facility on command classes. Likewise the bzr_man
      documentation, and the bzr.1 man page also include this information.
      (Robert Collins)

    * Tags are now included in logs, that use the long log formatter. 
      (Erik Bågfors, Alexander Belchenko)

    * ``bzr help`` provides a clearer message when a help topic cannot be
      found. (Robert Collins, #107656)

    * ``bzr help`` now accepts optional prefixes for command help. The help
      for all commands can now be found at ``bzr help commands/COMMANDNAME``
      as well as ``bzr help COMMANDNAME`` (which only works for commands 
      where the name is not the same as a more general help topic). 
      (Robert Collins)

    * ``bzr help PLUGINNAME`` will now return the module docstring from the
      plugin PLUGINNAME. (Robert Collins, #50408)

    * New help topic ``urlspec`` which lists the availables transports.
      (Goffredo Baroncelli)

    * doc/server.txt updated to document the default bzr:// port
      and also update the blurb about the hpss' current status.
      (Robert Collins, #107125).

    * ``bzr serve`` now listens on interface 0.0.0.0 by default, making it
      serve out to the local LAN (and anyone in the world that can reach the
      machine running ``bzr serve``. (Robert Collins, #98918)

    * A new smart server protocol version has been added.  It prefixes requests
      and responses with an explicit version identifier so that future protocol
      revisions can be dealt with gracefully.  (Andrew Bennetts, Robert Collins)

    * The bzr protocol version 2 indicates success or failure in every response
      without depending on particular commands encoding that consistently,
      allowing future client refactorings to be much more robust about error
      handling. (Robert Collins, Martin Pool, Andrew Bennetts)

    * The smart protocol over HTTP client has been changed to always post to the
      same ``.bzr/smart`` URL under the original location when it can.  This allows
      HTTP servers to only have to pass URLs ending in .bzr/smart to the smart
      server handler, and not arbitrary ``.bzr/*/smart`` URLs.  (Andrew Bennetts)

    * digest authentication is now supported for proxies and HTTP by the urllib
      based http implementation. Tested against Apache 2.0.55 and Squid
      2.6.5. Basic and digest authentication are handled coherently for HTTP
      and proxy: if the user is provided in the url (bzr command line for HTTP,
      proxy environment variables for proxies), the password is prompted for
      (only once). If the password is provided, it is taken into account. Once
      the first authentication is successful, all further authentication
      roundtrips are avoided by preventively setting the right authentication
      header(s).
      (Vincent Ladeuil).

  INTERNALS:

    * bzrlib API compatability with 0.8 has been dropped, cleaning up some
      code paths. (Robert Collins)

    * Change the format of chroot urls so that they can be safely manipulated
      by generic url utilities without causing the resulting urls to have
      escaped the chroot. A side effect of this is that creating a chroot
      requires an explicit action using a ChrootServer.
      (Robert Collins, Andrew Bennetts)

    * Deprecate ``Branch.get_root_id()`` because branches don't have root ids,
      rather than fixing bug #96847.  (Aaron Bentley)

    * ``WorkingTree.apply_inventory_delta`` provides a better alternative to
      ``WorkingTree._write_inventory``.  (Aaron Bentley)

    * Convenience method ``TestCase.expectFailure`` ensures that known failures
      do not silently pass.  (Aaron Bentley)

    * ``Transport.local_abspath`` now raises ``NotLocalUrl`` rather than 
      ``TransportNotPossible``. (Martin Pool, Ian Clatworthy)

    * New SmartServer hooks facility. There are two initial hooks documented
      in ``bzrlib.transport.smart.SmartServerHooks``. The two initial hooks allow
      plugins to execute code upon server startup and shutdown.
      (Robert Collins).

    * SmartServer in standalone mode will now close its listening socket
      when it stops, rather than waiting for garbage collection. This primarily
      fixes test suite hangs when a test tries to connect to a shutdown server.
      It may also help improve behaviour when dealing with a server running
      on a specific port (rather than dynamically assigned ports).
      (Robert Collins)

    * Move most SmartServer code into a new package, bzrlib/smart.
      bzrlib/transport/remote.py contains just the Transport classes that used
      to be in bzrlib/transport/smart.py.  (Andrew Bennetts)

    * urllib http implementation avoid roundtrips associated with
      401 (and 407) errors once the authentication succeeds.
      (Vincent Ladeuil).

    * urlib http now supports querying the user for a proxy password if
      needed. Realm is shown in the prompt for both HTTP and proxy
      authentication when the user is required to type a password. 
      (Vincent Ladeuil).

    * Renamed SmartTransport (and subclasses like SmartTCPTransport) to
      RemoteTransport (and subclasses to RemoteTCPTransport, etc).  This is more
      consistent with its new home in ``bzrlib/transport/remote.py``, and because
      it's not really a "smart" transport, just one that does file operations
      via remote procedure calls.  (Andrew Bennetts)
 
    * The ``lock_write`` method of ``LockableFiles``, ``Repository`` and
      ``Branch`` now accept a ``token`` keyword argument, so that separate
      instances of those objects can share a lock if it has the right token.
      (Andrew Bennetts, Robert Collins)

    * New method ``get_branch_reference`` on ``BzrDir`` allows the detection of
      branch references - which the smart server component needs.

    * The Repository API ``make_working_trees`` is now permitted to return
      False when ``set_make_working_trees`` is not implemented - previously
      an unimplemented ``set_make_working_trees`` implied the result True
      from ``make_working_trees``. This has been changed to accomodate the
      smart server, where it does not make sense (at this point) to ever
      make working trees by default. (Robert Collins)

    * Command objects can now declare related help topics by having _see_also
      set to a list of related topic. (Robert Collins)

    * ``bzrlib.help`` now delegates to the Command class for Command specific
      help. (Robert Collins)

    * New class ``TransportListRegistry``, derived from the Registry class, which 
      simplifies tracking the available Transports. (Goffredo Baroncelli)

    * New function ``Branch.get_revision_id_to_revno_map`` which will
      return a dictionary mapping revision ids to dotted revnos. Since
      dotted revnos are defined in the context of the branch tip, it makes
      sense to generate them from a ``Branch`` object.
      (John Arbash Meinel)

    * Fix the 'Unprintable error' message display to use the repr of the 
      exception that prevented printing the error because the str value
      for it is often not useful in debugging (e.g. KeyError('foo') has a
      str() of 'foo' but a repr of 'KeyError('foo')' which is much more
      useful. (Robert Collins)

    * ``urlutils.normalize_url`` now unescapes unreserved characters, such as "~".
      (Andrew Bennetts)

  BUGFIXES:

    * Don't fail bundle selftest if email has 'two' embedded.  
      (Ian Clatworthy, #98510)

    * Remove ``--verbose`` from ``bzr bundle``. It didn't work anyway.
      (Robert Widhopf-Fenk, #98591)

    * Remove ``--basis`` from the checkout/branch commands - it didn't work
      properly and is no longer beneficial.
      (Robert Collins, #53675, #43486)

    * Don't produce encoding error when adding duplicate files.
      (Aaron Bentley)

    * Fix ``bzr log <file>`` so it only logs the revisions that changed
      the file, and does it faster.
      (Kent Gibson, John Arbash Meinel, #51980, #69477)
 
    * Fix ``InterDirstateTre._iter_changes`` to handle when we come across
      an empty versioned directory, which now has files in it.
      (John Arbash Meinel, #104257)

    * Teach ``common_ancestor`` to shortcut when the tip of one branch is
      inside the ancestry of the other. Saves a lot of graph processing
      (with an ancestry of 16k revisions, ``bzr merge ../already-merged``
      changes from 2m10s to 13s).  (John Arbash Meinel, #103757)

    * Fix ``show_diff_trees`` to handle the case when a file is modified,
      and the containing directory is renamed. (The file path is different
      in this versus base, but it isn't marked as a rename).
      (John Arbash Meinel, #103870)

    * FTP now works even when the FTP server does not support atomic rename.
      (Aaron Bentley, #89436)

    * Correct handling in bundles and merge directives of timezones with
      that are not an integer number of hours offset from UTC.  Always 
      represent the epoch time in UTC to avoid problems with formatting 
      earlier times on win32.  (Martin Pool, Alexander Belchenko, John
      Arbash Meinel)

    * Typo in the help for ``register-branch`` fixed. (Robert Collins, #96770)

    * "dirstate" and "dirstate-tags" formats now produce branches compatible
      with old versions of bzr. (Aaron Bentley, #107168))

    * Handle moving a directory when children have been added, removed,
      and renamed. (John Arbash Meinel, #105479)

    * Don't preventively use basic authentication for proxy before receiving a
      407 error. Otherwise people willing to use other authentication schemes
      may expose their password in the clear (or nearly). This add one
      roundtrip in case basic authentication should be used, but plug the
      security hole.
      (Vincent Ladeuil)

    * Handle http and proxy digest authentication.
      (Vincent Ladeuil, #94034).

  TESTING:

    * Added ``bzrlib.strace.strace`` which will strace a single callable and
      return a StraceResult object which contains just the syscalls involved
      in running it. (Robert Collins)

    * New test method ``reduceLockdirTimeout`` to drop the default (ui-centric)
      default time down to one suitable for tests. (Andrew Bennetts)

    * Add new ``vfs_transport_factory`` attribute on tests which provides the 
      common vfs backing for both the readonly and readwrite transports.
      This allows the RemoteObject tests to back onto local disk or memory,
      and use the existing ``transport_server`` attribute all tests know about
      to be the smart server transport. This in turn allows tests to 
      differentiate between 'transport to access the branch', and 
      'transport which is a VFS' - which matters in Remote* tests.
      (Robert Collins, Andrew Bennetts)

    * The ``make_branch_and_tree`` method for tests will now create a 
      lightweight checkout for the tree if the ``vfs_transport_factory`` is not
      a LocalURLServer. (Robert Collins, Andrew Bennetts)

    * Branch implementation tests have been audited to ensure that all urls 
      passed to Branch APIs use proper urls, except when local-disk paths
      are intended. This is so that tests correctly access the test transport
      which is often not equivalent to local disk in Remote* tests. As part
      of this many tests were adjusted to remove dependencies on local disk
      access.
      (Robert Collins, Andrew Bennetts)

    * Mark bzrlib.tests and bzrlib.tests.TestUtil as providing assertFOO helper
      functions by adding a ``__unittest`` global attribute. (Robert Collins,
      Andrew Bennetts, Martin Pool, Jonathan Lange)

    * Refactored proxy and authentication handling to simplify the
      implementation of new auth schemes for both http and proxy. 
      (Vincent Ladeuil)

bzr 0.15 2007-04-01
-------------------

  BUGFIXES:

    * Handle incompatible repositories as a user issue when fetching.
      (Aaron Bentley)

    * Don't give a recommendation to upgrade when branching or 
      checking out a branch that contains an old-format working tree.
      (Martin Pool)

bzr 0.15rc3  2007-03-26
-----------------------

  CHANGES:
 
    * A warning is now displayed when opening working trees in older 
      formats, to encourage people to upgrade to WorkingTreeFormat4.
      (Martin Pool)

  IMPROVEMENTS:

    * HTTP redirections are now taken into account when a branch (or a
      bundle) is accessed for the first time. A message is issued at each
      redirection to inform the user. In the past, http redirections were
      silently followed for each request which significantly degraded the
      performances. The http redirections are not followed anymore by
      default, instead a RedirectRequested exception is raised. For bzrlib
      users needing to follow http redirections anyway,
      ``bzrlib.transport.do_catching_redirections`` provide an easy transition
      path.  (vila)

  INTERNALS:

    * Added ``ReadLock.temporary_write_lock()`` to allow upgrading an OS read
      lock to an OS write lock. Linux can do this without unlocking, Win32
      needs to unlock in between. (John Arbash Meinel)
 
    * New parameter ``recommend_upgrade`` to ``BzrDir.open_workingtree``
      to silence (when false) warnings about opening old formats.
      (Martin Pool)

    * Fix minor performance regression with bzr-0.15 on pre-dirstate
      trees. (We were reading the working inventory too many times).
      (John Arbash Meinel)

    * Remove ``Branch.get_transaction()`` in favour of a simple cache of
      ``revision_history``.  Branch subclasses should override
      ``_gen_revision_history`` rather than ``revision_history`` to make use of
      this cache, and call ``_clear_revision_history_cache`` and
      ``_cache_revision_history`` at appropriate times. (Andrew Bennetts)

  BUGFIXES:

    * Take ``smtp_server`` from user config into account.
      (vila, #92195)

    * Restore Unicode filename handling for versioned and unversioned files.
      (John Arbash Meinel, #92608)

    * Don't fail during ``bzr commit`` if a file is marked removed, and
      the containing directory is auto-removed.  (John Arbash Meinel, #93681)

    * ``bzr status FILENAME`` failed on Windows because of an uncommon
      errno. (``ERROR_DIRECTORY == 267 != ENOTDIR``).
      (Wouter van Heyst, John Arbash Meinel, #90819)

    * ``bzr checkout source`` should create a local branch in the same
      format as source. (John Arbash Meinel, #93854)

    * ``bzr commit`` with a kind change was failing to update the
      last-changed-revision for directories.  The
      InventoryDirectory._unchanged only looked at the ``parent_id`` and name,
      ignoring the fact that the kind could have changed, too.
      (John Arbash Meinel, #90111)

    * ``bzr mv dir/subdir other`` was incorrectly updating files inside
      the directory. So that there was a chance it would break commit,
      etc. (John Arbash Meinel, #94037)
 
    * Correctly handles mutiple permanent http redirections.
      (vila, #88780)

bzr 0.15rc2  2007-03-14
-----------------------

  NOTES WHEN UPGRADING:
        
    * Release 0.15rc2 of bzr changes the ``bzr init-repo`` command to
      default to ``--trees`` instead of ``--no-trees``.
      Existing shared repositories are not affected.

  IMPROVEMENTS:

    * New ``merge-directive`` command to generate machine- and human-readable
      merge requests.  (Aaron Bentley)

    * New ``submit:`` revision specifier makes it easy to diff against the
      common ancestor with the submit location (Aaron Bentley)

    * Added support for Putty's SSH implementation. (Dmitry Vasiliev)

    * Added ``bzr status --versioned`` to report only versioned files, 
      not unknowns. (Kent Gibson)

    * Merge now autodetects the correct line-ending style for its conflict
      markers.  (Aaron Bentley)

  INTERNALS:

    * Refactored SSH vendor registration into SSHVendorManager class.
      (Dmitry Vasiliev)

  BUGFIXES:

    * New ``--numbered-dirs`` option to ``bzr selftest`` to use
      numbered dirs for TestCaseInTempDir. This is default behavior
      on Windows. Anyone can force named dirs on Windows
      with ``--no-numbered-dirs``. (Alexander Belchenko)

    * Fix ``RevisionSpec_revid`` to handle the Unicode strings passed in
      from the command line. (Marien Zwart, #90501)

    * Fix ``TreeTransform._iter_changes`` when both the source and
      destination are missing. (Aaron Bentley, #88842)

    * Fix commit of merges with symlinks in dirstate trees.
      (Marien Zwart)
    
    * Switch the ``bzr init-repo`` default from --no-trees to --trees. 
      (Wouter van Heyst, #53483)


bzr 0.15rc1  2007-03-07
-----------------------

  SURPRISES:

    * The default disk format has changed. Please run 'bzr upgrade' in your
      working trees to upgrade. This new default is compatible for network
      operations, but not for local operations. That is, if you have two
      versions of bzr installed locally, after upgrading you can only use the
      bzr 0.15 version. This new default does not enable tags or nested-trees
      as they are incompatible with bzr versions before 0.15 over the network.

    * For users of bzrlib: Two major changes have been made to the working tree
      api in bzrlib. The first is that many methods and attributes, including
      the inventory attribute, are no longer valid for use until one of
      ``lock_read``/``lock_write``/``lock_tree_write`` has been called,
      and become invalid again after unlock is called. This has been done
      to improve performance and correctness as part of the dirstate
      development.
      (Robert Collins, John A Meinel, Martin Pool, and others).

    * For users of bzrlib: The attribute 'tree.inventory' should be considered
      readonly. Previously it was possible to directly alter this attribute, or
      its contents, and have the tree notice this. This has been made
      unsupported - it may work in some tree formats, but in the newer dirstate
      format such actions will have no effect and will be ignored, or even
      cause assertions. All operations possible can still be carried out by a
      combination of the tree API, and the bzrlib.transform API. (Robert
      Collins, John A Meinel, Martin Pool, and others).

  IMPROVEMENTS:

    * Support for OS Windows 98. Also .bzr.log on any windows system
      saved in My Documents folder. (Alexander Belchenko)

    * ``bzr mv`` enhanced to support already moved files.
      In the past the mv command would have failed if the source file doesn't
      exist. In this situation ``bzr mv`` would now detect that the file has
      already moved and update the repository accordingly, if the target file
      does exist.
      A new option ``--after`` has been added so that if two files already
      exist, you could notify Bazaar that you have moved a (versioned) file
      and replaced it with another. Thus in this case ``bzr move --after``
      will only update the Bazaar identifier.
      (Steffen Eichenberg, Marius Kruger)

    * ``ls`` now works on treeless branches and remote branches.
      (Aaron Bentley)

    * ``bzr help global-options`` describes the global options.
      (Aaron Bentley)

    * ``bzr pull --overwrite`` will now correctly overwrite checkouts.
      (Robert Collins)

    * Files are now allowed to change kind (e.g. from file to symlink).
      Supported by ``commit``, ``revert`` and ``status``
      (Aaron Bentley)

    * ``inventory`` and ``unknowns`` hidden in favour of ``ls``
      (Aaron Bentley)

    * ``bzr help checkouts`` descibes what checkouts are and some possible
      uses of them. (James Westby, Aaron Bentley)

    * A new ``-d`` option to push, pull and merge overrides the default 
      directory.  (Martin Pool)

    * Branch format 6: smaller, and potentially faster than format 5.  Supports
      ``append_history_only`` mode, where the log view and revnos do not change,
      except by being added to.  Stores policy settings in
      ".bzr/branch/branch.conf".

    * ``append_only`` branches:  Format 6 branches may be configured so that log
      view and revnos are always consistent.  Either create the branch using
      "bzr init --append-revisions-only" or edit the config file as descriped
      in docs/configuration.txt.

    * rebind: Format 6 branches retain the last-used bind location, so if you
      "bzr unbind", you can "bzr bind" to bind to the previously-selected
      bind location.

    * Builtin tags support, created and deleted by the ``tag`` command and
      stored in the branch.  Tags can be accessed with the revisionspec
      ``-rtag:``, and listed with ``bzr tags``.  Tags are not versioned 
      at present. Tags require a network incompatible upgrade. To perform this
      upgrade, run ``bzr upgrade --dirstate-tags`` in your branch and
      repositories. (Martin Pool)

    * The ``bzr://`` transport now has a well-known port number, 4155,
      which it will use by default.  (Andrew Bennetts, Martin Pool)

    * Bazaar now looks for user-installed plugins before looking for site-wide
      plugins. (Jonathan Lange)

    * ``bzr resolve`` now detects and marks resolved text conflicts.
      (Aaron Bentley)

  INTERNALS:

    * Internally revision ids and file ids are now passed around as utf-8
      bytestrings, rather than treating them as Unicode strings. This has
      performance benefits for Knits, since we no longer need to decode the
      revision id for each line of content, nor for each entry in the index.
      This will also help with the future dirstate format.
      (John Arbash Meinel)

    * Reserved ids (any revision-id ending in a colon) are rejected by
      versionedfiles, repositories, branches, and working trees
      (Aaron Bentley)

    * Minor performance improvement by not creating a ProgressBar for
      every KnitIndex we create. (about 90ms for a bzr.dev tree)
      (John Arbash Meinel)

    * New easier to use Branch hooks facility. There are five initial hooks,
      all documented in bzrlib.branch.BranchHooks.__init__ - ``'set_rh'``,
      ``'post_push'``, ``'post_pull'``, ``'post_commit'``,
      ``'post_uncommit'``. These hooks fire after the matching operation
      on a branch has taken place, and were originally added for the
      branchrss plugin. (Robert Collins)

    * New method ``Branch.push()`` which should be used when pushing from a
      branch as it makes performance and policy decisions to match the UI
      level command ``push``. (Robert Collins).

    * Add a new method ``Tree.revision_tree`` which allows access to cached
      trees for arbitrary revisions. This allows the in development dirstate
      tree format to provide access to the callers to cached copies of 
      inventory data which are cheaper to access than inventories from the
      repository.
      (Robert Collins, Martin Pool)

    * New ``Branch.last_revision_info`` method, this is being done to allow
      optimization of requests for both the number of revisions and the last
      revision of a branch with smartservers and potentially future branch
      formats. (Wouter van Heyst, Robert Collins)

    * Allow ``'import bzrlib.plugins.NAME'`` to work when the plugin NAME has not
      yet been loaded by ``load_plugins()``. This allows plugins to depend on each
      other for code reuse without requiring users to perform file-renaming
      gymnastics. (Robert Collins)

    * New Repository method ``'gather_stats'`` for statistic data collection.
      This is expected to grow to cover a number of related uses mainly
      related to bzr info. (Robert Collins)

    * Log formatters are now managed with a registry.
      ``log.register_formatter`` continues to work, but callers accessing
      the FORMATTERS dictionary directly will not.

    * Allow a start message to be passed to the ``edit_commit_message``
      function.  This will be placed in the message offered to the user
      for editing above the separator. It allows a template commit message
      to be used more easily. (James Westby)

    * ``GPGStrategy.sign()`` will now raise ``BzrBadParameterUnicode`` if
      you pass a Unicode string rather than an 8-bit string. Callers need
      to be updated to encode first. (John Arbash Meinel)

    * Branch.push, pull, merge now return Result objects with information
      about what happened, rather than a scattering of various methods.  These
      are also passed to the post hooks.  (Martin Pool)

    * File formats and architecture is in place for managing a forest of trees
      in bzr, and splitting up existing trees into smaller subtrees, and
      finally joining trees to make a larger tree. This is the first iteration
      of this support, and the user-facing aspects still require substantial
      work.  If you wish to experiment with it, use ``bzr upgrade
      --dirstate-with-subtree`` in your working trees and repositories.
      You can use the hidden commands ``split`` and ``join`` and to create
      and manipulate nested trees, but please consider using the nested-trees
      branch, which contains substantial UI improvements, instead.
      http://code.aaronbentley.com/bzr/bzrrepo/nested-trees/
      (Aaron Bentley, Martin Pool, Robert Collins).

  BUGFIXES:

    * ``bzr annotate`` now uses dotted revnos from the viewpoint of the
      branch, rather than the last changed revision of the file.
      (John Arbash Meinel, #82158)

    * Lock operations no longer hang if they encounter a permission problem.
      (Aaron Bentley)

    * ``bzr push`` can resume a push that was canceled before it finished.
      Also, it can push even if the target directory exists if you supply
      the ``--use-existing-dir`` flag.
      (John Arbash Meinel, #30576, #45504)

    * Fix http proxy authentication when user and an optional
      password appears in the ``*_proxy`` vars. (Vincent Ladeuil,
      #83954).

    * ``bzr log branch/file`` works for local treeless branches
      (Aaron Bentley, #84247)

    * Fix problem with UNC paths on Windows 98. (Alexander Belchenko, #84728)

    * Searching location of CA bundle for PyCurl in env variable
      (``CURL_CA_BUNDLE``), and on win32 along the PATH.
      (Alexander Belchenko, #82086)

    * ``bzr init`` works with unicode argument LOCATION.
      (Alexander Belchenko, #85599)

    * Raise ``DependencyNotPresent`` if pycurl do not support https. 
      (Vincent Ladeuil, #85305)

    * Invalid proxy env variables should not cause a traceback.
      (Vincent Ladeuil, #87765)

    * Ignore patterns normalised to use '/' path separator.
      (Kent Gibson, #86451)

    * bzr rocks. It sure does! Fix case. (Vincent Ladeuil, #78026)

    * Fix bzrtools shelve command for removed lines beginning with "--"
      (Johan Dahlberg, #75577)

  TESTING:

    * New ``--first`` option to ``bzr selftest`` to run specified tests
      before the rest of the suite.  (Martin Pool)


bzr 0.14  2007-01-23
--------------------

  IMPROVEMENTS:

    * ``bzr help global-options`` describes the global options. (Aaron Bentley)

  BUG FIXES:
    
    * Skip documentation generation tests if the tools to do so are not
      available. Fixes running selftest for installled copies of bzr. 
      (John Arbash Meinel, #80330)

    * Fix the code that discovers whether bzr is being run from it's
      working tree to handle the case when it isn't but the directory
      it is in is below a repository. (James Westby, #77306)


bzr 0.14rc1  2007-01-16
-----------------------

  IMPROVEMENTS:

    * New connection: ``bzr+http://`` which supports tunnelling the smart
      protocol over an HTTP connection. If writing is enabled on the bzr
      server, then you can write over the http connection.
      (Andrew Bennetts, John Arbash Meinel)

    * Aliases now support quotation marks, so they can contain whitespace
      (Marius Kruger)

    * PyCurlTransport now use a single curl object. By specifying explicitly
      the 'Range' header, we avoid the need to use two different curl objects
      (and two connections to the same server). (Vincent Ladeuil)

    * ``bzr commit`` does not prompt for a message until it is very likely to
      succeed.  (Aaron Bentley)

    * ``bzr conflicts`` now takes --text to list pathnames of text conflicts
      (Aaron Bentley)

    * Fix ``iter_lines_added_or_present_in_versions`` to use a set instead
      of a list while checking if a revision id was requested. Takes 10s
      off of the ``fileids_affected_by_revision_ids`` time, which is 10s
      of the ``bzr branch`` time. Also improve ``fileids_...`` time by
      filtering lines with a regex rather than multiple ``str.find()``
      calls. (saves another 300ms) (John Arbash Meinel)

    * Policy can be set for each configuration key. This allows keys to be
      inherited properly across configuration entries. For example, this
      should enable you to do::
        
        [/home/user/project]
        push_location = sftp://host/srv/project/
        push_location:policy = appendpath

      And then a branch like ``/home/user/project/mybranch`` should get an
      automatic push location of ``sftp://host/srv/project/mybranch``.
      (James Henstridge)

    * Added ``bzr status --short`` to make status report svn style flags
      for each file.  For example::

        $ bzr status --short
        A  foo
        A  bar
        D  baz
        ?  wooley

    * 'bzr selftest --clean-output' allows easily clean temporary tests 
      directories without running tests. (Alexander Belchenko)

    * ``bzr help hidden-commands`` lists all hidden commands. (Aaron Bentley)

    * ``bzr merge`` now has an option ``--pull`` to fall back to pull if
      local is fully merged into remote. (Jan Hudec)

    * ``bzr help formats`` describes available directory formats. (Aaron Bentley)

  INTERNALS:

    * A few tweaks directly to ``fileids_affected_by_revision_ids`` to
      help speed up processing, as well allowing to extract unannotated
      lines. Between the two ``fileids_affected_by_revision_ids`` is
      improved by approx 10%. (John Arbash Meinel)

    * Change Revision serialization to only write out millisecond
      resolution. Rather than expecting floating point serialization to
      preserve more resolution than we need. (Henri Weichers, Martin Pool)

    * Test suite ends cleanly on Windows.  (Vincent Ladeuil)

    * When ``encoding_type`` attribute of class Command is equal to 'exact', 
      force sys.stdout to be a binary stream on Windows, and therefore
      keep exact line-endings (without LF -> CRLF conversion).
      (Alexander Belchenko)

    * Single-letter short options are no longer globally declared.  (Martin
      Pool)

    * Before using detected user/terminal encoding bzr should check
      that Python has corresponding codec. (Alexander Belchenko)

    * Formats for end-user selection are provided via a FormatRegistry (Aaron Bentley)

  BUG FIXES:

    * ``bzr missing --verbose`` was showing adds/removals in the wrong
      direction. (John Arbash Meinel)

    * ``bzr annotate`` now defaults to showing dotted revnos for merged
      revisions. It cuts them off at a depth of 12 characters, but you can
      supply ``--long`` to see the full number. You can also use
      ``--show-ids`` to display the original revision ids, rather than
      revision numbers and committer names. (John Arbash Meinel, #75637)

    * bzr now supports Win32 UNC path (e.g. ``\HOST\path``. 
      (Alexander Belchenko, #57869)

    * Win32-specific: output of cat, bundle and diff commands don't mangle
      line-endings (Alexander Belchenko, #55276)

    * Replace broken fnmatch based ignore pattern matching with custom pattern
      matcher.
      (Kent Gibson, Jan Hudec #57637)

    * pycurl and urllib can detect short reads at different places. Update
      the test suite to test more cases. Also detect http error code 416
      which was raised for that specific bug. Also enhance the urllib
      robustness by detecting invalid ranges (and pycurl's one by detecting
      short reads during the initial GET). (Vincent Ladeuil, #73948)

    * The urllib connection sharing interacts badly with urllib2
      proxy setting (the connections didn't go thru the proxy
      anymore). Defining a proper ProxyHandler solves the
      problem.  (Vincent Ladeuil, #74759)

    * Use urlutils to generate relative URLs, not osutils 
      (Aaron Bentley, #76229)

    * ``bzr status`` in a readonly directory should work without giving
      lots of errors. (John Arbash Meinel, #76299)

    * Mention the revisionspec topic for the revision option help.
      (Wouter van Heyst, #31663)

    * Allow plugins import from zip archives.
      (Alexander Belchenko, #68124)


bzr 0.13  2006-12-05
--------------------
    
  No changes from 0.13rc1
    
bzr 0.13rc1  2006-11-27
-----------------------

  IMPROVEMENTS:

    * New command ``bzr remove-tree`` allows the removal of the working
      tree from a branch.
      (Daniel Silverstone)

    * urllib uses shared keep-alive connections, so http 
      operations are substantially faster.
      (Vincent Ladeuil, #53654)

    * ``bzr export`` allows an optional branch parameter, to export a bzr
      tree from some other url. For example:
      ``bzr export bzr.tar.gz http://bazaar-vcs.org/bzr/bzr.dev``
      (Daniel Silverstone)

    * Added ``bzr help topics`` to the bzr help system. This gives a
      location for general information, outside of a specific command.
      This includes updates for ``bzr help revisionspec`` the first topic
      included. (Goffredo Baroncelli, John Arbash Meinel, #42714)

    * WSGI-compatible HTTP smart server.  See ``doc/http_smart_server.txt``.
      (Andrew Bennetts)

    * Knit files will now cache full texts only when the size of the
      deltas is as large as the size of the fulltext. (Or after 200
      deltas, whichever comes first). This has the most benefit on large
      files with small changes, such as the inventory for a large project.
      (eg For a project with 2500 files, and 7500 revisions, it changes
      the size of inventory.knit from 11MB to 5.4MB) (John Arbash Meinel)

  INTERNALS:

    * New -D option given before the command line turns on debugging output
      for particular areas.  -Derror shows tracebacks on all errors.
      (Martin Pool)

    * Clean up ``bzr selftest --benchmark bundle`` to correct an import,
      and remove benchmarks that take longer than 10min to run.
      (John Arbash Meinel)

    * Use ``time.time()`` instead of ``time.clock()`` to decide on
      progress throttling. Because ``time.clock()`` is actually CPU time,
      so over a high-latency connection, too many updates get throttled.
      (John Arbash Meinel)

    * ``MemoryTransport.list_dir()`` would strip the first character for
      files or directories in root directory. (John Arbash Meinel)

    * New method ``get_branch_reference`` on 'BzrDir' allows the detection of 
      branch references - which the smart server component needs.
  
    * New ``ChrootTransportDecorator``, accessible via the ``chroot+`` url
      prefix.  It disallows any access to locations above a set URL.  (Andrew
      Bennetts)

  BUG FIXES:

    * Now ``_KnitIndex`` properly decode revision ids when loading index data.
      And optimize the knit index parsing code. 
      (Dmitry Vasiliev, John Arbash Meinel)

    * ``bzrlib/bzrdir.py`` was directly referencing ``bzrlib.workingtree``,
      without importing it. This prevented ``bzr upgrade`` from working
      unless a plugin already imported ``bzrlib.workingtree``
      (John Arbash Meinel, #70716)

    * Suppress the traceback on invalid URLs (Vincent Ladeuil, #70803).

    * Give nicer error message when an http server returns a 403
      error code. (Vincent Ladeuil, #57644).

    * When a multi-range http GET request fails, try a single
      range one. If it fails too, forget about ranges. Remember that until 
      the death of the transport and propagates that to the clones.
      (Vincent Ladeuil, #62276, #62029).

    * Handles user/passwords supplied in url from command
      line (for the urllib implementation). Don't request already
      known passwords (Vincent Ladeuil, #42383, #44647, #48527)

    * ``_KnitIndex.add_versions()`` dictionary compresses revision ids as they
      are added. This fixes bug where fetching remote revisions records
      them as full references rather than integers.
      (John Arbash Meinel, #64789)

    * ``bzr ignore`` strips trailing slashes in patterns.
      Also ``bzr ignore`` rejects absolute paths. (Kent Gibson, #4559)

    * ``bzr ignore`` takes multiple arguments. (Cheuksan Edward Wang, #29488)

    * mv correctly handles paths that traverse symlinks. 
      (Aaron Bentley, #66964)

    * Give nicer looking error messages when failing to connect over ssh.
      (John Arbash Meinel, #49172)

    * Pushing to a remote branch does not currently update the remote working
      tree. After a remote push, ``bzr status`` and ``bzr diff`` on the remote
      machine now show that the working tree is out of date.
      (Cheuksan Edward Wang #48136)

    * Use patiencediff instead of difflib for determining deltas to insert
      into knits. This avoids the O(N^3) behavior of difflib. Patience
      diff should be O(N^2). (Cheuksan Edward Wang, #65714)

    * Running ``bzr log`` on nonexistent file gives an error instead of the
      entire log history. (Cheuksan Edward Wang #50793)

    * ``bzr cat`` can look up contents of removed or renamed files. If the
      pathname is ambiguous, i.e. the files in the old and new trees have
      different id's, the default is the file in the new tree. The user can
      use "--name-from-revision" to select the file in the old tree.
      (Cheuksan Edward Wang, #30190)

  TESTING:

    * TestingHTTPRequestHandler really handles the Range header
      (previously it was ignoring it and returning the whole file,).

bzr 0.12  2006-10-30
--------------------

  INTERNALS:

    * Clean up ``bzr selftest --benchmark bundle`` to correct an import,
      and remove benchmarks that take longer than 10min to run.
      (John Arbash Meinel)
  
bzr 0.12rc1  2006-10-23
-----------------------

  IMPROVEMENTS:

    * ``bzr log`` now shows dotted-decimal revision numbers for all revisions,
      rather than just showing a decimal revision number for revisions on the
      mainline. These revision numbers are not yet accepted as input into bzr
      commands such as log, diff etc. (Robert Collins)

    * revisions can now be specified using dotted-decimal revision numbers.
      For instance, ``bzr diff -r 1.2.1..1.2.3``. (Robert Collins)

    * ``bzr help commands`` output is now shorter (Aaron Bentley)

    * ``bzr`` now uses lazy importing to reduce the startup time. This has
      a moderate effect on lots of actions, especially ones that have
      little to do. For example ``bzr rocks`` time is down to 116ms from
      283ms. (John Arbash Meinel)

    * New Registry class to provide name-to-object registry-like support,
      for example for schemes where plugins can register new classes to
      do certain tasks (e.g. log formatters). Also provides lazy registration
      to allow modules to be loaded on request.
      (John Arbash Meinel, Adeodato Simó)

  API INCOMPATABILITY:
  
    * LogFormatter subclasses show now expect the 'revno' parameter to 
      show() to be a string rather than an int. (Robert Collins)

  INTERNALS:

    * ``TestCase.run_bzr``, ``run_bzr_captured``, and ``run_bzr_subprocess``
      can take a ``working_dir='foo'`` parameter, which will change directory 
      for the command. (John Arbash Meinel)

    * ``bzrlib.lazy_regex.lazy_compile`` can be used to create a proxy
      around a regex, which defers compilation until first use. 
      (John Arbash Meinel)

    * ``TestCase.run_bzr_subprocess`` defaults to supplying the
      ``--no-plugins`` parameter to ensure test reproducability, and avoid
      problems with system-wide installed plugins. (John Arbash Meinel)

    * Unique tree root ids are now supported. Newly created trees still
      use the common root id for compatibility with bzr versions before 0.12.
      (Aaron Bentley)

    * ``WorkingTree.set_root_id(None)`` is now deprecated. Please
      pass in ``inventory.ROOT_ID`` if you want the default root id value.
      (Robert Collins, John Arbash Meinel)

    * New method ``WorkingTree.flush()`` which will write the current memory
      inventory out to disk. At the same time, ``read_working_inventory`` will
      no longer trash the current tree inventory if it has been modified within
      the current lock, and the tree will now ``flush()`` automatically on
      ``unlock()``. ``WorkingTree.set_root_id()`` has been updated to take
      advantage of this functionality. (Robert Collins, John Arbash Meinel)

    * ``bzrlib.tsort.merge_sorted`` now accepts ``generate_revnos``. This
      parameter will cause it to add another column to its output, which
      contains the dotted-decimal revno for each revision, as a tuple.
      (Robert Collins)

    * ``LogFormatter.show_merge`` is deprecated in favour of
      ``LogFormatter.show_merge_revno``. (Robert Collins)

  BUG FIXES:

    * Avoid circular imports by creating a deprecated function for
      ``bzrlib.tree.RevisionTree``. Callers should have been using
      ``bzrlib.revisontree.RevisionTree`` anyway. (John Arbash Meinel,
      #63360, #66349)

    * Don't use ``socket.MSG_WAITALL`` as it doesn't exist on all
      platforms. (Martin Pool, #66356)

    * Don't require ``Content-Type`` in range responses. Assume they are a
      single range if ``Content-Type`` does not exist.
      (John Arbash Meinel, #62473)

    * bzr branch/pull no longer complain about progress bar cleanup when
      interrupted during fetch.  (Aaron Bentley, #54000)

    * ``WorkingTree.set_parent_trees()`` uses the trees to directly write
      the basis inventory, rather than going through the repository. This
      allows us to have 1 inventory read, and 2 inventory writes when
      committing a new tree. (John Arbash Meinel)

    * When reverting, files that are not locally modified that do not exist
      in the target are deleted, not just unversioned (Aaron Bentley)

    * When trying to acquire a lock, don't fail immediately. Instead, try
      a few times (up to 1 hour) before timing out. Also, report why the
      lock is unavailable (John Arbash Meinel, #43521, #49556)

    * Leave HttpTransportBase daughter classes decides how they
      implement cloning. (Vincent Ladeuil, #61606)

    * diff3 does not indicate conflicts on clean merge. (Aaron Bentley)

    * If a commit fails, the commit message is stored in a file at the root of
      the tree for later commit. (Cheuksan Edward Wang, Stefan Metzmacher,
      #32054)

  TESTING:

    * New test base class TestCaseWithMemoryTransport offers memory-only
      testing facilities: its not suitable for tests that need to mutate disk
      state, but most tests should not need that and should be converted to
      TestCaseWithMemoryTransport. (Robert Collins)

    * ``TestCase.make_branch_and_memory_tree`` now takes a format
      option to set the BzrDir, Repository and Branch formats of the
      created objects. (Robert Collins, John Arbash Meinel)

bzr 0.11  2006-10-02
--------------------

    * Smart server transport test failures on windows fixed. (Lukáš Lalinský).

bzr 0.11rc2  2006-09-27
-----------------------

  BUG FIXES:

    * Test suite hangs on windows fixed. (Andrew Bennets, Alexander Belchenko).
    
    * Commit performance regression fixed. (Aaron Bentley, Robert Collins, John
      Arbash Meinel).

bzr 0.11rc1  2006-09-25
-----------------------

  IMPROVEMENTS:

    * Knit files now wait to create their contents until the first data is
      added. The old code used to create an empty .knit and a .kndx with just
      the header. However, this caused a lot of extra round trips over sftp.
      This can change the time for ``bzr push`` to create a new remote branch
      from 160s down to 100s. This also affects ``bzr commit`` performance when
      adding new files, ``bzr commit`` on a new kernel-like tree drops from 50s
      down to 40s (John Arbash Meinel, #44692)

    * When an entire subtree has been deleted, commit will now report that
      just the top of the subtree has been deleted, rather than reporting
      all the individual items. (Robert Collins)

    * Commit performs one less XML parse. (Robert Collins)

    * ``bzr checkout`` now operates on readonly branches as well
      as readwrite branches. This fixes bug #39542. (Robert Collins)

    * ``bzr bind`` no longer synchronises history with the master branch.
      Binding should be followed by an update or push to synchronise the 
      two branches. This is closely related to the fix for bug #39542.
      (Robert Collins)

    * ``bzrlib.lazy_import.lazy_import`` function to create on-demand 
      objects.  This allows all imports to stay at the global scope, but
      modules will not actually be imported if they are not used.
      (John Arbash Meinel)

    * Support ``bzr://`` and ``bzr+ssh://`` urls to work with the new RPC-based
      transport which will be used with the upcoming high-performance smart
      server. The new command ``bzr serve`` will invoke bzr in server mode,
      which processes these requests. (Andrew Bennetts, Robert Collins, Martin
      Pool)

    * New command ``bzr version-info`` which can be used to get a summary
      of the current state of the tree. This is especially useful as part
      of a build commands. See ``doc/version_info.txt`` for more information 
      (John Arbash Meinel)

  BUG FIXES:

    * ``'bzr inventory [FILE...]'`` allows restricting the file list to a
      specific set of files. (John Arbash Meinel, #3631)

    * Don't abort when annotating empty files (John Arbash Meinel, #56814)

    * Add ``Stanza.to_unicode()`` which can be passed to another Stanza
      when nesting stanzas. Also, add ``read_stanza_unicode`` to handle when
      reading a nested Stanza. (John Arbash Meinel)

    * Transform._set_mode() needs to stat the right file. 
      (John Arbash Meinel, #56549)

    * Raise WeaveFormatError rather than StopIteration when trying to read
      an empty Weave file. (John Arbash Meinel, #46871)

    * Don't access e.code for generic URLErrors, only HTTPErrors have .code.
      (Vincent Ladeuil, #59835)

    * Handle boundary="" lines properly to allow access through a Squid proxy.
      (John Arbash Meinel, #57723)

    * revert now removes newly-added directories (Aaron Bentley, #54172)

    * ``bzr upgrade sftp://`` shouldn't fail to upgrade v6 branches if there 
      isn't a working tree. (David Allouche, #40679)

    * Give nicer error messages when a user supplies an invalid --revision
      parameter. (John Arbash Meinel, #55420)

    * Handle when LANG is not recognized by python. Emit a warning, but
      just revert to using 'ascii'. (John Arbash Meinel, #35392)

    * Don't use ``preexec_fn`` on win32, as it is not supported by subprocess.
      (John Arbash Meinel)

    * Skip specific tests when the dependencies aren't met. This includes
      some ``setup.py`` tests when ``python-dev`` is not available, and
      some tests that depend on paramiko. (John Arbash Meinel, Mattheiu Moy)

    * Fallback to Paramiko properly, if no ``ssh`` executable exists on
      the system. (Andrew Bennetts, John Arbash Meinel)

    * ``Branch.bind(other_branch)`` no longer takes a write lock on the
      other branch, and will not push or pull between the two branches.
      API users will need to perform a push or pull or update operation if they
      require branch synchronisation to take place. (Robert Collins, #47344)

    * When creating a tarball or zipfile export, export unicode names as utf-8
      paths. This may not work perfectly on all platforms, but has the best
      chance of working in the common case. (John Arbash Meinel, #56816)

    * When committing, only files that exist in working tree or basis tree
      may be specified (Aaron Bentley, #50793)

  PORTABILITY:

    * Fixes to run on Python 2.5 (Brian M. Carlson, Martin Pool, Marien Zwart)

  INTERNALS:

    * TestCaseInTempDir now creates a separate directory for HOME, rather
      than having HOME set to the same location as the working directory.
      (John Arbash Meinel)

    * ``run_bzr_subprocess()`` can take an optional ``env_changes={}`` parameter,
      which will update os.environ inside the spawned child. It also can
      take a ``universal_newlines=True``, which helps when checking the output
      of the command. (John Arbash Meinel)

    * Refactor SFTP vendors to allow easier re-use when ssh is used. 
      (Andrew Bennetts)

    * ``Transport.list_dir()`` and ``Transport.iter_files_recursive()`` should always
      return urlescaped paths. This is now tested (there were bugs in a few
      of the transports) (Andrew Bennetts, David Allouche, John Arbash Meinel)

    * New utility function ``symbol_versioning.deprecation_string``. Returns the
      formatted string for a callable, deprecation format pair. (Robert Collins)

    * New TestCase helper applyDeprecated. This allows you to call a callable
      which is deprecated without it spewing to the screen, just by supplying
      the deprecation format string issued for it. (Robert Collins)

    * Transport.append and Transport.put have been deprecated in favor of
      ``.append_bytes``, ``.append_file``, ``.put_bytes``, and
      ``.put_file``. This removes the ambiguity in what type of object the
      functions take.  ``Transport.non_atomic_put_{bytes,file}`` has also
      been added. Which works similarly to ``Transport.append()`` except for
      SFTP, it doesn't have a round trip when opening the file. Also, it
      provides functionality for creating a parent directory when trying
      to create a file, rather than raise NoSuchFile and forcing the
      caller to repeat their request.
      (John Arbash Meinel)

    * WorkingTree has a new api ``unversion`` which allow the unversioning of
      entries by their file id. (Robert Collins)

    * ``WorkingTree.pending_merges`` is deprecated.  Please use the
      ``get_parent_ids`` (introduced in 0.10) method instead. (Robert Collins)

    * WorkingTree has a new ``lock_tree_write`` method which locks the branch for
      read rather than write. This is appropriate for actions which only need
      the branch data for reference rather than mutation. A new decorator
      ``needs_tree_write_lock`` is provided in the workingtree module. Like the
      ``needs_read_lock`` and ``needs_write_lock`` decorators this allows static 
      declaration of the locking requirements of a function to ensure that
      a lock is taken out for casual scripts. (Robert Collins, #54107)

    * All WorkingTree methods which write to the tree, but not to the branch
      have been converted to use ``needs_tree_write_lock`` rather than 
      ``needs_write_lock``. Also converted is the revert, conflicts and tree
      transform modules. This provides a modest performance improvement on 
      metadir style trees, due to the reduce lock-acquisition, and a more
      significant performance improvement on lightweight checkouts from 
      remote branches, where trivial operations used to pay a significant 
      penalty. It also provides the basis for allowing readonly checkouts.
      (Robert Collins)

    * Special case importing the standard library 'copy' module. This shaves
      off 40ms of startup time, while retaining compatibility. See:
      ``bzrlib/inspect_for_copy.py`` for more details. (John Arbash Meinel)

    * WorkingTree has a new parent class MutableTree which represents the 
      specialisations of Tree which are able to be altered. (Robert Collins)

    * New methods mkdir and ``put_file_bytes_non_atomic`` on MutableTree that
      mutate the tree and its contents. (Robert Collins)

    * Transport behaviour at the root of the URL is now defined and tested.
      (Andrew Bennetts, Robert Collins)

  TESTING:

    * New test helper classs MemoryTree. This is typically accessed via
      ``self.make_branch_and_memory_tree()`` in test cases. (Robert Collins)
      
    * Add ``start_bzr_subprocess`` and ``stop_bzr_subprocess`` to allow test
      code to continue running concurrently with a subprocess of bzr.
      (Andrew Bennetts, Robert Collins)

    * Add a new method ``Transport.get_smart_client()``. This is provided to
      allow upgrades to a richer interface than the VFS one provided by
      Transport. (Andrew Bennetts, Martin Pool)

bzr 0.10  2006-08-29
--------------------
  
  IMPROVEMENTS:
    * 'merge' now takes --uncommitted, to apply uncommitted changes from a
      tree.  (Aaron Bentley)
  
    * 'bzr add --file-ids-from' can be used to specify another path to use
      for creating file ids, rather than generating all new ones. Internally,
      the 'action' passed to ``smart_add_tree()`` can return ``file_ids`` that
      will be used, rather than having bzrlib generate new ones.
      (John Arbash Meinel, #55781)

    * ``bzr selftest --benchmark`` now allows a ``--cache-dir`` parameter.
      This will cache some of the intermediate trees, and decrease the
      setup time for benchmark tests. (John Arbash Meinel)

    * Inverse forms are provided for all boolean options.  For example,
      --strict has --no-strict, --no-recurse has --recurse (Aaron Bentley)

    * Serialize out Inventories directly, rather than using ElementTree.
      Writing out a kernel sized inventory drops from 2s down to ~350ms.
      (Robert Collins, John Arbash Meinel)

  BUG FIXES:

    * Help diffutils 2.8.4 get along with binary tests (Marien Zwart: #57614)

    * Change LockDir so that if the lock directory doesn't exist when
      ``lock_write()`` is called, an attempt will be made to create it.
      (John Arbash Meinel, #56974)

    * ``bzr uncommit`` preserves pending merges. (John Arbash Meinel, #57660)

    * Active FTP transport now works as intended. (ghozzy, #56472)

    * Really fix mutter() so that it won't ever raise a UnicodeError.
      It means it is possible for ~/.bzr.log to contain non UTF-8 characters.
      But it is a debugging log, not a real user file.
      (John Arbash Meinel, #56947, #53880)

    * Change Command handle to allow Unicode command and options.
      At present we cannot register Unicode command names, so we will get
      BzrCommandError('unknown command'), or BzrCommandError('unknown option')
      But that is better than a UnicodeError + a traceback.
      (John Arbash Meinel, #57123)

    * Handle TZ=UTC properly when reading/writing revisions.
      (John Arbash Meinel, #55783, #56290)

    * Use ``GPG_TTY`` to allow gpg --cl to work with gpg-agent in a pipeline,
      (passing text to sign in on stdin). (John Arbash Meinel, #54468)

    * External diff does the right thing for binaries even in foreign 
      languages. (John Arbash Meinel, #56307)

    * Testament handles more cases when content is unicode. Specific bug was
      in handling of revision properties.
      (John Arbash Meinel, Holger Krekel, #54723)

    * The bzr selftest was failing on installed versions due to a bug in a new
      test helper. (John Arbash Meinel, Robert Collins, #58057)

  INTERNALS:

    * ``bzrlib.cache_utf8`` contains ``encode()`` and ``decode()`` functions
      which can be used to cache the conversion between utf8 and Unicode.
      Especially helpful for some of the knit annotation code, which has to
      convert revision ids to utf8 to annotate lines in storage.
      (John Arbash Meinel)

    * ``setup.py`` now searches the filesystem to find all packages which
      need to be installed. This should help make the life of packagers
      easier. (John Arbash Meinel)

bzr 0.9.0  2006-08-11
---------------------

  SURPRISES:

   * The hard-coded built-in ignore rules have been removed. There are
     now two rulesets which are enforced. A user global one in 
     ``~/.bazaar/ignore`` which will apply to every tree, and the tree
     specific one '.bzrignore'.
     ``~/.bazaar/ignore`` will be created if it does not exist, but with
     a more conservative list than the old default.
     This fixes bugs with default rules being enforced no matter what. 
     The old list of ignore rules from bzr is available by
     running 'bzr ignore --old-default-rules'.
     (Robert Collins, Martin Pool, John Arbash Meinel)

   * 'branches.conf' has been changed to 'locations.conf', since it can apply
     to more locations than just branch locations.
     (Aaron Bentley)
   
  IMPROVEMENTS:

   * The revision specifier "revno:" is extended to accept the syntax
     revno:N:branch. For example,
     revno:42:http://bazaar-vcs.org/bzr/bzr.dev/ means revision 42 in
     bzr.dev.  (Matthieu Moy)

   * Tests updates to ensure proper URL handling, UNICODE support, and
     proper printing when the user's terminal encoding cannot display 
     the path of a file that has been versioned.
     ``bzr branch`` can take a target URL rather than only a local directory.
     ``Branch.get_parent()/set_parent()`` now save a relative path if possible,
     and normalize the parent based on root, allowing access across
     different transports. (John Arbash Meinel, Wouter van Heyst, Martin Pool)
     (Malone #48906, #42699, #40675, #5281, #3980, #36363, #43689,
     #42517, #42514)

   * On Unix, detect terminal width using an ioctl not just $COLUMNS.
     Use terminal width for single-line logs from ``bzr log --line`` and
     pending-merge display.  (Robert Widhopf-Fenk, Gustavo Niemeyer)
     (Malone #3507)

   * On Windows, detect terminal width using GetConsoleScreenBufferInfo.
     (Alexander Belchenko)

   * Speedup improvement for 'date:'-revision search. (Guillaume Pinot).

   * Show the correct number of revisions pushed when pushing a new branch.
     (Robert Collins).

   * 'bzr selftest' now shows a progress bar with the number of tests, and 
     progress made. 'make check' shows tests in -v mode, to be more useful
     for the PQM status window. (Robert Collins).
     When using a progress bar, failed tests are printed out, rather than
     being overwritten by the progress bar until the suite finishes.
     (John Arbash Meinel)

   * 'bzr selftest --benchmark' will run a new benchmarking selftest.
     'bzr selftest --benchmark --lsprof-timed' will use lsprofile to generate
     profile data for the individual profiled calls, allowing for fine
     grained analysis of performance.
     (Robert Collins, Martin Pool).

   * 'bzr commit' shows a progress bar. This is useful for commits over sftp
     where commit can take an appreciable time. (Robert Collins)

   * 'bzr add' is now less verbose in telling you what ignore globs were
     matched by files being ignored. Instead it just tells you how many 
     were ignored (because you might reasonably be expecting none to be
     ignored). 'bzr add -v' is unchanged and will report every ignored
     file. (Robert Collins).

   * ftp now has a test server if medusa is installed. As part of testing,
     ftp support has been improved, including support for supplying a
     non-standard port. (John Arbash Meinel).

   * 'bzr log --line' shows the revision number, and uses only the
     first line of the log message (#5162, Alexander Belchenko;
     Matthieu Moy)

   * 'bzr status' has had the --all option removed. The 'bzr ls' command
     should be used to retrieve all versioned files. (Robert Collins)

   * 'bzr bundle OTHER/BRANCH' will create a bundle which can be sent
     over email, and applied on the other end, while maintaining ancestry.
     This bundle can be applied with either 'bzr merge' or 'bzr pull',
     the same way you would apply another branch.
     (John Arbash Meinel, Aaron Bentley)
  
   * 'bzr whoami' can now be used to set your identity from the command line,
     for a branch or globally.  (Robey Pointer)

   * 'bzr checkout' now aliased to 'bzr co', and 'bzr annotate' to 'bzr ann'.
     (Michael Ellerman)

   * 'bzr revert DIRECTORY' now reverts the contents of the directory as well.
     (Aaron Bentley)

   * 'bzr get sftp://foo' gives a better error when paramiko is not present.
     Also updates things like 'http+pycurl://' if pycurl is not present.
     (John Arbash Meinel) (Malone #47821, #52204)

   * New env variable ``BZR_PROGRESS_BAR``, sets the default progress bar type.
     Can be set to 'none' or 'dummy' to disable the progress bar, 'dots' or 
     'tty' to create the respective type. (John Arbash Meinel, #42197, #51107)

   * Improve the help text for 'bzr diff' to explain what various options do.
     (John Arbash Meinel, #6391)

   * 'bzr uncommit -r 10' now uncommits revisions 11.. rather than uncommitting
     revision 10. This makes -r10 more in line with what other commands do.
     'bzr uncommit' also now saves the pending merges of the revisions that
     were removed. So it is safe to uncommit after a merge, fix something,
     and commit again. (John Arbash Meinel, #32526, #31426)

   * 'bzr init' now also works on remote locations.
     (Wouter van Heyst, #48904)

   * HTTP support has been updated. When using pycurl we now support 
     connection keep-alive, which reduces dns requests and round trips.
     And for both urllib and pycurl we support multi-range requests, 
     which decreases the number of round-trips. Performance results for
     ``bzr branch http://bazaar-vcs.org/bzr/bzr.dev/`` indicate
     http branching is now 2-3x faster, and ``bzr pull`` in an existing 
     branch is as much as 4x faster.
     (Michael Ellerman, Johan Rydberg, John Arbash Meinel, #46768)

   * Performance improvements for sftp. Branching and pulling are now up to
     2x faster. Utilize paramiko.readv() support for async requests if it
     is available (paramiko > 1.6) (John Arbash Meinel)

  BUG FIXES:

    * Fix shadowed definition of TestLocationConfig that caused some 
      tests not to run.
      (Erik Bågfors, Michael Ellerman, Martin Pool, #32587)

    * Fix unnecessary requirement of sign-my-commits that it be run from
      a working directory.  (Martin Pool, Robert Collins)

    * 'bzr push location' will only remember the push location if it succeeds
      in connecting to the remote location. (John Arbash Meinel, #49742)

    * 'bzr revert' no longer toggles the executable bit on win32
      (John Arbash Meinel, #45010)

    * Handle broken pipe under win32 correctly. (John Arbash Meinel)
    
    * sftp tests now work correctly on win32 if you have a newer paramiko
      (John Arbash Meinel)

    * Cleanup win32 test suite, and general cleanup of places where
      file handles were being held open. (John Arbash Meinel)

    * When specifying filenames for 'diff -r x..y', the name of the file in the
      working directory can be used, even if its name is different in both x
      and y.

    * File-ids containing single- or double-quotes are handled correctly by
      push. (Aaron Bentley, #52227)

    * Normalize unicode filenames to ensure cross-platform consistency.
      (John Arbash Meinel, #43689)

    * The argument parser can now handle '-' as an argument. Currently
      no code interprets it specially (it is mostly handled as a file named 
      '-'). But plugins, and future operations can use it.
      (John Arbash meinel, #50984)

    * Bundles can properly read binary files with a plain '\r' in them.
      (John Arbash Meinel, #51927)

    * Tuning ``iter_entries()`` to be more efficient (John Arbash Meinel, #5444)

    * Lots of win32 fixes (the test suite passes again).
      (John Arbash Meinel, #50155)

    * Handle openbsd returning None for sys.getfilesystemencoding() (#41183) 

    * Support ftp APPE (append) to allow Knits to be used over ftp (#42592)

    * Removals are only committed if they match the filespec (or if there is
      no filespec).  (#46635, Aaron Bentley)

    * smart-add recurses through all supplied directories 
      (John Arbash Meinel, #52578)

    * Make the bundle reader extra lines before and after the bundle text.
      This allows you to parse an email with the bundle inline.
      (John Arbash Meinel, #49182)

    * Change the file id generator to squash a little bit more. Helps when
      working with long filenames on windows. (Also helps for unicode filenames
      not generating hidden files). (John Arbash Meinel, #43801)

    * Restore terminal mode on C-c while reading sftp password.  (#48923, 
      Nicholas Allen, Martin Pool)

    * Timestamps are rounded to 1ms, and revision entries can be recreated
      exactly. (John Arbash Meinel, Jamie Wilkinson, #40693)

    * Branch.base has changed to a URL, but ~/.bazaar/locations.conf should
      use local paths, since it is user visible (John Arbash Meinel, #53653)

    * ``bzr status foo`` when foo was unversioned used to cause a full delta
      to be generated (John Arbash Meinel, #53638)

    * When reading revision properties, an empty value should be considered
      the empty string, not None (John Arbash Meinel, #47782)

    * ``bzr diff --diff-options`` can now handle binary files being changed.
      Also, the output is consistent when --diff-options is not supplied.
      (John Arbash Meinel, #54651, #52930)

    * Use the right suffixes for loading plugins (John Arbash Meinel, #51810)

    * Fix ``Branch.get_parent()`` to handle the case when the parent is not 
      accessible (John Arbash Meinel, #52976)

  INTERNALS:

    * Combine the ignore rules into a single regex rather than looping over
      them to reduce the threshold where  N^2 behaviour occurs in operations
      like status. (Jan Hudec, Robert Collins).

    * Appending to ``bzrlib.DEFAULT_IGNORE`` is now deprecated. Instead, use
      one of the add functions in bzrlib.ignores. (John Arbash Meinel)

    * 'bzr push' should only push the ancestry of the current revision, not
      all of the history in the repository. This is especially important for
      shared repositories. (John Arbash Meinel)

    * ``bzrlib.delta.compare_trees`` now iterates in alphabetically sorted order,
      rather than randomly walking the inventories. (John Arbash Meinel)

    * Doctests are now run in temporary directories which are cleaned up when
      they finish, rather than using special ScratchDir/ScratchBranch objects.
      (Martin Pool)

    * Split ``check`` into separate methods on the branch and on the repository,
      so that it can be specialized in ways that are useful or efficient for
      different formats.  (Martin Pool, Robert Collins)

    * Deprecate ``Repository.all_revision_ids``; most methods don't really need
      the global revision graph but only that part leading up to a particular
      revision.  (Martin Pool, Robert Collins)

    * Add a BzrDirFormat ``control_formats`` list which allows for control formats
      that do not use '.bzr' to store their data - i.e. '.svn', '.hg' etc.
      (Robert Collins, Jelmer Vernooij).

    * ``bzrlib.diff.external_diff`` can be redirected to any file-like object.
      Uses subprocess instead of spawnvp.
      (James Henstridge, John Arbash Meinel, #4047, #48914)

    * New command line option '--profile-imports', which will install a custom
      importer to log time to import modules and regex compilation time to 
      sys.stderr (John Arbash Meinel)

    * 'EmptyTree' is now deprecated, please use ``repository.revision_tree(None)``
      instead. (Robert Collins)

    * "RevisionTree" is now in bzrlib/revisiontree.py. (Robert Collins)

bzr 0.8.2  2006-05-17
---------------------
  
  BUG FIXES:
   
    * setup.py failed to install launchpad plugin.  (Martin Pool)

bzr 0.8.1  2006-05-16
---------------------

  BUG FIXES:

    * Fix failure to commit a merge in a checkout.  (Martin Pool, 
      Robert Collins, Erik Bågfors, #43959)

    * Nicer messages from 'commit' in the case of renames, and correct
      messages when a merge has occured. (Robert Collins, Martin Pool)

    * Separate functionality from assert statements as they are skipped in
      optimized mode of python. Add the same check to pending merges.
      (Olaf Conradi, #44443)

  CHANGES:

    * Do not show the None revision in output of bzr ancestry. (Olaf Conradi)

    * Add info on standalone branches without a working tree.
      (Olaf Conradi, #44155)

    * Fix bug in knits when raising InvalidRevisionId. (Olaf Conradi, #44284)

  CHANGES:

    * Make editor invocation comply with Debian Policy. First check
      environment variables VISUAL and EDITOR, then try editor from
      alternatives system. If that all fails, fall back to the pre-defined
      list of editors. (Olaf Conradi, #42904)

  NEW FEATURES:

    * New 'register-branch' command registers a public branch into 
      Launchpad.net, where it can be associated with bugs, etc.
      (Martin Pool, Bjorn Tillenius, Robert Collins)

  INTERNALS:

    * New public api in InventoryEntry - ``describe_change(old, new)`` which
      provides a human description of the changes between two old and
      new. (Robert Collins, Martin Pool)

  TESTING:

    * Fix test case for bzr info in upgrading a standalone branch to metadir,
      uses bzrlib api now. (Olaf Conradi)

bzr 0.8  2006-05-08
-------------------

  NOTES WHEN UPGRADING:

    Release 0.8 of bzr introduces a new format for history storage, called
    'knit', as an evolution of to the 'weave' format used in 0.7.  Local 
    and remote operations are faster using knits than weaves.  Several
    operations including 'init', 'init-repo', and 'upgrade' take a 
    --format option that controls this.  Branching from an existing branch
    will keep the same format.

    It is possible to merge, pull and push between branches of different
    formats but this is slower than moving data between homogenous
    branches.  It is therefore recommended (but not required) that you
    upgrade all branches for a project at the same time.  Information on
    formats is shown by 'bzr info'.

    bzr 0.8 now allows creation of 'repositories', which hold the history 
    of files and revisions for several branches.  Previously bzr kept all
    the history for a branch within the .bzr directory at the root of the
    branch, and this is still the default.  To create a repository, use
    the new 'bzr init-repo' command.  Branches exist as directories under
    the repository and contain just a small amount of information
    indicating the current revision of the branch.

    bzr 0.8 also supports 'checkouts', which are similar to in cvs and
    subversion.  Checkouts are associated with a branch (optionally in a
    repository), which contains all the historical information.  The
    result is that a checkout can be deleted without losing any
    already-committed revisions.  A new 'update' command is also available. 

    Repositories and checkouts are not supported with the 0.7 storage
    format.  To use them you must upgrad to either knits, or to the
    'metaweave' format, which uses weaves but changes the .bzr directory
    arrangement.
    

  IMPROVEMENTS:

    * Sftp paths can now be relative, or local, according to the lftp
      convention. Paths now take the form::

          sftp://user:pass@host:port/~/relative/path
          or
          sftp://user:pass@host:port/absolute/path

    * The FTP transport now tries to reconnect after a temporary
      failure. ftp put is made atomic. (Matthieu Moy)

    * The FTP transport now maintains a pool of connections, and
      reuses them to avoid multiple connections to the same host (like
      sftp did). (Daniel Silverstone)

    * The ``bzr_man.py`` file has been removed. To create the man page now,
      use ``./generate_docs.py man``. The new program can also create other files.
      Run ``python generate_docs.py --help`` for usage information.
      (Hans Ulrich Niedermann & James Blackwell).

    * Man Page now gives full help (James Blackwell).
      Help also updated to reflect user config now being stored in .bazaar
      (Hans Ulrich Niedermann)

    * It's now possible to set aliases in bazaar.conf (Erik Bågfors)

    * Pull now accepts a --revision argument (Erik Bågfors)

    * ``bzr re-sign`` now allows multiple revisions to be supplied on the command
      line. You can now use the following command to sign all of your old
      commits::

        find .bzr/revision-store// -name my@email-* \
          | sed 's/.*\/\/..\///' \
          | xargs bzr re-sign

    * Upgrade can now upgrade over the network. (Robert Collins)

    * Two new commands 'bzr checkout' and 'bzr update' allow for CVS/SVN-alike
      behaviour.  By default they will cache history in the checkout, but
      with --lightweight almost all data is kept in the master branch.
      (Robert Collins)

    * 'revert' unversions newly-versioned files, instead of deleting them.

    * 'merge' is more robust.  Conflict messages have changed.

    * 'merge' and 'revert' no longer clobber existing files that end in '~' or
      '.moved'.

    * Default log format can be set in configuration and plugins can register
      their own formatters. (Erik Bågfors)

    * New 'reconcile' command will check branch consistency and repair indexes
      that can become out of sync in pre 0.8 formats. (Robert Collins,
      Daniel Silverstone)

    * New 'bzr init --format' and 'bzr upgrade --format' option to control 
      what storage format is created or produced.  (Robert Collins, 
      Martin Pool)

    * Add parent location to 'bzr info', if there is one.  (Olaf Conradi)

    * New developer commands 'weave-list' and 'weave-join'.  (Martin Pool)

    * New 'init-repository' command, plus support for repositories in 'init'
      and 'branch' (Aaron Bentley, Erik Bågfors, Robert Collins)

    * Improve output of 'info' command. Show all relevant locations related to
      working tree, branch and repository. Use kibibytes for binary quantities.
      Fix off-by-one error in missing revisions of working tree.  Make 'info'
      work on branches, repositories and remote locations.  Show locations
      relative to the shared repository, if applicable.  Show locking status
      of locations.  (Olaf Conradi)

    * Diff and merge now safely handle binary files. (Aaron Bentley)

    * 'pull' and 'push' now normalise the revision history, so that any two
      branches with the same tip revision will have the same output from 'log'.
      (Robert Collins)

    * 'merge' accepts --remember option to store parent location, like 'push'
      and 'pull'. (Olaf Conradi)

    * bzr status and diff when files given as arguments do not exist
      in the relevant trees.  (Martin Pool, #3619)

    * Add '.hg' to the default ignore list.  (Martin Pool)

    * 'knit' is now the default disk format. This improves disk performance and
      utilization, increases incremental pull performance, robustness with SFTP
      and allows checkouts over SFTP to perform acceptably. 
      The initial Knit code was contributed by Johan Rydberg based on a
      specification by Martin Pool.
      (Robert Collins, Aaron Bentley, Johan Rydberg, Martin Pool).

    * New tool to generate all-in-one html version of the manual.  (Alexander
      Belchenko)

    * Hitting CTRL-C while doing an SFTP push will no longer cause stale locks
      to be left in the SFTP repository. (Robert Collins, Martin Pool).

    * New option 'diff --prefix' to control how files are named in diff
      output, with shortcuts '-p0' and '-p1' corresponding to the options for 
      GNU patch.  (Alexander Belchenko, Goffredo Baroncelli, Martin Pool)

    * Add --revision option to 'annotate' command.  (Olaf Conradi)

    * If bzr shows an unexpected revision-history after pulling (perhaps due
      to a reweave) it can now be corrected by 'bzr reconcile'.
      (Robert Collins)

  CHANGES:

    * Commit is now verbose by default, and shows changed filenames and the 
      new revision number.  (Robert Collins, Martin Pool)

    * Unify 'mv', 'move', 'rename'.  (Matthew Fuller, #5379)

    * 'bzr -h' shows help.  (Martin Pool, Ian Bicking, #35940)

    * Make 'pull' and 'push' remember location on failure using --remember.
      (Olaf Conradi)

    * For compatibility, make old format for using weaves inside metadir
      available as 'metaweave' format.  Rename format 'metadir' to 'default'.
      Clean up help for option --format in commands 'init', 'init-repo' and
      'upgrade'.  (Olaf Conradi)

  INTERNALS:
  
    * The internal storage of history, and logical branch identity have now
      been split into Branch, and Repository. The common locking and file 
      management routines are now in bzrlib.lockablefiles. 
      (Aaron Bentley, Robert Collins, Martin Pool)

    * Transports can now raise DependencyNotPresent if they need a library
      which is not installed, and then another implementation will be 
      tried.  (Martin Pool)

    * Remove obsolete (and no-op) `decode` parameter to `Transport.get`.  
      (Martin Pool)

    * Using Tree Transform for merge, revert, tree-building

    * WorkingTree.create, Branch.create, ``WorkingTree.create_standalone``,
      Branch.initialize are now deprecated. Please see ``BzrDir.create_*`` for
      replacement API's. (Robert Collins)

    * New BzrDir class represents the .bzr control directory and manages
      formatting issues. (Robert Collins)

    * New repository.InterRepository class encapsulates Repository to 
      Repository actions and allows for clean selection of optimised code
      paths. (Robert Collins)

    * ``bzrlib.fetch.fetch`` and ``bzrlib.fetch.greedy_fetch`` are now
      deprecated, please use ``branch.fetch`` or ``repository.fetch``
      depending on your needs. (Robert Collins)

    * deprecated methods now have a ``is_deprecated`` flag on them that can
      be checked, if you need to determine whether a given callable is 
      deprecated at runtime. (Robert Collins)

    * Progress bars are now nested - see
      ``bzrlib.ui.ui_factory.nested_progress_bar``.
      (Robert Collins, Robey Pointer)

    * New API call ``get_format_description()`` for each type of format.
      (Olaf Conradi)

    * Changed ``branch.set_parent()`` to accept None to remove parent.
      (Olaf Conradi)

    * Deprecated BzrError AmbiguousBase.  (Olaf Conradi)

    * WorkingTree.branch is now a read only property.  (Robert Collins)

    * bzrlib.ui.text.TextUIFactory now accepts a ``bar_type`` parameter which
      can be None or a factory that will create a progress bar. This is
      useful for testing or for overriding the bzrlib.progress heuristic.
      (Robert Collins)

    * New API method ``get_physical_lock_status()`` to query locks present on a
      transport.  (Olaf Conradi)

    * Repository.reconcile now takes a thorough keyword parameter to allow
      requesting an indepth reconciliation, rather than just a data-loss 
      check. (Robert Collins)

    * ``bzrlib.ui.ui_factory protocol`` now supports ``get_boolean`` to prompt
      the user for yes/no style input. (Robert Collins)

  TESTING:

    * SFTP tests now shortcut the SSH negotiation, reducing test overhead
      for testing SFTP protocol support. (Robey Pointer)

    * Branch formats are now tested once per implementation (see ``bzrlib.
      tests.branch_implementations``. This is analagous to the transport
      interface tests, and has been followed up with working tree,
      repository and BzrDir tests. (Robert Collins)

    * New test base class TestCaseWithTransport provides a transport aware
      test environment, useful for testing any transport-interface using
      code. The test suite option --transport controls the transport used
      by this class (when its not being used as part of implementation
      contract testing). (Robert Collins)

    * Close logging handler on disabling the test log. This will remove the
      handler from the internal list inside python's logging module,
      preventing shutdown from closing it twice.  (Olaf Conradi)

    * Move test case for uncommit to blackbox tests.  (Olaf Conradi)

    * ``run_bzr`` and ``run_bzr_captured`` now accept a 'stdin="foo"'
      parameter which will provide String("foo") to the command as its stdin.

bzr 0.7 2006-01-09
------------------

  CHANGES:

    * .bzrignore is excluded from exports, on the grounds that it's a bzr 
      internal-use file and may not be wanted.  (Jamie Wilkinson)

    * The "bzr directories" command were removed in favor of the new
      --kind option to the "bzr inventory" command.  To list all 
      versioned directories, now use "bzr inventory --kind directory".  
      (Johan Rydberg)

    * Under Windows configuration directory is now ``%APPDATA%\bazaar\2.0``
      by default. (John Arbash Meinel)

    * The parent of Bzr configuration directory can be set by ``BZR_HOME``
      environment variable. Now the path for it is searched in ``BZR_HOME``,
      then in HOME. Under Windows the order is: ``BZR_HOME``, ``APPDATA``
      (usually points to ``C:\Documents and Settings\User Name\Application Data``),
      ``HOME``. (John Arbash Meinel)

    * Plugins with the same name in different directories in the bzr plugin
      path are no longer loaded: only the first successfully loaded one is
      used. (Robert Collins)

    * Use systems' external ssh command to open connections if possible.  
      This gives better integration with user settings such as ProxyCommand.
      (James Henstridge)

    * Permissions on files underneath .bzr/ are inherited from the .bzr 
      directory. So for a shared repository, simply doing 'chmod -R g+w .bzr/'
      will mean that future file will be created with group write permissions.

    * configure.in and config.guess are no longer in the builtin default 
      ignore list.

    * '.sw[nop]' pattern ignored, to ignore vim swap files for nameless
      files.  (John Arbash Meinel, Martin Pool)

  IMPROVEMENTS:

    * "bzr INIT dir" now initializes the specified directory, and creates 
      it if it does not exist.  (John Arbash Meinel)

    * New remerge command (Aaron Bentley)

    * Better zsh completion script.  (Steve Borho)

    * 'bzr diff' now returns 1 when there are changes in the working 
      tree. (Robert Collins)

    * 'bzr push' now exists and can push changes to a remote location. 
      This uses the transport infrastructure, and can store the remote
      location in the ~/.bazaar/branches.conf configuration file.
      (Robert Collins)

    * Test directories are only kept if the test fails and the user requests
      that they be kept.

    * Tweaks to short log printing

    * Added branch nicks, new nick command, printing them in log output. 
      (Aaron Bentley)

    * If ``$BZR_PDB`` is set, pop into the debugger when an uncaught exception 
      occurs.  (Martin Pool)

    * Accept 'bzr resolved' (an alias for 'bzr resolve'), as this is
      the same as Subversion.  (Martin Pool)

    * New ftp transport support (on ftplib), for ftp:// and aftp:// 
      URLs.  (Daniel Silverstone)

    * Commit editor temporary files now start with ``bzr_log.``, to allow 
      text editors to match the file name and set up appropriate modes or 
      settings.  (Magnus Therning)

    * Improved performance when integrating changes from a remote weave.  
      (Goffredo Baroncelli)

    * Sftp will attempt to cache the connection, so it is more likely that
      a connection will be reused, rather than requiring multiple password
      requests.

    * bzr revno now takes an optional argument indicating the branch whose
      revno should be printed.  (Michael Ellerman)

    * bzr cat defaults to printing the last version of the file.  
      (Matthieu Moy, #3632)

    * New global option 'bzr --lsprof COMMAND' runs bzr under the lsprof 
      profiler.  (Denys Duchier)

    * Faster commits by reading only the headers of affected weave files. 
      (Denys Duchier)

    * 'bzr add' now takes a --dry-run parameter which shows you what would be
      added, but doesn't actually add anything. (Michael Ellerman)

    * 'bzr add' now lists how many files were ignored per glob.  add --verbose
      lists the specific files.  (Aaron Bentley)

    * 'bzr missing' now supports displaying changes in diverged trees and can
      be limited to show what either end of the comparison is missing.
      (Aaron Bently, with a little prompting from Daniel Silverstone)

  BUG FIXES:

    * SFTP can walk up to the root path without index errors. (Robert Collins)

    * Fix bugs in running bzr with 'python -O'.  (Martin Pool)

    * Error when run with -OO

    * Fix bug in reporting http errors that don't have an http error code.
      (Martin Pool)

    * Handle more cases of pipe errors in display commands

    * Change status to 3 for all errors

    * Files that are added and unlinked before committing are completely
      ignored by diff and status

    * Stores with some compressed texts and some uncompressed texts are now
      able to be used. (John A Meinel)

    * Fix for bzr pull failing sometimes under windows

    * Fix for sftp transport under windows when using interactive auth

    * Show files which are both renamed and modified as such in 'bzr 
      status' output.  (Daniel Silverstone, #4503)

    * Make annotate cope better with revisions committed without a valid 
      email address.  (Marien Zwart)

    * Fix representation of tab characters in commit messages.
      (Harald Meland)

    * List of plugin directories in ``BZR_PLUGIN_PATH`` environment variable is
      now parsed properly under Windows. (Alexander Belchenko)

    * Show number of revisions pushed/pulled/merged. (Robey Pointer)

    * Keep a cached copy of the basis inventory to speed up operations 
      that need to refer to it.  (Johan Rydberg, Martin Pool)

    * Fix bugs in bzr status display of non-ascii characters.
      (Martin Pool)

    * Remove Makefile.in from default ignore list.
      (Tollef Fog Heen, Martin Pool, #6413)

    * Fix failure in 'bzr added'.  (Nathan McCallum, Martin Pool)

  TESTING:

    * Fix selftest asking for passwords when there are no SFTP keys.  
      (Robey Pointer, Jelmer Vernooij) 

    * Fix selftest run with 'python -O'.  (Martin Pool)

    * Fix HTTP tests under Windows. (John Arbash Meinel)

    * Make tests work even if HOME is not set (Aaron Bentley)

    * Updated ``build_tree`` to use fixed line-endings for tests which read 
      the file cotents and compare. Make some tests use this to pass under
      Windows. (John Arbash Meinel)

    * Skip stat and symlink tests under Windows. (Alexander Belchenko)

    * Delay in selftest/testhashcash is now issued under win32 and Cygwin.
      (John Arbash Meinel)

    * Use terminal width to align verbose test output.  (Martin Pool)

    * Blackbox tests are maintained within the bzrlib.tests.blackbox directory.
      If adding a new test script please add that to
      ``bzrlib.tests.blackbox.__init__``. (Robert Collins)

    * Much better error message if one of the test suites can't be 
      imported.  (Martin Pool)

    * Make check now runs the test suite twice - once with the default locale,
      and once with all locales forced to C, to expose bugs. This is not 
      trivially done within python, so for now its only triggered by running
      Make check. Integrators and packagers who wish to check for full 
      platform support should run 'make check' to test the source.
      (Robert Collins)

    * Tests can now run TestSkipped if they can't execute for any reason.
      (Martin Pool) (NB: TestSkipped should only be raised for correctable
      reasons - see the wiki spec ImprovingBzrTestSuite).

    * Test sftp with relative, absolute-in-homedir and absolute-not-in-homedir
      paths for the transport tests. Introduce blackbox remote sftp tests that
      test the same permutations. (Robert Collins, Robey Pointer)

    * Transport implementation tests are now independent of the local file
      system, which allows tests for esoteric transports, and for features
      not available in the local file system. They also repeat for variations
      on the URL scheme that can introduce issues in the transport code,
      see bzrlib.transport.TransportTestProviderAdapter() for this.
      (Robert Collins).

    * ``TestCase.build_tree`` uses the transport interface to build trees,
      pass in a transport parameter to give it an existing connection.
      (Robert Collins).

  INTERNALS:

    * WorkingTree.pull has been split across Branch and WorkingTree,
      to allow Branch only pulls. (Robert Collins)

    * ``commands.display_command`` now returns the result of the decorated 
      function. (Robert Collins)

    * LocationConfig now has a ``set_user_option(key, value)`` call to save
      a setting in its matching location section (a new one is created
      if needed). (Robert Collins)

    * Branch has two new methods, ``get_push_location`` and
      ``set_push_location`` to respectively, get and set the push location.
      (Robert Collins)

    * ``commands.register_command`` now takes an optional flag to signal that
      the registrant is planning to decorate an existing command. When 
      given multiple plugins registering a command is not an error, and
      the original command class (whether built in or a plugin based one) is
      returned to the caller. There is a new error 'MustUseDecorated' for
      signalling when a wrapping command should switch to the original
      version. (Robert Collins)

    * Some option parsing errors will raise 'BzrOptionError', allowing 
      granular detection for decorating commands. (Robert Collins).

    * ``Branch.read_working_inventory`` has moved to
      ``WorkingTree.read_working_inventory``. This necessitated changes to
      ``Branch.get_root_id``, and a move of ``Branch.set_inventory`` to
      WorkingTree as well. To make it clear that a WorkingTree cannot always
      be obtained ``Branch.working_tree()`` will raise
      ``errors.NoWorkingTree`` if one cannot be obtained. (Robert Collins)

    * All pending merges operations from Branch are now on WorkingTree.
      (Robert Collins)

    * The follow operations from Branch have moved to WorkingTree::

          add()
          commit()
          move()
          rename_one()
          unknowns()

      (Robert Collins)

    * ``bzrlib.add.smart_add_branch`` is now ``smart_add_tree``. (Robert Collins)

    * New "rio" serialization format, similar to rfc-822. (Martin Pool)

    * Rename selftests to ``bzrlib.tests.test_foo``.  (John A Meinel, Martin 
      Pool)

    * ``bzrlib.plugin.all_plugins`` has been changed from an attribute to a 
      query method. (Robert Collins)
 
    * New options to read only the table-of-contents of a weave.  
      (Denys Duchier)

    * Raise NoSuchFile when someone tries to add a non-existant file.
      (Michael Ellerman)

    * Simplify handling of DivergedBranches in ``cmd_pull()``.
      (Michael Ellerman)
   
    * Branch.controlfile* logic has moved to lockablefiles.LockableFiles, which
      is exposed as ``Branch().control_files``. Also this has been altered with the
      controlfile pre/suffix replaced by simple method names like 'get' and
      'put'. (Aaron Bentley, Robert Collins).

    * Deprecated functions and methods can now be marked as such using the 
      ``bzrlib.symbol_versioning`` module. Marked method have their docstring
      updated and will issue a DeprecationWarning using the warnings module
      when they are used. (Robert Collins)

    * ``bzrlib.osutils.safe_unicode`` now exists to provide parameter coercion
      for functions that need unicode strings. (Robert Collins)

bzr 0.6 2005-10-28
------------------

  IMPROVEMENTS:
  
    * pull now takes --verbose to show you what revisions are added or removed
      (John A Meinel)

    * merge now takes a --show-base option to include the base text in
      conflicts.
      (Aaron Bentley)

    * The config files are now read using ConfigObj, so '=' should be used as
      a separator, not ':'.
      (Aaron Bentley)

    * New 'bzr commit --strict' option refuses to commit if there are 
      any unknown files in the tree.  To commit, make sure all files are 
      either ignored, added, or deleted.  (Michael Ellerman)

    * The config directory is now ~/.bazaar, and there is a single file 
      ~/.bazaar/bazaar.conf storing email, editor and other preferences.
      (Robert Collins)

    * 'bzr add' no longer takes a --verbose option, and a --quiet option
      has been added that suppresses all output.

    * Improved zsh completion support in contrib/zsh, from Clint
      Adams.

    * Builtin 'bzr annotate' command, by Martin Pool with improvements from 
      Goffredo Baroncelli.
    
    * 'bzr check' now accepts -v for verbose reporting, and checks for
      ghosts in the branch. (Robert Collins)

    * New command 're-sign' which will regenerate the gpg signature for 
      a revision. (Robert Collins)

    * If you set ``check_signatures=require`` for a path in 
      ``~/.bazaar/branches.conf`` then bzr will invoke your
      ``gpg_signing_command`` (defaults to gpg) and record a digital signature
      of your commit. (Robert Collins)

    * New sftp transport, based on Paramiko.  (Robey Pointer)

    * 'bzr pull' now accepts '--clobber' which will discard local changes
      and make this branch identical to the source branch. (Robert Collins)

    * Just give a quieter warning if a plugin can't be loaded, and 
      put the details in .bzr.log.  (Martin Pool)

    * 'bzr branch' will now set the branch-name to the last component of the
      output directory, if one was supplied.

    * If the option ``post_commit`` is set to one (or more) python function
      names (must be in the bzrlib namespace), then they will be invoked
      after the commit has completed, with the branch and ``revision_id`` as
      parameters. (Robert Collins)

    * Merge now has a retcode of 1 when conflicts occur. (Robert Collins)

    * --merge-type weave is now supported for file contents.  Tree-shape
      changes are still three-way based.  (Martin Pool, Aaron Bentley)

    * 'bzr check' allows the first revision on revision-history to have
      parents - something that is expected for cheap checkouts, and occurs
      when conversions from baz do not have all history.  (Robert Collins).

   * 'bzr merge' can now graft unrelated trees together, if your specify
     0 as a base. (Aaron Bentley)

   * 'bzr commit branch' and 'bzr commit branch/file1 branch/file2' now work
     (Aaron Bentley)

    * Add '.sconsign*' to default ignore list.  (Alexander Belchenko)

   * 'bzr merge --reprocess' minimizes conflicts

  TESTING:

    * The 'bzr selftest --pattern' option for has been removed, now 
      test specifiers on the command line can be simple strings, or 
      regexps, or both. (Robert Collins)

    * Passing -v to selftest will now show the time each test took to 
      complete, which will aid in analysing performance regressions and
      related questions. (Robert Collins)

    * 'bzr selftest' runs all tests, even if one fails, unless '--one'
      is given. (Martin Pool)

    * There is a new method for TestCaseInTempDir, assertFileEqual, which
      will check that a given content is equal to the content of the named
      file. (Robert Collins)

    * Fix test suite's habit of leaving many temporary log files in $TMPDIR.
      (Martin Pool)

  INTERNALS:

    * New 'testament' command and concept for making gpg-signatures 
      of revisions that are not tied to a particular internal
      representation.  (Martin Pool).

    * Per-revision properties ('revprops') as key-value associated 
      strings on each revision created when the revision is committed.
      Intended mainly for the use of external tools.  (Martin Pool).

    * Config options have moved from bzrlib.osutils to bzrlib.config.
      (Robert Collins)

    * Improved command line option definitions allowing explanations
      for individual options, among other things.  Contributed by 
      Magnus Therning.

    * Config options have moved from bzrlib.osutils to bzrlib.config.
      Configuration is now done via the config.Config interface:
      Depending on whether you have a Branch, a Location or no information
      available, construct a ``*Config``, and use its ``signature_checking``,
      ``username`` and ``user_email`` methods. (Robert Collins)

    * Plugins are now loaded under bzrlib.plugins, not bzrlib.plugin, and
      they are made available for other plugins to use. You should not 
      import other plugins during the ``__init__`` of your plugin though, as 
      no ordering is guaranteed, and the plugins directory is not on the
      python path. (Robert Collins)

    * Branch.relpath has been moved to WorkingTree.relpath. WorkingTree no
      no longer takes an inventory, rather it takes an option branch
      parameter, and if None is given will open the branch at basedir 
      implicitly. (Robert Collins)

    * Cleaner exception structure and error reporting.  Suggested by 
      Scott James Remnant.  (Martin Pool)

    * Branch.remove has been moved to WorkingTree, which has also gained
      ``lock_read``, ``lock_write`` and ``unlock`` methods for convenience.
      (Robert Collins)

    * Two decorators, ``needs_read_lock`` and ``needs_write_lock`` have been
      added to the branch module. Use these to cause a function to run in a
      read or write lock respectively. (Robert Collins)

    * ``Branch.open_containing`` now returns a tuple (Branch, relative-path),
      which allows direct access to the common case of 'get me this file
      from its branch'. (Robert Collins)

    * Transports can register using ``register_lazy_transport``, and they 
      will be loaded when first used.  (Martin Pool)

    * 'pull' has been factored out of the command as ``WorkingTree.pull()``.
      A new option to WorkingTree.pull has been added, clobber, which will
      ignore diverged history and pull anyway.
      (Robert Collins)

    * config.Config has a ``get_user_option`` call that accepts an option name.
      This will be looked up in branches.conf and bazaar.conf as normal.
      It is intended that this be used by plugins to support options - 
      options of built in programs should have specific methods on the config.
      (Robert Collins)

    * ``merge.merge_inner`` now has tempdir as an optional parameter.
      (Robert Collins)

    * Tree.kind is not recorded at the top level of the hierarchy, as it was
      missing on EmptyTree, leading to a bug with merge on EmptyTrees.
      (Robert Collins)

    * ``WorkingTree.__del__`` has been removed, it was non deterministic and not 
      doing what it was intended to. See ``WorkingTree.__init__`` for a comment
      about future directions. (Robert Collins/Martin Pool)

    * bzrlib.transport.http has been modified so that only 404 urllib errors
      are returned as NoSuchFile. Other exceptions will propogate as normal.
      This allows debuging of actual errors. (Robert Collins)

    * bzrlib.transport.Transport now accepts *ONLY* url escaped relative paths
      to apis like 'put', 'get' and 'has'. This is to provide consistent
      behaviour - it operates on url's only. (Robert Collins)

    * Transports can register using ``register_lazy_transport``, and they 
      will be loaded when first used.  (Martin Pool)

    * ``merge_flex`` no longer calls ``conflict_handler.finalize()``, instead that
      is called by ``merge_inner``. This is so that the conflict count can be 
      retrieved (and potentially manipulated) before returning to the caller
      of ``merge_inner``. Likewise 'merge' now returns the conflict count to the
      caller. (Robert Collins)

    * ``revision.revision_graph`` can handle having only partial history for
      a revision - that is no revisions in the graph with no parents.
      (Robert Collins).

    * New ``builtins.branch_files`` uses the standard ``file_list`` rules to
      produce a branch and a list of paths, relative to that branch
      (Aaron Bentley)

    * New TestCase.addCleanup facility.

    * New ``bzrlib.version_info`` tuple (similar to ``sys.version_info``),
      which can be used by programs importing bzrlib.

  BUG FIXES:

    * Better handling of branches in directories with non-ascii names. 
      (Joel Rosdahl, Panagiotis Papadakos)

    * Upgrades of trees with no commits will not fail due to accessing
      [-1] in the revision-history. (Andres Salomon)


bzr 0.1.1 2005-10-12
--------------------

  BUG FIXES:

    * Fix problem in pulling over http from machines that do not 
      allow directories to be listed.

    * Avoid harmless warning about invalid hash cache after 
      upgrading branch format.

  PERFORMANCE: 
  
    * Avoid some unnecessary http operations in branch and pull.


bzr 0.1 2005-10-11
------------------

  NOTES:

    * 'bzr branch' over http initially gives a very high estimate
      of completion time but it should fall as the first few 
      revisions are pulled in.  branch is still slow on 
      high-latency connections.

  BUG FIXES:
  
    * bzr-man.py has been updated to work again. Contributed by
      Rob Weir.

    * Locking is now done with fcntl.lockf which works with NFS
      file systems. Contributed by Harald Meland.

    * When a merge encounters a file that has been deleted on
      one side and modified on the other, the old contents are
      written out to foo.BASE and foo.SIDE, where SIDE is this
      or OTHER. Contributed by Aaron Bentley.

    * Export was choosing incorrect file paths for the content of
      the tarball, this has been fixed by Aaron Bentley.

    * Commit will no longer commit without a log message, an 
      error is returned instead. Contributed by Jelmer Vernooij.

    * If you commit a specific file in a sub directory, any of its
      parent directories that are added but not listed will be 
      automatically included. Suggested by Michael Ellerman.

    * bzr commit and upgrade did not correctly record new revisions
      for files with only a change to their executable status.
      bzr will correct this when it encounters it. Fixed by
      Robert Collins

    * HTTP tests now force off the use of ``http_proxy`` for the duration.
      Contributed by Gustavo Niemeyer.

    * Fix problems in merging weave-based branches that have 
      different partial views of history.

    * Symlink support: working with symlinks when not in the root of a 
      bzr tree was broken, patch from Scott James Remnant.

  IMPROVEMENTS:

    * 'branch' now accepts a --basis parameter which will take advantage
      of local history when making a new branch. This allows faster 
      branching of remote branches. Contributed by Aaron Bentley.

    * New tree format based on weave files, called version 5.
      Existing branches can be upgraded to this format using 
      'bzr upgrade'.

    * Symlinks are now versionable. Initial patch by 
      Erik Toubro Nielsen, updated to head by Robert Collins.

    * Executable bits are tracked on files. Patch from Gustavo
      Niemeyer.

    * 'bzr status' now shows unknown files inside a selected directory.
      Patch from Heikki Paajanen.

    * Merge conflicts are recorded in .bzr. Two new commands 'conflicts'
      and 'resolve' have needed added, which list and remove those 
      merge conflicts respectively. A conflicted tree cannot be committed
      in. Contributed by Aaron Bentley.

    * 'rm' is now an alias for 'remove'.

    * Stores now split out their content in a single byte prefixed hash,
      dropping the density of files per directory by 256. Contributed by
      Gustavo Niemeyer.

    * 'bzr diff -r branch:URL' will now perform a diff between two branches.
      Contributed by Robert Collins.

    * 'bzr log' with the default formatter will show merged revisions,
      indented to the right. Initial implementation contributed by Gustavo
      Niemeyer, made incremental by Robert Collins.


  INTERNALS:

    * Test case failures have the exception printed after the log 
      for your viewing pleasure.

    * InventoryEntry is now an abstract base class, use one of the
      concrete InventoryDirectory etc classes instead.

    * Branch raises an UnsupportedFormatError when it detects a 
      bzr branch it cannot understand. This allows for precise
      handling of such circumstances.

    * Remove RevisionReference class; ``Revision.parent_ids`` is now simply a
      list of their ids and ``parent_sha1s`` is a list of their corresponding
      sha1s (for old branches only at the moment.)

    * New method-object style interface for Commit() and Fetch().

    * Renamed ``Branch.last_patch()`` to ``Branch.last_revision()``, since
      we call them revisions not patches.

    * Move ``copy_branch`` to ``bzrlib.clone.copy_branch``.  The destination
      directory is created if it doesn't exist.

    * Inventories now identify the files which were present by 
      giving the revision *of that file*.

    * Inventory and Revision XML contains a version identifier.  
      This must be consistent with the overall branch version
      but allows for more flexibility in future upgrades.

  TESTING:

    * Removed testsweet module so that tests can be run after 
      bzr installed by 'bzr selftest'.

    * 'bzr selftest' command-line arguments can now be partial ids
      of tests to run, e.g. ``bzr selftest test_weave``

      
bzr 0.0.9 2005-09-23
--------------------

  BUG FIXES:

    * Fixed "branch -r" option.

    * Fix remote access to branches containing non-compressed history.
      (Robert Collins).

    * Better reliability of http server tests.  (John Arbash-Meinel)

    * Merge graph maximum distance calculation fix.  (Aaron Bentley)
   
    * Various minor bug in windows support have been fixed, largely in the
      test suite. Contributed by Alexander Belchenko.

  IMPROVEMENTS:

    * Status now accepts a -r argument to give status between chosen
      revisions. Contributed by Heikki Paajanen.

    * Revision arguments no longer use +/-/= to control ranges, instead
      there is a 'before' namespace, which limits the successive namespace.
      For example '$ bzr log -r date:yesterday..before:date:today' will
      select everything from yesterday and before today. Contributed by
      Robey Pointer

    * There is now a bzr.bat file created by distutils when building on 
      Windows. Contributed by Alexander Belchenko.

  INTERNALS:

    * Removed uuid() as it was unused.

    * Improved 'fetch' code for pulling revisions from one branch into
      another (used by pull, merged, etc.)


bzr 0.0.8 2005-09-20
--------------------

  IMPROVEMENTS:

    * Adding a file whose parent directory is not versioned will
      implicitly add the parent, and so on up to the root. This means
      you should never need to explictly add a directory, they'll just
      get added when you add a file in the directory.  Contributed by
      Michael Ellerman.

    * Ignore ``.DS_Store`` (contains Mac metadata) by default.
      (Nir Soffer)

    * If you set ``BZR_EDITOR`` in the environment, it is checked in
      preference to EDITOR and the config file for the interactive commit
      editing program. Related to this is a bugfix where a missing program
      set in EDITOR would cause editing to fail, now the fallback program
      for the operating system is still tried.

    * Files that are not directories/symlinks/regular files will no longer
      cause bzr to fail, it will just ignore them by default. You cannot add
      them to the tree though - they are not versionable.


  INTERNALS:

    * Refactor xml packing/unpacking.

  BUG FIXES: 

    * Fixed 'bzr mv' by Ollie Rutherfurd.

    * Fixed strange error when trying to access a nonexistent http
      branch.

    * Make sure that the hashcache gets written out if it can't be
      read.


  PORTABILITY:

    * Various Windows fixes from Ollie Rutherfurd.

    * Quieten warnings about locking; patch from Matt Lavin.


bzr-0.0.7 2005-09-02
--------------------

  NEW FEATURES:

    * ``bzr shell-complete`` command contributed by Clint Adams to
      help with intelligent shell completion.

    * New expert command ``bzr find-merge-base`` for debugging merges.


  ENHANCEMENTS:

    * Much better merge support.

    * merge3 conflicts are now reported with markers like '<<<<<<<'
      (seven characters) which is the same as CVS and pleases things
      like emacs smerge.


  BUG FIXES:

    * ``bzr upgrade`` no longer fails when trying to fix trees that
      mention revisions that are not present.

    * Fixed bugs in listing plugins from ``bzr plugins``.

    * Fix case of $EDITOR containing options for the editor.

    * Fix log -r refusing to show the last revision.
      (Patch from Goffredo Baroncelli.)


  CHANGES:

    * ``bzr log --show-ids`` shows the revision ids of all parents.

    * Externally provided commands on your $BZRPATH no longer need
      to recognize --bzr-usage to work properly, and can just handle
      --help themselves.


  LIBRARY:

    * Changed trace messages to go through the standard logging
      framework, so that they can more easily be redirected by
      libraries.



bzr-0.0.6 2005-08-18
--------------------

  NEW FEATURES:

    * Python plugins, automatically loaded from the directories on
      ``BZR_PLUGIN_PATH`` or ``~/.bzr.conf/plugins`` by default.

    * New 'bzr mkdir' command.

    * Commit mesage is fetched from an editor if not given on the
      command line; patch from Torsten Marek.

    * ``bzr log -m FOO`` displays commits whose message matches regexp 
      FOO.
      
    * ``bzr add`` with no arguments adds everything under the current directory.

    * ``bzr mv`` does move or rename depending on its arguments, like
      the Unix command.

    * ``bzr missing`` command shows a summary of the differences
      between two trees.  (Merged from John Arbash-Meinel.)

    * An email address for commits to a particular tree can be
      specified by putting it into .bzr/email within a branch.  (Based
      on a patch from Heikki Paajanen.)


  ENHANCEMENTS:

    * Faster working tree operations.


  CHANGES:

    * 3rd-party modules shipped with bzr are copied within the bzrlib
      python package, so that they can be installed by the setup
      script without clashing with anything already existing on the
      system.  (Contributed by Gustavo Niemeyer.)

    * Moved plugins directory to bzrlib/, so that there's a standard
      plugin directory which is not only installed with bzr itself but
      is also available when using bzr from the development tree.
      ``BZR_PLUGIN_PATH`` and ``DEFAULT_PLUGIN_PATH`` are then added to the
      standard plugins directory.

    * When exporting to a tarball with ``bzr export --format tgz``, put 
      everything under a top directory rather than dumping it into the
      current directory.   This can be overridden with the ``--root`` 
      option.  Patch from William Dodé and John Meinel.

    * New ``bzr upgrade`` command to upgrade the format of a branch,
      replacing ``bzr check --update``.

    * Files within store directories are no longer marked readonly on
      disk.

    * Changed ``bzr log`` output to a more compact form suggested by
      John A Meinel.  Old format is available with the ``--long`` or
      ``-l`` option, patched by William Dodé.

    * By default the commit command refuses to record a revision with
      no changes unless the ``--unchanged`` option is given.

    * The ``--no-plugins``, ``--profile`` and ``--builtin`` command
      line options must come before the command name because they 
      affect what commands are available; all other options must come 
      after the command name because their interpretation depends on
      it.

    * ``branch`` and ``clone`` added as aliases for ``branch``.

    * Default log format is back to the long format; the compact one
      is available with ``--short``.
      
      
  BUG FIXES:
  
    * Fix bugs in committing only selected files or within a subdirectory.


bzr-0.0.5  2005-06-15
---------------------
  
  CHANGES:

    * ``bzr`` with no command now shows help rather than giving an
      error.  Suggested by Michael Ellerman.

    * ``bzr status`` output format changed, because svn-style output
      doesn't really match the model of bzr.  Now files are grouped by
      status and can be shown with their IDs.  ``bzr status --all``
      shows all versioned files and unknown files but not ignored files.

    * ``bzr log`` runs from most-recent to least-recent, the reverse
      of the previous order.  The previous behaviour can be obtained
      with the ``--forward`` option.
        
    * ``bzr inventory`` by default shows only filenames, and also ids
      if ``--show-ids`` is given, in which case the id is the second
      field.


  ENHANCEMENTS:

    * New 'bzr whoami --email' option shows only the email component
      of the user identification, from Jo Vermeulen.

    * New ``bzr ignore PATTERN`` command.

    * Nicer error message for broken pipe, interrupt and similar
      conditions that don't indicate an internal error.

    * Add ``.*.sw[nop] .git .*.tmp *,v`` to default ignore patterns.

    * Per-branch locks keyed on ``.bzr/branch-lock``, available in
      either read or write mode.

    * New option ``bzr log --show-ids`` shows revision and file ids.

    * New usage ``bzr log FILENAME`` shows only revisions that
      affected that file.

    * Changed format for describing changes in ``bzr log -v``.

    * New option ``bzr commit --file`` to take a message from a file,
      suggested by LarstiQ.

    * New syntax ``bzr status [FILE...]`` contributed by Bartosz
      Oler.  File may be in a branch other than the working directory.

    * ``bzr log`` and ``bzr root`` can be given an http URL instead of
      a filename.

    * Commands can now be defined by external programs or scripts
      in a directory on $BZRPATH.

    * New "stat cache" avoids reading the contents of files if they 
      haven't changed since the previous time.

    * If the Python interpreter is too old, try to find a better one
      or give an error.  Based on a patch from Fredrik Lundh.

    * New optional parameter ``bzr info [BRANCH]``.

    * New form ``bzr commit SELECTED`` to commit only selected files.

    * New form ``bzr log -r FROM:TO`` shows changes in selected
      range; contributed by John A Meinel.

    * New option ``bzr diff --diff-options 'OPTS'`` allows passing
      options through to an external GNU diff.

    * New option ``bzr add --no-recurse`` to add a directory but not
      their contents.

    * ``bzr --version`` now shows more information if bzr is being run
      from a branch.

  
  BUG FIXES:

    * Fixed diff format so that added and removed files will be
      handled properly by patch.  Fix from Lalo Martins.

    * Various fixes for files whose names contain spaces or other
      metacharacters.


  TESTING:

    * Converted black-box test suites from Bourne shell into Python;
      now run using ``./testbzr``.  Various structural improvements to
      the tests.

    * testbzr by default runs the version of bzr found in the same
      directory as the tests, or the one given as the first parameter.

    * testbzr also runs the internal tests, so the only command
      required to check is just ``./testbzr``.

    * testbzr requires python2.4, but can be used to test bzr running
      under a different version.

    * Tests added for many other changes in this release.


  INTERNAL:

    * Included ElementTree library upgraded to 1.2.6 by Fredrik Lundh.

    * Refactor command functions into Command objects based on HCT by
      Scott James Remnant.

    * Better help messages for many commands.

    * Expose ``bzrlib.open_tracefile()`` to start the tracefile; until
      this is called trace messages are just discarded.

    * New internal function ``find_touching_revisions()`` and hidden
      command touching-revisions trace the changes to a given file.

    * Simpler and faster ``compare_inventories()`` function.

    * ``bzrlib.open_tracefile()`` takes a tracefilename parameter.

    * New AtomicFile class.

    * New developer commands ``added``, ``modified``.


  PORTABILITY:

    * Cope on Windows on python2.3 by using the weaker random seed.
      2.4 is now only recommended.


bzr-0.0.4  2005-04-22
---------------------

  ENHANCEMENTS:

    * 'bzr diff' optionally takes a list of files to diff.  Still a bit
      basic.  Patch from QuantumG.

    * More default ignore patterns.

    * New 'bzr log --verbose' shows a list of files changed in the
      changeset.  Patch from Sebastian Cote.

    * Roll over ~/.bzr.log if it gets too large.

    * Command abbreviations 'ci', 'st', 'stat', '?' based on a patch
      by Jason Diamon.

    * New 'bzr help commands' based on a patch from Denys Duchier.


  CHANGES:

    * User email is determined by looking at $BZREMAIL or ~/.bzr.email
      or $EMAIL.  All are decoded by the locale preferred encoding.
      If none of these are present user@hostname is used.  The host's
      fully-qualified name is not used because that tends to fail when
      there are DNS problems.

    * New 'bzr whoami' command instead of username user-email.


  BUG FIXES: 

    * Make commit safe for hardlinked bzr trees.

    * Some Unicode/locale fixes.

    * Partial workaround for ``difflib.unified_diff`` not handling
      trailing newlines properly.


  INTERNAL:

    * Allow docstrings for help to be in PEP0257 format.  Patch from
      Matt Brubeck.

    * More tests in test.sh.

    * Write profile data to a temporary file not into working
      directory and delete it when done.

    * Smaller .bzr.log with process ids.


  PORTABILITY:

    * Fix opening of ~/.bzr.log on Windows.  Patch from Andrew
      Bennetts.

    * Some improvements in handling paths on Windows, based on a patch
      from QuantumG.


bzr-0.0.3  2005-04-06
---------------------

  ENHANCEMENTS:

    * New "directories" internal command lists versioned directories
      in the tree.

    * Can now say "bzr commit --help".

    * New "rename" command to rename one file to a different name
      and/or directory.

    * New "move" command to move one or more files into a different
      directory.

    * New "renames" command lists files renamed since base revision.

    * New cat command contributed by janmar.

  CHANGES:

    * .bzr.log is placed in $HOME (not pwd) and is always written in
      UTF-8.  (Probably not a completely good long-term solution, but
      will do for now.)

  PORTABILITY:

    * Workaround for difflib bug in Python 2.3 that causes an
      exception when comparing empty files.  Reported by Erik Toubro
      Nielsen.

  INTERNAL:

    * Refactored inventory storage to insert a root entry at the top.

  TESTING:

    * Start of shell-based black-box testing in test.sh.


bzr-0.0.2.1
-----------

  PORTABILITY:

    * Win32 fixes from Steve Brown.


bzr-0.0.2  "black cube"  2005-03-31
-----------------------------------

  ENHANCEMENTS:

    * Default ignore list extended (see bzrlib/__init__.py).

    * Patterns in .bzrignore are now added to the default ignore list,
      rather than replacing it.

    * Ignore list isn't reread for every file.

    * More help topics.

    * Reinstate the 'bzr check' command to check invariants of the
      branch.

    * New 'ignored' command lists which files are ignored and why;
      'deleted' lists files deleted in the current working tree.

    * Performance improvements.

    * New global --profile option.
    
    * Ignore patterns like './config.h' now correctly match files in
      the root directory only.


bzr-0.0.1  2005-03-26
---------------------

  ENHANCEMENTS:

    * More information from info command.

    * Can now say "bzr help COMMAND" for more detailed help.

    * Less file flushing and faster performance when writing logs and
      committing to stores.

    * More useful verbose output from some commands.

  BUG FIXES:

    * Fix inverted display of 'R' and 'M' during 'commit -v'.

  PORTABILITY:

    * Include a subset of ElementTree-1.2.20040618 to make
      installation easier.

    * Fix time.localtime call to work with Python 2.3 (the minimum
      supported).


bzr-0.0.0.69  2005-03-22
------------------------

  ENHANCEMENTS:

    * First public release.

    * Storage of local versions: init, add, remove, rm, info, log,
      diff, status, etc.

..
   vim: tw=74 ft=rst ff=unix<|MERGE_RESOLUTION|>--- conflicted
+++ resolved
@@ -37,54 +37,6 @@
     * ``bzrlib.diff.DiffTree.show_diff`` now skips changes where the kind
       is unknown in both source and target.
       (Robert Collins, Aaron Bentley)
-
-
-bzr 1.6rc2 2008-08-13
----------------------
-
-This release candidate has a few minor bug fixes, and some regression
-fixes for Windows.
-
-    * ``bzr export`` can now export a subdirectory of a project.
-      (Robert Collins)
-
-  BUG FIXES:
-
-    * ``bzr upgrade`` on remote branches accessed via bzr:// and
-      bzr+ssh:// now works.  (Andrew Bennetts)
-
-    * Change the ``get_format_description()`` strings for
-      ``RepositoryFormatKnitPack5`` et al to be single line messages.
-      (Aaron Bentley)
-
-    * Fix for a regression on Win32 where we would try to call
-      ``os.listdir()`` on a file and not catch the exception properly.
-      (Windows raises a different exception.) This would manifest in
-      places like ``bzr rm file`` or ``bzr switch``.
-      (Mark Hammond, John Arbash Meinel)
-
-    * ``Inventory.copy()`` was failing to set the revision property for
-      the root entry. (Jelmer Vernooij)
-
-    * sftp transport: added missing ``FileExists`` case to
-      ``_translate_io_exception`` (Christophe Troestler, #123475)
-
-    * The help for ``bzr ignored`` now suggests ``bzr ls --ignored`` for
-      scripting use. (Robert Collins, #3834)
-
-    * The default ``annotate`` logic will now always assign the
-      last-modified value of a line to one of the revisions that modified
-      it, rather than a merge revision. This would happen when both sides
-      claimed to have modified the line resulting in the same text. The
-      choice is arbitrary but stable, so merges in different directions
-      will get the same results.  (John Arbash Meinel, #232188)
-
-<<<<<<< HEAD
-  API CHANGES:
-
-    * Exporters now take 4 parameters. (Robert Collins)
-
-  INTERNALS:
 
     * ``GraphIndex`` objects will internally read an entire index if more
       than 1/20th of their keyspace is requested in a single operation.
@@ -94,8 +46,47 @@
       supporting the index format in use. A newer index format is in
       development which is substantially faster. (Robert Collins)
 
-=======
->>>>>>> 970b3494
+
+bzr 1.6rc2 2008-08-13
+---------------------
+
+This release candidate has a few minor bug fixes, and some regression
+fixes for Windows.
+
+    * ``bzr export`` can now export a subdirectory of a project.
+      (Robert Collins)
+
+  BUG FIXES:
+
+    * ``bzr upgrade`` on remote branches accessed via bzr:// and
+      bzr+ssh:// now works.  (Andrew Bennetts)
+
+    * Change the ``get_format_description()`` strings for
+      ``RepositoryFormatKnitPack5`` et al to be single line messages.
+      (Aaron Bentley)
+
+    * Fix for a regression on Win32 where we would try to call
+      ``os.listdir()`` on a file and not catch the exception properly.
+      (Windows raises a different exception.) This would manifest in
+      places like ``bzr rm file`` or ``bzr switch``.
+      (Mark Hammond, John Arbash Meinel)
+
+    * ``Inventory.copy()`` was failing to set the revision property for
+      the root entry. (Jelmer Vernooij)
+
+    * sftp transport: added missing ``FileExists`` case to
+      ``_translate_io_exception`` (Christophe Troestler, #123475)
+
+    * The help for ``bzr ignored`` now suggests ``bzr ls --ignored`` for
+      scripting use. (Robert Collins, #3834)
+
+    * The default ``annotate`` logic will now always assign the
+      last-modified value of a line to one of the revisions that modified
+      it, rather than a merge revision. This would happen when both sides
+      claimed to have modified the line resulting in the same text. The
+      choice is arbitrary but stable, so merges in different directions
+      will get the same results.  (John Arbash Meinel, #232188)
+
 
 bzr 1.6rc1 2008-08-06
 ---------------------
