--------------------
Bazaar Release Notes
--------------------

.. contents::

IN DEVELOPMENT
--------------

This release adds a translation of some of the user documentation into Spanish.
(Contributions of other translations would be very welcome.)

  NOTES WHEN UPGRADING:

  CHANGES:

    * Deprecation warnings will not be suppressed when running ``bzr selftest``
      so that developers can see if their code is using deprecated functions.
      (John Arbash Meinel)

  FEATURES:

    * Adding ``-Derror`` will now display a traceback when a plugin fails to
      load. (James Westby)

    * There is a new version of the network protocol used for bzr://, bzr+ssh://
      and bzr+http:// connections.  This will allow more efficient requests and
      responses, and more graceful fallback when a server is too old to
      recognise a request from a more recent client.  Bazaar 1.6 will
      interoperate with 0.16 and later versions, but servers should be upgraded
      when possible.  Bazaar 1.6 no longer interoperates with 0.15 and earlier via
      these protocols.  Use alternatives like SFTP or upgrade those servers.
      (Andrew Bennetts, #83935)

  IMPROVEMENTS:

    * ``bzr branch/push/pull -r XXX`` now have a helper function for finding
      the revno of the new revision (``Graph.find_distance_to_null``). This
      should make something like ``bzr branch -r -100`` in a shared, no-trees
      repository much snappier. (John Arbash Meinel)

    * ``bzr ls`` now accepts ``-V`` as an alias for ``--versioned``. 
      (Jerad Cramp, #165086)

    * ``bzr missing`` uses the new ``Graph.find_unique_ancestors`` and
      ``Graph.find_differences`` to determine missing revisions without having
      to search the whole ancestry. (John Arbash Meinel, #174625)

    * ``bzr uncommit`` now uses partial history access, rather than always
      extracting the full revision history for a branch. This makes it
      resolve the appropriate revisions much faster (in testing it drops
      uncommit from 1.5s => 0.4s). It also means ``bzr log --short`` is one
      step closer to not using full revision history.
      (John Arbash Meinel, #172649)

  BUGFIXES:

    * ``bzr merge --lca`` should handle when two revisions have no common
      ancestor other than NULL_REVISION. (John Arbash Meinel, #235715)

    * ``bzr push`` with both ``--overwrite`` and ``-r NNN`` options no longer
      fails.  (Andrew Bennetts, #234229)
      
    * Correctly track the base URL of a smart medium when using bzr+http://
      URLs, which was causing spurious "No repository present" errors with
      branches in shared repositories accessed over bzr+http.
      (Andrew Bennetts, #230550)

    * Define ``_remote_is_at_least_1_2`` on ``SmartClientMedium`` so that all
      implementations have the attribute.  Fixes 'PyCurlTransport' object has no
      attribute '_remote_is_at_least_1_2' attribute errors.
      (Andrew Bennetts, #220806)

    * Failure to delete an obsolete pack file should just give a warning
      message, not a fatal error.  It may for example fail if the file is still
      in use by another process.
      (Martin Pool)
      
    * Fix MemoryError during large fetches over HTTP by limiting the amount of
      data we try to read per ``recv`` call.  The problem was observed with
      Windows and a proxy, but might affect other environments as well.
      (Eric Holmberg, #215426)

    * Handle old merge directives correctly in Merger.from_mergeable.  Stricter
      get_parent_map requirements exposed a latent bug here.  (Aaron Bentley)

    * Issue a warning and ignore passwords declared in authentication.conf when
      used for an ssh scheme (sftp or bzr+ssh).
      (Vincent Ladeuil, #203186)

    * Make both http implementations raise appropriate exceptions on 403
      Forbidden when POSTing smart requests.
      (Vincent Ladeuil, #230223)

    * Properly *title* header names in http requests instead of capitalizing
      them.
      (Vincent Ladeuil, #229076)

    * Treat an encoding of '' as ascii; this can happen when bzr is run
      under vim on Mac OS X.
      (Neil Martinsen-Burrell)

  DOCUMENTATION:

    * Added directory structure and started translation of docs in spanish.
      (Martin Albisetti, Lucio Albenga)

    * Incorporate feedback from Jelmer Vernooij and Neil Martinsen-Burrell
      on the plugin and integration chapters of the User Guide.
      (Ian Clatworthy)

    * More Bazaar developer documentation about packaging and release process,
      and about use of Python reprs.
      (Martin Pool, Martin Albisetti)

    * Updated Tortise strategy document. (Mark Hammond)

  TESTING:

    * New helper function for splitting test suites
      ``split_suite_by_condition``. (Robert Collins)

  INTERNALS:

  API CHANGES:

    * ``Branch.abspath`` is deprecated; use the Tree or Transport 
      instead.  (Martin Pool)

    * ``Branch.update_revisions`` now takes an optional ``Graph``
      object. This can be used by ``update_revisions`` when it is
      checking ancestry, and allows callers to prefer request to go to a
      local branch.  (John Arbash Meinel)

    * Branch, Repository, Tree and BzrDir should expose a Transport as an
      attribute if they have one, rather than having it indirectly accessible
      as ``.control_files._transport``.  This doesn't add a requirement
      to support a Transport in cases where it was not needed before;
      it just simplifies the way it is reached.  (Martin Pool)

    * ``bzr missing --mine-only`` will return status code 0 if you have no
      new revisions, but the remote does. Similarly for ``--theirs-only``.
      The new code only checks one side, so it doesn't know if the other
      side has changes. This seems more accurate with the request anyway.
      It also changes the output to print '[This|Other] branch is up to
      date.' rather than displaying nothing.  (John Arbash Meinel)

    * ``LockableFiles.put_utf8``, ``put_bytes`` and ``controlfilename``
      are now deprecated in favor of using Transport operations.
      (Martin Pool)

    * Many methods on ``VersionedFile``, ``Repository`` and in
      ``bzrlib.revision``  deprecated before bzrlib 1.5 have been removed.
      (Robert Collins)

    * The constructors of ``SmartClientMedium`` and its subclasses now require a
      ``base`` parameter.  ``SmartClientMedium`` implementations now also need
      to provide a ``remote_path_from_transport`` method.  (Andrew Bennetts)
      
    * The default permissions for creating new files and directories 
      should now be obtained from ``BzrDir._get_file_mode()`` and 
      ``_get_dir_mode()``, rather than from LockableFiles.  The ``_set_file_mode``
      and ``_set_dir_mode`` variables on LockableFiles which were advertised
      as a way for plugins to control this are no longer consulted.
      (Martin Pool)

    * ``VersionedFile.join`` is deprecated. This method required local
      instances of both versioned file objects and was thus hostile to being
      used for streaming from a smart server. The new get_record_stream and
      insert_record_stream are meant to efficiently replace this method.
      (Robert Collins)

    * ``WorkingTreeFormat2.stub_initialize_remote`` is now private.
      (Martin Pool) 


bzr 1.5 2008-05-16
------------------

This release of Bazaar includes several updates to the documentation, and fixes
to prepare for making rich root support the default format. Many bugs have been
squashed, including fixes to log, bzr+ssh inter-operation with older servers.

  CHANGES:

    * Suppress deprecation warnings when bzrlib is a 'final' release. This way
      users of packaged software won't be bothered with DeprecationWarnings,
      but developers and testers will still see them. (John Arbash Meinel)

  DOCUMENTATION:

    * Incorporate feedback from Jelmer Vernooij and Neil Martinsen-Burrell
      on the plugin and integration chapters of the User Guide.
      (Ian Clatworthy)


bzr 1.5rc1 2008-05-09
---------------------

  NOTES WHEN UPGRADING:

  CHANGES:

    * Broader support of GNU Emacs mail clients. Set
      ``mail_client=emacsclient`` in your bazaar.conf and ``send`` will pop the
      bundle in a mail buffer according to the value of ``mail-user-agent``
      variable. (Xavier Maillard)

  FEATURES:

  IMPROVEMENTS:

<<<<<<< HEAD
    * Added the 'alias' command to set/unset and display aliases. (Tim Penhey)
=======
    * Diff now handles revision specs like "branch:" and "submit:" more
      efficiently.  (Aaron Bentley)

    * More friendly error given when attempt to start the smart server
      on an address already in use. (Andrea Corbellini, #200575)

    * Pull completes much faster when there is nothing to pull.
      (Aaron Bentley)
>>>>>>> 9800a330

  BUGFIXES:

    * Authentication.conf can define sections without password.
      (Vincent Ladeuil, #199440)

    * Avoid muttering every time a child update does not cause a progress bar
      update. (John Arbash Meinel, #213771)

    * ``Branch.reconcile()`` is now implemented. This allows ``bzr reconcile``
      to fix when a Branch has a non-canonical mainline history. ``bzr check``
      also detects this condition. (John Arbash Meinel, #177855)

    * ``bzr log -r ..X bzr://`` was failing, because it was getting a request
      for ``revision_id=None`` which was not a string.
      (John Arbash Meinel, #211661)

    * ``bzr commit`` now works with Microsoft's FTP service.
      (Andreas Deininger)

    * Catch definitions outside sections in authentication.conf.
      (Vincent Ladeuil, #217650)

    * Conversion from non-rich-root to rich-root(-pack) updates inventory
      sha1s, even when bundles are used.  (Aaron Bentley, #181391)

    * Conversion from non-rich-root to rich-root(-pack) works correctly even
      though search keys are not topologically sorted.  (Aaron Bentley)

    * Conversion from non-rich-root to rich-root(-pack) works even when a
      parent revision has a different root id.  (Aaron Bentley, #177874)

    * Disable strace testing until strace is fixed (see bug #103133) and emit a
      warning when selftest ends to remind us of leaking tests.
      (Vincent Ladeuil, #226769)

    * Fetching all revisions from a repository does not cause pack collisions.
      (Robert Collins, Aaron Bentley, #212908)

    * Fix error about "attempt to add line-delta in non-delta knit".
      (Andrew Bennetts, #217701)

    * Pushing a branch in "dirstate" format (Branch5) over bzr+ssh would break
      if the remote server was < version 1.2. This was due to a bug in the
      RemoteRepository.get_parent_map() fallback code.
      (John Arbash Meinel, #214894)

    * Remove leftover code in ``bzr_branch`` that inappropriately creates 
      a ``branch-name`` file in the branch control directory.
      (Martin Pool)

    * Set SO_REUSEADDR on server sockets of ``bzr serve`` to avoid problems
      rebinding the socket when starting the server a second time.
      (John Arbash Meinel, Martin Pool, #164288)

    * Severe performance degradation in fetching from knit repositories to
      knits and packs due to parsing the entire revisions.kndx on every graph
      walk iteration fixed by using the Repository.get_graph API.  There was
      another regression in knit => knit fetching which re-read the index for
      every revision each side had in common.
      (Robert Collins, John Arbash Meinel)

    * When logging the changes to a particular file, there was a bug if there
      were ghosts in the revision ancestry. (John Arbash Meinel, #209948)

    * xs4all's ftp server returns a temporary error when trying to list an
      empty directory, rather than returning an empty list. Adding a
      workaround so that we don't get spurious failures.
      (John Arbash Meinel, #215522)

  DOCUMENTATION:

    * Expanded the User Guide to include new chapters on popular plugins and
      integrating Bazaar into your environment. The *Best practices* chapter
      was renamed to *Miscellaneous topics* as suggested by community
      feedback as well. (Ian Clatworthy)

    * Document outlining strategies for TortoiseBzr. (Mark Hammond)

    * Improved the documentation on hooks. (Ian Clatworthy)

    * Update authentication docs regarding ssh agents.
      (Vincent Ladeuil, #183705)

  TESTING:

    * Add ``thread_name_suffix`` parameter to SmartTCPServer_for_testing, to
      make it easy to identify which test spawned a thread with an unhandled
      exception. (Andrew Bennetts)

    * New ``--debugflag``/``-E`` option to ``bzr selftest`` for setting
      options for debugging tests, these are complementary to the the -D
      options.  The ``-Dselftest_debug`` global option has been replaced by the
      ``-E=allow_debug`` option for selftest. (Andrew Bennetts)

    * Parameterised test ids are preserved correctly to aid diagnosis of test
      failures. (Robert Collins, Andrew Bennetts)

    * selftest now accepts --starting-with <id> to load only the tests whose id
      starts with the one specified. This greatly speeds up running the test
      suite on a limited set of tests and can be used to run the tests for a
      single module, a single class or even a single test.  (Vincent Ladeuil)

    * The test suite modules have been modified to define load_tests() instead
      of test_suite(). That speeds up selective loading (via --load-list)
      significantly and provides many examples on how to migrate (grep for
      load_tests).  (Vincent Ladeuil)

  INTERNALS:

    * ``Hooks.install_hook`` is now deprecated in favour of
      ``Hooks.install_named_hook`` which adds a required ``name`` parameter, to
      avoid having to call ``Hooks.name_hook``. (Daniel Watkins)

    * Implement xml8 serializer.  (Aaron Bentley)

    * New form ``@deprecated_method(deprecated_in(1, 5, 0))`` for making 
      deprecation wrappers.  (Martin Pool)

    * ``Repository.revision_parents`` is now deprecated in favour of 
      ``Repository.get_parent_map([revid])[revid]``. (Jelmer Vernooij)

    * The Python ``assert`` statement is no longer used in Bazaar source, and 
      a test checks this.  (Martin Pool)

  API BREAKS:

    * ``bzrlib.status.show_pending_merges`` requires the repository to be
      locked by the caller. Callers should have been doing it anyway, but it
      will now raise an exception if they do not. (John Arbash Meinel)

    * Repository.get_data_stream, Repository.get_data_stream_for_search(),
      Repository.get_deltas_for_revsions(), Repository.revision_trees(),
      Repository.item_keys_introduced_by() no longer take read locks.
      (Aaron Bentley)

    * ``LockableFiles.get_utf8`` and ``.get`` are deprecated, as a start
      towards removing LockableFiles and ``.control_files`` entirely.
      (Martin Pool)

    * Methods deprecated prior to 1.1 have been removed.
      (Martin Pool)


bzr 1.4 2008-04-28
------------------

This release of Bazaar includes handy improvements to the speed of log and
status, new options for several commands, improved documentation, and better
hooks, including initial code for server-side hooks.  A number of bugs have
been fixed, particularly in interoperability between different formats or
different releases of Bazaar over there network.  There's been substantial
internal work in both the repository and network code to enable new features
and faster performance.

  BUG FIXES:

    * Pushing a branch in "dirstate" format (Branch5) over bzr+ssh would break
      if the remote server was < version 1.2.  This was due to a bug in the
      RemoteRepository.get_parent_map() fallback code.
      (John Arbash Meinel, Andrew Bennetts, #214894)


bzr 1.4rc2 2008-04-21
---------------------

  BUG FIXES:

    * ``bzr log -r ..X bzr://`` was failing, because it was getting a request
      for ``revision_id=None`` which was not a string.
      (John Arbash Meinel, #211661)

    * Fixed a bug in handling ghost revisions when logging changes in a 
      particular file.  (John Arbash Meinel, #209948)

    * Fix error about "attempt to add line-delta in non-delta knit".
      (Andrew Bennetts, #205156)

    * Fixed performance degradation in fetching from knit repositories to
      knits and packs due to parsing the entire revisions.kndx on every graph
      walk iteration fixed by using the Repository.get_graph API.  There was
      another regression in knit => knit fetching which re-read the index for
      every revision each side had in common.
      (Robert Collins, John Arbash Meinel)


bzr 1.4rc1 2008-04-11
---------------------

  CHANGES:

   * bzr main script cannot be imported (Benjamin Peterson)

   * On Linux bzr additionally looks for plugins in arch-independent site
     directory. (Toshio Kuratomi)

   * The ``set_rh`` branch hook is now deprecated. Please migrate
     any plugins using this hook to use an alternative, e.g.
     ``post_change_branch_tip``. (Ian Clatworthy)

   * When a plugin cannot be loaded as the file path is not a valid
     python module name bzr will now strip a ``bzr_`` prefix from the
     front of the suggested name, as many plugins (e.g. bzr-svn)
     want to be installed without this prefix. It is a common mistake
     to have a folder named "bzr-svn" for that plugin, especially
     as this is what bzr branch lp:bzr-svn will give you. (James Westby,
     Andrew Cowie)

   * UniqueIntegerBugTracker now appends bug-ids instead of joining
     them to the base URL. Plugins that register bug trackers may
     need a trailing / added to the base URL if one is not already there.
     (James Wesby, Andrew Cowie)

  FEATURES:

    * Added start_commit hook for mutable trees. (Jelmer Vernooij, #186422)

    * ``status`` now accepts ``--no-pending`` to show the status without
      listing pending merges, which speeds up the command a lot on large
      histories.  (James Westby, #202830)

    * New ``post_change_branch_tip`` hook that is called after the
      branch tip is moved but while the branch is still write-locked.
      See the User Reference for signature details.
      (Ian Clatworthy, James Henstridge)

    * Reconfigure can convert a branch to be standalone or to use a shared
      repository.  (Aaron Bentley)

  IMPROVEMENTS:

    * The smart protocol now has support for setting branches' revision info
      directly.  This should make operations like push slightly faster, and is a
      step towards server-side hooks.  The new request method name is
      ``Branch.set_last_revision_info``.  (Andrew Bennetts)

    * ``bzr commit --fixes`` now recognises "gnome" as a tag by default.
      (James Westby, Andrew Cowie)

    * ``bzr switch`` will attempt to find branches to switch to relative to the
      current branch. E.g. ``bzr switch branchname`` will look for
      ``current_branch/../branchname``. (Robert Collins, Jelmer Vernooij,
      Wouter van Heyst)

    * Diff is now more specific about execute-bit changes it describes
      (Chad Miller)

    * Fetching data over HTTP is a bit faster when urllib is used.  This is done
      by forcing it to recv 64k at a time when reading lines in HTTP headers,
      rather than just 1 byte at a time.  (Andrew Bennetts)

    * Log --short and --line are much faster when -r is not specified.
      (Aaron Bentley)

    * Merge is faster.  We no longer check a file's existence unnecessarily
      when merging the execute bit.  (Aaron Bentley)

    * ``bzr status`` on an explicit list of files no longer shows pending
      merges, making it much faster on large trees. (John Arbash Meinel)

    * The launchpad directory service now warns the user if they have not set
      their launchpad login and are trying to resolve a URL using it, just
      in case they want to do a write operation with it.  (James Westby)

    * The smart protocol client is slightly faster, because it now only queries
      the server for the protocol version once per connection.  Also, the HTTP
      transport will now automatically probe for and use a smart server if
      one is present.  You can use the new ``nosmart+`` transport decorator
      to get the old behaviour.  (Andrew Bennetts)

    * The ``version`` command takes a ``--short`` option to print just the
      version number, for easier use in scripts.  (Martin Pool)

    * Various operations with revision specs and commands that calculate
      revnos and revision ids are faster.  (John A. Meinel, Aaron Bentley)

  BUGFIXES:

    * Add ``root_client_path`` parameter to SmartWSGIApp and
      SmartServerRequest.  This makes it possible to publish filesystem
      locations that don't exactly match URL paths. SmartServerRequest
      subclasses should use the new ``translate_client_path`` and
      ``transport_from_client_path`` methods when dealing with paths received
      from a client to take this into account.  (Andrew Bennetts, #124089)

    * ``bzr mv a b`` can be now used also to rename previously renamed
      directories, not only files. (Lukáš Lalinský, #107967)

    * ``bzr uncommit --local`` can now remove revisions from the local
      branch to be symmetric with ``bzr commit --local``.
      (John Arbash Meinel, #93412)

    * Don't ask for a password if there is no real terminal.
      (Alexander Belchenko, #69851)

    * Fix a bug causing a ValueError crash in ``parse_line_delta_iter`` when
      fetching revisions from a knit to pack repository or vice versa using
      bzr:// (including over http or ssh).
      (#208418, Andrew Bennetts, Martin Pool, Robert Collins)

    * Fixed ``_get_line`` in ``bzrlib.smart.medium``, which was buggy.  Also
      fixed ``_get_bytes`` in the same module to use the push back buffer.
      These bugs had no known impact in normal use, but were problematic for
      developers working on the code, and were likely to cause real bugs sooner
      or later.  (Andrew Bennetts)

    * Implement handling of basename parameter for DefaultMail.  (James Westby)

    * Incompatibility with Paramiko versions newer than 1.7.2 was fixed.
      (Andrew Bennetts, #213425)

    * Launchpad locations (lp: URLs) can be pulled.  (Aaron Bentley, #181945)

    * Merges that add files to deleted root directories complete.  They
      do create conflicts.  (Aaron Bentley, #210092)

    * vsftp's return ``550 RNFR command failed.`` supported.
      (Marcus Trautwig, #129786)

  DOCUMENTATION:

    * Improved documentation on send/merge relationship. (Peter Schuller)

    * Minor fixes to the User Guide. (Matthew Fuller)

    * Reduced the evangelism in the User Guide. (Ian Clatworthy)

    * Added Integrating with Bazaar document for developers (Martin Albisetti)

  API BREAKS:

    * Attempting to pull data from a ghost aware repository (e.g. knits) into a
      non-ghost aware repository such as weaves will now fail if there are
      ghosts.  (Robert Collins)

    * ``KnitVersionedFile`` no longer accepts an ``access_mode`` parameter, and
      now requires the ``index`` and ``access_method`` parameters to be
      supplied. A compatible shim has been kept in the new function
      ``knit.make_file_knit``. (Robert Collins)

    * Log formatters must now provide log_revision instead of show and
      show_merge_revno methods. The latter had been deprecated since the 0.17
      release. (James Westby)

    * ``LoopbackSFTP`` is now called ``SocketAsChannelAdapter``.
      (Andrew Bennetts)

    * ``osutils.backup_file`` is removed. (Alexander Belchenko)

    * ``Repository.get_revision_graph`` is deprecated, with no replacement
      method. The method was size(history) and not desirable. (Robert Collins)

    * ``revision.revision_graph`` is deprecated, with no replacement function.
      The function was size(history) and not desirable. (Robert Collins)

    * ``Transport.get_shared_medium`` is deprecated.  Use
      ``Transport.get_smart_medium`` instead.  (Andrew Bennetts)

    * ``VersionedFile`` factories now accept a get_scope parameter rather
      than using a call to ``transaction_finished``, allowing the removal of
      the fixed list of versioned files per repository. (Robert Collins)

    * ``VersionedFile.annotate_iter`` is deprecated. While in principle this
      allowed lower memory use, all users of annotations wanted full file 
      annotations, and there is no storage format suitable for incremental
      line-by-line annotation. (Robert Collins)

    * ``VersionedFile.clone_text`` is deprecated. This performance optimisation
      is no longer used - reading the content of a file that is undergoing a
      file level merge to identical state on two branches is rare enough, and
      not expensive enough to special case. (Robert Collins)

    * ``VersionedFile.clear_cache`` and ``enable_cache`` are deprecated.
      These methods added significant complexity to the ``VersionedFile``
      implementation, but were only used for optimising fetches from knits - 
      which can be done from outside the knit layer, or via a caching
      decorator. As knits are not the default format, the complexity is no
      longer worth paying. (Robert Collins)

    * ``VersionedFile.create_empty`` is removed. This method presupposed a
      sensible mapping to a transport for individual files, but pack backed
      versioned files have no such mapping. (Robert Collins)

    * ``VersionedFile.get_graph`` is deprecated, with no replacement method.
      The method was size(history) and not desirable. (Robert Collins)

    * ``VersionedFile.get_graph_with_ghosts`` is deprecated, with no
      replacement method.  The method was size(history) and not desirable.
      (Robert Collins)

    * ``VersionedFile.get_parents`` is deprecated, please use
      ``VersionedFile.get_parent_map``. (Robert Collins)

    * ``VersionedFile.get_sha1`` is deprecated, please use
      ``VersionedFile.get_sha1s``. (Robert Collins)

    * ``VersionedFile.has_ghost`` is now deprecated, as it is both expensive
      and unused outside of a single test. (Robert Collins)

    * ``VersionedFile.iter_parents`` is now deprecated in favour of
      ``get_parent_map`` which can be used to instantiate a Graph on a
      VersionedFile. (Robert Collins)

    * ``VersionedFileStore`` no longer uses the transaction parameter given
      to most methods; amongst other things this means that the
      get_weave_or_empty method no longer guarantees errors on a missing weave
      in a readonly transaction, and no longer caches versioned file instances
      which reduces memory pressure (but requires more careful management by
      callers to preserve performance). (Robert Collins)

  TESTING:

    * New -Dselftest_debug flag disables clearing of the debug flags during
      tests.  This is useful if you want to use e.g. -Dhpss to help debug a
      failing test.  Be aware that using this feature is likely to cause
      spurious test failures if used with the full suite. (Andrew Bennetts)

    * selftest --load-list now uses a new more agressive test loader that will
      avoid loading unneeded modules and building their tests. Plugins can use
      this new loader by defining a load_tests function instead of a test_suite
      function. (a forthcoming patch will provide many examples on how to
      implement this).
      (Vincent Ladeuil)

    * selftest --load-list now does some sanity checks regarding duplicate test
      IDs and tests present in the list but not found in the actual test suite.
      (Vincent Ladeuil)

    * Slightly more concise format for the selftest progress bar, so there's
      more space to show the test name.  (Martin Pool) ::

        [2500/10884, 1fail, 3miss in 1m29s] test_revisionnamespaces.TestRev

    * The test suite takes much less memory to run, and is a bit faster.  This
      is done by clearing most attributes of TestCases after running them, if
      they succeeded.  (Andrew Bennetts)

  INTERNALS:

    * Added ``_build_client_protocol`` to ``_SmartClient``.  (Andrew Bennetts)

    * Added basic infrastructure for automatic plugin suggestion.
      (Martin Albisetti)

    * If a ``LockableFiles`` object is not explicitly unlocked (for example
      because of a missing ``try/finally`` block, it will give a warning but
      not automatically unlock itself.  (Previously they did.)  This
      sometimes caused knock-on errors if for example the network connection
      had already failed, and should not be relied upon by code. 
      (Martin Pool, #109520)

    * ``make dist`` target to build a release tarball, and also 
      ``check-dist-tarball`` and ``dist-upload-escudero``.  (Martin Pool)

    * The ``read_response_tuple`` method of ``SmartClientRequestProtocol*``
      classes will now raise ``UnknownSmartMethod`` when appropriate, so that
      callers don't need to try distinguish unknown request errors from other
      errors.  (Andrew Bennetts)

    * ``set_make_working_trees`` is now implemented provided on all repository
      implementations (Aaron Bentley)

    * ``VersionedFile`` now has a new method ``get_parent_map`` which, like
      ``Graph.get_parent_map`` returns a dict of key:parents. (Robert Collins)


bzr 1.3.1 2008-04-09
--------------------

  No changes from 1.3.1rc1.


bzr 1.3rc1 2008-04-04
---------------------

  BUG FIXES:

    * Fix a bug causing a ValueError crash in ``parse_line_delta_iter`` when
      fetching revisions from a knit to pack repository or vice versa using
      bzr:// (including over http or ssh).  
      (#208418, Andrew Bennetts, Martin Pool, Robert Collins)


bzr 1.3 2008-03-20
------------------

Bazaar has become part of the GNU project <http://www.gnu.org>

Many operations that act on history, including ``log`` and ``annotate`` are now
substantially faster.  Several bugs have been fixed and several new options and
features have been added.

  TESTING:

    * Avoid spurious failure of ``TestVersion.test_version`` matching
      directory names.
      (#202778, Martin Pool)


bzr 1.3rc1 2008-03-16
---------------------

  NOTES WHEN UPGRADING:

    * The backup directory created by ``upgrade`` is now called
      ``backup.bzr``, not ``.bzr.backup``. (Martin Albisetti)

  CHANGES:

    * A new repository format 'development' has been added. This format will
      represent the latest 'in-progress' format that the bzr developers are
      interested in getting early-adopter testing and feedback on.
      ``doc/developers/development-repo.txt`` has detailed information.
      (Robert Collins)

    * BZR_LOG environment variable controls location of .bzr.log trace file. 
      User can suppress writing messages to .bzr.log by using '/dev/null'
      filename (on Linux) or 'NUL' (on Windows). If BZR_LOG variable 
      is not defined but BZR_HOME is defined then default location
      for .bzr.log trace file is ``$BZR_HOME/.bzr.log``.
      (Alexander Belchenko)

    * ``launchpad`` builtin plugin now shipped as separate part in standalone
      bzr.exe, installed to ``C:\Program Files\Bazaar\plugins`` directory, 
      and standalone installer allows user to skip installation of this plugin.
      (Alexander Belchenko)

    * Restore auto-detection of plink.exe on Windows. (Dmitry Vasiliev)

    * Version number is now shown as "1.2" or "1.2pr2", without zeroed or
      missing final fields.  (Martin Pool)

  FEATURES:

    * ``branch`` and ``checkout`` can hard-link working tree files, which is
      faster and saves space.  (Aaron Bentley)

    * ``bzr send`` will now also look at the ``child_submit_to`` setting in
      the submit branch to determine the email address to send to. 
      (Jelmer Vernooij)

  IMPROVEMENTS:

    * BzrBranch._lefthand_history is faster on pack repos.  (Aaron Bentley)

    * Branch6.generate_revision_history is faster.  (Aaron Bentley)

    * Directory services can now be registered, allowing special URLs to be
      dereferenced into real URLs.  This is a generalization and cleanup of
      the lp: transport lookup.  (Aaron Bentley)

    * Merge directives that are automatically attached to emails have nicer
      filenames, based on branch-nick + revno. (Aaron Bentley)

    * ``push`` has a ``--revision`` option, to specify what revision to push up
      to.  (Daniel Watkins)

    * Significantly reducing execution time and network traffic for trivial 
      case of running ``bzr missing`` command for two identical branches.
      (Alexander Belchenko)

    * Speed up operations that look at the revision graph (such as 'bzr log').
      ``KnitPackRepositor.get_revision_graph`` uses ``Graph.iter_ancestry`` to
      extract the revision history. This allows filtering ghosts while
      stepping instead of needing to peek ahead. (John Arbash Meinel)

    * The ``hooks`` command lists installed hooks, to assist in debugging.
      (Daniel Watkins)

    * Updates to how ``annotate`` work. Should see a measurable improvement in
      performance and memory consumption for file with a lot of merges.
      Also, correctly handle when a line is introduced by both parents (it
      should be attributed to the first merge which notices this, and not
      to all subsequent merges.) (John Arbash Meinel)

  BUGFIXES:

    * Autopacking no longer holds the full set of inventory lines in
      memory while copying. For large repositories, this can amount to
      hundreds of MB of ram consumption.
      (Ian Clatworthy, John Arbash Meinel)

    * Cherrypicking when using ``--format=merge3`` now explictly excludes
      BASE lines. (John Arbash Meinel, #151731)

    * Disable plink's interactive prompt for password.
      (#107593, Dmitry Vasiliev)

    * Encode command line arguments from unicode to user_encoding before
      invoking external mail client in `bzr send` command.
      (#139318, Alexander Belchenko)

    * Fixed problem connecting to ``bzr+https://`` servers.
      (#198793, John Ferlito)

    * Improved error reporting in the Launchpad plugin. (Daniel Watkins,
      #196618)

    * Include quick-start-summary.svg file to python-based installer(s)
      for Windows. (#192924, Alexander Belchenko)

    * lca merge now respects specified files. (Aaron Bentley)

    * Make version-info --custom imply --all. (#195560, James Westby)

    * ``merge --preview`` now works for merges that add or modify
      symlinks (James Henstridge)

    * Redirecting the output from ``bzr merge`` (when the remembered
      location is used) now works. (John Arbash Meinel)

    * setup.py script explicitly checks for Python version.
      (Jari Aalto, Alexander Belchenko, #200569)

    * UnknownFormatErrors no longer refer to branches regardless of kind of
      unknown format. (Daniel Watkins, #173980)

    * Upgrade bundled ConfigObj to version 4.5.2, which properly quotes #
      signs, among other small improvements. (Matt Nordhoff, #86838)

    * Use correct indices when emitting LCA conflicts.  This fixes IndexError
      errors.  (Aaron Bentley, #196780)

  DOCUMENTATION:

    * Explained how to use ``version-info --custom`` in the User Guide.
      (Neil Martinsen-Burrell)

  API BREAKS:

    * Support for loading plugins from zip files and
      ``bzrlib.plugin.load_from_zip()`` function are deprecated.
      (Alexander Belchenko)

  TESTING:

    * The branch interface tests were invalid for branches using rich-root
      repositories because the empty string is not a valid file-id.
      (Robert Collins)

  INTERNALS:

    * ``Graph.iter_ancestry`` returns the ancestry of revision ids. Similar to
      ``Repository.get_revision_graph()`` except it includes ghosts and you can
      stop part-way through. (John Arbash Meinel)

    * New module ``tools/package_mf.py`` provide custom module finder for
      python packages (improves standard python library's modulefinder.py)
      used by ``setup.py`` script while building standalone bzr.exe.
      (Alexander Belchenko)

    * New remote method ``RemoteBzrDir.find_repositoryV2`` adding support for
      detecting external lookup support on remote repositories. This method is
      now attempted first when lookup up repositories, leading to an extra 
      round trip on older bzr smart servers. (Robert Collins)
 
    * Repository formats have a new supported-feature attribute
      ``supports_external_lookups`` used to indicate repositories which support
      falling back to other repositories when they have partial data.
      (Robert Collins)

    * ``Repository.get_revision_graph_with_ghosts`` and
      ``bzrlib.revision.(common_ancestor,MultipleRevisionSources,common_graph)``
      have been deprecated.  (John Arbash Meinel)

    * ``Tree.iter_changes`` is now a public API, replacing the work-in-progress
      ``Tree._iter_changes``. The api is now considered stable and ready for
      external users.  (Aaron Bentley)

    * The bzrdir format registry now accepts an ``alias`` keyword to
      register_metadir, used to indicate that a format name is an alias for
      some other format and thus should not be reported when describing the
      format. (Robert Collins)


bzr 1.2 2008-02-15
------------------

  BUG FIXES:

    * Fix failing test in Launchpad plugin. (Martin Pool)


bzr 1.2rc1 2008-02-13
---------------------

  NOTES WHEN UPGRADING:
  
    * Fetching via the smart protocol may need to reconnect once during a fetch
      if the remote server is running Bazaar 1.1 or earlier, because the client
      attempts to use more efficient requests that confuse older servers.  You
      may be required to re-enter a password or passphrase when this happens.
      This won't happen if the server is upgraded to Bazaar 1.2.
      (Andrew Bennetts)

  CHANGES:

    * Fetching via bzr+ssh will no longer fill ghosts by default (this is
      consistent with pack-0.92 fetching over SFTP). (Robert Collins)

    * Formatting of ``bzr plugins`` output is changed to be more human-
      friendly. Full path of plugins locations will be shown only with
      ``--verbose`` command-line option. (Alexander Belchenko)

    * ``merge`` now prefers to use the submit branch, but will fall back to
      parent branch.  For many users, this has no effect.  But some users who
      pull and merge on the same branch will notice a change.  This change
      makes it easier to work on a branch on two different machines, pulling
      between the machines, while merging from the upstream.
      ``merge --remember`` can now be used to set the submit_branch.
      (Aaron Bentley)

  FEATURES:

    * ``merge --preview`` produces a diff of the changes merge would make,
      but does not actually perform the merge.  (Aaron Bentley)

    * New smart method ``Repository.get_parent_map`` for getting revision
      parent data. This returns additional parent information topologically
      adjacent to the requested data to reduce round trip latency impacts.
      (Robert Collins)

    * New smart method, ``Repository.stream_revisions_chunked``, for fetching
      revision data that streams revision data via a chunked encoding.  This
      avoids buffering large amounts of revision data on the server and on the
      client, and sends less data to the server to request the revisions.
      (Andrew Bennetts, Robert Collins, #178353)

    * The launchpad plugin now handles lp urls of the form
      ``lp://staging/``, ``lp://demo/``, ``lp://dev/`` to use the appropriate
      launchpad instance to do the resolution of the branch identities.
      This is primarily of use to Launchpad developers, but can also
      be used by other users who want to try out Launchpad as
      a branch location without messing up their public Launchpad
      account.  Branches that are pushed to the staging environment
      have an expected lifetime of one day. (Tim Penhey)

  IMPROVEMENTS:

    * Creating a new branch no longer tries to read the entire revision-history
      unnecessarily over smart server operations. (Robert Collins)

    * Fetching between different repository formats with compatible models now
      takes advantage of the smart method to stream revisions.  (Andrew Bennetts)

    * The ``--coverage`` option is now global, rather specific to ``bzr
      selftest``.  (Andrew Bennetts)

    * The ``register-branch`` command will now use the public url of the branch
      containing the current directory, if one has been set and no explicit
      branch is provided.  (Robert Collins)

    * Tweak the ``reannotate`` code path to optimize the 2-parent case.
      Speeds up ``bzr annotate`` with a pack repository by approx 3:2.
      (John Arbash Meinel)

  BUGFIXES:

    * Calculate remote path relative to the shared medium in _SmartClient.  This
      is related to the problem in bug #124089.  (Andrew Bennetts)

    * Cleanly handle connection errors in smart protocol version two, the same
      way as they are handled by version one.  (Andrew Bennetts)

    * Clearer error when ``version-info --custom`` is used without
      ``--template`` (Lukáš Lalinský)

    * Don't raise UnavailableFeature during test setup when medusa is not
      available or tearDown is never called leading to nasty side effects.
      (#137823, Vincent Ladeuil)

    * If a plugin's test suite cannot be loaded, for example because of a syntax
      error in the tests, then ``selftest`` fails, rather than just printing 
      a warning.  (Martin Pool, #189771)
      
    * List possible values for BZR_SSH environment variable in env-variables
      help topic. (Alexander Belchenko, #181842)

    * New methods ``push_log_file`` and ``pop_log_file`` to intercept messages:
      popping the log redirection now precisely restores the previous state,
      which makes it easier to use bzr log output from other programs.
      TestCaseInTempDir no longer depends on a log redirection being established
      by the test framework, which lets bzr tests cleanly run from a normal
      unittest runner.
      (#124153, #124849, Martin Pool, Jonathan Lange)

    * ``pull --quiet`` is now more quiet, in particular a message is no longer
      printed when the remembered pull location is used. (James Westby,
      #185907)

    * ``reconfigure`` can safely be interrupted while fetching.
      (Aaron Bentley, #179316)

    * ``reconfigure`` preserves tags when converting to and from lightweight
      checkouts.  (Aaron Bentley, #182040)

    * Stop polluting /tmp when running selftest.
      (Vincent Ladeuil, #123623)

    * Switch from NFKC => NFC for normalization checks. NFC allows a few
      more characters which should be considered valid.
      (John Arbash Meinel, #185458)

    * The launchpad plugin now uses the ``edge`` xmlrpc server to avoid
      interacting badly with a bug on the launchpad side. (Robert Collins)

    * Unknown hostnames when connecting to a ``bzr://`` URL no longer cause
      tracebacks.  (Andrew Bennetts, #182849)

  API BREAKS:

    * Classes implementing Merge types like Merge3Merger must now accept (and
      honour) a do_merge flag in their constructor.  (Aaron Bentley)

    * ``Repository.add_inventory`` and ``add_revision`` now require the caller
      to previously take a write lock (and start a write group.)
      (Martin Pool)

  TESTING:

    * selftest now accepts --load-list <file> to load a test id list. This
      speeds up running the test suite on a limited set of tests.
      (Vincent Ladeuil)

  INTERNALS:

    * Add a new method ``get_result`` to graph search objects. The resulting
      ``SearchResult`` can be used to recreate the search later, which will
      be useful in reducing network traffic. (Robert Collins)

    * Use convenience function to check whether two repository handles 
      are referring to the same repository in ``Repository.get_graph``. 
      (Jelmer Vernooij, #187162)

    * Fetching now passes the find_ghosts flag through to the 
      ``InterRepository.missing_revision_ids`` call consistently for all
      repository types. This will enable faster missing revision discovery with
      bzr+ssh. (Robert Collins)

    * Fix error handling in Repository.insert_data_stream. (Lukas Lalinsky)

    * ``InterRepository.missing_revision_ids`` is now deprecated in favour of
      ``InterRepository.search_missing_revision_ids`` which returns a 
      ``bzrlib.graph.SearchResult`` suitable for making requests from the smart
      server. (Robert Collins)

    * New error ``NoPublicBranch`` for commands that need a public branch to
      operate. (Robert Collins)
 
    * New method ``iter_inventories`` on Repository for access to many
      inventories. This is primarily used by the ``revision_trees`` method, as
      direct access to inventories is discouraged. (Robert Collins)
 
    * New method ``next_with_ghosts`` on the Graph breadth-first-search objects
      which will split out ghosts and present parents into two separate sets,
      useful for code which needs to be aware of ghosts (e.g. fetching data
      cares about ghosts during revision selection). (Robert Collins)

    * Record a timestamp against each mutter to the trace file, relative to the
      first import of bzrlib.  (Andrew Bennetts)

    * ``Repository.get_data_stream`` is now deprecated in favour of
      ``Repository.get_data_stream_for_search`` which allows less network
      traffic when requesting data streams over a smart server. (Robert Collins)

    * ``RemoteBzrDir._get_tree_branch`` no longer triggers ``_ensure_real``,
      removing one round trip on many network operations. (Robert Collins)

    * RemoteTransport's ``recommended_page_size`` method now returns 64k, like
      SFTPTransport and HttpTransportBase.  (Andrew Bennetts)

    * Repository has a new method ``has_revisions`` which signals the presence
      of many revisions by returning a set of the revisions listed which are
      present. This can be done by index queries without reading data for parent
      revision names etc. (Robert Collins)


bzr 1.1 2008-01-15
------------------

(no changes from 1.1rc1)

bzr 1.1rc1 2008-01-05
---------------------

  CHANGES:
   
   * Dotted revision numbers have been revised. Instead of growing longer with
     nested branches the branch number just increases. (eg instead of 1.1.1.1.1
     we now report 1.2.1.) This helps scale long lived branches which have many
     feature branches merged between them. (John Arbash Meinel)

   * The syntax ``bzr diff branch1 branch2`` is no longer supported.
     Use ``bzr diff branch1 --new branch2`` instead. This change has
     been made to remove the ambiguity where ``branch2`` is in fact a
     specific file to diff within ``branch1``.

  FEATURES:

   * New option to use custom template-based formats in  ``bzr version-info``.
     (Lukáš Lalinský)

   * diff '--using' allows an external diff tool to be used for files.
     (Aaron Bentley)

   * New "lca" merge-type for fast everyday merging that also supports
     criss-cross merges.  (Aaron Bentley)

  IMPROVEMENTS:

   * ``annotate`` now doesn't require a working tree. (Lukáš Lalinský,
     #90049)

   * ``branch`` and ``checkout`` can now use files from a working tree to
     to speed up the process.  For checkout, this requires the new
     --files-from flag.  (Aaron Bentley)

   * ``bzr diff`` now sorts files in alphabetical order.  (Aaron Bentley)

   * ``bzr diff`` now works on branches without working trees. Tree-less
     branches can also be compared to each other and to working trees using
     the new diff options ``--old`` and ``--new``. Diffing between branches,
     with or without trees, now supports specific file filtering as well.
     (Ian Clatworthy, #6700)

   * ``bzr pack`` now orders revision texts in topological order, with newest
     at the start of the file, promoting linear reads for ``bzr log`` and the
     like. This partially fixes #154129. (Robert Collins)

   * Merge directives now fetch prerequisites from the target branch if
     needed.  (Aaron Bentley)

   * pycurl now handles digest authentication.
     (Vincent Ladeuil)

   * ``reconfigure`` can now convert from repositories.  (Aaron Bentley)

   * ``-l`` is now a short form for ``--limit`` in ``log``.  (Matt Nordhoff)

   * ``merge`` now warns when merge directives cause cherrypicks.
     (Aaron Bentley)

   * ``split`` now supported, to enable splitting large trees into smaller
     pieces.  (Aaron Bentley)

  BUGFIXES:

   * Avoid AttributeError when unlocking a pack repository when an error occurs.
     (Martin Pool, #180208)

   * Better handle short reads when processing multiple range requests.
     (Vincent Ladeuil, #179368)

   * build_tree acceleration uses the correct path when a file has been moved.
     (Aaron Bentley)

   * ``commit`` now succeeds when a checkout and its master branch share a
     repository.  (Aaron Bentley, #177592)

   * Fixed error reporting of unsupported timezone format in
     ``log --timezone``. (Lukáš Lalinský, #178722)

   * Fixed Unicode encoding error in ``ignored`` when the output is
     redirected to a pipe. (Lukáš Lalinský)

   * Fix traceback when sending large response bodies over the smart protocol
     on Windows. (Andrew Bennetts, #115781)

   * Fix ``urlutils.relative_url`` for the case of two ``file:///`` URLs
     pointed to different logical drives on Windows.
     (Alexander Belchenko, #90847)

   * HTTP test servers are now compatible with the http protocol version 1.1.
     (Vincent Ladeuil, #175524)

   * _KnitParentsProvider.get_parent_map now handles requests for ghosts
     correctly, instead of erroring or attributing incorrect parents to ghosts.
     (Aaron Bentley)

   * ``merge --weave --uncommitted`` now works.  (Aaron Bentley)

   * pycurl authentication handling was broken and incomplete. Fix handling of
     user:pass embedded in the urls.
     (Vincent Ladeuil, #177643)

   * Files inside non-directories are now handled like other conflict types.
     (Aaron Bentley, #177390)

   * ``reconfigure`` is able to convert trees into lightweight checkouts.
     (Aaron Bentley)

   * Reduce lockdir timeout to 0 when running ``bzr serve``.  (Andrew Bennetts,
     #148087)

   * Test that the old ``version_info_format`` functions still work, even
     though they are deprecated. (John Arbash Meinel, ShenMaq, #177872)

   * Transform failures no longer cause ImmortalLimbo errors (Aaron Bentley,
     #137681)

   * ``uncommit`` works even when the commit messages of revisions to be
     removed use characters not supported in the terminal encoding.
     (Aaron Bentley)

   * When dumb http servers return whole files instead of the requested ranges,
     read the remaining bytes by chunks to avoid overflowing network buffers.
     (Vincent Ladeuil, #175886)

  DOCUMENTATION:

   * Minor tweaks made to the bug tracker integration documentation.
     (Ian Clatworthy)

   * Reference material has now be moved out of the User Guide and added
     to the User Reference. The User Reference has gained 4 sections as
     a result: Authenication Settings, Configuration Settings, Conflicts
     and Hooks. All help topics are now dumped into text format in the
     doc/en/user-reference directory for those who like browsing that
     information in their editor. (Ian Clatworthy)

   * *Using Bazaar with Launchpad* tutorial added. (Ian Clatworthy)

  INTERNALS:

    * find_* methods available for BzrDirs, Branches and WorkingTrees.
      (Aaron Bentley)

    * Help topics can now be loaded from files. 
      (Ian Clatworthy, Alexander Belchenko)

    * get_parent_map now always provides tuples as its output.  (Aaron Bentley)

    * Parent Providers should now implement ``get_parent_map`` returning a
      dictionary instead of ``get_parents`` returning a list.
      ``Graph.get_parents`` is now deprecated. (John Arbash Meinel,
      Robert Collins)

    * Patience Diff now supports arbitrary python objects, as long as they
      support ``hash()``. (John Arbash Meinel)

    * Reduce selftest overhead to establish test names by memoization.
      (Vincent Ladeuil)

  API BREAKS:

  TESTING:

   * Modules can now customise their tests by defining a ``load_tests``
     attribute. ``pydoc bzrlib.tests.TestUtil.TestLoader.loadTestsFromModule``
     for the documentation on this attribute. (Robert Collins)

   * New helper function ``bzrlib.tests.condition_id_re`` which helps
     filter tests based on a regular expression search on the tests id.
     (Robert Collins)
    
   * New helper function ``bzrlib.tests.condition_isinstance`` which helps
     filter tests based on class. (Robert Collins)
    
   * New helper function ``bzrlib.tests.exclude_suite_by_condition`` which
     generalises the ``exclude_suite_by_re`` function. (Robert Collins)

   * New helper function ``bzrlib.tests.filter_suite_by_condition`` which
     generalises the ``filter_suite_by_re`` function. (Robert Collins)

   * New helper method ``bzrlib.tests.exclude_tests_by_re`` which gives a new
     TestSuite that does not contain tests from the input that matched a
     regular expression. (Robert Collins)

   * New helper method ``bzrlib.tests.randomize_suite`` which returns a
     randomized copy of the input suite. (Robert Collins)

   * New helper method ``bzrlib.tests.split_suite_by_re`` which splits a test
     suite into two according to a regular expression. (Robert Collins)

   * Parametrize all http tests for the transport implementations, the http
     protocol versions (1.0 and 1.1) and the authentication schemes.
     (Vincent Ladeuil) 

   * The ``exclude_pattern`` and ``random_order`` parameters to the function
     ``bzrlib.tests.filter_suite_by_re`` have been deprecated. (Robert Collins)

   * The method ``bzrlib.tests.sort_suite_by_re`` has been deprecated. It is 
     replaced by the new helper methods added in this release. (Robert Collins)


bzr 1.0 2007-12-14
------------------

  DOCUMENTATION:

   * More improvements and fixes to the User Guide.  (Ian Clatworthy)

   * Add information on cherrypicking/rebasing to the User Guide.
     (Ian Clatworthy)

   * Improve bug tracker integration documentation. (Ian Clatworthy)

   * Minor edits to ``Bazaar in five minutes`` from David Roberts and
     to the rebasing section of the User Guide from Aaron Bentley.
     (Ian Clatworthy)


bzr 1.0rc3 2007-12-11
---------------------

  CHANGES:
   
   * If a traceback occurs, users are now asked to report the bug 
     through Launchpad (https://bugs.launchpad.net/bzr/), rather than 
     by mail to the mailing list.
     (Martin Pool)

  BUGFIXES:

   * Fix Makefile rules for doc generation. (Ian Clatworthy, #175207)

   * Give more feedback during long http downloads by making readv deliver data
     as it arrives for urllib, and issue more requests for pycurl. High latency
     networks are better handled by urllib, the pycurl implementation give more
     feedback but also incur more latency.
     (Vincent Ladeuil, #173010)

   * Implement _make_parents_provider on RemoteRepository, allowing generating
     bundles against branches on a smart server.  (Andrew Bennetts, #147836)

  DOCUMENTATION:

   * Improved user guide.  (Ian Clatworthy)

   * The single-page quick reference guide is now available as a PDF.
     (Ian Clatworthy)

  INTERNALS:

    * readv urllib http implementation is now a real iterator above the
      underlying socket and deliver data as soon as it arrives. 'get' still
      wraps its output in a StringIO.
      (Vincent Ladeuil)


bzr 1.0rc2 2007-12-07
---------------------

  IMPROVEMENTS:

   * Added a --coverage option to selftest. (Andrew Bennetts)

   * Annotate merge (merge-type=weave) now supports cherrypicking.
     (Aaron Bentley)

   * ``bzr commit`` now doesn't print the revision number twice. (Matt
     Nordhoff, #172612)

   * New configuration option ``bugtracker_<tracker_abbrevation>_url`` to
     define locations of bug trackers that are not directly supported by
     bzr or a plugin. The URL will be treated as a template and ``{id}``
     placeholders will be replaced by specific bug IDs.  (Lukáš Lalinský)

   * Support logging single merge revisions with short and line log formatters.
     (Kent Gibson)

   * User Guide enhanced with suggested readability improvements from
     Matt Revell and corrections from John Arbash Meinel. (Ian Clatworthy)

   * Quick Start Guide renamed to Quick Start Card, moved down in
     the catalog, provided in pdf and png format and updated to refer
     to ``send`` instead of ``bundle``. (Ian Clatworthy, #165080)

   * ``switch`` can now be used on heavyweight checkouts as well as
     lightweight ones. After switching a heavyweight checkout, the
     local branch is a mirror/cache of the new bound branch and
     uncommitted changes in the working tree are merged. As a safety
     check, if there are local commits in a checkout which have not
     been committed to the previously bound branch, then ``switch``
     fails unless the ``--force`` option is given. This option is
     now also required if the branch a lightweight checkout is pointing
     to has been moved. (Ian Clatworthy)

  INTERNALS:

    * New -Dhttp debug option reports http connections, requests and responses.
      (Vincent Ladeuil)

    * New -Dmerge debug option, which emits merge plans for merge-type=weave.

  BUGFIXES:

   * Better error message when running ``bzr cat`` on a non-existant branch.
     (Lukáš Lalinský, #133782)

   * Catch OSError 17 (file exists) in final phase of tree transform and show
     filename to user.
     (Alexander Belchenko, #111758)

   * Catch ShortReadvErrors while using pycurl. Also make readv more robust by
     allowing multiple GET requests to be issued if too many ranges are
     required.
     (Vincent Ladeuil, #172701)

   * Check for missing basis texts when fetching from packs to packs.
     (John Arbash Meinel, #165290)

   * Fall back to showing e-mail in ``log --short/--line`` if the 
     committer/author has only e-mail. (Lukáš Lalinský, #157026)

  API BREAKS:

   * Deprecate not passing a ``location`` argument to commit reporters'
     ``started`` methods. (Matt Nordhoff)


bzr 1.0rc1 2007-11-30
---------------------

  NOTES WHEN UPGRADING:

   * The default repository format is now ``pack-0.92``.  This 
     default is used when creating new repositories with ``init`` and 
     ``init-repo``, and when branching over bzr+ssh or bzr+hpss. 
     (See https://bugs.launchpad.net/bugs/164626)

     This format can be read and written by Bazaar 0.92 and later, and 
     data can be transferred to and from older formats.

     To upgrade, please reconcile your repository (``bzr reconcile``), and then
     upgrade (``bzr upgrade``). 
     
     ``pack-0.92`` offers substantially better scaling and performance than the
     previous knits format. Some operations are slower where the code already
     had bad scaling characteristics under knits, the pack format makes such
     operations more visible as part of being more scalable overall. We will
     correct such operations over the coming releases and encourage the filing
     of bugs on any operation which you observe to be slower in a packs
     repository. One particular case that we do not intend to fix is pulling
     data from a pack repository into a knit repository over a high latency
     link;  downgrading such data requires reinsertion of the file texts, and
     this is a classic space/time tradeoff. The current implementation is
     conservative on memory usage because we need to support converting data
     from any tree without problems.  
     (Robert Collins, Martin Pool, #164476)

  CHANGES:

   * Disable detection of plink.exe as possible ssh vendor. Plink vendor
     still available if user selects it explicitly with BZR_SSH environment
     variable. (Alexander Belchenko, workaround for bug #107593)

   * The pack format is now accessible as "pack-0.92", or "pack-0.92-subtree" 
     to enable the subtree functions (for example, for bzr-svn).  
     See http://doc.bazaar-vcs.org/latest/developer/packrepo.html
     (Martin Pool)

  FEATURES:

   * New ``authentication.conf`` file holding the password or other credentials
     for remote servers. This can be used for ssh, sftp, smtp and other 
     supported transports.
     (Vincent Ladeuil)

   * New rich-root and rich-root-pack formats, recording the same data about
     tree roots that's recorded for all other directories.
     (Aaron Bentley, #164639)

   * ``pack-0.92`` repositories can now be reconciled.
     (Robert Collins, #154173)

   * ``switch`` command added for changing the branch a lightweight checkout
     is associated with and updating the tree to reflect the latest content
     accordingly. This command was previously part of the BzrTools plug-in.
     (Ian Clatworthy, Aaron Bentley, David Allouche)

   * ``reconfigure`` command can now convert branches, trees, or checkouts to
     lightweight checkouts.  (Aaron Bentley)

  PERFORMANCE:

   * Commit updates the state of the working tree via a delta rather than
     supplying entirely new basis trees. For commit of a single specified file
     this reduces the wall clock time for commit by roughly a 30%.
     (Robert Collins, Martin Pool)

   * Commit with many automatically found deleted paths no longer performs
     linear scanning for the children of those paths during inventory
     iteration. This should fix commit performance blowing out when many such
     paths occur during commit. (Robert Collins, #156491)

   * Fetch with pack repositories will no longer read the entire history graph.
     (Robert Collins, #88319)

   * Revert takes out an appropriate lock when reverting to a basis tree, and
     does not read the basis inventory twice. (Robert Collins)

   * Diff does not require an inventory to be generated on dirstate trees.
     (Aaron Bentley, #149254)

   * New annotate merge (--merge-type=weave) implementation is fast on
     versionedfiles withough cached annotations, e.g. pack-0.92.
     (Aaron Bentley)

  IMPROVEMENTS:

   * ``bzr merge`` now warns when it encounters a criss-cross merge.
     (Aaron Bentley)

   * ``bzr send`` now doesn't require the target e-mail address to be
     specified on the command line if an interactive e-mail client is used.
     (Lukáš Lalinský)

   * ``bzr tags`` now prints the revision number for each tag, instead of
     the revision id, unless --show-ids is passed. In addition, tags can be
     sorted chronologically instead of lexicographically with --sort=time.
     (Adeodato Simó, #120231)

   * Windows standalone version of bzr is able to load system-wide plugins from
     "plugins" subdirectory in installation directory. In addition standalone
     installer write to the registry (HKLM\SOFTWARE\Bazaar) useful info 
     about paths and bzr version. (Alexander Belchenko, #129298)

  DOCUMENTATION:

  BUG FIXES:

   * A progress bar has been added for knitpack -> knitpack fetching.
     (Robert Collins, #157789, #159147)

   * Branching from a branch via smart server now preserves the repository
     format. (Andrew Bennetts,  #164626)
     
   * ``commit`` is now able to invoke an external editor in a non-ascii
     directory. (Daniel Watkins, #84043)

   * Catch connection errors for ftp.
     (Vincent Ladeuil, #164567)

   * ``check`` no longer reports spurious unreferenced text versions.
     (Robert Collins, John A Meinel, #162931, #165071)

   * Conflicts are now resolved recursively by ``revert``.
     (Aaron Bentley, #102739)

   * Detect invalid transport reuse attempts by catching invalid URLs.
     (Vincent Ladeuil, #161819)

   * Deleting a file without removing it shows a correct diff, not a traceback.
     (Aaron Bentley)

   * Do no use timeout in HttpServer anymore.
     (Vincent Ladeuil, #158972).

   * Don't catch the exceptions related to the http pipeline status before
     retrying an http request or some programming errors may be masked.
     (Vincent Ladeuil, #160012)

   * Fix ``bzr rm`` to not delete modified and ignored files.
     (Lukáš Lalinský, #172598)

   * Fix exception when revisionspec contains merge revisons but log
     formatter doesn't support merge revisions. (Kent Gibson, #148908)

   * Fix exception when ScopeReplacer is assigned to before any members have
     been retrieved.  (Aaron Bentley)

   * Fix multiple connections during checkout --lightweight.
     (Vincent Ladeuil, #159150)

   * Fix possible error in insert_data_stream when copying between 
     pack repositories over bzr+ssh or bzr+http.  
     KnitVersionedFile.get_data_stream now makes sure that requested
     compression parents are sent before any delta hunks that depend 
     on them.
     (Martin Pool, #164637)

   * Fix typo in limiting offsets coalescing for http, leading to
     whole files being downloaded instead of parts.
     (Vincent Ladeuil, #165061)

   * FTP server errors don't error in the error handling code.
     (Robert Collins, #161240)

   * Give a clearer message when a pull fails because the source needs
     to be reconciled.
     (Martin Pool, #164443)

   * It is clearer when a plugin cannot be loaded because of its name, and a
     suggestion for an acceptable name is given. (Daniel Watkins, #103023)

   * Leave port as None in transport objects if user doesn't
     specify a port in urls.
     (vincent Ladeuil, #150860)

   * Make sure Repository.fetch(self) is properly a no-op for all
     Repository implementations. (John Arbash Meinel, #158333)

   * Mark .bzr directories as "hidden" on Windows.
     (Alexander Belchenko, #71147)

   * ``merge --uncommitted`` can now operate on a single file.
     (Aaron Bentley, Lukáš Lalinský, #136890)

   * Obsolete packs are now cleaned up by pack and autopack operations.
     (Robert Collins, #153789)

   * Operations pulling data from a smart server where the underlying
     repositories are not both annotated/both unannotated will now work.
     (Robert Collins, #165304).

   * Reconcile now shows progress bars. (Robert Collins, #159351)

   * ``RemoteBranch`` was not initializing ``self._revision_id_to_revno_map``
     properly. (John Arbash Meinel, #162486)

   * Removing an already-removed file reports the file does not exist. (Daniel
     Watkins, #152811)

   * Rename on Windows is able to change filename case.
     (Alexander Belchenko, #77740)

   * Return error instead of a traceback for ``bzr log -r0``.
     (Kent Gibson, #133751)

   * Return error instead of a traceback when bzr is unable to create
     symlink on some platforms (e.g. on Windows).
     (Alexander Belchenko, workaround for #81689)

   * Revert doesn't crash when restoring a single file from a deleted
     directory. (Aaron Bentley)

   * Stderr output via logging mechanism now goes through encoded wrapper
     and no more uses utf-8, but terminal encoding instead. So all unicode
     strings now should be readable in non-utf-8 terminal.
     (Alexander Belchenko, #54173)

   * The error message when ``move --after`` should be used makes how to do so
     clearer. (Daniel Watkins, #85237)

   * Unicode-safe output from ``bzr info``. The output will be encoded
     using the terminal encoding and unrepresentable characters will be
     replaced by '?'. (Lukáš Lalinský, #151844)

   * Working trees are no longer created when pushing into a local no-trees
     repo. (Daniel Watkins, #50582)

   * Upgrade util/configobj to version 4.4.0.
     (Vincent Ladeuil, #151208).

   * Wrap medusa ftp test server as an FTPServer feature.
     (Vincent Ladeuil, #157752)

  API BREAKS:

   * ``osutils.backup_file`` is deprecated. Actually it's not used in bzrlib
     during very long time. (Alexander Belchenko)

   * The return value of
     ``VersionedFile.iter_lines_added_or_present_in_versions`` has been
     changed. Previously it was an iterator of lines, now it is an iterator of
     (line, version_id) tuples. This change has been made to aid reconcile and
     fetch operations. (Robert Collins)

   * ``bzrlib.repository.get_versioned_file_checker`` is now private.
     (Robert Collins)

   * The Repository format registry default has been removed; it was previously
     obsoleted by the bzrdir format default, which implies a default repository
     format.
     (Martin Pool)

  INTERNALS:

   * Added ``ContainerSerialiser`` and ``ContainerPushParser`` to
     ``bzrlib.pack``.  These classes provide more convenient APIs for generating
     and parsing containers from streams rather than from files.  (Andrew
     Bennetts)

   * New module ``lru_cache`` providing a cache for use by tasks that need
     semi-random access to large amounts of data. (John A Meinel)

   * InventoryEntry.diff is now deprecated.  Please use diff.DiffTree instead.

  TESTING:


bzr 0.92 2007-11-05
-------------------

  CHANGES:

  * New uninstaller on Win32.  (Alexander Belchenko)


bzr 0.92rc1 2007-10-29
----------------------

  NOTES WHEN UPGRADING:

  CHANGES:
  
   * ``bzr`` now returns exit code 4 if an internal error occurred, and 
     3 if a normal error occurred.  (Martin Pool)

   * ``pull``, ``merge`` and ``push`` will no longer silently correct some
     repository index errors that occured as a result of the Weave disk format.
     Instead the ``reconcile`` command needs to be run to correct those
     problems if they exist (and it has been able to fix most such problems
     since bzr 0.8). Some new problems have been identified during this release
     and you should run ``bzr check`` once on every repository to see if you
     need to reconcile. If you cannot ``pull`` or ``merge`` from a remote
     repository due to mismatched parent errors - a symptom of index errors -
     you should simply take a full copy of that remote repository to a clean
     directory outside any local repositories, then run reconcile on it, and
     finally pull from it locally. (And naturally email the repositories owner
     to ask them to upgrade and run reconcile).
     (Robert Collins)

  FEATURES:

   * New ``knitpack-experimental`` repository format. This is interoperable with
     the ``dirstate-tags`` format but uses a smarter storage design that greatly
     speeds up many operations, both local and remote. This new format can be
     used as an option to the ``init``, ``init-repository`` and ``upgrade``
     commands. See http://doc.bazaar-vcs.org/0.92/developers/knitpack.html
     for further details. (Robert Collins)

   * For users of bzr-svn (and those testing the prototype subtree support) that
     wish to try packs, a new ``knitpack-subtree-experimental`` format has also
     been added. This is interoperable with the ``dirstate-subtrees`` format.
     (Robert Collins)

   * New ``reconfigure`` command. (Aaron Bentley)

   * New ``revert --forget-merges`` command, which removes the record of a pending 
     merge without affecting the working tree contents.  (Martin Pool)

   * New ``bzr_remote_path`` configuration variable allows finer control of
     remote bzr locations than BZR_REMOTE_PATH environment variable.
     (Aaron Bentley)

   * New ``launchpad-login`` command to tell Bazaar your Launchpad
     user ID.  This can then be used by other functions of the
     Launchpad plugin. (James Henstridge)

  PERFORMANCE:

   * Commit in quiet mode is now slightly faster as the information to
     output is no longer calculated. (Ian Clatworthy)

   * Commit no longer checks for new text keys during insertion when the
     revision id was deterministically unique. (Robert Collins)

   * Committing a change which is not a merge and does not change the number of
     files in the tree is faster by utilising the data about whether files are
     changed to determine if the tree is unchanged rather than recalculating
     it at the end of the commit process. (Robert Collins)

   * Inventory serialisation no longer double-sha's the content.
     (Robert Collins)

   * Knit text reconstruction now avoids making copies of the lines list for
     interim texts when building a single text. The new ``apply_delta`` method
     on ``KnitContent`` aids this by allowing modification of the revision id
     such objects represent. (Robert Collins)

   * Pack indices are now partially parsed for specific key lookup using a
     bisection approach. (Robert Collins)

   * Partial commits are now approximately 40% faster by walking over the
     unselected current tree more efficiently. (Robert Collins)

   * XML inventory serialisation takes 20% less time while being stricter about
     the contents. (Robert Collins)

   * Graph ``heads()`` queries have been fixed to no longer access all history
     unnecessarily. (Robert Collins)

  IMPROVEMENTS:

   * ``bzr+https://`` smart server across https now supported. 
     (John Ferlito, Martin Pool, #128456)

   * Mutt is now a supported mail client; set ``mail_client=mutt`` in your
     bazaar.conf and ``send`` will use mutt. (Keir Mierle)

   * New option ``-c``/``--change`` for ``merge`` command for cherrypicking 
     changes from one revision. (Alexander Belchenko, #141368)

   * Show encodings, locale and list of plugins in the traceback message.
     (Martin Pool, #63894)

   * Experimental directory formats can now be marked with
     ``experimental = True`` during registration. (Ian Clatworthy)

  DOCUMENTATION:

   * New *Bazaar in Five Minutes* guide.  (Matthew Revell)

   * The hooks reference documentation is now converted to html as expected.
     (Ian Clatworthy)

  BUG FIXES:

   * Connection error reporting for the smart server has been fixed to
     display a user friendly message instead of a traceback.
     (Ian Clatworthy, #115601)

   * Make sure to use ``O_BINARY`` when opening files to check their
     sha1sum. (Alexander Belchenko, John Arbash Meinel, #153493)

   * Fix a problem with Win32 handling of the executable bit.
     (John Arbash Meinel, #149113)

   * ``bzr+ssh://`` and ``sftp://`` URLs that do not specify ports explicitly
     no longer assume that means port 22.  This allows people using OpenSSH to
     override the default port in their ``~/.ssh/config`` if they wish.  This
     fixes a bug introduced in bzr 0.91.  (Andrew Bennetts, #146715)

   * Commands reporting exceptions can now be profiled and still have their
     data correctly dumped to a file. For example, a ``bzr commit`` with
     no changes still reports the operation as pointless but doing so no
     longer throws away the profiling data if this command is run with
     ``--lsprof-file callgrind.out.ci`` say. (Ian Clatworthy)

   * Fallback to ftp when paramiko is not installed and sftp can't be used for
     ``tests/commands`` so that the test suite is still usable without
     paramiko.
     (Vincent Ladeuil, #59150)

   * Fix commit ordering in corner case. (Aaron Bentley, #94975)

   * Fix long standing bug in partial commit when there are renames 
     left in tree. (Robert Collins, #140419)

   * Fix selftest semi-random noise during http related tests.
     (Vincent Ladeuil, #140614)

   * Fix typo in ftp.py making the reconnection fail on temporary errors.
     (Vincent Ladeuil, #154259)

   * Fix failing test by comparing real paths to cover the case where the TMPDIR
     contains a symbolic link.
     (Vincent Ladeuil, #141382).

   * Fix log against smart server branches that don't support tags.
     (James Westby, #140615)

   * Fix pycurl http implementation by defining error codes from
     pycurl instead of relying on an old curl definition.
     (Vincent Ladeuil, #147530)

   * Fix 'unprintable error' message when displaying BzrCheckError and 
     some other exceptions on Python 2.5.
     (Martin Pool, #144633)

   * Fix ``Inventory.copy()`` and add test for it. (Jelmer Vernooij)

   * Handles default value for ListOption in cmd_commit.
     (Vincent Ladeuil, #140432)

   * HttpServer and FtpServer need to be closed properly or a listening socket
     will remain opened.
     (Vincent Ladeuil, #140055)

   * Monitor the .bzr directory created in the top level test
     directory to detect leaking tests.
     (Vincent Ladeuil, #147986)

   * The basename, not the full path, is now used when checking whether
     the profiling dump file begins with ``callgrind.out`` or not. This
     fixes a bug reported by Aaron Bentley on IRC. (Ian Clatworthy)

   * Trivial fix for invoking command ``reconfigure`` without arguments.
     (Rob Weir, #141629)

   * ``WorkingTree.rename_one`` will now raise an error if normalisation of the
     new path causes bzr to be unable to access the file. (Robert Collins)

   * Correctly detect a NoSuchFile when using a filezilla server. (Gary van der
     Merwe)

  API BREAKS:

   * ``bzrlib.index.GraphIndex`` now requires a size parameter to the
     constructor, for enabling bisection searches. (Robert Collins)

   * ``CommitBuilder.record_entry_contents`` now requires the root entry of a
     tree be supplied to it, previously failing to do so would trigger a
     deprecation warning. (Robert Collins)

   * ``KnitVersionedFile.add*`` will no longer cache added records even when
     enable_cache() has been called - the caching feature is now exclusively for
     reading existing data. (Robert Collins)

   * ``ReadOnlyLockError`` is deprecated; ``LockFailed`` is usually more 
     appropriate.  (Martin Pool)

   * Removed ``bzrlib.transport.TransportLogger`` - please see the new
     ``trace+`` transport instead. (Robert Collins)

   * Removed previously deprecated varargs interface to ``TestCase.run_bzr`` and
     deprecated methods ``TestCase.capture`` and ``TestCase.run_bzr_captured``.
     (Martin Pool)

   * Removed previous deprecated ``basis_knit`` parameter to the
     ``KnitVersionedFile`` constructor. (Robert Collins)

   * Special purpose method ``TestCase.run_bzr_decode`` is moved to the test_non_ascii 
     class that needs it.
     (Martin Pool)

   * The class ``bzrlib.repofmt.knitrepo.KnitRepository3`` has been folded into
     ``KnitRepository`` by parameters to the constructor. (Robert Collins)

   * The ``VersionedFile`` interface now allows content checks to be bypassed
     by supplying check_content=False.  This saves nearly 30% of the minimum
     cost to store a version of a file. (Robert Collins)

   * Tree's with bad state such as files with no length or sha will no longer
     be silently accepted by the repository XML serialiser. To serialise
     inventories without such data, pass working=True to write_inventory.
     (Robert Collins)

   * ``VersionedFile.fix_parents`` has been removed as a harmful API.
     ``VersionedFile.join`` will no longer accept different parents on either
     side of a join - it will either ignore them, or error, depending on the
     implementation. See notes when upgrading for more information.
     (Robert Collins)

  INTERNALS:

   * ``bzrlib.transport.Transport.put_file`` now returns the number of bytes
     put by the method call, to allow avoiding stat-after-write or
     housekeeping in callers. (Robert Collins)

   * ``bzrlib.xml_serializer.Serializer`` is now responsible for checking that
     mandatory attributes are present on serialisation and deserialisation.
     This fixes some holes in API usage and allows better separation between
     physical storage and object serialisation. (Robert Collins)

   * New class ``bzrlib.errors.InternalBzrError`` which is just a convenient
     shorthand for deriving from BzrError and setting internal_error = True.
     (Robert Collins)

   * New method ``bzrlib.mutabletree.update_to_one_parent_via_delta`` for
     moving the state of a parent tree to a new version via a delta rather than
     a complete replacement tree. (Robert Collins)

   * New method ``bzrlib.osutils.minimum_path_selection`` useful for removing
     duplication from user input, when a user mentions both a path and an item
     contained within that path. (Robert Collins)

   * New method ``bzrlib.repository.Repository.is_write_locked`` useful for
     determining if a repository is write locked. (Robert Collins)

   * New method on ``bzrlib.tree.Tree`` ``path_content_summary`` provides a
     tuple containing the key information about a path for commit processing
     to complete. (Robert Collins)

   * New method on xml serialisers, write_inventory_to_lines, which matches the
     API used by knits for adding content. (Robert Collins)

   * New module ``bzrlib.bisect_multi`` with generic multiple-bisection-at-once
     logic, currently only available for byte-based lookup
     (``bisect_multi_bytes``). (Robert Collins)

   * New helper ``bzrlib.tuned_gzip.bytes_to_gzip`` which takes a byte string
     and returns a gzipped version of the same. This is used to avoid a bunch
     of api friction during adding of knit hunks. (Robert Collins)

   * New parameter on ``bzrlib.transport.Transport.readv``
     ``adjust_for_latency`` which changes readv from returning strictly the
     requested data to inserted return larger ranges and in forward read order
     to reduce the effect of network latency. (Robert Collins)

   * New parameter yield_parents on ``Inventory.iter_entries_by_dir`` which
     causes the parents of a selected id to be returned recursively, so all the
     paths from the root down to each element of selected_file_ids are
     returned. (Robert Collins)

   * Knit joining has been enhanced to support plain to annotated conversion
     and annotated to plain conversion. (Ian Clatworthy)

   * The CommitBuilder method ``record_entry_contents`` now returns summary
     information about the effect of the commit on the repository. This tuple
     contains an inventory delta item if the entry changed from the basis, and a
     boolean indicating whether a new file graph node was recorded.
     (Robert Collins)

   * The python path used in the Makefile can now be overridden.
     (Andrew Bennetts, Ian Clatworthy)

  TESTING:

   * New transport implementation ``trace+`` which is useful for testing,
     logging activity taken to its _activity attribute. (Robert Collins)

   * When running bzr commands within the test suite, internal exceptions are
     not caught and reported in the usual way, but rather allowed to propagate
     up and be visible to the test suite.  A new API ``run_bzr_catch_user_errors``
     makes this behavior available to other users.
     (Martin Pool)

   * New method ``TestCase.call_catch_warnings`` for testing methods that 
     raises a Python warning.  (Martin Pool)


bzr 0.91 2007-09-26
-------------------

  BUG FIXES:

   * Print a warning instead of aborting the ``python setup.py install``
     process if building of a C extension is not possible.
     (Lukáš Lalinský, Alexander Belchenko)

   * Fix commit ordering in corner case (Aaron Bentley, #94975)

   * Fix ''bzr info bzr://host/'' and other operations on ''bzr://' URLs with
     an implicit port.  We were incorrectly raising PathNotChild due to
     inconsistent treatment of the ''_port'' attribute on the Transport object.
     (Andrew Bennetts, #133965)

   * Make RemoteRepository.sprout cope gracefully with servers that don't
     support the ``Repository.tarball`` request.
     (Andrew Bennetts)


bzr 0.91rc2 2007-09-11
----------------------

   * Replaced incorrect tarball for previous release; a debug statement was left 
     in bzrlib/remote.py.


bzr 0.91rc1 2007-09-11
----------------------

  CHANGES:

   * The default branch and repository format has changed to 
     ``dirstate-tags``, so tag commands are active by default.
     This format is compatible with Bazaar 0.15 and later.
     This incidentally fixes bug #126141.
     (Martin Pool)

   * ``--quiet`` or ``-q`` is no longer a global option. If present, it
     must now appear after the command name. Scripts doing things like
     ``bzr -q missing`` need to be rewritten as ``bzr missing -q``.
     (Ian Clatworthy)

  FEATURES:

   * New option ``--author`` in ``bzr commit`` to specify the author of the
     change, if it's different from the committer. ``bzr log`` and
     ``bzr annotate`` display the author instead of the committer.
     (Lukáš Lalinský)

   * In addition to global options and command specific options, a set of
     standard options are now supported. Standard options are legal for
     all commands. The initial set of standard options are:
     
     * ``--help`` or ``-h`` - display help message
     * ``--verbose`` or ``-v`` - display additional information
     * ``--quiet``  or ``-q`` - only output warnings and errors.

     Unlike global options, standard options can be used in aliases and
     may have command-specific help. (Ian Clatworthy)

   * Verbosity level processing has now been unified. If ``--verbose``
     or ``-v`` is specified on the command line multiple times, the
     verbosity level is made positive the first time then increased.
     If ``--quiet`` or ``-q`` is specified on the command line
     multiple times, the verbosity level is made negative the first
     time then decreased. To get the default verbosity level of zero,
     either specify none of the above , ``--no-verbose`` or ``--no-quiet``.
     Note that most commands currently ignore the magnitude of the
     verbosity level but do respect *quiet vs normal vs verbose* when
     generating output. (Ian Clatworthy)

   * ``Branch.hooks`` now supports ``pre_commit`` hook. The hook's signature
     is documented in BranchHooks constructor. (Nam T. Nguyen, #102747)

   * New ``Repository.stream_knit_data_for_revisions`` request added to the
     network protocol for greatly reduced roundtrips when retrieving a set of
     revisions. (Andrew Bennetts)

  BUG FIXES:

   * ``bzr plugins`` now lists the version number for each plugin in square
     brackets after the path. (Robert Collins, #125421)

   * Pushing, pulling and branching branches with subtree references was not
     copying the subtree weave, preventing the file graph from being accessed
     and causing errors in commits in clones. (Robert Collins)

   * Suppress warning "integer argument expected, got float" from Paramiko,
     which sometimes caused false test failures.  (Martin Pool)

   * Fix bug in bundle 4 that could cause attempts to write data to wrong
     versionedfile.  (Aaron Bentley)

   * Diffs generated using "diff -p" no longer break the patch parser.
     (Aaron Bentley)

   * get_transport treats an empty possible_transports list the same as a non-
     empty one.  (Aaron Bentley)

   * patch verification for merge directives is reactivated, and works with
     CRLF and CR files.  (Aaron Bentley)

   * Accept ..\ as a path in revision specifiers. This fixes for example
     "-r branch:..\other-branch" on Windows.  (Lukáš Lalinský) 

   * ``BZR_PLUGIN_PATH`` may now contain trailing slashes.
     (Blake Winton, #129299)

   * man page no longer lists hidden options (#131667, Aaron Bentley)

   * ``uncommit --help`` now explains the -r option adequately.  (Daniel
     Watkins, #106726)

   * Error messages are now better formatted with parameters (such as
     filenames) quoted when necessary. This avoids confusion when directory
     names ending in a '.' at the end of messages were confused with a
     full stop that may or not have been there. (Daniel Watkins, #129791)

   * Fix ``status FILE -r X..Y``. (Lukáš Lalinský)

   * If a particular command is an alias, ``help`` will show the alias
     instead of claiming there is no help for said alias. (Daniel Watkins,
     #133548)

   * TreeTransform-based operations, like pull, merge, revert, and branch,
     now roll back if they encounter an error.  (Aaron Bentley, #67699)

   * ``bzr commit`` now exits cleanly if a character unsupported by the
     current encoding is used in the commit message.  (Daniel Watkins,
     #116143)

   * bzr send uses default values for ranges when only half of an elipsis
     is specified ("-r..5" or "-r5..").  (#61685, Aaron Bentley)

   * Avoid trouble when Windows ssh calls itself 'plink' but no plink
     binary is present.  (Martin Albisetti, #107155)

   * ``bzr remove`` should remove clean subtrees.  Now it will remove (without
     needing ``--force``) subtrees that contain no files with text changes or
     modified files.  With ``--force`` it removes the subtree regardless of
     text changes or unknown files. Directories with renames in or out (but
     not changed otherwise) will now be removed without needing ``--force``.
     Unknown ignored files will be deleted without needing ``--force``.
     (Marius Kruger, #111665)

   * When two plugins conflict, the source of both the losing and now the
     winning definition is shown.  (Konstantin Mikhaylov, #5454)

   * When committing to a branch, the location being committed to is
     displayed.  (Daniel Watkins, #52479)

   * ``bzr --version`` takes care about encoding of stdout, especially
     when output is redirected. (Alexander Belchenko, #131100)

   * Prompt for an ftp password if none is provided.
     (Vincent Ladeuil, #137044)

   * Reuse bound branch associated transport to avoid multiple
     connections.
     (Vincent Ladeuil, #128076, #131396)

   * Overwrite conflicting tags by ``push`` and ``pull`` if the
     ``--overwrite`` option is specified.  (Lukáš Lalinský, #93947)

   * In checkouts, tags are copied into the master branch when created,
     changed or deleted, and are copied into the checkout when it is 
     updated.  (Martin Pool, #93856, #93860)

   * Print a warning instead of aborting the ``python setup.py install``
     process if building of a C extension is not possible.
     (Lukáš Lalinský, Alexander Belchenko)

  IMPROVEMENTS:

   * Add the option "--show-diff" to the commit command in order to display
     the diff during the commit log creation. (Goffredo Baroncelli)

   * ``pull`` and ``merge`` are much faster at installing bundle format 4.
     (Aaron Bentley)

   * ``pull -v`` no longer includes deltas, making it much faster.
     (Aaron Bentley)

   * ``send`` now sends the directive as an attachment by default.
     (Aaron Bentley, Lukáš Lalinský, Alexander Belchenko)

   * Documentation updates (Martin Albisetti)

   * Help on debug flags is now included in ``help global-options``.
     (Daniel Watkins, #124853)

   * Parameters passed on the command line are checked to ensure they are
     supported by the encoding in use. (Daniel Watkins)

   * The compression used within the bzr repository has changed from zlib
     level 9 to the zlib default level. This improves commit performance with
     only a small increase in space used (and in some cases a reduction in
     space). (Robert Collins)

   * Initial commit no longer SHAs files twice and now reuses the path
     rather than looking it up again, making it faster.
     (Ian Clatworthy)

   * New option ``-c``/``--change`` for ``diff`` and ``status`` to show
     changes in one revision.  (Lukáš Lalinský)

   * If versioned files match a given ignore pattern, a warning is now
     given. (Daniel Watkins, #48623)

   * ``bzr status`` now has -S as a short name for --short and -V as a
     short name for --versioned. These have been added to assist users
     migrating from Subversion: ``bzr status -SV`` is now like
     ``svn status -q``.  (Daniel Watkins, #115990)

   * Added C implementation of  ``PatienceSequenceMatcher``, which is about
     10x faster than the Python version. This speeds up commands that
     need file diffing, such as ``bzr commit`` or ``bzr diff``.
     (Lukáš Lalinský)

   * HACKING has been extended with a large section on core developer tasks.
     (Ian Clatworthy)

   * Add ``branches`` and ``standalone-trees`` as online help topics and
     include them as Concepts within the User Reference.
     (Paul Moore, Ian Clatworthy)

    * ``check`` can detect versionedfile parent references that are
      inconsistent with revision and inventory info, and ``reconcile`` can fix
      them.  These faulty references were generated by 0.8-era releases,
      so repositories which were manipulated by old bzrs should be
      checked, and possibly reconciled ASAP.  (Aaron Bentley, Andrew Bennetts)

  API BREAKS:

   * ``Branch.append_revision`` is removed altogether; please use 
     ``Branch.set_last_revision_info`` instead.  (Martin Pool)

   * CommitBuilder now advertises itself as requiring the root entry to be
     supplied. This only affects foreign repository implementations which reuse
     CommitBuilder directly and have changed record_entry_contents to require
     that the root not be supplied. This should be precisely zero plugins
     affected. (Robert Collins)

   * The ``add_lines`` methods on ``VersionedFile`` implementations has changed
     its return value to include the sha1 and length of the inserted text. This
     allows the avoidance of double-sha1 calculations during commit.
     (Robert Collins)

   * ``Transport.should_cache`` has been removed.  It was not called in the
     previous release.  (Martin Pool)

  TESTING:

   * Tests may now raise TestNotApplicable to indicate they shouldn't be 
     run in a particular scenario.  (Martin Pool)

   * New function multiply_tests_from_modules to give a simpler interface
     to test parameterization.  (Martin Pool, Robert Collins)

   * ``Transport.should_cache`` has been removed.  It was not called in the
     previous release.  (Martin Pool)

   * NULL_REVISION is returned to indicate the null revision, not None.
     (Aaron Bentley)

   * Use UTF-8 encoded StringIO for log tests to avoid failures on
     non-ASCII committer names.  (Lukáš Lalinský)

  INTERNALS:

   * ``bzrlib.plugin.all_plugins`` has been deprecated in favour of
     ``bzrlib.plugin.plugins()`` which returns PlugIn objects that provide
     useful functionality for determining the path of a plugin, its tests, and
     its version information. (Robert Collins)

   * Add the option user_encoding to the function 'show_diff_trees()'
     in order to move the user encoding at the UI level. (Goffredo Baroncelli)

   * Add the function make_commit_message_template_encoded() and the function
     edit_commit_message_encoded() which handle encoded strings.
     This is done in order to mix the commit messages (which is a unicode
     string), and the diff which is a raw string. (Goffredo Baroncelli)

   * CommitBuilder now defaults to using add_lines_with_ghosts, reducing
     overhead on non-weave repositories which don't require all parents to be
     present. (Robert Collins)

   * Deprecated method ``find_previous_heads`` on
     ``bzrlib.inventory.InventoryEntry``. This has been superseded by the use
     of ``parent_candidates`` and a separate heads check via the repository
     API. (Robert Collins)

   * New trace function ``mutter_callsite`` will print out a subset of the
     stack to the log, which can be useful for gathering debug details.
     (Robert Collins)

   * ``bzrlib.pack.ContainerWriter`` now tracks how many records have been
     added via a public attribute records_written. (Robert Collins)

   * New method ``bzrlib.transport.Transport.get_recommended_page_size``.
     This provides a hint to users of transports as to the reasonable
     minimum data to read. In principle this can take latency and
     bandwidth into account on a per-connection basis, but for now it
     just has hard coded values based on the url. (e.g. http:// has a large
     page size, file:// has a small one.) (Robert Collins)

   * New method on ``bzrlib.transport.Transport`` ``open_write_stream`` allows
     incremental addition of data to a file without requiring that all the
     data be buffered in memory. (Robert Collins)

   * New methods on ``bzrlib.knit.KnitVersionedFile``:
     ``get_data_stream(versions)``, ``insert_data_stream(stream)`` and
     ``get_format_signature()``.  These provide some infrastructure for
     efficiently streaming the knit data for a set of versions over the smart
     protocol.

   * Knits with no annotation cache still produce correct annotations.
     (Aaron Bentley)

   * Three new methods have been added to ``bzrlib.trace``:
     ``set_verbosity_level``, ``get_verbosity_level`` and ``is_verbose``.
     ``set_verbosity_level`` expects a numeric value: negative for quiet,
     zero for normal, positive for verbose. The size of the number can be
     used to determine just how quiet or verbose the application should be.
     The existing ``be_quiet`` and ``is_quiet`` routines have been
     integrated into this new scheme. (Ian Clatworthy)

   * Options can now be delcared with a ``custom_callback`` parameter. If
     set, this routine is called after the option is processed. This feature
     is now used by the standard options ``verbose`` and ``quiet`` so that
     setting one implicitly resets the other. (Ian Clatworthy)

   * Rather than declaring a new option from scratch in order to provide
     custom help, a centrally registered option can be decorated using the
     new ``bzrlib.Option.custom_help`` routine. In particular, this routine
     is useful when declaring better help for the ``verbose`` and ``quiet``
     standard options as the base definition of these is now more complex
     than before thanks to their use of a custom callback. (Ian Clatworthy)
      
    * Tree._iter_changes(specific_file=[]) now iterates through no files,
      instead of iterating through all files.  None is used to iterate through
      all files.  (Aaron Bentley)

    * WorkingTree.revert() now accepts None to revert all files.  The use of
      [] to revert all files is deprecated.  (Aaron Bentley)


bzr 0.90 2007-08-28
-------------------

  IMPROVEMENTS:

    * Documentation is now organized into multiple directories with a level
      added for different languages or locales. Added the Mini Tutorial
      and Quick Start Summary (en) documents from the Wiki, improving the
      content and readability of the former. Formatted NEWS as Release Notes
      complete with a Table of Conents, one heading per release. Moved the
      Developer Guide into the main document catalog and provided a link
      from the developer document catalog back to the main one.
      (Ian Clatworthy, Sabin Iacob, Alexander Belchenko)


  API CHANGES:

    * The static convenience method ``BzrDir.create_repository``
      is deprecated.  Callers should instead create a ``BzrDir`` instance
      and call ``create_repository`` on that.  (Martin Pool)


bzr 0.90rc1 2007-08-14
----------------------

  BUGFIXES:

    * ``bzr init`` should connect to the remote location one time only.  We
      have been connecting several times because we forget to pass around the
      Transport object. This modifies ``BzrDir.create_branch_convenience``,
      so that we can give it the Transport we already have.
      (John Arbash Meinel, Vincent Ladeuil, #111702)

    * Get rid of sftp connection cache (get rid of the FTP one too).
      (Vincent Ladeuil, #43731)

    * bzr branch {local|remote} remote don't try to create a working tree
      anymore.
      (Vincent Ladeuil, #112173)

    * All identified multiple connections for a single bzr command have been
      fixed. See bzrlib/tests/commands directory.
      (Vincent Ladeuil)

    * ``bzr rm`` now does not insist on ``--force`` to delete files that
      have been renamed but not otherwise modified.  (Marius Kruger,
      #111664)

    * ``bzr selftest --bench`` no longer emits deprecation warnings
      (Lukáš Lalinský)

    * ``bzr status`` now honours FILE parameters for conflict lists
      (Aaron Bentley, #127606)

    * ``bzr checkout`` now honours -r when reconstituting a working tree.
      It also honours -r 0.  (Aaron Bentley, #127708)

    * ``bzr add *`` no more fails on Windows if working tree contains
      non-ascii file names. (Kuno Meyer, #127361)

    * allow ``easy_install bzr`` runs without fatal errors. 
      (Alexander Belchenko, #125521)

    * Graph._filter_candidate_lca does not raise KeyError if a candidate
      is eliminated just before it would normally be examined.  (Aaron Bentley)

    * SMTP connection failures produce a nice message, not a traceback.
      (Aaron Bentley)

  IMPROVEMENTS:

    * Don't show "dots" progress indicators when run non-interactively, such
      as from cron.  (Martin Pool)

    * ``info`` now formats locations more nicely and lists "submit" and
      "public" branches (Aaron Bentley)

    * New ``pack`` command that will trigger database compression within
      the repository (Robert Collins)

    * Implement ``_KnitIndex._load_data`` in a pyrex extension. The pyrex
      version is approximately 2-3x faster at parsing a ``.kndx`` file.
      Which yields a measurable improvement for commands which have to
      read from the repository, such as a 1s => 0.75s improvement in
      ``bzr diff`` when there are changes to be shown.  (John Arbash Meinel)

    * Merge is now faster.  Depending on the scenario, it can be more than 2x
      faster. (Aaron Bentley)

    * Give a clearer warning, and allow ``python setup.py install`` to
      succeed even if pyrex is not available.
      (John Arbash Meinel)

    * ``DirState._read_dirblocks`` now has an optional Pyrex
      implementation. This improves the speed of any command that has to
      read the entire DirState. (``diff``, ``status``, etc, improve by
      about 10%).
      ``bisect_dirblocks`` has also been improved, which helps all
      ``_get_entry`` type calls (whenever we are searching for a
      particular entry in the in-memory DirState).
      (John Arbash Meinel)

    * ``bzr pull`` and ``bzr push`` no longer do a complete walk of the 
      branch revision history for ui display unless -v is supplied.
      (Robert Collins)

    * ``bzr log -rA..B`` output shifted to the left margin if the log only 
      contains merge revisions. (Kent Gibson) 

    * The ``plugins`` command is now public with improved help.
      (Ian Clatworthy)

    * New bundle and merge directive formats are faster to generate, and

    * Annotate merge now works when there are local changes. (Aaron Bentley)

    * Commit now only shows the progress in terms of directories instead of
      entries. (Ian Clatworthy)

    * Fix ``KnitRepository.get_revision_graph`` to not request the graph 2
      times. This makes ``get_revision_graph`` 2x faster. (John Arbash
      Meinel)

    * Fix ``VersionedFile.get_graph()`` to avoid using
      ``set.difference_update(other)``, which has bad scaling when
      ``other`` is large. This improves ``VF.get_graph([version_id])`` for
      a 12.5k graph from 2.9s down to 200ms. (John Arbash Meinel)

    * The ``--lsprof-file`` option now generates output for KCacheGrind if
      the file starts with ``callgrind.out``. This matches the default file
      filtering done by KCacheGrind's Open Dialog. (Ian Clatworthy)

    * Fix ``bzr update`` to avoid an unnecessary
      ``branch.get_master_branch`` call, which avoids 1 extra connection
      to the remote server. (Partial fix for #128076, John Arbash Meinel)

    * Log errors from the smart server in the trace file, to make debugging 
      test failures (and live failures!) easier.  (Andrew Bennetts)

    * The HTML version of the man page has been superceded by a more
      comprehensive manual called the Bazaar User Reference. This manual
      is completed generated from the online help topics. As part of this
      change, limited reStructuredText is now explicitly supported in help
      topics and command help with 'unnatural' markup being removed prior
      to display by the online help or inclusion in the man page.
      (Ian Clatworthy)

    * HTML documentation now use files extension ``*.html``
      (Alexander Belchenko)

    * The cache of ignore definitions is now cleared in WorkingTree.unlock()
      so that changes to .bzrignore aren't missed. (#129694, Daniel Watkins)

    * ``bzr selftest --strict`` fails if there are any missing features or
      expected test failures. (Daniel Watkins, #111914)

    * Link to registration survey added to README. (Ian Clatworthy)

    * Windows standalone installer show link to registration survey
      when installation finished. (Alexander Belchenko)

  LIBRARY API BREAKS:

    * Deprecated dictionary ``bzrlib.option.SHORT_OPTIONS`` removed.
      Options are now required to provide a help string and it must
      comply with the style guide by being one or more sentences with an
      initial capital and final period. (Martin Pool)

    * KnitIndex.get_parents now returns tuples. (Robert Collins)

    * Ancient unused ``Repository.text_store`` attribute has been removed.
      (Robert Collins)

    * The ``bzrlib.pack`` interface has changed to use tuples of bytestrings
      rather than just bytestrings, making it easier to represent multiple
      element names. As this interface was not used by any internal facilities
      since it was introduced in 0.18 no API compatibility is being preserved.
      The serialised form of these packs is identical with 0.18 when a single
      element tuple is in use. (Robert Collins)

  INTERNALS:

    * merge now uses ``iter_changes`` to calculate changes, which makes room for
      future performance increases.  It is also more consistent with other
      operations that perform comparisons, and reduces reliance on
      Tree.inventory.  (Aaron Bentley)

    * Refactoring of transport classes connected to a remote server.
      ConnectedTransport is a new class that serves as a basis for all
      transports needing to connect to a remote server.  transport.split_url
      have been deprecated, use the static method on the object instead. URL
      tests have been refactored too.
      (Vincent Ladeuil)

    * Better connection sharing for ConnectedTransport objects.
      transport.get_transport() now accepts a 'possible_transports' parameter.
      If a newly requested transport can share a connection with one of the
      list, it will.
      (Vincent Ladeuil)

    * Most functions now accept ``bzrlib.revision.NULL_REVISION`` to indicate
      the null revision, and consider using ``None`` for this purpose
      deprecated.  (Aaron Bentley)

    * New ``index`` module with abstract index functionality. This will be
      used during the planned changes in the repository layer. Currently the
      index layer provides a graph aware immutable index, a builder for the
      same index type to allow creating them, and finally a composer for
      such indices to allow the use of many indices in a single query. The
      index performance is not optimised, however the API is stable to allow
      development on top of the index. (Robert Collins)

    * ``bzrlib.dirstate.cmp_by_dirs`` can be used to compare two paths by
      their directory sections. This is equivalent to comparing
      ``path.split('/')``, only without having to split the paths.
      This has a Pyrex implementation available.
      (John Arbash Meinel)

    * New transport decorator 'unlistable+' which disables the list_dir
      functionality for testing.

    * Deprecated ``change_entry`` in transform.py. (Ian Clatworthy)

    * RevisionTree.get_weave is now deprecated.  Tree.plan_merge is now used
      for performing annotate-merge.  (Aaron Bentley)

    * New EmailMessage class to create email messages. (Adeodato Simó)

    * Unused functions on the private interface KnitIndex have been removed.
      (Robert Collins)

    * New ``knit.KnitGraphIndex`` which provides a ``KnitIndex`` layered on top
      of a ``index.GraphIndex``. (Robert Collins)

    * New ``knit.KnitVersionedFile.iter_parents`` method that allows querying
      the parents of many knit nodes at once, reducing round trips to the 
      underlying index. (Robert Collins)

    * Graph now has an is_ancestor method, various bits use it.
      (Aaron Bentley)

    * The ``-Dhpss`` flag now includes timing information. As well as
      logging when a new connection is opened. (John Arbash Meinel)

    * ``bzrlib.pack.ContainerWriter`` now returns an offset, length tuple to
      callers when inserting data, allowing generation of readv style access
      during pack creation, without needing a separate pass across the output
      pack to gather such details. (Robert Collins)

    * ``bzrlib.pack.make_readv_reader`` allows readv based access to pack
      files that are stored on a transport. (Robert Collins)

    * New ``Repository.has_same_location`` method that reports if two
      repository objects refer to the same repository (although with some risk
      of false negatives).  (Andrew Bennetts)

    * InterTree.compare now passes require_versioned on correctly.
      (Marius Kruger)

    * New methods on Repository - ``start_write_group``,
      ``commit_write_group``, ``abort_write_group`` and ``is_in_write_group`` -
      which provide a clean hook point for transactional Repositories - ones
      where all the data for a fetch or commit needs to be made atomically
      available in one step. This allows the write lock to remain while making
      a series of data insertions.  (e.g. data conversion). (Robert Collins)

    * In ``bzrlib.knit`` the internal interface has been altered to use
      3-tuples (index, pos, length) rather than two-tuples (pos, length) to
      describe where data in a knit is, allowing knits to be split into 
      many files. (Robert Collins)

    * ``bzrlib.knit._KnitData`` split into cache management and physical access
      with two access classes - ``_PackAccess`` and ``_KnitAccess`` defined.
      The former provides access into a .pack file, and the latter provides the
      current production repository form of .knit files. (Robert Collins)

  TESTING:

    * Remove selftest ``--clean-output``, ``--numbered-dirs`` and
      ``--keep-output`` options, which are obsolete now that tests
      are done within directories in $TMPDIR.  (Martin Pool)

    * The SSH_AUTH_SOCK environment variable is now reset to avoid 
      interaction with any running ssh agents.  (Jelmer Vernooij, #125955)

    * run_bzr_subprocess handles parameters the same way as run_bzr:
      either a string or a list of strings should be passed as the first
      parameter.  Varargs-style parameters are deprecated. (Aaron Bentley)


bzr 0.18  2007-07-17
--------------------

  BUGFIXES:

    * Fix 'bzr add' crash under Win32 (Kuno Meyer)


bzr 0.18rc1  2007-07-10
-----------------------

  BUGFIXES:

    * Do not suppress pipe errors, etc. in non-display commands
      (Alexander Belchenko, #87178)

    * Display a useful error message when the user requests to annotate
      a file that is not present in the specified revision.
      (James Westby, #122656)

    * Commands that use status flags now have a reference to 'help
      status-flags'.  (Daniel Watkins, #113436)

    * Work around python-2.4.1 inhability to correctly parse the
      authentication header.
      (Vincent Ladeuil, #121889)

    * Use exact encoding for merge directives. (Adeodato Simó, #120591)

    * Fix tempfile permissions error in smart server tar bundling under
      Windows. (Martin _, #119330)

    * Fix detection of directory entries in the inventory. (James Westby)

    * Fix handling of http code 400: Bad Request When issuing too many ranges.
      (Vincent Ladeuil, #115209)

    * Issue a CONNECT request when connecting to an https server
      via a proxy to enable SSL tunneling.
      (Vincent Ladeuil, #120678)

    * Fix ``bzr log -r`` to support selecting merge revisions, both 
      individually and as part of revision ranges.
      (Kent Gibson, #4663)
 
    * Don't leave cruft behind when failing to acquire a lockdir.
      (Martin Pool, #109169)

    * Don't use the '-f' strace option during tests.
      (Vincent Ladeuil, #102019).

    * Warn when setting ``push_location`` to a value that will be masked by
      locations.conf.  (Aaron Bentley, #122286)

    * Fix commit ordering in corner case (Aaron Bentley, #94975)

    *  Make annotate behave in a non-ASCII world (Adeodato Simó).

  IMPROVEMENTS:

    * The --lsprof-file option now dumps a text rendering of the profiling
      information if the filename ends in ".txt". It will also convert the
      profiling information to a format suitable for KCacheGrind if the
      output filename ends in ".callgrind". Fixes to the lsprofcalltree
      conversion process by Jean Paul Calderone and Itamar were also merged.
      See http://ddaa.net/blog/python/lsprof-calltree. (Ian Clatworthy)

    * ``info`` now defaults to non-verbose mode, displaying only paths and
      abbreviated format info.  ``info -v`` displays all the information
      formerly displayed by ``info``.  (Aaron Bentley, Adeodato Simó)

    * ``bzr missing`` now has better option names ``--this`` and ``--other``.
      (Elliot Murphy)

    * The internal ``weave-list`` command has become ``versionedfile-list``,
      and now lists knits as well as weaves.  (Aaron Bentley)

    * Automatic merge base selection uses a faster algorithm that chooses
      better bases in criss-cross merge situations (Aaron Bentley)

    * Progress reporting in ``commit`` has been improved. The various logical
      stages are now reported on as follows, namely:

      * Collecting changes [Entry x/y] - Stage n/m
      * Saving data locally - Stage n/m
      * Uploading data to master branch - Stage n/m
      * Updating the working tree - Stage n/m
      * Running post commit hooks - Stage n/m
      
      If there is no master branch, the 3rd stage is omitted and the total
      number of stages is adjusted accordingly.

      Each hook that is run after commit is listed with a name (as hooks
      can be slow it is useful feedback).
      (Ian Clatworthy, Robert Collins)

    * Various operations that are now faster due to avoiding unnecessary
      topological sorts. (Aaron Bentley)

    * Make merge directives robust against broken bundles. (Aaron Bentley)

    * The lsprof filename note is emitted via trace.note(), not standard
      output.  (Aaron Bentley)

    * ``bzrlib`` now exports explicit API compatibility information to assist
      library users and plugins. See the ``bzrlib.api`` module for details.
      (Robert Collins)

    * Remove unnecessary lock probes when acquiring a lockdir.
      (Martin Pool)

    * ``bzr --version`` now shows the location of the bzr log file, which
      is especially useful on Windows.  (Martin Pool)

    * -D now supports hooks to get debug tracing of hooks (though its currently
      minimal in nature). (Robert Collins)

    * Long log format reports deltas on merge revisions. 
      (John Arbash Meinel, Kent Gibson)

    * Make initial push over ftp more resilient. (John Arbash Meinel)

    * Print a summary of changes for update just like pull does.
      (Daniel Watkins, #113990)

    * Add a -Dhpss option to trace smart protocol requests and responses.
      (Andrew Bennetts)

  LIBRARY API BREAKS:

    * Testing cleanups - 
      ``bzrlib.repository.RepositoryTestProviderAdapter`` has been moved
      to ``bzrlib.tests.repository_implementations``;
      ``bzrlib.repository.InterRepositoryTestProviderAdapter`` has been moved
      to ``bzrlib.tests.interrepository_implementations``;
      ``bzrlib.transport.TransportTestProviderAdapter`` has moved to 
      ``bzrlib.tests.test_transport_implementations``.
      ``bzrlib.branch.BranchTestProviderAdapter`` has moved to
      ``bzrlib.tests.branch_implementations``.
      ``bzrlib.bzrdir.BzrDirTestProviderAdapter`` has moved to 
      ``bzrlib.tests.bzrdir_implementations``.
      ``bzrlib.versionedfile.InterVersionedFileTestProviderAdapter`` has moved
      to ``bzrlib.tests.interversionedfile_implementations``.
      ``bzrlib.store.revision.RevisionStoreTestProviderAdapter`` has moved to
      ``bzrlib.tests.revisionstore_implementations``.
      ``bzrlib.workingtree.WorkingTreeTestProviderAdapter`` has moved to
      ``bzrlib.tests.workingtree_implementations``.
      These changes are an API break in the testing infrastructure only.
      (Robert Collins)

    * Relocate TestCaseWithRepository to be more central. (Robert Collins)

    * ``bzrlib.add.smart_add_tree`` will no longer perform glob expansion on
      win32. Callers of the function should do this and use the new
      ``MutableTree.smart_add`` method instead. (Robert Collins)

    * ``bzrlib.add.glob_expand_for_win32`` is now
      ``bzrlib.win32utils.glob_expand``.  (Robert Collins)

    * ``bzrlib.add.FastPath`` is now private and moved to 
      ``bzrlib.mutabletree._FastPath``. (Robert Collins, Martin Pool)

    * ``LockDir.wait`` removed.  (Martin Pool)

    * The ``SmartServer`` hooks API has changed for the ``server_started`` and
      ``server_stopped`` hooks. The first parameter is now an iterable of
      backing URLs rather than a single URL. This is to reflect that many
      URLs may map to the external URL of the server. E.g. the server interally
      may have a chrooted URL but also the local file:// URL will be at the 
      same location. (Robert Collins)

  INTERNALS:

    * New SMTPConnection class to unify email handling.  (Adeodato Simó)

    * Fix documentation of BzrError. (Adeodato Simó)

    * Make BzrBadParameter an internal error. (Adeodato Simó)

    * Remove use of 'assert False' to raise an exception unconditionally.
      (Martin Pool)

    * Give a cleaner error when failing to decode knit index entry.
      (Martin Pool)

    * TreeConfig would mistakenly search the top level when asked for options
      from a section. It now respects the section argument and only
      searches the specified section. (James Westby)

    * Improve ``make api-docs`` output. (John Arbash Meinel)

    * Use os.lstat rather than os.stat for osutils.make_readonly and
      osutils.make_writeable. This makes the difftools plugin more
      robust when dangling symlinks are found. (Elliot Murphy)

    * New ``-Dlock`` option to log (to ~/.bzr.log) information on when 
      lockdirs are taken or released.  (Martin Pool)

    * ``bzrlib`` Hooks are now nameable using ``Hooks.name_hook``. This 
      allows a nicer UI when hooks are running as the current hook can
      be displayed. (Robert Collins)

    * ``Transport.get`` has had its interface made more clear for ease of use.
      Retrieval of a directory must now fail with either 'PathError' at open
      time, or raise 'ReadError' on a read. (Robert Collins)

    * New method ``_maybe_expand_globs`` on the ``Command`` class for 
      dealing with unexpanded glob lists - e.g. on the win32 platform. This
      was moved from ``bzrlib.add._prepare_file_list``. (Robert Collins)

    * ``bzrlib.add.smart_add`` and ``bzrlib.add.smart_add_tree`` are now
      deprecated in favour of ``MutableTree.smart_add``. (Robert Collins,
      Martin Pool)

    * New method ``external_url`` on Transport for obtaining the url to
      hand to external processes. (Robert Collins)

    * Teach windows installers to build pyrex/C extensions.
      (Alexander Belchenko)

  TESTING:

    * Removed the ``--keep-output`` option from selftest and clean up test
      directories as they're used.  This reduces the IO load from 
      running the test suite and cuts the time by about half.
      (Andrew Bennetts, Martin Pool)

    * Add scenarios as a public attribute on the TestAdapter classes to allow
      modification of the generated scenarios before adaption and easier
      testing. (Robert Collins)

    * New testing support class ``TestScenarioApplier`` which multiplies
      out a single teste by a list of supplied scenarios. (RobertCollins)

    * Setting ``repository_to_test_repository`` on a repository_implementations
      test will cause it to be called during repository creation, allowing the
      testing of repository classes which are not based around the Format
      concept. For example a repository adapter can be tested in this manner,
      by altering the repository scenarios to include a scenario that sets this
      attribute during the test parameterisation in
      ``bzrlib.tests.repository.repository_implementations``. (Robert Collins)

    * Clean up many of the APIs for blackbox testing of Bazaar.  The standard 
      interface is now self.run_bzr.  The command to run can be passed as
      either a list of parameters, a string containing the command line, or
      (deprecated) varargs parameters.  (Martin Pool)

    * The base TestCase now isolates tests from -D parameters by clearing
      ``debug.debug_flags`` and restores it afterwards. (Robert Collins)

    * Add a relpath parameter to get_transport methods in test framework to
      avoid useless cloning.
      (Vincent Ladeuil, #110448)


bzr 0.17  2007-06-18
--------------------

  BUGFIXES:

    * Fix crash of commit due to wrong lookup of filesystem encoding.
      (Colin Watson, #120647)

    * Revert logging just to stderr in commit as broke unicode filenames.
      (Aaron Bentley, Ian Clatworthy, #120930)


bzr 0.17rc1  2007-06-12
-----------------------

  NOTES WHEN UPGRADING:

    * The kind() and is_executable() APIs on the WorkingTree interface no
      longer implicitly (read) locks and unlocks the tree. This *might*
      impact some plug-ins and tools using this part of the API. If you find
      an issue that may be caused by this change, please let us know,
      particularly the plug-in/tool maintainer. If encountered, the API
      fix is to surround kind() and is_executable() calls with lock_read()
      and unlock() like so::

        work_tree.lock_read()
        try:
            kind = work_tree.kind(...)
        finally:
            work_tree.unlock()

  INTERNALS:
    * Rework of LogFormatter API to provide beginning/end of log hooks and to
      encapsulate the details of the revision to be logged in a LogRevision
      object.
      In long log formats, merge revision ids are only shown when --show-ids
      is specified, and are labelled "revision-id:", as per mainline
      revisions, instead of "merged:". (Kent Gibson)

    * New ``BranchBuilder`` API which allows the construction of particular
      histories quickly. Useful for testing and potentially other applications
      too. (Robert Collins)

  IMPROVEMENTS:
  
    * There are two new help topics, working-trees and repositories that
      attempt to explain these concepts. (James Westby, John Arbash Meinel,
      Aaron Bentley)

    * Added ``bzr log --limit`` to report a limited number of revisions.
      (Kent Gibson, #3659)

    * Revert does not try to preserve file contents that were originally
      produced by reverting to a historical revision.  (Aaron Bentley)

    * ``bzr log --short`` now includes ``[merge]`` for revisions which
      have more than one parent. This is a small improvement to help
      understanding what changes have occurred
      (John Arbash Meinel, #83887)

    * TreeTransform avoids many renames when contructing large trees,
      improving speed.  3.25x speedups have been observed for construction of
      kernel-sized-trees, and checkouts are 1.28x faster.  (Aaron Bentley)

    * Commit on large trees is now faster. In my environment, a commit of
      a small change to the Mozilla tree (55k files) has dropped from
      66 seconds to 32 seconds. For a small tree of 600 files, commit of a
      small change is 33% faster. (Ian Clatworthy)

    * New --create-prefix option to bzr init, like for push.  (Daniel Watkins,
      #56322)

  BUGFIXES:

    * ``bzr push`` should only connect to the remote location one time.
      We have been connecting 3 times because we forget to pass around
      the Transport object. This adds ``BzrDir.clone_on_transport()``, so
      that we can pass in the Transport that we already have.
      (John Arbash Meinel, #75721)

    * ``DirState.set_state_from_inventory()`` needs to properly order
      based on split paths, not just string paths.
      (John Arbash Meinel, #115947)

    * Let TestUIFactoy encode the password prompt with its own stdout.
      (Vincent Ladeuil, #110204)

    * pycurl should take use the range header that takes the range hint
      into account.
      (Vincent Ladeuil, #112719)

    * WorkingTree4.get_file_sha1 no longer raises an exception when invoked
      on a missing file.  (Aaron Bentley, #118186)

    * WorkingTree.remove works correctly with tree references, and when pwd is
      not the tree root. (Aaron Bentley)

    * Merge no longer fails when a file is renamed in one tree and deleted
      in the other. (Aaron Bentley, #110279)

    * ``revision-info`` now accepts dotted revnos, doesn't require a tree,
      and defaults to the last revision (Matthew Fuller, #90048)

    * Tests no longer fail when BZR_REMOTE_PATH is set in the environment.
      (Daniel Watkins, #111958)

    * ``bzr branch -r revid:foo`` can be used to branch any revision in
      your repository. (Previously Branch6 only supported revisions in your
      mainline). (John Arbash Meinel, #115343)

bzr 0.16  2007-05-07
--------------------
  
  BUGFIXES:

    * Handle when you have 2 directories with similar names, but one has a
      hyphen. (``'abc'`` versus ``'abc-2'``). The WT4._iter_changes
      iterator was using direct comparison and ``'abc/a'`` sorts after
      ``'abc-2'``, but ``('abc', 'a')`` sorts before ``('abc-2',)``.
      (John Arbash Meinel, #111227)

    * Handle when someone renames a file on disk without telling bzr.
      Previously we would report the first file as missing, but not show
      the new unknown file. (John Arbash Meinel, #111288)

    * Avoid error when running hooks after pulling into or pushing from
      a branch bound to a smartserver branch.  (Martin Pool, #111968)

  IMPROVEMENTS:

    * Move developer documentation to doc/developers/. This reduces clutter in
      the root of the source tree and allows HACKING to be split into multiple
      files. (Robert Collins, Alexander Belchenko)

    * Clean up the ``WorkingTree4._iter_changes()`` internal loops as well as
      ``DirState.update_entry()``. This optimizes the core logic for ``bzr
      diff`` and ``bzr status`` significantly improving the speed of
      both. (John Arbash Meinel)

bzr 0.16rc2  2007-04-30
-----------------------

  BUGFIXES:

    * Handle the case when you delete a file, and then rename another file
      on top of it. Also handle the case of ``bzr rm --keep foo``. ``bzr
      status`` should show the removed file and an unknown file in its
      place. (John Arbash Meinel, #109993)

    * Bundles properly read and write revision properties that have an
      empty value. And when the value is not ASCII.
      (John Arbash Meinel, #109613)

    * Fix the bzr commit message to be in text mode.
      (Alexander Belchenko, #110901)

    * Also handle when you rename a file and create a file where it used
      to be. (John Arbash Meinel, #110256)

    * ``WorkingTree4._iter_changes`` should not descend into unversioned
      directories. (John Arbash Meinel, #110399)

bzr 0.16rc1  2007-04-26
-----------------------

  NOTES WHEN UPGRADING:

    * ``bzr remove`` and ``bzr rm`` will now remove the working file, if
      it could be recovered again.
      This has been done for consistency with svn and the unix rm command.
      The old ``remove`` behaviour has been retained in the new option
      ``bzr remove --keep``, which will just stop versioning the file,
      but not delete it.
      ``bzr remove --force`` have been added which will always delete the
      files.
      ``bzr remove`` is also more verbose.
      (Marius Kruger, #82602)

  IMPROVEMENTS:

    * Merge directives can now be supplied as input to `merge` and `pull`,
      like bundles can.  (Aaron Bentley)

    * Sending the SIGQUIT signal to bzr, which can be done on Unix by
      pressing Control-Backslash, drops bzr into a debugger.  Type ``'c'``
      to continue.  This can be disabled by setting the environment variable
      ``BZR_SIGQUIT_PDB=0``.  (Martin Pool)

    * selftest now supports --list-only to list tests instead of running
      them. (Ian Clatworthy)

    * selftest now supports --exclude PATTERN (or -x PATTERN) to exclude
      tests with names that match that regular expression.
      (Ian Clatworthy, #102679)

    * selftest now supports --randomize SEED to run tests in a random order.
      SEED is typically the value 'now' meaning 'use the current time'.
      (Ian Clatworthy, #102686)

    * New option ``--fixes`` to commit, which stores bug fixing annotations as
      revision properties. Built-in support for Launchpad, Debian, Trac and
      Bugzilla bug trackers. (Jonathan Lange, James Henstridge, Robert Collins)

    * New API, ``bzrlib.bugtracker.tracker_registry``, for adding support for
      other bug trackers to ``fixes``. (Jonathan Lange, James Henstridge,
      Robert Collins)

    * ``selftest`` has new short options ``-f`` and ``-1``.  (Martin
      Pool)

    * ``bzrlib.tsort.MergeSorter`` optimizations. Change the inner loop
      into using local variables instead of going through ``self._var``.
      Improves the time to ``merge_sort`` a 10k revision graph by
      approximately 40% (~700->400ms).  (John Arbash Meinel)

    * ``make docs`` now creates a man page at ``man1/bzr.1`` fixing bug 107388.
      (Robert Collins)

    * ``bzr help`` now provides cross references to other help topics using
      the _see_also facility on command classes. Likewise the bzr_man
      documentation, and the bzr.1 man page also include this information.
      (Robert Collins)

    * Tags are now included in logs, that use the long log formatter. 
      (Erik Bågfors, Alexander Belchenko)

    * ``bzr help`` provides a clearer message when a help topic cannot be
      found. (Robert Collins, #107656)

    * ``bzr help`` now accepts optional prefixes for command help. The help
      for all commands can now be found at ``bzr help commands/COMMANDNAME``
      as well as ``bzr help COMMANDNAME`` (which only works for commands 
      where the name is not the same as a more general help topic). 
      (Robert Collins)

    * ``bzr help PLUGINNAME`` will now return the module docstring from the
      plugin PLUGINNAME. (Robert Collins, #50408)

    * New help topic ``urlspec`` which lists the availables transports.
      (Goffredo Baroncelli)

    * doc/server.txt updated to document the default bzr:// port
      and also update the blurb about the hpss' current status.
      (Robert Collins, #107125).

    * ``bzr serve`` now listens on interface 0.0.0.0 by default, making it
      serve out to the local LAN (and anyone in the world that can reach the
      machine running ``bzr serve``. (Robert Collins, #98918)

    * A new smart server protocol version has been added.  It prefixes requests
      and responses with an explicit version identifier so that future protocol
      revisions can be dealt with gracefully.  (Andrew Bennetts, Robert Collins)

    * The bzr protocol version 2 indicates success or failure in every response
      without depending on particular commands encoding that consistently,
      allowing future client refactorings to be much more robust about error
      handling. (Robert Collins, Martin Pool, Andrew Bennetts)

    * The smart protocol over HTTP client has been changed to always post to the
      same ``.bzr/smart`` URL under the original location when it can.  This allows
      HTTP servers to only have to pass URLs ending in .bzr/smart to the smart
      server handler, and not arbitrary ``.bzr/*/smart`` URLs.  (Andrew Bennetts)

    * digest authentication is now supported for proxies and HTTP by the urllib
      based http implementation. Tested against Apache 2.0.55 and Squid
      2.6.5. Basic and digest authentication are handled coherently for HTTP
      and proxy: if the user is provided in the url (bzr command line for HTTP,
      proxy environment variables for proxies), the password is prompted for
      (only once). If the password is provided, it is taken into account. Once
      the first authentication is successful, all further authentication
      roundtrips are avoided by preventively setting the right authentication
      header(s).
      (Vincent Ladeuil).

  INTERNALS:

    * bzrlib API compatability with 0.8 has been dropped, cleaning up some
      code paths. (Robert Collins)

    * Change the format of chroot urls so that they can be safely manipulated
      by generic url utilities without causing the resulting urls to have
      escaped the chroot. A side effect of this is that creating a chroot
      requires an explicit action using a ChrootServer.
      (Robert Collins, Andrew Bennetts)

    * Deprecate ``Branch.get_root_id()`` because branches don't have root ids,
      rather than fixing bug #96847.  (Aaron Bentley)

    * ``WorkingTree.apply_inventory_delta`` provides a better alternative to
      ``WorkingTree._write_inventory``.  (Aaron Bentley)

    * Convenience method ``TestCase.expectFailure`` ensures that known failures
      do not silently pass.  (Aaron Bentley)

    * ``Transport.local_abspath`` now raises ``NotLocalUrl`` rather than 
      ``TransportNotPossible``. (Martin Pool, Ian Clatworthy)

    * New SmartServer hooks facility. There are two initial hooks documented
      in ``bzrlib.transport.smart.SmartServerHooks``. The two initial hooks allow
      plugins to execute code upon server startup and shutdown.
      (Robert Collins).

    * SmartServer in standalone mode will now close its listening socket
      when it stops, rather than waiting for garbage collection. This primarily
      fixes test suite hangs when a test tries to connect to a shutdown server.
      It may also help improve behaviour when dealing with a server running
      on a specific port (rather than dynamically assigned ports).
      (Robert Collins)

    * Move most SmartServer code into a new package, bzrlib/smart.
      bzrlib/transport/remote.py contains just the Transport classes that used
      to be in bzrlib/transport/smart.py.  (Andrew Bennetts)

    * urllib http implementation avoid roundtrips associated with
      401 (and 407) errors once the authentication succeeds.
      (Vincent Ladeuil).

    * urlib http now supports querying the user for a proxy password if
      needed. Realm is shown in the prompt for both HTTP and proxy
      authentication when the user is required to type a password. 
      (Vincent Ladeuil).

    * Renamed SmartTransport (and subclasses like SmartTCPTransport) to
      RemoteTransport (and subclasses to RemoteTCPTransport, etc).  This is more
      consistent with its new home in ``bzrlib/transport/remote.py``, and because
      it's not really a "smart" transport, just one that does file operations
      via remote procedure calls.  (Andrew Bennetts)
 
    * The ``lock_write`` method of ``LockableFiles``, ``Repository`` and
      ``Branch`` now accept a ``token`` keyword argument, so that separate
      instances of those objects can share a lock if it has the right token.
      (Andrew Bennetts, Robert Collins)

    * New method ``get_branch_reference`` on ``BzrDir`` allows the detection of
      branch references - which the smart server component needs.

    * The Repository API ``make_working_trees`` is now permitted to return
      False when ``set_make_working_trees`` is not implemented - previously
      an unimplemented ``set_make_working_trees`` implied the result True
      from ``make_working_trees``. This has been changed to accomodate the
      smart server, where it does not make sense (at this point) to ever
      make working trees by default. (Robert Collins)

    * Command objects can now declare related help topics by having _see_also
      set to a list of related topic. (Robert Collins)

    * ``bzrlib.help`` now delegates to the Command class for Command specific
      help. (Robert Collins)

    * New class ``TransportListRegistry``, derived from the Registry class, which 
      simplifies tracking the available Transports. (Goffredo Baroncelli)

    * New function ``Branch.get_revision_id_to_revno_map`` which will
      return a dictionary mapping revision ids to dotted revnos. Since
      dotted revnos are defined in the context of the branch tip, it makes
      sense to generate them from a ``Branch`` object.
      (John Arbash Meinel)

    * Fix the 'Unprintable error' message display to use the repr of the 
      exception that prevented printing the error because the str value
      for it is often not useful in debugging (e.g. KeyError('foo') has a
      str() of 'foo' but a repr of 'KeyError('foo')' which is much more
      useful. (Robert Collins)

    * ``urlutils.normalize_url`` now unescapes unreserved characters, such as "~".
      (Andrew Bennetts)

  BUGFIXES:

    * Don't fail bundle selftest if email has 'two' embedded.  
      (Ian Clatworthy, #98510)

    * Remove ``--verbose`` from ``bzr bundle``. It didn't work anyway.
      (Robert Widhopf-Fenk, #98591)

    * Remove ``--basis`` from the checkout/branch commands - it didn't work
      properly and is no longer beneficial.
      (Robert Collins, #53675, #43486)

    * Don't produce encoding error when adding duplicate files.
      (Aaron Bentley)

    * Fix ``bzr log <file>`` so it only logs the revisions that changed
      the file, and does it faster.
      (Kent Gibson, John Arbash Meinel, #51980, #69477)
 
    * Fix ``InterDirstateTre._iter_changes`` to handle when we come across
      an empty versioned directory, which now has files in it.
      (John Arbash Meinel, #104257)

    * Teach ``common_ancestor`` to shortcut when the tip of one branch is
      inside the ancestry of the other. Saves a lot of graph processing
      (with an ancestry of 16k revisions, ``bzr merge ../already-merged``
      changes from 2m10s to 13s).  (John Arbash Meinel, #103757)

    * Fix ``show_diff_trees`` to handle the case when a file is modified,
      and the containing directory is renamed. (The file path is different
      in this versus base, but it isn't marked as a rename).
      (John Arbash Meinel, #103870)

    * FTP now works even when the FTP server does not support atomic rename.
      (Aaron Bentley, #89436)

    * Correct handling in bundles and merge directives of timezones with
      that are not an integer number of hours offset from UTC.  Always 
      represent the epoch time in UTC to avoid problems with formatting 
      earlier times on win32.  (Martin Pool, Alexander Belchenko, John
      Arbash Meinel)

    * Typo in the help for ``register-branch`` fixed. (Robert Collins, #96770)

    * "dirstate" and "dirstate-tags" formats now produce branches compatible
      with old versions of bzr. (Aaron Bentley, #107168))

    * Handle moving a directory when children have been added, removed,
      and renamed. (John Arbash Meinel, #105479)

    * Don't preventively use basic authentication for proxy before receiving a
      407 error. Otherwise people willing to use other authentication schemes
      may expose their password in the clear (or nearly). This add one
      roundtrip in case basic authentication should be used, but plug the
      security hole.
      (Vincent Ladeuil)

    * Handle http and proxy digest authentication.
      (Vincent Ladeuil, #94034).

  TESTING:

    * Added ``bzrlib.strace.strace`` which will strace a single callable and
      return a StraceResult object which contains just the syscalls involved
      in running it. (Robert Collins)

    * New test method ``reduceLockdirTimeout`` to drop the default (ui-centric)
      default time down to one suitable for tests. (Andrew Bennetts)

    * Add new ``vfs_transport_factory`` attribute on tests which provides the 
      common vfs backing for both the readonly and readwrite transports.
      This allows the RemoteObject tests to back onto local disk or memory,
      and use the existing ``transport_server`` attribute all tests know about
      to be the smart server transport. This in turn allows tests to 
      differentiate between 'transport to access the branch', and 
      'transport which is a VFS' - which matters in Remote* tests.
      (Robert Collins, Andrew Bennetts)

    * The ``make_branch_and_tree`` method for tests will now create a 
      lightweight checkout for the tree if the ``vfs_transport_factory`` is not
      a LocalURLServer. (Robert Collins, Andrew Bennetts)

    * Branch implementation tests have been audited to ensure that all urls 
      passed to Branch APIs use proper urls, except when local-disk paths
      are intended. This is so that tests correctly access the test transport
      which is often not equivalent to local disk in Remote* tests. As part
      of this many tests were adjusted to remove dependencies on local disk
      access.
      (Robert Collins, Andrew Bennetts)

    * Mark bzrlib.tests and bzrlib.tests.TestUtil as providing assertFOO helper
      functions by adding a ``__unittest`` global attribute. (Robert Collins,
      Andrew Bennetts, Martin Pool, Jonathan Lange)

    * Refactored proxy and authentication handling to simplify the
      implementation of new auth schemes for both http and proxy. 
      (Vincent Ladeuil)

bzr 0.15 2007-04-01
-------------------

  BUGFIXES:

    * Handle incompatible repositories as a user issue when fetching.
      (Aaron Bentley)

    * Don't give a recommendation to upgrade when branching or 
      checking out a branch that contains an old-format working tree.
      (Martin Pool)

bzr 0.15rc3  2007-03-26
-----------------------

  CHANGES:
 
    * A warning is now displayed when opening working trees in older 
      formats, to encourage people to upgrade to WorkingTreeFormat4.
      (Martin Pool)

  IMPROVEMENTS:

    * HTTP redirections are now taken into account when a branch (or a
      bundle) is accessed for the first time. A message is issued at each
      redirection to inform the user. In the past, http redirections were
      silently followed for each request which significantly degraded the
      performances. The http redirections are not followed anymore by
      default, instead a RedirectRequested exception is raised. For bzrlib
      users needing to follow http redirections anyway,
      ``bzrlib.transport.do_catching_redirections`` provide an easy transition
      path.  (vila)

  INTERNALS:

    * Added ``ReadLock.temporary_write_lock()`` to allow upgrading an OS read
      lock to an OS write lock. Linux can do this without unlocking, Win32
      needs to unlock in between. (John Arbash Meinel)
 
    * New parameter ``recommend_upgrade`` to ``BzrDir.open_workingtree``
      to silence (when false) warnings about opening old formats.
      (Martin Pool)

    * Fix minor performance regression with bzr-0.15 on pre-dirstate
      trees. (We were reading the working inventory too many times).
      (John Arbash Meinel)

    * Remove ``Branch.get_transaction()`` in favour of a simple cache of
      ``revision_history``.  Branch subclasses should override
      ``_gen_revision_history`` rather than ``revision_history`` to make use of
      this cache, and call ``_clear_revision_history_cache`` and
      ``_cache_revision_history`` at appropriate times. (Andrew Bennetts)

  BUGFIXES:

    * Take ``smtp_server`` from user config into account.
      (vila, #92195)

    * Restore Unicode filename handling for versioned and unversioned files.
      (John Arbash Meinel, #92608)

    * Don't fail during ``bzr commit`` if a file is marked removed, and
      the containing directory is auto-removed.  (John Arbash Meinel, #93681)

    * ``bzr status FILENAME`` failed on Windows because of an uncommon
      errno. (``ERROR_DIRECTORY == 267 != ENOTDIR``).
      (Wouter van Heyst, John Arbash Meinel, #90819)

    * ``bzr checkout source`` should create a local branch in the same
      format as source. (John Arbash Meinel, #93854)

    * ``bzr commit`` with a kind change was failing to update the
      last-changed-revision for directories.  The
      InventoryDirectory._unchanged only looked at the ``parent_id`` and name,
      ignoring the fact that the kind could have changed, too.
      (John Arbash Meinel, #90111)

    * ``bzr mv dir/subdir other`` was incorrectly updating files inside
      the directory. So that there was a chance it would break commit,
      etc. (John Arbash Meinel, #94037)
 
    * Correctly handles mutiple permanent http redirections.
      (vila, #88780)

bzr 0.15rc2  2007-03-14
-----------------------

  NOTES WHEN UPGRADING:
        
    * Release 0.15rc2 of bzr changes the ``bzr init-repo`` command to
      default to ``--trees`` instead of ``--no-trees``.
      Existing shared repositories are not affected.

  IMPROVEMENTS:

    * New ``merge-directive`` command to generate machine- and human-readable
      merge requests.  (Aaron Bentley)

    * New ``submit:`` revision specifier makes it easy to diff against the
      common ancestor with the submit location (Aaron Bentley)

    * Added support for Putty's SSH implementation. (Dmitry Vasiliev)

    * Added ``bzr status --versioned`` to report only versioned files, 
      not unknowns. (Kent Gibson)

    * Merge now autodetects the correct line-ending style for its conflict
      markers.  (Aaron Bentley)

  INTERNALS:

    * Refactored SSH vendor registration into SSHVendorManager class.
      (Dmitry Vasiliev)

  BUGFIXES:

    * New ``--numbered-dirs`` option to ``bzr selftest`` to use
      numbered dirs for TestCaseInTempDir. This is default behavior
      on Windows. Anyone can force named dirs on Windows
      with ``--no-numbered-dirs``. (Alexander Belchenko)

    * Fix ``RevisionSpec_revid`` to handle the Unicode strings passed in
      from the command line. (Marien Zwart, #90501)

    * Fix ``TreeTransform._iter_changes`` when both the source and
      destination are missing. (Aaron Bentley, #88842)

    * Fix commit of merges with symlinks in dirstate trees.
      (Marien Zwart)
    
    * Switch the ``bzr init-repo`` default from --no-trees to --trees. 
      (Wouter van Heyst, #53483)


bzr 0.15rc1  2007-03-07
-----------------------

  SURPRISES:

    * The default disk format has changed. Please run 'bzr upgrade' in your
      working trees to upgrade. This new default is compatible for network
      operations, but not for local operations. That is, if you have two
      versions of bzr installed locally, after upgrading you can only use the
      bzr 0.15 version. This new default does not enable tags or nested-trees
      as they are incompatible with bzr versions before 0.15 over the network.

    * For users of bzrlib: Two major changes have been made to the working tree
      api in bzrlib. The first is that many methods and attributes, including
      the inventory attribute, are no longer valid for use until one of
      ``lock_read``/``lock_write``/``lock_tree_write`` has been called,
      and become invalid again after unlock is called. This has been done
      to improve performance and correctness as part of the dirstate
      development.
      (Robert Collins, John A Meinel, Martin Pool, and others).

    * For users of bzrlib: The attribute 'tree.inventory' should be considered
      readonly. Previously it was possible to directly alter this attribute, or
      its contents, and have the tree notice this. This has been made
      unsupported - it may work in some tree formats, but in the newer dirstate
      format such actions will have no effect and will be ignored, or even
      cause assertions. All operations possible can still be carried out by a
      combination of the tree API, and the bzrlib.transform API. (Robert
      Collins, John A Meinel, Martin Pool, and others).

  IMPROVEMENTS:

    * Support for OS Windows 98. Also .bzr.log on any windows system
      saved in My Documents folder. (Alexander Belchenko)

    * ``bzr mv`` enhanced to support already moved files.
      In the past the mv command would have failed if the source file doesn't
      exist. In this situation ``bzr mv`` would now detect that the file has
      already moved and update the repository accordingly, if the target file
      does exist.
      A new option ``--after`` has been added so that if two files already
      exist, you could notify Bazaar that you have moved a (versioned) file
      and replaced it with another. Thus in this case ``bzr move --after``
      will only update the Bazaar identifier.
      (Steffen Eichenberg, Marius Kruger)

    * ``ls`` now works on treeless branches and remote branches.
      (Aaron Bentley)

    * ``bzr help global-options`` describes the global options.
      (Aaron Bentley)

    * ``bzr pull --overwrite`` will now correctly overwrite checkouts.
      (Robert Collins)

    * Files are now allowed to change kind (e.g. from file to symlink).
      Supported by ``commit``, ``revert`` and ``status``
      (Aaron Bentley)

    * ``inventory`` and ``unknowns`` hidden in favour of ``ls``
      (Aaron Bentley)

    * ``bzr help checkouts`` descibes what checkouts are and some possible
      uses of them. (James Westby, Aaron Bentley)

    * A new ``-d`` option to push, pull and merge overrides the default 
      directory.  (Martin Pool)

    * Branch format 6: smaller, and potentially faster than format 5.  Supports
      ``append_history_only`` mode, where the log view and revnos do not change,
      except by being added to.  Stores policy settings in
      ".bzr/branch/branch.conf".

    * ``append_only`` branches:  Format 6 branches may be configured so that log
      view and revnos are always consistent.  Either create the branch using
      "bzr init --append-revisions-only" or edit the config file as descriped
      in docs/configuration.txt.

    * rebind: Format 6 branches retain the last-used bind location, so if you
      "bzr unbind", you can "bzr bind" to bind to the previously-selected
      bind location.

    * Builtin tags support, created and deleted by the ``tag`` command and
      stored in the branch.  Tags can be accessed with the revisionspec
      ``-rtag:``, and listed with ``bzr tags``.  Tags are not versioned 
      at present. Tags require a network incompatible upgrade. To perform this
      upgrade, run ``bzr upgrade --dirstate-tags`` in your branch and
      repositories. (Martin Pool)

    * The ``bzr://`` transport now has a well-known port number, 4155,
      which it will use by default.  (Andrew Bennetts, Martin Pool)

    * Bazaar now looks for user-installed plugins before looking for site-wide
      plugins. (Jonathan Lange)

    * ``bzr resolve`` now detects and marks resolved text conflicts.
      (Aaron Bentley)

  INTERNALS:

    * Internally revision ids and file ids are now passed around as utf-8
      bytestrings, rather than treating them as Unicode strings. This has
      performance benefits for Knits, since we no longer need to decode the
      revision id for each line of content, nor for each entry in the index.
      This will also help with the future dirstate format.
      (John Arbash Meinel)

    * Reserved ids (any revision-id ending in a colon) are rejected by
      versionedfiles, repositories, branches, and working trees
      (Aaron Bentley)

    * Minor performance improvement by not creating a ProgressBar for
      every KnitIndex we create. (about 90ms for a bzr.dev tree)
      (John Arbash Meinel)

    * New easier to use Branch hooks facility. There are five initial hooks,
      all documented in bzrlib.branch.BranchHooks.__init__ - ``'set_rh'``,
      ``'post_push'``, ``'post_pull'``, ``'post_commit'``,
      ``'post_uncommit'``. These hooks fire after the matching operation
      on a branch has taken place, and were originally added for the
      branchrss plugin. (Robert Collins)

    * New method ``Branch.push()`` which should be used when pushing from a
      branch as it makes performance and policy decisions to match the UI
      level command ``push``. (Robert Collins).

    * Add a new method ``Tree.revision_tree`` which allows access to cached
      trees for arbitrary revisions. This allows the in development dirstate
      tree format to provide access to the callers to cached copies of 
      inventory data which are cheaper to access than inventories from the
      repository.
      (Robert Collins, Martin Pool)

    * New ``Branch.last_revision_info`` method, this is being done to allow
      optimization of requests for both the number of revisions and the last
      revision of a branch with smartservers and potentially future branch
      formats. (Wouter van Heyst, Robert Collins)

    * Allow ``'import bzrlib.plugins.NAME'`` to work when the plugin NAME has not
      yet been loaded by ``load_plugins()``. This allows plugins to depend on each
      other for code reuse without requiring users to perform file-renaming
      gymnastics. (Robert Collins)

    * New Repository method ``'gather_stats'`` for statistic data collection.
      This is expected to grow to cover a number of related uses mainly
      related to bzr info. (Robert Collins)

    * Log formatters are now managed with a registry.
      ``log.register_formatter`` continues to work, but callers accessing
      the FORMATTERS dictionary directly will not.

    * Allow a start message to be passed to the ``edit_commit_message``
      function.  This will be placed in the message offered to the user
      for editing above the separator. It allows a template commit message
      to be used more easily. (James Westby)

    * ``GPGStrategy.sign()`` will now raise ``BzrBadParameterUnicode`` if
      you pass a Unicode string rather than an 8-bit string. Callers need
      to be updated to encode first. (John Arbash Meinel)

    * Branch.push, pull, merge now return Result objects with information
      about what happened, rather than a scattering of various methods.  These
      are also passed to the post hooks.  (Martin Pool)

    * File formats and architecture is in place for managing a forest of trees
      in bzr, and splitting up existing trees into smaller subtrees, and
      finally joining trees to make a larger tree. This is the first iteration
      of this support, and the user-facing aspects still require substantial
      work.  If you wish to experiment with it, use ``bzr upgrade
      --dirstate-with-subtree`` in your working trees and repositories.
      You can use the hidden commands ``split`` and ``join`` and to create
      and manipulate nested trees, but please consider using the nested-trees
      branch, which contains substantial UI improvements, instead.
      http://code.aaronbentley.com/bzr/bzrrepo/nested-trees/
      (Aaron Bentley, Martin Pool, Robert Collins).

  BUGFIXES:

    * ``bzr annotate`` now uses dotted revnos from the viewpoint of the
      branch, rather than the last changed revision of the file.
      (John Arbash Meinel, #82158)

    * Lock operations no longer hang if they encounter a permission problem.
      (Aaron Bentley)

    * ``bzr push`` can resume a push that was canceled before it finished.
      Also, it can push even if the target directory exists if you supply
      the ``--use-existing-dir`` flag.
      (John Arbash Meinel, #30576, #45504)

    * Fix http proxy authentication when user and an optional
      password appears in the ``*_proxy`` vars. (Vincent Ladeuil,
      #83954).

    * ``bzr log branch/file`` works for local treeless branches
      (Aaron Bentley, #84247)

    * Fix problem with UNC paths on Windows 98. (Alexander Belchenko, #84728)

    * Searching location of CA bundle for PyCurl in env variable
      (``CURL_CA_BUNDLE``), and on win32 along the PATH.
      (Alexander Belchenko, #82086)

    * ``bzr init`` works with unicode argument LOCATION.
      (Alexander Belchenko, #85599)

    * Raise ``DependencyNotPresent`` if pycurl do not support https. 
      (Vincent Ladeuil, #85305)

    * Invalid proxy env variables should not cause a traceback.
      (Vincent Ladeuil, #87765)

    * Ignore patterns normalised to use '/' path separator.
      (Kent Gibson, #86451)

    * bzr rocks. It sure does! Fix case. (Vincent Ladeuil, #78026)

    * Fix bzrtools shelve command for removed lines beginning with "--"
      (Johan Dahlberg, #75577)

  TESTING:

    * New ``--first`` option to ``bzr selftest`` to run specified tests
      before the rest of the suite.  (Martin Pool)


bzr 0.14  2007-01-23
--------------------

  IMPROVEMENTS:

    * ``bzr help global-options`` describes the global options. (Aaron Bentley)

  BUG FIXES:
    
    * Skip documentation generation tests if the tools to do so are not
      available. Fixes running selftest for installled copies of bzr. 
      (John Arbash Meinel, #80330)

    * Fix the code that discovers whether bzr is being run from it's
      working tree to handle the case when it isn't but the directory
      it is in is below a repository. (James Westby, #77306)


bzr 0.14rc1  2007-01-16
-----------------------

  IMPROVEMENTS:

    * New connection: ``bzr+http://`` which supports tunnelling the smart
      protocol over an HTTP connection. If writing is enabled on the bzr
      server, then you can write over the http connection.
      (Andrew Bennetts, John Arbash Meinel)

    * Aliases now support quotation marks, so they can contain whitespace
      (Marius Kruger)

    * PyCurlTransport now use a single curl object. By specifying explicitly
      the 'Range' header, we avoid the need to use two different curl objects
      (and two connections to the same server). (Vincent Ladeuil)

    * ``bzr commit`` does not prompt for a message until it is very likely to
      succeed.  (Aaron Bentley)

    * ``bzr conflicts`` now takes --text to list pathnames of text conflicts
      (Aaron Bentley)

    * Fix ``iter_lines_added_or_present_in_versions`` to use a set instead
      of a list while checking if a revision id was requested. Takes 10s
      off of the ``fileids_affected_by_revision_ids`` time, which is 10s
      of the ``bzr branch`` time. Also improve ``fileids_...`` time by
      filtering lines with a regex rather than multiple ``str.find()``
      calls. (saves another 300ms) (John Arbash Meinel)

    * Policy can be set for each configuration key. This allows keys to be
      inherited properly across configuration entries. For example, this
      should enable you to do::
        
        [/home/user/project]
        push_location = sftp://host/srv/project/
        push_location:policy = appendpath

      And then a branch like ``/home/user/project/mybranch`` should get an
      automatic push location of ``sftp://host/srv/project/mybranch``.
      (James Henstridge)

    * Added ``bzr status --short`` to make status report svn style flags
      for each file.  For example::

        $ bzr status --short
        A  foo
        A  bar
        D  baz
        ?  wooley

    * 'bzr selftest --clean-output' allows easily clean temporary tests 
      directories without running tests. (Alexander Belchenko)

    * ``bzr help hidden-commands`` lists all hidden commands. (Aaron Bentley)

    * ``bzr merge`` now has an option ``--pull`` to fall back to pull if
      local is fully merged into remote. (Jan Hudec)

    * ``bzr help formats`` describes available directory formats. (Aaron Bentley)

  INTERNALS:

    * A few tweaks directly to ``fileids_affected_by_revision_ids`` to
      help speed up processing, as well allowing to extract unannotated
      lines. Between the two ``fileids_affected_by_revision_ids`` is
      improved by approx 10%. (John Arbash Meinel)

    * Change Revision serialization to only write out millisecond
      resolution. Rather than expecting floating point serialization to
      preserve more resolution than we need. (Henri Weichers, Martin Pool)

    * Test suite ends cleanly on Windows.  (Vincent Ladeuil)

    * When ``encoding_type`` attribute of class Command is equal to 'exact', 
      force sys.stdout to be a binary stream on Windows, and therefore
      keep exact line-endings (without LF -> CRLF conversion).
      (Alexander Belchenko)

    * Single-letter short options are no longer globally declared.  (Martin
      Pool)

    * Before using detected user/terminal encoding bzr should check
      that Python has corresponding codec. (Alexander Belchenko)

    * Formats for end-user selection are provided via a FormatRegistry (Aaron Bentley)

  BUG FIXES:

    * ``bzr missing --verbose`` was showing adds/removals in the wrong
      direction. (John Arbash Meinel)

    * ``bzr annotate`` now defaults to showing dotted revnos for merged
      revisions. It cuts them off at a depth of 12 characters, but you can
      supply ``--long`` to see the full number. You can also use
      ``--show-ids`` to display the original revision ids, rather than
      revision numbers and committer names. (John Arbash Meinel, #75637)

    * bzr now supports Win32 UNC path (e.g. ``\HOST\path``. 
      (Alexander Belchenko, #57869)

    * Win32-specific: output of cat, bundle and diff commands don't mangle
      line-endings (Alexander Belchenko, #55276)

    * Replace broken fnmatch based ignore pattern matching with custom pattern
      matcher.
      (Kent Gibson, Jan Hudec #57637)

    * pycurl and urllib can detect short reads at different places. Update
      the test suite to test more cases. Also detect http error code 416
      which was raised for that specific bug. Also enhance the urllib
      robustness by detecting invalid ranges (and pycurl's one by detecting
      short reads during the initial GET). (Vincent Ladeuil, #73948)

    * The urllib connection sharing interacts badly with urllib2
      proxy setting (the connections didn't go thru the proxy
      anymore). Defining a proper ProxyHandler solves the
      problem.  (Vincent Ladeuil, #74759)

    * Use urlutils to generate relative URLs, not osutils 
      (Aaron Bentley, #76229)

    * ``bzr status`` in a readonly directory should work without giving
      lots of errors. (John Arbash Meinel, #76299)

    * Mention the revisionspec topic for the revision option help.
      (Wouter van Heyst, #31663)

    * Allow plugins import from zip archives.
      (Alexander Belchenko, #68124)


bzr 0.13  2006-12-05
--------------------
    
  No changes from 0.13rc1
    
bzr 0.13rc1  2006-11-27
-----------------------

  IMPROVEMENTS:

    * New command ``bzr remove-tree`` allows the removal of the working
      tree from a branch.
      (Daniel Silverstone)

    * urllib uses shared keep-alive connections, so http 
      operations are substantially faster.
      (Vincent Ladeuil, #53654)

    * ``bzr export`` allows an optional branch parameter, to export a bzr
      tree from some other url. For example:
      ``bzr export bzr.tar.gz http://bazaar-vcs.org/bzr/bzr.dev``
      (Daniel Silverstone)

    * Added ``bzr help topics`` to the bzr help system. This gives a
      location for general information, outside of a specific command.
      This includes updates for ``bzr help revisionspec`` the first topic
      included. (Goffredo Baroncelli, John Arbash Meinel, #42714)

    * WSGI-compatible HTTP smart server.  See ``doc/http_smart_server.txt``.
      (Andrew Bennetts)

    * Knit files will now cache full texts only when the size of the
      deltas is as large as the size of the fulltext. (Or after 200
      deltas, whichever comes first). This has the most benefit on large
      files with small changes, such as the inventory for a large project.
      (eg For a project with 2500 files, and 7500 revisions, it changes
      the size of inventory.knit from 11MB to 5.4MB) (John Arbash Meinel)

  INTERNALS:

    * New -D option given before the command line turns on debugging output
      for particular areas.  -Derror shows tracebacks on all errors.
      (Martin Pool)

    * Clean up ``bzr selftest --benchmark bundle`` to correct an import,
      and remove benchmarks that take longer than 10min to run.
      (John Arbash Meinel)

    * Use ``time.time()`` instead of ``time.clock()`` to decide on
      progress throttling. Because ``time.clock()`` is actually CPU time,
      so over a high-latency connection, too many updates get throttled.
      (John Arbash Meinel)

    * ``MemoryTransport.list_dir()`` would strip the first character for
      files or directories in root directory. (John Arbash Meinel)

    * New method ``get_branch_reference`` on 'BzrDir' allows the detection of 
      branch references - which the smart server component needs.
  
    * New ``ChrootTransportDecorator``, accessible via the ``chroot+`` url
      prefix.  It disallows any access to locations above a set URL.  (Andrew
      Bennetts)

  BUG FIXES:

    * Now ``_KnitIndex`` properly decode revision ids when loading index data.
      And optimize the knit index parsing code. 
      (Dmitry Vasiliev, John Arbash Meinel)

    * ``bzrlib/bzrdir.py`` was directly referencing ``bzrlib.workingtree``,
      without importing it. This prevented ``bzr upgrade`` from working
      unless a plugin already imported ``bzrlib.workingtree``
      (John Arbash Meinel, #70716)

    * Suppress the traceback on invalid URLs (Vincent Ladeuil, #70803).

    * Give nicer error message when an http server returns a 403
      error code. (Vincent Ladeuil, #57644).

    * When a multi-range http GET request fails, try a single
      range one. If it fails too, forget about ranges. Remember that until 
      the death of the transport and propagates that to the clones.
      (Vincent Ladeuil, #62276, #62029).

    * Handles user/passwords supplied in url from command
      line (for the urllib implementation). Don't request already
      known passwords (Vincent Ladeuil, #42383, #44647, #48527)

    * ``_KnitIndex.add_versions()`` dictionary compresses revision ids as they
      are added. This fixes bug where fetching remote revisions records
      them as full references rather than integers.
      (John Arbash Meinel, #64789)

    * ``bzr ignore`` strips trailing slashes in patterns.
      Also ``bzr ignore`` rejects absolute paths. (Kent Gibson, #4559)

    * ``bzr ignore`` takes multiple arguments. (Cheuksan Edward Wang, #29488)

    * mv correctly handles paths that traverse symlinks. 
      (Aaron Bentley, #66964)

    * Give nicer looking error messages when failing to connect over ssh.
      (John Arbash Meinel, #49172)

    * Pushing to a remote branch does not currently update the remote working
      tree. After a remote push, ``bzr status`` and ``bzr diff`` on the remote
      machine now show that the working tree is out of date.
      (Cheuksan Edward Wang #48136)

    * Use patiencediff instead of difflib for determining deltas to insert
      into knits. This avoids the O(N^3) behavior of difflib. Patience
      diff should be O(N^2). (Cheuksan Edward Wang, #65714)

    * Running ``bzr log`` on nonexistent file gives an error instead of the
      entire log history. (Cheuksan Edward Wang #50793)

    * ``bzr cat`` can look up contents of removed or renamed files. If the
      pathname is ambiguous, i.e. the files in the old and new trees have
      different id's, the default is the file in the new tree. The user can
      use "--name-from-revision" to select the file in the old tree.
      (Cheuksan Edward Wang, #30190)

  TESTING:

    * TestingHTTPRequestHandler really handles the Range header
      (previously it was ignoring it and returning the whole file,).

bzr 0.12  2006-10-30
--------------------

  INTERNALS:

    * Clean up ``bzr selftest --benchmark bundle`` to correct an import,
      and remove benchmarks that take longer than 10min to run.
      (John Arbash Meinel)
  
bzr 0.12rc1  2006-10-23
-----------------------

  IMPROVEMENTS:

    * ``bzr log`` now shows dotted-decimal revision numbers for all revisions,
      rather than just showing a decimal revision number for revisions on the
      mainline. These revision numbers are not yet accepted as input into bzr
      commands such as log, diff etc. (Robert Collins)

    * revisions can now be specified using dotted-decimal revision numbers.
      For instance, ``bzr diff -r 1.2.1..1.2.3``. (Robert Collins)

    * ``bzr help commands`` output is now shorter (Aaron Bentley)

    * ``bzr`` now uses lazy importing to reduce the startup time. This has
      a moderate effect on lots of actions, especially ones that have
      little to do. For example ``bzr rocks`` time is down to 116ms from
      283ms. (John Arbash Meinel)

    * New Registry class to provide name-to-object registry-like support,
      for example for schemes where plugins can register new classes to
      do certain tasks (e.g. log formatters). Also provides lazy registration
      to allow modules to be loaded on request.
      (John Arbash Meinel, Adeodato Simó)

  API INCOMPATABILITY:
  
    * LogFormatter subclasses show now expect the 'revno' parameter to 
      show() to be a string rather than an int. (Robert Collins)

  INTERNALS:

    * ``TestCase.run_bzr``, ``run_bzr_captured``, and ``run_bzr_subprocess``
      can take a ``working_dir='foo'`` parameter, which will change directory 
      for the command. (John Arbash Meinel)

    * ``bzrlib.lazy_regex.lazy_compile`` can be used to create a proxy
      around a regex, which defers compilation until first use. 
      (John Arbash Meinel)

    * ``TestCase.run_bzr_subprocess`` defaults to supplying the
      ``--no-plugins`` parameter to ensure test reproducability, and avoid
      problems with system-wide installed plugins. (John Arbash Meinel)

    * Unique tree root ids are now supported. Newly created trees still
      use the common root id for compatibility with bzr versions before 0.12.
      (Aaron Bentley)

    * ``WorkingTree.set_root_id(None)`` is now deprecated. Please
      pass in ``inventory.ROOT_ID`` if you want the default root id value.
      (Robert Collins, John Arbash Meinel)

    * New method ``WorkingTree.flush()`` which will write the current memory
      inventory out to disk. At the same time, ``read_working_inventory`` will
      no longer trash the current tree inventory if it has been modified within
      the current lock, and the tree will now ``flush()`` automatically on
      ``unlock()``. ``WorkingTree.set_root_id()`` has been updated to take
      advantage of this functionality. (Robert Collins, John Arbash Meinel)

    * ``bzrlib.tsort.merge_sorted`` now accepts ``generate_revnos``. This
      parameter will cause it to add another column to its output, which
      contains the dotted-decimal revno for each revision, as a tuple.
      (Robert Collins)

    * ``LogFormatter.show_merge`` is deprecated in favour of
      ``LogFormatter.show_merge_revno``. (Robert Collins)

  BUG FIXES:

    * Avoid circular imports by creating a deprecated function for
      ``bzrlib.tree.RevisionTree``. Callers should have been using
      ``bzrlib.revisontree.RevisionTree`` anyway. (John Arbash Meinel,
      #63360, #66349)

    * Don't use ``socket.MSG_WAITALL`` as it doesn't exist on all
      platforms. (Martin Pool, #66356)

    * Don't require ``Content-Type`` in range responses. Assume they are a
      single range if ``Content-Type`` does not exist.
      (John Arbash Meinel, #62473)

    * bzr branch/pull no longer complain about progress bar cleanup when
      interrupted during fetch.  (Aaron Bentley, #54000)

    * ``WorkingTree.set_parent_trees()`` uses the trees to directly write
      the basis inventory, rather than going through the repository. This
      allows us to have 1 inventory read, and 2 inventory writes when
      committing a new tree. (John Arbash Meinel)

    * When reverting, files that are not locally modified that do not exist
      in the target are deleted, not just unversioned (Aaron Bentley)

    * When trying to acquire a lock, don't fail immediately. Instead, try
      a few times (up to 1 hour) before timing out. Also, report why the
      lock is unavailable (John Arbash Meinel, #43521, #49556)

    * Leave HttpTransportBase daughter classes decides how they
      implement cloning. (Vincent Ladeuil, #61606)

    * diff3 does not indicate conflicts on clean merge. (Aaron Bentley)

    * If a commit fails, the commit message is stored in a file at the root of
      the tree for later commit. (Cheuksan Edward Wang, Stefan Metzmacher,
      #32054)

  TESTING:

    * New test base class TestCaseWithMemoryTransport offers memory-only
      testing facilities: its not suitable for tests that need to mutate disk
      state, but most tests should not need that and should be converted to
      TestCaseWithMemoryTransport. (Robert Collins)

    * ``TestCase.make_branch_and_memory_tree`` now takes a format
      option to set the BzrDir, Repository and Branch formats of the
      created objects. (Robert Collins, John Arbash Meinel)

bzr 0.11  2006-10-02
--------------------

    * Smart server transport test failures on windows fixed. (Lukáš Lalinský).

bzr 0.11rc2  2006-09-27
-----------------------

  BUG FIXES:

    * Test suite hangs on windows fixed. (Andrew Bennets, Alexander Belchenko).
    
    * Commit performance regression fixed. (Aaron Bentley, Robert Collins, John
      Arbash Meinel).

bzr 0.11rc1  2006-09-25
-----------------------

  IMPROVEMENTS:

    * Knit files now wait to create their contents until the first data is
      added. The old code used to create an empty .knit and a .kndx with just
      the header. However, this caused a lot of extra round trips over sftp.
      This can change the time for ``bzr push`` to create a new remote branch
      from 160s down to 100s. This also affects ``bzr commit`` performance when
      adding new files, ``bzr commit`` on a new kernel-like tree drops from 50s
      down to 40s (John Arbash Meinel, #44692)

    * When an entire subtree has been deleted, commit will now report that
      just the top of the subtree has been deleted, rather than reporting
      all the individual items. (Robert Collins)

    * Commit performs one less XML parse. (Robert Collins)

    * ``bzr checkout`` now operates on readonly branches as well
      as readwrite branches. This fixes bug #39542. (Robert Collins)

    * ``bzr bind`` no longer synchronises history with the master branch.
      Binding should be followed by an update or push to synchronise the 
      two branches. This is closely related to the fix for bug #39542.
      (Robert Collins)

    * ``bzrlib.lazy_import.lazy_import`` function to create on-demand 
      objects.  This allows all imports to stay at the global scope, but
      modules will not actually be imported if they are not used.
      (John Arbash Meinel)

    * Support ``bzr://`` and ``bzr+ssh://`` urls to work with the new RPC-based
      transport which will be used with the upcoming high-performance smart
      server. The new command ``bzr serve`` will invoke bzr in server mode,
      which processes these requests. (Andrew Bennetts, Robert Collins, Martin
      Pool)

    * New command ``bzr version-info`` which can be used to get a summary
      of the current state of the tree. This is especially useful as part
      of a build commands. See ``doc/version_info.txt`` for more information 
      (John Arbash Meinel)

  BUG FIXES:

    * ``'bzr inventory [FILE...]'`` allows restricting the file list to a
      specific set of files. (John Arbash Meinel, #3631)

    * Don't abort when annotating empty files (John Arbash Meinel, #56814)

    * Add ``Stanza.to_unicode()`` which can be passed to another Stanza
      when nesting stanzas. Also, add ``read_stanza_unicode`` to handle when
      reading a nested Stanza. (John Arbash Meinel)

    * Transform._set_mode() needs to stat the right file. 
      (John Arbash Meinel, #56549)

    * Raise WeaveFormatError rather than StopIteration when trying to read
      an empty Weave file. (John Arbash Meinel, #46871)

    * Don't access e.code for generic URLErrors, only HTTPErrors have .code.
      (Vincent Ladeuil, #59835)

    * Handle boundary="" lines properly to allow access through a Squid proxy.
      (John Arbash Meinel, #57723)

    * revert now removes newly-added directories (Aaron Bentley, #54172)

    * ``bzr upgrade sftp://`` shouldn't fail to upgrade v6 branches if there 
      isn't a working tree. (David Allouche, #40679)

    * Give nicer error messages when a user supplies an invalid --revision
      parameter. (John Arbash Meinel, #55420)

    * Handle when LANG is not recognized by python. Emit a warning, but
      just revert to using 'ascii'. (John Arbash Meinel, #35392)

    * Don't use ``preexec_fn`` on win32, as it is not supported by subprocess.
      (John Arbash Meinel)

    * Skip specific tests when the dependencies aren't met. This includes
      some ``setup.py`` tests when ``python-dev`` is not available, and
      some tests that depend on paramiko. (John Arbash Meinel, Mattheiu Moy)

    * Fallback to Paramiko properly, if no ``ssh`` executable exists on
      the system. (Andrew Bennetts, John Arbash Meinel)

    * ``Branch.bind(other_branch)`` no longer takes a write lock on the
      other branch, and will not push or pull between the two branches.
      API users will need to perform a push or pull or update operation if they
      require branch synchronisation to take place. (Robert Collins, #47344)

    * When creating a tarball or zipfile export, export unicode names as utf-8
      paths. This may not work perfectly on all platforms, but has the best
      chance of working in the common case. (John Arbash Meinel, #56816)

    * When committing, only files that exist in working tree or basis tree
      may be specified (Aaron Bentley, #50793)

  PORTABILITY:

    * Fixes to run on Python 2.5 (Brian M. Carlson, Martin Pool, Marien Zwart)

  INTERNALS:

    * TestCaseInTempDir now creates a separate directory for HOME, rather
      than having HOME set to the same location as the working directory.
      (John Arbash Meinel)

    * ``run_bzr_subprocess()`` can take an optional ``env_changes={}`` parameter,
      which will update os.environ inside the spawned child. It also can
      take a ``universal_newlines=True``, which helps when checking the output
      of the command. (John Arbash Meinel)

    * Refactor SFTP vendors to allow easier re-use when ssh is used. 
      (Andrew Bennetts)

    * ``Transport.list_dir()`` and ``Transport.iter_files_recursive()`` should always
      return urlescaped paths. This is now tested (there were bugs in a few
      of the transports) (Andrew Bennetts, David Allouche, John Arbash Meinel)

    * New utility function ``symbol_versioning.deprecation_string``. Returns the
      formatted string for a callable, deprecation format pair. (Robert Collins)

    * New TestCase helper applyDeprecated. This allows you to call a callable
      which is deprecated without it spewing to the screen, just by supplying
      the deprecation format string issued for it. (Robert Collins)

    * Transport.append and Transport.put have been deprecated in favor of
      ``.append_bytes``, ``.append_file``, ``.put_bytes``, and
      ``.put_file``. This removes the ambiguity in what type of object the
      functions take.  ``Transport.non_atomic_put_{bytes,file}`` has also
      been added. Which works similarly to ``Transport.append()`` except for
      SFTP, it doesn't have a round trip when opening the file. Also, it
      provides functionality for creating a parent directory when trying
      to create a file, rather than raise NoSuchFile and forcing the
      caller to repeat their request.
      (John Arbash Meinel)

    * WorkingTree has a new api ``unversion`` which allow the unversioning of
      entries by their file id. (Robert Collins)

    * ``WorkingTree.pending_merges`` is deprecated.  Please use the
      ``get_parent_ids`` (introduced in 0.10) method instead. (Robert Collins)

    * WorkingTree has a new ``lock_tree_write`` method which locks the branch for
      read rather than write. This is appropriate for actions which only need
      the branch data for reference rather than mutation. A new decorator
      ``needs_tree_write_lock`` is provided in the workingtree module. Like the
      ``needs_read_lock`` and ``needs_write_lock`` decorators this allows static 
      declaration of the locking requirements of a function to ensure that
      a lock is taken out for casual scripts. (Robert Collins, #54107)

    * All WorkingTree methods which write to the tree, but not to the branch
      have been converted to use ``needs_tree_write_lock`` rather than 
      ``needs_write_lock``. Also converted is the revert, conflicts and tree
      transform modules. This provides a modest performance improvement on 
      metadir style trees, due to the reduce lock-acquisition, and a more
      significant performance improvement on lightweight checkouts from 
      remote branches, where trivial operations used to pay a significant 
      penalty. It also provides the basis for allowing readonly checkouts.
      (Robert Collins)

    * Special case importing the standard library 'copy' module. This shaves
      off 40ms of startup time, while retaining compatibility. See:
      ``bzrlib/inspect_for_copy.py`` for more details. (John Arbash Meinel)

    * WorkingTree has a new parent class MutableTree which represents the 
      specialisations of Tree which are able to be altered. (Robert Collins)

    * New methods mkdir and ``put_file_bytes_non_atomic`` on MutableTree that
      mutate the tree and its contents. (Robert Collins)

    * Transport behaviour at the root of the URL is now defined and tested.
      (Andrew Bennetts, Robert Collins)

  TESTING:

    * New test helper classs MemoryTree. This is typically accessed via
      ``self.make_branch_and_memory_tree()`` in test cases. (Robert Collins)
      
    * Add ``start_bzr_subprocess`` and ``stop_bzr_subprocess`` to allow test
      code to continue running concurrently with a subprocess of bzr.
      (Andrew Bennetts, Robert Collins)

    * Add a new method ``Transport.get_smart_client()``. This is provided to
      allow upgrades to a richer interface than the VFS one provided by
      Transport. (Andrew Bennetts, Martin Pool)

bzr 0.10  2006-08-29
--------------------
  
  IMPROVEMENTS:
    * 'merge' now takes --uncommitted, to apply uncommitted changes from a
      tree.  (Aaron Bentley)
  
    * 'bzr add --file-ids-from' can be used to specify another path to use
      for creating file ids, rather than generating all new ones. Internally,
      the 'action' passed to ``smart_add_tree()`` can return ``file_ids`` that
      will be used, rather than having bzrlib generate new ones.
      (John Arbash Meinel, #55781)

    * ``bzr selftest --benchmark`` now allows a ``--cache-dir`` parameter.
      This will cache some of the intermediate trees, and decrease the
      setup time for benchmark tests. (John Arbash Meinel)

    * Inverse forms are provided for all boolean options.  For example,
      --strict has --no-strict, --no-recurse has --recurse (Aaron Bentley)

    * Serialize out Inventories directly, rather than using ElementTree.
      Writing out a kernel sized inventory drops from 2s down to ~350ms.
      (Robert Collins, John Arbash Meinel)

  BUG FIXES:

    * Help diffutils 2.8.4 get along with binary tests (Marien Zwart: #57614)

    * Change LockDir so that if the lock directory doesn't exist when
      ``lock_write()`` is called, an attempt will be made to create it.
      (John Arbash Meinel, #56974)

    * ``bzr uncommit`` preserves pending merges. (John Arbash Meinel, #57660)

    * Active FTP transport now works as intended. (ghozzy, #56472)

    * Really fix mutter() so that it won't ever raise a UnicodeError.
      It means it is possible for ~/.bzr.log to contain non UTF-8 characters.
      But it is a debugging log, not a real user file.
      (John Arbash Meinel, #56947, #53880)

    * Change Command handle to allow Unicode command and options.
      At present we cannot register Unicode command names, so we will get
      BzrCommandError('unknown command'), or BzrCommandError('unknown option')
      But that is better than a UnicodeError + a traceback.
      (John Arbash Meinel, #57123)

    * Handle TZ=UTC properly when reading/writing revisions.
      (John Arbash Meinel, #55783, #56290)

    * Use ``GPG_TTY`` to allow gpg --cl to work with gpg-agent in a pipeline,
      (passing text to sign in on stdin). (John Arbash Meinel, #54468)

    * External diff does the right thing for binaries even in foreign 
      languages. (John Arbash Meinel, #56307)

    * Testament handles more cases when content is unicode. Specific bug was
      in handling of revision properties.
      (John Arbash Meinel, Holger Krekel, #54723)

    * The bzr selftest was failing on installed versions due to a bug in a new
      test helper. (John Arbash Meinel, Robert Collins, #58057)

  INTERNALS:

    * ``bzrlib.cache_utf8`` contains ``encode()`` and ``decode()`` functions
      which can be used to cache the conversion between utf8 and Unicode.
      Especially helpful for some of the knit annotation code, which has to
      convert revision ids to utf8 to annotate lines in storage.
      (John Arbash Meinel)

    * ``setup.py`` now searches the filesystem to find all packages which
      need to be installed. This should help make the life of packagers
      easier. (John Arbash Meinel)

bzr 0.9.0  2006-08-11
---------------------

  SURPRISES:

   * The hard-coded built-in ignore rules have been removed. There are
     now two rulesets which are enforced. A user global one in 
     ``~/.bazaar/ignore`` which will apply to every tree, and the tree
     specific one '.bzrignore'.
     ``~/.bazaar/ignore`` will be created if it does not exist, but with
     a more conservative list than the old default.
     This fixes bugs with default rules being enforced no matter what. 
     The old list of ignore rules from bzr is available by
     running 'bzr ignore --old-default-rules'.
     (Robert Collins, Martin Pool, John Arbash Meinel)

   * 'branches.conf' has been changed to 'locations.conf', since it can apply
     to more locations than just branch locations.
     (Aaron Bentley)
   
  IMPROVEMENTS:

   * The revision specifier "revno:" is extended to accept the syntax
     revno:N:branch. For example,
     revno:42:http://bazaar-vcs.org/bzr/bzr.dev/ means revision 42 in
     bzr.dev.  (Matthieu Moy)

   * Tests updates to ensure proper URL handling, UNICODE support, and
     proper printing when the user's terminal encoding cannot display 
     the path of a file that has been versioned.
     ``bzr branch`` can take a target URL rather than only a local directory.
     ``Branch.get_parent()/set_parent()`` now save a relative path if possible,
     and normalize the parent based on root, allowing access across
     different transports. (John Arbash Meinel, Wouter van Heyst, Martin Pool)
     (Malone #48906, #42699, #40675, #5281, #3980, #36363, #43689,
     #42517, #42514)

   * On Unix, detect terminal width using an ioctl not just $COLUMNS.
     Use terminal width for single-line logs from ``bzr log --line`` and
     pending-merge display.  (Robert Widhopf-Fenk, Gustavo Niemeyer)
     (Malone #3507)

   * On Windows, detect terminal width using GetConsoleScreenBufferInfo.
     (Alexander Belchenko)

   * Speedup improvement for 'date:'-revision search. (Guillaume Pinot).

   * Show the correct number of revisions pushed when pushing a new branch.
     (Robert Collins).

   * 'bzr selftest' now shows a progress bar with the number of tests, and 
     progress made. 'make check' shows tests in -v mode, to be more useful
     for the PQM status window. (Robert Collins).
     When using a progress bar, failed tests are printed out, rather than
     being overwritten by the progress bar until the suite finishes.
     (John Arbash Meinel)

   * 'bzr selftest --benchmark' will run a new benchmarking selftest.
     'bzr selftest --benchmark --lsprof-timed' will use lsprofile to generate
     profile data for the individual profiled calls, allowing for fine
     grained analysis of performance.
     (Robert Collins, Martin Pool).

   * 'bzr commit' shows a progress bar. This is useful for commits over sftp
     where commit can take an appreciable time. (Robert Collins)

   * 'bzr add' is now less verbose in telling you what ignore globs were
     matched by files being ignored. Instead it just tells you how many 
     were ignored (because you might reasonably be expecting none to be
     ignored). 'bzr add -v' is unchanged and will report every ignored
     file. (Robert Collins).

   * ftp now has a test server if medusa is installed. As part of testing,
     ftp support has been improved, including support for supplying a
     non-standard port. (John Arbash Meinel).

   * 'bzr log --line' shows the revision number, and uses only the
     first line of the log message (#5162, Alexander Belchenko;
     Matthieu Moy)

   * 'bzr status' has had the --all option removed. The 'bzr ls' command
     should be used to retrieve all versioned files. (Robert Collins)

   * 'bzr bundle OTHER/BRANCH' will create a bundle which can be sent
     over email, and applied on the other end, while maintaining ancestry.
     This bundle can be applied with either 'bzr merge' or 'bzr pull',
     the same way you would apply another branch.
     (John Arbash Meinel, Aaron Bentley)
  
   * 'bzr whoami' can now be used to set your identity from the command line,
     for a branch or globally.  (Robey Pointer)

   * 'bzr checkout' now aliased to 'bzr co', and 'bzr annotate' to 'bzr ann'.
     (Michael Ellerman)

   * 'bzr revert DIRECTORY' now reverts the contents of the directory as well.
     (Aaron Bentley)

   * 'bzr get sftp://foo' gives a better error when paramiko is not present.
     Also updates things like 'http+pycurl://' if pycurl is not present.
     (John Arbash Meinel) (Malone #47821, #52204)

   * New env variable ``BZR_PROGRESS_BAR``, sets the default progress bar type.
     Can be set to 'none' or 'dummy' to disable the progress bar, 'dots' or 
     'tty' to create the respective type. (John Arbash Meinel, #42197, #51107)

   * Improve the help text for 'bzr diff' to explain what various options do.
     (John Arbash Meinel, #6391)

   * 'bzr uncommit -r 10' now uncommits revisions 11.. rather than uncommitting
     revision 10. This makes -r10 more in line with what other commands do.
     'bzr uncommit' also now saves the pending merges of the revisions that
     were removed. So it is safe to uncommit after a merge, fix something,
     and commit again. (John Arbash Meinel, #32526, #31426)

   * 'bzr init' now also works on remote locations.
     (Wouter van Heyst, #48904)

   * HTTP support has been updated. When using pycurl we now support 
     connection keep-alive, which reduces dns requests and round trips.
     And for both urllib and pycurl we support multi-range requests, 
     which decreases the number of round-trips. Performance results for
     ``bzr branch http://bazaar-vcs.org/bzr/bzr.dev/`` indicate
     http branching is now 2-3x faster, and ``bzr pull`` in an existing 
     branch is as much as 4x faster.
     (Michael Ellerman, Johan Rydberg, John Arbash Meinel, #46768)

   * Performance improvements for sftp. Branching and pulling are now up to
     2x faster. Utilize paramiko.readv() support for async requests if it
     is available (paramiko > 1.6) (John Arbash Meinel)

  BUG FIXES:

    * Fix shadowed definition of TestLocationConfig that caused some 
      tests not to run.
      (Erik Bågfors, Michael Ellerman, Martin Pool, #32587)

    * Fix unnecessary requirement of sign-my-commits that it be run from
      a working directory.  (Martin Pool, Robert Collins)

    * 'bzr push location' will only remember the push location if it succeeds
      in connecting to the remote location. (John Arbash Meinel, #49742)

    * 'bzr revert' no longer toggles the executable bit on win32
      (John Arbash Meinel, #45010)

    * Handle broken pipe under win32 correctly. (John Arbash Meinel)
    
    * sftp tests now work correctly on win32 if you have a newer paramiko
      (John Arbash Meinel)

    * Cleanup win32 test suite, and general cleanup of places where
      file handles were being held open. (John Arbash Meinel)

    * When specifying filenames for 'diff -r x..y', the name of the file in the
      working directory can be used, even if its name is different in both x
      and y.

    * File-ids containing single- or double-quotes are handled correctly by
      push. (Aaron Bentley, #52227)

    * Normalize unicode filenames to ensure cross-platform consistency.
      (John Arbash Meinel, #43689)

    * The argument parser can now handle '-' as an argument. Currently
      no code interprets it specially (it is mostly handled as a file named 
      '-'). But plugins, and future operations can use it.
      (John Arbash meinel, #50984)

    * Bundles can properly read binary files with a plain '\r' in them.
      (John Arbash Meinel, #51927)

    * Tuning ``iter_entries()`` to be more efficient (John Arbash Meinel, #5444)

    * Lots of win32 fixes (the test suite passes again).
      (John Arbash Meinel, #50155)

    * Handle openbsd returning None for sys.getfilesystemencoding() (#41183) 

    * Support ftp APPE (append) to allow Knits to be used over ftp (#42592)

    * Removals are only committed if they match the filespec (or if there is
      no filespec).  (#46635, Aaron Bentley)

    * smart-add recurses through all supplied directories 
      (John Arbash Meinel, #52578)

    * Make the bundle reader extra lines before and after the bundle text.
      This allows you to parse an email with the bundle inline.
      (John Arbash Meinel, #49182)

    * Change the file id generator to squash a little bit more. Helps when
      working with long filenames on windows. (Also helps for unicode filenames
      not generating hidden files). (John Arbash Meinel, #43801)

    * Restore terminal mode on C-c while reading sftp password.  (#48923, 
      Nicholas Allen, Martin Pool)

    * Timestamps are rounded to 1ms, and revision entries can be recreated
      exactly. (John Arbash Meinel, Jamie Wilkinson, #40693)

    * Branch.base has changed to a URL, but ~/.bazaar/locations.conf should
      use local paths, since it is user visible (John Arbash Meinel, #53653)

    * ``bzr status foo`` when foo was unversioned used to cause a full delta
      to be generated (John Arbash Meinel, #53638)

    * When reading revision properties, an empty value should be considered
      the empty string, not None (John Arbash Meinel, #47782)

    * ``bzr diff --diff-options`` can now handle binary files being changed.
      Also, the output is consistent when --diff-options is not supplied.
      (John Arbash Meinel, #54651, #52930)

    * Use the right suffixes for loading plugins (John Arbash Meinel, #51810)

    * Fix ``Branch.get_parent()`` to handle the case when the parent is not 
      accessible (John Arbash Meinel, #52976)

  INTERNALS:

    * Combine the ignore rules into a single regex rather than looping over
      them to reduce the threshold where  N^2 behaviour occurs in operations
      like status. (Jan Hudec, Robert Collins).

    * Appending to ``bzrlib.DEFAULT_IGNORE`` is now deprecated. Instead, use
      one of the add functions in bzrlib.ignores. (John Arbash Meinel)

    * 'bzr push' should only push the ancestry of the current revision, not
      all of the history in the repository. This is especially important for
      shared repositories. (John Arbash Meinel)

    * ``bzrlib.delta.compare_trees`` now iterates in alphabetically sorted order,
      rather than randomly walking the inventories. (John Arbash Meinel)

    * Doctests are now run in temporary directories which are cleaned up when
      they finish, rather than using special ScratchDir/ScratchBranch objects.
      (Martin Pool)

    * Split ``check`` into separate methods on the branch and on the repository,
      so that it can be specialized in ways that are useful or efficient for
      different formats.  (Martin Pool, Robert Collins)

    * Deprecate ``Repository.all_revision_ids``; most methods don't really need
      the global revision graph but only that part leading up to a particular
      revision.  (Martin Pool, Robert Collins)

    * Add a BzrDirFormat ``control_formats`` list which allows for control formats
      that do not use '.bzr' to store their data - i.e. '.svn', '.hg' etc.
      (Robert Collins, Jelmer Vernooij).

    * ``bzrlib.diff.external_diff`` can be redirected to any file-like object.
      Uses subprocess instead of spawnvp.
      (James Henstridge, John Arbash Meinel, #4047, #48914)

    * New command line option '--profile-imports', which will install a custom
      importer to log time to import modules and regex compilation time to 
      sys.stderr (John Arbash Meinel)

    * 'EmptyTree' is now deprecated, please use ``repository.revision_tree(None)``
      instead. (Robert Collins)

    * "RevisionTree" is now in bzrlib/revisiontree.py. (Robert Collins)

bzr 0.8.2  2006-05-17
---------------------
  
  BUG FIXES:
   
    * setup.py failed to install launchpad plugin.  (Martin Pool)

bzr 0.8.1  2006-05-16
---------------------

  BUG FIXES:

    * Fix failure to commit a merge in a checkout.  (Martin Pool, 
      Robert Collins, Erik Bågfors, #43959)

    * Nicer messages from 'commit' in the case of renames, and correct
      messages when a merge has occured. (Robert Collins, Martin Pool)

    * Separate functionality from assert statements as they are skipped in
      optimized mode of python. Add the same check to pending merges.
      (Olaf Conradi, #44443)

  CHANGES:

    * Do not show the None revision in output of bzr ancestry. (Olaf Conradi)

    * Add info on standalone branches without a working tree.
      (Olaf Conradi, #44155)

    * Fix bug in knits when raising InvalidRevisionId. (Olaf Conradi, #44284)

  CHANGES:

    * Make editor invocation comply with Debian Policy. First check
      environment variables VISUAL and EDITOR, then try editor from
      alternatives system. If that all fails, fall back to the pre-defined
      list of editors. (Olaf Conradi, #42904)

  NEW FEATURES:

    * New 'register-branch' command registers a public branch into 
      Launchpad.net, where it can be associated with bugs, etc.
      (Martin Pool, Bjorn Tillenius, Robert Collins)

  INTERNALS:

    * New public api in InventoryEntry - ``describe_change(old, new)`` which
      provides a human description of the changes between two old and
      new. (Robert Collins, Martin Pool)

  TESTING:

    * Fix test case for bzr info in upgrading a standalone branch to metadir,
      uses bzrlib api now. (Olaf Conradi)

bzr 0.8  2006-05-08
-------------------

  NOTES WHEN UPGRADING:

    Release 0.8 of bzr introduces a new format for history storage, called
    'knit', as an evolution of to the 'weave' format used in 0.7.  Local 
    and remote operations are faster using knits than weaves.  Several
    operations including 'init', 'init-repo', and 'upgrade' take a 
    --format option that controls this.  Branching from an existing branch
    will keep the same format.

    It is possible to merge, pull and push between branches of different
    formats but this is slower than moving data between homogenous
    branches.  It is therefore recommended (but not required) that you
    upgrade all branches for a project at the same time.  Information on
    formats is shown by 'bzr info'.

    bzr 0.8 now allows creation of 'repositories', which hold the history 
    of files and revisions for several branches.  Previously bzr kept all
    the history for a branch within the .bzr directory at the root of the
    branch, and this is still the default.  To create a repository, use
    the new 'bzr init-repo' command.  Branches exist as directories under
    the repository and contain just a small amount of information
    indicating the current revision of the branch.

    bzr 0.8 also supports 'checkouts', which are similar to in cvs and
    subversion.  Checkouts are associated with a branch (optionally in a
    repository), which contains all the historical information.  The
    result is that a checkout can be deleted without losing any
    already-committed revisions.  A new 'update' command is also available. 

    Repositories and checkouts are not supported with the 0.7 storage
    format.  To use them you must upgrad to either knits, or to the
    'metaweave' format, which uses weaves but changes the .bzr directory
    arrangement.
    

  IMPROVEMENTS:

    * Sftp paths can now be relative, or local, according to the lftp
      convention. Paths now take the form::

          sftp://user:pass@host:port/~/relative/path
          or
          sftp://user:pass@host:port/absolute/path

    * The FTP transport now tries to reconnect after a temporary
      failure. ftp put is made atomic. (Matthieu Moy)

    * The FTP transport now maintains a pool of connections, and
      reuses them to avoid multiple connections to the same host (like
      sftp did). (Daniel Silverstone)

    * The ``bzr_man.py`` file has been removed. To create the man page now,
      use ``./generate_docs.py man``. The new program can also create other files.
      Run ``python generate_docs.py --help`` for usage information.
      (Hans Ulrich Niedermann & James Blackwell).

    * Man Page now gives full help (James Blackwell).
      Help also updated to reflect user config now being stored in .bazaar
      (Hans Ulrich Niedermann)

    * It's now possible to set aliases in bazaar.conf (Erik Bågfors)

    * Pull now accepts a --revision argument (Erik Bågfors)

    * ``bzr re-sign`` now allows multiple revisions to be supplied on the command
      line. You can now use the following command to sign all of your old
      commits::

        find .bzr/revision-store// -name my@email-* \
          | sed 's/.*\/\/..\///' \
          | xargs bzr re-sign

    * Upgrade can now upgrade over the network. (Robert Collins)

    * Two new commands 'bzr checkout' and 'bzr update' allow for CVS/SVN-alike
      behaviour.  By default they will cache history in the checkout, but
      with --lightweight almost all data is kept in the master branch.
      (Robert Collins)

    * 'revert' unversions newly-versioned files, instead of deleting them.

    * 'merge' is more robust.  Conflict messages have changed.

    * 'merge' and 'revert' no longer clobber existing files that end in '~' or
      '.moved'.

    * Default log format can be set in configuration and plugins can register
      their own formatters. (Erik Bågfors)

    * New 'reconcile' command will check branch consistency and repair indexes
      that can become out of sync in pre 0.8 formats. (Robert Collins,
      Daniel Silverstone)

    * New 'bzr init --format' and 'bzr upgrade --format' option to control 
      what storage format is created or produced.  (Robert Collins, 
      Martin Pool)

    * Add parent location to 'bzr info', if there is one.  (Olaf Conradi)

    * New developer commands 'weave-list' and 'weave-join'.  (Martin Pool)

    * New 'init-repository' command, plus support for repositories in 'init'
      and 'branch' (Aaron Bentley, Erik Bågfors, Robert Collins)

    * Improve output of 'info' command. Show all relevant locations related to
      working tree, branch and repository. Use kibibytes for binary quantities.
      Fix off-by-one error in missing revisions of working tree.  Make 'info'
      work on branches, repositories and remote locations.  Show locations
      relative to the shared repository, if applicable.  Show locking status
      of locations.  (Olaf Conradi)

    * Diff and merge now safely handle binary files. (Aaron Bentley)

    * 'pull' and 'push' now normalise the revision history, so that any two
      branches with the same tip revision will have the same output from 'log'.
      (Robert Collins)

    * 'merge' accepts --remember option to store parent location, like 'push'
      and 'pull'. (Olaf Conradi)

    * bzr status and diff when files given as arguments do not exist
      in the relevant trees.  (Martin Pool, #3619)

    * Add '.hg' to the default ignore list.  (Martin Pool)

    * 'knit' is now the default disk format. This improves disk performance and
      utilization, increases incremental pull performance, robustness with SFTP
      and allows checkouts over SFTP to perform acceptably. 
      The initial Knit code was contributed by Johan Rydberg based on a
      specification by Martin Pool.
      (Robert Collins, Aaron Bentley, Johan Rydberg, Martin Pool).

    * New tool to generate all-in-one html version of the manual.  (Alexander
      Belchenko)

    * Hitting CTRL-C while doing an SFTP push will no longer cause stale locks
      to be left in the SFTP repository. (Robert Collins, Martin Pool).

    * New option 'diff --prefix' to control how files are named in diff
      output, with shortcuts '-p0' and '-p1' corresponding to the options for 
      GNU patch.  (Alexander Belchenko, Goffredo Baroncelli, Martin Pool)

    * Add --revision option to 'annotate' command.  (Olaf Conradi)

    * If bzr shows an unexpected revision-history after pulling (perhaps due
      to a reweave) it can now be corrected by 'bzr reconcile'.
      (Robert Collins)

  CHANGES:

    * Commit is now verbose by default, and shows changed filenames and the 
      new revision number.  (Robert Collins, Martin Pool)

    * Unify 'mv', 'move', 'rename'.  (Matthew Fuller, #5379)

    * 'bzr -h' shows help.  (Martin Pool, Ian Bicking, #35940)

    * Make 'pull' and 'push' remember location on failure using --remember.
      (Olaf Conradi)

    * For compatibility, make old format for using weaves inside metadir
      available as 'metaweave' format.  Rename format 'metadir' to 'default'.
      Clean up help for option --format in commands 'init', 'init-repo' and
      'upgrade'.  (Olaf Conradi)

  INTERNALS:
  
    * The internal storage of history, and logical branch identity have now
      been split into Branch, and Repository. The common locking and file 
      management routines are now in bzrlib.lockablefiles. 
      (Aaron Bentley, Robert Collins, Martin Pool)

    * Transports can now raise DependencyNotPresent if they need a library
      which is not installed, and then another implementation will be 
      tried.  (Martin Pool)

    * Remove obsolete (and no-op) `decode` parameter to `Transport.get`.  
      (Martin Pool)

    * Using Tree Transform for merge, revert, tree-building

    * WorkingTree.create, Branch.create, ``WorkingTree.create_standalone``,
      Branch.initialize are now deprecated. Please see ``BzrDir.create_*`` for
      replacement API's. (Robert Collins)

    * New BzrDir class represents the .bzr control directory and manages
      formatting issues. (Robert Collins)

    * New repository.InterRepository class encapsulates Repository to 
      Repository actions and allows for clean selection of optimised code
      paths. (Robert Collins)

    * ``bzrlib.fetch.fetch`` and ``bzrlib.fetch.greedy_fetch`` are now
      deprecated, please use ``branch.fetch`` or ``repository.fetch``
      depending on your needs. (Robert Collins)

    * deprecated methods now have a ``is_deprecated`` flag on them that can
      be checked, if you need to determine whether a given callable is 
      deprecated at runtime. (Robert Collins)

    * Progress bars are now nested - see
      ``bzrlib.ui.ui_factory.nested_progress_bar``.
      (Robert Collins, Robey Pointer)

    * New API call ``get_format_description()`` for each type of format.
      (Olaf Conradi)

    * Changed ``branch.set_parent()`` to accept None to remove parent.
      (Olaf Conradi)

    * Deprecated BzrError AmbiguousBase.  (Olaf Conradi)

    * WorkingTree.branch is now a read only property.  (Robert Collins)

    * bzrlib.ui.text.TextUIFactory now accepts a ``bar_type`` parameter which
      can be None or a factory that will create a progress bar. This is
      useful for testing or for overriding the bzrlib.progress heuristic.
      (Robert Collins)

    * New API method ``get_physical_lock_status()`` to query locks present on a
      transport.  (Olaf Conradi)

    * Repository.reconcile now takes a thorough keyword parameter to allow
      requesting an indepth reconciliation, rather than just a data-loss 
      check. (Robert Collins)

    * ``bzrlib.ui.ui_factory protocol`` now supports ``get_boolean`` to prompt
      the user for yes/no style input. (Robert Collins)

  TESTING:

    * SFTP tests now shortcut the SSH negotiation, reducing test overhead
      for testing SFTP protocol support. (Robey Pointer)

    * Branch formats are now tested once per implementation (see ``bzrlib.
      tests.branch_implementations``. This is analagous to the transport
      interface tests, and has been followed up with working tree,
      repository and BzrDir tests. (Robert Collins)

    * New test base class TestCaseWithTransport provides a transport aware
      test environment, useful for testing any transport-interface using
      code. The test suite option --transport controls the transport used
      by this class (when its not being used as part of implementation
      contract testing). (Robert Collins)

    * Close logging handler on disabling the test log. This will remove the
      handler from the internal list inside python's logging module,
      preventing shutdown from closing it twice.  (Olaf Conradi)

    * Move test case for uncommit to blackbox tests.  (Olaf Conradi)

    * ``run_bzr`` and ``run_bzr_captured`` now accept a 'stdin="foo"'
      parameter which will provide String("foo") to the command as its stdin.

bzr 0.7 2006-01-09
------------------

  CHANGES:

    * .bzrignore is excluded from exports, on the grounds that it's a bzr 
      internal-use file and may not be wanted.  (Jamie Wilkinson)

    * The "bzr directories" command were removed in favor of the new
      --kind option to the "bzr inventory" command.  To list all 
      versioned directories, now use "bzr inventory --kind directory".  
      (Johan Rydberg)

    * Under Windows configuration directory is now ``%APPDATA%\bazaar\2.0``
      by default. (John Arbash Meinel)

    * The parent of Bzr configuration directory can be set by ``BZR_HOME``
      environment variable. Now the path for it is searched in ``BZR_HOME``,
      then in HOME. Under Windows the order is: ``BZR_HOME``, ``APPDATA``
      (usually points to ``C:\Documents and Settings\User Name\Application Data``),
      ``HOME``. (John Arbash Meinel)

    * Plugins with the same name in different directories in the bzr plugin
      path are no longer loaded: only the first successfully loaded one is
      used. (Robert Collins)

    * Use systems' external ssh command to open connections if possible.  
      This gives better integration with user settings such as ProxyCommand.
      (James Henstridge)

    * Permissions on files underneath .bzr/ are inherited from the .bzr 
      directory. So for a shared repository, simply doing 'chmod -R g+w .bzr/'
      will mean that future file will be created with group write permissions.

    * configure.in and config.guess are no longer in the builtin default 
      ignore list.

    * '.sw[nop]' pattern ignored, to ignore vim swap files for nameless
      files.  (John Arbash Meinel, Martin Pool)

  IMPROVEMENTS:

    * "bzr INIT dir" now initializes the specified directory, and creates 
      it if it does not exist.  (John Arbash Meinel)

    * New remerge command (Aaron Bentley)

    * Better zsh completion script.  (Steve Borho)

    * 'bzr diff' now returns 1 when there are changes in the working 
      tree. (Robert Collins)

    * 'bzr push' now exists and can push changes to a remote location. 
      This uses the transport infrastructure, and can store the remote
      location in the ~/.bazaar/branches.conf configuration file.
      (Robert Collins)

    * Test directories are only kept if the test fails and the user requests
      that they be kept.

    * Tweaks to short log printing

    * Added branch nicks, new nick command, printing them in log output. 
      (Aaron Bentley)

    * If ``$BZR_PDB`` is set, pop into the debugger when an uncaught exception 
      occurs.  (Martin Pool)

    * Accept 'bzr resolved' (an alias for 'bzr resolve'), as this is
      the same as Subversion.  (Martin Pool)

    * New ftp transport support (on ftplib), for ftp:// and aftp:// 
      URLs.  (Daniel Silverstone)

    * Commit editor temporary files now start with ``bzr_log.``, to allow 
      text editors to match the file name and set up appropriate modes or 
      settings.  (Magnus Therning)

    * Improved performance when integrating changes from a remote weave.  
      (Goffredo Baroncelli)

    * Sftp will attempt to cache the connection, so it is more likely that
      a connection will be reused, rather than requiring multiple password
      requests.

    * bzr revno now takes an optional argument indicating the branch whose
      revno should be printed.  (Michael Ellerman)

    * bzr cat defaults to printing the last version of the file.  
      (Matthieu Moy, #3632)

    * New global option 'bzr --lsprof COMMAND' runs bzr under the lsprof 
      profiler.  (Denys Duchier)

    * Faster commits by reading only the headers of affected weave files. 
      (Denys Duchier)

    * 'bzr add' now takes a --dry-run parameter which shows you what would be
      added, but doesn't actually add anything. (Michael Ellerman)

    * 'bzr add' now lists how many files were ignored per glob.  add --verbose
      lists the specific files.  (Aaron Bentley)

    * 'bzr missing' now supports displaying changes in diverged trees and can
      be limited to show what either end of the comparison is missing.
      (Aaron Bently, with a little prompting from Daniel Silverstone)

  BUG FIXES:

    * SFTP can walk up to the root path without index errors. (Robert Collins)

    * Fix bugs in running bzr with 'python -O'.  (Martin Pool)

    * Error when run with -OO

    * Fix bug in reporting http errors that don't have an http error code.
      (Martin Pool)

    * Handle more cases of pipe errors in display commands

    * Change status to 3 for all errors

    * Files that are added and unlinked before committing are completely
      ignored by diff and status

    * Stores with some compressed texts and some uncompressed texts are now
      able to be used. (John A Meinel)

    * Fix for bzr pull failing sometimes under windows

    * Fix for sftp transport under windows when using interactive auth

    * Show files which are both renamed and modified as such in 'bzr 
      status' output.  (Daniel Silverstone, #4503)

    * Make annotate cope better with revisions committed without a valid 
      email address.  (Marien Zwart)

    * Fix representation of tab characters in commit messages.
      (Harald Meland)

    * List of plugin directories in ``BZR_PLUGIN_PATH`` environment variable is
      now parsed properly under Windows. (Alexander Belchenko)

    * Show number of revisions pushed/pulled/merged. (Robey Pointer)

    * Keep a cached copy of the basis inventory to speed up operations 
      that need to refer to it.  (Johan Rydberg, Martin Pool)

    * Fix bugs in bzr status display of non-ascii characters.
      (Martin Pool)

    * Remove Makefile.in from default ignore list.
      (Tollef Fog Heen, Martin Pool, #6413)

    * Fix failure in 'bzr added'.  (Nathan McCallum, Martin Pool)

  TESTING:

    * Fix selftest asking for passwords when there are no SFTP keys.  
      (Robey Pointer, Jelmer Vernooij) 

    * Fix selftest run with 'python -O'.  (Martin Pool)

    * Fix HTTP tests under Windows. (John Arbash Meinel)

    * Make tests work even if HOME is not set (Aaron Bentley)

    * Updated ``build_tree`` to use fixed line-endings for tests which read 
      the file cotents and compare. Make some tests use this to pass under
      Windows. (John Arbash Meinel)

    * Skip stat and symlink tests under Windows. (Alexander Belchenko)

    * Delay in selftest/testhashcash is now issued under win32 and Cygwin.
      (John Arbash Meinel)

    * Use terminal width to align verbose test output.  (Martin Pool)

    * Blackbox tests are maintained within the bzrlib.tests.blackbox directory.
      If adding a new test script please add that to
      ``bzrlib.tests.blackbox.__init__``. (Robert Collins)

    * Much better error message if one of the test suites can't be 
      imported.  (Martin Pool)

    * Make check now runs the test suite twice - once with the default locale,
      and once with all locales forced to C, to expose bugs. This is not 
      trivially done within python, so for now its only triggered by running
      Make check. Integrators and packagers who wish to check for full 
      platform support should run 'make check' to test the source.
      (Robert Collins)

    * Tests can now run TestSkipped if they can't execute for any reason.
      (Martin Pool) (NB: TestSkipped should only be raised for correctable
      reasons - see the wiki spec ImprovingBzrTestSuite).

    * Test sftp with relative, absolute-in-homedir and absolute-not-in-homedir
      paths for the transport tests. Introduce blackbox remote sftp tests that
      test the same permutations. (Robert Collins, Robey Pointer)

    * Transport implementation tests are now independent of the local file
      system, which allows tests for esoteric transports, and for features
      not available in the local file system. They also repeat for variations
      on the URL scheme that can introduce issues in the transport code,
      see bzrlib.transport.TransportTestProviderAdapter() for this.
      (Robert Collins).

    * ``TestCase.build_tree`` uses the transport interface to build trees,
      pass in a transport parameter to give it an existing connection.
      (Robert Collins).

  INTERNALS:

    * WorkingTree.pull has been split across Branch and WorkingTree,
      to allow Branch only pulls. (Robert Collins)

    * ``commands.display_command`` now returns the result of the decorated 
      function. (Robert Collins)

    * LocationConfig now has a ``set_user_option(key, value)`` call to save
      a setting in its matching location section (a new one is created
      if needed). (Robert Collins)

    * Branch has two new methods, ``get_push_location`` and
      ``set_push_location`` to respectively, get and set the push location.
      (Robert Collins)

    * ``commands.register_command`` now takes an optional flag to signal that
      the registrant is planning to decorate an existing command. When 
      given multiple plugins registering a command is not an error, and
      the original command class (whether built in or a plugin based one) is
      returned to the caller. There is a new error 'MustUseDecorated' for
      signalling when a wrapping command should switch to the original
      version. (Robert Collins)

    * Some option parsing errors will raise 'BzrOptionError', allowing 
      granular detection for decorating commands. (Robert Collins).

    * ``Branch.read_working_inventory`` has moved to
      ``WorkingTree.read_working_inventory``. This necessitated changes to
      ``Branch.get_root_id``, and a move of ``Branch.set_inventory`` to
      WorkingTree as well. To make it clear that a WorkingTree cannot always
      be obtained ``Branch.working_tree()`` will raise
      ``errors.NoWorkingTree`` if one cannot be obtained. (Robert Collins)

    * All pending merges operations from Branch are now on WorkingTree.
      (Robert Collins)

    * The follow operations from Branch have moved to WorkingTree::

          add()
          commit()
          move()
          rename_one()
          unknowns()

      (Robert Collins)

    * ``bzrlib.add.smart_add_branch`` is now ``smart_add_tree``. (Robert Collins)

    * New "rio" serialization format, similar to rfc-822. (Martin Pool)

    * Rename selftests to ``bzrlib.tests.test_foo``.  (John A Meinel, Martin 
      Pool)

    * ``bzrlib.plugin.all_plugins`` has been changed from an attribute to a 
      query method. (Robert Collins)
 
    * New options to read only the table-of-contents of a weave.  
      (Denys Duchier)

    * Raise NoSuchFile when someone tries to add a non-existant file.
      (Michael Ellerman)

    * Simplify handling of DivergedBranches in ``cmd_pull()``.
      (Michael Ellerman)
   
    * Branch.controlfile* logic has moved to lockablefiles.LockableFiles, which
      is exposed as ``Branch().control_files``. Also this has been altered with the
      controlfile pre/suffix replaced by simple method names like 'get' and
      'put'. (Aaron Bentley, Robert Collins).

    * Deprecated functions and methods can now be marked as such using the 
      ``bzrlib.symbol_versioning`` module. Marked method have their docstring
      updated and will issue a DeprecationWarning using the warnings module
      when they are used. (Robert Collins)

    * ``bzrlib.osutils.safe_unicode`` now exists to provide parameter coercion
      for functions that need unicode strings. (Robert Collins)

bzr 0.6 2005-10-28
------------------

  IMPROVEMENTS:
  
    * pull now takes --verbose to show you what revisions are added or removed
      (John A Meinel)

    * merge now takes a --show-base option to include the base text in
      conflicts.
      (Aaron Bentley)

    * The config files are now read using ConfigObj, so '=' should be used as
      a separator, not ':'.
      (Aaron Bentley)

    * New 'bzr commit --strict' option refuses to commit if there are 
      any unknown files in the tree.  To commit, make sure all files are 
      either ignored, added, or deleted.  (Michael Ellerman)

    * The config directory is now ~/.bazaar, and there is a single file 
      ~/.bazaar/bazaar.conf storing email, editor and other preferences.
      (Robert Collins)

    * 'bzr add' no longer takes a --verbose option, and a --quiet option
      has been added that suppresses all output.

    * Improved zsh completion support in contrib/zsh, from Clint
      Adams.

    * Builtin 'bzr annotate' command, by Martin Pool with improvements from 
      Goffredo Baroncelli.
    
    * 'bzr check' now accepts -v for verbose reporting, and checks for
      ghosts in the branch. (Robert Collins)

    * New command 're-sign' which will regenerate the gpg signature for 
      a revision. (Robert Collins)

    * If you set ``check_signatures=require`` for a path in 
      ``~/.bazaar/branches.conf`` then bzr will invoke your
      ``gpg_signing_command`` (defaults to gpg) and record a digital signature
      of your commit. (Robert Collins)

    * New sftp transport, based on Paramiko.  (Robey Pointer)

    * 'bzr pull' now accepts '--clobber' which will discard local changes
      and make this branch identical to the source branch. (Robert Collins)

    * Just give a quieter warning if a plugin can't be loaded, and 
      put the details in .bzr.log.  (Martin Pool)

    * 'bzr branch' will now set the branch-name to the last component of the
      output directory, if one was supplied.

    * If the option ``post_commit`` is set to one (or more) python function
      names (must be in the bzrlib namespace), then they will be invoked
      after the commit has completed, with the branch and ``revision_id`` as
      parameters. (Robert Collins)

    * Merge now has a retcode of 1 when conflicts occur. (Robert Collins)

    * --merge-type weave is now supported for file contents.  Tree-shape
      changes are still three-way based.  (Martin Pool, Aaron Bentley)

    * 'bzr check' allows the first revision on revision-history to have
      parents - something that is expected for cheap checkouts, and occurs
      when conversions from baz do not have all history.  (Robert Collins).

   * 'bzr merge' can now graft unrelated trees together, if your specify
     0 as a base. (Aaron Bentley)

   * 'bzr commit branch' and 'bzr commit branch/file1 branch/file2' now work
     (Aaron Bentley)

    * Add '.sconsign*' to default ignore list.  (Alexander Belchenko)

   * 'bzr merge --reprocess' minimizes conflicts

  TESTING:

    * The 'bzr selftest --pattern' option for has been removed, now 
      test specifiers on the command line can be simple strings, or 
      regexps, or both. (Robert Collins)

    * Passing -v to selftest will now show the time each test took to 
      complete, which will aid in analysing performance regressions and
      related questions. (Robert Collins)

    * 'bzr selftest' runs all tests, even if one fails, unless '--one'
      is given. (Martin Pool)

    * There is a new method for TestCaseInTempDir, assertFileEqual, which
      will check that a given content is equal to the content of the named
      file. (Robert Collins)

    * Fix test suite's habit of leaving many temporary log files in $TMPDIR.
      (Martin Pool)

  INTERNALS:

    * New 'testament' command and concept for making gpg-signatures 
      of revisions that are not tied to a particular internal
      representation.  (Martin Pool).

    * Per-revision properties ('revprops') as key-value associated 
      strings on each revision created when the revision is committed.
      Intended mainly for the use of external tools.  (Martin Pool).

    * Config options have moved from bzrlib.osutils to bzrlib.config.
      (Robert Collins)

    * Improved command line option definitions allowing explanations
      for individual options, among other things.  Contributed by 
      Magnus Therning.

    * Config options have moved from bzrlib.osutils to bzrlib.config.
      Configuration is now done via the config.Config interface:
      Depending on whether you have a Branch, a Location or no information
      available, construct a ``*Config``, and use its ``signature_checking``,
      ``username`` and ``user_email`` methods. (Robert Collins)

    * Plugins are now loaded under bzrlib.plugins, not bzrlib.plugin, and
      they are made available for other plugins to use. You should not 
      import other plugins during the ``__init__`` of your plugin though, as 
      no ordering is guaranteed, and the plugins directory is not on the
      python path. (Robert Collins)

    * Branch.relpath has been moved to WorkingTree.relpath. WorkingTree no
      no longer takes an inventory, rather it takes an option branch
      parameter, and if None is given will open the branch at basedir 
      implicitly. (Robert Collins)

    * Cleaner exception structure and error reporting.  Suggested by 
      Scott James Remnant.  (Martin Pool)

    * Branch.remove has been moved to WorkingTree, which has also gained
      ``lock_read``, ``lock_write`` and ``unlock`` methods for convenience.
      (Robert Collins)

    * Two decorators, ``needs_read_lock`` and ``needs_write_lock`` have been
      added to the branch module. Use these to cause a function to run in a
      read or write lock respectively. (Robert Collins)

    * ``Branch.open_containing`` now returns a tuple (Branch, relative-path),
      which allows direct access to the common case of 'get me this file
      from its branch'. (Robert Collins)

    * Transports can register using ``register_lazy_transport``, and they 
      will be loaded when first used.  (Martin Pool)

    * 'pull' has been factored out of the command as ``WorkingTree.pull()``.
      A new option to WorkingTree.pull has been added, clobber, which will
      ignore diverged history and pull anyway.
      (Robert Collins)

    * config.Config has a ``get_user_option`` call that accepts an option name.
      This will be looked up in branches.conf and bazaar.conf as normal.
      It is intended that this be used by plugins to support options - 
      options of built in programs should have specific methods on the config.
      (Robert Collins)

    * ``merge.merge_inner`` now has tempdir as an optional parameter.
      (Robert Collins)

    * Tree.kind is not recorded at the top level of the hierarchy, as it was
      missing on EmptyTree, leading to a bug with merge on EmptyTrees.
      (Robert Collins)

    * ``WorkingTree.__del__`` has been removed, it was non deterministic and not 
      doing what it was intended to. See ``WorkingTree.__init__`` for a comment
      about future directions. (Robert Collins/Martin Pool)

    * bzrlib.transport.http has been modified so that only 404 urllib errors
      are returned as NoSuchFile. Other exceptions will propogate as normal.
      This allows debuging of actual errors. (Robert Collins)

    * bzrlib.transport.Transport now accepts *ONLY* url escaped relative paths
      to apis like 'put', 'get' and 'has'. This is to provide consistent
      behaviour - it operates on url's only. (Robert Collins)

    * Transports can register using ``register_lazy_transport``, and they 
      will be loaded when first used.  (Martin Pool)

    * ``merge_flex`` no longer calls ``conflict_handler.finalize()``, instead that
      is called by ``merge_inner``. This is so that the conflict count can be 
      retrieved (and potentially manipulated) before returning to the caller
      of ``merge_inner``. Likewise 'merge' now returns the conflict count to the
      caller. (Robert Collins)

    * ``revision.revision_graph`` can handle having only partial history for
      a revision - that is no revisions in the graph with no parents.
      (Robert Collins).

    * New ``builtins.branch_files`` uses the standard ``file_list`` rules to
      produce a branch and a list of paths, relative to that branch
      (Aaron Bentley)

    * New TestCase.addCleanup facility.

    * New ``bzrlib.version_info`` tuple (similar to ``sys.version_info``),
      which can be used by programs importing bzrlib.

  BUG FIXES:

    * Better handling of branches in directories with non-ascii names. 
      (Joel Rosdahl, Panagiotis Papadakos)

    * Upgrades of trees with no commits will not fail due to accessing
      [-1] in the revision-history. (Andres Salomon)


bzr 0.1.1 2005-10-12
--------------------

  BUG FIXES:

    * Fix problem in pulling over http from machines that do not 
      allow directories to be listed.

    * Avoid harmless warning about invalid hash cache after 
      upgrading branch format.

  PERFORMANCE: 
  
    * Avoid some unnecessary http operations in branch and pull.


bzr 0.1 2005-10-11
------------------

  NOTES:

    * 'bzr branch' over http initially gives a very high estimate
      of completion time but it should fall as the first few 
      revisions are pulled in.  branch is still slow on 
      high-latency connections.

  BUG FIXES:
  
    * bzr-man.py has been updated to work again. Contributed by
      Rob Weir.

    * Locking is now done with fcntl.lockf which works with NFS
      file systems. Contributed by Harald Meland.

    * When a merge encounters a file that has been deleted on
      one side and modified on the other, the old contents are
      written out to foo.BASE and foo.SIDE, where SIDE is this
      or OTHER. Contributed by Aaron Bentley.

    * Export was choosing incorrect file paths for the content of
      the tarball, this has been fixed by Aaron Bentley.

    * Commit will no longer commit without a log message, an 
      error is returned instead. Contributed by Jelmer Vernooij.

    * If you commit a specific file in a sub directory, any of its
      parent directories that are added but not listed will be 
      automatically included. Suggested by Michael Ellerman.

    * bzr commit and upgrade did not correctly record new revisions
      for files with only a change to their executable status.
      bzr will correct this when it encounters it. Fixed by
      Robert Collins

    * HTTP tests now force off the use of ``http_proxy`` for the duration.
      Contributed by Gustavo Niemeyer.

    * Fix problems in merging weave-based branches that have 
      different partial views of history.

    * Symlink support: working with symlinks when not in the root of a 
      bzr tree was broken, patch from Scott James Remnant.

  IMPROVEMENTS:

    * 'branch' now accepts a --basis parameter which will take advantage
      of local history when making a new branch. This allows faster 
      branching of remote branches. Contributed by Aaron Bentley.

    * New tree format based on weave files, called version 5.
      Existing branches can be upgraded to this format using 
      'bzr upgrade'.

    * Symlinks are now versionable. Initial patch by 
      Erik Toubro Nielsen, updated to head by Robert Collins.

    * Executable bits are tracked on files. Patch from Gustavo
      Niemeyer.

    * 'bzr status' now shows unknown files inside a selected directory.
      Patch from Heikki Paajanen.

    * Merge conflicts are recorded in .bzr. Two new commands 'conflicts'
      and 'resolve' have needed added, which list and remove those 
      merge conflicts respectively. A conflicted tree cannot be committed
      in. Contributed by Aaron Bentley.

    * 'rm' is now an alias for 'remove'.

    * Stores now split out their content in a single byte prefixed hash,
      dropping the density of files per directory by 256. Contributed by
      Gustavo Niemeyer.

    * 'bzr diff -r branch:URL' will now perform a diff between two branches.
      Contributed by Robert Collins.

    * 'bzr log' with the default formatter will show merged revisions,
      indented to the right. Initial implementation contributed by Gustavo
      Niemeyer, made incremental by Robert Collins.


  INTERNALS:

    * Test case failures have the exception printed after the log 
      for your viewing pleasure.

    * InventoryEntry is now an abstract base class, use one of the
      concrete InventoryDirectory etc classes instead.

    * Branch raises an UnsupportedFormatError when it detects a 
      bzr branch it cannot understand. This allows for precise
      handling of such circumstances.

    * Remove RevisionReference class; ``Revision.parent_ids`` is now simply a
      list of their ids and ``parent_sha1s`` is a list of their corresponding
      sha1s (for old branches only at the moment.)

    * New method-object style interface for Commit() and Fetch().

    * Renamed ``Branch.last_patch()`` to ``Branch.last_revision()``, since
      we call them revisions not patches.

    * Move ``copy_branch`` to ``bzrlib.clone.copy_branch``.  The destination
      directory is created if it doesn't exist.

    * Inventories now identify the files which were present by 
      giving the revision *of that file*.

    * Inventory and Revision XML contains a version identifier.  
      This must be consistent with the overall branch version
      but allows for more flexibility in future upgrades.

  TESTING:

    * Removed testsweet module so that tests can be run after 
      bzr installed by 'bzr selftest'.

    * 'bzr selftest' command-line arguments can now be partial ids
      of tests to run, e.g. ``bzr selftest test_weave``

      
bzr 0.0.9 2005-09-23
--------------------

  BUG FIXES:

    * Fixed "branch -r" option.

    * Fix remote access to branches containing non-compressed history.
      (Robert Collins).

    * Better reliability of http server tests.  (John Arbash-Meinel)

    * Merge graph maximum distance calculation fix.  (Aaron Bentley)
   
    * Various minor bug in windows support have been fixed, largely in the
      test suite. Contributed by Alexander Belchenko.

  IMPROVEMENTS:

    * Status now accepts a -r argument to give status between chosen
      revisions. Contributed by Heikki Paajanen.

    * Revision arguments no longer use +/-/= to control ranges, instead
      there is a 'before' namespace, which limits the successive namespace.
      For example '$ bzr log -r date:yesterday..before:date:today' will
      select everything from yesterday and before today. Contributed by
      Robey Pointer

    * There is now a bzr.bat file created by distutils when building on 
      Windows. Contributed by Alexander Belchenko.

  INTERNALS:

    * Removed uuid() as it was unused.

    * Improved 'fetch' code for pulling revisions from one branch into
      another (used by pull, merged, etc.)


bzr 0.0.8 2005-09-20
--------------------

  IMPROVEMENTS:

    * Adding a file whose parent directory is not versioned will
      implicitly add the parent, and so on up to the root. This means
      you should never need to explictly add a directory, they'll just
      get added when you add a file in the directory.  Contributed by
      Michael Ellerman.

    * Ignore ``.DS_Store`` (contains Mac metadata) by default.
      (Nir Soffer)

    * If you set ``BZR_EDITOR`` in the environment, it is checked in
      preference to EDITOR and the config file for the interactive commit
      editing program. Related to this is a bugfix where a missing program
      set in EDITOR would cause editing to fail, now the fallback program
      for the operating system is still tried.

    * Files that are not directories/symlinks/regular files will no longer
      cause bzr to fail, it will just ignore them by default. You cannot add
      them to the tree though - they are not versionable.


  INTERNALS:

    * Refactor xml packing/unpacking.

  BUG FIXES: 

    * Fixed 'bzr mv' by Ollie Rutherfurd.

    * Fixed strange error when trying to access a nonexistent http
      branch.

    * Make sure that the hashcache gets written out if it can't be
      read.


  PORTABILITY:

    * Various Windows fixes from Ollie Rutherfurd.

    * Quieten warnings about locking; patch from Matt Lavin.


bzr-0.0.7 2005-09-02
--------------------

  NEW FEATURES:

    * ``bzr shell-complete`` command contributed by Clint Adams to
      help with intelligent shell completion.

    * New expert command ``bzr find-merge-base`` for debugging merges.


  ENHANCEMENTS:

    * Much better merge support.

    * merge3 conflicts are now reported with markers like '<<<<<<<'
      (seven characters) which is the same as CVS and pleases things
      like emacs smerge.


  BUG FIXES:

    * ``bzr upgrade`` no longer fails when trying to fix trees that
      mention revisions that are not present.

    * Fixed bugs in listing plugins from ``bzr plugins``.

    * Fix case of $EDITOR containing options for the editor.

    * Fix log -r refusing to show the last revision.
      (Patch from Goffredo Baroncelli.)


  CHANGES:

    * ``bzr log --show-ids`` shows the revision ids of all parents.

    * Externally provided commands on your $BZRPATH no longer need
      to recognize --bzr-usage to work properly, and can just handle
      --help themselves.


  LIBRARY:

    * Changed trace messages to go through the standard logging
      framework, so that they can more easily be redirected by
      libraries.



bzr-0.0.6 2005-08-18
--------------------

  NEW FEATURES:

    * Python plugins, automatically loaded from the directories on
      ``BZR_PLUGIN_PATH`` or ``~/.bzr.conf/plugins`` by default.

    * New 'bzr mkdir' command.

    * Commit mesage is fetched from an editor if not given on the
      command line; patch from Torsten Marek.

    * ``bzr log -m FOO`` displays commits whose message matches regexp 
      FOO.
      
    * ``bzr add`` with no arguments adds everything under the current directory.

    * ``bzr mv`` does move or rename depending on its arguments, like
      the Unix command.

    * ``bzr missing`` command shows a summary of the differences
      between two trees.  (Merged from John Arbash-Meinel.)

    * An email address for commits to a particular tree can be
      specified by putting it into .bzr/email within a branch.  (Based
      on a patch from Heikki Paajanen.)


  ENHANCEMENTS:

    * Faster working tree operations.


  CHANGES:

    * 3rd-party modules shipped with bzr are copied within the bzrlib
      python package, so that they can be installed by the setup
      script without clashing with anything already existing on the
      system.  (Contributed by Gustavo Niemeyer.)

    * Moved plugins directory to bzrlib/, so that there's a standard
      plugin directory which is not only installed with bzr itself but
      is also available when using bzr from the development tree.
      ``BZR_PLUGIN_PATH`` and ``DEFAULT_PLUGIN_PATH`` are then added to the
      standard plugins directory.

    * When exporting to a tarball with ``bzr export --format tgz``, put 
      everything under a top directory rather than dumping it into the
      current directory.   This can be overridden with the ``--root`` 
      option.  Patch from William Dodé and John Meinel.

    * New ``bzr upgrade`` command to upgrade the format of a branch,
      replacing ``bzr check --update``.

    * Files within store directories are no longer marked readonly on
      disk.

    * Changed ``bzr log`` output to a more compact form suggested by
      John A Meinel.  Old format is available with the ``--long`` or
      ``-l`` option, patched by William Dodé.

    * By default the commit command refuses to record a revision with
      no changes unless the ``--unchanged`` option is given.

    * The ``--no-plugins``, ``--profile`` and ``--builtin`` command
      line options must come before the command name because they 
      affect what commands are available; all other options must come 
      after the command name because their interpretation depends on
      it.

    * ``branch`` and ``clone`` added as aliases for ``branch``.

    * Default log format is back to the long format; the compact one
      is available with ``--short``.
      
      
  BUG FIXES:
  
    * Fix bugs in committing only selected files or within a subdirectory.


bzr-0.0.5  2005-06-15
---------------------
  
  CHANGES:

    * ``bzr`` with no command now shows help rather than giving an
      error.  Suggested by Michael Ellerman.

    * ``bzr status`` output format changed, because svn-style output
      doesn't really match the model of bzr.  Now files are grouped by
      status and can be shown with their IDs.  ``bzr status --all``
      shows all versioned files and unknown files but not ignored files.

    * ``bzr log`` runs from most-recent to least-recent, the reverse
      of the previous order.  The previous behaviour can be obtained
      with the ``--forward`` option.
        
    * ``bzr inventory`` by default shows only filenames, and also ids
      if ``--show-ids`` is given, in which case the id is the second
      field.


  ENHANCEMENTS:

    * New 'bzr whoami --email' option shows only the email component
      of the user identification, from Jo Vermeulen.

    * New ``bzr ignore PATTERN`` command.

    * Nicer error message for broken pipe, interrupt and similar
      conditions that don't indicate an internal error.

    * Add ``.*.sw[nop] .git .*.tmp *,v`` to default ignore patterns.

    * Per-branch locks keyed on ``.bzr/branch-lock``, available in
      either read or write mode.

    * New option ``bzr log --show-ids`` shows revision and file ids.

    * New usage ``bzr log FILENAME`` shows only revisions that
      affected that file.

    * Changed format for describing changes in ``bzr log -v``.

    * New option ``bzr commit --file`` to take a message from a file,
      suggested by LarstiQ.

    * New syntax ``bzr status [FILE...]`` contributed by Bartosz
      Oler.  File may be in a branch other than the working directory.

    * ``bzr log`` and ``bzr root`` can be given an http URL instead of
      a filename.

    * Commands can now be defined by external programs or scripts
      in a directory on $BZRPATH.

    * New "stat cache" avoids reading the contents of files if they 
      haven't changed since the previous time.

    * If the Python interpreter is too old, try to find a better one
      or give an error.  Based on a patch from Fredrik Lundh.

    * New optional parameter ``bzr info [BRANCH]``.

    * New form ``bzr commit SELECTED`` to commit only selected files.

    * New form ``bzr log -r FROM:TO`` shows changes in selected
      range; contributed by John A Meinel.

    * New option ``bzr diff --diff-options 'OPTS'`` allows passing
      options through to an external GNU diff.

    * New option ``bzr add --no-recurse`` to add a directory but not
      their contents.

    * ``bzr --version`` now shows more information if bzr is being run
      from a branch.

  
  BUG FIXES:

    * Fixed diff format so that added and removed files will be
      handled properly by patch.  Fix from Lalo Martins.

    * Various fixes for files whose names contain spaces or other
      metacharacters.


  TESTING:

    * Converted black-box test suites from Bourne shell into Python;
      now run using ``./testbzr``.  Various structural improvements to
      the tests.

    * testbzr by default runs the version of bzr found in the same
      directory as the tests, or the one given as the first parameter.

    * testbzr also runs the internal tests, so the only command
      required to check is just ``./testbzr``.

    * testbzr requires python2.4, but can be used to test bzr running
      under a different version.

    * Tests added for many other changes in this release.


  INTERNAL:

    * Included ElementTree library upgraded to 1.2.6 by Fredrik Lundh.

    * Refactor command functions into Command objects based on HCT by
      Scott James Remnant.

    * Better help messages for many commands.

    * Expose ``bzrlib.open_tracefile()`` to start the tracefile; until
      this is called trace messages are just discarded.

    * New internal function ``find_touching_revisions()`` and hidden
      command touching-revisions trace the changes to a given file.

    * Simpler and faster ``compare_inventories()`` function.

    * ``bzrlib.open_tracefile()`` takes a tracefilename parameter.

    * New AtomicFile class.

    * New developer commands ``added``, ``modified``.


  PORTABILITY:

    * Cope on Windows on python2.3 by using the weaker random seed.
      2.4 is now only recommended.


bzr-0.0.4  2005-04-22
---------------------

  ENHANCEMENTS:

    * 'bzr diff' optionally takes a list of files to diff.  Still a bit
      basic.  Patch from QuantumG.

    * More default ignore patterns.

    * New 'bzr log --verbose' shows a list of files changed in the
      changeset.  Patch from Sebastian Cote.

    * Roll over ~/.bzr.log if it gets too large.

    * Command abbreviations 'ci', 'st', 'stat', '?' based on a patch
      by Jason Diamon.

    * New 'bzr help commands' based on a patch from Denys Duchier.


  CHANGES:

    * User email is determined by looking at $BZREMAIL or ~/.bzr.email
      or $EMAIL.  All are decoded by the locale preferred encoding.
      If none of these are present user@hostname is used.  The host's
      fully-qualified name is not used because that tends to fail when
      there are DNS problems.

    * New 'bzr whoami' command instead of username user-email.


  BUG FIXES: 

    * Make commit safe for hardlinked bzr trees.

    * Some Unicode/locale fixes.

    * Partial workaround for ``difflib.unified_diff`` not handling
      trailing newlines properly.


  INTERNAL:

    * Allow docstrings for help to be in PEP0257 format.  Patch from
      Matt Brubeck.

    * More tests in test.sh.

    * Write profile data to a temporary file not into working
      directory and delete it when done.

    * Smaller .bzr.log with process ids.


  PORTABILITY:

    * Fix opening of ~/.bzr.log on Windows.  Patch from Andrew
      Bennetts.

    * Some improvements in handling paths on Windows, based on a patch
      from QuantumG.


bzr-0.0.3  2005-04-06
---------------------

  ENHANCEMENTS:

    * New "directories" internal command lists versioned directories
      in the tree.

    * Can now say "bzr commit --help".

    * New "rename" command to rename one file to a different name
      and/or directory.

    * New "move" command to move one or more files into a different
      directory.

    * New "renames" command lists files renamed since base revision.

    * New cat command contributed by janmar.

  CHANGES:

    * .bzr.log is placed in $HOME (not pwd) and is always written in
      UTF-8.  (Probably not a completely good long-term solution, but
      will do for now.)

  PORTABILITY:

    * Workaround for difflib bug in Python 2.3 that causes an
      exception when comparing empty files.  Reported by Erik Toubro
      Nielsen.

  INTERNAL:

    * Refactored inventory storage to insert a root entry at the top.

  TESTING:

    * Start of shell-based black-box testing in test.sh.


bzr-0.0.2.1
-----------

  PORTABILITY:

    * Win32 fixes from Steve Brown.


bzr-0.0.2  "black cube"  2005-03-31
-----------------------------------

  ENHANCEMENTS:

    * Default ignore list extended (see bzrlib/__init__.py).

    * Patterns in .bzrignore are now added to the default ignore list,
      rather than replacing it.

    * Ignore list isn't reread for every file.

    * More help topics.

    * Reinstate the 'bzr check' command to check invariants of the
      branch.

    * New 'ignored' command lists which files are ignored and why;
      'deleted' lists files deleted in the current working tree.

    * Performance improvements.

    * New global --profile option.
    
    * Ignore patterns like './config.h' now correctly match files in
      the root directory only.


bzr-0.0.1  2005-03-26
---------------------

  ENHANCEMENTS:

    * More information from info command.

    * Can now say "bzr help COMMAND" for more detailed help.

    * Less file flushing and faster performance when writing logs and
      committing to stores.

    * More useful verbose output from some commands.

  BUG FIXES:

    * Fix inverted display of 'R' and 'M' during 'commit -v'.

  PORTABILITY:

    * Include a subset of ElementTree-1.2.20040618 to make
      installation easier.

    * Fix time.localtime call to work with Python 2.3 (the minimum
      supported).


bzr-0.0.0.69  2005-03-22
------------------------

  ENHANCEMENTS:

    * First public release.

    * Storage of local versions: init, add, remove, rm, info, log,
      diff, status, etc.<|MERGE_RESOLUTION|>--- conflicted
+++ resolved
@@ -52,6 +52,8 @@
       uncommit from 1.5s => 0.4s). It also means ``bzr log --short`` is one
       step closer to not using full revision history.
       (John Arbash Meinel, #172649)
+
+    * Added the 'alias' command to set/unset and display aliases. (Tim Penhey)
 
   BUGFIXES:
 
@@ -210,9 +212,6 @@
 
   IMPROVEMENTS:
 
-<<<<<<< HEAD
-    * Added the 'alias' command to set/unset and display aliases. (Tim Penhey)
-=======
     * Diff now handles revision specs like "branch:" and "submit:" more
       efficiently.  (Aaron Bentley)
 
@@ -221,7 +220,6 @@
 
     * Pull completes much faster when there is nothing to pull.
       (Aaron Bentley)
->>>>>>> 9800a330
 
   BUGFIXES:
 
