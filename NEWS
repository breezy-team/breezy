IN DEVELOPMENT

  IMPROVEMENTS:

    * ``bzr export`` allows an optional branch parameter, to export a bzr
      tree from some other url. For example:
      ``bzr export bzr.tar.gz http://bazaar-vcs.org/bzr/bzr.dev``
      (Daniel Silverstone)

    * Added ``bzr help topics`` to the bzr help system. This gives a
      location for general information, outside of a specific command.
      This includes updates for ``bzr help revisionspec`` the first topic
      included. (Goffredo Baroncelli, John Arbash Meinel, #42714)
      
  INTERNALS:

    * New -D option given before the command line turns on debugging output
      for particular areas.  -Derror shows tracebacks on all errors.
      (Martin Pool)

    * Clean up ``bzr selftest --benchmark bundle`` to correct an import,
      and remove benchmarks that take longer than 10min to run.
      (John Arbash Meinel)

    * Use ``time.time()`` instead of ``time.clock()`` to decide on
      progress throttling. Because ``time.clock()`` is actually CPU time,
      so over a high-latency connection, too many updates get throttled.
      (John Arbash Meinel)

    * ``MemoryTransport.list_dir()`` would strip the first character for
      files or directories in root directory. (John Arbash Meinel)
  
    * New ``ChrootTransportDecorator``, accessible via the ``chroot+`` url
      prefix.  It disallows any access to locations above a set URL.  (Andrew
      Bennetts)

  BUG FIXES:

    * _KnitIndex.add_versions() dictionary compresses revision ids as they
      are added. This fixes bug where fetching remote revisions records
      them as full references rather than integers. (John Arbash Meinel,
      #64789)

    * ``bzr ignore`` strips trailing slashes in patterns.
      Also ``bzr ignore`` rejects absolute paths. (Kent Gibson, #4559)

    * ``bzr ignore`` takes multiple arguments. (Cheuksan Edward Wang, #29488)

    * mv correctly handles paths that traverse symlinks. 
      (Aaron Bentley, #66964)

    * Give nicer looking error messages when failing to connect over ssh.
      (John Arbash Meinel, #49172)

    * Pushing to a remote branch does not currently update the remote working
      tree. After a remote push, ``bzr status`` and ``bzr diff`` on the remote
      machine now show that the working tree is out of date.
      (Cheuksan Edward Wang #48136)

    * Use patiencediff instead of difflib for determining deltas to insert
      into knits. This avoids the O(N^3) behavior of difflib. Patience
      diff should be O(N^2). (Cheuksan Edward Wang, #65714)

    * Running ``bzr log`` on nonexistent file gives an error instead of the
      entire log history. (Cheuksan Edward Wang #50793)

    * ``bzr cat`` can look up contents of removed or renamed files. If the
      pathname is ambiguous, i.e. the files in the old and new trees have
      different id's, the default is the file in the new tree. The user can
      use "--name-from-revision" to select the file in the old tree.
      (Cheuksan Edward Wang, #30190)

bzr 0.12  2006-10-30

  INTERNALS:

    * Clean up ``bzr selftest --benchmark bundle`` to correct an import,
      and remove benchmarks that take longer than 10min to run.
      (John Arbash Meinel)
  
bzr 0.12rc1  2006-10-23

  IMPROVEMENTS:

    * ``bzr log`` now shows dotted-decimal revision numbers for all revisions,
      rather than just showing a decimal revision number for revisions on the
      mainline. These revision numbers are not yet accepted as input into bzr
      commands such as log, diff etc. (Robert Collins)

    * revisions can now be specified using dotted-decimal revision numbers.
      For instance, ``bzr diff -r 1.2.1..1.2.3. (Robert Collins)

    * ``bzr help commands`` output is now shorter (Aaron Bentley)

    * New connection: ``bzr+http://`` which supports tunnelling the smart
      protocol over an HTTP connection. If writing is enabled on the bzr
      server, then you can write over the http connection.
      (Andrew Bennetts)

    * ``bzr`` now uses lazy importing to reduce the startup time. This has
      a moderate effect on lots of actions, especially ones that have
      little to do. For example ``bzr rocks`` time is down to 116ms from
      283ms. (John Arbash Meinel)

    * New Registry class to provide name-to-object registry-like support,
      for example for schemes where plugins can register new classes to
      do certain tasks (e.g. log formatters). Also provides lazy registration
      to allow modules to be loaded on request. (John Arbash Meinel, Adeodato
      Simó)

<<<<<<< HEAD
    * WSGI-compatible HTTP smart server.  See ``doc/http_smart_server.txt``.
      (Andrew Bennetts)
=======
  API INCOMPATABILITY:
  
    * LogFormatter subclasses show now expect the 'revno' parameter to 
      show() to be a string rather than an int. (Robert Collins)
>>>>>>> 45e9bfe8

  INTERNALS:

    * ``TestCase.run_bzr``, ``run_bzr_captured``, and ``run_bzr_subprocess``
      can take a ``working_dir='foo'`` parameter, which will change directory 
      for the command. (John Arbash Meinel)

    * ``bzrlib.lazy_regex.lazy_compile`` can be used to create a proxy
      around a regex, which defers compilation until first use. 
      (John Arbash Meinel)

    * ``TestCase.run_bzr_subprocess`` defaults to supplying the
      ``--no-plugins`` parameter to ensure test reproducability, and avoid
      problems with system-wide installed plugins. (John Arbash Meinel)

    * Unique tree root ids are now supported. Newly created trees still
      use the common root id for compatibility with bzr versions before 0.12.
      (Aaron Bentley)

    * ``WorkingTree.set_root_id(None)`` is now deprecated. Please
      pass in inventory.ROOT_ID if you want the default root id value.
      (Robert Collins, John Arbash Meinel)

    * New method ``WorkingTree.flush()`` which will write the current memory
      inventory out to disk. At the same time, read_working_inventory will
      no longer trash the current tree inventory if it has been modified within
      the current lock, and the tree will now ``flush()`` automatically on
      ``unlock()``. ``WorkingTree.set_root_id()`` has been updated to take
      advantage of this functionality. (Robert Collins, John Arbash Meinel)

    * ``bzrlib.tsort.merge_sorted`` now accepts ``generate_revnos``. This
      parameter will cause it to add another column to its output, which
      contains the dotted-decimal revno for each revision, as a tuple.
      (Robert Collins)

    * ``LogFormatter.show_merge`` is deprecated in favour of
      ``LogFormatter.show_merge_revno``. (Robert Collins)

  BUG FIXES:

    * Avoid circular imports by creating a deprecated function for
      ``bzrlib.tree.RevisionTree``. Callers should have been using
      ``bzrlib.revisontree.RevisionTree`` anyway. (John Arbash Meinel,
      #63360, #66349)

    * Don't use ``socket.MSG_WAITALL`` as it doesn't exist on all
      platforms. (Martin Pool, #66356)

    * Don't require ``Content-Type`` in range responses. Assume they are a
      single range if ``Content-Type`` does not exist.
      (John Arbash Meinel, #62473)

    * bzr branch/pull no longer complain about progress bar cleanup when
      interrupted during fetch.  (Aaron Bentley, #54000)

    * ``WorkingTree.set_parent_trees()`` uses the trees to directly write
      the basis inventory, rather than going through the repository. This
      allows us to have 1 inventory read, and 2 inventory writes when
      committing a new tree. (John Arbash Meinel)

    * When reverting, files that are not locally modified that do not exist
      in the target are deleted, not just unversioned (Aaron Bentley)

    * When trying to acquire a lock, don't fail immediately. Instead, try
      a few times (up to 1 hour) before timing out. Also, report why the
      lock is unavailable (John Arbash Meinel, #43521, #49556)

    * Leave HttpTransportBase daughter classes decides how they
      implement cloning. (Vincent Ladeuil, #61606)

    * diff3 does not indicate conflicts on clean merge. (Aaron Bentley)

    * If a commit fails, the commit message is stored in a file at the root of
      the tree for later commit. (Cheuksan Edward Wang, Stefan Metzmacher,
      #32054)

  TESTING:

    * New test base class TestCaseWithMemoryTransport offers memory-only
      testing facilities: its not suitable for tests that need to mutate disk
      state, but most tests should not need that and should be converted to
      TestCaseWithMemoryTransport. (Robert Collins)

    * ``TestCase.make_branch_and_memory_tree`` now takes a format
      option to set the BzrDir, Repository and Branch formats of the
      created objects. (Robert Collins, John Arbash Meinel)

bzr 0.11  2006-10-02

    * Smart server transport test failures on windows fixed. (Lukáš Lalinský).

bzr 0.11rc2  2006-09-27

  BUG FIXES:

    * Test suite hangs on windows fixed. (Andrew Bennets, Alexander Belchenko).
    
    * Commit performance regression fixed. (Aaron Bentley, Robert Collins, John
      Arbash Meinel).

bzr 0.11rc1  2006-09-25

  IMPROVEMENTS:

    * Knit files now wait to create their contents until the first data is
      added. The old code used to create an empty .knit and a .kndx with just
      the header. However, this caused a lot of extra round trips over sftp.
      This can change the time for ``bzr push`` to create a new remote branch
      from 160s down to 100s. This also affects ``bzr commit`` performance when
      adding new files, ``bzr commit`` on a new kernel-like tree drops from 50s
      down to 40s (John Arbash Meinel, #44692)

    * When an entire subtree has been deleted, commit will now report that
      just the top of the subtree has been deleted, rather than reporting
      all the individual items. (Robert Collins)

    * Commit performs one less XML parse. (Robert Collins)

    * ``bzr checkout`` now operates on readonly branches as well
      as readwrite branches. This fixes bug #39542. (Robert Collins)

    * ``bzr bind`` no longer synchronises history with the master branch.
      Binding should be followed by an update or push to synchronise the 
      two branches. This is closely related to the fix for bug #39542.
      (Robert Collins)

    * ``bzrlib.lazy_import.lazy_import`` function to create on-demand 
      objects.  This allows all imports to stay at the global scope, but
      modules will not actually be imported if they are not used.
      (John Arbash Meinel)

    * Support bzr:// and bzr+ssh:// urls to work with the new RPC-based
      transport which will be used with the upcoming high-performance smart
      server. The new command ``bzr serve`` will invoke bzr in server mode,
      which processes these requests. (Andrew Bennetts, Robert Collins, Martin
      Pool)

    * New command ``bzr version-info`` which can be used to get a summary
      of the current state of the tree. This is especially useful as part
      of a build commands. See ``doc/version_info.txt`` for more information 
      (John Arbash Meinel)

  BUG FIXES:

    * 'bzr inventory [FILE...]' allows restricting the file list to a
      specific set of files. (John Arbash Meinel, #3631)

    * Don't abort when annotating empty files (John Arbash Meinel, #56814)

    * Add ``Stanza.to_unicode()`` which can be passed to another Stanza
      when nesting stanzas. Also, add ``read_stanza_unicode`` to handle when
      reading a nested Stanza. (John Arbash Meinel)

    * Transform._set_mode() needs to stat the right file. 
      (John Arbash Meinel, #56549)

    * Raise WeaveFormatError rather than StopIteration when trying to read
      an empty Weave file. (John Arbash Meinel, #46871)

    * Don't access e.code for generic URLErrors, only HTTPErrors have .code.
      (Vincent Ladeuil, #59835)

    * Handle boundary="" lines properly to allow access through a Squid proxy.
      (John Arbash Meinel, #57723)

    * revert now removes newly-added directories (Aaron Bentley, #54172)

    * ``bzr upgrade sftp://`` shouldn't fail to upgrade v6 branches if there 
      isn't a working tree. (David Allouche, #40679)

    * Give nicer error messages when a user supplies an invalid --revision
      parameter. (John Arbash Meinel, #55420)

    * Handle when LANG is not recognized by python. Emit a warning, but
      just revert to using 'ascii'. (John Arbash Meinel, #35392)

    * Don't use preexec_fn on win32, as it is not supported by subprocess.
      (John Arbash Meinel)

    * Skip specific tests when the dependencies aren't met. This includes
      some ``setup.py`` tests when ``python-dev`` is not available, and
      some tests that depend on paramiko. (John Arbash Meinel, Mattheiu Moy)

    * Fallback to Paramiko properly, if no ``ssh`` executable exists on
      the system. (Andrew Bennetts, John Arbash Meinel)

    * ``Branch.bind(other_branch)`` no longer takes a write lock on the
      other branch, and will not push or pull between the two branches.
      API users will need to perform a push or pull or update operation if they
      require branch synchronisation to take place. (Robert Collins, #47344)

    * When creating a tarball or zipfile export, export unicode names as utf-8
      paths. This may not work perfectly on all platforms, but has the best
      chance of working in the common case. (John Arbash Meinel, #56816)

    * When committing, only files that exist in working tree or basis tree
      may be specified (Aaron Bentley, #50793)

  PORTABILITY:

    * Fixes to run on Python 2.5 (Brian M. Carlson, Martin Pool, Marien Zwart)

  INTERNALS:

    * TestCaseInTempDir now creates a separate directory for HOME, rather
      than having HOME set to the same location as the working directory.
      (John Arbash Meinel)

    * run_bzr_subprocess() can take an optional 'env_changes={}' parameter,
      which will update os.environ inside the spawned child. It also can
      take a 'universal_newlines=True', which helps when checking the output
      of the command. (John Arbash Meinel)

    * Refactor SFTP vendors to allow easier re-use when ssh is used. 
      (Andrew Bennetts)

    * Transport.list_dir() and Transport.iter_files_recursive() should always
      return urlescaped paths. This is now tested (there were bugs in a few
      of the transports) (Andrew Bennetts, David Allouche, John Arbash Meinel)

    * New utility function symbol_versioning.deprecation_string. Returns the
      formatted string for a callable, deprecation format pair. (Robert Collins)

    * New TestCase helper applyDeprecated. This allows you to call a callable
      which is deprecated without it spewing to the screen, just by supplying
      the deprecation format string issued for it. (Robert Collins)

    * Transport.append and Transport.put have been deprecated in favor of
      .append_bytes, .append_file, .put_bytes, and .put_file. This removes the
      ambiguity in what type of object the functions take.
      Transport.non_atomic_put_{bytes,file} has also been added. Which works
      similarly to Transport.append() except for SFTP, it doesn't have a round
      trip when opening the file. Also, it provides functionality for creating
      a parent directory when trying to create a file, rather than raise
      NoSuchFile and forcing the caller to repeat their request.
      (John Arbash Meinel)

    * WorkingTree has a new api ``unversion`` which allow the unversioning of
      entries by their file id. (Robert Collins)

    * WorkingTree.pending_merges is deprecated.  Please use the get_parent_ids
      (introduced in 0.10) method instead. (Robert Collins)

    * WorkingTree has a new lock_tree_write method which locks the branch for
      read rather than write. This is appropriate for actions which only need
      the branch data for reference rather than mutation. A new decorator
      needs_tree_write_lock is provided in the workingtree module. Like the
      needs_read_lock and needs_write_lock decorators this allows static 
      declaration of the locking requirements of a function to ensure that
      a lock is taken out for casual scripts. (Robert Collins, #54107)

    * All WorkingTree methods which write to the tree, but not to the branch
      have been converted to use ``needs_tree_write_lock`` rather than 
      ``needs_write_lock``. Also converted is the revert, conflicts and tree
      transform modules. This provides a modest performance improvement on 
      metadir style trees, due to the reduce lock-acquisition, and a more
      significant performance improvement on lightweight checkouts from 
      remote branches, where trivial operations used to pay a significant 
      penalty. It also provides the basis for allowing readonly checkouts.
      (Robert Collins)

    * Special case importing the standard library 'copy' module. This shaves
      off 40ms of startup time, while retaining compatibility. See:
      ``bzrlib/inspect_for_copy.py`` for more details. (John Arbash Meinel)

    * WorkingTree has a new parent class MutableTree which represents the 
      specialisations of Tree which are able to be altered. (Robert Collins)

    * New methods mkdir and put_file_bytes_non_atomic on MutableTree that
      mutate the tree and its contents. (Robert Collins)

    * Transport behaviour at the root of the URL is now defined and tested.
      (Andrew Bennetts, Robert Collins)

  TESTING:

    * New test helper classs MemoryTree. This is typically accessed via
      ``self.make_branch_and_memory_tree()`` in test cases. (Robert Collins)
      
    * Add start_bzr_subprocess and stop_bzr_subprocess to allow test code to
      continue running concurrently with a subprocess of bzr. (Andrew Bennetts,
      Robert Collins)

    * Add a new method ``Transport.get_smart_client()``. This is provided to
      allow upgrades to a richer interface than the VFS one provided by
      Transport. (Andrew Bennetts, Martin Pool)

bzr 0.10  2006-08-29
  
  IMPROVEMENTS:
    * 'merge' now takes --uncommitted, to apply uncommitted changes from a
      tree.  (Aaron Bentley)
  
    * 'bzr add --file-ids-from' can be used to specify another path to use
      for creating file ids, rather than generating all new ones. Internally,
      the 'action' passed to smart_add_tree() can return file_ids that
      will be used, rather than having bzrlib generate new ones.
      (John Arbash Meinel, #55781)

    * ``bzr selftest --benchmark`` now allows a ``--cache-dir`` parameter.
      This will cache some of the intermediate trees, and decrease the
      setup time for benchmark tests. (John Arbash Meinel)

    * Inverse forms are provided for all boolean options.  For example,
      --strict has --no-strict, --no-recurse has --recurse (Aaron Bentley)

    * Serialize out Inventories directly, rather than using ElementTree.
      Writing out a kernel sized inventory drops from 2s down to ~350ms.
      (Robert Collins, John Arbash Meinel)

  BUG FIXES:

    * Help diffutils 2.8.4 get along with binary tests (Marien Zwart: #57614)

    * Change LockDir so that if the lock directory doesn't exist when
      lock_write() is called, an attempt will be made to create it.
      (John Arbash Meinel, #56974)

    * ``bzr uncommit`` preserves pending merges. (John Arbash Meinel, #57660)

    * Active FTP transport now works as intended. (ghozzy, #56472)

    * Really fix mutter() so that it won't ever raise a UnicodeError.
      It means it is possible for ~/.bzr.log to contain non UTF-8 characters.
      But it is a debugging log, not a real user file.
      (John Arbash Meinel, #56947, #53880)

    * Change Command handle to allow Unicode command and options.
      At present we cannot register Unicode command names, so we will get
      BzrCommandError('unknown command'), or BzrCommandError('unknown option')
      But that is better than a UnicodeError + a traceback.
      (John Arbash Meinel, #57123)

    * Handle TZ=UTC properly when reading/writing revisions.
      (John Arbash Meinel, #55783, #56290)

    * Use GPG_TTY to allow gpg --cl to work with gpg-agent in a pipeline,
      (passing text to sign in on stdin). (John Arbash Meinel, #54468)

    * External diff does the right thing for binaries even in foreign 
      languages. (John Arbash Meinel, #56307)

    * Testament handles more cases when content is unicode. Specific bug was
      in handling of revision properties. (John Arbash Meinel, Holger Krekel,
      #54723)

    * The bzr selftest was failing on installed versions due to a bug in a new
      test helper. (John Arbash Meinel, Robert Collins, #58057)

  INTERNALS:

    * ``bzrlib.cache_utf8`` contains ``encode()`` and ``decode()`` functions
      which can be used to cache the conversion between utf8 and Unicode.
      Especially helpful for some of the knit annotation code, which has to
      convert revision ids to utf8 to annotate lines in storage.
      (John Arbash Meinel)

    * ``setup.py`` now searches the filesystem to find all packages which
      need to be installed. This should help make the life of packagers
      easier. (John Arbash Meinel)

bzr 0.9.0  2006-08-11

  SURPRISES:

   * The hard-coded built-in ignore rules have been removed. There are
     now two rulesets which are enforced. A user global one in 
     ~/.bazaar/ignore which will apply to every tree, and the tree
     specific one '.bzrignore'.
     ~/.bazaar/ignore will be created if it does not exist, but with
     a more conservative list than the old default.
     This fixes bugs with default rules being enforced no matter what. 
     The old list of ignore rules from bzr is available by
     running 'bzr ignore --old-default-rules'.
     (Robert Collins, Martin Pool, John Arbash Meinel)

   * 'branches.conf' has been changed to 'locations.conf', since it can apply
     to more locations than just branch locations.
     (Aaron Bentley)
   
  IMPROVEMENTS:

   * The revision specifier "revno:" is extended to accept the syntax
     revno:N:branch. For example,
     revno:42:http://bazaar-vcs.org/bzr/bzr.dev/ means revision 42 in
     bzr.dev.  (Matthieu Moy)

   * Tests updates to ensure proper URL handling, UNICODE support, and
     proper printing when the user's terminal encoding cannot display 
     the path of a file that has been versioned.
     ``bzr branch`` can take a target URL rather than only a local directory.
     Branch.get_parent()/set_parent() now save a relative path if possible,
     and normalize the parent based on root, allowing access across
     different transports. (John Arbash Meinel, Wouter van Heyst, Martin Pool)
     (Malone #48906, #42699, #40675, #5281, #3980, #36363, #43689,
      #42517, #42514)

   * On Unix, detect terminal width using an ioctl not just $COLUMNS.
     Use terminal width for single-line logs from ``bzr log --line`` and
     pending-merge display.  (Robert Widhopf-Fenk, Gustavo Niemeyer)
     (Malone #3507)

   * On Windows, detect terminal width using GetConsoleScreenBufferInfo.
     (Alexander Belchenko)

   * Speedup improvement for 'date:'-revision search. (Guillaume Pinot).

   * Show the correct number of revisions pushed when pushing a new branch.
     (Robert Collins).

   * 'bzr selftest' now shows a progress bar with the number of tests, and 
     progress made. 'make check' shows tests in -v mode, to be more useful
     for the PQM status window. (Robert Collins).
     When using a progress bar, failed tests are printed out, rather than
     being overwritten by the progress bar until the suite finishes.
     (John Arbash Meinel)

   * 'bzr selftest --benchmark' will run a new benchmarking selftest.
     'bzr selftest --benchmark --lsprof-timed' will use lsprofile to generate
     profile data for the individual profiled calls, allowing for fine
     grained analysis of performance.
     (Robert Collins, Martin Pool).

   * 'bzr commit' shows a progress bar. This is useful for commits over sftp
     where commit can take an appreciable time. (Robert Collins)

   * 'bzr add' is now less verbose in telling you what ignore globs were
     matched by files being ignored. Instead it just tells you how many 
     were ignored (because you might reasonably be expecting none to be
     ignored). 'bzr add -v' is unchanged and will report every ignored
     file. (Robert Collins).

   * ftp now has a test server if medusa is installed. As part of testing,
     ftp support has been improved, including support for supplying a
     non-standard port. (John Arbash Meinel).

   * 'bzr log --line' shows the revision number, and uses only the
     first line of the log message (#5162, Alexander Belchenko;
     Matthieu Moy)

   * 'bzr status' has had the --all option removed. The 'bzr ls' command
     should be used to retrieve all versioned files. (Robert Collins)

   * 'bzr bundle OTHER/BRANCH' will create a bundle which can be sent
     over email, and applied on the other end, while maintaining ancestry.
     This bundle can be applied with either 'bzr merge' or 'bzr pull',
     the same way you would apply another branch.
     (John Arbash Meinel, Aaron Bentley)
  
   * 'bzr whoami' can now be used to set your identity from the command line,
     for a branch or globally.  (Robey Pointer)

   * 'bzr checkout' now aliased to 'bzr co', and 'bzr annotate' to 'bzr ann'.
     (Michael Ellerman)

   * 'bzr revert DIRECTORY' now reverts the contents of the directory as well.
     (Aaron Bentley)

   * 'bzr get sftp://foo' gives a better error when paramiko is not present.
     Also updates things like 'http+pycurl://' if pycurl is not present.
     (John Arbash Meinel) (Malone #47821, #52204)

   * New env variable BZR_PROGRESS_BAR, sets the default progress bar type.
     Can be set to 'none' or 'dummy' to disable the progress bar, 'dots' or 
     'tty' to create the respective type. (John Arbash Meinel, #42197, #51107)

   * Improve the help text for 'bzr diff' to explain what various options do.
     (John Arbash Meinel, #6391)

   * 'bzr uncommit -r 10' now uncommits revisions 11.. rather than uncommitting
     revision 10. This makes -r10 more in line with what other commands do.
     'bzr uncommit' also now saves the pending merges of the revisions that
     were removed. So it is safe to uncommit after a merge, fix something,
     and commit again. (John Arbash Meinel, #32526, #31426)

   * 'bzr init' now also works on remote locations.
     (Wouter van Heyst, #48904)

   * HTTP support has been updated. When using pycurl we now support 
     connection keep-alive, which reduces dns requests and round trips.
     And for both urllib and pycurl we support multi-range requests, 
     which decreases the number of round-trips. Performance results for
     ``bzr branch http://bazaar-vcs.org/bzr/bzr.dev/`` indicate
     http branching is now 2-3x faster, and ``bzr pull`` in an existing 
     branch is as much as 4x faster.
     (Michael Ellerman, Johan Rydberg, John Arbash Meinel, #46768)

   * Performance improvements for sftp. Branching and pulling are now up to
     2x faster. Utilize paramiko.readv() support for async requests if it
     is available (paramiko > 1.6) (John Arbash Meinel)

  BUG FIXES:

    * Fix shadowed definition of TestLocationConfig that caused some 
      tests not to run.  (#32587, Erik Bågfors, Michael Ellerman, 
      Martin Pool)

    * Fix unnecessary requirement of sign-my-commits that it be run from
      a working directory.  (Martin Pool, Robert Collins)

    * 'bzr push location' will only remember the push location if it succeeds
      in connecting to the remote location. (#49742, John Arbash Meinel)

    * 'bzr revert' no longer toggles the executable bit on win32
      (#45010, John Arbash Meinel)

    * Handle broken pipe under win32 correctly. (John Arbash Meinel)
    
    * sftp tests now work correctly on win32 if you have a newer paramiko
      (John Arbash Meinel)

    * Cleanup win32 test suite, and general cleanup of places where
      file handles were being held open. (John Arbash Meinel)

    * When specifying filenames for 'diff -r x..y', the name of the file in the
      working directory can be used, even if its name is different in both x
      and y.

    * File-ids containing single- or double-quotes are handled correctly by
      push.  (#52227, Aaron Bentley)

    * Normalize unicode filenames to ensure cross-platform consistency.
      (John Arbash Meinel, #43689)

    * The argument parser can now handle '-' as an argument. Currently
      no code interprets it specially (it is mostly handled as a file named 
      '-'). But plugins, and future operations can use it.
      (John Arbash meinel, #50984)

    * Bundles can properly read binary files with a plain '\r' in them.
      (John Arbash Meinel, #51927)

    * Tuning iter_entries() to be more efficient (John Arbash Meinel, #5444)

    * Lots of win32 fixes (the test suite passes again).
      (John Arbash Meinel, #50155)

    * Handle openbsd returning None for sys.getfilesystemencoding() (#41183) 

    * Support ftp APPE (append) to allow Knits to be used over ftp (#42592)

    * Removals are only committed if they match the filespec (or if there is
      no filespec).  (#46635, Aaron Bentley)

    * smart-add recurses through all supplied directories 
      (John Arbash Meinel, #52578)

    * Make the bundle reader extra lines before and after the bundle text.
      This allows you to parse an email with the bundle inline.
      (John Arbash Meinel, #49182)

    * Change the file id generator to squash a little bit more. Helps when
      working with long filenames on windows. (Also helps for unicode filenames
      not generating hidden files). (John Arbash Meinel, #43801)

    * Restore terminal mode on C-c while reading sftp password.  (#48923, 
      Nicholas Allen, Martin Pool)

    * Timestamps are rounded to 1ms, and revision entries can be recreated
      exactly. (John Arbash Meinel, Jamie Wilkinson, #40693)

    * Branch.base has changed to a URL, but ~/.bazaar/locations.conf should
      use local paths, since it is user visible (John Arbash Meinel, #53653)

    * ``bzr status foo`` when foo was unversioned used to cause a full delta
      to be generated (John Arbash Meinel, #53638)

    * When reading revision properties, an empty value should be considered
      the empty string, not None (John Arbash Meinel, #47782)

    * ``bzr diff --diff-options`` can now handle binary files being changed.
      Also, the output is consistent when --diff-options is not supplied.
      (John Arbash Meinel, #54651, #52930)

    * Use the right suffixes for loading plugins (John Arbash Meinel, #51810)

    * Fix Branch.get_parent() to handle the case when the parent is not 
      accessible (John Arbash Meinel, #52976)

  INTERNALS:

    * Combine the ignore rules into a single regex rather than looping over
      them to reduce the threshold where  N^2 behaviour occurs in operations
      like status. (Jan Hudec, Robert Collins).

    * Appending to bzrlib.DEFAULT_IGNORE is now deprecated. Instead, use
      one of the add functions in bzrlib.ignores. (John Arbash Meinel)

    * 'bzr push' should only push the ancestry of the current revision, not
      all of the history in the repository. This is especially important for
      shared repositories. (John Arbash Meinel)

    * bzrlib.delta.compare_trees now iterates in alphabetically sorted order,
      rather than randomly walking the inventories. (John Arbash Meinel)

    * Doctests are now run in temporary directories which are cleaned up when
      they finish, rather than using special ScratchDir/ScratchBranch objects.
      (Martin Pool)

    * Split ``check`` into separate methods on the branch and on the repository,
      so that it can be specialized in ways that are useful or efficient for
      different formats.  (Martin Pool, Robert Collins)

    * Deprecate Repository.all_revision_ids; most methods don't really need
      the global revision graph but only that part leading up to a particular
      revision.  (Martin Pool, Robert Collins)

    * Add a BzrDirFormat control_formats list which allows for control formats
      that do not use '.bzr' to store their data - i.e. '.svn', '.hg' etc.
      (Robert Collins, Jelmer Vernooij).

    * bzrlib.diff.external_diff can be redirected to any file-like object.
      Uses subprocess instead of spawnvp.
      (#4047, #48914, James Henstridge, John Arbash Meinel)

    * New command line option '--profile-imports', which will install a custom
      importer to log time to import modules and regex compilation time to 
      sys.stderr (John Arbash Meinel)

    * 'EmptyTree' is now deprecated, please use repository.revision_tree(None)
      instead. (Robert Collins)

    * "RevisionTree" is now in bzrlib/revisiontree.py. (Robert Collins)

bzr 0.8.2  2006-05-17
  
  BUG FIXES:
   
    * setup.py failed to install launchpad plugin.  (Martin Pool)

bzr 0.8.1  2006-05-16

  BUG FIXES:

    * Fix failure to commit a merge in a checkout.  (Martin Pool, 
      Robert Collins, Erik Bågfors, #43959)

    * Nicer messages from 'commit' in the case of renames, and correct
      messages when a merge has occured. (Robert Collins, Martin Pool)

    * Separate functionality from assert statements as they are skipped in
      optimized mode of python. Add the same check to pending merges.
      (#44443, Olaf Conradi)

  CHANGES:

    * Do not show the None revision in output of bzr ancestry. (Olaf Conradi)

    * Add info on standalone branches without a working tree.
      (#44155, Olaf Conradi)

    * Fix bug in knits when raising InvalidRevisionId. (#44284, Olaf Conradi)

  CHANGES:

    * Make editor invocation comply with Debian Policy. First check
      environment variables VISUAL and EDITOR, then try editor from
      alternatives system. If that all fails, fall back to the pre-defined
      list of editors. (#42904, Olaf Conradi)

  NEW FEATURES:

    * New 'register-branch' command registers a public branch into 
      Launchpad.net, where it can be associated with bugs, etc.
      (Martin Pool, Bjorn Tillenius, Robert Collins)

  INTERNALS:

    * New public api in InventoryEntry - 'describe_change(old, new)' which
      provides a human description of the changes between two old and
      new. (Robert Collins, Martin Pool)

  TESTING:

    * Fix test case for bzr info in upgrading a standalone branch to metadir,
      uses bzrlib api now. (Olaf Conradi)

bzr 0.8  2006-05-08

  NOTES WHEN UPGRADING:

    Release 0.8 of bzr introduces a new format for history storage, called
    'knit', as an evolution of to the 'weave' format used in 0.7.  Local 
    and remote operations are faster using knits than weaves.  Several
    operations including 'init', 'init-repo', and 'upgrade' take a 
    --format option that controls this.  Branching from an existing branch
    will keep the same format.

    It is possible to merge, pull and push between branches of different
    formats but this is slower than moving data between homogenous
    branches.  It is therefore recommended (but not required) that you
    upgrade all branches for a project at the same time.  Information on
    formats is shown by 'bzr info'.

    bzr 0.8 now allows creation of 'repositories', which hold the history 
    of files and revisions for several branches.  Previously bzr kept all
    the history for a branch within the .bzr directory at the root of the
    branch, and this is still the default.  To create a repository, use
    the new 'bzr init-repo' command.  Branches exist as directories under
    the repository and contain just a small amount of information
    indicating the current revision of the branch.

    bzr 0.8 also supports 'checkouts', which are similar to in cvs and
    subversion.  Checkouts are associated with a branch (optionally in a
    repository), which contains all the historical information.  The
    result is that a checkout can be deleted without losing any
    already-committed revisions.  A new 'update' command is also available. 

    Repositories and checkouts are not supported with the 0.7 storage
    format.  To use them you must upgrad to either knits, or to the
    'metaweave' format, which uses weaves but changes the .bzr directory
    arrangement.
    

  IMPROVEMENTS:

    * Sftp paths can now be relative, or local, according to the lftp
      convention. Paths now take the form:
      sftp://user:pass@host:port/~/relative/path
      or
      sftp://user:pass@host:port/absolute/path

    * The FTP transport now tries to reconnect after a temporary
      failure. ftp put is made atomic. (Matthieu Moy)

    * The FTP transport now maintains a pool of connections, and
      reuses them to avoid multiple connections to the same host (like
      sftp did). (Daniel Silverstone)

    * The bzr_man.py file has been removed. To create the man page now,
      use ./generate_docs.py man. The new program can also create other files.
      Run "python generate_docs.py --help" for usage information. (Hans
      Ulrich Niedermann & James Blackwell).

    * Man Page now gives full help (James Blackwell). Help also updated to 
      reflect user config now being stored in .bazaar (Hans Ulrich
      Niedermann)

    * It's now possible to set aliases in bazaar.conf (Erik Bågfors)

    * Pull now accepts a --revision argument (Erik Bågfors)

    * 'bzr re-sign' now allows multiple revisions to be supplied on the command
      line. You can now use the following command to sign all of your old commits.
        find .bzr/revision-store// -name my@email-* \
          | sed 's/.*\/\/..\///' \
          | xargs bzr re-sign

    * Upgrade can now upgrade over the network. (Robert Collins)

    * Two new commands 'bzr checkout' and 'bzr update' allow for CVS/SVN-alike
      behaviour.  By default they will cache history in the checkout, but
      with --lightweight almost all data is kept in the master branch.
      (Robert Collins)

    * 'revert' unversions newly-versioned files, instead of deleting them.

    * 'merge' is more robust.  Conflict messages have changed.

    * 'merge' and 'revert' no longer clobber existing files that end in '~' or
      '.moved'.

    * Default log format can be set in configuration and plugins can register
      their own formatters. (Erik Bågfors)

    * New 'reconcile' command will check branch consistency and repair indexes
      that can become out of sync in pre 0.8 formats. (Robert Collins,
      Daniel Silverstone)

    * New 'bzr init --format' and 'bzr upgrade --format' option to control 
      what storage format is created or produced.  (Robert Collins, 
      Martin Pool)

    * Add parent location to 'bzr info', if there is one.  (Olaf Conradi)

    * New developer commands 'weave-list' and 'weave-join'.  (Martin Pool)

    * New 'init-repository' command, plus support for repositories in 'init'
      and 'branch' (Aaron Bentley, Erik Bågfors, Robert Collins)

    * Improve output of 'info' command. Show all relevant locations related to
      working tree, branch and repository. Use kibibytes for binary quantities.
      Fix off-by-one error in missing revisions of working tree.  Make 'info'
      work on branches, repositories and remote locations.  Show locations
      relative to the shared repository, if applicable.  Show locking status
      of locations.  (Olaf Conradi)

    * Diff and merge now safely handle binary files. (Aaron Bentley)

    * 'pull' and 'push' now normalise the revision history, so that any two
      branches with the same tip revision will have the same output from 'log'.
      (Robert Collins)

    * 'merge' accepts --remember option to store parent location, like 'push'
      and 'pull'. (Olaf Conradi)

    * bzr status and diff when files given as arguments do not exist
      in the relevant trees.  (Martin Pool, #3619)

    * Add '.hg' to the default ignore list.  (Martin Pool)

    * 'knit' is now the default disk format. This improves disk performance and
      utilization, increases incremental pull performance, robustness with SFTP
      and allows checkouts over SFTP to perform acceptably. 
      The initial Knit code was contributed by Johan Rydberg based on a
      specification by Martin Pool.
      (Robert Collins, Aaron Bentley, Johan Rydberg, Martin Pool).

    * New tool to generate all-in-one html version of the manual.  (Alexander
      Belchenko)

    * Hitting CTRL-C while doing an SFTP push will no longer cause stale locks
      to be left in the SFTP repository. (Robert Collins, Martin Pool).

    * New option 'diff --prefix' to control how files are named in diff
      output, with shortcuts '-p0' and '-p1' corresponding to the options for 
      GNU patch.  (Alexander Belchenko, Goffredo Baroncelli, Martin Pool)

    * Add --revision option to 'annotate' command.  (Olaf Conradi)

    * If bzr shows an unexpected revision-history after pulling (perhaps due
      to a reweave) it can now be corrected by 'bzr reconcile'.
      (Robert Collins)

  CHANGES:

    * Commit is now verbose by default, and shows changed filenames and the 
      new revision number.  (Robert Collins, Martin Pool)

    * Unify 'mv', 'move', 'rename'.  (#5379, Matthew Fuller)

    * 'bzr -h' shows help.  (#35940, Martin Pool, Ian Bicking)

    * Make 'pull' and 'push' remember location on failure using --remember.
      (Olaf Conradi)

    * For compatibility, make old format for using weaves inside metadir
      available as 'metaweave' format.  Rename format 'metadir' to 'default'.
      Clean up help for option --format in commands 'init', 'init-repo' and
      'upgrade'.  (Olaf Conradi)

  INTERNALS:
  
    * The internal storage of history, and logical branch identity have now
      been split into Branch, and Repository. The common locking and file 
      management routines are now in bzrlib.lockablefiles. 
      (Aaron Bentley, Robert Collins, Martin Pool)

    * Transports can now raise DependencyNotPresent if they need a library
      which is not installed, and then another implementation will be 
      tried.  (Martin Pool)

    * Remove obsolete (and no-op) `decode` parameter to `Transport.get`.  
      (Martin Pool)

    * Using Tree Transform for merge, revert, tree-building

    * WorkingTree.create, Branch.create, WorkingTree.create_standalone,
      Branch.initialize are now deprecated. Please see BzrDir.create_* for
      replacement API's. (Robert Collins)

    * New BzrDir class represents the .bzr control directory and manages
      formatting issues. (Robert Collins)

    * New repository.InterRepository class encapsulates Repository to 
      Repository actions and allows for clean selection of optimised code
      paths. (Robert Collins)

    * bzrlib.fetch.fetch and bzrlib.fetch.greedy_fetch are now deprecated,
      please use 'branch.fetch' or 'repository.fetch' depending on your
      needs. (Robert Collins)

    * deprecated methods now have a 'is_deprecated' flag on them that can
      be checked, if you need to determine whether a given callable is 
      deprecated at runtime. (Robert Collins)

    * Progress bars are now nested - see
      bzrlib.ui.ui_factory.nested_progress_bar. (Robert Collins, Robey Pointer)

    * New API call get_format_description() for each type of format.
      (Olaf Conradi)

    * Changed branch.set_parent() to accept None to remove parent.
      (Olaf Conradi)

    * Deprecated BzrError AmbiguousBase.  (Olaf Conradi)

    * WorkingTree.branch is now a read only property.  (Robert Collins)

    * bzrlib.ui.text.TextUIFactory now accepts a bar_type parameter which
      can be None or a factory that will create a progress bar. This is
      useful for testing or for overriding the bzrlib.progress heuristic.
      (Robert Collins)

    * New API method get_physical_lock_status() to query locks present on a
      transport.  (Olaf Conradi)

    * Repository.reconcile now takes a thorough keyword parameter to allow
      requesting an indepth reconciliation, rather than just a data-loss 
      check. (Robert Collins)

    * bzrlib.ui.ui_factory protocol now supports 'get_boolean' to prompt
      the user for yes/no style input. (Robert Collins)

  TESTING:

    * SFTP tests now shortcut the SSH negotiation, reducing test overhead
      for testing SFTP protocol support. (Robey Pointer)

    * Branch formats are now tested once per implementation (see bzrlib.
      tests.branch_implementations. This is analagous to the transport
      interface tests, and has been followed up with working tree,
      repository and BzrDir tests. (Robert Collins)

    * New test base class TestCaseWithTransport provides a transport aware
      test environment, useful for testing any transport-interface using
      code. The test suite option --transport controls the transport used
      by this class (when its not being used as part of implementation
      contract testing). (Robert Collins)

    * Close logging handler on disabling the test log. This will remove the
      handler from the internal list inside python's logging module,
      preventing shutdown from closing it twice.  (Olaf Conradi)

    * Move test case for uncommit to blackbox tests.  (Olaf Conradi)

    * run_bzr and run_bzr_captured now accept a 'stdin="foo"' parameter which
      will provide String("foo") to the command as its stdin.

bzr 0.7 2006-01-09

  CHANGES:

    * .bzrignore is excluded from exports, on the grounds that it's a bzr 
      internal-use file and may not be wanted.  (Jamie Wilkinson)

    * The "bzr directories" command were removed in favor of the new
      --kind option to the "bzr inventory" command.  To list all 
      versioned directories, now use "bzr inventory --kind directory".  
      (Johan Rydberg)

    * Under Windows configuration directory is now %APPDATA%\bazaar\2.0
      by default. (John Arbash Meinel)

    * The parent of Bzr configuration directory can be set by BZR_HOME
      environment variable. Now the path for it is searched in BZR_HOME, then
      in HOME. Under Windows the order is: BZR_HOME, APPDATA (usually
      points to C:\Documents and Settings\User Name\Application Data), HOME.
      (John Arbash Meinel)

    * Plugins with the same name in different directories in the bzr plugin
      path are no longer loaded: only the first successfully loaded one is
      used. (Robert Collins)

    * Use systems' external ssh command to open connections if possible.  
      This gives better integration with user settings such as ProxyCommand.
      (James Henstridge)

    * Permissions on files underneath .bzr/ are inherited from the .bzr 
      directory. So for a shared repository, simply doing 'chmod -R g+w .bzr/'
      will mean that future file will be created with group write permissions.

    * configure.in and config.guess are no longer in the builtin default 
      ignore list.

    * '.sw[nop]' pattern ignored, to ignore vim swap files for nameless
      files.  (John Arbash Meinel, Martin Pool)

  IMPROVEMENTS:

    * "bzr INIT dir" now initializes the specified directory, and creates 
      it if it does not exist.  (John Arbash Meinel)

    * New remerge command (Aaron Bentley)

    * Better zsh completion script.  (Steve Borho)

    * 'bzr diff' now returns 1 when there are changes in the working 
      tree. (Robert Collins)

    * 'bzr push' now exists and can push changes to a remote location. 
      This uses the transport infrastructure, and can store the remote
      location in the ~/.bazaar/branches.conf configuration file.
      (Robert Collins)

    * Test directories are only kept if the test fails and the user requests
      that they be kept.

    * Tweaks to short log printing

    * Added branch nicks, new nick command, printing them in log output. 
      (Aaron Bentley)

    * If $BZR_PDB is set, pop into the debugger when an uncaught exception 
      occurs.  (Martin Pool)

    * Accept 'bzr resolved' (an alias for 'bzr resolve'), as this is
      the same as Subversion.  (Martin Pool)

    * New ftp transport support (on ftplib), for ftp:// and aftp:// 
      URLs.  (Daniel Silverstone)

    * Commit editor temporary files now start with 'bzr_log.', to allow 
      text editors to match the file name and set up appropriate modes or 
      settings.  (Magnus Therning)

    * Improved performance when integrating changes from a remote weave.  
      (Goffredo Baroncelli)

    * Sftp will attempt to cache the connection, so it is more likely that
      a connection will be reused, rather than requiring multiple password
      requests.

    * bzr revno now takes an optional argument indicating the branch whose
      revno should be printed.  (Michael Ellerman)

    * bzr cat defaults to printing the last version of the file.  
      (#3632, Matthieu Moy)

    * New global option 'bzr --lsprof COMMAND' runs bzr under the lsprof 
      profiler.  (Denys Duchier)

    * Faster commits by reading only the headers of affected weave files. 
      (Denys Duchier)

    * 'bzr add' now takes a --dry-run parameter which shows you what would be
      added, but doesn't actually add anything. (Michael Ellerman)

    * 'bzr add' now lists how many files were ignored per glob.  add --verbose
      lists the specific files.  (Aaron Bentley)

    * 'bzr missing' now supports displaying changes in diverged trees and can
      be limited to show what either end of the comparison is missing.
      (Aaron Bently, with a little prompting from Daniel Silverstone)

  BUG FIXES:

    * SFTP can walk up to the root path without index errors. (Robert Collins)

    * Fix bugs in running bzr with 'python -O'.  (Martin Pool)

    * Error when run with -OO

    * Fix bug in reporting http errors that don't have an http error code.
      (Martin Pool)

    * Handle more cases of pipe errors in display commands

    * Change status to 3 for all errors

    * Files that are added and unlinked before committing are completely
      ignored by diff and status

    * Stores with some compressed texts and some uncompressed texts are now
      able to be used. (John A Meinel)

    * Fix for bzr pull failing sometimes under windows

    * Fix for sftp transport under windows when using interactive auth

    * Show files which are both renamed and modified as such in 'bzr 
      status' output.  (#4503, Daniel Silverstone)

    * Make annotate cope better with revisions committed without a valid 
      email address.  (Marien Zwart)

    * Fix representation of tab characters in commit messages.  (Harald 
      Meland)

    * List of plugin directories in BZR_PLUGIN_PATH environment variable is
      now parsed properly under Windows. (Alexander Belchenko)

    * Show number of revisions pushed/pulled/merged. (Robey Pointer)

    * Keep a cached copy of the basis inventory to speed up operations 
      that need to refer to it.  (Johan Rydberg, Martin Pool)

    * Fix bugs in bzr status display of non-ascii characters.  (Martin 
      Pool)

    * Remove Makefile.in from default ignore list.  (#6413, Tollef Fog 
      Heen, Martin Pool)

    * Fix failure in 'bzr added'.  (Nathan McCallum, Martin Pool)

  TESTING:

    * Fix selftest asking for passwords when there are no SFTP keys.  
      (Robey Pointer, Jelmer Vernooij) 

    * Fix selftest run with 'python -O'.  (Martin Pool)

    * Fix HTTP tests under Windows. (John Arbash Meinel)

    * Make tests work even if HOME is not set (Aaron Bentley)

    * Updated build_tree to use fixed line-endings for tests which read 
      the file cotents and compare. Make some tests use this to pass under
      Windows. (John Arbash Meinel)

    * Skip stat and symlink tests under Windows. (Alexander Belchenko)

    * Delay in selftest/testhashcash is now issued under win32 and Cygwin.
      (John Arbash Meinel)

    * Use terminal width to align verbose test output.  (Martin Pool)

    * Blackbox tests are maintained within the bzrlib.tests.blackbox directory.
      If adding a new test script please add that to
      bzrlib.tests.blackbox.__init__. (Robert Collins)

    * Much better error message if one of the test suites can't be 
      imported.  (Martin Pool)

    * Make check now runs the test suite twice - once with the default locale,
      and once with all locales forced to C, to expose bugs. This is not 
      trivially done within python, so for now its only triggered by running
      Make check. Integrators and packagers who wish to check for full 
      platform support should run 'make check' to test the source.
      (Robert Collins)

    * Tests can now run TestSkipped if they can't execute for any reason.
      (Martin Pool) (NB: TestSkipped should only be raised for correctable
      reasons - see the wiki spec ImprovingBzrTestSuite).

    * Test sftp with relative, absolute-in-homedir and absolute-not-in-homedir
      paths for the transport tests. Introduce blackbox remote sftp tests that
      test the same permutations. (Robert Collins, Robey Pointer)

    * Transport implementation tests are now independent of the local file
      system, which allows tests for esoteric transports, and for features
      not available in the local file system. They also repeat for variations
      on the URL scheme that can introduce issues in the transport code,
      see bzrlib.transport.TransportTestProviderAdapter() for this.
      (Robert Collins).

    * TestCase.build_tree uses the transport interface to build trees, pass
      in a transport parameter to give it an existing connection.
      (Robert Collins).

  INTERNALS:

    * WorkingTree.pull has been split across Branch and WorkingTree,
      to allow Branch only pulls. (Robert Collins)

    * commands.display_command now returns the result of the decorated 
      function. (Robert Collins)

    * LocationConfig now has a set_user_option(key, value) call to save
      a setting in its matching location section (a new one is created
      if needed). (Robert Collins)

    * Branch has two new methods, get_push_location and set_push_location
      to respectively, get and set the push location. (Robert Collins)

    * commands.register_command now takes an optional flag to signal that
      the registrant is planning to decorate an existing command. When 
      given multiple plugins registering a command is not an error, and
      the original command class (whether built in or a plugin based one) is
      returned to the caller. There is a new error 'MustUseDecorated' for
      signalling when a wrapping command should switch to the original
      version. (Robert Collins)

    * Some option parsing errors will raise 'BzrOptionError', allowing 
      granular detection for decorating commands. (Robert Collins).

    * Branch.read_working_inventory has moved to
      WorkingTree.read_working_inventory. This necessitated changes to
      Branch.get_root_id, and a move of Branch.set_inventory to WorkingTree
      as well. To make it clear that a WorkingTree cannot always be obtained
      Branch.working_tree() will raise 'errors.NoWorkingTree' if one cannot
      be obtained. (Robert Collins)

    * All pending merges operations from Branch are now on WorkingTree.
      (Robert Collins)

    * The follow operations from Branch have moved to WorkingTree:
      add()
      commit()
      move()
      rename_one()
      unknowns()
      (Robert Collins)

    * bzrlib.add.smart_add_branch is now smart_add_tree. (Robert Collins)

    * New "rio" serialization format, similar to rfc-822. (Martin Pool)

    * Rename selftests to `bzrlib.tests.test_foo`.  (John A Meinel, Martin 
      Pool)

    * bzrlib.plugin.all_plugins has been changed from an attribute to a 
      query method. (Robert Collins)
 
    * New options to read only the table-of-contents of a weave.  
      (Denys Duchier)

    * Raise NoSuchFile when someone tries to add a non-existant file.
      (Michael Ellerman)

    * Simplify handling of DivergedBranches in cmd_pull().
      (Michael Ellerman)
		   
   
    * Branch.controlfile* logic has moved to lockablefiles.LockableFiles, which
      is exposed as Branch().control_files. Also this has been altered with the
      controlfile pre/suffix replaced by simple method names like 'get' and
      'put'. (Aaron Bentley, Robert Collins).

    * Deprecated functions and methods can now be marked as such using the 
      bzrlib.symbol_versioning module. Marked method have their docstring
      updated and will issue a DeprecationWarning using the warnings module
      when they are used. (Robert Collins)

    * bzrlib.osutils.safe_unicode now exists to provide parameter coercion
      for functions that need unicode strings. (Robert Collins)

bzr 0.6 2005-10-28

  IMPROVEMENTS:
  
    * pull now takes --verbose to show you what revisions are added or removed
      (John A Meinel)

    * merge now takes a --show-base option to include the base text in
      conflicts.
      (Aaron Bentley)

    * The config files are now read using ConfigObj, so '=' should be used as
      a separator, not ':'.
      (Aaron Bentley)

    * New 'bzr commit --strict' option refuses to commit if there are 
      any unknown files in the tree.  To commit, make sure all files are 
      either ignored, added, or deleted.  (Michael Ellerman)

    * The config directory is now ~/.bazaar, and there is a single file 
      ~/.bazaar/bazaar.conf storing email, editor and other preferences.
      (Robert Collins)

    * 'bzr add' no longer takes a --verbose option, and a --quiet option
      has been added that suppresses all output.

    * Improved zsh completion support in contrib/zsh, from Clint
      Adams.

    * Builtin 'bzr annotate' command, by Martin Pool with improvements from 
      Goffredo Baroncelli.
    
    * 'bzr check' now accepts -v for verbose reporting, and checks for
      ghosts in the branch. (Robert Collins)

    * New command 're-sign' which will regenerate the gpg signature for 
      a revision. (Robert Collins)

    * If you set check_signatures=require for a path in 
      ~/.bazaar/branches.conf then bzr will invoke your
      gpg_signing_command (defaults to gpg) and record a digital signature
      of your commit. (Robert Collins)

    * New sftp transport, based on Paramiko.  (Robey Pointer)

    * 'bzr pull' now accepts '--clobber' which will discard local changes
      and make this branch identical to the source branch. (Robert Collins)

    * Just give a quieter warning if a plugin can't be loaded, and 
      put the details in .bzr.log.  (Martin Pool)

    * 'bzr branch' will now set the branch-name to the last component of the
      output directory, if one was supplied.

    * If the option 'post_commit' is set to one (or more) python function
      names (must be in the bzrlib namespace), then they will be invoked
      after the commit has completed, with the branch and revision_id as
      parameters. (Robert Collins)

    * Merge now has a retcode of 1 when conflicts occur. (Robert Collins)

    * --merge-type weave is now supported for file contents.  Tree-shape
      changes are still three-way based.  (Martin Pool, Aaron Bentley)

    * 'bzr check' allows the first revision on revision-history to have
      parents - something that is expected for cheap checkouts, and occurs
      when conversions from baz do not have all history.  (Robert Collins).

   * 'bzr merge' can now graft unrelated trees together, if your specify
     0 as a base. (Aaron Bentley)

   * 'bzr commit branch' and 'bzr commit branch/file1 branch/file2' now work
     (Aaron Bentley)

    * Add '.sconsign*' to default ignore list.  (Alexander Belchenko)

   * 'bzr merge --reprocess' minimizes conflicts

  TESTING:

    * The 'bzr selftest --pattern' option for has been removed, now 
      test specifiers on the command line can be simple strings, or 
      regexps, or both. (Robert Collins)

    * Passing -v to selftest will now show the time each test took to 
      complete, which will aid in analysing performance regressions and
      related questions. (Robert Collins)

    * 'bzr selftest' runs all tests, even if one fails, unless '--one'
      is given. (Martin Pool)

    * There is a new method for TestCaseInTempDir, assertFileEqual, which
      will check that a given content is equal to the content of the named
      file. (Robert Collins)

    * Fix test suite's habit of leaving many temporary log files in $TMPDIR.
      (Martin Pool)

  INTERNALS:

    * New 'testament' command and concept for making gpg-signatures 
      of revisions that are not tied to a particular internal
      representation.  (Martin Pool).

    * Per-revision properties ('revprops') as key-value associated 
      strings on each revision created when the revision is committed.
      Intended mainly for the use of external tools.  (Martin Pool).

    * Config options have moved from bzrlib.osutils to bzrlib.config.
      (Robert Collins)

    * Improved command line option definitions allowing explanations
      for individual options, among other things.  Contributed by 
      Magnus Therning.

    * Config options have moved from bzrlib.osutils to bzrlib.config.
      Configuration is now done via the config.Config interface:
      Depending on whether you have a Branch, a Location or no information
      available, construct a ``*Config``, and use its ``signature_checking``,
      ``username`` and ``user_email`` methods. (Robert Collins)

    * Plugins are now loaded under bzrlib.plugins, not bzrlib.plugin, and
      they are made available for other plugins to use. You should not 
      import other plugins during the __init__ of your plugin though, as 
      no ordering is guaranteed, and the plugins directory is not on the
      python path. (Robert Collins)

    * Branch.relpath has been moved to WorkingTree.relpath. WorkingTree no
      no longer takes an inventory, rather it takes an option branch
      parameter, and if None is given will open the branch at basedir 
      implicitly. (Robert Collins)

    * Cleaner exception structure and error reporting.  Suggested by 
      Scott James Remnant.  (Martin Pool)

    * Branch.remove has been moved to WorkingTree, which has also gained
      lock_read, lock_write and unlock methods for convenience. (Robert
      Collins)

    * Two decorators, needs_read_lock and needs_write_lock have been added
      to the branch module. Use these to cause a function to run in a
      read or write lock respectively. (Robert Collins)

    * Branch.open_containing now returns a tuple (Branch, relative-path),
      which allows direct access to the common case of 'get me this file
      from its branch'. (Robert Collins)

    * Transports can register using register_lazy_transport, and they 
      will be loaded when first used.  (Martin Pool)

    * 'pull' has been factored out of the command as WorkingTree.pull().
      A new option to WorkingTree.pull has been added, clobber, which will
      ignore diverged history and pull anyway.
      (Robert Collins)

    * config.Config has a 'get_user_option' call that accepts an option name.
      This will be looked up in branches.conf and bazaar.conf as normal.
      It is intended that this be used by plugins to support options - 
      options of built in programs should have specific methods on the config.
      (Robert Collins)

    * merge.merge_inner now has tempdir as an optional parameter. (Robert
      Collins)

    * Tree.kind is not recorded at the top level of the hierarchy, as it was
      missing on EmptyTree, leading to a bug with merge on EmptyTrees.
      (Robert Collins)

    * WorkingTree.__del__ has been removed, it was non deterministic and not 
      doing what it was intended to. See WorkingTree.__init__ for a comment
      about future directions. (Robert Collins/Martin Pool)

    * bzrlib.transport.http has been modified so that only 404 urllib errors
      are returned as NoSuchFile. Other exceptions will propogate as normal.
      This allows debuging of actual errors. (Robert Collins)

    * bzrlib.transport.Transport now accepts *ONLY* url escaped relative paths
      to apis like 'put', 'get' and 'has'. This is to provide consistent
      behaviour - it operates on url's only. (Robert Collins)

    * Transports can register using register_lazy_transport, and they 
      will be loaded when first used.  (Martin Pool)

    * 'merge_flex' no longer calls conflict_handler.finalize(), instead that
      is called by merge_inner. This is so that the conflict count can be 
      retrieved (and potentially manipulated) before returning to the caller
      of merge_inner. Likewise 'merge' now returns the conflict count to the
      caller. (Robert Collins)

    * 'revision.revision_graph can handle having only partial history for
      a revision - that is no revisions in the graph with no parents.
      (Robert Collins).

    * New builtins.branch_files uses the standard file_list rules to produce
      a branch and a list of paths, relative to that branch (Aaron Bentley)

    * New TestCase.addCleanup facility.

    * New bzrlib.version_info tuple (similar to sys.version_info), which can
      be used by programs importing bzrlib.

  BUG FIXES:

    * Better handling of branches in directories with non-ascii names. 
      (Joel Rosdahl, Panagiotis Papadakos)

    * Upgrades of trees with no commits will not fail due to accessing
      [-1] in the revision-history. (Andres Salomon)


bzr 0.1.1 2005-10-12

  BUG FIXES:

    * Fix problem in pulling over http from machines that do not 
      allow directories to be listed.

    * Avoid harmless warning about invalid hash cache after 
      upgrading branch format.

  PERFORMANCE: 
  
    * Avoid some unnecessary http operations in branch and pull.


bzr 0.1 2005-10-11

  NOTES:

    * 'bzr branch' over http initially gives a very high estimate
      of completion time but it should fall as the first few 
      revisions are pulled in.  branch is still slow on 
      high-latency connections.

  BUG FIXES:
  
    * bzr-man.py has been updated to work again. Contributed by
      Rob Weir.

    * Locking is now done with fcntl.lockf which works with NFS
      file systems. Contributed by Harald Meland.

    * When a merge encounters a file that has been deleted on
      one side and modified on the other, the old contents are
      written out to foo.BASE and foo.SIDE, where SIDE is this
      or OTHER. Contributed by Aaron Bentley.

    * Export was choosing incorrect file paths for the content of
      the tarball, this has been fixed by Aaron Bentley.

    * Commit will no longer commit without a log message, an 
      error is returned instead. Contributed by Jelmer Vernooij.

    * If you commit a specific file in a sub directory, any of its
      parent directories that are added but not listed will be 
      automatically included. Suggested by Michael Ellerman.

    * bzr commit and upgrade did not correctly record new revisions
      for files with only a change to their executable status.
      bzr will correct this when it encounters it. Fixed by
      Robert Collins

    * HTTP tests now force off the use of http_proxy for the duration.
      Contributed by Gustavo Niemeyer.

    * Fix problems in merging weave-based branches that have 
      different partial views of history.

    * Symlink support: working with symlinks when not in the root of a 
      bzr tree was broken, patch from Scott James Remnant.

  IMPROVEMENTS:

    * 'branch' now accepts a --basis parameter which will take advantage
      of local history when making a new branch. This allows faster 
      branching of remote branches. Contributed by Aaron Bentley.

    * New tree format based on weave files, called version 5.
      Existing branches can be upgraded to this format using 
      'bzr upgrade'.

    * Symlinks are now versionable. Initial patch by 
      Erik Toubro Nielsen, updated to head by Robert Collins.

    * Executable bits are tracked on files. Patch from Gustavo
      Niemeyer.

    * 'bzr status' now shows unknown files inside a selected directory.
      Patch from Heikki Paajanen.

    * Merge conflicts are recorded in .bzr. Two new commands 'conflicts'
      and 'resolve' have needed added, which list and remove those 
      merge conflicts respectively. A conflicted tree cannot be committed
      in. Contributed by Aaron Bentley.

    * 'rm' is now an alias for 'remove'.

    * Stores now split out their content in a single byte prefixed hash,
      dropping the density of files per directory by 256. Contributed by
      Gustavo Niemeyer.

    * 'bzr diff -r branch:URL' will now perform a diff between two branches.
      Contributed by Robert Collins.

    * 'bzr log' with the default formatter will show merged revisions,
      indented to the right. Initial implementation contributed by Gustavo
      Niemeyer, made incremental by Robert Collins.


  INTERNALS:

    * Test case failures have the exception printed after the log 
      for your viewing pleasure.

    * InventoryEntry is now an abstract base class, use one of the
      concrete InventoryDirectory etc classes instead.

    * Branch raises an UnsupportedFormatError when it detects a 
      bzr branch it cannot understand. This allows for precise
      handling of such circumstances.


  TESTING:

    * Removed testsweet module so that tests can be run after 
      bzr installed by 'bzr selftest'.

    * 'bzr selftest' command-line arguments can now be partial ids
      of tests to run, e.g. 'bzr selftest test_weave'

      
bzr 0.0.9 2005-09-23

  BUG FIXES:

    * Fixed "branch -r" option.

    * Fix remote access to branches containing non-compressed history.
      (Robert Collins).

    * Better reliability of http server tests.  (John Arbash-Meinel)

    * Merge graph maximum distance calculation fix.  (Aaron Bentley)
   
    * Various minor bug in windows support have been fixed, largely in the
      test suite. Contributed by Alexander Belchenko.

  IMPROVEMENTS:

    * Status now accepts a -r argument to give status between chosen
      revisions. Contributed by Heikki Paajanen.

    * Revision arguments no longer use +/-/= to control ranges, instead
      there is a 'before' namespace, which limits the successive namespace.
      For example '$ bzr log -r date:yesterday..before:date:today' will
      select everything from yesterday and before today. Contributed by
      Robey Pointer

    * There is now a bzr.bat file created by distutils when building on 
      Windows. Contributed by Alexander Belchenko.

  INTERNALS:

    * Removed uuid() as it was unused.

    * Improved 'fetch' code for pulling revisions from one branch into
      another (used by pull, merged, etc.)


bzr 0.0.8 2005-09-20

  IMPROVEMENTS:

    * Adding a file whose parent directory is not versioned will
      implicitly add the parent, and so on up to the root. This means
      you should never need to explictly add a directory, they'll just
      get added when you add a file in the directory.  Contributed by
      Michael Ellerman.

    * Ignore .DS_Store (contains Mac metadata) by default.  Patch from
      Nir Soffer.

    * If you set BZR_EDITOR in the environment, it is checked in
      preference to EDITOR and the config file for the interactive commit
      editing program. Related to this is a bugfix where a missing program
      set in EDITOR would cause editing to fail, now the fallback program
      for the operating system is still tried.

    * Files that are not directories/symlinks/regular files will no longer
      cause bzr to fail, it will just ignore them by default. You cannot add
      them to the tree though - they are not versionable.


  INTERNALS:

    * Refactor xml packing/unpacking.

  BUG FIXES: 

    * Fixed 'bzr mv' by Ollie Rutherfurd.

    * Fixed strange error when trying to access a nonexistent http
      branch.

    * Make sure that the hashcache gets written out if it can't be
      read.


  PORTABILITY:

    * Various Windows fixes from Ollie Rutherfurd.

    * Quieten warnings about locking; patch from Matt Lavin.


bzr-0.0.7 2005-09-02

  NEW FEATURES:

    * ``bzr shell-complete`` command contributed by Clint Adams to
      help with intelligent shell completion.

    * New expert command ``bzr find-merge-base`` for debugging merges.


  ENHANCEMENTS:

    * Much better merge support.

    * merge3 conflicts are now reported with markers like '<<<<<<<'
      (seven characters) which is the same as CVS and pleases things
      like emacs smerge.


  BUG FIXES:

    * ``bzr upgrade`` no longer fails when trying to fix trees that
      mention revisions that are not present.

    * Fixed bugs in listing plugins from ``bzr plugins``.

    * Fix case of $EDITOR containing options for the editor.

    * Fix log -r refusing to show the last revision.
      (Patch from Goffredo Baroncelli.)


  CHANGES:

    * ``bzr log --show-ids`` shows the revision ids of all parents.

    * Externally provided commands on your $BZRPATH no longer need
      to recognize --bzr-usage to work properly, and can just handle
      --help themselves.


  LIBRARY:

    * Changed trace messages to go through the standard logging
      framework, so that they can more easily be redirected by
      libraries.



bzr-0.0.6 2005-08-18

  NEW FEATURES:

    * Python plugins, automatically loaded from the directories on
      BZR_PLUGIN_PATH or ~/.bzr.conf/plugins by default.

    * New 'bzr mkdir' command.

    * Commit mesage is fetched from an editor if not given on the
      command line; patch from Torsten Marek.

    * ``bzr log -m FOO`` displays commits whose message matches regexp 
      FOO.
      
    * ``bzr add`` with no arguments adds everything under the current directory.

    * ``bzr mv`` does move or rename depending on its arguments, like
      the Unix command.

    * ``bzr missing`` command shows a summary of the differences
      between two trees.  (Merged from John Arbash-Meinel.)

    * An email address for commits to a particular tree can be
      specified by putting it into .bzr/email within a branch.  (Based
      on a patch from Heikki Paajanen.)


  ENHANCEMENTS:

    * Faster working tree operations.


  CHANGES:

    * 3rd-party modules shipped with bzr are copied within the bzrlib
      python package, so that they can be installed by the setup
      script without clashing with anything already existing on the
      system.  (Contributed by Gustavo Niemeyer.)

    * Moved plugins directory to bzrlib/, so that there's a standard
      plugin directory which is not only installed with bzr itself but
      is also available when using bzr from the development tree.
      BZR_PLUGIN_PATH and DEFAULT_PLUGIN_PATH are then added to the
      standard plugins directory.

    * When exporting to a tarball with ``bzr export --format tgz``, put 
      everything under a top directory rather than dumping it into the
      current directory.   This can be overridden with the ``--root`` 
      option.  Patch from William Dodé and John Meinel.

    * New ``bzr upgrade`` command to upgrade the format of a branch,
      replacing ``bzr check --update``.

    * Files within store directories are no longer marked readonly on
      disk.

    * Changed ``bzr log`` output to a more compact form suggested by
      John A Meinel.  Old format is available with the ``--long`` or
      ``-l`` option, patched by William Dodé.

    * By default the commit command refuses to record a revision with
      no changes unless the ``--unchanged`` option is given.

    * The ``--no-plugins``, ``--profile`` and ``--builtin`` command
      line options must come before the command name because they 
      affect what commands are available; all other options must come 
      after the command name because their interpretation depends on
      it.

    * ``branch`` and ``clone`` added as aliases for ``branch``.

    * Default log format is back to the long format; the compact one
      is available with ``--short``.
      
      
  BUG FIXES:
  
    * Fix bugs in committing only selected files or within a subdirectory.


bzr-0.0.5  2005-06-15
  
  CHANGES:

    * ``bzr`` with no command now shows help rather than giving an
      error.  Suggested by Michael Ellerman.

    * ``bzr status`` output format changed, because svn-style output
      doesn't really match the model of bzr.  Now files are grouped by
      status and can be shown with their IDs.  ``bzr status --all``
      shows all versioned files and unknown files but not ignored files.

    * ``bzr log`` runs from most-recent to least-recent, the reverse
      of the previous order.  The previous behaviour can be obtained
      with the ``--forward`` option.
        
    * ``bzr inventory`` by default shows only filenames, and also ids
      if ``--show-ids`` is given, in which case the id is the second
      field.


  ENHANCEMENTS:

    * New 'bzr whoami --email' option shows only the email component
      of the user identification, from Jo Vermeulen.

    * New ``bzr ignore PATTERN`` command.

    * Nicer error message for broken pipe, interrupt and similar
      conditions that don't indicate an internal error.

    * Add ``.*.sw[nop] .git .*.tmp *,v`` to default ignore patterns.

    * Per-branch locks keyed on ``.bzr/branch-lock``, available in
      either read or write mode.

    * New option ``bzr log --show-ids`` shows revision and file ids.

    * New usage ``bzr log FILENAME`` shows only revisions that
      affected that file.

    * Changed format for describing changes in ``bzr log -v``.

    * New option ``bzr commit --file`` to take a message from a file,
      suggested by LarstiQ.

    * New syntax ``bzr status [FILE...]`` contributed by Bartosz
      Oler.  File may be in a branch other than the working directory.

    * ``bzr log`` and ``bzr root`` can be given an http URL instead of
      a filename.

    * Commands can now be defined by external programs or scripts
      in a directory on $BZRPATH.

    * New "stat cache" avoids reading the contents of files if they 
      haven't changed since the previous time.

    * If the Python interpreter is too old, try to find a better one
      or give an error.  Based on a patch from Fredrik Lundh.

    * New optional parameter ``bzr info [BRANCH]``.

    * New form ``bzr commit SELECTED`` to commit only selected files.

    * New form ``bzr log -r FROM:TO`` shows changes in selected
      range; contributed by John A Meinel.

    * New option ``bzr diff --diff-options 'OPTS'`` allows passing
      options through to an external GNU diff.

    * New option ``bzr add --no-recurse`` to add a directory but not
      their contents.

    * ``bzr --version`` now shows more information if bzr is being run
      from a branch.

  
  BUG FIXES:

    * Fixed diff format so that added and removed files will be
      handled properly by patch.  Fix from Lalo Martins.

    * Various fixes for files whose names contain spaces or other
      metacharacters.


  TESTING:

    * Converted black-box test suites from Bourne shell into Python;
      now run using ``./testbzr``.  Various structural improvements to
      the tests.

    * testbzr by default runs the version of bzr found in the same
      directory as the tests, or the one given as the first parameter.

    * testbzr also runs the internal tests, so the only command
      required to check is just ``./testbzr``.

    * testbzr requires python2.4, but can be used to test bzr running
      under a different version.

    * Tests added for many other changes in this release.


  INTERNAL:

    * Included ElementTree library upgraded to 1.2.6 by Fredrik Lundh.

    * Refactor command functions into Command objects based on HCT by
      Scott James Remnant.

    * Better help messages for many commands.

    * Expose bzrlib.open_tracefile() to start the tracefile; until
      this is called trace messages are just discarded.

    * New internal function find_touching_revisions() and hidden
      command touching-revisions trace the changes to a given file.

    * Simpler and faster compare_inventories() function.

    * bzrlib.open_tracefile() takes a tracefilename parameter.

    * New AtomicFile class.

    * New developer commands ``added``, ``modified``.


  PORTABILITY:

    * Cope on Windows on python2.3 by using the weaker random seed.
      2.4 is now only recommended.


bzr-0.0.4  2005-04-22

  ENHANCEMENTS:

    * 'bzr diff' optionally takes a list of files to diff.  Still a bit
      basic.  Patch from QuantumG.

    * More default ignore patterns.

    * New 'bzr log --verbose' shows a list of files changed in the
      changeset.  Patch from Sebastian Cote.

    * Roll over ~/.bzr.log if it gets too large.

    * Command abbreviations 'ci', 'st', 'stat', '?' based on a patch
      by Jason Diamon.

    * New 'bzr help commands' based on a patch from Denys Duchier.


  CHANGES:

    * User email is determined by looking at $BZREMAIL or ~/.bzr.email
      or $EMAIL.  All are decoded by the locale preferred encoding.
      If none of these are present user@hostname is used.  The host's
      fully-qualified name is not used because that tends to fail when
      there are DNS problems.

    * New 'bzr whoami' command instead of username user-email.


  BUG FIXES: 

    * Make commit safe for hardlinked bzr trees.

    * Some Unicode/locale fixes.

    * Partial workaround for difflib.unified_diff not handling
      trailing newlines properly.


  INTERNAL:

    * Allow docstrings for help to be in PEP0257 format.  Patch from
      Matt Brubeck.

    * More tests in test.sh.

    * Write profile data to a temporary file not into working
      directory and delete it when done.

    * Smaller .bzr.log with process ids.


  PORTABILITY:

    * Fix opening of ~/.bzr.log on Windows.  Patch from Andrew
      Bennetts.

    * Some improvements in handling paths on Windows, based on a patch
      from QuantumG.


bzr-0.0.3  2005-04-06

  ENHANCEMENTS:

    * New "directories" internal command lists versioned directories
      in the tree.

    * Can now say "bzr commit --help".

    * New "rename" command to rename one file to a different name
      and/or directory.

    * New "move" command to move one or more files into a different
      directory.

    * New "renames" command lists files renamed since base revision.

    * New cat command contributed by janmar.

  CHANGES:

    * .bzr.log is placed in $HOME (not pwd) and is always written in
      UTF-8.  (Probably not a completely good long-term solution, but
      will do for now.)

  PORTABILITY:

    * Workaround for difflib bug in Python 2.3 that causes an
      exception when comparing empty files.  Reported by Erik Toubro
      Nielsen.

  INTERNAL:

    * Refactored inventory storage to insert a root entry at the top.

  TESTING:

    * Start of shell-based black-box testing in test.sh.


bzr-0.0.2.1

  PORTABILITY:

    * Win32 fixes from Steve Brown.


bzr-0.0.2  "black cube"  2005-03-31

  ENHANCEMENTS:

    * Default ignore list extended (see bzrlib/__init__.py).

    * Patterns in .bzrignore are now added to the default ignore list,
      rather than replacing it.

    * Ignore list isn't reread for every file.

    * More help topics.

    * Reinstate the 'bzr check' command to check invariants of the
      branch.

    * New 'ignored' command lists which files are ignored and why;
      'deleted' lists files deleted in the current working tree.

    * Performance improvements.

    * New global --profile option.
    
    * Ignore patterns like './config.h' now correctly match files in
      the root directory only.


bzr-0.0.1  2005-03-26

  ENHANCEMENTS:

    * More information from info command.

    * Can now say "bzr help COMMAND" for more detailed help.

    * Less file flushing and faster performance when writing logs and
      committing to stores.

    * More useful verbose output from some commands.

  BUG FIXES:

    * Fix inverted display of 'R' and 'M' during 'commit -v'.

  PORTABILITY:

    * Include a subset of ElementTree-1.2.20040618 to make
      installation easier.

    * Fix time.localtime call to work with Python 2.3 (the minimum
      supported).


bzr-0.0.0.69  2005-03-22

  ENHANCEMENTS:

    * First public release.

    * Storage of local versions: init, add, remove, rm, info, log,
      diff, status, etc.<|MERGE_RESOLUTION|>--- conflicted
+++ resolved
@@ -12,6 +12,9 @@
       This includes updates for ``bzr help revisionspec`` the first topic
       included. (Goffredo Baroncelli, John Arbash Meinel, #42714)
       
+    * WSGI-compatible HTTP smart server.  See ``doc/http_smart_server.txt``.
+      (Andrew Bennetts)
+
   INTERNALS:
 
     * New -D option given before the command line turns on debugging output
@@ -108,15 +111,10 @@
       to allow modules to be loaded on request. (John Arbash Meinel, Adeodato
       Simó)
 
-<<<<<<< HEAD
-    * WSGI-compatible HTTP smart server.  See ``doc/http_smart_server.txt``.
-      (Andrew Bennetts)
-=======
   API INCOMPATABILITY:
   
     * LogFormatter subclasses show now expect the 'revno' parameter to 
       show() to be a string rather than an int. (Robert Collins)
->>>>>>> 45e9bfe8
 
   INTERNALS:
 
