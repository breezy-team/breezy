--- conflicted
+++ resolved
@@ -3,7 +3,6 @@
 --------------------
 
 .. contents::
-
 
 bzr 1.6beta1 2008-06-02
 -----------------------
@@ -144,27 +143,17 @@
   API CHANGES:
 
     * ``Branch.abspath`` is deprecated; use the Tree or Transport 
-<<<<<<< HEAD
       instead.  (Martin Pool)
 
     * ``Branch.update_revisions`` now takes an optional ``Graph``
       object. This can be used by ``update_revisions`` when it is
       checking ancestry, and allows callers to prefer request to go to a
       local branch.  (John Arbash Meinel)
-=======
-      instead.
-      (Martin Pool)
-
-    * ``LockableFiles.put_utf8``, ``put_bytes`` and ``controlfilename``
-      are now deprecated in favor of using Transport operations.
-      (Martin Pool)
->>>>>>> 37a9ddf0
 
     * Branch, Repository, Tree and BzrDir should expose a Transport as an
       attribute if they have one, rather than having it indirectly accessible
       as ``.control_files._transport``.  This doesn't add a requirement
       to support a Transport in cases where it was not needed before;
-<<<<<<< HEAD
       it just simplifies the way it is reached.  (Martin Pool)
 
     * ``bzr missing --mine-only`` will return status code 0 if you have no
@@ -191,11 +180,6 @@
       ``base`` parameter.  ``SmartClientMedium`` implementations now also need
       to provide a ``remote_path_from_transport`` method.  (Andrew Bennetts)
       
-=======
-      it just simplifies the way it is reached.
-      (Martin Pool)
-
->>>>>>> 37a9ddf0
     * The default permissions for creating new files and directories 
       should now be obtained from ``BzrDir._get_file_mode()`` and 
       ``_get_dir_mode()``, rather than from LockableFiles.  The ``_set_file_mode``
@@ -203,7 +187,6 @@
       as a way for plugins to control this are no longer consulted.
       (Martin Pool)
 
-<<<<<<< HEAD
     * ``VersionedFile.join`` is deprecated. This method required local
       instances of both versioned file objects and was thus hostile to being
       used for streaming from a smart server. The new get_record_stream and
@@ -236,13 +219,6 @@
 
 bzr 1.5rc1 2008-05-09
 ---------------------
-=======
-    * ``WorkingTreeFormat2.stub_initialize_remote`` is now private.
-      (Martin Pool) 
-
-IN DEVELOPMENT
---------------
->>>>>>> 37a9ddf0
 
   NOTES WHEN UPGRADING:
 
