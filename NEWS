--- conflicted
+++ resolved
@@ -9,6 +9,9 @@
       (John Arbash Meinel)
   
   BUG FIXES:
+
+    * ``bzr ignore`` strips trailing slashes in patterns.
+      Also ``bzr ignore`` rejects absolute paths. (Kent Gibson, #4559)
 
     * ``bzr ignore`` takes multiple arguments. (Cheuksan Edward Wang, #29488)
 
@@ -136,14 +139,6 @@
       implement cloning. (Vincent Ladeuil, #61606)
 
     * diff3 does not indicate conflicts on clean merge. (Aaron Bentley)
-<<<<<<< HEAD
-=======
-
-    * ``bzr ignore`` takes multiple arguments. (Cheuksan Edward Wang #29488)
-
-    * ``bzr ignore`` strips trailing slashes in patterns.
-      Also ``bzr ignore`` rejects absolute paths. (Kent Gibson, #4559)
->>>>>>> 7ac9c264
 
   TESTING:
 
