--- conflicted
+++ resolved
@@ -5,7 +5,6 @@
 .. contents:: List of Releases
    :depth: 1
 
-<<<<<<< HEAD
 bzr 2.2b3
 #########
 
@@ -30,17 +29,10 @@
   can save disk space by deleting obsolete pack files created during the
   pack operation.
   (Parth Malwankar, #304320)
-=======
-bzr 2.1.2
-#########
-
-:2.1.2: NOT RELEASED YET
->>>>>>> 5b4e9e49
 
 Bug Fixes
 *********
 
-<<<<<<< HEAD
 * ``.bazaar``, ``.bazaar/bazaar.conf`` and ``.bzr.log`` inherit user and
   group ownership from the containing directory. This allow bzr to work
   better with sudo.
@@ -59,6 +51,10 @@
 
 * Don't mention --no-strict when we just issue the warning about unclean trees.
   (Vincent Ladeuil, #401599)
+
+* Fixed ``AssertionError`` when accessing smart servers running Bazaar
+  versions before 1.6.
+  (Andrew Bennetts, #528041)
 
 * Reduce peak memory by one copy of compressed text.
   (John Arbash Meinel, #566940)
@@ -103,6 +99,13 @@
 Internals
 *********
 
+* ``_remember_remote_is_before`` no longer raises AssertionError when
+  suboptimal network behaviour is noticed; instead it just mutters to the
+  log file (and warns the user if they have set the ``hpss`` debug flag).
+  This was causing unnecessary aborts for performance bugs that are minor
+  at worst.
+  (Andrew Bennetts, #528041)
+
 * Permit bzr to run under ``python -OO`` which reduces the size of bytecode
   files loaded from disk. To ensure docstrings needed for help are never
   stripped, the prefix ``__doc__ =`` should now be used.
@@ -173,14 +176,6 @@
   Apport crash reports, to avoid "This problem report applies to a program
   which is not installed any more" error.
   (Martin Pool, James Westby, #528114)
-=======
-* ``bzr switch`` does not die if a ConfigurableFileMerger is used.
-  (Aaron Bentley, #559436)
-
-* Fixed ``AssertionError`` when accessing smart servers running Bazaar
-  versions before 1.6.
-  (Andrew Bennetts, #528041)
->>>>>>> 5b4e9e49
 
 * Reset ``siginterrupt`` flag to False every time we handle a signal
   installed with ``set_signal_handler(..., restart_syscall=True)`` (from
@@ -188,7 +183,6 @@
   errors after two window resizes.
   (Andrew Bennetts)
 
-<<<<<<< HEAD
 * When invoked with a range revision, ``bzr log`` doesn't show revisions
   that are not part of the Y revisions ancestry anymore when invoked with
   -rX..Y.
@@ -528,7 +522,28 @@
   wrong moment).  An warning will be written to ``stderr`` when this
   happens, and another warning will be written if the log file could not
   be closed after retrying 100 times.  (Andrew Bennetts, #531746)
-=======
+
+bzr 2.1.2
+#########
+
+:2.1.2: NOT RELEASED YET
+
+Bug Fixes
+*********
+
+* ``bzr switch`` does not die if a ConfigurableFileMerger is used.
+  (Aaron Bentley, #559436)
+
+* Fixed ``AssertionError`` when accessing smart servers running Bazaar
+  versions before 1.6.
+  (Andrew Bennetts, #528041)
+
+* Reset ``siginterrupt`` flag to False every time we handle a signal
+  installed with ``set_signal_handler(..., restart_syscall=True)`` (from
+  ``bzrlib.osutils``.  Reduces the likelihood of "Interrupted System Call"
+  errors after two window resizes.
+  (Andrew Bennetts)
+
 Internals
 *********
 
@@ -539,7 +554,6 @@
   at worst.
   (Andrew Bennetts, #528041)
 
->>>>>>> 5b4e9e49
 
 bzr 2.1.1
 #########
