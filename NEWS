--- conflicted
+++ resolved
@@ -16,13 +16,12 @@
     * ``bzr missing`` now has better option names ``--this`` and ``--other``.
       (Elliot Murphy)
 
-<<<<<<< HEAD
     * The internal ``weave-list`` command has become ``versionedfile-list``,
       and now lists knits as well as weaves.  (Aaron Bentley)
 
     * Automatic merge base selection uses a faster algorithm that chooses
       better bases in criss-cross merge situations (Aaron Bentley)
-=======
+
     * Progress reporting in ``commit`` has been improved. The various logical
       stages are now reported on as follows, namely:
 
@@ -35,7 +34,6 @@
       If there is no master branch, the 3rd stage is omitted and the total
       number of stages is adjusted accordingly.
       (Ian Clatworthy)
->>>>>>> f7fc8529
 
   TESTING:
 
