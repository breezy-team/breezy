--- conflicted
+++ resolved
@@ -102,17 +102,15 @@
 * Streaming from bzr servers where there is a chain of stacked branches
   (A stacked on B stacked on C) will now work. (Robert Collins, #406597)
 
-<<<<<<< HEAD
 * StreamSource generates rich roots from non-rich root sources correctly
   now.  (Andrew Bennetts, #368921)
-=======
+
 * The environment variable ``BZR_PROGRESS_BAR`` set to either ``text`` or ``none``
   always forces progress bars either on or off respectively.  Otherwise,
   they're turned on if ``TERM`` is not ``dumb`` and stderr is a terminal.
   bzr always uses the 'text' user interface when run as a command, so
   ``BZR_USE_TEXT_UI`` is no longer needed.
   (Martin Pool, #339385, #387717)
->>>>>>> 0a1fa8c1
 
 * The optional ``_knit_load_data_pyx`` C extension was never being
   imported.  This caused significant slowdowns when reading data from
