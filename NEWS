IN DEVELOPMENT

  INTERNALS:

    * bzrlib API compatability with 0.8 has been dropped, cleaning up some
      code paths. (Robert Collins)

    * Change the format of chroot urls so that they can be safely manipulated
      by generic url utilities without causing the resulting urls to have
      escaped the chroot. A side effect of this is that creating a chroot
      requires an explicit action using a ChrootServer.
      (Robert Collins, Andrew Bennetts)

<<<<<<< HEAD
    * ``LockableFiles.lock_write()`` now accepts a ``token`` keyword argument,
      so that a seperate LockableFiles instance can share a lock if it has the
      right token.  (Andrew Bennetts, Robert Collins)

    * The Repository API ``make_working_trees`` is now permitted to return
      False when ``set_make_working_trees`` is not implemented - previously
      an unimplemented ``set_make_working_trees`` implied the result True
      from ``make_working_trees``. This has been changed to accomodate the
      smart server, where it does not make sense (at this point) to ever
      make working trees by default. (Robert Collins)
=======
    * Deprecate Branch.get_root_id() because branches don't have root ids,
      rather than fixing bug #96847.  (Aaron Bentley)
>>>>>>> b8c0936e

  TESTING:

    * Added ``bzrlib.strace.strace`` which will strace a single callable and
      return a StraceResult object which contains just the syscalls involved
      in running it. (Robert Collins)

    * New test method ``reduceLockdirTimeout`` to drop the default (ui-centric)
      default time down to one suitable for tests. (Andrew Bennetts)

    * Add new vfs_transport_factory attribute on tests which provides the 
      common vfs backing for both the readonly and readwrite transports.
      This allows the RemoteObject tests to back onto local disk or memory,
      and use the existing transport_server attribute all tests know about
      to be the smart server transport. This in turn allows tests to 
      differentiate between 'transport to access the branch', and 
      'transport which is a VFS' - which matters in Remote* tests.
      (Robert Collins, Andrew Bennetts)

    * The ``make_branch_and_tree`` method for tests will now create a 
      lightweight checkout for the tree if the vfs_transport_factory is not
      a LocalURLServer. (Robert Collins, Andrew Bennetts)

    * Branch implementation tests have been audited to ensure that all urls 
      passed to Branch APIs use proper urls, except when local-disk paths
      are intended. This is so that tests correctly access the test transport
      which is often not equivalent to local disk in Remote* tests. As part
      of this many tests were adjusted to remove dependencies on local disk
      access.
      (Robert Collins, Andrew Bennetts)


bzr 0.15 (not finalised)

  INTERNALS:

    * Added ``ReadLock.temporary_write_lock()`` to allow upgrading an OS read
      lock to an OS write lock. Linux can do this without unlocking, Win32
      needs to unlock in between. (John Arbash Meinel)

    * Fix minor performance regression with bzr-0.15 on pre-dirstate
      trees. (We were reading the working inventory too many times).
      (John Arbash Meinel)

    * Remove ``Branch.get_transaction()`` in favour of a simple cache of
      ``revision_history``.  Branch subclasses should override
      ``_gen_revision_history`` rather than ``revision_history`` to make use of
      this cache, and call ``_clear_revision_history_cache`` and
      ``_cache_revision_history`` at appropriate times. (Andrew Bennetts)

  BUGFIXES:

    * Take smtp_server from user config into account.
      (vila, #92195)

    * Restore Unicode filename handling for versioned and unversioned files.
      (John Arbash Meinel, #92608)

    * Don't fail during ``bzr commit`` if a file is marked removed, and
      the containing directory is auto-removed.  (John Arbash Meinel, #93681)

    * ``bzr status FILENAME`` failed on Windows because of an uncommon
      errno. (``ERROR_DIRECTORY == 267 != ENOTDIR``).
      (Wouter van Heyst, John Arbash Meinel, #90819)

    * ``bzr checkout source`` should create a local branch in the same
      format as source. (John Arbash Meinel, #93854)
 

bzr 0.15rc2  2007-03-14

  NOTES WHEN UPGRADING:
        
    * Release 0.15rc2 of bzr changes the ``bzr init-repo`` command to
      default to ``--trees`` instead of ``--no-trees``.
      Existing shared repositories are not affected.

  IMPROVEMENTS:

    * New ``merge-directive`` command to generate machine- and human-readable
      merge requests.  (Aaron Bentley)

    * New ``submit:`` revision specifier makes it easy to diff against the
      common ancestor with the submit location (Aaron Bentley)

    * Added support for Putty's SSH implementation. (Dmitry Vasiliev)

    * Added ``bzr status --versioned`` to report only versioned files, 
      not unknowns. (Kent Gibson)

    * Merge now autodetects the correct line-ending style for its conflict
      markers.  (Aaron Bentley)

  INTERNALS:

    * Refactored SSH vendor registration into SSHVendorManager class.
      (Dmitry Vasiliev)

  BUGFIXES:

    * New ``--numbered-dirs`` option to ``bzr selftest`` to use
      numbered dirs for TestCaseInTempDir. This is default behavior
      on Windows. Anyone can force named dirs on Windows
      with ``--no-numbered-dirs``. (Alexander Belchenko)

    * Fix ``RevisionSpec_revid`` to handle the Unicode strings passed in
      from the command line. (Marien Zwart, #90501)

    * Fix ``TreeTransform._iter_changes`` when both the source and
      destination are missing. (Aaron Bentley, #88842)

    * Fix commit of merges with symlinks in dirstate trees.
      (Marien Zwart)
    
    * Switch the ``bzr init-repo`` default from --no-trees to --trees. 
      (Wouter van Heyst, #53483)


bzr 0.15rc1  2007-03-07

  SURPRISES:

    * The default disk format has changed. Please run 'bzr upgrade' in your
      working trees to upgrade. This new default is compatible for network
      operations, but not for local operations. That is, if you have two
      versions of bzr installed locally, after upgrading you can only use the
      bzr 0.15 version. This new default does not enable tags or nested-trees
      as they are incompatible with bzr versions before 0.15 over the network.

    * For users of bzrlib: Two major changes have been made to the working tree
      api in bzrlib. The first is that many methods and attributes, including
      the inventory attribute, are no longer valid for use until one of
      lock_read/lock_write/lock_tree_write has been called, and become invalid
      again after unlock is called. This has been done to improve performance
      and correctness as part of the dirstate development. (Robert Collins,
      John A Meinel, Martin Pool, and others).

    * For users of bzrlib: The attribute 'tree.inventory' should be considered
      readonly. Previously it was possible to directly alter this attribute, or
      its contents, and have the tree notice this. This has been made
      unsupported - it may work in some tree formats, but in the newer dirstate
      format such actions will have no effect and will be ignored, or even
      cause assertions. All operations possible can still be carried out by a
      combination of the tree API, and the bzrlib.transform API. (Robert
      Collins, John A Meinel, Martin Pool, and others).

  IMPROVEMENTS:

    * Support for OS Windows 98. Also .bzr.log on any windows system
      saved in My Documents folder. (Alexander Belchenko)

    * ``bzr mv`` enhanced to support already moved files.
      In the past the mv command would have failed if the source file doesn't
      exist. In this situation ``bzr mv`` would now detect that the file has
      already moved and update the repository accordingly, if the target file
      does exist.
      A new option ``--after`` has been added so that if two files already
      exist, you could notify Bazaar that you have moved a (versioned) file
      and replaced it with another. Thus in this case ``bzr move --after``
      will only update the Bazaar identifier.
      (Steffen Eichenberg, Marius Kruger)

    * ``ls`` now works on treeless branches and remote branches.
      (Aaron Bentley)

    * ``bzr help global-options`` describes the global options.
      (Aaron Bentley)

    * ``bzr pull --overwrite`` will now correctly overwrite checkouts.
      (Robert Collins)

    * Files are now allowed to change kind (e.g. from file to symlink).
      Supported by ``commit``, ``revert`` and ``status``
      (Aaron Bentley)

    * ``inventory`` and ``unknowns`` hidden in favour of ``ls``
      (Aaron Bentley)

    * ``bzr help checkouts`` descibes what checkouts are and some possible
      uses of them. (James Westby, Aaron Bentley)

    * A new ``-d`` option to push, pull and merge overrides the default 
      directory.  (Martin Pool)

    * Branch format 6: smaller, and potentially faster than format 5.  Supports
      "append_history_only" mode, where the log view and revnos do not change,
      except by being added to.  Stores policy settings in
      ".bzr/branch/branch.conf".

    * append_only branches:  Format 6 branches may be configured so that log
      view and revnos are always consistent.  Either create the branch using
      "bzr init --append-revisions-only" or edit the config file as descriped
      in docs/configuration.txt.

    * rebind: Format 6 branches retain the last-used bind location, so if you
      "bzr unbind", you can "bzr bind" to bind to the previously-selected
      bind location.

    * Builtin tags support, created and deleted by the ``tag`` command and
      stored in the branch.  Tags can be accessed with the revisionspec
      ``-rtag:``, and listed with ``bzr tags``.  Tags are not versioned 
      at present. Tags require a network incompatible upgrade. To perform this
      upgrade, run ``bzr upgrade --dirstate-tags`` in your branch and
      repositories. (Martin Pool)

    * The bzr:// transport now has a well-known port number, 4155, which it will
      use by default.  (Andrew Bennetts, Martin Pool)

    * Bazaar now looks for user-installed plugins before looking for site-wide
      plugins. (Jonathan Lange)

    * ``bzr resolve`` now detects and marks resolved text conflicts.
      (Aaron Bentley)

  INTERNALS:

    * Internally revision ids and file ids are now passed around as utf-8
      bytestrings, rather than treating them as Unicode strings. This has
      performance benefits for Knits, since we no longer need to decode the
      revision id for each line of content, nor for each entry in the index.
      This will also help with the future dirstate format.
      (John Arbash Meinel)

    * Reserved ids (any revision-id ending in a colon) are rejected by
      versionedfiles, repositories, branches, and working trees
      (Aaron Bentley)

    * Minor performance improvement by not creating a ProgressBar for
      every KnitIndex we create. (about 90ms for a bzr.dev tree)
      (John Arbash Meinel)

    * New easier to use Branch hooks facility. There are five initial hooks,
      all documented in bzrlib.branch.BranchHooks.__init__ - 'set_rh',
      'post_push', 'post_pull', 'post_commit', 'post_uncommit'. These hooks
      fire after the matching operation on a branch has taken place, and were
      originally added for the branchrss plugin. (Robert Collins)

    * New method ``Branch.push()`` which should be used when pushing from a
      branch as it makes performance and policy decisions to match the UI
      level command ``push``. (Robert Collins).

    * Add a new method ``Tree.revision_tree`` which allows access to cached
      trees for arbitrary revisions. This allows the in development dirstate
      tree format to provide access to the callers to cached copies of 
      inventory data which are cheaper to access than inventories from the
      repository.
      (Robert Collins, Martin Pool)

    * New Branch.last_revision_info method, this is being done to allow
      optimization of requests for both the number of revisions and the last
      revision of a branch with smartservers and potentially future branch
      formats. (Wouter van Heyst, Robert Collins)

    * Allow 'import bzrlib.plugins.NAME' to work when the plugin NAME has not
      yet been loaded by load_plugins(). This allows plugins to depend on each
      other for code reuse without requiring users to perform file-renaming
      gymnastics. (Robert Collins)

    * New Repository method 'gather_stats' for statistic data collection.
      This is expected to grow to cover a number of related uses mainly
      related to bzr info. (Robert Collins)

    * Log formatters are now managed with a registry.
      ``log.register_formatter`` continues to work, but callers accessing
      the FORMATTERS dictionary directly will not.

    * Allow a start message to be passed to the ``edit_commit_message``
      function.  This will be placed in the message offered to the user
      for editing above the separator. It allows a template commit message
      to be used more easily. (James Westby)

    * ``GPGStrategy.sign()`` will now raise ``BzrBadParameterUnicode`` if
      you pass a Unicode string rather than an 8-bit string. Callers need
      to be updated to encode first. (John Arbash Meinel)

    * Branch.push, pull, merge now return Result objects with information
      about what happened, rather than a scattering of various methods.  These
      are also passed to the post hooks.  (Martin Pool)

    * File formats and architecture is in place for managing a forest of trees
      in bzr, and splitting up existing trees into smaller subtrees, and
      finally joining trees to make a larger tree. This is the first iteration
      of this support, and the user-facing aspects still require substantial
      work.  If you wish to experiment with it, use ``bzr upgrade
      --dirstate-with-subtree`` in your working trees and repositories.
      You can use the hidden commands ``split`` and ``join`` and to create
      and manipulate nested trees, but please consider using the nested-trees
      branch, which contains substantial UI improvements, instead.
      http://code.aaronbentley.com/bzr/bzrrepo/nested-trees/
      (Aaron Bentley, Martin Pool, Robert Collins).

  BUGFIXES:

    * ``bzr annotate`` now uses dotted revnos from the viewpoint of the
      branch, rather than the last changed revision of the file.
      (John Arbash Meinel, #82158)

    * Lock operations no longer hang if they encounter a permission problem.
      (Aaron Bentley)

    * ``bzr push`` can resume a push that was canceled before it finished.
      Also, it can push even if the target directory exists if you supply
      the ``--use-existing-dir`` flag.
      (John Arbash Meinel, #30576, #45504)

    * Fix http proxy authentication when user and an optional
      password appears in the ``*_proxy`` vars. (Vincent Ladeuil,
      #83954).

    * ``bzr log branch/file`` works for local treeless branches
      (Aaron Bentley, #84247)

    * Fix problem with UNC paths on Windows 98. (Alexander Belchenko, #84728)

    * Searching location of CA bundle for PyCurl in env variable (CURL_CA_BUNDLE),
      and on win32 along the PATH. (Alexander Belchenko, #82086)

    * ``bzr init`` works with unicode argument LOCATION.
      (Alexander Belchenko, #85599)

    * Raise DependencyNotPresent if pycurl do not support https. (Vincent
      Ladeuil, #85305)

    * Invalid proxy env variables should not cause a traceback.
      (Vincent Ladeuil, #87765)

    * Ignore patterns normalised to use '/' path separator.
      (Kent Gibson, #86451)

    * bzr rocks. It sure does! Fix case. (Vincent Ladeuil, #78026)

    * Fix bzrtools shelve command for removed lines beginning with "--"
      (Johan Dahlberg, #75577)

  TESTING:

    * New ``--first`` option to ``bzr selftest`` to run specified tests
      before the rest of the suite.  (Martin Pool)


bzr 0.14  2007-01-23

  IMPROVEMENTS:

    * ``bzr help global-options`` describes the global options. (Aaron Bentley)

  BUG FIXES:
    
    * Skip documentation generation tests if the tools to do so are not
      available. Fixes running selftest for installled copies of bzr. 
      (John Arbash Meinel, #80330)

    * Fix the code that discovers whether bzr is being run from it's
      working tree to handle the case when it isn't but the directory
      it is in is below a repository. (James Westby, #77306)


bzr 0.14rc1  2007-01-16

  IMPROVEMENTS:

    * New connection: ``bzr+http://`` which supports tunnelling the smart
      protocol over an HTTP connection. If writing is enabled on the bzr
      server, then you can write over the http connection.
      (Andrew Bennetts, John Arbash Meinel)

    * Aliases now support quotation marks, so they can contain whitespace
      (Marius Kruger)

    * PyCurlTransport now use a single curl object. By specifying explicitly
      the 'Range' header, we avoid the need to use two different curl objects
      (and two connections to the same server). (Vincent Ladeuil)

    * ``bzr commit`` does not prompt for a message until it is very likely to
      succeed.  (Aaron Bentley)

    * ``bzr conflicts`` now takes --text to list pathnames of text conflicts
      (Aaron Bentley)

    * Fix ``iter_lines_added_or_present_in_versions`` to use a set instead
      of a list while checking if a revision id was requested. Takes 10s
      off of the ``fileids_affected_by_revision_ids`` time, which is 10s
      of the ``bzr branch`` time. Also improve ``fileids_...`` time by
      filtering lines with a regex rather than multiple ``str.find()``
      calls. (saves another 300ms) (John Arbash Meinel)

    * Policy can be set for each configuration key. This allows keys to be
      inherited properly across configuration entries. For example, this
      should enable you to do::
        
        [/home/user/project]
        push_location = sftp://host/srv/project/
        push_location:policy = appendpath

      And then a branch like ``/home/user/project/mybranch`` should get an
      automatic push location of ``sftp://host/srv/project/mybranch``.
      (James Henstridge)

    * Added ``bzr status --short`` to make status report svn style flags
      for each file.  For example::

        $ bzr status --short
        A  foo
        A  bar
        D  baz
        ?  wooley

    * 'bzr selftest --clean-output' allows easily clean temporary tests 
      directories without running tests. (Alexander Belchenko)

    * ``bzr help hidden-commands`` lists all hidden commands. (Aaron Bentley)

    * ``bzr merge`` now has an option ``--pull`` to fall back to pull if
      local is fully merged into remote. (Jan Hudec)

    * ``bzr help formats`` describes available directory formats. (Aaron Bentley)

  INTERNALS:

    * A few tweaks directly to ``fileids_affected_by_revision_ids`` to
      help speed up processing, as well allowing to extract unannotated
      lines. Between the two ``fileids_affected_by_revision_ids`` is
      improved by approx 10%. (John Arbash Meinel)

    * Change Revision serialization to only write out millisecond
      resolution. Rather than expecting floating point serialization to
      preserve more resolution than we need. (Henri Weichers, Martin Pool)

    * Test suite ends cleanly on Windows.  (Vincent Ladeuil)

    * When 'encoding_type' attribute of class Command is equal to 'exact', 
      force sys.stdout to be a binary stream on Windows, and therefore
      keep exact line-endings (without LF -> CRLF conversion).
      (Alexander Belchenko)

    * Single-letter short options are no longer globally declared.  (Martin
      Pool)

    * Before using detected user/terminal encoding bzr should check
      that Python has corresponding codec. (Alexander Belchenko)

    * Formats for end-user selection are provided via a FormatRegistry (Aaron Bentley)

  BUG FIXES:

    * ``bzr missing --verbose`` was showing adds/removals in the wrong
      direction. (John Arbash Meinel)

    * ``bzr annotate`` now defaults to showing dotted revnos for merged
      revisions. It cuts them off at a depth of 12 characters, but you can
      supply ``--long`` to see the full number. You can also use
      ``--show-ids`` to display the original revision ids, rather than
      revision numbers and committer names. (John Arbash Meinel, #75637)

    * bzr now supports Win32 UNC path (e.g. \\HOST\path). 
      (Alexander Belchenko, #57869)

    * Win32-specific: output of cat, bundle and diff commands don't mangle
      line-endings (Alexander Belchenko, #55276)

    * Replace broken fnmatch based ignore pattern matching with custom pattern
      matcher.
      (Kent Gibson, Jan Hudec #57637)

    * pycurl and urllib can detect short reads at different places. Update
      the test suite to test more cases. Also detect http error code 416
      which was raised for that specific bug. Also enhance the urllib
      robustness by detecting invalid ranges (and pycurl's one by detecting
      short reads during the initial GET). (Vincent Ladeuil, #73948)

    * The urllib connection sharing interacts badly with urllib2
      proxy setting (the connections didn't go thru the proxy
      anymore). Defining a proper ProxyHandler solves the
      problem.  (Vincent Ladeuil, #74759)

    * Use urlutils to generate relative URLs, not osutils 
      (Aaron Bentley, #76229)

    * ``bzr status`` in a readonly directory should work without giving
      lots of errors. (John Arbash Meinel, #76299)

    * Mention the revisionspec topic for the revision option help.
      (Wouter van Heyst, #31663)

    * Allow plugins import from zip archives.
      (Alexander Belchenko, #68124)


bzr 0.13  2006-12-05
    
  No changes from 0.13rc1
    
bzr 0.13rc1  2006-11-27

  IMPROVEMENTS:

    * New command ``bzr remove-tree`` allows the removal of the working
      tree from a branch.
      (Daniel Silverstone)

    * urllib uses shared keep-alive connections, so http 
      operations are substantially faster.
      (Vincent Ladeuil, #53654)

    * ``bzr export`` allows an optional branch parameter, to export a bzr
      tree from some other url. For example:
      ``bzr export bzr.tar.gz http://bazaar-vcs.org/bzr/bzr.dev``
      (Daniel Silverstone)

    * Added ``bzr help topics`` to the bzr help system. This gives a
      location for general information, outside of a specific command.
      This includes updates for ``bzr help revisionspec`` the first topic
      included. (Goffredo Baroncelli, John Arbash Meinel, #42714)

    * WSGI-compatible HTTP smart server.  See ``doc/http_smart_server.txt``.
      (Andrew Bennetts)

    * Knit files will now cache full texts only when the size of the
      deltas is as large as the size of the fulltext. (Or after 200
      deltas, whichever comes first). This has the most benefit on large
      files with small changes, such as the inventory for a large project.
      (eg For a project with 2500 files, and 7500 revisions, it changes
      the size of inventory.knit from 11MB to 5.4MB) (John Arbash Meinel)

  INTERNALS:

    * New -D option given before the command line turns on debugging output
      for particular areas.  -Derror shows tracebacks on all errors.
      (Martin Pool)

    * Clean up ``bzr selftest --benchmark bundle`` to correct an import,
      and remove benchmarks that take longer than 10min to run.
      (John Arbash Meinel)

    * Use ``time.time()`` instead of ``time.clock()`` to decide on
      progress throttling. Because ``time.clock()`` is actually CPU time,
      so over a high-latency connection, too many updates get throttled.
      (John Arbash Meinel)

    * ``MemoryTransport.list_dir()`` would strip the first character for
      files or directories in root directory. (John Arbash Meinel)

    * New method 'get_branch_reference' on 'BzrDir' allows the detection of 
      branch references - which the smart server component needs.
  
    * New ``ChrootTransportDecorator``, accessible via the ``chroot+`` url
      prefix.  It disallows any access to locations above a set URL.  (Andrew
      Bennetts)

  BUG FIXES:

    * Now _KnitIndex properly decode revision ids when loading index data.
      And optimize the knit index parsing code.  (Dmitry Vasiliev, John
      Arbash Meinel)

    * ``bzrlib/bzrdir.py`` was directly referencing ``bzrlib.workingtree``,
      without importing it. This prevented ``bzr upgrade`` from working
      unless a plugin already imported ``bzrlib.workingtree``
      (John Arbash Meinel, #70716)

    * Suppress the traceback on invalid URLs (Vincent Ladeuil, #70803).

    * Give nicer error message when an http server returns a 403
      error code. (Vincent Ladeuil, #57644).

    * When a multi-range http GET request fails, try a single
      range one. If it fails too, forget about ranges. Remember that until 
      the death of the transport and propagates that to the clones.
      (Vincent Ladeuil, #62276, #62029).

    * Handles user/passwords supplied in url from command
      line (for the urllib implementation). Don't request already
      known passwords (Vincent Ladeuil, #42383, #44647, #48527)

    * _KnitIndex.add_versions() dictionary compresses revision ids as they
      are added. This fixes bug where fetching remote revisions records
      them as full references rather than integers. (John Arbash Meinel,
      #64789)

    * ``bzr ignore`` strips trailing slashes in patterns.
      Also ``bzr ignore`` rejects absolute paths. (Kent Gibson, #4559)

    * ``bzr ignore`` takes multiple arguments. (Cheuksan Edward Wang, #29488)

    * mv correctly handles paths that traverse symlinks. 
      (Aaron Bentley, #66964)

    * Give nicer looking error messages when failing to connect over ssh.
      (John Arbash Meinel, #49172)

    * Pushing to a remote branch does not currently update the remote working
      tree. After a remote push, ``bzr status`` and ``bzr diff`` on the remote
      machine now show that the working tree is out of date.
      (Cheuksan Edward Wang #48136)

    * Use patiencediff instead of difflib for determining deltas to insert
      into knits. This avoids the O(N^3) behavior of difflib. Patience
      diff should be O(N^2). (Cheuksan Edward Wang, #65714)

    * Running ``bzr log`` on nonexistent file gives an error instead of the
      entire log history. (Cheuksan Edward Wang #50793)

    * ``bzr cat`` can look up contents of removed or renamed files. If the
      pathname is ambiguous, i.e. the files in the old and new trees have
      different id's, the default is the file in the new tree. The user can
      use "--name-from-revision" to select the file in the old tree.
      (Cheuksan Edward Wang, #30190)

  TESTING:

    * TestingHTTPRequestHandler really handles the Range header
      (previously it was ignoring it and returning the whole file,).

bzr 0.12  2006-10-30

  INTERNALS:

    * Clean up ``bzr selftest --benchmark bundle`` to correct an import,
      and remove benchmarks that take longer than 10min to run.
      (John Arbash Meinel)
  
bzr 0.12rc1  2006-10-23

  IMPROVEMENTS:

    * ``bzr log`` now shows dotted-decimal revision numbers for all revisions,
      rather than just showing a decimal revision number for revisions on the
      mainline. These revision numbers are not yet accepted as input into bzr
      commands such as log, diff etc. (Robert Collins)

    * revisions can now be specified using dotted-decimal revision numbers.
      For instance, ``bzr diff -r 1.2.1..1.2.3``. (Robert Collins)

    * ``bzr help commands`` output is now shorter (Aaron Bentley)

    * ``bzr`` now uses lazy importing to reduce the startup time. This has
      a moderate effect on lots of actions, especially ones that have
      little to do. For example ``bzr rocks`` time is down to 116ms from
      283ms. (John Arbash Meinel)

    * New Registry class to provide name-to-object registry-like support,
      for example for schemes where plugins can register new classes to
      do certain tasks (e.g. log formatters). Also provides lazy registration
      to allow modules to be loaded on request. (John Arbash Meinel, Adeodato
      Simó)

  API INCOMPATABILITY:
  
    * LogFormatter subclasses show now expect the 'revno' parameter to 
      show() to be a string rather than an int. (Robert Collins)

  INTERNALS:

    * ``TestCase.run_bzr``, ``run_bzr_captured``, and ``run_bzr_subprocess``
      can take a ``working_dir='foo'`` parameter, which will change directory 
      for the command. (John Arbash Meinel)

    * ``bzrlib.lazy_regex.lazy_compile`` can be used to create a proxy
      around a regex, which defers compilation until first use. 
      (John Arbash Meinel)

    * ``TestCase.run_bzr_subprocess`` defaults to supplying the
      ``--no-plugins`` parameter to ensure test reproducability, and avoid
      problems with system-wide installed plugins. (John Arbash Meinel)

    * Unique tree root ids are now supported. Newly created trees still
      use the common root id for compatibility with bzr versions before 0.12.
      (Aaron Bentley)

    * ``WorkingTree.set_root_id(None)`` is now deprecated. Please
      pass in inventory.ROOT_ID if you want the default root id value.
      (Robert Collins, John Arbash Meinel)

    * New method ``WorkingTree.flush()`` which will write the current memory
      inventory out to disk. At the same time, read_working_inventory will
      no longer trash the current tree inventory if it has been modified within
      the current lock, and the tree will now ``flush()`` automatically on
      ``unlock()``. ``WorkingTree.set_root_id()`` has been updated to take
      advantage of this functionality. (Robert Collins, John Arbash Meinel)

    * ``bzrlib.tsort.merge_sorted`` now accepts ``generate_revnos``. This
      parameter will cause it to add another column to its output, which
      contains the dotted-decimal revno for each revision, as a tuple.
      (Robert Collins)

    * ``LogFormatter.show_merge`` is deprecated in favour of
      ``LogFormatter.show_merge_revno``. (Robert Collins)

  BUG FIXES:

    * Avoid circular imports by creating a deprecated function for
      ``bzrlib.tree.RevisionTree``. Callers should have been using
      ``bzrlib.revisontree.RevisionTree`` anyway. (John Arbash Meinel,
      #63360, #66349)

    * Don't use ``socket.MSG_WAITALL`` as it doesn't exist on all
      platforms. (Martin Pool, #66356)

    * Don't require ``Content-Type`` in range responses. Assume they are a
      single range if ``Content-Type`` does not exist.
      (John Arbash Meinel, #62473)

    * bzr branch/pull no longer complain about progress bar cleanup when
      interrupted during fetch.  (Aaron Bentley, #54000)

    * ``WorkingTree.set_parent_trees()`` uses the trees to directly write
      the basis inventory, rather than going through the repository. This
      allows us to have 1 inventory read, and 2 inventory writes when
      committing a new tree. (John Arbash Meinel)

    * When reverting, files that are not locally modified that do not exist
      in the target are deleted, not just unversioned (Aaron Bentley)

    * When trying to acquire a lock, don't fail immediately. Instead, try
      a few times (up to 1 hour) before timing out. Also, report why the
      lock is unavailable (John Arbash Meinel, #43521, #49556)

    * Leave HttpTransportBase daughter classes decides how they
      implement cloning. (Vincent Ladeuil, #61606)

    * diff3 does not indicate conflicts on clean merge. (Aaron Bentley)

    * If a commit fails, the commit message is stored in a file at the root of
      the tree for later commit. (Cheuksan Edward Wang, Stefan Metzmacher,
      #32054)

  TESTING:

    * New test base class TestCaseWithMemoryTransport offers memory-only
      testing facilities: its not suitable for tests that need to mutate disk
      state, but most tests should not need that and should be converted to
      TestCaseWithMemoryTransport. (Robert Collins)

    * ``TestCase.make_branch_and_memory_tree`` now takes a format
      option to set the BzrDir, Repository and Branch formats of the
      created objects. (Robert Collins, John Arbash Meinel)

bzr 0.11  2006-10-02

    * Smart server transport test failures on windows fixed. (Lukáš Lalinský).

bzr 0.11rc2  2006-09-27

  BUG FIXES:

    * Test suite hangs on windows fixed. (Andrew Bennets, Alexander Belchenko).
    
    * Commit performance regression fixed. (Aaron Bentley, Robert Collins, John
      Arbash Meinel).

bzr 0.11rc1  2006-09-25

  IMPROVEMENTS:

    * Knit files now wait to create their contents until the first data is
      added. The old code used to create an empty .knit and a .kndx with just
      the header. However, this caused a lot of extra round trips over sftp.
      This can change the time for ``bzr push`` to create a new remote branch
      from 160s down to 100s. This also affects ``bzr commit`` performance when
      adding new files, ``bzr commit`` on a new kernel-like tree drops from 50s
      down to 40s (John Arbash Meinel, #44692)

    * When an entire subtree has been deleted, commit will now report that
      just the top of the subtree has been deleted, rather than reporting
      all the individual items. (Robert Collins)

    * Commit performs one less XML parse. (Robert Collins)

    * ``bzr checkout`` now operates on readonly branches as well
      as readwrite branches. This fixes bug #39542. (Robert Collins)

    * ``bzr bind`` no longer synchronises history with the master branch.
      Binding should be followed by an update or push to synchronise the 
      two branches. This is closely related to the fix for bug #39542.
      (Robert Collins)

    * ``bzrlib.lazy_import.lazy_import`` function to create on-demand 
      objects.  This allows all imports to stay at the global scope, but
      modules will not actually be imported if they are not used.
      (John Arbash Meinel)

    * Support bzr:// and bzr+ssh:// urls to work with the new RPC-based
      transport which will be used with the upcoming high-performance smart
      server. The new command ``bzr serve`` will invoke bzr in server mode,
      which processes these requests. (Andrew Bennetts, Robert Collins, Martin
      Pool)

    * New command ``bzr version-info`` which can be used to get a summary
      of the current state of the tree. This is especially useful as part
      of a build commands. See ``doc/version_info.txt`` for more information 
      (John Arbash Meinel)

  BUG FIXES:

    * 'bzr inventory [FILE...]' allows restricting the file list to a
      specific set of files. (John Arbash Meinel, #3631)

    * Don't abort when annotating empty files (John Arbash Meinel, #56814)

    * Add ``Stanza.to_unicode()`` which can be passed to another Stanza
      when nesting stanzas. Also, add ``read_stanza_unicode`` to handle when
      reading a nested Stanza. (John Arbash Meinel)

    * Transform._set_mode() needs to stat the right file. 
      (John Arbash Meinel, #56549)

    * Raise WeaveFormatError rather than StopIteration when trying to read
      an empty Weave file. (John Arbash Meinel, #46871)

    * Don't access e.code for generic URLErrors, only HTTPErrors have .code.
      (Vincent Ladeuil, #59835)

    * Handle boundary="" lines properly to allow access through a Squid proxy.
      (John Arbash Meinel, #57723)

    * revert now removes newly-added directories (Aaron Bentley, #54172)

    * ``bzr upgrade sftp://`` shouldn't fail to upgrade v6 branches if there 
      isn't a working tree. (David Allouche, #40679)

    * Give nicer error messages when a user supplies an invalid --revision
      parameter. (John Arbash Meinel, #55420)

    * Handle when LANG is not recognized by python. Emit a warning, but
      just revert to using 'ascii'. (John Arbash Meinel, #35392)

    * Don't use preexec_fn on win32, as it is not supported by subprocess.
      (John Arbash Meinel)

    * Skip specific tests when the dependencies aren't met. This includes
      some ``setup.py`` tests when ``python-dev`` is not available, and
      some tests that depend on paramiko. (John Arbash Meinel, Mattheiu Moy)

    * Fallback to Paramiko properly, if no ``ssh`` executable exists on
      the system. (Andrew Bennetts, John Arbash Meinel)

    * ``Branch.bind(other_branch)`` no longer takes a write lock on the
      other branch, and will not push or pull between the two branches.
      API users will need to perform a push or pull or update operation if they
      require branch synchronisation to take place. (Robert Collins, #47344)

    * When creating a tarball or zipfile export, export unicode names as utf-8
      paths. This may not work perfectly on all platforms, but has the best
      chance of working in the common case. (John Arbash Meinel, #56816)

    * When committing, only files that exist in working tree or basis tree
      may be specified (Aaron Bentley, #50793)

  PORTABILITY:

    * Fixes to run on Python 2.5 (Brian M. Carlson, Martin Pool, Marien Zwart)

  INTERNALS:

    * TestCaseInTempDir now creates a separate directory for HOME, rather
      than having HOME set to the same location as the working directory.
      (John Arbash Meinel)

    * run_bzr_subprocess() can take an optional 'env_changes={}' parameter,
      which will update os.environ inside the spawned child. It also can
      take a 'universal_newlines=True', which helps when checking the output
      of the command. (John Arbash Meinel)

    * Refactor SFTP vendors to allow easier re-use when ssh is used. 
      (Andrew Bennetts)

    * Transport.list_dir() and Transport.iter_files_recursive() should always
      return urlescaped paths. This is now tested (there were bugs in a few
      of the transports) (Andrew Bennetts, David Allouche, John Arbash Meinel)

    * New utility function symbol_versioning.deprecation_string. Returns the
      formatted string for a callable, deprecation format pair. (Robert Collins)

    * New TestCase helper applyDeprecated. This allows you to call a callable
      which is deprecated without it spewing to the screen, just by supplying
      the deprecation format string issued for it. (Robert Collins)

    * Transport.append and Transport.put have been deprecated in favor of
      .append_bytes, .append_file, .put_bytes, and .put_file. This removes the
      ambiguity in what type of object the functions take.
      Transport.non_atomic_put_{bytes,file} has also been added. Which works
      similarly to Transport.append() except for SFTP, it doesn't have a round
      trip when opening the file. Also, it provides functionality for creating
      a parent directory when trying to create a file, rather than raise
      NoSuchFile and forcing the caller to repeat their request.
      (John Arbash Meinel)

    * WorkingTree has a new api ``unversion`` which allow the unversioning of
      entries by their file id. (Robert Collins)

    * WorkingTree.pending_merges is deprecated.  Please use the get_parent_ids
      (introduced in 0.10) method instead. (Robert Collins)

    * WorkingTree has a new lock_tree_write method which locks the branch for
      read rather than write. This is appropriate for actions which only need
      the branch data for reference rather than mutation. A new decorator
      needs_tree_write_lock is provided in the workingtree module. Like the
      needs_read_lock and needs_write_lock decorators this allows static 
      declaration of the locking requirements of a function to ensure that
      a lock is taken out for casual scripts. (Robert Collins, #54107)

    * All WorkingTree methods which write to the tree, but not to the branch
      have been converted to use ``needs_tree_write_lock`` rather than 
      ``needs_write_lock``. Also converted is the revert, conflicts and tree
      transform modules. This provides a modest performance improvement on 
      metadir style trees, due to the reduce lock-acquisition, and a more
      significant performance improvement on lightweight checkouts from 
      remote branches, where trivial operations used to pay a significant 
      penalty. It also provides the basis for allowing readonly checkouts.
      (Robert Collins)

    * Special case importing the standard library 'copy' module. This shaves
      off 40ms of startup time, while retaining compatibility. See:
      ``bzrlib/inspect_for_copy.py`` for more details. (John Arbash Meinel)

    * WorkingTree has a new parent class MutableTree which represents the 
      specialisations of Tree which are able to be altered. (Robert Collins)

    * New methods mkdir and put_file_bytes_non_atomic on MutableTree that
      mutate the tree and its contents. (Robert Collins)

    * Transport behaviour at the root of the URL is now defined and tested.
      (Andrew Bennetts, Robert Collins)

  TESTING:

    * New test helper classs MemoryTree. This is typically accessed via
      ``self.make_branch_and_memory_tree()`` in test cases. (Robert Collins)
      
    * Add start_bzr_subprocess and stop_bzr_subprocess to allow test code to
      continue running concurrently with a subprocess of bzr. (Andrew Bennetts,
      Robert Collins)

    * Add a new method ``Transport.get_smart_client()``. This is provided to
      allow upgrades to a richer interface than the VFS one provided by
      Transport. (Andrew Bennetts, Martin Pool)

bzr 0.10  2006-08-29
  
  IMPROVEMENTS:
    * 'merge' now takes --uncommitted, to apply uncommitted changes from a
      tree.  (Aaron Bentley)
  
    * 'bzr add --file-ids-from' can be used to specify another path to use
      for creating file ids, rather than generating all new ones. Internally,
      the 'action' passed to smart_add_tree() can return file_ids that
      will be used, rather than having bzrlib generate new ones.
      (John Arbash Meinel, #55781)

    * ``bzr selftest --benchmark`` now allows a ``--cache-dir`` parameter.
      This will cache some of the intermediate trees, and decrease the
      setup time for benchmark tests. (John Arbash Meinel)

    * Inverse forms are provided for all boolean options.  For example,
      --strict has --no-strict, --no-recurse has --recurse (Aaron Bentley)

    * Serialize out Inventories directly, rather than using ElementTree.
      Writing out a kernel sized inventory drops from 2s down to ~350ms.
      (Robert Collins, John Arbash Meinel)

  BUG FIXES:

    * Help diffutils 2.8.4 get along with binary tests (Marien Zwart: #57614)

    * Change LockDir so that if the lock directory doesn't exist when
      lock_write() is called, an attempt will be made to create it.
      (John Arbash Meinel, #56974)

    * ``bzr uncommit`` preserves pending merges. (John Arbash Meinel, #57660)

    * Active FTP transport now works as intended. (ghozzy, #56472)

    * Really fix mutter() so that it won't ever raise a UnicodeError.
      It means it is possible for ~/.bzr.log to contain non UTF-8 characters.
      But it is a debugging log, not a real user file.
      (John Arbash Meinel, #56947, #53880)

    * Change Command handle to allow Unicode command and options.
      At present we cannot register Unicode command names, so we will get
      BzrCommandError('unknown command'), or BzrCommandError('unknown option')
      But that is better than a UnicodeError + a traceback.
      (John Arbash Meinel, #57123)

    * Handle TZ=UTC properly when reading/writing revisions.
      (John Arbash Meinel, #55783, #56290)

    * Use GPG_TTY to allow gpg --cl to work with gpg-agent in a pipeline,
      (passing text to sign in on stdin). (John Arbash Meinel, #54468)

    * External diff does the right thing for binaries even in foreign 
      languages. (John Arbash Meinel, #56307)

    * Testament handles more cases when content is unicode. Specific bug was
      in handling of revision properties. (John Arbash Meinel, Holger Krekel,
      #54723)

    * The bzr selftest was failing on installed versions due to a bug in a new
      test helper. (John Arbash Meinel, Robert Collins, #58057)

  INTERNALS:

    * ``bzrlib.cache_utf8`` contains ``encode()`` and ``decode()`` functions
      which can be used to cache the conversion between utf8 and Unicode.
      Especially helpful for some of the knit annotation code, which has to
      convert revision ids to utf8 to annotate lines in storage.
      (John Arbash Meinel)

    * ``setup.py`` now searches the filesystem to find all packages which
      need to be installed. This should help make the life of packagers
      easier. (John Arbash Meinel)

bzr 0.9.0  2006-08-11

  SURPRISES:

   * The hard-coded built-in ignore rules have been removed. There are
     now two rulesets which are enforced. A user global one in 
     ~/.bazaar/ignore which will apply to every tree, and the tree
     specific one '.bzrignore'.
     ~/.bazaar/ignore will be created if it does not exist, but with
     a more conservative list than the old default.
     This fixes bugs with default rules being enforced no matter what. 
     The old list of ignore rules from bzr is available by
     running 'bzr ignore --old-default-rules'.
     (Robert Collins, Martin Pool, John Arbash Meinel)

   * 'branches.conf' has been changed to 'locations.conf', since it can apply
     to more locations than just branch locations.
     (Aaron Bentley)
   
  IMPROVEMENTS:

   * The revision specifier "revno:" is extended to accept the syntax
     revno:N:branch. For example,
     revno:42:http://bazaar-vcs.org/bzr/bzr.dev/ means revision 42 in
     bzr.dev.  (Matthieu Moy)

   * Tests updates to ensure proper URL handling, UNICODE support, and
     proper printing when the user's terminal encoding cannot display 
     the path of a file that has been versioned.
     ``bzr branch`` can take a target URL rather than only a local directory.
     Branch.get_parent()/set_parent() now save a relative path if possible,
     and normalize the parent based on root, allowing access across
     different transports. (John Arbash Meinel, Wouter van Heyst, Martin Pool)
     (Malone #48906, #42699, #40675, #5281, #3980, #36363, #43689,
     #42517, #42514)

   * On Unix, detect terminal width using an ioctl not just $COLUMNS.
     Use terminal width for single-line logs from ``bzr log --line`` and
     pending-merge display.  (Robert Widhopf-Fenk, Gustavo Niemeyer)
     (Malone #3507)

   * On Windows, detect terminal width using GetConsoleScreenBufferInfo.
     (Alexander Belchenko)

   * Speedup improvement for 'date:'-revision search. (Guillaume Pinot).

   * Show the correct number of revisions pushed when pushing a new branch.
     (Robert Collins).

   * 'bzr selftest' now shows a progress bar with the number of tests, and 
     progress made. 'make check' shows tests in -v mode, to be more useful
     for the PQM status window. (Robert Collins).
     When using a progress bar, failed tests are printed out, rather than
     being overwritten by the progress bar until the suite finishes.
     (John Arbash Meinel)

   * 'bzr selftest --benchmark' will run a new benchmarking selftest.
     'bzr selftest --benchmark --lsprof-timed' will use lsprofile to generate
     profile data for the individual profiled calls, allowing for fine
     grained analysis of performance.
     (Robert Collins, Martin Pool).

   * 'bzr commit' shows a progress bar. This is useful for commits over sftp
     where commit can take an appreciable time. (Robert Collins)

   * 'bzr add' is now less verbose in telling you what ignore globs were
     matched by files being ignored. Instead it just tells you how many 
     were ignored (because you might reasonably be expecting none to be
     ignored). 'bzr add -v' is unchanged and will report every ignored
     file. (Robert Collins).

   * ftp now has a test server if medusa is installed. As part of testing,
     ftp support has been improved, including support for supplying a
     non-standard port. (John Arbash Meinel).

   * 'bzr log --line' shows the revision number, and uses only the
     first line of the log message (#5162, Alexander Belchenko;
     Matthieu Moy)

   * 'bzr status' has had the --all option removed. The 'bzr ls' command
     should be used to retrieve all versioned files. (Robert Collins)

   * 'bzr bundle OTHER/BRANCH' will create a bundle which can be sent
     over email, and applied on the other end, while maintaining ancestry.
     This bundle can be applied with either 'bzr merge' or 'bzr pull',
     the same way you would apply another branch.
     (John Arbash Meinel, Aaron Bentley)
  
   * 'bzr whoami' can now be used to set your identity from the command line,
     for a branch or globally.  (Robey Pointer)

   * 'bzr checkout' now aliased to 'bzr co', and 'bzr annotate' to 'bzr ann'.
     (Michael Ellerman)

   * 'bzr revert DIRECTORY' now reverts the contents of the directory as well.
     (Aaron Bentley)

   * 'bzr get sftp://foo' gives a better error when paramiko is not present.
     Also updates things like 'http+pycurl://' if pycurl is not present.
     (John Arbash Meinel) (Malone #47821, #52204)

   * New env variable BZR_PROGRESS_BAR, sets the default progress bar type.
     Can be set to 'none' or 'dummy' to disable the progress bar, 'dots' or 
     'tty' to create the respective type. (John Arbash Meinel, #42197, #51107)

   * Improve the help text for 'bzr diff' to explain what various options do.
     (John Arbash Meinel, #6391)

   * 'bzr uncommit -r 10' now uncommits revisions 11.. rather than uncommitting
     revision 10. This makes -r10 more in line with what other commands do.
     'bzr uncommit' also now saves the pending merges of the revisions that
     were removed. So it is safe to uncommit after a merge, fix something,
     and commit again. (John Arbash Meinel, #32526, #31426)

   * 'bzr init' now also works on remote locations.
     (Wouter van Heyst, #48904)

   * HTTP support has been updated. When using pycurl we now support 
     connection keep-alive, which reduces dns requests and round trips.
     And for both urllib and pycurl we support multi-range requests, 
     which decreases the number of round-trips. Performance results for
     ``bzr branch http://bazaar-vcs.org/bzr/bzr.dev/`` indicate
     http branching is now 2-3x faster, and ``bzr pull`` in an existing 
     branch is as much as 4x faster.
     (Michael Ellerman, Johan Rydberg, John Arbash Meinel, #46768)

   * Performance improvements for sftp. Branching and pulling are now up to
     2x faster. Utilize paramiko.readv() support for async requests if it
     is available (paramiko > 1.6) (John Arbash Meinel)

  BUG FIXES:

    * Fix shadowed definition of TestLocationConfig that caused some 
      tests not to run.  (#32587, Erik Bågfors, Michael Ellerman, 
      Martin Pool)

    * Fix unnecessary requirement of sign-my-commits that it be run from
      a working directory.  (Martin Pool, Robert Collins)

    * 'bzr push location' will only remember the push location if it succeeds
      in connecting to the remote location. (#49742, John Arbash Meinel)

    * 'bzr revert' no longer toggles the executable bit on win32
      (#45010, John Arbash Meinel)

    * Handle broken pipe under win32 correctly. (John Arbash Meinel)
    
    * sftp tests now work correctly on win32 if you have a newer paramiko
      (John Arbash Meinel)

    * Cleanup win32 test suite, and general cleanup of places where
      file handles were being held open. (John Arbash Meinel)

    * When specifying filenames for 'diff -r x..y', the name of the file in the
      working directory can be used, even if its name is different in both x
      and y.

    * File-ids containing single- or double-quotes are handled correctly by
      push.  (#52227, Aaron Bentley)

    * Normalize unicode filenames to ensure cross-platform consistency.
      (John Arbash Meinel, #43689)

    * The argument parser can now handle '-' as an argument. Currently
      no code interprets it specially (it is mostly handled as a file named 
      '-'). But plugins, and future operations can use it.
      (John Arbash meinel, #50984)

    * Bundles can properly read binary files with a plain '\r' in them.
      (John Arbash Meinel, #51927)

    * Tuning iter_entries() to be more efficient (John Arbash Meinel, #5444)

    * Lots of win32 fixes (the test suite passes again).
      (John Arbash Meinel, #50155)

    * Handle openbsd returning None for sys.getfilesystemencoding() (#41183) 

    * Support ftp APPE (append) to allow Knits to be used over ftp (#42592)

    * Removals are only committed if they match the filespec (or if there is
      no filespec).  (#46635, Aaron Bentley)

    * smart-add recurses through all supplied directories 
      (John Arbash Meinel, #52578)

    * Make the bundle reader extra lines before and after the bundle text.
      This allows you to parse an email with the bundle inline.
      (John Arbash Meinel, #49182)

    * Change the file id generator to squash a little bit more. Helps when
      working with long filenames on windows. (Also helps for unicode filenames
      not generating hidden files). (John Arbash Meinel, #43801)

    * Restore terminal mode on C-c while reading sftp password.  (#48923, 
      Nicholas Allen, Martin Pool)

    * Timestamps are rounded to 1ms, and revision entries can be recreated
      exactly. (John Arbash Meinel, Jamie Wilkinson, #40693)

    * Branch.base has changed to a URL, but ~/.bazaar/locations.conf should
      use local paths, since it is user visible (John Arbash Meinel, #53653)

    * ``bzr status foo`` when foo was unversioned used to cause a full delta
      to be generated (John Arbash Meinel, #53638)

    * When reading revision properties, an empty value should be considered
      the empty string, not None (John Arbash Meinel, #47782)

    * ``bzr diff --diff-options`` can now handle binary files being changed.
      Also, the output is consistent when --diff-options is not supplied.
      (John Arbash Meinel, #54651, #52930)

    * Use the right suffixes for loading plugins (John Arbash Meinel, #51810)

    * Fix Branch.get_parent() to handle the case when the parent is not 
      accessible (John Arbash Meinel, #52976)

  INTERNALS:

    * Combine the ignore rules into a single regex rather than looping over
      them to reduce the threshold where  N^2 behaviour occurs in operations
      like status. (Jan Hudec, Robert Collins).

    * Appending to bzrlib.DEFAULT_IGNORE is now deprecated. Instead, use
      one of the add functions in bzrlib.ignores. (John Arbash Meinel)

    * 'bzr push' should only push the ancestry of the current revision, not
      all of the history in the repository. This is especially important for
      shared repositories. (John Arbash Meinel)

    * bzrlib.delta.compare_trees now iterates in alphabetically sorted order,
      rather than randomly walking the inventories. (John Arbash Meinel)

    * Doctests are now run in temporary directories which are cleaned up when
      they finish, rather than using special ScratchDir/ScratchBranch objects.
      (Martin Pool)

    * Split ``check`` into separate methods on the branch and on the repository,
      so that it can be specialized in ways that are useful or efficient for
      different formats.  (Martin Pool, Robert Collins)

    * Deprecate Repository.all_revision_ids; most methods don't really need
      the global revision graph but only that part leading up to a particular
      revision.  (Martin Pool, Robert Collins)

    * Add a BzrDirFormat control_formats list which allows for control formats
      that do not use '.bzr' to store their data - i.e. '.svn', '.hg' etc.
      (Robert Collins, Jelmer Vernooij).

    * bzrlib.diff.external_diff can be redirected to any file-like object.
      Uses subprocess instead of spawnvp.
      (#4047, #48914, James Henstridge, John Arbash Meinel)

    * New command line option '--profile-imports', which will install a custom
      importer to log time to import modules and regex compilation time to 
      sys.stderr (John Arbash Meinel)

    * 'EmptyTree' is now deprecated, please use repository.revision_tree(None)
      instead. (Robert Collins)

    * "RevisionTree" is now in bzrlib/revisiontree.py. (Robert Collins)

bzr 0.8.2  2006-05-17
  
  BUG FIXES:
   
    * setup.py failed to install launchpad plugin.  (Martin Pool)

bzr 0.8.1  2006-05-16

  BUG FIXES:

    * Fix failure to commit a merge in a checkout.  (Martin Pool, 
      Robert Collins, Erik Bågfors, #43959)

    * Nicer messages from 'commit' in the case of renames, and correct
      messages when a merge has occured. (Robert Collins, Martin Pool)

    * Separate functionality from assert statements as they are skipped in
      optimized mode of python. Add the same check to pending merges.
      (#44443, Olaf Conradi)

  CHANGES:

    * Do not show the None revision in output of bzr ancestry. (Olaf Conradi)

    * Add info on standalone branches without a working tree.
      (#44155, Olaf Conradi)

    * Fix bug in knits when raising InvalidRevisionId. (#44284, Olaf Conradi)

  CHANGES:

    * Make editor invocation comply with Debian Policy. First check
      environment variables VISUAL and EDITOR, then try editor from
      alternatives system. If that all fails, fall back to the pre-defined
      list of editors. (#42904, Olaf Conradi)

  NEW FEATURES:

    * New 'register-branch' command registers a public branch into 
      Launchpad.net, where it can be associated with bugs, etc.
      (Martin Pool, Bjorn Tillenius, Robert Collins)

  INTERNALS:

    * New public api in InventoryEntry - 'describe_change(old, new)' which
      provides a human description of the changes between two old and
      new. (Robert Collins, Martin Pool)

  TESTING:

    * Fix test case for bzr info in upgrading a standalone branch to metadir,
      uses bzrlib api now. (Olaf Conradi)

bzr 0.8  2006-05-08

  NOTES WHEN UPGRADING:

    Release 0.8 of bzr introduces a new format for history storage, called
    'knit', as an evolution of to the 'weave' format used in 0.7.  Local 
    and remote operations are faster using knits than weaves.  Several
    operations including 'init', 'init-repo', and 'upgrade' take a 
    --format option that controls this.  Branching from an existing branch
    will keep the same format.

    It is possible to merge, pull and push between branches of different
    formats but this is slower than moving data between homogenous
    branches.  It is therefore recommended (but not required) that you
    upgrade all branches for a project at the same time.  Information on
    formats is shown by 'bzr info'.

    bzr 0.8 now allows creation of 'repositories', which hold the history 
    of files and revisions for several branches.  Previously bzr kept all
    the history for a branch within the .bzr directory at the root of the
    branch, and this is still the default.  To create a repository, use
    the new 'bzr init-repo' command.  Branches exist as directories under
    the repository and contain just a small amount of information
    indicating the current revision of the branch.

    bzr 0.8 also supports 'checkouts', which are similar to in cvs and
    subversion.  Checkouts are associated with a branch (optionally in a
    repository), which contains all the historical information.  The
    result is that a checkout can be deleted without losing any
    already-committed revisions.  A new 'update' command is also available. 

    Repositories and checkouts are not supported with the 0.7 storage
    format.  To use them you must upgrad to either knits, or to the
    'metaweave' format, which uses weaves but changes the .bzr directory
    arrangement.
    

  IMPROVEMENTS:

    * Sftp paths can now be relative, or local, according to the lftp
      convention. Paths now take the form:
      sftp://user:pass@host:port/~/relative/path
      or
      sftp://user:pass@host:port/absolute/path

    * The FTP transport now tries to reconnect after a temporary
      failure. ftp put is made atomic. (Matthieu Moy)

    * The FTP transport now maintains a pool of connections, and
      reuses them to avoid multiple connections to the same host (like
      sftp did). (Daniel Silverstone)

    * The bzr_man.py file has been removed. To create the man page now,
      use ./generate_docs.py man. The new program can also create other files.
      Run "python generate_docs.py --help" for usage information. (Hans
      Ulrich Niedermann & James Blackwell).

    * Man Page now gives full help (James Blackwell). Help also updated to 
      reflect user config now being stored in .bazaar (Hans Ulrich
      Niedermann)

    * It's now possible to set aliases in bazaar.conf (Erik Bågfors)

    * Pull now accepts a --revision argument (Erik Bågfors)

    * 'bzr re-sign' now allows multiple revisions to be supplied on the command
      line. You can now use the following command to sign all of your old
      commits::

        find .bzr/revision-store// -name my@email-* \
          | sed 's/.*\/\/..\///' \
          | xargs bzr re-sign

    * Upgrade can now upgrade over the network. (Robert Collins)

    * Two new commands 'bzr checkout' and 'bzr update' allow for CVS/SVN-alike
      behaviour.  By default they will cache history in the checkout, but
      with --lightweight almost all data is kept in the master branch.
      (Robert Collins)

    * 'revert' unversions newly-versioned files, instead of deleting them.

    * 'merge' is more robust.  Conflict messages have changed.

    * 'merge' and 'revert' no longer clobber existing files that end in '~' or
      '.moved'.

    * Default log format can be set in configuration and plugins can register
      their own formatters. (Erik Bågfors)

    * New 'reconcile' command will check branch consistency and repair indexes
      that can become out of sync in pre 0.8 formats. (Robert Collins,
      Daniel Silverstone)

    * New 'bzr init --format' and 'bzr upgrade --format' option to control 
      what storage format is created or produced.  (Robert Collins, 
      Martin Pool)

    * Add parent location to 'bzr info', if there is one.  (Olaf Conradi)

    * New developer commands 'weave-list' and 'weave-join'.  (Martin Pool)

    * New 'init-repository' command, plus support for repositories in 'init'
      and 'branch' (Aaron Bentley, Erik Bågfors, Robert Collins)

    * Improve output of 'info' command. Show all relevant locations related to
      working tree, branch and repository. Use kibibytes for binary quantities.
      Fix off-by-one error in missing revisions of working tree.  Make 'info'
      work on branches, repositories and remote locations.  Show locations
      relative to the shared repository, if applicable.  Show locking status
      of locations.  (Olaf Conradi)

    * Diff and merge now safely handle binary files. (Aaron Bentley)

    * 'pull' and 'push' now normalise the revision history, so that any two
      branches with the same tip revision will have the same output from 'log'.
      (Robert Collins)

    * 'merge' accepts --remember option to store parent location, like 'push'
      and 'pull'. (Olaf Conradi)

    * bzr status and diff when files given as arguments do not exist
      in the relevant trees.  (Martin Pool, #3619)

    * Add '.hg' to the default ignore list.  (Martin Pool)

    * 'knit' is now the default disk format. This improves disk performance and
      utilization, increases incremental pull performance, robustness with SFTP
      and allows checkouts over SFTP to perform acceptably. 
      The initial Knit code was contributed by Johan Rydberg based on a
      specification by Martin Pool.
      (Robert Collins, Aaron Bentley, Johan Rydberg, Martin Pool).

    * New tool to generate all-in-one html version of the manual.  (Alexander
      Belchenko)

    * Hitting CTRL-C while doing an SFTP push will no longer cause stale locks
      to be left in the SFTP repository. (Robert Collins, Martin Pool).

    * New option 'diff --prefix' to control how files are named in diff
      output, with shortcuts '-p0' and '-p1' corresponding to the options for 
      GNU patch.  (Alexander Belchenko, Goffredo Baroncelli, Martin Pool)

    * Add --revision option to 'annotate' command.  (Olaf Conradi)

    * If bzr shows an unexpected revision-history after pulling (perhaps due
      to a reweave) it can now be corrected by 'bzr reconcile'.
      (Robert Collins)

  CHANGES:

    * Commit is now verbose by default, and shows changed filenames and the 
      new revision number.  (Robert Collins, Martin Pool)

    * Unify 'mv', 'move', 'rename'.  (#5379, Matthew Fuller)

    * 'bzr -h' shows help.  (#35940, Martin Pool, Ian Bicking)

    * Make 'pull' and 'push' remember location on failure using --remember.
      (Olaf Conradi)

    * For compatibility, make old format for using weaves inside metadir
      available as 'metaweave' format.  Rename format 'metadir' to 'default'.
      Clean up help for option --format in commands 'init', 'init-repo' and
      'upgrade'.  (Olaf Conradi)

  INTERNALS:
  
    * The internal storage of history, and logical branch identity have now
      been split into Branch, and Repository. The common locking and file 
      management routines are now in bzrlib.lockablefiles. 
      (Aaron Bentley, Robert Collins, Martin Pool)

    * Transports can now raise DependencyNotPresent if they need a library
      which is not installed, and then another implementation will be 
      tried.  (Martin Pool)

    * Remove obsolete (and no-op) `decode` parameter to `Transport.get`.  
      (Martin Pool)

    * Using Tree Transform for merge, revert, tree-building

    * WorkingTree.create, Branch.create, WorkingTree.create_standalone,
      Branch.initialize are now deprecated. Please see BzrDir.create_* for
      replacement API's. (Robert Collins)

    * New BzrDir class represents the .bzr control directory and manages
      formatting issues. (Robert Collins)

    * New repository.InterRepository class encapsulates Repository to 
      Repository actions and allows for clean selection of optimised code
      paths. (Robert Collins)

    * bzrlib.fetch.fetch and bzrlib.fetch.greedy_fetch are now deprecated,
      please use 'branch.fetch' or 'repository.fetch' depending on your
      needs. (Robert Collins)

    * deprecated methods now have a 'is_deprecated' flag on them that can
      be checked, if you need to determine whether a given callable is 
      deprecated at runtime. (Robert Collins)

    * Progress bars are now nested - see
      bzrlib.ui.ui_factory.nested_progress_bar. (Robert Collins, Robey Pointer)

    * New API call get_format_description() for each type of format.
      (Olaf Conradi)

    * Changed branch.set_parent() to accept None to remove parent.
      (Olaf Conradi)

    * Deprecated BzrError AmbiguousBase.  (Olaf Conradi)

    * WorkingTree.branch is now a read only property.  (Robert Collins)

    * bzrlib.ui.text.TextUIFactory now accepts a bar_type parameter which
      can be None or a factory that will create a progress bar. This is
      useful for testing or for overriding the bzrlib.progress heuristic.
      (Robert Collins)

    * New API method get_physical_lock_status() to query locks present on a
      transport.  (Olaf Conradi)

    * Repository.reconcile now takes a thorough keyword parameter to allow
      requesting an indepth reconciliation, rather than just a data-loss 
      check. (Robert Collins)

    * bzrlib.ui.ui_factory protocol now supports 'get_boolean' to prompt
      the user for yes/no style input. (Robert Collins)

  TESTING:

    * SFTP tests now shortcut the SSH negotiation, reducing test overhead
      for testing SFTP protocol support. (Robey Pointer)

    * Branch formats are now tested once per implementation (see bzrlib.
      tests.branch_implementations. This is analagous to the transport
      interface tests, and has been followed up with working tree,
      repository and BzrDir tests. (Robert Collins)

    * New test base class TestCaseWithTransport provides a transport aware
      test environment, useful for testing any transport-interface using
      code. The test suite option --transport controls the transport used
      by this class (when its not being used as part of implementation
      contract testing). (Robert Collins)

    * Close logging handler on disabling the test log. This will remove the
      handler from the internal list inside python's logging module,
      preventing shutdown from closing it twice.  (Olaf Conradi)

    * Move test case for uncommit to blackbox tests.  (Olaf Conradi)

    * run_bzr and run_bzr_captured now accept a 'stdin="foo"' parameter which
      will provide String("foo") to the command as its stdin.

bzr 0.7 2006-01-09

  CHANGES:

    * .bzrignore is excluded from exports, on the grounds that it's a bzr 
      internal-use file and may not be wanted.  (Jamie Wilkinson)

    * The "bzr directories" command were removed in favor of the new
      --kind option to the "bzr inventory" command.  To list all 
      versioned directories, now use "bzr inventory --kind directory".  
      (Johan Rydberg)

    * Under Windows configuration directory is now %APPDATA%\bazaar\2.0
      by default. (John Arbash Meinel)

    * The parent of Bzr configuration directory can be set by BZR_HOME
      environment variable. Now the path for it is searched in BZR_HOME, then
      in HOME. Under Windows the order is: BZR_HOME, APPDATA (usually
      points to C:\Documents and Settings\User Name\Application Data), HOME.
      (John Arbash Meinel)

    * Plugins with the same name in different directories in the bzr plugin
      path are no longer loaded: only the first successfully loaded one is
      used. (Robert Collins)

    * Use systems' external ssh command to open connections if possible.  
      This gives better integration with user settings such as ProxyCommand.
      (James Henstridge)

    * Permissions on files underneath .bzr/ are inherited from the .bzr 
      directory. So for a shared repository, simply doing 'chmod -R g+w .bzr/'
      will mean that future file will be created with group write permissions.

    * configure.in and config.guess are no longer in the builtin default 
      ignore list.

    * '.sw[nop]' pattern ignored, to ignore vim swap files for nameless
      files.  (John Arbash Meinel, Martin Pool)

  IMPROVEMENTS:

    * "bzr INIT dir" now initializes the specified directory, and creates 
      it if it does not exist.  (John Arbash Meinel)

    * New remerge command (Aaron Bentley)

    * Better zsh completion script.  (Steve Borho)

    * 'bzr diff' now returns 1 when there are changes in the working 
      tree. (Robert Collins)

    * 'bzr push' now exists and can push changes to a remote location. 
      This uses the transport infrastructure, and can store the remote
      location in the ~/.bazaar/branches.conf configuration file.
      (Robert Collins)

    * Test directories are only kept if the test fails and the user requests
      that they be kept.

    * Tweaks to short log printing

    * Added branch nicks, new nick command, printing them in log output. 
      (Aaron Bentley)

    * If $BZR_PDB is set, pop into the debugger when an uncaught exception 
      occurs.  (Martin Pool)

    * Accept 'bzr resolved' (an alias for 'bzr resolve'), as this is
      the same as Subversion.  (Martin Pool)

    * New ftp transport support (on ftplib), for ftp:// and aftp:// 
      URLs.  (Daniel Silverstone)

    * Commit editor temporary files now start with 'bzr_log.', to allow 
      text editors to match the file name and set up appropriate modes or 
      settings.  (Magnus Therning)

    * Improved performance when integrating changes from a remote weave.  
      (Goffredo Baroncelli)

    * Sftp will attempt to cache the connection, so it is more likely that
      a connection will be reused, rather than requiring multiple password
      requests.

    * bzr revno now takes an optional argument indicating the branch whose
      revno should be printed.  (Michael Ellerman)

    * bzr cat defaults to printing the last version of the file.  
      (#3632, Matthieu Moy)

    * New global option 'bzr --lsprof COMMAND' runs bzr under the lsprof 
      profiler.  (Denys Duchier)

    * Faster commits by reading only the headers of affected weave files. 
      (Denys Duchier)

    * 'bzr add' now takes a --dry-run parameter which shows you what would be
      added, but doesn't actually add anything. (Michael Ellerman)

    * 'bzr add' now lists how many files were ignored per glob.  add --verbose
      lists the specific files.  (Aaron Bentley)

    * 'bzr missing' now supports displaying changes in diverged trees and can
      be limited to show what either end of the comparison is missing.
      (Aaron Bently, with a little prompting from Daniel Silverstone)

  BUG FIXES:

    * SFTP can walk up to the root path without index errors. (Robert Collins)

    * Fix bugs in running bzr with 'python -O'.  (Martin Pool)

    * Error when run with -OO

    * Fix bug in reporting http errors that don't have an http error code.
      (Martin Pool)

    * Handle more cases of pipe errors in display commands

    * Change status to 3 for all errors

    * Files that are added and unlinked before committing are completely
      ignored by diff and status

    * Stores with some compressed texts and some uncompressed texts are now
      able to be used. (John A Meinel)

    * Fix for bzr pull failing sometimes under windows

    * Fix for sftp transport under windows when using interactive auth

    * Show files which are both renamed and modified as such in 'bzr 
      status' output.  (#4503, Daniel Silverstone)

    * Make annotate cope better with revisions committed without a valid 
      email address.  (Marien Zwart)

    * Fix representation of tab characters in commit messages.  (Harald 
      Meland)

    * List of plugin directories in BZR_PLUGIN_PATH environment variable is
      now parsed properly under Windows. (Alexander Belchenko)

    * Show number of revisions pushed/pulled/merged. (Robey Pointer)

    * Keep a cached copy of the basis inventory to speed up operations 
      that need to refer to it.  (Johan Rydberg, Martin Pool)

    * Fix bugs in bzr status display of non-ascii characters.  (Martin 
      Pool)

    * Remove Makefile.in from default ignore list.  (#6413, Tollef Fog 
      Heen, Martin Pool)

    * Fix failure in 'bzr added'.  (Nathan McCallum, Martin Pool)

  TESTING:

    * Fix selftest asking for passwords when there are no SFTP keys.  
      (Robey Pointer, Jelmer Vernooij) 

    * Fix selftest run with 'python -O'.  (Martin Pool)

    * Fix HTTP tests under Windows. (John Arbash Meinel)

    * Make tests work even if HOME is not set (Aaron Bentley)

    * Updated build_tree to use fixed line-endings for tests which read 
      the file cotents and compare. Make some tests use this to pass under
      Windows. (John Arbash Meinel)

    * Skip stat and symlink tests under Windows. (Alexander Belchenko)

    * Delay in selftest/testhashcash is now issued under win32 and Cygwin.
      (John Arbash Meinel)

    * Use terminal width to align verbose test output.  (Martin Pool)

    * Blackbox tests are maintained within the bzrlib.tests.blackbox directory.
      If adding a new test script please add that to
      bzrlib.tests.blackbox.__init__. (Robert Collins)

    * Much better error message if one of the test suites can't be 
      imported.  (Martin Pool)

    * Make check now runs the test suite twice - once with the default locale,
      and once with all locales forced to C, to expose bugs. This is not 
      trivially done within python, so for now its only triggered by running
      Make check. Integrators and packagers who wish to check for full 
      platform support should run 'make check' to test the source.
      (Robert Collins)

    * Tests can now run TestSkipped if they can't execute for any reason.
      (Martin Pool) (NB: TestSkipped should only be raised for correctable
      reasons - see the wiki spec ImprovingBzrTestSuite).

    * Test sftp with relative, absolute-in-homedir and absolute-not-in-homedir
      paths for the transport tests. Introduce blackbox remote sftp tests that
      test the same permutations. (Robert Collins, Robey Pointer)

    * Transport implementation tests are now independent of the local file
      system, which allows tests for esoteric transports, and for features
      not available in the local file system. They also repeat for variations
      on the URL scheme that can introduce issues in the transport code,
      see bzrlib.transport.TransportTestProviderAdapter() for this.
      (Robert Collins).

    * TestCase.build_tree uses the transport interface to build trees, pass
      in a transport parameter to give it an existing connection.
      (Robert Collins).

  INTERNALS:

    * WorkingTree.pull has been split across Branch and WorkingTree,
      to allow Branch only pulls. (Robert Collins)

    * commands.display_command now returns the result of the decorated 
      function. (Robert Collins)

    * LocationConfig now has a set_user_option(key, value) call to save
      a setting in its matching location section (a new one is created
      if needed). (Robert Collins)

    * Branch has two new methods, get_push_location and set_push_location
      to respectively, get and set the push location. (Robert Collins)

    * commands.register_command now takes an optional flag to signal that
      the registrant is planning to decorate an existing command. When 
      given multiple plugins registering a command is not an error, and
      the original command class (whether built in or a plugin based one) is
      returned to the caller. There is a new error 'MustUseDecorated' for
      signalling when a wrapping command should switch to the original
      version. (Robert Collins)

    * Some option parsing errors will raise 'BzrOptionError', allowing 
      granular detection for decorating commands. (Robert Collins).

    * Branch.read_working_inventory has moved to
      WorkingTree.read_working_inventory. This necessitated changes to
      Branch.get_root_id, and a move of Branch.set_inventory to WorkingTree
      as well. To make it clear that a WorkingTree cannot always be obtained
      Branch.working_tree() will raise 'errors.NoWorkingTree' if one cannot
      be obtained. (Robert Collins)

    * All pending merges operations from Branch are now on WorkingTree.
      (Robert Collins)

    * The follow operations from Branch have moved to WorkingTree:
      add()
      commit()
      move()
      rename_one()
      unknowns()
      (Robert Collins)

    * bzrlib.add.smart_add_branch is now smart_add_tree. (Robert Collins)

    * New "rio" serialization format, similar to rfc-822. (Martin Pool)

    * Rename selftests to `bzrlib.tests.test_foo`.  (John A Meinel, Martin 
      Pool)

    * bzrlib.plugin.all_plugins has been changed from an attribute to a 
      query method. (Robert Collins)
 
    * New options to read only the table-of-contents of a weave.  
      (Denys Duchier)

    * Raise NoSuchFile when someone tries to add a non-existant file.
      (Michael Ellerman)

    * Simplify handling of DivergedBranches in cmd_pull().
      (Michael Ellerman)
		   
   
    * Branch.controlfile* logic has moved to lockablefiles.LockableFiles, which
      is exposed as Branch().control_files. Also this has been altered with the
      controlfile pre/suffix replaced by simple method names like 'get' and
      'put'. (Aaron Bentley, Robert Collins).

    * Deprecated functions and methods can now be marked as such using the 
      bzrlib.symbol_versioning module. Marked method have their docstring
      updated and will issue a DeprecationWarning using the warnings module
      when they are used. (Robert Collins)

    * bzrlib.osutils.safe_unicode now exists to provide parameter coercion
      for functions that need unicode strings. (Robert Collins)

bzr 0.6 2005-10-28

  IMPROVEMENTS:
  
    * pull now takes --verbose to show you what revisions are added or removed
      (John A Meinel)

    * merge now takes a --show-base option to include the base text in
      conflicts.
      (Aaron Bentley)

    * The config files are now read using ConfigObj, so '=' should be used as
      a separator, not ':'.
      (Aaron Bentley)

    * New 'bzr commit --strict' option refuses to commit if there are 
      any unknown files in the tree.  To commit, make sure all files are 
      either ignored, added, or deleted.  (Michael Ellerman)

    * The config directory is now ~/.bazaar, and there is a single file 
      ~/.bazaar/bazaar.conf storing email, editor and other preferences.
      (Robert Collins)

    * 'bzr add' no longer takes a --verbose option, and a --quiet option
      has been added that suppresses all output.

    * Improved zsh completion support in contrib/zsh, from Clint
      Adams.

    * Builtin 'bzr annotate' command, by Martin Pool with improvements from 
      Goffredo Baroncelli.
    
    * 'bzr check' now accepts -v for verbose reporting, and checks for
      ghosts in the branch. (Robert Collins)

    * New command 're-sign' which will regenerate the gpg signature for 
      a revision. (Robert Collins)

    * If you set check_signatures=require for a path in 
      ~/.bazaar/branches.conf then bzr will invoke your
      gpg_signing_command (defaults to gpg) and record a digital signature
      of your commit. (Robert Collins)

    * New sftp transport, based on Paramiko.  (Robey Pointer)

    * 'bzr pull' now accepts '--clobber' which will discard local changes
      and make this branch identical to the source branch. (Robert Collins)

    * Just give a quieter warning if a plugin can't be loaded, and 
      put the details in .bzr.log.  (Martin Pool)

    * 'bzr branch' will now set the branch-name to the last component of the
      output directory, if one was supplied.

    * If the option 'post_commit' is set to one (or more) python function
      names (must be in the bzrlib namespace), then they will be invoked
      after the commit has completed, with the branch and revision_id as
      parameters. (Robert Collins)

    * Merge now has a retcode of 1 when conflicts occur. (Robert Collins)

    * --merge-type weave is now supported for file contents.  Tree-shape
      changes are still three-way based.  (Martin Pool, Aaron Bentley)

    * 'bzr check' allows the first revision on revision-history to have
      parents - something that is expected for cheap checkouts, and occurs
      when conversions from baz do not have all history.  (Robert Collins).

   * 'bzr merge' can now graft unrelated trees together, if your specify
     0 as a base. (Aaron Bentley)

   * 'bzr commit branch' and 'bzr commit branch/file1 branch/file2' now work
     (Aaron Bentley)

    * Add '.sconsign*' to default ignore list.  (Alexander Belchenko)

   * 'bzr merge --reprocess' minimizes conflicts

  TESTING:

    * The 'bzr selftest --pattern' option for has been removed, now 
      test specifiers on the command line can be simple strings, or 
      regexps, or both. (Robert Collins)

    * Passing -v to selftest will now show the time each test took to 
      complete, which will aid in analysing performance regressions and
      related questions. (Robert Collins)

    * 'bzr selftest' runs all tests, even if one fails, unless '--one'
      is given. (Martin Pool)

    * There is a new method for TestCaseInTempDir, assertFileEqual, which
      will check that a given content is equal to the content of the named
      file. (Robert Collins)

    * Fix test suite's habit of leaving many temporary log files in $TMPDIR.
      (Martin Pool)

  INTERNALS:

    * New 'testament' command and concept for making gpg-signatures 
      of revisions that are not tied to a particular internal
      representation.  (Martin Pool).

    * Per-revision properties ('revprops') as key-value associated 
      strings on each revision created when the revision is committed.
      Intended mainly for the use of external tools.  (Martin Pool).

    * Config options have moved from bzrlib.osutils to bzrlib.config.
      (Robert Collins)

    * Improved command line option definitions allowing explanations
      for individual options, among other things.  Contributed by 
      Magnus Therning.

    * Config options have moved from bzrlib.osutils to bzrlib.config.
      Configuration is now done via the config.Config interface:
      Depending on whether you have a Branch, a Location or no information
      available, construct a ``*Config``, and use its ``signature_checking``,
      ``username`` and ``user_email`` methods. (Robert Collins)

    * Plugins are now loaded under bzrlib.plugins, not bzrlib.plugin, and
      they are made available for other plugins to use. You should not 
      import other plugins during the __init__ of your plugin though, as 
      no ordering is guaranteed, and the plugins directory is not on the
      python path. (Robert Collins)

    * Branch.relpath has been moved to WorkingTree.relpath. WorkingTree no
      no longer takes an inventory, rather it takes an option branch
      parameter, and if None is given will open the branch at basedir 
      implicitly. (Robert Collins)

    * Cleaner exception structure and error reporting.  Suggested by 
      Scott James Remnant.  (Martin Pool)

    * Branch.remove has been moved to WorkingTree, which has also gained
      lock_read, lock_write and unlock methods for convenience. (Robert
      Collins)

    * Two decorators, needs_read_lock and needs_write_lock have been added
      to the branch module. Use these to cause a function to run in a
      read or write lock respectively. (Robert Collins)

    * Branch.open_containing now returns a tuple (Branch, relative-path),
      which allows direct access to the common case of 'get me this file
      from its branch'. (Robert Collins)

    * Transports can register using register_lazy_transport, and they 
      will be loaded when first used.  (Martin Pool)

    * 'pull' has been factored out of the command as WorkingTree.pull().
      A new option to WorkingTree.pull has been added, clobber, which will
      ignore diverged history and pull anyway.
      (Robert Collins)

    * config.Config has a 'get_user_option' call that accepts an option name.
      This will be looked up in branches.conf and bazaar.conf as normal.
      It is intended that this be used by plugins to support options - 
      options of built in programs should have specific methods on the config.
      (Robert Collins)

    * merge.merge_inner now has tempdir as an optional parameter. (Robert
      Collins)

    * Tree.kind is not recorded at the top level of the hierarchy, as it was
      missing on EmptyTree, leading to a bug with merge on EmptyTrees.
      (Robert Collins)

    * WorkingTree.__del__ has been removed, it was non deterministic and not 
      doing what it was intended to. See WorkingTree.__init__ for a comment
      about future directions. (Robert Collins/Martin Pool)

    * bzrlib.transport.http has been modified so that only 404 urllib errors
      are returned as NoSuchFile. Other exceptions will propogate as normal.
      This allows debuging of actual errors. (Robert Collins)

    * bzrlib.transport.Transport now accepts *ONLY* url escaped relative paths
      to apis like 'put', 'get' and 'has'. This is to provide consistent
      behaviour - it operates on url's only. (Robert Collins)

    * Transports can register using register_lazy_transport, and they 
      will be loaded when first used.  (Martin Pool)

    * 'merge_flex' no longer calls conflict_handler.finalize(), instead that
      is called by merge_inner. This is so that the conflict count can be 
      retrieved (and potentially manipulated) before returning to the caller
      of merge_inner. Likewise 'merge' now returns the conflict count to the
      caller. (Robert Collins)

    * 'revision.revision_graph can handle having only partial history for
      a revision - that is no revisions in the graph with no parents.
      (Robert Collins).

    * New builtins.branch_files uses the standard file_list rules to produce
      a branch and a list of paths, relative to that branch (Aaron Bentley)

    * New TestCase.addCleanup facility.

    * New bzrlib.version_info tuple (similar to sys.version_info), which can
      be used by programs importing bzrlib.

  BUG FIXES:

    * Better handling of branches in directories with non-ascii names. 
      (Joel Rosdahl, Panagiotis Papadakos)

    * Upgrades of trees with no commits will not fail due to accessing
      [-1] in the revision-history. (Andres Salomon)


bzr 0.1.1 2005-10-12

  BUG FIXES:

    * Fix problem in pulling over http from machines that do not 
      allow directories to be listed.

    * Avoid harmless warning about invalid hash cache after 
      upgrading branch format.

  PERFORMANCE: 
  
    * Avoid some unnecessary http operations in branch and pull.


bzr 0.1 2005-10-11

  NOTES:

    * 'bzr branch' over http initially gives a very high estimate
      of completion time but it should fall as the first few 
      revisions are pulled in.  branch is still slow on 
      high-latency connections.

  BUG FIXES:
  
    * bzr-man.py has been updated to work again. Contributed by
      Rob Weir.

    * Locking is now done with fcntl.lockf which works with NFS
      file systems. Contributed by Harald Meland.

    * When a merge encounters a file that has been deleted on
      one side and modified on the other, the old contents are
      written out to foo.BASE and foo.SIDE, where SIDE is this
      or OTHER. Contributed by Aaron Bentley.

    * Export was choosing incorrect file paths for the content of
      the tarball, this has been fixed by Aaron Bentley.

    * Commit will no longer commit without a log message, an 
      error is returned instead. Contributed by Jelmer Vernooij.

    * If you commit a specific file in a sub directory, any of its
      parent directories that are added but not listed will be 
      automatically included. Suggested by Michael Ellerman.

    * bzr commit and upgrade did not correctly record new revisions
      for files with only a change to their executable status.
      bzr will correct this when it encounters it. Fixed by
      Robert Collins

    * HTTP tests now force off the use of http_proxy for the duration.
      Contributed by Gustavo Niemeyer.

    * Fix problems in merging weave-based branches that have 
      different partial views of history.

    * Symlink support: working with symlinks when not in the root of a 
      bzr tree was broken, patch from Scott James Remnant.

  IMPROVEMENTS:

    * 'branch' now accepts a --basis parameter which will take advantage
      of local history when making a new branch. This allows faster 
      branching of remote branches. Contributed by Aaron Bentley.

    * New tree format based on weave files, called version 5.
      Existing branches can be upgraded to this format using 
      'bzr upgrade'.

    * Symlinks are now versionable. Initial patch by 
      Erik Toubro Nielsen, updated to head by Robert Collins.

    * Executable bits are tracked on files. Patch from Gustavo
      Niemeyer.

    * 'bzr status' now shows unknown files inside a selected directory.
      Patch from Heikki Paajanen.

    * Merge conflicts are recorded in .bzr. Two new commands 'conflicts'
      and 'resolve' have needed added, which list and remove those 
      merge conflicts respectively. A conflicted tree cannot be committed
      in. Contributed by Aaron Bentley.

    * 'rm' is now an alias for 'remove'.

    * Stores now split out their content in a single byte prefixed hash,
      dropping the density of files per directory by 256. Contributed by
      Gustavo Niemeyer.

    * 'bzr diff -r branch:URL' will now perform a diff between two branches.
      Contributed by Robert Collins.

    * 'bzr log' with the default formatter will show merged revisions,
      indented to the right. Initial implementation contributed by Gustavo
      Niemeyer, made incremental by Robert Collins.


  INTERNALS:

    * Test case failures have the exception printed after the log 
      for your viewing pleasure.

    * InventoryEntry is now an abstract base class, use one of the
      concrete InventoryDirectory etc classes instead.

    * Branch raises an UnsupportedFormatError when it detects a 
      bzr branch it cannot understand. This allows for precise
      handling of such circumstances.


  TESTING:

    * Removed testsweet module so that tests can be run after 
      bzr installed by 'bzr selftest'.

    * 'bzr selftest' command-line arguments can now be partial ids
      of tests to run, e.g. 'bzr selftest test_weave'

      
bzr 0.0.9 2005-09-23

  BUG FIXES:

    * Fixed "branch -r" option.

    * Fix remote access to branches containing non-compressed history.
      (Robert Collins).

    * Better reliability of http server tests.  (John Arbash-Meinel)

    * Merge graph maximum distance calculation fix.  (Aaron Bentley)
   
    * Various minor bug in windows support have been fixed, largely in the
      test suite. Contributed by Alexander Belchenko.

  IMPROVEMENTS:

    * Status now accepts a -r argument to give status between chosen
      revisions. Contributed by Heikki Paajanen.

    * Revision arguments no longer use +/-/= to control ranges, instead
      there is a 'before' namespace, which limits the successive namespace.
      For example '$ bzr log -r date:yesterday..before:date:today' will
      select everything from yesterday and before today. Contributed by
      Robey Pointer

    * There is now a bzr.bat file created by distutils when building on 
      Windows. Contributed by Alexander Belchenko.

  INTERNALS:

    * Removed uuid() as it was unused.

    * Improved 'fetch' code for pulling revisions from one branch into
      another (used by pull, merged, etc.)


bzr 0.0.8 2005-09-20

  IMPROVEMENTS:

    * Adding a file whose parent directory is not versioned will
      implicitly add the parent, and so on up to the root. This means
      you should never need to explictly add a directory, they'll just
      get added when you add a file in the directory.  Contributed by
      Michael Ellerman.

    * Ignore .DS_Store (contains Mac metadata) by default.  Patch from
      Nir Soffer.

    * If you set BZR_EDITOR in the environment, it is checked in
      preference to EDITOR and the config file for the interactive commit
      editing program. Related to this is a bugfix where a missing program
      set in EDITOR would cause editing to fail, now the fallback program
      for the operating system is still tried.

    * Files that are not directories/symlinks/regular files will no longer
      cause bzr to fail, it will just ignore them by default. You cannot add
      them to the tree though - they are not versionable.


  INTERNALS:

    * Refactor xml packing/unpacking.

  BUG FIXES: 

    * Fixed 'bzr mv' by Ollie Rutherfurd.

    * Fixed strange error when trying to access a nonexistent http
      branch.

    * Make sure that the hashcache gets written out if it can't be
      read.


  PORTABILITY:

    * Various Windows fixes from Ollie Rutherfurd.

    * Quieten warnings about locking; patch from Matt Lavin.


bzr-0.0.7 2005-09-02

  NEW FEATURES:

    * ``bzr shell-complete`` command contributed by Clint Adams to
      help with intelligent shell completion.

    * New expert command ``bzr find-merge-base`` for debugging merges.


  ENHANCEMENTS:

    * Much better merge support.

    * merge3 conflicts are now reported with markers like '<<<<<<<'
      (seven characters) which is the same as CVS and pleases things
      like emacs smerge.


  BUG FIXES:

    * ``bzr upgrade`` no longer fails when trying to fix trees that
      mention revisions that are not present.

    * Fixed bugs in listing plugins from ``bzr plugins``.

    * Fix case of $EDITOR containing options for the editor.

    * Fix log -r refusing to show the last revision.
      (Patch from Goffredo Baroncelli.)


  CHANGES:

    * ``bzr log --show-ids`` shows the revision ids of all parents.

    * Externally provided commands on your $BZRPATH no longer need
      to recognize --bzr-usage to work properly, and can just handle
      --help themselves.


  LIBRARY:

    * Changed trace messages to go through the standard logging
      framework, so that they can more easily be redirected by
      libraries.



bzr-0.0.6 2005-08-18

  NEW FEATURES:

    * Python plugins, automatically loaded from the directories on
      BZR_PLUGIN_PATH or ~/.bzr.conf/plugins by default.

    * New 'bzr mkdir' command.

    * Commit mesage is fetched from an editor if not given on the
      command line; patch from Torsten Marek.

    * ``bzr log -m FOO`` displays commits whose message matches regexp 
      FOO.
      
    * ``bzr add`` with no arguments adds everything under the current directory.

    * ``bzr mv`` does move or rename depending on its arguments, like
      the Unix command.

    * ``bzr missing`` command shows a summary of the differences
      between two trees.  (Merged from John Arbash-Meinel.)

    * An email address for commits to a particular tree can be
      specified by putting it into .bzr/email within a branch.  (Based
      on a patch from Heikki Paajanen.)


  ENHANCEMENTS:

    * Faster working tree operations.


  CHANGES:

    * 3rd-party modules shipped with bzr are copied within the bzrlib
      python package, so that they can be installed by the setup
      script without clashing with anything already existing on the
      system.  (Contributed by Gustavo Niemeyer.)

    * Moved plugins directory to bzrlib/, so that there's a standard
      plugin directory which is not only installed with bzr itself but
      is also available when using bzr from the development tree.
      BZR_PLUGIN_PATH and DEFAULT_PLUGIN_PATH are then added to the
      standard plugins directory.

    * When exporting to a tarball with ``bzr export --format tgz``, put 
      everything under a top directory rather than dumping it into the
      current directory.   This can be overridden with the ``--root`` 
      option.  Patch from William Dodé and John Meinel.

    * New ``bzr upgrade`` command to upgrade the format of a branch,
      replacing ``bzr check --update``.

    * Files within store directories are no longer marked readonly on
      disk.

    * Changed ``bzr log`` output to a more compact form suggested by
      John A Meinel.  Old format is available with the ``--long`` or
      ``-l`` option, patched by William Dodé.

    * By default the commit command refuses to record a revision with
      no changes unless the ``--unchanged`` option is given.

    * The ``--no-plugins``, ``--profile`` and ``--builtin`` command
      line options must come before the command name because they 
      affect what commands are available; all other options must come 
      after the command name because their interpretation depends on
      it.

    * ``branch`` and ``clone`` added as aliases for ``branch``.

    * Default log format is back to the long format; the compact one
      is available with ``--short``.
      
      
  BUG FIXES:
  
    * Fix bugs in committing only selected files or within a subdirectory.


bzr-0.0.5  2005-06-15
  
  CHANGES:

    * ``bzr`` with no command now shows help rather than giving an
      error.  Suggested by Michael Ellerman.

    * ``bzr status`` output format changed, because svn-style output
      doesn't really match the model of bzr.  Now files are grouped by
      status and can be shown with their IDs.  ``bzr status --all``
      shows all versioned files and unknown files but not ignored files.

    * ``bzr log`` runs from most-recent to least-recent, the reverse
      of the previous order.  The previous behaviour can be obtained
      with the ``--forward`` option.
        
    * ``bzr inventory`` by default shows only filenames, and also ids
      if ``--show-ids`` is given, in which case the id is the second
      field.


  ENHANCEMENTS:

    * New 'bzr whoami --email' option shows only the email component
      of the user identification, from Jo Vermeulen.

    * New ``bzr ignore PATTERN`` command.

    * Nicer error message for broken pipe, interrupt and similar
      conditions that don't indicate an internal error.

    * Add ``.*.sw[nop] .git .*.tmp *,v`` to default ignore patterns.

    * Per-branch locks keyed on ``.bzr/branch-lock``, available in
      either read or write mode.

    * New option ``bzr log --show-ids`` shows revision and file ids.

    * New usage ``bzr log FILENAME`` shows only revisions that
      affected that file.

    * Changed format for describing changes in ``bzr log -v``.

    * New option ``bzr commit --file`` to take a message from a file,
      suggested by LarstiQ.

    * New syntax ``bzr status [FILE...]`` contributed by Bartosz
      Oler.  File may be in a branch other than the working directory.

    * ``bzr log`` and ``bzr root`` can be given an http URL instead of
      a filename.

    * Commands can now be defined by external programs or scripts
      in a directory on $BZRPATH.

    * New "stat cache" avoids reading the contents of files if they 
      haven't changed since the previous time.

    * If the Python interpreter is too old, try to find a better one
      or give an error.  Based on a patch from Fredrik Lundh.

    * New optional parameter ``bzr info [BRANCH]``.

    * New form ``bzr commit SELECTED`` to commit only selected files.

    * New form ``bzr log -r FROM:TO`` shows changes in selected
      range; contributed by John A Meinel.

    * New option ``bzr diff --diff-options 'OPTS'`` allows passing
      options through to an external GNU diff.

    * New option ``bzr add --no-recurse`` to add a directory but not
      their contents.

    * ``bzr --version`` now shows more information if bzr is being run
      from a branch.

  
  BUG FIXES:

    * Fixed diff format so that added and removed files will be
      handled properly by patch.  Fix from Lalo Martins.

    * Various fixes for files whose names contain spaces or other
      metacharacters.


  TESTING:

    * Converted black-box test suites from Bourne shell into Python;
      now run using ``./testbzr``.  Various structural improvements to
      the tests.

    * testbzr by default runs the version of bzr found in the same
      directory as the tests, or the one given as the first parameter.

    * testbzr also runs the internal tests, so the only command
      required to check is just ``./testbzr``.

    * testbzr requires python2.4, but can be used to test bzr running
      under a different version.

    * Tests added for many other changes in this release.


  INTERNAL:

    * Included ElementTree library upgraded to 1.2.6 by Fredrik Lundh.

    * Refactor command functions into Command objects based on HCT by
      Scott James Remnant.

    * Better help messages for many commands.

    * Expose bzrlib.open_tracefile() to start the tracefile; until
      this is called trace messages are just discarded.

    * New internal function find_touching_revisions() and hidden
      command touching-revisions trace the changes to a given file.

    * Simpler and faster compare_inventories() function.

    * bzrlib.open_tracefile() takes a tracefilename parameter.

    * New AtomicFile class.

    * New developer commands ``added``, ``modified``.


  PORTABILITY:

    * Cope on Windows on python2.3 by using the weaker random seed.
      2.4 is now only recommended.


bzr-0.0.4  2005-04-22

  ENHANCEMENTS:

    * 'bzr diff' optionally takes a list of files to diff.  Still a bit
      basic.  Patch from QuantumG.

    * More default ignore patterns.

    * New 'bzr log --verbose' shows a list of files changed in the
      changeset.  Patch from Sebastian Cote.

    * Roll over ~/.bzr.log if it gets too large.

    * Command abbreviations 'ci', 'st', 'stat', '?' based on a patch
      by Jason Diamon.

    * New 'bzr help commands' based on a patch from Denys Duchier.


  CHANGES:

    * User email is determined by looking at $BZREMAIL or ~/.bzr.email
      or $EMAIL.  All are decoded by the locale preferred encoding.
      If none of these are present user@hostname is used.  The host's
      fully-qualified name is not used because that tends to fail when
      there are DNS problems.

    * New 'bzr whoami' command instead of username user-email.


  BUG FIXES: 

    * Make commit safe for hardlinked bzr trees.

    * Some Unicode/locale fixes.

    * Partial workaround for difflib.unified_diff not handling
      trailing newlines properly.


  INTERNAL:

    * Allow docstrings for help to be in PEP0257 format.  Patch from
      Matt Brubeck.

    * More tests in test.sh.

    * Write profile data to a temporary file not into working
      directory and delete it when done.

    * Smaller .bzr.log with process ids.


  PORTABILITY:

    * Fix opening of ~/.bzr.log on Windows.  Patch from Andrew
      Bennetts.

    * Some improvements in handling paths on Windows, based on a patch
      from QuantumG.


bzr-0.0.3  2005-04-06

  ENHANCEMENTS:

    * New "directories" internal command lists versioned directories
      in the tree.

    * Can now say "bzr commit --help".

    * New "rename" command to rename one file to a different name
      and/or directory.

    * New "move" command to move one or more files into a different
      directory.

    * New "renames" command lists files renamed since base revision.

    * New cat command contributed by janmar.

  CHANGES:

    * .bzr.log is placed in $HOME (not pwd) and is always written in
      UTF-8.  (Probably not a completely good long-term solution, but
      will do for now.)

  PORTABILITY:

    * Workaround for difflib bug in Python 2.3 that causes an
      exception when comparing empty files.  Reported by Erik Toubro
      Nielsen.

  INTERNAL:

    * Refactored inventory storage to insert a root entry at the top.

  TESTING:

    * Start of shell-based black-box testing in test.sh.


bzr-0.0.2.1

  PORTABILITY:

    * Win32 fixes from Steve Brown.


bzr-0.0.2  "black cube"  2005-03-31

  ENHANCEMENTS:

    * Default ignore list extended (see bzrlib/__init__.py).

    * Patterns in .bzrignore are now added to the default ignore list,
      rather than replacing it.

    * Ignore list isn't reread for every file.

    * More help topics.

    * Reinstate the 'bzr check' command to check invariants of the
      branch.

    * New 'ignored' command lists which files are ignored and why;
      'deleted' lists files deleted in the current working tree.

    * Performance improvements.

    * New global --profile option.
    
    * Ignore patterns like './config.h' now correctly match files in
      the root directory only.


bzr-0.0.1  2005-03-26

  ENHANCEMENTS:

    * More information from info command.

    * Can now say "bzr help COMMAND" for more detailed help.

    * Less file flushing and faster performance when writing logs and
      committing to stores.

    * More useful verbose output from some commands.

  BUG FIXES:

    * Fix inverted display of 'R' and 'M' during 'commit -v'.

  PORTABILITY:

    * Include a subset of ElementTree-1.2.20040618 to make
      installation easier.

    * Fix time.localtime call to work with Python 2.3 (the minimum
      supported).


bzr-0.0.0.69  2005-03-22

  ENHANCEMENTS:

    * First public release.

    * Storage of local versions: init, add, remove, rm, info, log,
      diff, status, etc.<|MERGE_RESOLUTION|>--- conflicted
+++ resolved
@@ -11,7 +11,9 @@
       requires an explicit action using a ChrootServer.
       (Robert Collins, Andrew Bennetts)
 
-<<<<<<< HEAD
+    * Deprecate Branch.get_root_id() because branches don't have root ids,
+      rather than fixing bug #96847.  (Aaron Bentley)
+
     * ``LockableFiles.lock_write()`` now accepts a ``token`` keyword argument,
       so that a seperate LockableFiles instance can share a lock if it has the
       right token.  (Andrew Bennetts, Robert Collins)
@@ -22,10 +24,6 @@
       from ``make_working_trees``. This has been changed to accomodate the
       smart server, where it does not make sense (at this point) to ever
       make working trees by default. (Robert Collins)
-=======
-    * Deprecate Branch.get_root_id() because branches don't have root ids,
-      rather than fixing bug #96847.  (Aaron Bentley)
->>>>>>> b8c0936e
 
   TESTING:
 
