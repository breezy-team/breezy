####################
Bazaar Release Notes
####################

.. contents:: List of Releases
   :depth: 1

bzr 2.2.0b1 (not released yet)
##############################

:Codename: ???
:2.2.0b1: ???

Compatibility Breaks
********************

* ``Repository.get_inventory_sha1()`` has been removed. (Jelmer Vernooij)

New Features
************

<<<<<<< HEAD
* If the Apport crash-reporting tool is available, bzr crashes are now
  stored into the ``/var/crash`` apport spool directory, and the user is
  invited to report them to the developers from there, either
  automatically or by running ``apport-bug``.  No information is sent
  without specific permission from the user.  (Martin Pool, #515052)

Bug Fixes
*********

* Avoid infinite recursion when probing for apport.
  (Vincent Ladeuil, #516934)

Testing
*******

* Stop sending apport crash files to ``.cache`` in the directory from
  which ``bzr selftest`` was run.  (Martin Pool, #422350)
=======
* Tree-shape conflicts can be resolved by providing ``--take-this`` and
  ``--take-other`` to the ``bzr resolve`` command. Just marking the conflict
  as resolved is still accessible via the ``--done`` default action.
  (Vincent Ladeuil)
>>>>>>> 43932783

bzr 2.1.0 (not released yet)
############################

:Codename: 
:2.1.0: 

Bug Fixes
*********
* Network transfer amounts and rates are now displayed in SI units according
  to the Ubuntu Units Policy, https://wiki.ubuntu.com/UnitsPolicy.
  (Gordon Tyler, #514399)

* Fix "AttributeError in Inter1and2Helper" during fetch.
  (Martin Pool, #513432)

* Fix ``log`` to better check ancestors even if merged revisions are involved.
  (Vincent Ladeuil, #476293)

* Give a better error message when doing ``bzr bind`` in an already bound
  branch.  (Neil Martinsen-Burrell, #513063)

* Set the mtime of files exported to a directory by ``bzr export`` all to
  the same value to avoid confusing ``make`` and other date-based build
  systems. (Robert Collins, #515631)

Improvements
************

Documentation
*************

API Changes
***********

* ``Repository.deserialise_inventory`` has been renamed to 
  ``Repository._deserialise_inventory`` to indicate it is private.
  (Jelmer Vernooij)

* ``Repository.get_inventory_xml`` has been renamed to 
  ``Repository._get_inventory_xml`` to indicate it is private. 
  (Jelmer Vernooij)

* ``Repository.serialise_inventory`` has been renamed to 
  ``Repository._serialise_inventory`` to indicate it is private.

Internals
*********

Testing
*******
* Using the ``bzrlib.chk_map`` module from within multiple threads at the
  same time was broken due to race conditions with a module level page
  cache. This shows up as a KeyError in the ``bzrlib.lru_cache`` code with
  ``bzrlib.chk_map`` in the backtrace, and can be triggered without using
  the same high level objects such as ``bzrlib.repository.Repository``
  from different threads. chk_map now uses a thread local cache which may
  increase memory pressure on processes using threads.
  (Robert Collins, John Arbash Meinel, #514090)

* The new ``merge_file_content`` should now be ok with tests to avoid
  regressions.
  (Vincent Ladeuil, #515597)

bzr 2.1.0rc2
############

:Codename: after the bubbles
:2.1.0rc2: 2010-01-29

This is a quick-turn-around to update a small issue with our new per-file
merge hook. We expect no major changes from this to the final 2.1.0.

API Changes
***********

* The new ``merge_file_content`` hook point has been altered to provide a
  better API where state for extensions can be stored rather than the
  too-simple function based approach. This fixes a performance regression
  where branch configuration would be parsed per-file during merge. As
  part of this the included news_merger has been refactored into a base
  helper class ``bzrlib.merge.ConfigurableFileMerger``.
  (Robert Collins, John Arbash Meinel, #513822)


bzr 2.1.0rc1
############

:Codename: the 'new' stable
:2.1.0rc1: 2009-01-21

This is the first stable release candidate for Bazaar's 2.1 series. From
this point onwards, the 2.1 series will be considered stable (as the 2.0
series) and only bugfixes are expected to be incorporated. The dozen or so
bugfixes in the 2.0.4 release are also included in this release (along
with more than 15 more bugfixes). Some of the interesting features are
support for per-file merge hooks, ``bzr unshelve --preview``, support
for using ! in ignore files to exclude files from being ignored, a small
memory leak was squashed, and many ``ObjectNotLocked`` errors were fixed.
This looks to be a very good start for a new stable series.


New Features
************

* Add bug information to log output when available.
  (Neil Martinsen-Burrell, Guillermo Gonzalez, #251729)

* Added ``merge_file_content`` hook point to ``Merger``, allowing plugins
  to register custom merge logic, e.g. to provide smarter merging for
  particular files.

* Bazaar now includes the ``news_merge`` plugin.  It is disabled by
  default, to enable it add a ``news_merge_files`` option to your
  configuration.  Consult ``bzr help news_merge`` for more information.
  (Andrew Bennetts)
  
* ``bzr branch`` now takes a ``--bind`` option. This lets you
  branch and bind all in one command. (Ian Clatworthy)

* ``bzr switch`` now takes a ``--revision`` option, to allow switching to
  a specific revision of a branch. (Daniel Watkins, #183559)

* ``bzr unshelve --preview`` can now be used to show how a patch on the
  shelf would be applied to the working tree.
  (Guilherme Salgado, #308122)

* ``bzr update`` now takes a ``--revision`` argument. This lets you
  change the revision of the working tree to any revision in the
  ancestry of the current or master branch. (Matthieu Moy, Mark Hammond,
  Martin Pool, #45719)

* ``-Dbytes`` can now be used to display the total number of bytes
  transferred for the current command. This information is always logged
  to ``.bzr.log`` for later inspection. (John Arbash Meinel)

* New ignore patterns.  Patterns prefixed with '!' are exceptions to 
  ignore patterns and take precedence over regular ignores.  Such 
  exceptions are used to specify files that should be versioned which 
  would otherwise be ignored.  Patterns prefixed with '!!' act as regular 
  ignore patterns, but have highest precedence, even over the '!' 
  exception patterns. (John Whitley, #428031)

* The ``supress_warnings`` configuration option has been introduced to disable
  various warnings (it currently only supports the ``format_deprecation``
  warning). The new option can be set in any of the following locations:
  ``bazaar.conf``, ``locations.conf`` and/or ``branch.conf``.
  (Ted Gould, Matthew Fuller, Vincent Ladeuil)

Bug Fixes
*********

* Always show a message if an OS error occurs while trying to run a
  user-specified commit message editor.
  (Martin Pool, #504842)

* ``bzr diff`` will now use the epoch when it is unable to determine 
  the timestamp of a file, if the revision it was introduced in is a
  ghost. (Jelmer Vernooij, #295611)

* ``bzr switch -b`` can now create branches that are located using directory
  services such as ``lp:``, even when the branch name doesn't contain a
  '/'.  (Neil Martinsen-Burrell, #495263)

* ``bzr unshelve`` has improved messages about what it is doing.
  (Neil Martinsen-Burrell, #496917)

* Concurrent autopacking is more resilient to already-renamed pack files.
  If we find that a file we are about to obsolete is already obsoleted, we
  do not try to rename it, and we leave the file in ``obsolete_packs``.
  The code is also fault tolerant if a file goes missing, assuming that
  another process already removed the file.
  (John Arbash Meinel, Gareth White, #507557)

* Fix "Too many concurrent requests" in reconcile when network connection
  fails.  (Andrew Bennetts, #503878)

* Fixed a side effect mutation of ``RemoteBzrDirFormat._network_name``
  that caused some tests to fail when run in a non-default order.
  Probably no user impact.  (Martin Pool, #504102)

* Fixed ``ObjectNotLocked`` error in ``bzr cat -rbranch:../foo FILE``.
  (Andrew Bennetts, #506274)

* FTP transports support Unicode paths by encoding/decoding them as utf8.
  (Vincent Ladeuil, #472161)

* Listen to the SIGWINCH signal to update the terminal width.
  (Vincent Ladeuil, #316357)

* Progress bars are now hidden when ``--quiet`` is given.
  (Martin Pool, #320035)

* ``SilentUIFactory`` now supports ``make_output_stream`` and discards
  whatever is written to it.  This un-breaks some plugin tests that
  depended on this behaviour.
  (Martin Pool, #499757)

* When operations update the working tree, all affected files should end
  up with the same mtime. (eg. when versioning a generated file, if you
  update the source and the generated file together, the generated file
  should appear up-to-date.)
  (John Arbash Meinel, Martin <gzlist>, #488724)

Improvements
************

* Added ``add_cleanup`` and ``cleanup_now`` to ``bzrlib.command.Command``.
  All the builtin commands now use ``add_cleanup`` rather than
  ``try``/``finally`` blocks where applicable as it is simpler and more
  robust.  (Andrew Bennetts)

* All except a small number of storage formats are now hidden, making
  the help for numerous commands far more digestible. (Ian Clatworthy)

* Attempts to open a shared repository as a branch (e.g. ``bzr branch
  path/to/repo``) will now include "location is a repository" as a hint in
  the error message.  (Brian de Alwis, Andrew Bennetts, #440952)

* Push will now inform the user when they are trying to push to a foreign 
  VCS for which roundtripping is not supported, and will suggest them to 
  use dpush. (Jelmer Vernooij)

* The version of bzr being run is now written to the log file.
  (__monty__, #257170)

* Transport network activity indicator is shown more of the time when
  Bazaar is doing network IO.
  (Martin Pool)

Documentation
*************

* Add documentation on creating merges with more than one parent.
  (Neil Martinsen-Burrell, #481526)

* Better explain the --uncommitted option of merge.
  (Neil Martinsen-Burrell, #505088)

* Improve discussion of pending merges in the documentation for
  ``revert``.  (Neil Martinsen-Burrell, #505093)

* Improved help for ``bzr send``. 
  (Martin Pool, Bojan Nikolic)

* There is a System Administrator's Guide in ``doc/en/admin-guide``,
  including discussions of installation, relevant plugins, security and 
  backup. (Neil Martinsen-Burrell)

* The ``conflicts`` help topic has been renamed to ``conflict-types``.
  (Ian Clatworthy)

* The User Reference is now presented as a series of topics.
  Many of the included topics have link and format tweaks applied.
  (Ian Clatworthy)

API Changes
***********

* Added ``cachedproperty`` decorator to ``bzrlib.decorators``.
  (Andrew Bennetts)

* Many test features were renamed from ``FooFeature`` to ``foo_feature``
  to be consistent with instances being lower case and classes being
  CamelCase. For the features that were more likely to be used, we added a
  deprecation thunk, but not all. (John Arbash Meinel)

* Merger classes (such as ``Merge3Merger``) now expect a ``this_branch``
  parameter in their constructors, and provide ``this_branch`` as an
  attribute. (Andrew Bennetts)
  
* The Branch hooks pre_change_branch_tip no longer masks exceptions raised
  by plugins - the original exceptions are now preserved. (Robert Collins)

* The Transport ``Server.tearDown`` method is now renamed to
  ``stop_server`` and ``setUp`` to ``start_server`` for consistency with
  our normal naming pattern, and to avoid confusion with Python's
  ``TestCase.tearDown``.  (Martin Pool)

* ``WorkingTree.update`` implementations must now accept a ``revision``
  parameter.

Internals
*********

* Added ``BzrDir.open_branchV3`` smart server request, which can receive
  a string of details (such as "location is a repository") as part of a
  ``nobranch`` response.  (Andrew Bennetts, #440952)
  
* New helper osutils.UnicodeOrBytesToBytesWriter which encodes unicode
  objects but passes str objects straight through. This is used for
  selftest but may be useful for diff and other operations that generate
  mixed output. (Robert Collins)

* New exception ``NoRoundtrippingSupport``, for use by foreign branch 
  plugins. (Jelmer Vernooij)

Testing
*******

* ``bzrlib.tests.permute_for_extension`` is a helper that simplifies
  running all tests in the current module, once against a pure python
  implementation, and once against an extension (pyrex/C) implementation.
  It can be used to dramatically simplify the implementation of
  ``load_tests``.  (John Arbash Meinel)

* ``bzrlib.tests.TestCase`` now subclasses ``testtools.testcase.TestCase``.
  This permits features in testtools such as getUniqueInteger and
  getUniqueString to be used. Because of this, testtools version 0.9.2 or
  newer is now a dependency to run bzr selftest. Running with versions of
  testtools less than 0.9.2 will cause bzr to error while loading the test
  suite. (Robert Collins)

* Shell-like tests now support the command "mv" for moving files.  The
  syntax for ``mv file1 file2``, ``mv dir1 dir2`` and ``mv file dir`` is
  supported.  (Neil Martinsen-Burrell)

* The test progress bar no longer distinguishes tests that 'errored' from
  tests that 'failed' - they're all just failures.
  (Martin Pool)


bzr 2.0.4
#########

:Codename: smooth sailing
:2.0.4: 2010-01-21

The fourth bugfix-only release in the 2.0 series contains more than a
dozen bugfixes relative to 2.0.3. The primary focus is on handling
interruptions and concurrent operations more cleanly, there is also a fair
improvement to ``bzr export`` when exporting a remote branch.


Bug Fixes
*********

* ``bzr annotate`` on another branch with ``-r branch:...`` no longer
  fails with an ``ObjectNotLocked`` error.  (Andrew Bennetts, #496590)

* ``bzr export dir`` now requests all file content as a record stream,
  rather than requsting the file content one file-at-a-time. This can make
  exporting over the network significantly faster (54min => 9min in one
  case). (John Arbash Meinel, #343218)

* ``bzr serve`` no longer slowly leaks memory. The compiled
  ``bzrlib.bencode.Encoder()`` class was using ``__del__`` to cleanup and
  free resources, and it should have been using ``__dealloc__``.
  This will likely have an impact on any other process that is serving for
  an extended period of time.  (John Arbash Meinel, #494406)

* Check for SIGINT (Ctrl-C) and other signals immediately if ``readdir``
  returns ``EINTR`` by calling ``PyErr_CheckSignals``.  This affected the
  optional ``_readdir_pyx`` extension.  (Andrew Bennetts, #495023)

* Concurrent autopacks will no longer lose a newly created pack file.
  There was a race condition, where if the reload happened at the right
  time, the second packer would forget the name of the newly added pack
  file. (John Arbash Meinel, Gareth White, #507566)

* Give a clearer message if the lockdir disappears after being apparently
  successfully taken.  (Martin Pool, #498378)

* Give a warning when fetching between repositories (local or remote) with
  sufficiently different formats that the content will need to be
  serialized (ie ``InterDifferingSerializer`` or ``inventory-deltas``), so
  the user has a clue that upgrading could make it faster.
  (Martin Pool, #456077)

* If we fail to open ``~/.bzr.log`` write a clear message to stderr rather
  than using ``warning()``. The log file is opened before logging is set
  up, and it leads to very confusing: 'no handlers for "bzr"' messages for
  users, rather than something nicer.
  (John Arbash Meinel, Barry Warsaw, #503886)

* Refuse to build with any Pyrex 0.9.4 release, as they have known bugs.
  (Martin Pool, John Arbash Meinel, #449372)

* ``setup.py bdist_rpm`` now properly finds extra files needed for the
  build. (there is still the distutils bug
  http://bugs.python.org/issue644744) (Joe Julian, #175839)

* The 2a format wasn't properly restarting autopacks when something
  changed underneath it (like another autopack). Now concurrent
  autopackers will properly succeed. (John Arbash Meinel, #495000)

* ``TreeTransform`` can now handle when a delta says that the file id for
  the tree root changes. Rather than trying to rename your working
  directory, or failing early saying that you can't have multiple
  tree roots. This also fixes revert, update, and pull when the root id
  changes.  (John Arbash Meinel, #494269, #504390)

* ``_update_current_block`` no longer suppresses exceptions, so ^C at just
  the right time will get propagated, rather than silently failing to move
  the block pointer. (John Arbash Meinel, Gareth White, #495023)

Testing
*******

* We have a new ``test_source`` that ensures all pyrex ``cdef`` functions
  handle exceptions somehow. (Possibly by setting ``# cannot_raise``
  rather than an ``except ?:`` clause.) This should help prevent bugs like
  bug #495023. (John Arbash Meinel)


bzr 2.1.0b4
###########

:Codename: san francisco airport
:2.1.0b4: 2009-12-14

The fourth beta release in the 2.1 series brings with it a significant
number of bugfixes (~20). The test suite is once again (finally) "green"
on Windows, and should remain that way for future releases. There are a
few performance related updates (faster upgrade and log), and several UI
tweaks. There has also been a significant number of tweaks to the runtime
documentation. 2.1.0b4 include everything from the 2.0.3 release.


Compatibility Breaks
********************

* The BZR_SSH environmental variable may now be set to the path of a secure
  shell client. If currently set to the value ``ssh`` it will now guess the
  vendor of the program with that name, to restore the old behaviour that
  indicated the SSH Corporation client use ``sshcorp`` instead as the magic
  string. (Martin <gzlist@googlemail.com>, #176292)

New Features
************

* ``bzr commit`` now has a ``--commit-time`` option.
  (Alexander Sack, #459276)

* ``-Dhpss`` now increases logging done when run on the bzr server,
  similarly to how it works on the client. (John Arbash Meinel)

* New option ``bzr unshelve --keep`` applies the changes and leaves them
  on the shelf.  (Martin Pool, Oscar Fuentes, #492091)

* The ``BZR_COLUMNS`` envrionment variable can be set to force bzr to
  respect a given terminal width. This can be useful when output is
  redirected or in obscure cases where the default value is not
  appropriate. Pagers can use it to get a better control of the line
  lengths. 
  (Vincent Ladeuil)

* The new command ``bzr lp-mirror`` will request that Launchpad update its
  mirror of a local branch. This command will only function if launchpadlib
  is installed.
  (Jonathan Lange)


Bug Fixes
*********

* After renaming a file, the dirstate could accidentally reference
  ``source\\path`` rather than ``source/path`` on Windows. This might be a
  source of some dirstate-related failures. (John Arbash Meinel)

* ``bzr commit`` now detects commit messages that looks like file names
  and issues a warning.
  (Gioele Barabucci, #73073)

* ``bzr ignore /`` no longer causes an IndexError. (Gorden Tyler, #456036)

* ``bzr log -n0 -rN`` should not return revisions beyond its merged revisions.
  (#325618, #484109, Marius Kruger)

* ``bzr merge --weave`` and ``--lca`` will now create ``.BASE`` files for
  files with conflicts (similar to ``--merge3``). The contents of the file
  is a synthesis of all bases used for the merge.
  (John Arbash Meinel, #40412)

* ``bzr mv --quiet`` really is quiet now.  (Gordon Tyler, #271790)

* ``bzr serve`` is more clear about the risk of supplying --allow-writes.
  (Robert Collins, #84659)

* ``bzr serve --quiet`` really is quiet now.  (Gordon Tyler, #252834)

* Fix bug with redirected URLs over authenticated HTTP.
  (Glen Mailer, Neil Martinsen-Burrell, Vincent Ladeuil, #395714)

* Interactive merge doesn't leave branch locks behind.  (Aaron Bentley)

* Lots of bugfixes for the test suite on Windows. We should once again
  have a test suite with no failures on Windows. (John Arbash Meinel)

* ``osutils.terminal_width()`` obeys the BZR_COLUMNS environment
  variable but returns None if the terminal is not a tty (when output is
  redirected for example). Also fixes its usage under OSes that doesn't
  provide termios.TIOCGWINSZ. Make sure the corresponding tests runs on
  windows too.
  (Joke de Buhr, Vincent Ladeuil, #353370, #62539)
  (John Arbash Meinel, Vincent Ladeuil, #492561)

* Terminate ssh subprocesses when no references to them remain, fixing
  subprocess and file descriptor leaks.  (Andrew Bennetts, #426662)
  
* The ``--hardlink`` option of ``bzr branch`` and ``bzr checkout`` now
  works for 2a format trees.  Only files unaffected by content filters
  will be hardlinked.  (Andrew Bennetts, #408193)

* The new glob expansion on Windows would replace all ``\`` characters
  with ``/`` even if it there wasn't a glob to expand, the arg was quoted,
  etc. Now only change slashes if there is something being glob expanded.
  (John Arbash Meinel, #485771)

* Use our faster ``KnownGraph.heads()`` functionality when computing the
  new rich-root heads. This can cut a conversion time in half (mysql from
  13.5h => 6.2h) (John Arbash Meinel, #487632)

* When launching a external diff tool via bzr diff --using, temporary files
  are no longer created, rather, the path to the file in the working tree is
  passed to the external diff tool. This allows the file to be edited if the
  diff tool provides for this. (Gary van der Merwe, #490738)
  
* The launchpad-open command can now be used from a subdirectory of a
  branch, not just from the root of the branch. 
  (Neil Martinsen-Burrell, #489102)


Improvements
************

* ``bzr log`` is now faster. (Ian Clatworthy)

* ``bzr update`` provides feedback on which branch it is up to date with.
  (Neil Martinsen-Burrell)

* ``bzr upgrade`` from pre-2a to 2a can be significantly faster (4x).
  For details see the xml8 patch and heads() improvements.
  (John Arbash Meinel)

* ``bzrlib.urlutils.local_path_from_url`` now accepts
  'file://localhost/' as well as 'file:///' URLs on POSIX.  (Michael
  Hudson)

* The progress bar now shows only a spinner and per-operation counts,
  not an overall progress bar.  The previous bar was often not correlated
  with real overall operation progress, either because the operations take
  nonlinear time, or because at the start of the operation Bazaar couldn't
  estimate how much work there was to do.  (Martin Pool)

Documentation
*************

* Lots of documentation tweaks for inline help topics and command help
  information.

API Changes
***********

* ``bzrlib.textui`` (vestigial module) removed.  (Martin Pool)

* The Launchpad plugin now has a function ``login`` which will log in to
  Launchpad with launchpadlib, and ``load_branch`` which will return the
  Launchpad Branch object corresponding to a given Bazaar Branch object.
  (Jonathan Lange)

Internals
*********

* New test Feature: ``ModuleAvailableFeature``. It is designed to make it
  easier to handle what tests you want to run based on what modules can be
  imported. (Rather than lots of custom-implemented features that were
  basically copy-and-pasted.) (John Arbash Meinel)

* ``osutils.timer_func()`` can be used to get either ``time.time()`` or
  ``time.clock()`` when you want to do performance timing.
  ``time.time()`` is limited to 15ms resolution on Windows, but
  ``time.clock()`` gives CPU and not wall-clock time on other platforms.
  (John Arbash Meinel)

* Several code paths that were calling ``Transport.get().read()`` have
  been changed to the equalivent ``Transport.get_bytes()``. The main
  difference is that the latter will explicitly call ``file.close()``,
  rather than expecting the garbage collector to handle it. This helps
  with some race conditions on Windows during the test suite and sftp
  tests. (John Arbash Meinel)

Testing
*******

* TestCaseWithMemoryTransport no longer sets $HOME and $BZR_HOME to
  unicode strings. (Michael Hudson, #464174)


bzr 2.0.3
#########

:Codename: little italy
:2.0.3: 2009-12-14


The third stable release of Bazaar has a small handful of bugfixes. As
expected, this has no internal or external compatibility changes versus
2.0.2 (or 2.0.0).

Bug Fixes
*********

* ``bzr push --use-existing-dir`` no longer crashes if the directory
  exists but contains an invalid ``.bzr`` directory.
  (Andrew Bennetts, #423563)

* Content filters are now applied correctly after pull, merge and switch.
  (Ian Clatworthy, #385879)

* Fix a potential segfault in the groupcompress hash map handling code.
  When inserting new entries, if the final hash bucket was empty, we could
  end up trying to access if ``(last_entry+1)->ptr == NULL``.
  (John Arbash Meinel, #490228)

* Improve "Binary files differ" hunk handling.  (Aaron Bentley, #436325)


bzr 2.1.0b3
###########

:Codename: after sprint recovery
:2.1.0b3: 2009-11-16

This release was pushed up from its normal release cycle due to a
regression in python 2.4 compatibility in 2.1.0b2.  Since this regression
was caught before 2.1.0b2 was officially announced, the full changelog
includes both 2.1.0b3 and 2.1.0b2 changes.

Highlights of 2.1.0b3 are: new globbing code for all commands on Windows,
the test suite now conforms to python's trunk enhanced semantics (skip,
etc.), and ``bzr info -v`` will now report the correct branch and repo
formats for Remote objects.


New Features
************

* Users can define a shelve editor to provide shelf functionality at a
  granularity finer than per-patch-hunk. (Aaron Bentley)

Bug Fixes
*********

* Fix for shell completion and short options.  (Benoît PIERRE)

* Hooks daughter classes should always call the base constructor.
  (Alexander Belchenko, Vincent Ladeuil, #389648) 

* Improve "Binary files differ" hunk handling.  (Aaron Bentley, #436325)

* On Windows, do glob expansion at the command-line level (as is usually
  done in bash, etc.) This means that *all* commands get glob expansion
  (bzr status, bzr add, bzr mv, etc). It uses a custom command line
  parser, which allows us to know if a given section was quoted. It means
  you can now do ``bzr ignore "*.py"``.
  (John Arbash Meinel, #425510, #426410, #194450)

* Sanitize commit messages that come in from the '-m' flag. We translate
  '\r\n' => '\n' and a plain '\r' => '\n'. The storage layer doesn't
  allow those because XML store silently translate it anyway. (The parser
  auto-translates \r\n => \n in ways that are hard for us to catch.)

* Show correct branch and repository format descriptions in 
  ``bzr info -v`` on a smart server location.  (Andrew Bennetts, #196080)

* The fix for bug #186920 accidentally broke compatibility with python
  2.4.  (Vincent Ladeuil, #475585)

* Using ``Repository.get_commit_builder().record_iter_changes()`` now
  correctly sets ``self.inv_sha1`` to a sha1 string and
  ``self.new_inventory`` to an Inventory instance after calling
  ``self.finish_inventory()``. (Previously it accidently set both values
  as a tuple on ``self.inv_sha1``. This was missed because
  ``repo.add_revision`` ignores the supplied inventory sha1 and recomputes
  the sha1 from the repo directly. (John Arbash Meinel)

* Shelve command refuse to run if there is no real terminal.
  (Alexander Belchenko)

* Avoid unnecessarily flushing of trace file; it's now unbuffered at the
  Python level.  (Martin Pool)

Documentation
*************

* Include Japanese translations for documentation (Inada Naoki)

* New API ``ui_factory.make_output_stream`` to be used for sending bulk
  (rather than user-interaction) data to stdout.  This automatically
  coordinates with progress bars or other terminal activity, and can be
  overridden by GUIs.
  (Martin Pool, 493944)

Internals
*********

* Some of the core groupcompress functionality now releases the GIL before
  operation. Similar to how zlib and bz2 operate without the GIL in the
  core compression and decompression routines. (John Arbash Meinel)

Testing
*******

* -Dhpssvfs will now trigger on ``RemoteBzrDir._ensure_real``, providing
  more debugging of VFS access triggers. (Robert Collins)

* KnownFailure is now signalled to ``ExtendedTestResult`` using the same
  method that Python 2.7 uses - ``addExpectedFailure``. (Robert Collins)

* ``--parallel=fork`` is now compatible with --subunit.
  (Robert Collins, Vincent Ladeuil, #419776)

* Reporting of failures shows test ids not descriptions and thus shows
  parameterised tests correctly. (Robert Collins)

* TestNotApplicable is now handled within the TestCase.run method rather
  than being looked for within ``ExtendedTestResult.addError``. This
  provides better handling with other ``TestResult`` objects, degrading to
  sucess rather than error. (Robert Collins)

* The private method ``_testConcluded`` on ``ExtendedTestResult`` has been
  removed - it was empty and unused. (Robert Collins)

* UnavailableFeature is now handled within the TestCase.run method rather
  than being looked for within addError. If the Result object does not
  have an addNotSupported method, addSkip is attempted instead, and
  failing that addSuccess. (Robert Collins)

* When a TestResult does not have an addSkip method, skipped tests are now
  reported as successful tests, rather than as errors. This change is
  to make it possible to get a clean test run with a less capable
  TestResult. (Robert Collins)



bzr 2.1.0b2
###########

:Codename: a load off my mind
:2.1.0b2: 2009-11-02

This is our second feature-filled release since 2.0, pushing us down the
path to a 2.1.0. Once again, all bugfixes in 2.0.2 are present in 2.1.0b2.

Key highlights in this release are: improved handling of
failures-during-cleanup for commit, fixing a long-standing bug with
``bzr+http`` and shared repositories, all ``lp:`` urls to be resolved
behind proxies, and a new StaticTuple datatype, allowing us to reduce
memory consumption (50%) and garbage collector overhead (40% faster) for
many operations.

* A new ``--concurrency`` option has been added as well as an associated
  BZR_CONCURRENCY environment variable to specify the number of
  processes that can be run concurrently when running ``bzr selftest``. The
  command-line option overrides the environment variable if both are
  specified. If none is specified. the number of processes is obtained
  from the OS as before.  (Matt Nordhoff, Vincent Ladeuil)

Bug Fixes
*********

* ``bzr+http`` servers no longer give spurious jail break errors when
  serving branches inside a shared repository.  (Andrew Bennetts, #348308)

* Errors during commit are handled more robustly so that knock-on errors
  are less likely to occur, and will not obscure the original error if
  they do occur.  This fixes some causes of ``TooManyConcurrentRequests``
  and similar errors.  (Andrew Bennetts, #429747, #243391)

* Launchpad urls can now be resolved from behind proxies.
  (Gordon Tyler, Vincent Ladeuil, #186920)

* Reduce the strictness for StaticTuple, instead add a debug flag
  ``-Dstatic_tuple`` which will change apis to be strict and raise errors.
  This way, most users won't see failures, but developers can improve
  internals. (John Arbash Meinel, #471193)

* TreeTransform.adjust_path updates the limbo paths of descendants of adjusted
  files.  (Aaron Bentley)

* Unicode paths are now handled correctly and consistently by the smart
  server.  (Andrew Bennetts, Michael Hudson, #458762)

Improvements
************

* When reading index files, we now use a ``StaticTuple`` rather than a
  plain ``tuple`` object. This generally gives a 20% decrease in peak
  memory, and can give a performance boost up to 40% on large projects.
  (John Arbash Meinel)

* Peak memory under certain operations has been reduced significantly.
  (eg, 'bzr branch launchpad standalone' is cut in half)
  (John Arbash Meinel)

Documentation
*************

* Filtered views user documentation upgraded to refer to format 2a
  instead of pre-2.0 formats. (Ian Clatworthy)

API Changes
***********

* Remove deprecated ``CLIUIFactory``.  (Martin Pool)

* ``UIFactory`` now has new ``show_error``, ``show_message`` and
  ``show_warning`` methods, which can be hooked by non-text UIs.  
  (Martin Pool)

Internals
*********

* Added ``bzrlib._simple_set_pyx``. This is a hybrid between a Set and a
  Dict (it only holds keys, but you can lookup the object located at a
  given key). It has significantly reduced memory consumption versus the
  builtin objects (1/2 the size of Set, 1/3rd the size of Dict). This is
  used as the interning structure for StaticTuple objects.
  (John Arbash Meinel)

* ``bzrlib._static_tuple_c.StaticTuple`` is now available and used by
  the btree index parser and the chk map parser. This class functions
  similarly to ``tuple`` objects. However, it can only point to a limited
  collection of types.  (Currently StaticTuple, str, unicode, None, bool,
  int, long, float, but not subclasses).  This allows us to remove it from
  the garbage collector (it cannot be in a cycle), it also allows us to
  intern the objects. In testing, this can reduce peak memory by 20-40%,
  and significantly improve performance by removing objects from being
  inspected by the garbage collector.  (John Arbash Meinel)

* ``GroupCompressBlock._ensure_content()`` will now release the
  ``zlib.decompressobj()`` when the first request is for all of the
  content. (Previously it would only be released if you made a request for
  part of the content, and then all of it later.) This turns out to be a
  significant memory savings, as a ``zstream`` carries around approx 260kB
  of internal state and buffers. (For branching bzr.dev this drops peak
  memory from 382MB => 345MB.) (John Arbash Meinel)

* When streaming content between ``2a`` format repositories, we now clear
  caches from earlier versioned files. (So 'revisions' is cleared when we
  start reading 'inventories', etc.) This can have a significant impact on
  peak memory for initial copies (~200MB). (John Arbash Meinel)


bzr 2.0.2
#########

:Codename: after the scare
:2.0.2: 2009-11-02

The second in our "let's keep the stable bugfixes flowing" series. As
expected this has a few (~9) bugfixes relative to 2.0.1, and no major api
changes or features.

Bug Fixes
*********

* Avoid "NoneType has no attribute st_mode" error when files disappear
  from a directory while it's being read.  (Martin Pool, #446033)

* Content filters are now applied correctly after revert.
  (Ian Clatworthy)

* Diff parsing handles "Binary files differ" hunks.  (Aaron Bentley, #436325)

* Fetching from stacked pre-2a repository via a smart server no longer
  fails intermittently with "second push failed to complete".
  (Andrew Bennetts, #437626)

* Fix typos left after test_selftest refactoring.
  (Vincent Ladeuil, Matt Nordhoff, #461149)

* Fixed ``ObjectNotLocked`` errors during ``bzr log -r NNN somefile``.
  (Andrew Bennetts, #445171)
  
* PreviewTree file names are not limited by the encoding of the temp
  directory's filesystem. (Aaron Bentley, #436794)

Improvements
************

* ``bzr log`` now read-locks branches exactly once, so makes better use of
  data caches.  (Andrew Bennetts)

Documentation
*************

* Filtered views user documentation upgraded to refer to format 2a
  instead of pre-2.0 formats. (Ian Clatworthy)


bzr 2.1.0b1
###########

:Codename: While the cat is away
:2.1.0b1: 2009-10-14

This is the first development release in the new split "stable" and
"development" series. As such, the release is a snapshot of bzr.dev
without creating a release candidate first. This release includes a
fair amount of internal changes, with deprecated code being removed,
and several new feature developments. People looking for a stable code
base with only bugfixes should focus on the 2.0.1 release. All bugfixes
present in 2.0.1 are present in 2.1.0b1.

Highlights include support for ``bzr+ssh://host/~/homedir`` style urls,
finer control over the plugin search path via extended BZR_PLUGIN_PATH
syntax, visible warnings when extension modules fail to load, and improved
error handling during unlocking.


New Features
************

* Bazaar can now send mail through Apple OS X Mail.app. 
  (Brian de Alwis)

* ``bzr+ssh`` and ``bzr`` paths can now be relative to home directories
  specified in the URL.  Paths starting with a path segment of ``~`` are
  relative to the home directory of the user running the server, and paths
  starting with ``~user`` are relative to the home directory of the named
  user.  For example, for a user "bob" with a home directory of
  ``/home/bob``, these URLs are all equivalent:

  * ``bzr+ssh://bob@host/~/repo``
  * ``bzr+ssh://bob@host/~bob/repo``
  * ``bzr+ssh://bob@host/home/bob/repo``

  If ``bzr serve`` was invoked with a ``--directory`` argument, then no
  home directories outside that directory will be accessible via this
  method.

  This is a feature of ``bzr serve``, so pre-2.1 clients will
  automatically benefit from this feature when ``bzr`` on the server is
  upgraded.  (Andrew Bennetts, #109143)

* Extensions can now be compiled if either Cython or Pyrex is available.
  Currently Pyrex is preferred, but that may change in the future.
  (Arkanes)

* Give more control on BZR_PLUGIN_PATH by providing a way to refer to or
  disable the user, site and core plugin directories.
  (Vincent Ladeuil, #412930, #316192, #145612)

Bug Fixes
*********

* Bazaar's native protocol code now correctly handles EINTR, which most
  noticeably occurs if you break in to the debugger while connected to a
  bzr+ssh server.  You can now can continue from the debugger (by typing
  'c') and the process continues.  However, note that pressing C-\ in the
  shell may still kill the SSH process, which is bug 162509, so you must
  sent a signal to the bzr process specifically, for example by typing
  ``kill -QUIT PID`` in another shell.  (Martin Pool, #341535)

* ``bzr add`` in a tree that has files with ``\r`` or ``\n`` in the
  filename will issue a warning and skip over those files.
  (Robert Collins, #3918)

* ``bzr dpush`` now aborts if uncommitted changes (including pending merges)
  are present in the working tree. The configuration option ``dpush_strict``
  can be used to set the default for this behavior.
  (Vincent Ladeuil, #438158)

* ``bzr merge`` and ``bzr remove-tree`` now requires --force if pending
  merges are present in the working tree.
  (Vincent Ladeuil, #426344)

* Clearer message when Bazaar runs out of memory, instead of a ``MemoryError``
  traceback.  (Martin Pool, #109115)

* Don't give a warning on Windows when failing to import ``_readdir_pyx``
  as it is never built. (John Arbash Meinel, #430645)

* Don't restrict the command name used to run the test suite.
  (Vincent Ladeuil, #419950)

* ftp transports were built differently when the kerberos python module was
  present leading to obscure failures related to ASCII/BINARY modes.
  (Vincent Ladeuil, #443041)

* Network streams now decode adjacent records of the same type into a
  single stream, reducing layering churn. (Robert Collins)

* PreviewTree behaves correctly when get_file_mtime is invoked on an unmodified
  file. (Aaron Bentley, #251532)

* Registry objects should not use iteritems() when asked to use items().
  (Vincent Ladeuil, #430510)

* Weave based repositories couldn't be cloned when committers were using
  domains or user ids embedding '.sig'. Now they can.
  (Matthew Fuller, Vincent Ladeuil, #430868)

Improvements
************

* Revision specifiers can now be given in a more DWIM form, without
  needing explicit prefixes for specifiers like tags or revision id's.
  See ``bzr help revisionspec`` for full details.  (Matthew Fuller)

* Bazaar gives a warning before exiting, and writes into ``.bzr.log``, if 
  compiled extensions can't be loaded.  This typically indicates a
  packaging or installation problem.  In this case Bazaar will keep
  running using pure-Python versions, but this may be substantially
  slower.  The warning can be disabled by setting
  ``ignore_missing_extensions = True`` in ``bazaar.conf``.
  See also <https://answers.launchpad.net/bzr/+faq/703>.
  (Martin Pool, #406113, #430529)

* Secondary errors that occur during Branch.unlock and Repository.unlock
  no longer obscure the original error.  These methods now use a new
  decorator, ``only_raises``.  This fixes many causes of
  ``TooManyConcurrentRequests`` and similar errors.
  (Andrew Bennetts, #429747)

Documentation
*************

* Describe the new shell-like test feature. (Vincent Ladeuil)

* Help on hooks no longer says 'Not deprecated' for hooks that are
  currently supported. (Ian Clatworthy, #422415)

API Changes
***********

* ``bzrlib.user_encoding`` has been removed; use
  ``bzrlib.osutils.get_user_encoding`` instead.  (Martin Pool)

* ``bzrlib.tests`` now uses ``stopTestRun`` for its ``TestResult``
  subclasses - the same as python's unittest module. (Robert Collins)
  
* ``diff._get_trees_to_diff`` has been renamed to 
  ``diff.get_trees_and_branches_to_diff``. It is now a public API, and it 
  returns the old and new branches. (Gary van der Merwe)

* ``bzrlib.trace.log_error``, ``error`` and ``info`` have been deprecated.
  (Martin Pool)

* ``MutableTree.has_changes()`` does not require a tree parameter anymore. It
  now defaults to comparing to the basis tree. It now checks for pending
  merges too.  ``Merger.check_basis`` has been deprecated and replaced by the
  corresponding has_changes() calls. ``Merge.compare_basis``,
  ``Merger.file_revisions`` and ``Merger.ensure_revision_trees`` have also
  been deprecated.
  (Vincent Ladeuil, #440631)

* ``ProgressTask.note`` is deprecated.
  (Martin Pool)

Internals
*********

* Added ``-Drelock`` debug flag.  It will ``note`` a message every time a
  repository or branch object is unlocked then relocked the same way.
  (Andrew Bennetts)
  
* ``BTreeLeafParser.extract_key`` has been tweaked slightly to reduce
  mallocs while parsing the index (approx 3=>1 mallocs per key read).
  This results in a 10% speedup while reading an index.
  (John Arbash Meinel)

* The ``bzrlib.lsprof`` module has a new class ``BzrProfiler`` which makes
  profiling in some situations like callbacks and generators easier.
  (Robert Collins)

Testing
*******

* Passing ``--lsprof-tests -v`` to bzr selftest will cause lsprof output to
  be output for every test. Note that this is very verbose! (Robert Collins)

* Setting ``BZR_TEST_PDB=1`` when running selftest will cause a pdb
  post_mortem to be triggered when a test failure occurs. (Robert Collins)

* Shell-like tests can now be written. Code in ``bzrlib/tests/script.py`` ,
  documentation in ``developers/testing.txt`` for details.
  (Vincent Ladeuil)

* Some tests could end up with the same id, that was dormant for
  a long time.
  (Vincent Ladeuil, #442980)

* Stop showing the number of tests due to missing features in the test
  progress bar.  (Martin Pool)

* Test parameterisation now does a shallow copy, not a deep copy of the test
  to be parameterised. This is not expected to break external use of test
  parameterisation, and is substantially faster. (Robert Collins)

* Tests that try to open a bzr dir on an arbitrary transport will now
  fail unless they have explicitly permitted the transport via
  ``self.permit_url``. The standard test factories such as ``self.get_url``
  will permit the urls they provide automatically, so only exceptional
  tests should need to do this. (Robert Collins)

* The break-in test no longer cares about clean shutdown of the child,
  instead it is happy if the debugger starts up. (Robert  Collins)

* The full test suite is expected to pass when the C extensions are not
  present. (Vincent Ladeuil, #430749)


bzr 2.0.1
#########

:Codename: Stability First
:2.0.1: 2009-10-14

The first of our new ongoing bugfix-only stable releases has arrived. It
includes a collection of 12 bugfixes applied to bzr 2.0.0, but does not
include any of the feature development in the 2.1.0 series.


Bug Fixes
*********

* ``bzr add`` in a tree that has files with ``\r`` or ``\n`` in the
  filename will issue a warning and skip over those files.
  (Robert Collins, #3918)

* bzr will attempt to authenticate with SSH servers that support
  ``keyboard-interactive`` auth but not ``password`` auth when using
  Paramiko.   (Andrew Bennetts, #433846)

* Fixed fetches from a stacked branch on a smart server that were failing
  with some combinations of remote and local formats.  This was causing
  "unknown object type identifier 60" errors.  (Andrew Bennetts, #427736)

* Fixed ``ObjectNotLocked`` errors when doing some log and diff operations
  on branches via a smart server.  (Andrew Bennetts, #389413)

* Handle things like ``bzr add foo`` and ``bzr rm foo`` when the tree is
  at the root of a drive. ``osutils._cicp_canonical_relpath`` always
  assumed that ``abspath()`` returned a path that did not have a trailing
  ``/``, but that is not true when working at the root of the filesystem.
  (John Arbash Meinel, Jason Spashett, #322807)

* Hide deprecation warnings for 'final' releases for python2.6.
  (John Arbash Meinel, #440062)

* Improve the time for ``bzr log DIR`` for 2a format repositories.
  We had been using the same code path as for <2a formats, which required
  iterating over all objects in all revisions.
  (John Arbash Meinel, #374730)

* Make sure that we unlock the tree if we fail to create a TreeTransform
  object when doing a merge, and there is limbo, or pending-deletions
  directory.  (Gary van der Merwe, #427773)

* Occasional IndexError on renamed files have been fixed. Operations that
  set a full inventory in the working tree will now go via the
  apply_inventory_delta code path which is simpler and easier to
  understand than dirstates set_state_from_inventory method. This may
  have a small performance impact on operations built on _write_inventory,
  but such operations are already doing full tree scans, so no radical
  performance change should be observed. (Robert Collins, #403322)

* Retrieving file text or mtime from a _PreviewTree has good performance when
  there are many changes.  (Aaron Bentley)

* The CHK index pages now use an unlimited cache size. With a limited
  cache and a large project, the random access of chk pages could cause us
  to download the entire cix file many times.
  (John Arbash Meinel, #402623)

* When a file kind becomes unversionable after being added, a sensible
  error will be shown instead of a traceback. (Robert Collins, #438569)

Documentation
*************

* Improved README. (Ian Clatworthy)

* Improved upgrade documentation for Launchpad branches.
  (Barry Warsaw)


bzr 2.0.0
#########

:2.0.0: 2009-09-22
:Codename: Instant Karma

This release of Bazaar makes the 2a (previously 'brisbane-core') format
the default when new branches or repositories are created.  This format is
substantially smaller and faster for many operations.  Most of the work in
this release focuses on bug fixes and stabilization, covering both 2a and
previous formats.  (See the Upgrade Guide for information on migrating
existing projects.)

This release also improves the documentation content and presentation,
including adding Windows HtmlHelp manuals.

The Bazaar team decided that 2.0 will be a long-term supported release,
with bugfix-only 2.0.x releases based on it, continuing for at least six
months or until the following stable release.

Changes from 2.0.0rc2 to final
******************************

* Officially branded as 2.0.0 rather than 2.0 to clarify between things
  that "want to happen on the 2.0.x stable series" versus things that want
  to "land in 2.0.0". (Changes how bzrlib._format_version_tuple() handles
  micro = 0.) (John Arbash Meinel)


bzr 2.0.0rc2
############

:2.0.0rc2: 2009-09-10

New Features
************

* Added post_commit hook for mutable trees. This allows the keywords
  plugin to expand keywords on files changed by the commit.
  (Ian Clatworthy, #408841)

Bug Fixes
*********

* Bazaar's native protocol code now correctly handles EINTR, which most
  noticeably occurs if you break in to the debugger while connected to a
  bzr+ssh server.  You can now can continue from the debugger (by typing
  'c') and the process continues.  However, note that pressing C-\ in the
  shell may still kill the SSH process, which is bug 162509, so you must
  sent a signal to the bzr process specifically, for example by typing
  ``kill -QUIT PID`` in another shell.  (Martin Pool, #341535)

* ``bzr check`` in pack-0.92, 1.6 and 1.9 format repositories will no
  longer report incorrect errors about ``Missing inventory ('TREE_ROOT', ...)``
  (Robert Collins, #416732)

* ``bzr info -v`` on a 2a format still claimed that it was a "Development
  format" (John Arbash Meinel, #424392)

* ``bzr log stacked-branch`` shows the full log including
  revisions that are in the fallback repository. (Regressed in 2.0rc1).
  (John Arbash Meinel, #419241)

* Clearer message when Bazaar runs out of memory, instead of a ``MemoryError``
  traceback.  (Martin Pool, #109115)

* Conversion to 2a will create a single pack for all the new revisions (as
  long as it ran without interruption). This improves both ``bzr upgrade``
  and ``bzr pull`` or ``bzr merge`` from local branches in older formats.
  The autopack logic that occurs every 100 revisions during local
  conversions was not returning that pack's identifier, which resulted in
  the partial packs created during the conversion not being consolidated
  at the end of the conversion process. (Robert Collins, #423818)

* Fetches from 2a to 2a are now again requested in 'groupcompress' order.
  Groups that are seen as 'underutilized' will be repacked on-the-fly.
  This means that when the source is fully packed, there is minimal
  overhead during the fetch, but if the source is poorly packed the result
  is a fairly well packed repository (not as good as 'bzr pack' but
  good-enough.) (Robert Collins, John Arbash Meinel, #402652)

* Fix a potential segmentation fault when doing 'log' of a branch that had
  ghosts in its mainline.  (Evaluating None as a tuple is bad.)
  (John Arbash Meinel, #419241)

* ``groupcompress`` sort order is now more stable, rather than relying on
  ``topo_sort`` ordering. The implementation is now
  ``KnownGraph.gc_sort``. (John Arbash Meinel)

* Local data conversion will generate correct deltas. This is a critical
  bugfix vs 2.0rc1, and all 2.0rc1 users should upgrade to 2.0rc2 before
  converting repositories. (Robert Collins, #422849)

* Network streams now decode adjacent records of the same type into a
  single stream, reducing layering churn. (Robert Collins)

* Prevent some kinds of incomplete data from being committed to a 2a
  repository, such as revisions without inventories, a missing chk_bytes
  record for an inventory, or a missing text referenced by an inventory.
  (Andrew Bennetts, #423506, #406687)
  
Documentation
*************

* Fix assertion error about "_remember_remote_is_before" when pushing to
  older smart servers.
  (Andrew Bennetts, #418931)

* Help on hooks no longer says 'Not deprecated' for hooks that are
  currently supported. (Ian Clatworthy, #422415)

* PDF and CHM (Windows HtmlHelp) formats are now supported for the
  user documentation. The HTML documentation is better broken up into
  topics. (Ian Clatworthy)

* The developer and foreign language documents are now separated
  out so that searching in the HTML and CHM files produces more
  useful results. (Ian Clatworthy)

* The main table of contents now provides links to the new Migration Docs
  and Plugins Guide. (Ian Clatworthy)


bzr 2.0.0rc1
############

:Codename: no worries
:2.0.0rc1: 2009-08-26

Compatibility Breaks
********************

* The default format for bzr is now ``2a``. This format brings many
  significant performance and size improvements. bzr can pull from
  any existing repository into a ``2a`` one, but can only transfer
  from ``2a`` into ``rich-root`` repositories. The Upgrade guide
  has more information about this change. (Robert Collins)

* On Windows auto-detection of Putty's plink.exe is disabled.
  Default SSH client for Windows is paramiko. User still can force
  usage of plink if explicitly set environment variable BZR_SSH=plink.
  (#414743, Alexander Belchenko)

New Features
************

* ``bzr branch --switch`` can now switch the checkout in the current directory
  to the newly created branch. (Lukáš Lalinský)

Bug Fixes
*********

* Further tweaks to handling of ``bzr add`` messages about ignored files.
  (Jason Spashett, #76616)

* Fetches were being requested in 'groupcompress' order, but weren't
  recombining the groups. Thus they would 'fragment' to get the correct
  order, but not 'recombine' to actually benefit from it. Until we get
  recombining to work, switching to 'unordered' fetches avoids the
  fragmentation. (John Arbash Meinel, #402645)

* Fix a pycurl related test failure on karmic by recognizing an error
  raised by newer versions of pycurl.
  (Vincent Ladeuil, #306264)

* Fix a test failure on karmic by making a locale test more robust.
  (Vincent Ladeuil, #413514)

* Fix IndexError printing CannotBindAddress errors.
  (Martin Pool, #286871)

* Fix "Revision ... not present" errors when upgrading stacked branches,
  or when doing fetches from a stacked source to a stacked target.
  (Andrew Bennetts, #399140)

* ``bzr branch`` of 2a repositories over HTTP is much faster.  bzr now
  batches together small fetches from 2a repositories, rather than
  fetching only a few hundred bytes at a time.
  (Andrew Bennetts, #402657)

Improvements
************

* A better description of the platform is shown in crash tracebacks, ``bzr
  --version`` and ``bzr selftest``.
  (Martin Pool, #409137)

* bzr can now (again) capture crash data through the apport library, 
  so that a single human-readable file can be attached to bug reports.
  This can be disabled by using ``-Dno_apport`` on the command line, or by
  putting ``no_apport`` into the ``debug_flags`` section of
  ``bazaar.conf``.
  (Martin Pool, Robert Collins, #389328)

* ``bzr push`` locally on windows will no longer give a locking error with
  dirstate based formats. (Robert Collins)

* ``bzr shelve`` and ``bzr unshelve`` now work on windows.
  (Robert Collins, #305006)

* Commit of specific files no longer prevents using the iter_changes
  codepath. On 2a repositories, commit of specific files should now be as
  fast, or slightly faster, than a full commit. (Robert Collins)

* The internal core code that handles specific file operations like
  ``bzr st FILENAME`` or ``bzr commit FILENAME`` has been changed to
  include the parent directories if they have altered, and when a
  directory stops being a directory its children are always included. This
  fixes a number of causes for ``InconsistentDelta`` errors, and permits
  faster commit of specific paths. (Robert Collins, #347649)

Documentation
*************

* New developer documentation for content filtering.
  (Martin Pool)

API Changes
***********

* ``bzrlib.shelf_ui`` has had the ``from_args`` convenience methods of its
  classes changed to manage lock lifetime of the trees they open in a way
  consistent with reader-exclusive locks. (Robert Collins, #305006)

Testing
*******

bzr 1.18.1
##########

:Codename:     nein nein nein!
:1.18.1:       2009-09-09

This release fixes two small but worthwhile bugs relevant to users on
Microsoft Windows: some commands that failed on with locking errors will
now work, and a bug that caused poor performance after committing a file
with line-ending conversion has now been fixed.  It also fixes a bug in
pushing to older servers.

Bug Fixes
*********

* Fixed a problem where using content filtering and especially end-of-line
  conversion will commit too many copies a file.
  (Martin Pool, #415508)

* Fix assertion error about ``_remember_remote_is_before`` in
  ``set_tags_bytes`` when pushing to older smart servers.  
  (Andrew Bennetts, Alexander Belchenko, #418931)

Improvements
************

* ``bzr push`` locally on Windows will no longer give a locking error with
  dirstate based formats. (Robert Collins)

* ``bzr shelve`` and ``bzr unshelve`` now work on Windows.
  (Robert Collins, #305006)

API Changes
***********

* ``bzrlib.shelf_ui`` has had the ``from_args`` convenience methods of its
  classes changed to manage lock lifetime of the trees they open in a way
  consistent with reader-exclusive locks. (Robert Collins, #305006)

* ``Tree.path_content_summary`` may return a size of None, when called on
  a tree with content filtering where the size of the canonical form
  cannot be cheaply determined.  (Martin Pool)

* When manually creating transport servers in test cases, a new helper
  ``TestCase.start_server`` that registers a cleanup and starts the server
  should be used. (Robert Collins)

bzr 1.18
########

Compatibility Breaks
********************

* Committing directly to a stacked branch from a lightweight checkout will
  no longer work. In previous versions this would appear to work but would
  generate repositories with insufficient data to create deltas, leading
  to later errors when branching or reading from the repository.
  (Robert Collins, bug #375013)

New Features
************

Bug Fixes
*********

* Fetching from 2a branches from a version-2 bzr protocol would fail to
  copy the internal inventory pages from the CHK store. This cannot happen
  in normal use as all 2a compatible clients and servers support the
  version-3 protocol, but it does cause test suite failures when testing
  downlevel protocol behaviour. (Robert Collins)

* Fix a test failure on karmic by making a locale test more robust.
  (Vincent Ladeuil, #413514)

* Fixed "Pack ... already exists" error when running ``bzr pack`` on a
  fully packed 2a repository.  (Andrew Bennetts, #382463)

* Further tweaks to handling of ``bzr add`` messages about ignored files.
  (Jason Spashett, #76616)

* Properly handle fetching into a stacked branch while converting the
  data, especially when there are also ghosts. The code was filling in
  parent inventories incorrectly, and also not handling when one of the
  parents was a ghost. (John Arbash Meinel, #402778, #412198)

* ``RemoteStreamSource.get_stream_for_missing_keys`` will fetch CHK
  inventory pages when appropriate (by falling back to the vfs stream
  source).  (Andrew Bennetts, #406686)

* StreamSource generates rich roots from non-rich root sources correctly
  now.  (Andrew Bennetts, #368921)

* When deciding whether a repository was compatible for upgrading or
  fetching, we previously incorrectly checked the default repository
  format for the bzrdir format, rather than the format that was actually
  present on disk.  (Martin Pool, #408824)

Improvements
************

* A better description of the platform is shown in crash tracebacks, ``bzr
  --version`` and ``bzr selftest``.
  (Martin Pool, #409137)

* Cross-format fetches (such as between 1.9-rich-root and 2a) via the
  smart server are more efficient now.  They send inventory deltas rather
  than full inventories.  The smart server has two new requests,
  ``Repository.get_stream_1.19`` and ``Repository.insert_stream_1.19`` to
  support this.  (Andrew Bennetts, #374738, #385826)

* Extracting the full ancestry and computing the ``merge_sort`` is now
  significantly faster. This effects things like ``bzr log -n0``. (For
  example, ``bzr log -r -10..-1 -n0 bzr.dev`` is 2.5s down to 1.0s.
  (John Arbash Meinel)

Documentation
*************

API Changes
***********

Internals
*********

* ``-Dstrict_locks`` can now be used to check that read and write locks
  are treated properly w.r.t. exclusivity. (We don't try to take an OS
  read lock on a file that we already have an OS write lock on.) This is
  now set by default for all tests, if you have a test which cannot be
  fixed, you can use ``self.thisFailsStrictLockCheck()`` as a
  compatibility knob. (John Arbash Meinel)

* InterDifferingSerializer is now only used locally.  Other fetches that
  would have used InterDifferingSerializer now use the more network
  friendly StreamSource, which now automatically does the same
  transformations as InterDifferingSerializer.  (Andrew Bennetts)

* ``KnownGraph`` now has a ``.topo_sort`` and ``.merge_sort`` member which
  are implemented in pyrex and significantly faster. This is exposed along
  with ``CombinedGraphIndex.find_ancestry()`` as
  ``VersionedFiles.get_known_graph_ancestry(keys)``.
  (John Arbash Meinel)

* RemoteBranch.open now honours ignore_fallbacks correctly on bzr-v2
  protocols. (Robert Collins)

* The index code now has some specialized routines to extract the full
  ancestry of a key in a more efficient manner.
  ``CombinedGraphIndex.find_ancestry()``. (Time to get ancestry for
  bzr.dev drops from 1.5s down to 300ms. For OOo from 33s => 10.5s) (John
  Arbash Meinel)

Testing
*******

* Install the test ssl certificate and key so that installed bzr
  can run the https tests. (Denys Duchier, #392401)
  

bzr 1.18rc1
###########

:Codename: little traveller
:1.18:    2009-08-20
:1.18rc1: 2009-08-10

This release of Bazaar marches on towards the 2.0 release in which the 2a
'brisbane-core' format becomes generally recommended.  Most of the work in
this release now focusses on bug fixes and stabilization, covering both 2a
and previous formats.  There is a new text-mode interactive merge feature,
a new guide to migration to 2a format in the user documentation, and
pushing branches to a smart server is now much faster.  

The Bazaar team decided that 2.0 will be a long-term supported release,
with bugfix-only releases based on it continuing for at least six months
or until the following stable release.

There are no changes from 1.18rc1 to 1.18.

New Features
************

* ``bzr merge --interactive`` applies a user-selected portion of the
  merge.  The UI is similar to ``shelve``.  (Aaron Bentley)

* ``bzr reconfigure`` now takes options ``--stacked-on URL`` and
  ``--unstacked`` to change stacking of a branch.
  (Martin Pool, #391411)

Bug Fixes
*********

* Annotating on a stacked branch will now succeed in simple scenarios.
  There are still some complex scenarios where it will fail (bug #399884)
  (John Arbash Meinel, #393366)

* A progress bar is no longer left dangling when ``bzr selftest``
  completes, and the progress bar updates with zero latency so the
  displayed test name is always the one that's actually running.
  (Martin Pool, #123688)

* Authenticating against an ssh server now uses ``auth_none`` to determine
  if password authentication is even supported. This fixes a bug where
  users would be prompted for a launchpad password, even though launchpad
  only supports publickey authentication. (John Arbash Meinel, #375867)

* BranchBuilder now accepts timezone to avoid test failures in countries far
  from GMT. (Vincent Ladeuil, #397716)

* ``bzr commit`` no longer saves the unversioning of missing files until
  the commit has completed on the branch. This means that aborting a
  commit that found a missing file will leave the tree unedited.
  (Robert Collins, #282402)

* ``bzr mv`` no longer takes out branch locks, which allows it to work
  when the branch is readonly. (Robert Collins, #216541)

* ``bzr revert .`` no longer generates an InconsistentDelta error when
  there are missing subtrees. (Robert Collins, #367632)

* ``bzr send`` now generates valid bundles with ``--2a`` formats. However,
  do to internal changes necessary to support this, older clients will
  fail when trying to insert them. For newer clients, the bundle can be
  used to apply the changes to any rich-root compatible format.
  (John Arbash Meinel, #393349)

* Cope with FTP servers that don't support restart/append by falling back
  to reading and then rewriting the whole file, such as TahoeLAFS.  (This
  fallback may be slow for some access patterns.)  (Nils Durner, #294709)

* Encode the paths in ``mbcs`` encoding on Windows when spawning an
  external diff client. This at least allows supporting filenames that are
  not ascii, but are present in the current locale. Ideally we would be
  able to pass the Unicode path, but that would be client dependent.
  (John Arbash Meinel, #382709)

* Fix a compile bug on Solaris having to do with const and
  pointer-to-pointers. (John Arbash Meinel, #408441)

* Fixed a NameError that occurs when merging or pulling from a URL that
  causes a redirection loop when bzr tries to read a URL as a bundle.
  (Andrew Bennetts, #400847)

* Fix ``AttributeError: 'TestUIFactory' object has no attribute 'tick'``
  running send and similar commands on 2a formats.
  (Martin Pool, #408201)
  
* Fix crash in some invocations of ``bzr status`` in format 2a.
  (Martin Pool, #403523)

* Fixed export to existing directory: if directory is empty then export 
  will succeed, otherwise it fails with error.
  (Alexander Belchenko, #406174)

* Fixed spurious "Source branch does not support stacking" warning when
  pushing. (Andrew Bennetts, #388908)

* Fixed spurious transport activity indicator appearing while tests are
  running.  (Martin Pool, #343532)

* Merge now correctly handles empty right-hand revision specs.
  (Aaron Bentley, #333961)

* Renames to lexographically lower basenames in trees that have never been
  committed to will no longer corrupt the dirstate. This was caused by an
  bug in the dirstate update_minimal method. (Robert Collins, #395556)

* Requests for unknown methods no longer cause the smart server to log
  lots of backtraces about ``UnknownSmartMethod``, ``do_chunk`` or
  ``do_end``.  (Andrew Bennetts, #338561)

* Shelve will not shelve the initial add of the tree root.  (Aaron Bentley)

* Streaming from bzr servers where there is a chain of stacked branches
  (A stacked on B stacked on C) will now work. (Robert Collins, #406597)

* The environment variable ``BZR_PROGRESS_BAR`` set to either ``text`` or ``none``
  always forces progress bars either on or off respectively.  Otherwise,
  they're turned on if ``TERM`` is not ``dumb`` and stderr is a terminal.
  bzr always uses the 'text' user interface when run as a command, so
  ``BZR_USE_TEXT_UI`` is no longer needed.
  (Martin Pool, #339385, #387717)

* The optional ``_knit_load_data_pyx`` C extension was never being
  imported.  This caused significant slowdowns when reading data from
  repositories.  (Andrew Bennetts, #405653)
  
* The ``--hardlink`` option to ``branch`` and ``checkout`` is not
  supported at the moment on workingtree formats that can do content
  filtering.  (See <https://bugs.edge.launchpad.net/bzr/+bug/408193>.)
  bzr now says so, rather than just ignoring the option.  (Martin Pool)

* There was a bug in ``osutils.relpath`` that was only triggered on
  Windows. Essentially if you were at the root of a drive, and did
  something to a branch/repo on another drive, we would go into an
  infinite loop while trying to find a 'relative path'.
  (John Arbash Meinel, #394227)

* ``WorkingTree4.unversion`` will no longer fail to unversion ids which
  were present in a parent tree but renamed in the working tree.
  (Robert Collins, #187207)

Improvements
************

* Can now rename/move files even if they have been removed from the inventory.
  (Marius Kruger)

* Pushing branches with tags via ``bzr://`` and ``bzr+ssh://`` is much
  faster, using a new ``Branch.set_tags_bytes`` smart server verb rather
  than VFS methods.  For example, pushes of small branches with tags take
  11 rather than 18 smart server requests.  (Andrew Bennetts, #398608)

* Sending Ctrl-Break on Windows will now drop you into the debugger, in
  the same way that sending Ctrl-\\ does on other platforms.
  (John Arbash Meinel)

Documentation
*************

* Added Bazaar 2.0 Upgrade Guide. (Ian Clatworthy)

API Changes
***********

* ``CLIUIFactory`` is deprecated; use ``TextUIFactory`` instead if you
  need to subclass or create a specific class, or better yet the existing
  ``make_ui_for_terminal``.  ``SilentUIFactory`` is clarified to do no
  user interaction at all, rather than trying to read from stdin but not
  writing any output, which would be strange if reading prompts or
  passwords.  (Martin Pool)

* New TransformPreview.commit() allows committing without a working tree.
  (Aaron Bentley)

* ``pb`` parameter to ``TextTestResult`` is deprecated and ignored.
  (Martin Pool)

* ProgressTasks now prefer to talk direct to their ProgressView not to the
  UIFactory. 
  (Martin Pool)

* ``WorkingTree._check`` now requires a references dict with keys matching
  those returned by ``WorkingTree._get_check_refs``. (Robert Collins)

Internals
*********

* ``CHKInventory.path2id`` uses the parent_id to basename hash to avoid
  reading the entries along the path, reducing work to lookup ids from
  paths. (Robert Collins)

* ``CHKMap.apply_delta`` now raises ``InconsistentDelta`` if a delta adds
  as new a key which was already mapped. (Robert Collins)

* Inventory delta application catches more cases of corruption and can
  prevent corrupt deltas from affecting consistency of data structures on
  disk. (Robert Collins)

* --subunit support now adds timestamps if the subunit version supports
  it. (Robert Collins)

* The Windows all-in-one installer now bundles the PyQt image format
  plugins, which allows previewing more images as part of 'qdiff'.
  (Alexander Belchenko)


Testing
*******

* Merge directive cherrypick tests must use the same root id.
  (Martin Pool, #409684)

* Spurious failure in ``check`` tests on rich-root formats fixed.
  (Martin Pool, #408199)

* The ``bzrlib.tests.TextTestRunner`` will no longer call
  ``countTestsCases`` on the test being run. Progress information is
  instead handled by having the test passed in call ``result.progress``
  before running its contents. This improves the behaviour when using
  ``TextTestRunner`` with test suites that don't support
  ``countTestsCases``. (Robert Collins)


bzr 1.17.1 (unreleased)
#######################

Bug Fixes
*********

* The optional ``_knit_load_data_pyx`` C extension was never being
  imported.  This caused significant slowdowns when reading data from
  knit format repositories.  (Andrew Bennetts, #405653)
  

bzr 1.17
########
:Codename: so-late-its-brunch
:1.17rc1: 2009-07-13
:1.17: 2009-07-20


Bazaar continues to blaze a straight and shining path to the 2.0 release and
the elevation of the ``2a`` beta format to the full glory of "supported and
stable".

Highlights in this release include greatly reduced memory consumption during
commits, faster ``ls``, faster ``annotate``, faster network operations if
you're specifying a revision number and the final destruction of those
annoying progress bar artifacts.


Changes from 1.17rc1 to 1.17final
*********************************

* Change an extension to call the python ``frozenset()`` rather than the C
  api ``PyFrozenSet_New``. It turns out that python2.4 did not expose the
  C api. (John Arbash Meinel, #399366)

* Fixes for the Makefile and the rename of ``generate_docs.py`` to
  ``tools/generate_docs.py`` to allow everything to be built on Windows.
  (John Arbash Meinel, #399356)

* ``bzr serve`` once again applies a ``ChrootServer`` to the given
  directory before serving it. (Andrew Bennetts, #400535)


Compatibility Breaks
********************

* ``bzr register-branch`` from the Launchpad plugin now refers to "project"
  instead of "product" which is the correct Launchpad terminology.  The
  --product option is deprecated and users should switch to using --project.
  (Neil Martinsen-Burrell, #238764)


New Features
************

* ``bzr push`` now aborts if uncommitted changes (including pending merges)
  are present in the working tree (if one is present) and no revision is
  specified. The configuration option ``push_strict`` can be used to set the
  default for this behavior.  (Vincent Ladeuil, #284038, #322808, #65286)

* ``bzr revno`` and ``bzr revision-info`` now have a ``--tree`` option to
  show revision info for the working tree instead of the branch.
  (Matthew Fuller, John Arbash Meinel)

* ``bzr send`` now aborts if uncommitted changes (including pending merges)
  are present in the working tree and no revision is specified. The
  configuration option ``send_strict`` can be used to set the default for this
  behavior.
  (Vincent Ladeuil, #206577)

* ``bzr switch --create-branch/-b`` can now be used to create and switch
  to a new branch. Supplying a name without a ``/`` will create the branch
  relative to the existing branch. (similar to how ``bzr switch name``
  works when the branch already exists.) (John Arbash Meinel)


Bug Fixes
*********

* Accept uppercase "Y/N" to prompts such as from break lock. 
  (#335182, Tim Powell, Martin Pool)

* Add documentation about diverged branches and how to fix them in the
  centralized workflow with local commits.  Mention ``bzr help
  diverged-branches`` when a push fails because the branches have
  diverged.  (Neil Martinsen-Burrell, #269477)

* Annotate would sometimes 'latch on' to trivial lines, causing important
  lines to be incorrectly annotated. (John Arbash Meinel, #387952)

* Automatic format upgrades triggered by default stacking policies on a
  1.16rc1 (or later) smart server work again.
  (Andrew Bennetts, #388675)

* Avoid progress bar artifacts being left behind on the screen.
  (Martin Pool, #321935)

* Better message in ``bzr split`` error suggesting a rich root format.
  (Neil Martinsen-Burrell, #220067)

* ``Branch.set_append_revisions_only`` now works with branches on a smart
  server. (Andrew Bennetts, #365865)

* By default, ``bzr branch`` will fail if the target directory exists, but
  does not already have a control directory.  The flag ``--use-existing-dir``
  will allow operation to proceed.  (Alexander Belchenko, #307554)

* ``bzr ls DIR --from-root`` now shows only things in DIR, not everything.
  (Ian Clatworthy)

* Fetch between repositories does not error if they have inconsistent data
  that should be irrelevant to the fetch operation. (Aaron Bentley)

* Fix ``AttributeError`` exception when reconfiguring lightweight checkout 
  of a remote repository.
  (Jelmer Vernooij, #332194)

* Fix bug in decoding v3 smart server messages when receiving multiple
  lots of excess bytes after an end-of-message.
  (Andrew Bennetts)

* Force deletion of readonly files during merge, update and other tree
  transforms.
  (Craig Hewetson, Martin Pool, #218206)

* Force socket shutdown in threaded http test servers to avoid client hangs
  (pycurl).  (Vincent Ladeuil, #383920).

* ``LRUCache`` will maintain the linked list pointers even if a nodes
  cleanup function raises an exception. (John Arbash Meinel, #396838)

* Progress bars are now suppressed again when the environment variable
  ``BZR_PROGRESS_BAR`` is set to ``none``.
  (Martin Pool, #339385)

* Reduced memory consumption during ``bzr commit`` of large files. For
  pre 2a formats, should be down to ~3x the size of a file.
  For ``--2a`` format repositories, it is down to the size of the file
  content plus the size of the compressed text.  Related to bug #109114.
  (John Arbash Meinel)

* Set hidden attribute on .bzr directory below unicode path should never
  fail with error. The operation should succeed even if bzr unable to set 
  the attribute.  (Alexander Belchenko, related to bug #335362).
  
* Stacking will no longer accept requests to stack on the same
  branch/repository. Existing branches that incorrectly reference the same
  repository in a stacking configuration will now raise
  UnstackableLocationError when the branch is opened. This can be fixed by
  removing the stacking location inside ``.bzr/branch``.
  (Robert Collins, #376243)

* The ``log+`` decorator, useful in debugging or profiling, could cause
  "AttributeError: 'list' object has no attribute 'next'".  This is now
  fixed.  The log decorator no longer shows the elapsed time or transfer
  rate because they're available in the log prefixes and the transport
  activity display respectively.
  (Martin Pool, #340347)

* Unshelve works correctly when multiple zero-length files are present on
  the shelf. (Aaron Bentley, #363444)

* Progress bars no longer show the network transport scheme or direction.
  (Martin Pool)

* launchpad-login now respects the 'verbose' option.
  (Jonathan Lange, #217031)


Internals
*********

* ``bzrlib.user_encoding`` is now officially deprecated. It is not
  possible to write a deprecation wrapper, but the variable will be
  removed in the near future. Use ``bzrlib.osutils.get_user_encoding()``
  instead. (Alexander Belchenko)

* Command lookup has had hooks added. ``bzrlib.Command.hooks`` has
  three new hook points: ``get_command``, ``get_missing_command`` and
  ``list_commands``, which allow just-in-time command name provision
  rather than requiring all command names be known a-priori.
  (Robert Collins)

* ``get_app_path`` from win32utils.py now supports REG_EXPAND_SZ data type
  and can read path to wordpad.exe. (Alexander Belchenko, #392046)

* ``graph.KnownGraph`` has been added. This is a class that can give
  answers to ``heads()`` very quickly. However, it has the assumption that
  the whole graph has already been loaded. This is true during
  ``annotate`` so it is used there with good success (as much as 2x faster
  for files with long ancestry and 'cherrypicked' changes.)
  (John Arbash Meinel, Vincent Ladeuil)

* OS file locks are now taken out using ``CreateFile`` rather than
  ``LockFileEx`` on Windows. The locking remains exclusive with
  ``LockFileEx`` but now it also works on older versions of Windows (such
  as Win98). (Martin <gzlist>)

* pack <=> pack fetching is now done via a ``PackStreamSource`` rather
  than the ``Packer`` code. The user visible change is that we now
  properly fetch the minimum number of texts for non-smart fetching.
  (John Arbash Meinel)


* ``VersionedFiles._add_text`` is a new api that lets us insert text into
  the repository as a single string, rather than a list of lines. This can
  improve memory overhead and performance of committing large files.
  (Currently a private api, used only by commit). (John Arbash Meinel)


Improvements
************

* ``bzr annotate`` can now be significantly faster. The time for
  ``bzr annotate NEWS`` is down to 7s from 22s in 1.16. Files with long
  histories and lots of 'duplicate insertions' will be improved more than
  others. (John Arbash Meinel, Vincent Ladeuil)

* ``bzr ls`` is now faster. On OpenOffice.org, the time drops from 2.4
  to 1.1 seconds. The improvement for ``bzr ls -r-1`` is more
  substantial dropping from 54.3 to 1.1 seconds. (Ian Clatworthy)

* Improve "Path(s) are not versioned" error reporting for some commands.
  (Benoît PIERRE)

* Initial commit performance in ``--2a`` repositories has been improved by
  making it cheaper to build the initial CHKMap. (John Arbash Meinel)

* Resolving a revno to a revision id on a branch accessed via ``bzr://``
  or ``bzr+ssh://`` is now much faster and involves no VFS operations.
  This speeds up commands like ``bzr pull -r 123``.  (Andrew Bennetts)

* ``revision-info`` now properly aligns the revnos/revids in the output
  and doesn't traceback when given revisions not in the current branch.
  Performance is also significantly improved when requesting multiple revs
  at once.  (Matthew Fuller, John Arbash Meinel)

* Tildes are no longer escaped by Transports. (Andy Kilner)


Documentation
*************

* Avoid bad text wrapping in generated documentation.  Slightly better
  formatting in the user reference.
  (Martin Pool, #249908)

* Minor clarifications to the help for End-Of-Line conversions.
  (Ian Clatworthy)

API Changes
***********

* Removed overspecific error class ``InvalidProgressBarType``.
  (Martin Pool)

* The method ``ProgressView._show_transport_activity`` is now
  ``show_transport_activity`` because it's part of the contract between
  this class and the UI.  (Martin Pool)


bzr 1.16.1
##########

:Released: 2009-06-26

End user testing of the 2a format revealed two serious bugs. The first,
#365615, caused bzr to raise AbsentContentFactory errors when autopacking.
This meant that commits or pushes to 2a-format repositories failed
intermittently.

The second bug, #390563, caused the smart server to raise AbsentContentFactory
when streaming 2a stacked 2a-format branches. This particularly affected
branches stored on Launchpad in the 2a format.

Both of these bugs cause command failures only, neither of them cause data
corruption or data loss. And, of course, both of these bugs are now fixed.

Bug Fixes
*********

* We now properly request a more minimal set of file texts when fetching
  multiple revisions. (Robert Collins, John Arbash Meinel, #390563)

* Repositories using CHK pages (which includes the new 2a format) will no
  longer error during commit or push operations when an autopack operation
  is triggered. (Robert Collins, #365615)

* ``chk_map.iter_interesting_nodes`` now properly uses the *intersection*
  of referenced nodes rather than the *union* to determine what
  uninteresting pages we still need to look at. Prior to this,
  incrementally pushing to stacked branch would push the minimal data, but
  fetching everything would request extra texts. There are some unhandled
  cases wrt trees of different depths, but this fixes the common cases.
  (Robert Collins, John Arbash Meinel, #390563)

* ``GroupCompress`` repositories now take advantage of the pack hints
  parameter to permit cross-format fetching to incrementally pack the
  converted data. (Robert Collins)

* ``Repository.commit_write_group`` now returns opaque data about what
  was committed, for passing to the ``Repository.pack``. Repositories
  without atomic commits will still return None. (Robert Collins)

* ``Repository.pack`` now takes an optional ``hint`` parameter
  which will support doing partial packs for repositories that can do
  that. (Robert Collins)

* RepositoryFormat has a new attribute 'pack_compresses' which is True
  when doing a pack operation changes the compression of content in the
  repository. (Robert Collins)

* ``StreamSink`` and ``InterDifferingSerialiser`` will call
  ``Repository.pack`` with the hint returned by
  ``Repository.commit_write_group`` if the formats were different and the
  repository can increase compression by doing a pack operation.
  (Robert Collins, #376748)


bzr 1.16
########
:Codename: yesterday-in-california
:1.16rc1: 2009-06-11
:1.16: 2009-06-18

This version of Bazaar contains the beta release of the new ``2a`` repository
format, suitable for testing by fearless, advanced users. This format or an
updated version of it will become the default format in Bazaar 2.0. Please
read the NEWS entry before even thinking about upgrading to the new format.

Also included are speedups for many operations on huge projects, a bug fix for
pushing stacked new stacked branches to smart servers and the usual bevy of
bug fixes and improvements.


Changes from 1.16rc1 to 1.16final
*********************************

* Fix the nested tree flag check so that upgrade from development formats to
  2a can work correctly.
  (Jelmer Vernooij, #388727)

* Automatic format upgrades triggered by default stacking policies on a
  1.16rc1 (or later) smart server work again.
  (Andrew Bennetts, #388675)


Compatibility Breaks
********************

* Display prompt on stderr (instead of stdout) when querying users so
  that the output of commands can be safely redirected.
  (Vincent Ladeuil, #376582)


New Features
************

* A new repository format ``2a`` has been added.  This is a beta release
  of the brisbane-core (aka group-compress) project.  This format now
  suitable for wider testing by advanced users willing to deal with some
  bugs.  We would appreciate test reports, either positive or negative.
  Format 2a is substantially smaller and faster for many operations on
  many trees.  This format or an updated version will become the default
  in bzr 2.0.

  This is a rich-root format, so this repository format can be used with
  bzr-svn.  Bazaar branches in previous non-rich-root formats can be
  converted (including by merge, push and pull) to format 2a, but not vice
  versa.  We recommend upgrading previous development formats to 2a.

  Upgrading to this format can take considerable time because it expands
  and more concisely repacks the full history.

  If you use stacked branches, you must upgrade the stacked branches
  before the stacked-on branches.  (See <https://bugs.launchpad.net/bugs/374735>)

* ``--development7-rich-root`` is a new dev format, similar to ``--dev6``
  but using a Revision serializer using bencode rather than XML.
  (Jelmer Vernooij, John Arbash Meinel)

* mail_client=claws now supports --body (and message body hooks).  Also uses
  configured from address.  (Barry Warsaw)

Improvements
************


* ``--development6-rich-root`` can now stack. (Modulo some smart-server
  bugs with stacking and non default formats.)
  (John Arbash Meinel, #373455)

* ``--development6-rich-root`` delays generating a delta index for the
  first object inserted into a group. This has a beneficial impact on
  ``bzr commit`` since each committed texts goes to its own group. For
  committing a 90MB file, it drops peak memory by about 200MB, and speeds
  up commit from 7s => 4s. (John Arbash Meinel)

* Numerous operations are now faster for huge projects, i.e. those
  with a large number of files and/or a large number of revisions,
  particularly when the latest development format is used. These
  operations (and improvements on OpenOffice.org) include:

  * branch in a shared repository (2X faster)
  * branch --no-tree (100X faster)
  * diff (2X faster)
  * tags (70X faster)

  (Ian Clatworthy)

* Pyrex version of ``bencode`` support. This provides optimized support
  for both encoding and decoding, and is now found at ``bzrlib.bencode``.
  ``bzrlib.utils.bencode`` is now deprecated.
  (Alexander Belchenko, Jelmer Vernooij, John Arbash Meinel)


Bug Fixes
*********

* Bazaar can now pass attachment files to the mutt email client.
  (Edwin Grubbs, #384158)

* Better message in ``bzr add`` output suggesting using ``bzr ignored`` to
  see which files can also be added.  (Jason Spashett, #76616)

* ``bzr pull -r 123`` from a stacked branch on a smart server no longer fails.
  Also, the ``Branch.revision_history()`` API now works in the same
  situation.  (Andrew Bennetts, #380314)
  
* ``bzr serve`` on Windows no longer displays a traceback simply because a
  TCP client disconnected. (Andrew Bennetts)

* Clarify the rules for locking and fallback repositories. Fix bugs in how
  ``RemoteRepository`` was handling fallbacks along with the
  ``_real_repository``. (Andrew Bennetts, John Arbash Meinel, #375496)

* Fix a small bug with fetching revisions w/ ghosts into a new stacked
  branch. Not often triggered, because it required ghosts to be part of
  the fetched revisions, not in the stacked-on ancestry.
  (John Arbash Meinel)

* Fix status and commit to work with content filtered trees, addressing
  numerous bad bugs with line-ending support. (Ian Clatworthy, #362030)

* Fix problem of "directory not empty" when contending for a lock over
  sftp.  (Martin Pool, #340352)

* Fix rule handling so that eol is optional, not mandatory.
  (Ian Clatworthy, #379370)

* Pushing a new stacked branch to a 1.15 smart server was broken due to a
  bug in the ``BzrDirFormat.initialize_ex`` smart verb.  This is fixed in
  1.16, but required changes to the network protocol, so the
  ``BzrDirFormat.initialize_ex`` verb has been removed and replaced with a
  corrected ``BzrDirFormat.initialize_ex_1.16`` verb.  1.15 clients will
  still work with a 1.16 server as they will fallback to slower (and
  bug-free) methods.
  (Jonathan Lange, Robert Collins, Andrew Bennetts, #385132)

* Reconcile can now deal with text revisions that originated in revisions 
  that are ghosts. (Jelmer Vernooij, #336749)

* Support cloning of branches with ghosts in the left hand side history.
  (Jelmer Vernooij, #248540)

* The ''bzr diff'' now catches OSError from osutils.rmtree and logs a
  helpful message to the trace file, unless the temp directory really was
  removed (which would be very strange).  Since the diff operation has
  succeeded from the user's perspective, no output is written to stderr 
  or stdout.  (Maritza Mendez, #363837)

* Translate errors received from a smart server in response to a
  ``BzrDirFormat.initialize`` or ``BzrDirFormat.initialize_ex`` request.
  This was causing tracebacks even for mundane errors like
  ``PermissionDenied``.  (Andrew Bennetts, #381329)

Documentation
*************

* Added directory structure and started translation of docs in Russian.
  (Alexey Shtokalo, Alexander Iljin, Alexander Belchenko, Dmitry Vasiliev,
  Volodymyr Kotulskyi)

API Changes
***********

* Added osutils.parent_directories(). (Ian Clatworthy)

* ``bzrlib.progress.ProgressBar``, ``ChildProgress``, ``DotsProgressBar``,
  ``TTYProgressBar`` and ``child_progress`` are now deprecated; use
  ``ui_factory.nested_progress_bar`` instead.  (Martin Pool)

* ``graph.StackedParentsProvider`` is now a public API, replacing
  ``graph._StackedParentsProvider``. The api is now considered stable and ready
  for external users. (Gary van der Merwe)

* ``bzrlib.user_encoding`` is deprecated in favor of
  ``get_user_encoding``.  (Alexander Belchenko)

* TreeTransformBase no longer assumes that limbo is provided via disk.
  DiskTreeTransform now provides disk functionality.  (Aaron Bentley)

Internals
*********

* Remove ``weave.py`` script for accessing internals of old weave-format
  repositories.  (Martin Pool)

Testing
*******

* ``make check`` no longer repeats the test run in ``LANG=C``.
  (Martin Pool, #386180)

* The number of cores is now correctly detected on OSX. (John Szakmeister)

* The number of cores is also detected on Solaris and win32. (Vincent Ladeuil)

* The number of cores is also detected on FreeBSD. (Matthew Fuller)


bzr 1.15
########
:1.15rc1: 2009-05-16
:1.15: 2009-05-22
:1.15.1: 2009-06-09

The smart server will no longer raise 'NoSuchRevision' when streaming content
with a size mismatch in a reconstructed graph search. New command ``bzr
dpush``. Plugins can now define their own annotation tie-breaker when two
revisions introduce the exact same line.

Changes from 1.15.1 to 1.15.2
*****************************

* Use zdll on Windows to build ``_chk_map_pyx`` extension.
  (Alexander Belchenko)

Changes from 1.15final to 1.15.1
*********************************

* Translate errors received from a smart server in response to a
  ``BzrDirFormat.initialize`` or ``BzrDirFormat.initialize_ex`` request.
  This was causing tracebacks even for mundane errors like
  ``PermissionDenied``.  (Andrew Bennetts, #381329)

Changes from 1.15rc1 to 1.15final
*********************************

* No changes

Compatibility Breaks
********************

* ``bzr ls`` is no longer recursive by default. To recurse, use the
  new ``-R`` option. The old ``--non-recursive`` option has been removed.
  If you alias ``ls`` to ``ls -R``, you can disable recursion using
  ``--no-recursive`` instead.  (Ian Clatworthy)

New Features
************

* New command ``bzr dpush`` that can push changes to foreign 
  branches (svn, git) without setting custom bzr-specific metadata.
  (Jelmer Vernooij)

* The new development format ``--development6-rich-root`` now supports
  stacking. We chose not to use a new format marker, since old clients
  will just fail to open stacked branches, the same as if we used a new
  format flag. (John Arbash Meinel, #373455)

* Plugins can now define their own annotation tie-breaker when two revisions
  introduce the exact same line. See ``bzrlib.annotate._break_annotation_tie``
  Be aware though that this is temporary, private (as indicated by the leading
  '_') and a first step to address the problem. (Vincent Ladeuil, #348459)

* New command ``bzr dpush`` that can push changes to foreign 
  branches (svn, git) without setting custom bzr-specific metadata.
  (Jelmer Vernooij)

* ``bzr send`` will now check the ``child_submit_format`` setting in
  the submit branch to determine what format to use, if none was 
  specified on the command-line.  (Jelmer Vernooij)

Improvements
************

* -Dhpss output now includes the number of VFS calls made to the remote
  server. (Jonathan Lange)

* ``--coverage`` works for code running in threads too.
  (Andrew Bennets, Vincent Ladeuil)

* ``bzr pull`` now has a ``--local`` option to only make changes to the
  local branch, and not the bound master branch.
  (Gary van der Merwe, #194716)

* ``bzr rm *`` is now as fast as ``bzr rm * --keep``. (Johan Walles, #180116)

Bug Fixes
*********

* Adding now works properly when path contains a symbolic link.
  (Geoff Bache, #183831)

* An error is now raised for unknown eol values. (Brian de Alwis, #358199)

* ``bzr merge --weave`` will now generate a conflict if one side deletes a
  line, and the other side modifies the line. (John Arbash Meinel, #328171)

* ``bzr reconfigure --standalone`` no longer raises IncompatibleRepositories.
  (Martin von Gagern, #248932)

* ``bzr send`` works to send emails again using MAPI.
  (Neil Martinsen-Burrell, #346998)

* Check for missing parent inventories in StreamSink.  This prevents
  incomplete stacked branches being created by 1.13 bzr:// and
  bzr+ssh:// clients (which have bug #354036).  Instead, the server now
  causes those clients to send the missing records.  (Andrew Bennetts)

* Correctly handle http servers proposing multiple authentication schemes.
  (Vincent Ladeuil, #366107)

* End-Of-Line content filters are now loaded correctly.
  (Ian Clatworthy, Brian de Alwis, #355280)

* Fix a bug in the pure-python ``GroupCompress`` code when handling copies
  longer than 64KiB. (John Arbash Meinel, #364900)

* Fix TypeError in running ``bzr break-lock`` on some URLs.
  (Alexander Belchenko, Martin Pool, #365891)

* Non-recursive ``bzr ls`` now works properly when a path is specified.
  (Jelmer Vernooij, #357863)

* ssh usernames (defined in ~/.ssh/config) are honoured for bzr+ssh connections.
  (Vincent Ladeuil, #367726)

* Several bugs related to unicode symlinks have been fixed and the test suite
  enhanced to better catch regressions for them. (Vincent Ladeuil)

* The smart server will no longer raise 'NoSuchRevision' when streaming
  content with a size mismatch in a reconstructed graph search: it assumes
  that the client will make sure it is happy with what it got, and this
  sort of mismatch is normal for stacked environments.
  bzr 1.13.0/1 will stream from unstacked branches only - in that case not
  getting all the content expected would be a bug. However the graph
  search is how we figured out what we wanted, so a mismatch is both odd
  and unrecoverable without starting over, and starting over will end up
  with the same data as if we just permitted the mismatch. If data is
  gc'd, doing a new search will find only the truncated data, so sending
  only the truncated data seems reasonable. bzr versions newer than this
  will stream from stacked branches and check the stream to find missing
  content in the stacked-on branch, and thus will handle the situation
  implicitly.  (Robert Collins, #360791)

* Upgrading to, or fetching into a 'rich-root' format will now correctly
  set the root data the same way that reconcile does.
  (Robert Collins, #368921)

* Using unicode Windows API to obtain command-line arguments.
  (Alexander Belchenko, #375934)

Documentation
*************

API Changes
***********

* ``InterPackRepo.fetch`` and ``RepoFetcher`` now raise ``NoSuchRevision``
  instead of ``InstallFailed`` when they detect a missing revision.
  ``InstallFailed`` itself has been deleted. (Jonathan Lange)

* Not passing arguments to ``bzrlib.commands.main()`` will now grab the
  arguments from ``osutils.get_unicode_argv()`` which has proper support
  for unicode arguments on windows. Further, the supplied arguments are now 
  required to be unicode strings, rather than user_encoded strings.
  (Alexander Belchenko)

Internals
*********

* ``bzrlib.branch.Branch.set_parent`` is now present on the base branch
  class and will call ``_set_parent_location`` after doing unicode 
  encoding. (Robert Collins)

* ``bzrlib.remote.RemoteBranch._set_parent_location`` will use a new verb
  ``Branch.set_parent_location`` removing further VFS operations.
  (Robert Collins)

* ``bzrlib.bzrdir.BzrDir._get_config`` now returns a ``TransportConfig``
  or similar when the dir supports configuration settings. The base class
  defaults to None. There is a matching new server verb
  ``BzrDir.get-config_file`` to reduce roundtrips for getting BzrDir
  configuration. (Robert Collins)

* ``bzrlib.tests.ExtendedTestResult`` has new methods ``startTests``
  called before the first test is started, ``done`` called after the last
  test completes, and a new parameter ``strict``. (Robert Collins)

* ``-Dhpss`` when passed to bzr will cause a backtrace to be printed when
  VFS operations are started on a smart server repository. This should not
  occur on regular push and pull operations, and is a key indicator for
  performance regressions. (Robert Collins)

* ``-Dlock`` when passed to the selftest (e.g. ``bzr -Dlock selftest``) will
  cause mismatched physical locks to cause test errors rather than just
  reporting to the screen. (Robert Collins)

* -Dprogress will cause pdb to start up if a progress view jumps
  backwards. (Robert Collins)

* Fallback ``CredentialStore`` instances registered with ``fallback=True``
  are now be able to provide credentials if obtaining credentials 
  via ~/.bazaar/authentication.conf fails. (Jelmer Vernooij, 
  Vincent Ladeuil, #321918)

* New hook ``Lock.lock_broken`` which runs when a lock is
  broken. This is mainly for testing that lock/unlock are
  balanced in tests. (Vincent Ladeuil)

* New MergeDirective hook 'merge_request_body' allows hooks to supply or
  alter a body for the message produced by ``bzr send``.

* New smart server verb ``BzrDir.initialize_ex`` which implements a
  refactoring to the core of clone allowing less round trips on new
  branches. (Robert Collins)

* New method ``Tags.rename_revisions`` that can rename revision ids tags
  are pointing at. (Jelmer Vernooij)

* Updated the bundled ``ConfigObj`` library to 4.6.0 (Matt Nordhoff)

Testing
*******

* ``bzr selftest`` will now fail if lock/unlock are not correctly balanced in
  tests. Using ``-Dlock`` will turn the related failures into warnings.
  (Vincent Ladeuil, Robert Collins)

bzr 1.14
########
:Codename: brisbane-core
:1.14rc1: 2009-04-06
:1.14rc2: 2009-04-19
:1.14: 2009-04-28
:1.14.1: 2009-05-01

New formats 1.14 and 1.14-rich-root supporting End-Of-Line (EOL) conversions,
keyword templating (via the bzr-keywords plugin) and generic content filtering.
End-of-line conversion is now supported for formats supporting content
filtering.

Changes from 1.14final to 1.14.1
********************************

* Change api_minimum_version back to api_minimum_version = (1, 13, 0)

Changes from 1.14rc2 to 1.14final
*********************************

* Fix a bug in the pure-python ``GroupCompress`` code when handling copies
  longer than 64KiB. (John Arbash Meinel, #364900)

Changes from 1.14rc1 to 1.14rc2
*******************************

* Fix for bug 358037 Revision not in
  bzrlib.groupcompress.GroupCompressVersionedFiles (Brian de Alwis, 
  John A Meinel)

* Fix for bug 354036 ErrorFromSmartServer - AbsentContentFactory object has no
  attribute 'get_bytes_as' exception while pulling from Launchpad 
  (Jean-Francois Roy, Andrew Bennetts, Robert Collins)

* Fix for bug 355280 eol content filters are never loaded and thus never
  applied (Brian de Alwis, Ian Clatworthy)
 
* bzr.dev -r4280  Change _fetch_uses_deltas = False for CHK repos until we can
  write a better fix. (John Arbash Meinel, Robert Collins)

* Fix for bug 361574 uncommit recommends undefined --levels and -n options
  (Marius Kruger, Ian Clatworthy)

* bzr.dev r4289 as cherrypicked at lp:~spiv/bzr/stacking-cherrypick-1.14 
  (Andrew Bennetts, Robert Collins)

Compatibility Breaks
********************

* A previously disabled code path to accelerate getting configuration
  settings from a smart server has been reinstated. We think this *may*
  cause a incompatibility with servers older than bzr 0.15. We intend
  to issue a point release to address this if it turns out to be a
  problem. (Robert Collins, Andrew Bennetts)

* bzr no longer autodetects nested trees as 'tree-references'.  They
  must now be explicitly added tree references.  At the commandline, use
  join --reference instead of add.  (Aaron Bentley)

* The ``--long`` log format (the default) no longer shows merged
  revisions implicitly, making it consistent with the ``short`` and
  ``line`` log formats.  To see merged revisions for just a given
  revision, use ``bzr log -n0 -rX``. To see every merged revision,
  use ``bzr log -n0``.  (Ian Clatworthy)

New Features
************

* New formats ``1.14`` and ``1.14-rich-root`` supporting End-Of-Line
  (EOL) conversions, keyword templating (via the bzr-keywords plugin)
  and generic content filtering. These formats replace the experimental
  ``development-wt5`` and ``development-wt5-rich-root`` formats
  respectively, but have support for filtered views disabled.
  (Ian Clatworthy)

* New ``mv --auto`` option recognizes renames after they occur.
  (Aaron Bentley)

* ``bzr`` can now get passwords from stdin without requiring a controlling
  terminal (i.e. by redirecting stdin). (Vincent Ladeuil)

* ``bzr log`` now supports filtering of multiple files and directories
  and will show changes that touch any of them. Furthermore,
  directory filtering now shows the changes to any children of that
  directory, not just the directory object itself.
  (Ian Clatworthy, #97715)

* ``bzr shelve`` can now apply changes without storing anything on the
  shelf, via the new --destroy option.  (Aaron Bentley)

* ``bzr send`` now accepts --body to specify an initial message body.
  (Aaron bentley)

* ``bzr xxx --usage`` where xxx is a command now shows a usage
  message and the options without the descriptive help sections
  (like Description and Examples). A message is also given
  explaining how to see the complete help, i.e. ``bzr help xxx``.
  (Ian Clatworthy)

* Content filters can now be used to provide custom conversion
  between the canonical format of content (i.e. as stored) and
  the convenience format of content (i.e. as created in working
  trees). See ``bzr help content-filters`` for further details.
  (Ian Clatworthy, Alexander Belchenko)

* End-of-line conversion is now supported for formats supporting
  content filtering. See ``bzr help eol`` for details.
  (Ian Clatworthy)

* Newly-blessed `join` command allows combining two trees into one.
  (Aaron Bentley)

Improvements
************

* A new format name alias ``default-rich-root`` has been added and
  points at the closest relative of the default format that supports 
  rich roots. (Jelmer Vernooij, #338061)

* Branching from a stacked branch using ``bzr*://`` will now stream
  the data when the target repository does not need topological
  ordering, reducing round trips and network overhead. This uses the
  existing smart server methods added in 1.13, so will work on any
  1.13 or newer server. (Robert Collins, Andrew Bennetts)

* ``bzr cat`` and ``bzr export`` now supports a ``--filters`` option
  that displays/saves the content after content filters are applied.
  (Ian Clatworthy)

* ``bzr ignore`` gives a more informative message when existing
  version controlled files match the ignore pattern. (Neil
  Martinsen-Burrell, #248895)

* ``bzr log`` now has ``--include-merges`` as an alias for ``--levels 0``.
  (Ian Clatworthy)

* ``bzr send`` is faster on repositories with deep histories.
  (Ian Clatworthy)

* IPv6 literals are accepted in URLs.
  (stlman, Martin Pool, Jelmer Vernooij, #165014)

* Progress bars now show the rate of network activity for
  ``bzr+ssh://`` and ``bzr://`` connections.  (Andrew Bennetts)

* Prompt for user names if they are not in the configuration. 
  (Jelmer Vernooij, #256612)

* Pushing to a stacked pack-format branch on a 1.12 or older smart server
  now takes many less round trips.  (Andrew Bennetts, Robert Collins,
  #294479)
  
* Streaming push can be done to older repository formats.  This is
  implemented using a new ``Repository.insert_stream_locked`` RPC.
  (Andrew Bennetts, Robert Collins)

* The "ignoring files outside view: .." message has been re-worded
  to "Ignoring files outside view. View is .." to reduce confusion
  about what was being considered and what was being ignored.
  (Ian Clatworthy)

* The ``long`` log formatter now shows [merge] indicators. If
  only one level of revisions is displayed and merges are found,
  the ``long`` and ``short`` log formatters now tell the user
  how to see the hidden merged revisions.  (Ian Clatworthy)

* The ``brisbane-core`` project has delivered its beta format
  ``development6-rich-root``. This format is suitable for judicious
  testing by early adopters. In particular if you are benchmarking bzr
  performance please be sure to test using this format. At this stage
  more information is best obtained by contacting the Bazaar mailing list
  or IRC channel if you are interested in using this format. We will make
  end user documentation available closer to blessing the format as
  production ready. (Robert Collins, John Arbash Meinel, Ian Clatworthy,
  Vincent Ladeuil, Andrew Bennetts, Martin Pool)

* Tildes are no longer escaped. No more %7Euser/project/branch!
  (Jonathan Lange)

Bug Fixes
*********

* Pushing a new stacked branch will also push the parent inventories for
  revisions at the stacking boundary.  This makes sure that the stacked
  branch has enough data to calculate inventory deltas for all of its
  revisions (without requiring the fallback branch).  This avoids
  "'AbsentContentFactory' object has no attribute 'get_bytes_as'" errors
  when fetching the stacked branch from a 1.13 (or later) smart server.
  This partially fixes #354036.  (Andrew Bennetts, Robert Collins)

* End-Of-Line content filters are now loaded correctly.
  (Ian Clatworthy, Brian de Alwis, #355280)

* Authentication plugins now receive all the parameters from the request
  itself (aka host, port, realm, path, etc). Previously, only the 
  authentication section name, username and encoded password were 
  provided. (Jean-Francois Roy)

* bzr gives a better message if an invalid regexp is passed to ``bzr log
  -m``.  (Anne Mohsen, Martin Pool)

* ``bzr split`` now says "See also: join" (Aaron Bentley, #335015)

* ``bzr version-info`` now works in empty branches. (Jelmer Vernooij,
  #313028)

* Fix "is not a stackable format" error when pushing a
  stackable-format branch with an unstackable-format repository to a
  destination with a default stacking policy.  (Andrew Bennetts)

* Fixed incorrect "Source format does not support stacking" warning
  when pushing to a smart server.  (Andrew Bennetts, #334114)

* Fix 'make check-dist-tarball' failure by converting paths to unicode when
  needed. (Vincent Ladeuil, #355454)

* Fixed "Specified file 'x/y/z' is outside current view: " occurring
  on ``bzr add x/y/z`` in formats supporting views when no view is
  defined.  (Ian Clatworthy, #344708)

* It is no longer possible to fetch between repositories while the
  target repository is in a write group. This prevents race conditions
  that prevent the use of RPC's to perform fetch, and thus allows
  optimising more operations. (Robert Collins, Andrew Bennetts)

* ``merge --force`` works again. (Robert Collins, #342105)

* No more warnings are issued about ``sha`` being deprecated under python-2.6.
  (Vincent Ladeuil, #346593)

* Pushing a new branch to a server that has a stacking policy will now
  upgrade from the local branch format when the stacking policy points at
  a branch which is itself stackable, because we know the client can read
  both branches, we know that the trunk for the project can be read too,
  so the upgrade will not inconvenience users. (Robert Collins, #345169)

* Pushing a new stacked branch will also push the parent inventories for
  revisions at the stacking boundary.  This makes sure that the stacked
  branch has enough data to calculate inventory deltas for all of its
  revisions (without requiring the fallback branch).  This avoids
  "'AbsentContentFactory' object has no attribute 'get_bytes_as'" errors
  when fetching the stacked branch from a 1.13 (or later) smart server.
  This partially fixes #354036.  (Andrew Bennetts, Robert Collins)

* The full test suite is passing again on OSX. Several minor issues (mostly
  test related) have been fixed. (Vincent Ladeuil, #355273).

* The GNU Changelog formatter is slightly improved in the case where
  the delta is empty, and now correctly claims not to support tags.
  (Andrea Bolognani)

* Shelve can now shelve changes to a symlink target.
  (James Westby, #341558)

* The help for the ``info`` command has been corrected.
  (Ian Clatworthy, #351931)

* Upgrade will now use a sensible default format if the source repository
  uses rich roots.  (Jelmer Vernooij, #252908)

Documentation
*************

* Expanded the index of the developer documentation. (Eric Siegerman)

* New topic `bzr help debug-flags`.  (Martin Pool)

* The generated manpage now explicitly lists aliases as commands.
  (James Westby, #336998)

API Changes
***********

* APIs deprecated in 1.6 and previous versions of bzr are now removed.
  (Martin Pool)

* ``CommitReporter`` is no longer called with ``unchanged`` status during
  commit - this was a full-tree overhead that bzr no longer performs.
  (Robert Collins)

* New abstract ``UIFactory`` method ``get_username`` which will be called to 
  obtain the username to use when connecting to remote machines. 
  (Jelmer Vernooij)

* New API ``Inventory.filter()`` added that filters an inventory by
  a set of file-ids so that only those fileids, their parents and
  their children are included.  (Ian Clatworthy)

* New sort order for ``get_record_stream`` ``groupcompress`` which
  sorts optimally for use with groupcompress compressors. (John Arbash
  Meinel, Robert Collins)

* Repository APIs ``get_deltas_for_revisions()`` and
  ``get_revision_delta()`` now support an optional ``specific_fileids``
  parameter. If provided, the deltas are filtered so that only those
  file-ids, their parents and their children are included.
  (Ian Clatworthy)

* The ``get_credentials`` and ``set_credentials`` methods of 
  ``AuthenticationConfig`` now accept an optional realm argument.
  (Jean-Francois Roy)

* The ``pb`` argument to ``fetch()`` is deprecated.
  (Martin Pool)

* The ``Serializer`` class and the serializer ``format registry`` have moved
  from ``bzrlib.xml_serializer`` to ``bzrlib.serializer``. (Jelmer Vernooij)

* The smart server jail now hooks into BzrDir.open to prevent any BzrDir
  that is not inside the backing transport from being opened.  See the
  module documentation for ``bzrlib.smart.request`` for details.
  (Andrew Bennetts, Robert Collins)

* ``Tree.get_symlink_target`` now always returns a unicode string result
  or None. Previously it would return the bytes from reading the link
  which could be in any arbitrary encoding. (Robert Collins)

Testing
*******

* ``bzrlib.tests.TestCase`` now fails the test if its own ``setUp``
  and ``tearDown`` weren't called.  This catches faulty tests that
  forget to upcall when overriding ``setUp`` and ``tearDown``.  Those
  faulty tests were not properly isolated.
  (Andrew Bennetts, Robert Collins)

* Fix test_msgeditor.MsgEditorTest test isolation.
  (Vincent Ladeuil, #347130)

* ``medusa`` is not used anymore as an FTP test server starting with
  python2.6. A new FTP test server based on ``pyftplib`` can be used
  instead. This new server is a soft dependency as medusa which is still
  preferred if both are available (modulo python version).
  (Vincent Ladeuil)

Internals
*********

* Added ``chk_map`` for fast, trie-based storage of tuple to string maps.
  (Robert Collins, John Arbash Meinel, Vincent Ladeuil)

* Added ``bzrlib.chk_map`` for fast, trie-based storage of tuple to string
  maps.  (Robert Collins, John Arbash Meinel, Vincent Ladeuil)

* Added ``bzrlib.inventory_delta`` module.  This will be used for
  serializing and deserializing inventory deltas for more efficient
  streaming on the network.  (Robert Collins, Andrew Bennetts)

* ``Branch._get_config`` has been added, which splits out access to the
  specific config file from the branch. This is used to let RemoteBranch
  avoid constructing real branch objects to access configuration settings.
  (Robert Collins, Andrew Bennetts)

* ``Branch`` now implements ``set_stacked_on_url`` in the base class as
  the implementation is generic and should impact foreign formats. This
  helps performance for ``RemoteBranch`` push operations to new stacked
  branches. (Robert Collins, Andrew Bennetts)

* ``BtreeIndex._spill_mem_keys_to_disk()`` now generates disk index with
  optmizations turned off. This only has effect when processing > 100,000
  keys during something like ``bzr pack``. (John Arbash Meinel)

* ``bzr selftest`` now accepts ``--subunit`` to run in subunit output
  mode. Requires ``lp:subunit`` installed to work, but is not a hard
  dependency. (Robert Collins)

* ``BzrDir.open_branch`` now takes an optional ``ignore_fallbacks``
  parameter for controlling opening of stacked branches.
  (Andrew Bennetts, Robert Collins)
  
* ``CommitBuilder`` has a new method, ``record_iter_changes`` which works
  in terms of an iter_changes iterator rather than full tree scanning.
  (Robert Collins)

* ``DirState`` can now be passed a custom ``SHA1Provider`` object
  enabling it to store the SHA1 and stat of the canonical (post
  content filtered) form. (Ian Clatworthy)

* New ``assertLength`` method based on one Martin has squirreled away
  somewhere. (Robert Collins, Martin Pool)

* New hook ``BzrDir.pre_open`` which runs before opening ``BzrDir``
  objects, allowing better enforcement of the smart server jail when
  dealing with stacked branches. (Robert Collins, Andrew Bennetts)

* New hook ``RioVersionInfoBuilder.revision``, allowing extra entries 
  to be added to the stanza that is printed for a particular revision.
  (Jelmer Vernooij)

* New repository method ``refresh_data`` to cause any repository to
  make visible data inserted into the repository by a smart server
  fetch operation. (Robert Collins, Andrew Bennetts)

* ``register_filter_stack_map`` now takes an optional fallback parameter,
  a callable to invoke if a preference has a value not in the map
  of filter stacks. This enhancement allows, for example,  bzr-svn to
  handle existing svn properties that define a list of keywords to be
  expanded.  (Ian Clatworthy)

* ``RemoteBranchConfig`` will use a new verb ``Branch.set_config_option``
  to write config settings to smart servers that support this, saving
  5 round trips on the stacked streaming acceptance test.
  (Robert Collins, Andrew Bennetts)

* ``RemoteBranch`` now provides ``_get_config`` for access to just the
  branch specific configuration from a remote server, which uses the 
  already existing ``Branch.get_config_file`` smart verb.
  (Robert Collins, Andrew Bennetts)

* ``RemoteRepository`` will now negatively cache missing revisions during
  ``get_parent_map`` while read-locked. Write-locks are unaffected.
  (Robert Collins, Andrew Bennetts)

* Removed ``InterRemoteToOther``, ``InterOtherToRemote`` and
  ``InterPackToRemotePack`` classes, as they are now unnecessary.
  (Andrew Bennetts)

* ``RepositoryFormat`` as a new attribute ``fast_deltas`` to indicate
  whether the repository can efficiently generate deltas between trees
  regardless of tree size. (Robert Collins)

* ``Repository.iter_files_bytes()`` now properly returns an "iterable of
  byte strings" (aka 'chunked') for the content. It previously was
  returning a plain string, which worked, but performed very poorly when
  building a working tree (file.writelines(str) is very inefficient). This
  can have a large effect on ``bzr checkout`` times. (John Arbash Meinel)

* selftest now supports a --parallel option, with values of 'fork' or
  'subprocess' to run the test suite in parallel. Currently only linux
  machine work, other platforms need patches submitted. (Robert Collins,
  Vincent Ladeuil)

* ``tests.run_suite`` has a new parameter ``suite_decorators``, a list of 
  callables to use to decorate the test suite. Such decorators can add or
  remove tests, or even remote the test suite to another machine if
  desired. (Robert Collins)

* The smart server verb ``Repository.get_parent_map`` can now include
  information about ghosts when the special revision ``include-missing:``
  is in the requested parents map list. With this flag, ghosts are
  included as ``missing:REVISION_ID``. (Robert Collins, Andrew Bennetts)

* ``_walk_to_common_revisions`` will now batch up at least 50
  revisions before calling ``get_parent_map`` on the target,
  regardless of ``InterRepository``.
  (Andrew Bennetts, Robert Collins)

bzr 1.13
########

:Codename: paraskavedekatriaphobia
:1.13: 2009-03-14
:1.13rc1: 2009-03-10
:1.13.1: 2009-03-23
:1.13.2: 2009-04-27

GNU Changelog output can now be produced by ``bzr log --gnu-changelog``.  Debug
flags can now be set in ``~/.bazaar/bazaar.conf``.  Lightweight checkouts and
stacked branches should both be much faster over remote connections.  

Changes From 1.13.1 to 1.13.2
*****************************

A regression was found in the 1.13.1 release. When bzr 1.13.1 and earlier push
a stacked branch they do not take care to push all the parent inventories for
the transferred revisions. This means that a smart server serving that branch
often cannot calculate inventory deltas for the branch (because smart server
does not/cannot open fallback repositories). Prior to 1.13 the server did not
have a verb to stream revisions out of a repository, so that's why this bug has
appeared now.

Bug Fixes
*********

* Fix for bug 354036 ErrorFromSmartServer - AbsentContentFactory object has no
  attribute 'get_bytes_as' exception while pulling from Launchpad 
  (Jean-Francois Roy, Andrew Bennetts, Robert Collins)

Changes From 1.13final to 1.13.1
********************************

A couple regessions where found in the 1.13 release. The pyrex-generated C
extensions are missing from the .tar.gz and .zip files.  Documentation on how
to generate GNU ChangeLogs is wrong.

Bug Fixes
*********

* Change ``./bzr``'s ``_script_version`` to match ./bzrlib/__init__.py
  version_info. (Bob Tanner, Martin Pool, #345232)

* Distribution archives for 1.13 do not contain generated C extension modules
  (Jean-Francois Roy, Bob Tanner, #344465)

* GNU ChangeLog output can now be produced by bzr log --format gnu-changelog is
  incorrect (Deejay, Bob Tanner, Martin Pool, Robert Collins, #343928)

* ``merge --force`` works again. (Robert Collins, #342105)

Changes From 1.13rc1 to 1.13final
*********************************

* Fix "is not a stackable format" error when pushing a
  stackable-format branch with an unstackable-format repository to a
  destination with a default stacking policy.  (Andrew Bennetts)

* Progress bars now show the rate of network activity for
  ``bzr+ssh://`` and ``bzr://`` connections.  (Andrew Bennetts)

Compatibility Breaks
********************

* ``bzr log --line`` now indicates which revisions are merges with
  `[merge]` after the date.  Scripts which parse the output of this
  command may need to be adjusted.
  (Neil Martinsen-Burrell)

New Features
************

* ``bzr reconfigure`` now supports --with-trees and --with-no-trees
  options to change the default tree-creation policy of shared
  repositories.  (Matthew Fuller, Marius Kruger, #145033)

* Debug flags can now be set in ``~/.bazaar/bazaar.conf``.
  (Martin Pool)

* Filtered views provide a mask over the tree so that users can focus
  on a subset of a tree when doing their work. See ``Filtered views``
  in chapter 7 of the User Guide and ``bzr help view`` for details.
  (Ian Clatworthy)

* GNU Changelog output can now be produced by ``bzr log --gnu-changelog``.
  (Andrea Bolognani, Martin Pool)

* The ``-Dmemory`` flag now gives memory information on Windows.
  (John Arbash Meinel)

* Multiple authors for a commit can now be recorded by using the "--author"
  option multiple times. (James Westby, #185772)

* New clean-tree command, from bzrtools.  (Aaron Bentley, Jelmer Vernooij)

* New command ``bzr launchpad-open`` opens a Launchpad web page for that
  branch in your web browser, as long as the branch is on Launchpad at all.
  (Jonathan Lange)

* New API for getting bugs fixed by a revision: Revision.iter_bugs().
  (Jonathan Lange)

Improvements
************

* All bzr ``Hooks`` classes are now registered in
  ``bzrlib.hooks.known_hooks``. This removes the separate list from
  ``bzrlib.tests`` and ensures that all hooks registered there are
  correctly isolated by the test suite (previously
  ``MutableTreeHooks`` were not being isolated correctly). Further, 
  documentation for hooks is now dynamically generated from the
  present HookPoints. ``bzr hooks`` will now also report on all the
  hooks present in the ``bzrlib.hooks.known_hooks`` registry.
  (Robert Collins)

* ``bzr add`` no longer prints ``add completed`` on success. Failure
  still prints an error message. (Robert Collins)

* ``bzr branch`` now has a ``--no-tree`` option which turns off the
  generation of a working tree in the new branch.
  (Daniel Watkins, John Klinger, #273993)

* Bazaar will now point out ``bzr+ssh://`` to the user when they 
  use ssh://. (Jelmer Vernooij, #330535)

* ``bzr -v info`` now omits the number of committers branch statistic,
  making it many times faster for large projects. To include that
  statistic in the output, use ``bzr -vv info``.
  (Ian Clatworthy)

* ``bzr push`` to a ``bzr`` url (``bzr://``, ``bzr+ssh://`` etc) will
  stream if the server is version 1.13 or greater, reducing roundtrips
  significantly. (Andrew Bennetts, Robert Collins)

* Lightweight Checkouts and Stacked Branches should both be much
  faster over remote connections. Building the working tree now
  batches up requests into approx 5MB requests, rather than a separate
  request for each file. (John Arbash Meinel)

* Support for GSSAPI authentication when using HTTP or HTTPS. 
  (Jelmer Vernooij)

* The ``bzr shelve`` prompt now includes a '?' help option to explain the
  short options better. (Daniel Watkins, #327429)

* ``bzr lp-open`` now falls back to the push location if it cannot find a
  public location. (Jonathan Lange, #332372)

* ``bzr lp-open`` will try to find the Launchpad URL for the location
  passed on the command line. This makes ``bzr lp-open lp:foo`` work as
  expected. (Jonathan Lange, #332705)

* ``bzr send`` now supports MH-E via ``emacsclient``. (Eric Gillespie)

Bug Fixes
*********

* Allows ``bzr log <FILE>`` to be called in an empty branch without
  backtracing. (Vincent Ladeuil, #346431)

* Bazaar now gives a better message including the filename if it's
  unable to read a file in the working directory, for example because
  of a permission error.  (Martin Pool, #338653)

* ``bzr cat -r<old> <path>`` doesn't traceback anymore when <path> has a
  file id in the working tree different from the one in revision <old>.
  (Vincent Ladeuil, #341517, #253806)

* ``bzr send`` help is more specific about how to apply merge
  directives.  (Neil Martinsen-Burrell, #253470)

* ``bzr missing`` now uses ``Repository.get_revision_delta()`` rather
  than fetching trees and determining a delta itself. (Jelmer
  Vernooij, #315048)

* ``bzr push`` to a smart server no longer causes "Revision
  {set([('null:',)])} not present ..." errors when the branch has
  multiple root revisions. (Andrew Bennetts, #317654)

* ``bzr shelve`` now properly handle patches with no terminating newline.
  (Benoît PIERRE, #303569)

* ``bzr unshelve`` gives a more palatable error if passed a non-integer
  shelf id. (Daniel Watkins)

* Export now handles files that are not present in the tree.
  (James Westby, #174539)

* Fixed incorrect "Source format does not support stacking" warning
  when pushing to a smart server.  (Andrew Bennetts, #334114)
  
* Fixed "sprout() got an unexpected keyword argument 'source_branch'"
  error branching from old repositories.
  (Martin Pool, #321695)

* Make ``bzr push --quiet <non-local location>`` less chatty.
  (Kent Gibson, #221461)

* Many Branch hooks would not fire with ``bzr://`` and ``bzr+ssh://``
  branches, and this was not noticed due to a bug in the test logic
  for branches. This is now fixed and a test added to prevent it
  reoccuring. (Robert Collins, Andrew Bennetts)

* Restore the progress bar on Windows. We were disabling it when TERM
  wasn't set, but Windows doesn't set TERM. (Alexander Belchenko,
  #334808)

* ``setup.py build_ext`` now gives a proper error when an extension
  fails to build. (John Arbash Meinel)

* Symlinks to non ascii file names are now supported.
  (Robert Collins, Vincent Ladeuil, #339055, #272444)    

* Under rare circumstances (aka nobody reported a bug about it), the ftp
  transport could revert to ascii mode. It now stays in binary mode except
  when needed.  (Vincent Ladeuil)

* Unshelve does not generate warnings about progress bars.
  (Aaron Bentley, #328148)

* shelve cleans up properly when unversioned files are specified.
  (Benoît Pierre, Aaron Bentley)

Documentation
*************

* Added ``Organizing your workspace`` to the User Guide appendices,
  summarizing some common ways of organizing trees, branches and
  repositories and the processes/workflows implied/enabled by each.
  (Ian Clatworthy)

* Hooks can now be self documenting. ``bzrlib.hooks.Hooks.create_hook``
  is the entry point for this feature. (Robert Collins)

* The documentation for ``shelve`` and ``unshelve`` has been clarified.
  (Daniel Watkins, #327421, #327425)

API Changes
***********

* ``bzr selftest`` now fails if the bazaar sources contain trailing
  whitespace, non-unix style line endings and files not ending in a
  newline. About 372 files and 3243 lines with trailing whitespace was
  updated to comply with this. The code already complied with the other
  criteria, but now it is enforced. (Marius Kruger)

* ``bzrlib.branch.PushResult`` was renamed to 
  ``bzrlib.branch.BranchPushResult``. (Jelmer Vernooij)

* ``Branch.fetch`` and ``Repository.fetch`` now return None rather
  than a count of copied revisions and failed revisions. A while back
  we stopped ever reporting failed revisions because we started
  erroring instead, and the copied revisions count is not used in the
  UI at all - indeed it only reflects the repository status not
  changes to the branch itself. (Robert Collins)

* ``Inventory.apply_delta`` now raises an AssertionError if a file-id
  appears multiple times within the delta. (Ian Clatworthy)

* MutableTree.commit now favours the "authors" argument, with the old
  "author" argument being deprecated.

* Remove deprecated EmptyTree.  (Martin Pool)

* ``Repository.fetch`` now accepts an optional ``fetch_spec``
  parameter.  A ``SearchResult`` or ``MiniSearchResult`` may be passed
  to ``fetch_spec`` instead of a ``last_revision`` to specify exactly
  which revisions to fetch. (Andrew Bennetts)

* ``RepositoryAcquisitionPolicy.acquire_repository`` now returns a
  tuple of ``(repository, is_new_flag)``, rather than just the
  repository.  (Andrew Bennetts)

* Revision.get_apparent_author() is now deprecated, replaced by
  Revision.get_apparent_authors(), which returns a list. The former
  now returns the first item that would be returned from the second.

* The ``BranchBuilder`` test helper now accepts a ``timestamp``
  parameter to ``build_commit`` and ``build_snapshot``.  (Martin Pool)

* The ``_fetch_*`` attributes on ``Repository`` are now on
  ``RepositoryFormat``, more accurately reflecting their intent (they
  describe a disk format capability, not state of a particular
  repository of that format). (Robert Collins)

Internals
*********

* Branching from a non-stacked branch on a smart protocol is now
  free of virtual file system methods.
  (Robert Collins, Andrew Bennetts)

* Branch and Repository creation on a bzr+ssh://server are now done
  via RPC calls rather than VFS calls, reducing round trips for
  pushing new branches substantially. (Robert Collins)

* ``Branch.clone`` now takes the ``repository_policy`` formerly used
  inside ``BzrDir.clone_on_transport``, allowing stacking to be
  configured before the branch tags and revision tip are set. This
  fixes a race condition cloning stacked branches that would cause
  plugins to have hooks called on non-stacked instances.
  (Robert Collins, #334187)

* ``BzrDir.cloning_metadir`` now has a RPC call. (Robert Collins)

* ``BzrDirFormat.__str__`` now uses the human readable description
  rather than the sometimes-absent disk label. (Robert Collins)

* ``bzrlib.fetch`` is now composed of a sender and a sink component
  allowing for decoupling over a network connection. Fetching from
  or into a RemoteRepository with a 1.13 server will use this to
  stream the operation.
  (Andrew Bennetts, Robert Collins)

* ``bzrlib.tests.run_suite`` accepts a runner_class parameter
  supporting the use of different runners. (Robert Collins)

* Change how file_ids and revision_ids are interned as part of
  inventory deserialization. Now we use the real ``intern()``, rather
  than our own workaround that would also cache a Unicode copy of the
  string, and never emptied the cache. This should slightly reduce
  memory consumption. (John Arbash Meinel)

* New branch method ``create_clone_on_transport`` that returns a
  branch object. (Robert Collins)

* New hook Commands['extend_command'] to allow plugins to access a
  command object before the command is run (or help generated from
  it), without overriding the command. (Robert Collins)

* New version of the ``BzrDir.find_repository`` verb supporting
  ``_network_name`` to support removing more _ensure_real calls.
  (Robert Collins)

* ``RemoteBranchFormat`` no longer claims to have a disk format string.
  (Robert Collins)

* ``Repository`` objects now have ``suspend_write_group`` and
  ``resume_write_group`` methods.  These are currently only useful
  with pack repositories. (Andrew Bennetts, Robert Collins)

* ``BzrDirFormat``, ``BranchFormat`` and ``RepositoryFormat`` objects
  now have a ``network_name`` for passing the format across RPC calls.
  (Robert Collins, Andrew Bennetts)

* ``RepositoryFormat`` objects now all have a new attribute
  ``_serializer`` used by fetch when reserialising is required.
  (Robert Collins, Andrew Bennetts)

* Some methods have been pulled up from ``BzrBranch`` to ``Branch``
  to aid branch types that are not bzr branch objects (like
  RemoteBranch). (Robert Collins, Andrew Bennetts)

* Test adaptation has been made consistent throughout the built in
  tests. ``TestScenarioApplier``, ``multiply_tests_from_modules``,
  ``adapt_tests``, ``adapt_modules`` have all been deleted. Please
  use ``multiply_tests``, or for lower level needs ``apply_scenarios``
  and ``apply_scenario``. (Robert Collins)

* ``TestSkipped`` is now detected by TestCase and passed to the
  ``TestResult`` by calling ``addSkip``. For older TestResult objects,
  where ``addSkip`` is not available, ``addError`` is still called.
  This permits test filtering in subunit to strip out skipped tests
  resulting in a faster fix-shrink-list-run cycle. This is compatible
  with the testtools protocol for skips. (Robert Collins)

* The ``_index`` of ``KnitVersionedFiles`` now supports the ability
  to scan an underlying index that is going to be incorporated into
  the ``KnitVersionedFiles`` object, to determine if it has missing
  delta references. The method is ``scan_unvalidated_index``.
  (Andrew Bennetts, Robert Collins)

* There is a RemoteSink object which handles pushing to smart servers.
  (Andrew Bennetts, Robert Collins)

* ``TransportTraceDecorator`` now logs ``put_bytes_non_atomic`` and
  ``rmdir`` calls. (Robert Collins)

* ``VersionedFiles`` record adapters have had their signature change
  from ``(record, record.get_bytes_as(record.storage_kind))`` to
  ``(record)`` reducing excess duplication and allowing adapters
  to access private data in record to obtain content more
  efficiently. (Robert Collins)

* We no longer probe to see if we should create a working tree during
  clone if we cannot get a local_abspath for the new bzrdir.
  (Robert Collins)


bzr 1.12
########

:Codename: 1234567890
:1.12: 2009-02-13
:1.12rc1: 2009-02-10

This release of Bazaar contains many improvements to the speed,
documentation and functionality of ``bzr log`` and the display of logged
revisions by ``bzr status``.  bzr now also gives a better indication of
progress, both in the way operations are drawn onto a text terminal, and
by showing the rate of network IO.

Changes from RC1 to Final
*************************

* ``bzr init --development-wt5[-rich-root]`` would fail because of
  circular import errors. (John Arbash Meinel, #328135)

* Expanded the help for log and added a new help topic called
  ``log-formats``.  (Ian Clatworthy)

Compatibility Breaks
********************

* By default, ``bzr status`` after a merge now shows just the pending
  merge tip revisions. This improves the signal-to-noise ratio after
  merging from trunk and completes much faster. To see all merged
  revisions, use the new ``-v`` flag.  (Ian Clatworthy)

* ``bzr log --line`` now shows any tags after the date and before
  the commit message. If you have scripts which parse the output
  from this command, you may need to adjust them accordingly.
  (Ian Clatworthy)

* ``bzr log --short`` now shows any additional revision properties
  after the date and before the commit message.  Scripts that parse 
  output of the log command in this situation may need to adjust.
  (Neil Martinsen-Burrell)

* The experimental formats ``1.12-preview`` and ``1.12-preview-rich-root``
  have been renamed ``development-wt5`` and ``development-wt5-rich-root``
  respectively, given they are not ready for release in 1.12.
  (Ian Clatworthy)

* ``read_bundle_from_url`` has been deprecated. (Vincent Ladeuil)

New Features
************

* Add support for filtering ``bzr missing`` on revisions.  Remote revisions
  can be filtered using ``bzr missing -r -20..-10`` and local revisions can
  be filtered using ``bzr missing --my-revision -20..-10``.
  (Marius Kruger)

* ``bzr log -p`` displays the patch diff for each revision.
  When logging a file, the diff only includes changes to that file.
  (Ian Clatworthy, #202331, #227335)

* ``bzr log`` supports a new option called ``-n N`` or ``--level N``.
  A value of 0 (zero) means "show all nested merge revisions" while
  a value of 1 (one) means "show just the top level". Values above
  1 can be used to see a limited amount of nesting. That can be
  useful for seeing the level or two below PQM submits for example.
  To force the ``--short`` and ``--line`` formats to display all nested
  merge revisions just like ``--long`` does by default, use a command
  like ``bzr log --short -n0``. To display just the mainline using
  ``--long`` format, ``bzr log --long -n1``.
  (Ian Clatworthy)

Improvements
************

* ``bzr add`` more clearly communicates success vs failure.
  (Daniel Watkins)

* ``bzr init`` will now print a little less verbose output.
  (Marius Kruger)

* ``bzr log`` is now much faster in many use cases, particularly
  at incrementally displaying results and filtering by a
  revision range. (Ian Clatworthy)

* ``bzr log --short`` and ``bzr log --line`` now show tags, if any,
  for each revision. The tags are shown comma-separated inside
  ``{}``. For short format, the tags appear at the end of line
  before the optional ``[merge]`` indicator. For line format,
  the tags appear after the date. (Ian Clatworthy)

* Progress bars now show the rate of activity for some sftp 
  operations, and they are drawn different.  (Martin Pool, #172741)

* Progress bars now show the rate of activity for urllib and pycurl based
  http client implementations. The operations are tracked at the socket
  level for better precision.
  (Vincent Ladeuil)

* Rule-based preferences can now accept multiple patterns for a set of
  rules.  (Marius Kruger)

* The ``ancestor:`` revision spec will now default to referring to the
  parent of the branch if no other location is given.
  (Daniel Watkins, #198417)

* The debugger started as a result of setting ``$BZR_PDB`` works
  around a bug in ``pdb``, http://bugs.python.org/issue4150.  The bug
  can cause truncated tracebacks in Python versions before 2.6.
  (Andrew Bennetts)

* VirtualVersionedFiles now implements
  ``iter_lines_added_or_present_in_keys``. This allows the creation of 
  new branches based on stacked bzr-svn branches. (#311997)

Bug Fixes
*********

* ``bzr annotate --show-ids`` doesn't give a backtrace on empty files
  anymore.
  (Anne Mohsen, Vincent Ladeuil, #314525)

* ``bzr log FILE`` now correctly shows mainline revisions merging
  a change to FILE when the ``--short`` and ``--line`` log formats
  are used. (Ian Clatworthy, #317417)

* ``bzr log -rX..Y FILE`` now shows the history of FILE provided
  it existed in Y or X, even if the file has since been deleted or
  renamed. If no range is given, the current/basis tree and
  initial tree are searched in that order. More generally, log
  now interprets filenames in their historical context.
  (Ian Clatworthy, #175520)

* ``bzr status`` now reports nonexistent files and continues, then
  errors (with code 3) at the end.  (Karl Fogel, #306394)

* Don't require the present compression base in knits to be the same
  when adding records in knits. (Jelmer Vernooij, #307394)

* Fix a problem with CIFS client/server lag on Windows colliding with
  an invariant-per-process algorithm for generating AtomicFile names
  (Adrian Wilkins, #304023)

* Many socket operations now handle EINTR by retrying the operation.
  Previously EINTR was treated as an unrecoverable failure.  There is
  a new ``until_no_eintr`` helper function in ``bzrlib.osutils``.
  (Andrew Bennetts)

* Support symlinks with non-ascii characters in the symlink filename.
  (Jelmer Vernooij, #319323)

* There was a bug in how we handled resolving when a file is deleted
  in one branch, and modified in the other. If there was a criss-cross
  merge, we would cause the deletion to conflict a second time.
  (Vincent Ladeuil, John Arbash Meinel)

* There was another bug in how we chose the correct intermediate LCA in
  criss-cross merges leading to several kind of changes be incorrectly
  handled.
  (John Arbash Meinel, Vincent Ladeuil)

* Unshelve now handles deleted paths without crashing. (Robert Collins)

Documentation
*************

* Improved plugin developer documentation.  (Martin Pool)

API Changes
***********

* ``ProgressBarStack`` is deprecated; instead use
  ``ui_factory.nested_progress_bar`` to create new progress bars.
  (Martin Pool)

* ForeignVcsMapping() now requires a ForeignVcs object as first
  argument. (Jelmer Vernooij)

* ForeignVcsMapping.show_foreign_revid() has been moved to
  ForeignVcs. (Jelmer Vernooij)

* ``read_bundle_from_url`` is deprecated in favor of
  ``read_mergeable_from_url``.  (Vincent Ladeuil)

* Revision specifiers are now registered in
  ``bzrlib.revisionspec.revspec_registry``, and the old list of 
  revisionspec classes (``bzrlib.revisionspec.SPEC_TYPES``) has been
  deprecated. (Jelmer Vernooij, #321183)

* The progress and UI classes have changed; the main APIs remain the
  same but code that provides a new UI or progress bar class may
  need to be updated.  (Martin Pool)

Internals
*********

* Default User Interface (UI) is CLIUIFactory when bzr runs in a dumb
  terminal. It is sometimes desirable do override this default by forcing
  bzr to use TextUIFactory. This can be achieved by setting the
  BZR_USE_TEXT_UI environment variable (emacs shells, as opposed to
  compile buffers, are such an example).
  (Vincent Ladeuil)

* New API ``Branch.iter_merge_sorted_revisions()`` that iterates over
  ``(revision_id, depth, revno, end_of_merge)`` tuples.
  (Ian Clatworthy)

* New ``Branch.dotted_revno_to_revision_id()`` and
  ``Branch.revision_id_to_dotted_revno()`` APIs that pick the most
  efficient way of doing the mapping.
  (Ian Clatworthy)

* Refactor cmd_serve so that it's a little easier to build commands that
  extend it, and perhaps even a bit easier to read.  (Jonathan Lange)

* ``TreeDelta.show()`` now accepts a ``filter`` parameter allowing log
  formatters to retrict the output.
  (Vincent Ladeuil)


bzr 1.11
########

:Codename: "Eyes up!"
:Released: 2009-01-19

This first monthly release of Bazaar for 2009 improves Bazaar's operation
in Windows, Mac OS X, and other situations where file names are matched
without regard to capitalization: Bazaar tries to match the case of an
existing file.  This release of Bazaar also improves the efficiency of
Tortoise Windows Shell integration and lets it work on 64-bit platforms.

The UI through which Bazaar supports historic formats has been improved,
so 'bzr help formats' now gives a simpler and shorter list, with clear
advice.

This release also fixes a number of bugs, particularly a glitch that can
occur when there are concurrent writes to a pack repository.

Bug Fixes
*********

* Fix failing test when CompiledChunksToLines is not available.
  (Vincent Ladeuil)

* Stacked branches don't repeatedly open their transport connection.
  (John Arbash Meinel)



bzr 1.11rc1
###########

:Codename: "Eyes up!"
:Released: 2009-01-09

Changes
*******

* Formats using Knit-based repository formats are now explicitly
  marked as deprecated. (Ian Clatworthy)

New Features
************

* Add support for `bzr tags -r 1..2`, that is we now support showing
  tags applicable for a specified revision range. (Marius Kruger)

* ``authentication.conf`` now accepts pluggable read-only credential
  stores. Such a plugin (``netrc_credential_store``) is now included,
  handles the ``$HOME/.netrc`` file and can server as an example to
  implement other plugins.
  (Vincent Ladeuil)

* ``shelve --list`` can now be used to list shelved changes.
  (Aaron Bentley)

Improvements
************

* Add trailing slash to directories in all output of ``bzr ls``, except
  ``bzr ls --null``. (Gordon P. Hemsley, #306424)

* ``bzr revision-info`` now supports a -d option to specify an
  alternative branch. (Michael Hudson)

* Add connection to a C++ implementation of the Windows Shell Extension
  which is able to fully replace the current Python implemented one.
  Advantages include 64bit support and reduction in overhead for
  processes which drag in shell extensions.
  (Mark Hammond)

* Support the Claws mail client directly, rather than via
  xdg-email. This prevents the display of an unnecessary modal
  dialog in Claws, informing the user that a file has been
  attached to the message, and works around bug #291847 in
  xdg-utils which corrupts the destination address.

* When working on a case-insensitive case-preserving file-system, as
  commonly found with Windows, bzr will often ignore the case of the
  arguments specified by the user in preference to the case of an existing
  item on the file-system or in the inventory to help prevent
  counter-intuitive behaviour on Windows. (Mark Hammond)

Bug Fixes
*********
  
* Allow BzrDir implementation to implement backing up of 
  control directory. (#139691)

* ``bzr push`` creating a new stacked branch will now only open a
  single connection to the target machine. (John Arbash Meinel)

* Don't call iteritems on transport_list_registry, because it may
  change during iteration.  (Martin Pool, #277048)

* Don't make a broken branch when pushing an unstackable-format branch
  that's in a stackable shared repository to a location with default
  stack-on location.  (Andrew Bennetts, #291046)

* Don't require embedding user in HTTP(S) URLs do use authentication.conf.
  (Ben Jansen, Vincent Ladeuil, #300347)

* Fix a problem with CIFS client/server lag on windows colliding with
  an invariant-per-process algorithm for generating AtomicFile names
  (Adrian Wilkins, #304023)

* Fix bogus setUp signature in UnavailableFTPServer.
  (Gary van der Merwe, #313498)

* Fix compilation error in ``_dirstate_helpers_c`` on SunOS/Solaris.
  (Jari Aalto)

* Fix SystemError in ``_patiencediff_c`` module by calling
  PyErr_NoMemory() before returning NULL in PatienceSequenceMatcher_new.
  (Andrew Bennetts, #303206)

* Give proper error message for diff with non-existent dotted revno.
  (Marius Kruger, #301969)

* Handle EACCES (permission denied) errors when launching a message
  editor, and emit warnings when a configured editor cannot be
  started. (Andrew Bennetts)

* ``$HOME/.netrc`` file is now recognized as a read-only credential store
  if configured in ``authentication.conf`` with 'password_encoding=netrc'
  in the appropriate sections.
  (Vincent Ladeuil, #103029)

* Opening a stacked branch now properly shares the connection, rather
  than opening a new connection for the stacked-on branch.
  (John Arbash meinel)

* Preserve transport decorators while following redirections.
  (Vincent Ladeuil, #245964, #270863)

* Provides a finer and more robust filter for accepted redirections.
  (Vincent Ladeuil, #303959, #265070)

* ``shelve`` paths are now interpreted relative to the current working
  tree.  (Aaron Bentley)

* ``Transport.readv()`` defaults to not reading more than 100MB in a
  single array. Further ``RemoteTransport.readv`` sets this to 5MB to
  work better with how it splits its requests.
  (John Arbash Meinel, #303538)

* Pack repositories are now able to reload the pack listing and retry
  the current operation if another action causes the data to be
  repacked.  (John Arbash Meinel, #153786)

* ``pull -v`` now respects the log_format configuration variable.
  (Aaron Bentley)

* ``push -v`` now works on non-initial pushes.  (Aaron Bentley)

* Use the short status format when the short format is used for log.
  (Vincent Ladeuil, #87179)

* Allow files to be renamed or moved via remove + add-by-id. (Charles
  Duffy, #314251)

Documentation
*************

* Improved the formats help topic to explain why multiple formats
  exist and to provide guidelines in selecting one. Introduced
  two new supporting help topics: current-formats and other-formats.
  (Ian Clatworthy)

API Changes
***********

* ``LRUCache(after_cleanup_size)`` was renamed to
  ``after_cleanup_count`` and the old name deprecated. The new name is
  used for clarity, and to avoid confusion with
  ``LRUSizeCache(after_cleanup_size)``. (John Arbash Meinel)

* New ``ForeignRepository`` base class, to help with foreign branch 
  support (e.g. svn).  (Jelmer Vernooij)

* ``node_distances`` and ``select_farthest`` can no longer be imported
  from ``bzrlib.graph``.  They can still be imported from
  ``bzrlib.deprecated_graph``, which has been the preferred way to
  import them since before 1.0.  (Andrew Bennetts)
  
* The logic in commit now delegates inventory basis calculations to
  the ``CommitBuilder`` object; this requires that the commit builder
  in use has been updated to support the new ``recording_deletes`` and
  ``record_delete`` methods. (Robert Collins)

Testing
*******

* An HTTPS server is now available (it requires python-2.6). Future bzr
  versions will allow the use of the python-2.6 ssl module that can be
  installed for 2.5 and 2.4.

* ``bzr selftest`` now fails if new trailing white space is added to
  the bazaar sources. It only checks changes not committed yet. This
  means that PQM will now reject changes that introduce new trailing
  whitespace. (Marius Kruger)

* Introduced new experimental formats called ``1.12-preview`` and
  ``1.12-preview-rich-root`` to enable testing of related pending
  features, namely content filtering and filtered views.
  (Ian Clatworthy)

Internals
*********

* Added an ``InventoryEntry`` cache when deserializing inventories.
  Can cut the time to iterate over multiple RevisionsTrees in half.
  (John Arbash Meinel)

* Added ``bzrlib.fifo_cache.FIFOCache`` which is designed to have
  minimal overhead versus using a plain dict for cache hits, at the
  cost of not preserving the 'active' set as well as an ``LRUCache``.
  (John Arbash Meinel)

* ``bzrlib.patience_diff.unified_diff`` now properly uses a tab
  character to separate the filename from the date stamp, and doesn't
  add trailing whitespace when a date stamp is not supplied.
  (Adeodato Simó, John Arbash Meinel)

* ``DirStateWorkingTree`` and ``DirStateWorkingTreeFormat`` added
  as base classes of ``WorkingTree4`` and ``WorkingTreeFormat4``
  respectively. (Ian Clatworthy)

* ``KnitVersionedFiles._check_should_delta()`` now uses the
  ``get_build_details`` api to avoid multiple hits to the index, and
  to properly follow the ``compression_parent`` rather than assuming
  it is the left-hand parent. (John Arbash Meinel)

* ``KnitVersionedFiles.get_record_stream()`` will now chose a
  more optimal ordering when the keys are requested 'unordered'.
  Previously the order was fully random, now the records should be
  returned from each pack in turn, in forward I/O order.
  (John Arbash Meinel)
    
* ``mutter()`` will now flush the ``~/.bzr.log`` if it has been more
  than 2s since the last time it flushed. (John Arbash Meinel)

* New method ``bzrlib.repository.Repository.add_inventory_by_delta``
  allows adding an inventory via an inventory delta, which can be
  more efficient for some repository types. (Robert Collins)

* Repository ``CommitBuilder`` objects can now accumulate an inventory
  delta. To enable this functionality call ``builder.recording_deletes``
  and additionally call ``builder.record_delete`` when a delete
  against the basis occurs. (Robert Collins)

* The default http handler has been changed from pycurl to urllib.
  The default is still pycurl for https connections. (The only
  advantage of pycurl is that it checks ssl certificates.)
  (John Arbash Meinel)

* ``VersionedFiles.get_record_stream()`` can now return objects with a
  storage_kind of ``chunked``. This is a collection (list/tuple) of
  strings. You can use ``osutils.chunks_to_lines()`` to turn them into
  guaranteed 'lines' or you can use ``''.join(chunks)`` to turn it
  into a fulltext. This allows for some very good memory savings when
  asking for many texts that share ancestry, as the individual chunks
  can be shared between versions of the file. (John Arbash Meinel)

* ``pull -v`` and ``push -v`` use new function
  ``bzrlib.log.show_branch_change`` (Aaron Bentley)



bzr 1.10
########

:Released: 2008-12-05

Bazaar 1.10 has several performance improvements for copying revisions
(especially for small updates to large projects).  There has also been a
significant amount of effort in polishing stacked branches.  The commands
``shelve`` and ``unshelve`` have become core commands, with an improved
implementation.

The only changes versus bzr-1.10rc1 are bugfixes for stacked branches.

bug Fixes
*********

* Don't set a pack write cache size from RepoFetcher, because the
  cache is not coherent with reads and causes ShortReadvErrors.
  This reverses the change that fixed #294479.
  (Martin Pool, #303856)

* Properly handle when a revision can be inserted as a delta versus
  when it needs to be expanded to a fulltext for stacked branches.
  There was a bug involving merge revisions. As a method to help
  prevent future difficulties, also make stacked fetches sort
  topologically. (John Arbash Meinel, #304841)


bzr 1.10rc1
###########

:Released: 2008-11-28

This release of Bazaar focuses on performance improvements when pushing
and pulling revisions, both locally and to remote networks.  The popular
``shelve`` and ``unshelve`` commands, used to interactively revert and
restore work in progress, have been merged from bzrtools into the bzr
core.  There are also bug fixes for portability, and for stacked branches.

New Features
************

* New ``commit_message_template`` hook that is called by the commit
  code to generate a template commit message. (Jelmer Vernooij)

* New `shelve` and `unshelve` commands allow undoing and redoing changes.
  (Aaron Bentley)

Improvements
************

* ``(Remote)Branch.copy_content_into`` no longer generates the full revision
  history just to set the last revision info.
  (Andrew Bennetts, John Arbash Meinel)

* Fetches between formats with different serializers (such as
  pack-0.92-subtree and 1.9-rich-root) are faster now.  This is due to
  operating on batches of 100 revisions at time rather than
  one-by-one.  (Andrew Bennetts, John Arbash Meinel)

* Search index files corresponding to pack files we've already used
  before searching others, because they are more likely to have the
  keys we're looking for.  This reduces the number of iix and tix
  files accessed when pushing 1 new revision, for instance.
  (John Arbash Meinel)

* Signatures to transfer are calculated more efficiently in
  ``item_keys_introduced_by``.  (Andrew Bennetts, John Arbash Meinel)

* The generic fetch code can once again copy revisions and signatures
  without extracting them completely to fulltexts and then serializing
  them back down into byte strings. This is a significant performance
  improvement when fetching from a stacked branch.
  (John Arbash Meinel, #300289)

* When making a large readv() request over ``bzr+ssh``, break up the
  request into more manageable chunks. Because the RPC is not yet able
  to stream, this helps keep us from buffering too much information at
  once. (John Arbash Meinel)

Bug Fixes
*********

* Better message when the user needs to set their Launchpad ID.
  (Martin Pool, #289148)

* ``bzr commit --local`` doesn't access the master branch anymore.
  This fixes a regression introduced in 1.9.  (Marius Kruger, #299313)

* Don't call the system ``chdir()`` with an empty path. Sun OS seems
  to give an error in that case.  Also, don't count on ``getcwd()``
  being able to allocate a new buffer, which is a gnu extension.
  (John Arbash Meinel, Martin Pool, Harry Hirsch, #297831)

* Don't crash when requesting log --forward <file> for a revision range
  starting with a dotted revno.
  (Vincent Ladeuil, #300055)

* Don't create text deltas spanning stacked repositories; this could
  cause "Revision X not present in Y" when later accessing them.
  (Martin Pool, #288751)

* Pack repositories are now able to reload the pack listing and retry
  the current operation if another action causes the data to be
  repacked.  (John Arbash Meinel, #153786)

* PermissionDenied errors from smart servers no longer cause
  "PermissionDenied: "None"" on the client.
  (Andrew Bennetts, #299254)

* Pushing to a stacked pack repository now batches writes, the same
  way writes are batched to ordinary pack repository.  This makes
  pushing to a stacked branch over the network much faster.
  (Andrew Bennetts, #294479)

* TooManyConcurrentRequests no longer occur when a fetch fails and
  tries to abort a write group.  This allows the root cause (e.g. a
  network interruption) to be reported.  (Andrew Bennetts, #297014)

* RemoteRepository.get_parent_map now uses fallback repositories.
  (Aaron Bentley, #297991?, #293679?)

API Changes
***********

* ``CommitBuilder`` now validates the strings it will be committing,
  to ensure that they do not have characters that will not be properly
  round-tripped. For now, it just checks for characters that are
  invalid in the XML form. (John Arbash Meinel, #295161)

* Constructor parameters for NewPack (internal to pack repositories)
  have changed incompatibly.

* ``Repository.abort_write_group`` now accepts an optional
  ``suppress_errors`` flag.  Repository implementations that override
  ``abort_write_group`` will need to be updated to accept the new
  argument.  Subclasses that only override ``_abort_write_group``
  don't need to change.

* Transport implementations must provide copy_tree_to_transport.  A default
  implementation is provided for Transport subclasses.

Testing
*******

* ``bzr selftest`` now fails if no doctests are found in a module
  that's expected to have them.  (Martin Pool)

* Doctests now only report the first failure.  (Martin Pool)


bzr 1.9
#######

:Released: 2008-11-07

This release of Bazaar adds a new repository format, ``1.9``, with smaller
and more efficient index files.  This format can be specified when
creating a new repository, or used to losslessly upgrade an existing
repository.  bzr 1.9 also speeds most operations over the smart server
protocol, makes annotate faster, and uses less memory when making
checkouts or pulling large amounts of data.

Bug Fixes
*********

* Fix "invalid property value 'branch-nick' for None" regression with
  branches bound to svn branches.  (Martin Pool, #293440)

* Fix SSL/https on Python2.6.  (Vincent Ladeuil, #293054)

* ``SFTPTransport.readv()`` had a bug when requests were out-of-order.
  This only triggers some-of-the-time on Knit format repositories.
  (John Arbash Meinel, #293746)


bzr 1.9rc1
##########

:Released: 2008-10-31

New Features
************

* New Branch hook ``transform_fallback_location`` allows a function to
  be called when looking up the stacked source. (Michael Hudson)

* New repository formats ``1.9`` and ``1.9-rich-root``. These have all
  the functionality of ``1.6``, but use the new btree indexes.
  These indexes are both smaller and faster for access to historical
  information.  (John Arbash Meinel)

Improvements
************

* ``BTreeIndex`` code now is able to prefetch extra pages to help tune
  the tradeoff between bandwidth and latency. Should be tuned
  appropriately to not impact commands which need minimal information,
  but provide a significant boost to ones that need more context. Only
  has a direct impact on the ``--development2`` format which uses
  btree's for the indexes. (John Arbash Meinel)

* ``bzr dump-btree`` is a hidden command introduced to allow dumping
  the contents of a compressed btree file.  (John Arbash Meinel)

* ``bzr pack`` now tells the index builders to optimize for size. For
  btree index repositories, this can save 25% of the index size
  (mostly in the text indexes). (John Arbash Meinel)

* ``bzr push`` to an existing branch or repository on a smart server
  is faster, due to Bazaar making more use of the ``get_parent_map``
  RPC when querying the remote branch's revision graph.
  (Andrew Bennetts)

* default username for bzr+ssh and sftp can be configured in
  authentication.conf. (Aaron Bentley)

* launchpad-login now provides a default username for bzr+ssh and sftp
  URLs, allowing username-free URLs to work for everyone. (Aaron Bentley)

* ``lp:`` lookups no longer include usernames, making them shareable and
  shorter. (Aaron Bentley)

* New ``PackRepository.autopack`` smart server RPC, which does
  autopacking entirely on the server.  This is much faster than
  autopacking via plain file methods, which downloads a large amount
  of pack data and then re-uploads the same pack data into a single
  file.  This fixes a major (although infrequent) cause of lengthy
  delays when using a smart server.  For example, pushing the 10th
  revision to a repository with 9 packs now takes 44 RPCs rather than
  179, and much less bandwidth too.  This requires Bazaar 1.9 on both
  the client and the server, otherwise the client will fallback to the
  slower method.  (Andrew Bennetts)

Bug Fixes
*********

* A failure to load a plugin due to an IncompatibleAPI exception is
  now correctly reported. (Robert Collins, #279451)

* API versioning support now has a multiple-version checking api
  ``require_any_api``. (Robert Collins, #279447)

* ``bzr branch --stacked`` from a smart server to a standalone branch
  works again.  This fixes a regression in 1.7 and 1.8.
  (Andrew Bennetts, #270397)

* ``bzr co`` uses less memory. It used to unpack the entire WT into
  memory before writing it to disk. This was a little bit faster, but
  consumed lots of memory. (John Arbash Meinel, #269456)

* ``bzr missing --quiet`` no longer prints messages about whether
  there are missing revisions.  The exit code indicates whether there
  were or not.  (Martin Pool, #284748)

* Fixes to the ``annotate`` code. The fast-path which re-used the
  stored deltas was accidentally disabled all the time, instead of
  only when a branch was stacked. Second, the code would accidentally
  re-use a delta even if it wasn't against the left-parent, this
  could only happen if ``bzr reconcile`` decided that the parent
  ordering was incorrect in the file graph.  (John Arbash Meinel)

* "Permission denied" errors that occur when pushing a new branch to a
  smart server no longer cause tracebacks.  (Andrew Bennetts, #278673)

* Some compatibility fixes for building the extensions with MSVC and
  for python2.4. (John Arbash Meinel, #277484)

* The index logic is now able to reload the list of pack files if and
  index ends up disappearing. We still don't reload if the pack data
  itself goes missing after checking the index. This bug appears as a
  transient failure (file not found) when another process is writing
  to the repository.  (John Arbash Meinel, #153786)

* ``bzr switch`` and ``bzr bind`` will now update the branch nickname if
  it was previously set. All checkouts will now refer to the bound branch
  for a nickname if one was not explicitly set.
  (Marius Kruger, #230903)

Documentation
*************

* Improved hook documentation. (Michael Ernst)

API Changes
***********

* commands.plugins_cmds is now a CommandRegistry, not a dict.

Internals
*********

* New AuthenticationConfig.set_credentials method allows easy programmatic
  configuration of authetication credentials.


bzr 1.8
#######

:Released: 2008-10-16

Bazaar 1.8 includes several fixes that improve working tree performance,
display of revision logs, and merges.  The bzr testsuite now passes on OS
X and Python 2.6, and almost completely passes on Windows.  The
smartserver code has gained several bug fixes and performance
improvements, and can now run server-side hooks within an http server.

Bug Fixes
*********

* Fix "Must end write group" error when another error occurs during
  ``bzr push``.  (Andrew Bennetts, #230902)

Portability
***********

* Some Pyrex versions require the WIN32 macro defined to compile on
  that platform.  (Alexander Belchenko, Martin Pool, #277481)


bzr 1.8rc1
##########

:Released: 2008-10-07

Changes
*******

* ``bzr log file`` has been changed. It now uses a different method
  for determining which revisions to show as merging the changes to
  the file. It now only shows revisions which merged the change
  towards your mainline. This simplifies the output, makes it faster,
  and reduces memory consumption.  (John Arbash Meinel)

* ``bzr merge`` now defaults to having ``--reprocess`` set, whenever
  ``--show-base`` is not supplied.  (John Arbash Meinel)

* ``bzr+http//`` will now optionally load plugins and write logs on the
  server. (Marius Kruger)

* ``bzrlib._dirstate_helpers_c.pyx`` does not compile correctly with
  Pyrex 0.9.4.1 (it generates C code which causes segfaults). We
  explicitly blacklist that version of the compiler for that
  extension. Packaged versions will include .c files created with
  pyrex >= 0.9.6 so it doesn't effect releases, only users running
  from the source tree. (John Arbash Meinel, #276868)

Features
********

* bzr is now compatible with python-2.6. python-2.6 is not yet officially
  supported (nor released, tests were conducted with the dev version of
  python-2.6rc2), but all known problems have been fixed.  Feedback
  welcome.
  (Vincent Ladeuil, #269535)

Improvements
************

* ``bzr annotate`` will now include uncommitted changes from the local
  working tree by default. Such uncommitted changes are given the
  revision number they would get if a commit was done, followed with a
  ? to indicate that its not actually known. (Robert Collins, #3439)

* ``bzr branch`` now accepts a ``--standalone`` option, which creates a
  standalone branch regardless of the presence of shared repositories.
  (Daniel Watkins)

* ``bzr push`` is faster in the case there are no new revisions to
  push.  It is also faster if there are no tags in the local branch.
  (Andrew Bennetts)

* File changes during a commit will update the tree stat cache.
  (Robert Collins)

* Location aliases can now accept a trailing path.  (Micheal Hudson)

* New hooks ``Lock.hooks`` when LockDirs are acquired and released.
  (Robert Collins, MartinPool)

* Switching in heavyweight checkouts uses the master branch's context, not
  the checkout's context.  (Adrian Wilkins)

* ``status`` on large trees is now faster, due to optimisations in the
  walkdirs code. Of particular note, the walkdirs code now performs
  a temporary ``chdir()`` while reading a single directory; if your
  platform has non thread-local current working directories (and is
  not windows which has its own implementation), this may introduce a
  race condition during concurrent uses of bzrlib. The bzrlib CLI
  will not encounter this as it is single threaded for working tree
  operations. (Robert Collins)

* The C extensions now build on python 2.4 (Robert Collins, #271939)

* The ``-Dhpss`` debug flag now reports the number of smart server
  calls per medium to stderr.  This is in addition to the existing
  detailed logging to the .bzr.log trace file.  (Andrew Bennetts)

Bug Fixes
*********

* Avoid random failures arising from misinterpreted ``errno`` values
  in ``_readdir_pyx.read_dir``.
  (Martin Pool, #279381)

* Branching from a shared repository on a smart server into a new
  repository now preserves the repository format.
  (Andrew Bennetts, #269214)

* ``bzr log`` now accepts a ``--change`` option.
  (Vincent Ladeuil, #248427)

* ``bzr missing`` now accepts an ``--include-merges`` option.
  (Vincent Ladeuil, #233817)

* Don't try to filter (internally) '.bzr' from the files to be deleted if
  it's not there.
  (Vincent Ladeuil, #272648)

* Fix '_in_buffer' AttributeError when using the -Dhpss debug flag.
  (Andrew Bennetts)

* Fix TooManyConcurrentRequests errors caused by a connection failure
  when doing ``bzr pull`` or ``bzr merge`` from a ``bzr+ssh`` URL.
  (Andrew Bennetts, #246233)

* Fixed ``bzr st -r branch:PATH_TO_BRANCH`` where the other branch
  is in a different repository than the current one.
  (Lukáš Lalinský, #144421)

* Make the first line of the manpage preamble a comment again.
  (David Futcher, #242106)

* Remove use of optional parameter in GSSAPI FTP support, since
  it breaks newer versions of Python-Kerberos. (Jelmer Vernooij)

* The autopacking logic will now always create a single new pack from
  all of the content which it deems is worth moving. This avoids the
  'repack a single pack' bug and should result in better packing
  overall.  (John Arbash Meinel, #242510, #172644)

* Trivial documentation fix.
  (John Arbash Meinel, #270471)

* ``bzr switch`` and ``bzr bind`` will now update the branch nickname if
  it was previously set. All checkouts will now refer to the bound branch
  for a nickname if one was not explicitly set.
  (Marius Kruger, #230903)

Documentation
*************

* Explain revision/range identifiers. (Daniel Clemente)

API Changes
***********

* ``CommitBuilder.record_entry_contents`` returns one more element in
  its result tuple - an optional file system hash for the hash cache
  to use. (Robert Collins)

* ``dirstate.DirState.update_entry`` will now only calculate the sha1
  of a file if it is likely to be needed in determining the output
  of iter_changes. (Robert Collins)

* The PackRepository, RepositoryPackCollection, NewPack classes have a
  slightly changed interface to support different index types; as a
  result other users of these classes need to supply the index types
  they want. (Robert Collins)

Testing
*******

* ``bzrlib.tests.repository_implementations`` has been renamed to
  ``bzrlib.tests.per_repository`` so that we have a common structure
  (and it is shorter). (John Arbash Meinel, #239343)

* ``LocalTransport.abspath()`` now returns a drive letter if the
  transport has one, fixing numerous tests on Windows.
  (Mark Hammond)

* PreviewTree is now tested via intertree_implementations.
  (Aaron Bentley)

* The full test suite is passing again on OSX.
  (Guillermo Gonzalez, Vincent Ladeuil)

* The full test suite passes when run with ``-Eallow_debug``.
  (Andrew Bennetts)

Internals
*********

* A new hook, ``Branch.open``, has been added, which is called when
  branch objects are opened. (Robert Collins)

* ``bzrlib.osutils._walkdirs_utf8`` has been refactored into common
  tree walking, and modular directory listing code to aid future
  performance optimisations and refactoring. (Robert Collins)

* ``bzrlib.trace.debug_memory`` can be used to get a quick memory dump
  in the middle of processing. It only reports memory if
  ``/proc/PID/status`` is available. (John Arbash Meinel)

* New method ``RevisionSpec.as_tree`` for representing the revision
  specifier as a revision tree object. (Lukáš Lalinský)

* New race-free method on MutableTree ``get_file_with_stat`` for use
  when generating stat cache results. (Robert Collins)

* New win32utils.get_local_appdata_location() provides access to a local
  directory for storing data.  (Mark Hammond)

* To be compatible with python-2.6 a few new rules should be
  observed. 'message' attribute can't be used anymore in exception
  classes, 'sha' and 'md5' modules have been deprecated (use
  osutils.[md5|sha]), object__init__ and object.__new__ don't accept
  parameters anymore.
  (Vincent Ladeuil)


bzr 1.7.1
#########

:Released:  2008-10-01

No changes from 1.7.1rc1.


bzr 1.7.1rc1
############

:Released: 2008-09-24

This release just includes an update to how the merge algorithm handles
file paths when we encounter complex history.

Features
********

* If we encounter a criss-cross in history, use information from
  direct Least Common Ancestors to resolve inventory shape (locations
  of files, adds, deletes, etc). This is similar in concept to using
  ``--lca`` for merging file texts, only applied to paths.
  (John Arbash Meinel)


bzr 1.7
#######

:Released: 2008-09-23

This release includes many bug fixes and a few performance and feature
improvements.  ``bzr rm`` will now scan for missing files and remove them,
like how ``bzr add`` scans for unknown files and adds them. A bit more
polish has been applied to the stacking code. The b-tree indexing code has
been brought in, with an eye on using it in a future repository format.
There are only minor installer changes since bzr-1.7rc2.

Features
********

* Some small updates to the win32 installer. Include localization
  files found in plugins, and include the builtin distutils as part of
  packaging qbzr. (Mark Hammond)


bzr 1.7rc2
##########

:Released: 2008-09-17

A few bug fixes from 1.7rc1. The biggest change is a new
``RemoteBranch.get_stacked_on_url`` rpc. This allows clients that are
trying to access a Stacked branch over the smart protocol, to properly
connect to the stacked-on location.

Bug Fixes
*********

* Branching from a shared repository on a smart server into a new
  repository now preserves the repository format.
  (Andrew Bennetts, #269214)

* Branching from a stacked branch via ``bzr+ssh`` can properly connect
  to the stacked-on branch.  (Martin Pool, #261315)

* ``bzr init`` no longer re-opens the BzrDir multiple times.
  (Vincent Ladeuil)

* Fix '_in_buffer' AttributeError when using the -Dhpss debug flag.
  (Andrew Bennetts)


bzr 1.7rc1
##########

:Released: 2008-09-09

This release candidate for bzr 1.7 has several bug fixes and a few
performance and feature improvements.  ``bzr rm`` will now scan for
missing files and remove them, like how ``bzr add`` scans for unknown
files and adds them. A bit more polish has been applied to the stacking
code. The b-tree indexing code has been brought in, with an eye on using
it in a future repository format.


Changes
*******

* ``bzr export`` can now export a subdirectory of a project.
  (Robert Collins)

* ``bzr remove-tree`` will now refuse to remove a tree with uncommitted
  changes, unless the ``--force`` option is specified.
  (Lukáš Lalinský, #74101)

* ``bzr rm`` will now scan for files that are missing and remove just
  them automatically, much as ``bzr add`` scans for new files that
  are not ignored and adds them automatically. (Robert Collins)

Features
********

* Support for GSSAPI authentication when using FTP as documented in
  RFC2228. (Jelmer Vernooij, #49623)

* Add support for IPv6 in the smart server. (Jelmer Vernooij, #165014)

Improvements
************

* A url like ``log+file:///tmp`` will log all access to that Transport
  to ``.bzr.log``, which may help in debugging or profiling.
  (Martin Pool)

* ``bzr branch`` and ``bzr push`` use the default stacking policy if the
  branch format supports it. (Aaron Bentley)

* ``bzr init`` and ``bzr init-repo`` will now print out the same as
  ``bzr info`` if it completed successfully.
  (Marius Kruger)

* ``bzr uncommit`` logs the old tip revision id, and displays how to
  restore the branch to that tip using ``bzr pull``.  This allows you
  to recover if you realize you uncommitted the wrong thing.
  (John Arbash Meinel)

* Fix problems in accessing stacked repositories over ``bzr://``.
  (Martin Pool, #261315)

* ``SFTPTransport.readv()`` was accidentally using ``list += string``,
  which 'works', but adds each character separately to the list,
  rather than using ``list.append(string)``. Fixing this makes the
  SFTP transport a little bit faster (~20%) and use a bit less memory.
  (John Arbash Meinel)

* When reading index files, if we happen to read the whole file in a
  single request treat it as a ``_buffer_all`` request. This happens
  most often on small indexes over remote transports, where we default
  to reading 64kB. It saves a round trip for each small index during
  fetch operations. Also, if we have read more than 50% of an index
  file, trigger a ``_buffer_all`` on the next request. This works
  around some inefficiencies because reads don't fall neatly on page
  boundaries, so we would ignore those bytes, but request them again
  later. This could trigger a total read size of more than the whole
  file. (John Arbash Meinel)

Bug Fixes
*********

* ``bzr rm`` is now aliased to ``bzr del`` for the convenience of svn
  users. (Robert Collins, #205416)

* Catch the infamous "select/poll returned error" which occurs when
  pycurl try to send a body request to an HTTP/1.0 server which has
  already refused to handle the request. (Vincent Ladeuil, #225020)

* Fix ``ObjectNotLocked`` errors when using various commands
  (including ``bzr cat`` and ``bzr annotate``) in combination with a
  smart server URL.  (Andrew Bennetts, #237067)

* ``FTPTransport.stat()`` would return ``0000`` as the permission bits
  for the containing ``.bzr/`` directory (it does not implement
  permissions). This would cause us to set all subdirectories to
  ``0700`` and files to ``0600`` rather than leaving them unmodified.
  Now we ignore ``0000`` as the permissions and assume they are
  invalid. (John Arbash Meinel, #259855)

* Merging from a previously joined branch will no longer cause
  a traceback. (Jelmer Vernooij, #203376)

* Pack operations on windows network shares will work even with large
  files. (Robert Collins, #255656)

* Running ``bzr st PATH_TO_TREE`` will no longer suppress merge
  status. Status is also about 7% faster on mozilla sized trees
  when the path to the root of the tree has been given. Users of
  the internal ``show_tree_status`` function should be aware that
  the show_pending flag is now authoritative for showing pending
  merges, as it was originally. (Robert Collins, #225204)

* Set valid default _param_name for Option so that ListOption can embed
  '-' in names. (Vincent Ladeuil, #263249)

* Show proper error rather than traceback when an unknown revision
  id is specified to ``bzr cat-revision``. (Jelmer Vernooij, #175569)

* Trailing text in the dirstate file could cause the C dirstate parser
  to try to allocate an invalid amount of memory. We now properly
  check and test for parsing a dirstate with invalid trailing data.
  (John Arbash Meinel, #186014)

* Unexpected error responses from a smart server no longer cause the
  client to traceback.  (Andrew Bennetts, #263527)

* Use a Windows api function to get a Unicode host name, rather than
  assuming the host name is ascii.
  (Mark Hammond, John Arbash Meinel, #256550)

* ``WorkingTree4`` trees will now correctly report missing-and-new
  paths in the output of ``iter_changes``. (Robert Collins)

Documentation
*************

* Updated developer documentation.  (Martin Pool)

API Changes
***********

* Exporters now take 4 parameters. (Robert Collins)

* ``Tree.iter_changes`` will now return False for the content change
  field when a file is missing in the basis tree and not present in
  the target tree. Previously it returned True unconditionally.
  (Robert Collins)

* The deprecated ``Branch.abspath`` and unimplemented
  ``Branch.rename_one`` and ``Branch.move`` were removed. (Jelmer Vernooij)

* BzrDir.clone_on_transport implementations must now accept a stacked_on
  parameter.  (Aaron Bentley)

* BzrDir.cloning_metadir implementations must now take a require_stacking
  parameter.  (Aaron Bentley)

Testing
*******

* ``addCleanup`` now takes ``*arguments`` and ``**keyword_arguments``
  which are then passed to the cleanup callable as it is run. In
  addition, addCleanup no longer requires that the callables passed to
  it be unique. (Jonathan Lange)

* Fix some tests that fail on Windows because files are deleted while
  still in use.
  (Mark Hammond)

* ``selftest``'s ``--starting-with`` option can now use predefined
  prefixes so that one can say ``bzr selftest -s bp.loom`` instead of
  ``bzr selftest -s bzrlib.plugins.loom``. (Vincent Ladeuil)

* ``selftest``'s ``--starting-with`` option now accepts multiple values.
  (Vincent Ladeuil)

Internals
*********

* A new plugin interface, ``bzrlib.log.log_adapters``, has been added.
  This allows dynamic log output filtering by plugins.
  (Robert Collins)

* ``bzrlib.btree_index`` is now available, providing a b-tree index
  layer. The design is memory conservative (limited memory cache),
  faster to seek (approx 100 nodes per page, gives 100-way fan out),
  and stores compressed pages allowing more keys per page.
  (Robert Collins, John Arbash Meinel)

* ``bzrlib.diff.DiffTree.show_diff`` now skips changes where the kind
  is unknown in both source and target.
  (Robert Collins, Aaron Bentley)

* ``GraphIndexBuilder.add_node`` and ``BTreeBuilder`` have been
  streamlined a bit. This should make creating large indexes faster.
  (In benchmarking, it now takes less time to create a BTree index than
  it takes to read the GraphIndex one.) (John Arbash Meinel)

* Mail clients for `bzr send` are now listed in a registry.  This
  allows plugins to add new clients by registering them with
  ``bzrlib.mail_client.mail_client_registry``.  All of the built-in
  clients now use this mechanism.  (Neil Martinsen-Burrell)


bzr 1.6.1
#########

:Released: 2008-09-05

A couple regressions were found in the 1.6 release. There was a
performance issue when using ``bzr+ssh`` to branch large repositories,
and some problems with stacking and ``rich-root`` capable repositories.


bzr 1.6.1rc2
############

:Released: 2008-09-03

Bug Fixes
*********

* Copying between ``rich-root`` and ``rich-root-pack`` (and vice
  versa) was accidentally using the inter-model fetcher, instead of
  recognizing that both were 'rich root' formats.
  (John Arbash Meinel, #264321)


bzr 1.6.1rc1
############

:Released: 2008-08-29

This release fixes a few regressions found in the 1.6 client. Fetching
changes was using an O(N^2) buffering algorithm, so for large projects it
would cause memory thrashing. There is also a specific problem with the
``--1.6-rich-root`` format, which prevented stacking on top of
``--rich-root-pack`` repositories, and could allow users to accidentally
fetch experimental data (``-subtree``) without representing it properly.
The ``--1.6-rich-root`` format has been deprecated and users are
recommended to upgrade to ``--1.6.1-rich-root`` immediately.  Also we
re-introduced a workaround for users who have repositories with incorrect
nodes (not possible if you only used official releases).
I should also clarify that none of this is data loss level issues, but
still sufficient enough to warrant an updated release.

Bug Fixes
*********

* ``RemoteTransport.readv()`` was being inefficient about how it
  buffered the readv data and processed it. It would keep appending to
  the same string (causing many copies) and then pop bytes out of the
  start of the string (causing more copies).
  With this patch "bzr+ssh://local" can improve dramatically,
  especially for projects with large files.
  (John Arbash Meinel)

* Revision texts were always meant to be stored as fulltexts. There
  was a bug in a bzr.dev version that would accidentally create deltas
  when copying from a Pack repo to a Knit repo. This has been fixed,
  but to support those repositories, we know always request full texts
  for Revision texts. (John Arbash Meinel, #261339)

* The previous ``--1.6-rich-root`` format used an incorrect xml
  serializer, which would accidentally support fetching from a
  repository that supported subtrees, even though the local one would
  not. We deprecated that format, and introduced a new one that uses
  the correct serializer ``--1.6.1-rich-root``.
  (John Arbash Meinel, #262333)


bzr 1.6
#######

:Released: 2008-08-25

Finally, the long awaited bzr 1.6 has been released. This release includes
new features like Stacked Branches, improved weave merge, and an updated
server protocol (now on v3) which will allow for better cross version
compatibility. With this release we have deprecated Knit format
repositories, and recommend that users upgrade them, we will continue to
support reading and writing them for the forseeable future, but we will
not be tuning them for performance as pack repositories have proven to be
better at scaling. This will also be the first release to bundle
TortoiseBzr in the standalone Windows installer.


bzr 1.6rc5
##########

:Released: 2008-08-19

Bug Fixes
*********

* Disable automatic detection of stacking based on a containing
  directory of the target. It interacted badly with push, and needs a
  bit more work to get the edges polished before it should happen
  automatically. (John Arbash Meinel, #259275)
  (This change was reverted when merged to bzr.dev)


bzr 1.6rc4
##########

:Released: 2008-08-18

Bug Fixes
*********

* Fix a regression in knit => pack fetching.  We had a logic
  inversion, causing the fetch to insert fulltexts in random order,
  rather than preserving deltas.  (John Arbash Meinel, #256757)


bzr 1.6rc3
##########

:Released: 2008-08-14

Changes
*******

* Disable reading ``.bzrrules`` as a per-branch rule preferences
  file. The feature was not quite ready for a full release.
  (Robert Collins)

Improvements
************

* Update the windows installer to bundle TortoiseBzr and ``qbzr``
  into the standalone installer. This will be the first official
  windows release that installs Tortoise by default.
  (Mark Hammond)

Bug Fixes
*********

* Fix a regression in ``bzr+http`` support. There was a missing
  function (``_read_line``) that needed to be carried over from
  ``bzr+ssh`` support. (Andrew Bennetts)

* ``GraphIndex`` objects will internally read an entire index if more
  than 1/20th of their keyspace is requested in a single operation.
  This largely mitigates a performance regression in ``bzr log FILE``
  and completely corrects the performance regression in ``bzr log``.
  The regression was caused by removing an accomodation which had been
  supporting the index format in use. A newer index format is in
  development which is substantially faster. (Robert Collins)


bzr 1.6rc2
##########

:Released: 2008-08-13

This release candidate has a few minor bug fixes, and some regression
fixes for Windows.

Bug Fixes
*********

* ``bzr upgrade`` on remote branches accessed via bzr:// and
  bzr+ssh:// now works.  (Andrew Bennetts)

* Change the ``get_format_description()`` strings for
  ``RepositoryFormatKnitPack5`` et al to be single line messages.
  (Aaron Bentley)

* Fix for a regression on Win32 where we would try to call
  ``os.listdir()`` on a file and not catch the exception properly.
  (Windows raises a different exception.) This would manifest in
  places like ``bzr rm file`` or ``bzr switch``.
  (Mark Hammond, John Arbash Meinel)

* ``Inventory.copy()`` was failing to set the revision property for
  the root entry. (Jelmer Vernooij)

* sftp transport: added missing ``FileExists`` case to
  ``_translate_io_exception`` (Christophe Troestler, #123475)

* The help for ``bzr ignored`` now suggests ``bzr ls --ignored`` for
  scripting use. (Robert Collins, #3834)

* The default ``annotate`` logic will now always assign the
  last-modified value of a line to one of the revisions that modified
  it, rather than a merge revision. This would happen when both sides
  claimed to have modified the line resulting in the same text. The
  choice is arbitrary but stable, so merges in different directions
  will get the same results.  (John Arbash Meinel, #232188)


bzr 1.6rc1
##########

:Released: 2008-08-06

This release candidate for bzr 1.6 solidifies the new branch stacking
feature.  Bazaar now recommends that users upgrade all knit repositories,
because later formats are much faster.  However, we plan to continue read/write and
upgrade support for knit repostories for the forseeable future.  Several
other bugs and performance issues were fixed.

Changes
*******

* Knit format repositories are deprecated and bzr will now emit
  warnings whenever it encounters one.  Use ``bzr upgrade`` to upgrade
  knit repositories to pack format.  (Andrew Bennetts)

Improvements
************

* ``bzr check`` can now be told which elements at a location it should
  check.  (Daniel Watkins)

* Commit now supports ``--exclude`` (or ``-x``) to exclude some files
  from the commit. (Robert Collins, #3117)

* Fetching data between repositories that have the same model but no
  optimised fetcher will not reserialise all the revisions, increasing
  performance. (Robert Collins, John Arbash Meinel)

* Give a more specific error when target branch is not reachable.
  (James Westby)

* Implemented a custom ``walkdirs_utf8`` implementation for win32.
  This uses a pyrex extension to get direct access to the
  ``FindFirstFileW`` style apis, rather than using ``listdir`` +
  ``lstat``. Shows a very strong improvement in commands like
  ``status`` and ``diff`` which have to iterate the working tree.
  Anywhere from 2x-6x faster depending on the size of the tree (bigger
  trees, bigger benefit.) (John Arbash Meinel)

* New registry for log properties handles  and the method in
  LongLogFormatter to display the custom properties returned by the
  registered handlers. (Guillermo Gonzalez, #162469)

Bug Fixes
*********

* Add more tests that stacking does not create deltas spanning
  physical repository boundaries.
  (Martin Pool, #252428)

* Better message about incompatible repositories.
  (Martin Pool, #206258)

* ``bzr branch --stacked`` ensures the destination branch format can
  support stacking, even if the origin does not.
  (Martin Pool)

* ``bzr export`` no longer exports ``.bzrrules``.
  (Ian Clatworthy)

* ``bzr serve --directory=/`` now correctly allows the whole
  filesystem to be accessed on Windows, not just the root of the drive
  that Python is running from.
  (Adrian Wilkins, #240910)

* Deleting directories by hand before running ``bzr rm`` will not
  cause subsequent errors in ``bzr st`` and ``bzr commit``.
  (Robert Collins, #150438)

* Fix a test case that was failing if encoding wasn't UTF-8.
  (John Arbash Meinel, #247585)

* Fix "no buffer space available" error when branching with the new
  smart server protocol to or from Windows.
  (Andrew Bennetts, #246180)

* Fixed problem in branching from smart server.
  (#249256, Michael Hudson, Martin Pool)

* Handle a file turning in to a directory in TreeTransform.
  (James Westby, #248448)

API Changes
***********

* ``MutableTree.commit`` has an extra optional keywork parameter
  ``exclude`` that will be unconditionally supplied by the command
  line UI - plugins that add tree formats may need an update.
  (Robert Collins)

* The API minimum version for plugin compatibility has been raised to
  1.6 - there are significant changes throughout the code base.
  (Robert Collins)

* The generic fetch code now uses three attributes on Repository objects
  to control fetch. The streams requested are controlled via :
  ``_fetch_order`` and ``_fetch_uses_deltas``. Setting these
  appropriately allows different repository implementations to recieve
  data in their optimial form. If the ``_fetch_reconcile`` is set then
  a reconcile operation is triggered at the end of the fetch.
  (Robert Collins)

* The ``put_on_disk`` and ``get_tar_item`` methods in
  ``InventoryEntry`` were deprecated. (Ian Clatworthy)

* ``Repository.is_shared`` doesn't take a read lock. It didn't
  need one in the first place (nobody cached the value, and
  ``RemoteRepository`` wasn't taking one either). This saves a round
  trip when probing Pack repositories, as they read the ``pack-names``
  file when locked. And during probe, locking the repo isn't very
  useful. (John Arbash Meinel)

Internals
*********

* ``bzrlib.branchbuilder.BranchBuilder`` is now much more capable of
  putting together a real history without having to create a full
  WorkingTree. It is recommended that tests that are not directly
  testing the WorkingTree use BranchBuilder instead.  See
  ``BranchBuilder.build_snapshot`` or
  ``TestCaseWithMemoryTree.make_branch_builder``.  (John Arbash Meinel)

* ``bzrlib.builtins.internal_tree_files`` broken into two giving a new
  helper ``safe_relpath_files`` - used by the new ``exclude``
  parameter to commit. (Robert Collins)

* Make it easier to introduce new WorkingTree formats.
  (Ian Clatworthy)

* The code for exporting trees was refactored not to use the
  deprecated ``InventoryEntry`` methods. (Ian Clatworthy)

* RuleSearchers return () instead of [] now when there are no matches.
  (Ian Clatworthy)


bzr 1.6beta3
############

:Released: 2008-07-17

This release adds a new 'stacked branches' feature allowing branches to
share storage without being in the same repository or on the same machine.
(See the user guide for more details.)  It also adds a new hook, improved
weaves, aliases for related locations, faster bzr+ssh push, and several
bug fixes.

Features
********

* New ``pre_change_branch_tip`` hook that is called before the
  branch tip is moved, while the branch is write-locked.  See the User
  Reference for signature details.  (Andrew Bennetts)

* Rule-based preferences can now be defined for selected files in
  selected branches, allowing commands and plugins to provide
  custom behaviour for files matching defined patterns.
  See ``Rule-based preferences`` (part of ``Configuring Bazaar``)
  in the User Guide and ``bzr help rules`` for more information.
  (Ian Clatworthy)

* Sites may suggest a branch to stack new branches on.  (Aaron Bentley)

* Stacked branches are now supported. See ``bzr help branch`` and
  ``bzr help push``.  Branches must be in the ``development1`` format
  to stack, though the stacked-on branch can be of any format.
  (Robert Collins)

Improvements
************

* ``bzr export --format=tgz --root=NAME -`` to export a gzipped tarball
  to stdout; also ``tar`` and ``tbz2``.
  (Martin Pool)

* ``bzr (re)merge --weave`` will now use a standard Weave algorithm,
  rather than the annotation-based merge it was using. It does so by
  building up a Weave of the important texts, without needing to build
  the full ancestry. (John Arbash Meinel, #238895)

* ``bzr send`` documents and better supports ``emacsclient`` (proper
  escaping of mail headers and handling of the MUA Mew).
  (Christophe Troestler)

* Remembered locations can be specified by aliases, e.g. :parent, :public,
  :submit.  (Aaron Bentley)

* The smart protocol now has improved support for setting branches'
  revision info directly.  This makes operations like push
  faster.  The new request method name is
  ``Branch.set_last_revision_ex``.  (Andrew Bennetts)

Bug Fixes
*********

* Bazaar is now able to be a client to the web server of IIS 6 and 7.
  The broken implementations of RFC822 in Python and RFC2046 in IIS
  combined with boundary-line checking in Bazaar previously made this
  impossible. (NB, IIS 5 does not suffer from this problem).
  (Adrian Wilkins, #247585)

* ``bzr log --long`` with a ghost in your mainline now handles that
  ghost properly. (John Arbash Meinel, #243536)

* ``check`` handles the split-up .bzr layout correctly, so no longer
  requires a branch to be present.
  (Daniel Watkins, #64783)

* Clearer message about how to set the PYTHONPATH if bzrlib can't be
  loaded.
  (Martin Pool, #205230)

* Errors about missing libraries are now shown without a traceback,
  and with a suggestion to install the library.  The full traceback is
  still in ``.bzr.log`` and can be shown with ``-Derror``.
  (Martin Pool, #240161)

* Fetch from a stacked branch copies all required data.
  (Aaron Bentley, #248506)

* Handle urls such as ftp://user@host.com@www.host.com where the user
  name contains an @.
  (Neil Martinsen-Burrell, #228058)

* ``needs_read_lock`` and ``needs_write_lock`` now suppress an error during
  ``unlock`` if there was an error in the original function. This helps
  most when there is a failure with a smart server action, since often the
  connection closes and we cannot unlock.
  (Andrew Bennetts, John Arbash Meinel, #125784)

* Obsolete hidden command ``bzr fetch`` removed.
  (Martin Pool, #172870)

* Raise the correct exception when doing ``-rbefore:0`` or ``-c0``.
  (John Arbash Meinel, #239933)

* You can now compare file revisions in Windows diff programs from
  Cygwin Bazaar.
  (Matt McClure, #209281)

* revision_history now tolerates mainline ghosts for Branch format 6.
  (Aaron Bentley, #235055)

* Set locale from environment for third party libs.
  (Martin von Gagern, #128496)

Documentation
*************

* Added *Using stacked branches* to the User Guide.
  (Ian Clatworthy)

* Updated developer documentation.
  (Martin Pool)

Testing
*******

* ``-Dmemory`` will cause /proc/PID/status to be catted before bzr
  exits, allowing low-key analysis of peak memory use. (Robert Collins)

* ``TestCaseWithTransport.make_branch_and_tree`` tries harder to return
  a tree with a ``branch`` attribute of the right format.  This was
  preventing some ``RemoteBranch`` tests from actually running with
  ``RemoteBranch`` instances.  (Andrew Bennetts)

API Changes
***********

* Removed ``Repository.text_store``, ``control_store``, etc.  Instead,
  there are new attributes ``texts, inventories, revisions,
  signatures``, each of which is a ``VersionedFiles``.  See the
  Repository docstring for more details.
  (Robert Collins)

* ``Branch.pull`` now accepts an ``_override_hook_target`` optional
  parameter.  If you have a subclass of ``Branch`` that overrides
  ``pull`` then you should add this parameter.  (Andrew Bennetts)

* ``bzrlib.check.check()`` has been deprecated in favour of the more
  aptly-named ``bzrlib.check.check_branch()``.
  (Daniel Watkins)

* ``Tree.print_file`` and ``Repository.print_file`` are deprecated.
  These methods are bad APIs because they write directly to sys.stdout.
  bzrlib does not use them internally, and there are no direct tests
  for them. (Alexander Belchenko)

Internals
*********

* ``cat`` command no longer uses ``Tree.print_file()`` internally.
  (Alexander Belchenko)

* New class method ``BzrDir.open_containing_tree_branch_or_repository``
  which eases the discovery of the tree, the branch and the repository
  containing a given location.
  (Daniel Watkins)

* New ``versionedfile.KeyMapper`` interface to abstract out the access to
  underlying .knit/.kndx etc files in repositories with partitioned
  storage. (Robert Collins)

* Obsolete developer-use command ``weave-join`` has been removed.
  (Robert Collins)

* ``RemoteToOtherFetcher`` and ``get_data_stream_for_search`` removed,
  to support new ``VersionedFiles`` layering.
  (Robert Collins)


bzr 1.6beta2
############

:Released: 2008-06-10

This release contains further progress towards our 1.6 goals of shallow
repositories, and contains a fix for some user-affecting bugs in the
repository layer.  Building working trees during checkout and branch is
now faster.

Bug Fixes
*********

* Avoid KnitCorrupt error extracting inventories from some repositories.
  (The data is not corrupt; an internal check is detecting a problem
  reading from the repository.)
  (Martin Pool, Andrew Bennetts, Robert Collins, #234748)

* ``bzr status`` was breaking if you merged the same revision twice.
  (John Arbash Meinel, #235407)

* Fix infinite loop consuming 100% CPU when a connection is lost while
  reading a response body via the smart protocol v1 or v2.
  (Andrew Bennetts)

* Inserting a bundle which changes the contents of a file with no trailing
  end of line, causing a knit snapshot in a 'knits' repository will no longer
  cause KnitCorrupt. (Robert Collins)

* ``RemoteBranch.pull`` needs to return the ``self._real_branch``'s
  pull result. It was instead just returning None, which breaks ``bzr
  pull``. (John Arbash Meinel, #238149)

* Sanitize branch nick before using it as an attachment filename in
  ``bzr send``. (Lukáš Lalinský, #210218)

* Squash ``inv_entry.symlink_target`` to a plain string when
  generating DirState details. This prevents from getting a
  ``UnicodeError`` when you have symlinks and non-ascii filenames.
  (John Arbash Meinel, #135320)

Improvements
************

* Added the 'alias' command to set/unset and display aliases. (Tim Penhey)

* ``added``, ``modified``, and ``unknowns`` behaviour made consistent (all three
  now quote paths where required). Added ``--null`` option to ``added`` and
  ``modified`` (for null-separated unknowns, use ``ls --unknown --null``)
  (Adrian Wilkins)

* Faster branching (1.09x) and lightweight checkouts (1.06x) on large trees.
  (Ian Clatworthy, Aaron Bentley)

Documentation
*************

* Added *Bazaar Zen* section to the User Guide. (Ian Clatworthy)

Testing
*******

* Fix the test HTTPServer to be isolated from chdir calls made while it is
  running, allowing it to be used in blackbox tests. (Robert Collins)

API Changes
***********

* ``WorkingTree.set_parent_(ids/trees)`` will now filter out revisions
  which are in the ancestry of other revisions. So if you merge the same
  tree twice, or merge an ancestor of an existing merge, it will only
  record the newest. (If you merge a descendent, it will replace its
  ancestor). (John Arbash Meinel, #235407)

* ``RepositoryPolicy.__init__`` now requires stack_on and stack_on_pwd,
  through the derived classes do not.  (Aaron Bentley)

Internals
*********

* ``bzrlib.bzrdir.BzrDir.sprout`` now accepts ``stacked`` to control
  creating stacked branches. (Robert Collins)

* Knit record serialisation is now stricter on what it will accept, to
  guard against potential internal bugs, or broken input. (Robert Collins)

bzr 1.6beta1
############

:Released: 2008-06-02

Commands that work on the revision history such as push, pull, missing,
uncommit and log are now substantially faster.  This release adds a
translation of some of the user documentation into Spanish.  (Contributions of
other translations would be very welcome.)  Bazaar 1.6beta1 adds a new network
protocol which is used by default and which allows for more efficient transfers
and future extensions.


Notes When Upgrading
********************

* There is a new version of the network protocol used for bzr://, bzr+ssh://
  and bzr+http:// connections.  This will allow more efficient requests and
  responses, and more graceful fallback when a server is too old to
  recognise a request from a more recent client.  Bazaar 1.6 will
  interoperate with 0.16 and later versions, but servers should be upgraded
  when possible.  Bazaar 1.6 no longer interoperates with 0.15 and earlier via
  these protocols.  Use alternatives like SFTP or upgrade those servers.
  (Andrew Bennetts, #83935)

Changes
*******

* Deprecation warnings will not be suppressed when running ``bzr selftest``
  so that developers can see if their code is using deprecated functions.
  (John Arbash Meinel)

Features
********

* Adding ``-Derror`` will now display a traceback when a plugin fails to
  load. (James Westby)

Improvements
************

* ``bzr branch/push/pull -r XXX`` now have a helper function for finding
  the revno of the new revision (``Graph.find_distance_to_null``). This
  should make something like ``bzr branch -r -100`` in a shared, no-trees
  repository much snappier. (John Arbash Meinel)

* ``bzr log --short -r X..Y`` no longer needs to access the full revision
  history. This makes it noticeably faster when logging the last few
  revisions. (John Arbash Meinel)

* ``bzr ls`` now accepts ``-V`` as an alias for ``--versioned``.
  (Jerad Cramp, #165086)

* ``bzr missing`` uses the new ``Graph.find_unique_ancestors`` and
  ``Graph.find_differences`` to determine missing revisions without having
  to search the whole ancestry. (John Arbash Meinel, #174625)

* ``bzr uncommit`` now uses partial history access, rather than always
  extracting the full revision history for a branch. This makes it
  resolve the appropriate revisions much faster (in testing it drops
  uncommit from 1.5s => 0.4s). It also means ``bzr log --short`` is one
  step closer to not using full revision history.
  (John Arbash Meinel, #172649)

Bugfixes
********

* ``bzr merge --lca`` should handle when two revisions have no common
  ancestor other than NULL_REVISION. (John Arbash Meinel, #235715)

* ``bzr status`` was breaking if you merged the same revision twice.
  (John Arbash Meinel, #235407)

* ``bzr push`` with both ``--overwrite`` and ``-r NNN`` options no longer
  fails.  (Andrew Bennetts, #234229)

* Correctly track the base URL of a smart medium when using bzr+http://
  URLs, which was causing spurious "No repository present" errors with
  branches in shared repositories accessed over bzr+http.
  (Andrew Bennetts, #230550)

* Define ``_remote_is_at_least_1_2`` on ``SmartClientMedium`` so that all
  implementations have the attribute.  Fixes 'PyCurlTransport' object has no
  attribute '_remote_is_at_least_1_2' attribute errors.
  (Andrew Bennetts, #220806)

* Failure to delete an obsolete pack file should just give a warning
  message, not a fatal error.  It may for example fail if the file is still
  in use by another process.
  (Martin Pool)

* Fix MemoryError during large fetches over HTTP by limiting the amount of
  data we try to read per ``recv`` call.  The problem was observed with
  Windows and a proxy, but might affect other environments as well.
  (Eric Holmberg, #215426)

* Handle old merge directives correctly in Merger.from_mergeable.  Stricter
  get_parent_map requirements exposed a latent bug here.  (Aaron Bentley)

* Issue a warning and ignore passwords declared in authentication.conf when
  used for an ssh scheme (sftp or bzr+ssh).
  (Vincent Ladeuil, #203186)

* Make both http implementations raise appropriate exceptions on 403
  Forbidden when POSTing smart requests.
  (Vincent Ladeuil, #230223)

* Properly *title* header names in http requests instead of capitalizing
  them.
  (Vincent Ladeuil, #229076)

* The "Unable to obtain lock" error message now also suggests using
  ``bzr break-lock`` to fix it.  (Martin Albisetti, #139202)

* Treat an encoding of '' as ascii; this can happen when bzr is run
  under vim on Mac OS X.
  (Neil Martinsen-Burrell)

* ``VersionedFile.make_mpdiffs()`` was raising an exception that wasn't in
  scope. (Daniel Fischer #235687)

Documentation
*************

* Added directory structure and started translation of docs in spanish.
  (Martin Albisetti, Lucio Albenga)

* Incorporate feedback from Jelmer Vernooij and Neil Martinsen-Burrell
  on the plugin and integration chapters of the User Guide.
  (Ian Clatworthy)

* More Bazaar developer documentation about packaging and release process,
  and about use of Python reprs.
  (Martin Pool, Martin Albisetti)

* Updated Tortise strategy document. (Mark Hammond)

Testing
*******

* ``bzrlib.tests.adapt_tests`` was broken and unused - it has been fixed.
  (Robert Collins)

* Fix the test HTTPServer to be isolated from chdir calls made while it is
  running, allowing it to be used in blackbox tests. (Robert Collins)

* New helper function for splitting test suites
  ``split_suite_by_condition``. (Robert Collins)

Internals
*********

* ``Branch.missing_revisions`` has been deprecated. Similar functionality
  can be obtained using ``bzrlib.missing.find_unmerged``. The api was
  fairly broken, and the function was unused, so we are getting rid of it.
  (John Arbash Meinel)

API Changes
***********

* ``Branch.abspath`` is deprecated; use the Tree or Transport
  instead.  (Martin Pool)

* ``Branch.update_revisions`` now takes an optional ``Graph``
  object. This can be used by ``update_revisions`` when it is
  checking ancestry, and allows callers to prefer request to go to a
  local branch.  (John Arbash Meinel)

* Branch, Repository, Tree and BzrDir should expose a Transport as an
  attribute if they have one, rather than having it indirectly accessible
  as ``.control_files._transport``.  This doesn't add a requirement
  to support a Transport in cases where it was not needed before;
  it just simplifies the way it is reached.  (Martin Pool)

* ``bzr missing --mine-only`` will return status code 0 if you have no
  new revisions, but the remote does. Similarly for ``--theirs-only``.
  The new code only checks one side, so it doesn't know if the other
  side has changes. This seems more accurate with the request anyway.
  It also changes the output to print '[This|Other] branch is up to
  date.' rather than displaying nothing.  (John Arbash Meinel)

* ``LockableFiles.put_utf8``, ``put_bytes`` and ``controlfilename``
  are now deprecated in favor of using Transport operations.
  (Martin Pool)

* Many methods on ``VersionedFile``, ``Repository`` and in
  ``bzrlib.revision``  deprecated before bzrlib 1.5 have been removed.
  (Robert Collins)

* ``RevisionSpec.wants_revision_history`` can be set to False for a given
  ``RevisionSpec``. This will disable the existing behavior of passing in
  the full revision history to ``self._match_on``. Useful for specs that
  don't actually need access to the full history. (John Arbash Meinel)

* The constructors of ``SmartClientMedium`` and its subclasses now require a
  ``base`` parameter.  ``SmartClientMedium`` implementations now also need
  to provide a ``remote_path_from_transport`` method.  (Andrew Bennetts)

* The default permissions for creating new files and directories
  should now be obtained from ``BzrDir._get_file_mode()`` and
  ``_get_dir_mode()``, rather than from LockableFiles.  The ``_set_file_mode``
  and ``_set_dir_mode`` variables on LockableFiles which were advertised
  as a way for plugins to control this are no longer consulted.
  (Martin Pool)

* ``VersionedFile.join`` is deprecated. This method required local
  instances of both versioned file objects and was thus hostile to being
  used for streaming from a smart server. The new get_record_stream and
  insert_record_stream are meant to efficiently replace this method.
  (Robert Collins)

* ``WorkingTree.set_parent_(ids/trees)`` will now filter out revisions
  which are in the ancestry of other revisions. So if you merge the same
  tree twice, or merge an ancestor of an existing merge, it will only
  record the newest. (If you merge a descendent, it will replace its
  ancestor). (John Arbash Meinel, #235407)

* ``WorkingTreeFormat2.stub_initialize_remote`` is now private.
  (Martin Pool)


bzr 1.5
#######

:Released: 2008-05-16

This release of Bazaar includes several updates to the documentation, and fixes
to prepare for making rich root support the default format. Many bugs have been
squashed, including fixes to log, bzr+ssh inter-operation with older servers.

Changes
*******

* Suppress deprecation warnings when bzrlib is a 'final' release. This way
  users of packaged software won't be bothered with DeprecationWarnings,
  but developers and testers will still see them. (John Arbash Meinel)

Documentation
*************

* Incorporate feedback from Jelmer Vernooij and Neil Martinsen-Burrell
  on the plugin and integration chapters of the User Guide.
  (Ian Clatworthy)


bzr 1.5rc1
##########

:Released: 2008-05-09

Changes
*******

* Broader support of GNU Emacs mail clients. Set
  ``mail_client=emacsclient`` in your bazaar.conf and ``send`` will pop the
  bundle in a mail buffer according to the value of ``mail-user-agent``
  variable. (Xavier Maillard)

Improvements
************

* Diff now handles revision specs like "branch:" and "submit:" more
  efficiently.  (Aaron Bentley, #202928)

* More friendly error given when attempt to start the smart server
  on an address already in use. (Andrea Corbellini, #200575)

* Pull completes much faster when there is nothing to pull.
  (Aaron Bentley)

Bugfixes
********

* Authentication.conf can define sections without password.
  (Vincent Ladeuil, #199440)

* Avoid muttering every time a child update does not cause a progress bar
  update. (John Arbash Meinel, #213771)

* ``Branch.reconcile()`` is now implemented. This allows ``bzr reconcile``
  to fix when a Branch has a non-canonical mainline history. ``bzr check``
  also detects this condition. (John Arbash Meinel, #177855)

* ``bzr log -r ..X bzr://`` was failing, because it was getting a request
  for ``revision_id=None`` which was not a string.
  (John Arbash Meinel, #211661)

* ``bzr commit`` now works with Microsoft's FTP service.
  (Andreas Deininger)

* Catch definitions outside sections in authentication.conf.
  (Vincent Ladeuil, #217650)

* Conversion from non-rich-root to rich-root(-pack) updates inventory
  sha1s, even when bundles are used.  (Aaron Bentley, #181391)

* Conversion from non-rich-root to rich-root(-pack) works correctly even
  though search keys are not topologically sorted.  (Aaron Bentley)

* Conversion from non-rich-root to rich-root(-pack) works even when a
  parent revision has a different root id.  (Aaron Bentley, #177874)

* Disable strace testing until strace is fixed (see bug #103133) and emit a
  warning when selftest ends to remind us of leaking tests.
  (Vincent Ladeuil, #226769)

* Fetching all revisions from a repository does not cause pack collisions.
  (Robert Collins, Aaron Bentley, #212908)

* Fix error about "attempt to add line-delta in non-delta knit".
  (Andrew Bennetts, #217701)

* Pushing a branch in "dirstate" format (Branch5) over bzr+ssh would break
  if the remote server was < version 1.2. This was due to a bug in the
  RemoteRepository.get_parent_map() fallback code.
  (John Arbash Meinel, #214894)

* Remove leftover code in ``bzr_branch`` that inappropriately creates
  a ``branch-name`` file in the branch control directory.
  (Martin Pool)

* Set SO_REUSEADDR on server sockets of ``bzr serve`` to avoid problems
  rebinding the socket when starting the server a second time.
  (John Arbash Meinel, Martin Pool, #164288)

* Severe performance degradation in fetching from knit repositories to
  knits and packs due to parsing the entire revisions.kndx on every graph
  walk iteration fixed by using the Repository.get_graph API.  There was
  another regression in knit => knit fetching which re-read the index for
  every revision each side had in common.
  (Robert Collins, John Arbash Meinel)

* When logging the changes to a particular file, there was a bug if there
  were ghosts in the revision ancestry. (John Arbash Meinel, #209948)

* xs4all's ftp server returns a temporary error when trying to list an
  empty directory, rather than returning an empty list. Adding a
  workaround so that we don't get spurious failures.
  (John Arbash Meinel, #215522)

Documentation
*************

* Expanded the User Guide to include new chapters on popular plugins and
  integrating Bazaar into your environment. The *Best practices* chapter
  was renamed to *Miscellaneous topics* as suggested by community
  feedback as well. (Ian Clatworthy)

* Document outlining strategies for TortoiseBzr. (Mark Hammond)

* Improved the documentation on hooks. (Ian Clatworthy)

* Update authentication docs regarding ssh agents.
  (Vincent Ladeuil, #183705)

Testing
*******

* Add ``thread_name_suffix`` parameter to SmartTCPServer_for_testing, to
  make it easy to identify which test spawned a thread with an unhandled
  exception. (Andrew Bennetts)

* New ``--debugflag``/``-E`` option to ``bzr selftest`` for setting
  options for debugging tests, these are complementary to the -D
  options.  The ``-Dselftest_debug`` global option has been replaced by the
  ``-E=allow_debug`` option for selftest. (Andrew Bennetts)

* Parameterised test ids are preserved correctly to aid diagnosis of test
  failures. (Robert Collins, Andrew Bennetts)

* selftest now accepts --starting-with <id> to load only the tests whose id
  starts with the one specified. This greatly speeds up running the test
  suite on a limited set of tests and can be used to run the tests for a
  single module, a single class or even a single test.  (Vincent Ladeuil)

* The test suite modules have been modified to define load_tests() instead
  of test_suite(). That speeds up selective loading (via --load-list)
  significantly and provides many examples on how to migrate (grep for
  load_tests).  (Vincent Ladeuil)

Internals
*********

* ``Hooks.install_hook`` is now deprecated in favour of
  ``Hooks.install_named_hook`` which adds a required ``name`` parameter, to
  avoid having to call ``Hooks.name_hook``. (Daniel Watkins)

* Implement xml8 serializer.  (Aaron Bentley)

* New form ``@deprecated_method(deprecated_in(1, 5, 0))`` for making
  deprecation wrappers.  (Martin Pool)

* ``Repository.revision_parents`` is now deprecated in favour of
  ``Repository.get_parent_map([revid])[revid]``. (Jelmer Vernooij)

* The Python ``assert`` statement is no longer used in Bazaar source, and
  a test checks this.  (Martin Pool)

API Changes
***********

* ``bzrlib.status.show_pending_merges`` requires the repository to be
  locked by the caller. Callers should have been doing it anyway, but it
  will now raise an exception if they do not. (John Arbash Meinel)

* Repository.get_data_stream, Repository.get_data_stream_for_search(),
  Repository.get_deltas_for_revsions(), Repository.revision_trees(),
  Repository.item_keys_introduced_by() no longer take read locks.
  (Aaron Bentley)

* ``LockableFiles.get_utf8`` and ``.get`` are deprecated, as a start
  towards removing LockableFiles and ``.control_files`` entirely.
  (Martin Pool)

* Methods deprecated prior to 1.1 have been removed.
  (Martin Pool)


bzr 1.4 
#######

:Released: 2008-04-28

This release of Bazaar includes handy improvements to the speed of log and
status, new options for several commands, improved documentation, and better
hooks, including initial code for server-side hooks.  A number of bugs have
been fixed, particularly in interoperability between different formats or
different releases of Bazaar over there network.  There's been substantial
internal work in both the repository and network code to enable new features
and faster performance.

Bug Fixes
*********

* Pushing a branch in "dirstate" format (Branch5) over bzr+ssh would break
  if the remote server was < version 1.2.  This was due to a bug in the
  RemoteRepository.get_parent_map() fallback code.
  (John Arbash Meinel, Andrew Bennetts, #214894)


bzr 1.4rc2
##########

:Released: 2008-04-21

Bug Fixes
*********

* ``bzr log -r ..X bzr://`` was failing, because it was getting a request
  for ``revision_id=None`` which was not a string.
  (John Arbash Meinel, #211661)

* Fixed a bug in handling ghost revisions when logging changes in a
  particular file.  (John Arbash Meinel, #209948)

* Fix error about "attempt to add line-delta in non-delta knit".
  (Andrew Bennetts, #205156)

* Fixed performance degradation in fetching from knit repositories to
  knits and packs due to parsing the entire revisions.kndx on every graph
  walk iteration fixed by using the Repository.get_graph API.  There was
  another regression in knit => knit fetching which re-read the index for
  every revision each side had in common.
  (Robert Collins, John Arbash Meinel)


bzr 1.4rc1
##########

:Released: 2008-04-11

Changes
*******

* bzr main script cannot be imported (Benjamin Peterson)

* On Linux bzr additionally looks for plugins in arch-independent site
  directory. (Toshio Kuratomi)

* The ``set_rh`` branch hook is now deprecated. Please migrate
  any plugins using this hook to use an alternative, e.g.
  ``post_change_branch_tip``. (Ian Clatworthy)

* When a plugin cannot be loaded as the file path is not a valid
  python module name bzr will now strip a ``bzr_`` prefix from the
  front of the suggested name, as many plugins (e.g. bzr-svn)
  want to be installed without this prefix. It is a common mistake
  to have a folder named "bzr-svn" for that plugin, especially
  as this is what bzr branch lp:bzr-svn will give you. (James Westby,
  Andrew Cowie)

* UniqueIntegerBugTracker now appends bug-ids instead of joining
  them to the base URL. Plugins that register bug trackers may
  need a trailing / added to the base URL if one is not already there.
  (James Wesby, Andrew Cowie)

Features
********

* Added start_commit hook for mutable trees. (Jelmer Vernooij, #186422)

* ``status`` now accepts ``--no-pending`` to show the status without
  listing pending merges, which speeds up the command a lot on large
  histories.  (James Westby, #202830)

* New ``post_change_branch_tip`` hook that is called after the
  branch tip is moved but while the branch is still write-locked.
  See the User Reference for signature details.
  (Ian Clatworthy, James Henstridge)

* Reconfigure can convert a branch to be standalone or to use a shared
  repository.  (Aaron Bentley)

Improvements
************

* The smart protocol now has support for setting branches' revision info
  directly.  This should make operations like push slightly faster, and is a
  step towards server-side hooks.  The new request method name is
  ``Branch.set_last_revision_info``.  (Andrew Bennetts)

* ``bzr commit --fixes`` now recognises "gnome" as a tag by default.
  (James Westby, Andrew Cowie)

* ``bzr switch`` will attempt to find branches to switch to relative to the
  current branch. E.g. ``bzr switch branchname`` will look for
  ``current_branch/../branchname``. (Robert Collins, Jelmer Vernooij,
  Wouter van Heyst)

* Diff is now more specific about execute-bit changes it describes
  (Chad Miller)

* Fetching data over HTTP is a bit faster when urllib is used.  This is done
  by forcing it to recv 64k at a time when reading lines in HTTP headers,
  rather than just 1 byte at a time.  (Andrew Bennetts)

* Log --short and --line are much faster when -r is not specified.
  (Aaron Bentley)

* Merge is faster.  We no longer check a file's existence unnecessarily
  when merging the execute bit.  (Aaron Bentley)

* ``bzr status`` on an explicit list of files no longer shows pending
  merges, making it much faster on large trees. (John Arbash Meinel)

* The launchpad directory service now warns the user if they have not set
  their launchpad login and are trying to resolve a URL using it, just
  in case they want to do a write operation with it.  (James Westby)

* The smart protocol client is slightly faster, because it now only queries
  the server for the protocol version once per connection.  Also, the HTTP
  transport will now automatically probe for and use a smart server if
  one is present.  You can use the new ``nosmart+`` transport decorator
  to get the old behaviour.  (Andrew Bennetts)

* The ``version`` command takes a ``--short`` option to print just the
  version number, for easier use in scripts.  (Martin Pool)

* Various operations with revision specs and commands that calculate
  revnos and revision ids are faster.  (John A. Meinel, Aaron Bentley)

Bugfixes
********

* Add ``root_client_path`` parameter to SmartWSGIApp and
  SmartServerRequest.  This makes it possible to publish filesystem
  locations that don't exactly match URL paths. SmartServerRequest
  subclasses should use the new ``translate_client_path`` and
  ``transport_from_client_path`` methods when dealing with paths received
  from a client to take this into account.  (Andrew Bennetts, #124089)

* ``bzr mv a b`` can be now used also to rename previously renamed
  directories, not only files. (Lukáš Lalinský, #107967)

* ``bzr uncommit --local`` can now remove revisions from the local
  branch to be symmetric with ``bzr commit --local``.
  (John Arbash Meinel, #93412)

* Don't ask for a password if there is no real terminal.
  (Alexander Belchenko, #69851)

* Fix a bug causing a ValueError crash in ``parse_line_delta_iter`` when
  fetching revisions from a knit to pack repository or vice versa using
  bzr:// (including over http or ssh).
  (#208418, Andrew Bennetts, Martin Pool, Robert Collins)

* Fixed ``_get_line`` in ``bzrlib.smart.medium``, which was buggy.  Also
  fixed ``_get_bytes`` in the same module to use the push back buffer.
  These bugs had no known impact in normal use, but were problematic for
  developers working on the code, and were likely to cause real bugs sooner
  or later.  (Andrew Bennetts)

* Implement handling of basename parameter for DefaultMail.  (James Westby)

* Incompatibility with Paramiko versions newer than 1.7.2 was fixed.
  (Andrew Bennetts, #213425)

* Launchpad locations (lp: URLs) can be pulled.  (Aaron Bentley, #181945)

* Merges that add files to deleted root directories complete.  They
  do create conflicts.  (Aaron Bentley, #210092)

* vsftp's return ``550 RNFR command failed.`` supported.
  (Marcus Trautwig, #129786)

Documentation
*************

* Improved documentation on send/merge relationship. (Peter Schuller)

* Minor fixes to the User Guide. (Matthew Fuller)

* Reduced the evangelism in the User Guide. (Ian Clatworthy)

* Added Integrating with Bazaar document for developers (Martin Albisetti)

API Breaks
**********

* Attempting to pull data from a ghost aware repository (e.g. knits) into a
  non-ghost aware repository such as weaves will now fail if there are
  ghosts.  (Robert Collins)

* ``KnitVersionedFile`` no longer accepts an ``access_mode`` parameter, and
  now requires the ``index`` and ``access_method`` parameters to be
  supplied. A compatible shim has been kept in the new function
  ``knit.make_file_knit``. (Robert Collins)

* Log formatters must now provide log_revision instead of show and
  show_merge_revno methods. The latter had been deprecated since the 0.17
  release. (James Westby)

* ``LoopbackSFTP`` is now called ``SocketAsChannelAdapter``.
  (Andrew Bennetts)

* ``osutils.backup_file`` is removed. (Alexander Belchenko)

* ``Repository.get_revision_graph`` is deprecated, with no replacement
  method. The method was size(history) and not desirable. (Robert Collins)

* ``revision.revision_graph`` is deprecated, with no replacement function.
  The function was size(history) and not desirable. (Robert Collins)

* ``Transport.get_shared_medium`` is deprecated.  Use
  ``Transport.get_smart_medium`` instead.  (Andrew Bennetts)

* ``VersionedFile`` factories now accept a get_scope parameter rather
  than using a call to ``transaction_finished``, allowing the removal of
  the fixed list of versioned files per repository. (Robert Collins)

* ``VersionedFile.annotate_iter`` is deprecated. While in principle this
  allowed lower memory use, all users of annotations wanted full file
  annotations, and there is no storage format suitable for incremental
  line-by-line annotation. (Robert Collins)

* ``VersionedFile.clone_text`` is deprecated. This performance optimisation
  is no longer used - reading the content of a file that is undergoing a
  file level merge to identical state on two branches is rare enough, and
  not expensive enough to special case. (Robert Collins)

* ``VersionedFile.clear_cache`` and ``enable_cache`` are deprecated.
  These methods added significant complexity to the ``VersionedFile``
  implementation, but were only used for optimising fetches from knits -
  which can be done from outside the knit layer, or via a caching
  decorator. As knits are not the default format, the complexity is no
  longer worth paying. (Robert Collins)

* ``VersionedFile.create_empty`` is removed. This method presupposed a
  sensible mapping to a transport for individual files, but pack backed
  versioned files have no such mapping. (Robert Collins)

* ``VersionedFile.get_graph`` is deprecated, with no replacement method.
  The method was size(history) and not desirable. (Robert Collins)

* ``VersionedFile.get_graph_with_ghosts`` is deprecated, with no
  replacement method.  The method was size(history) and not desirable.
  (Robert Collins)

* ``VersionedFile.get_parents`` is deprecated, please use
  ``VersionedFile.get_parent_map``. (Robert Collins)

* ``VersionedFile.get_sha1`` is deprecated, please use
  ``VersionedFile.get_sha1s``. (Robert Collins)

* ``VersionedFile.has_ghost`` is now deprecated, as it is both expensive
  and unused outside of a single test. (Robert Collins)

* ``VersionedFile.iter_parents`` is now deprecated in favour of
  ``get_parent_map`` which can be used to instantiate a Graph on a
  VersionedFile. (Robert Collins)

* ``VersionedFileStore`` no longer uses the transaction parameter given
  to most methods; amongst other things this means that the
  get_weave_or_empty method no longer guarantees errors on a missing weave
  in a readonly transaction, and no longer caches versioned file instances
  which reduces memory pressure (but requires more careful management by
  callers to preserve performance). (Robert Collins)

Testing
*******

* New -Dselftest_debug flag disables clearing of the debug flags during
  tests.  This is useful if you want to use e.g. -Dhpss to help debug a
  failing test.  Be aware that using this feature is likely to cause
  spurious test failures if used with the full suite. (Andrew Bennetts)

* selftest --load-list now uses a new more agressive test loader that will
  avoid loading unneeded modules and building their tests. Plugins can use
  this new loader by defining a load_tests function instead of a test_suite
  function. (a forthcoming patch will provide many examples on how to
  implement this).
  (Vincent Ladeuil)

* selftest --load-list now does some sanity checks regarding duplicate test
  IDs and tests present in the list but not found in the actual test suite.
  (Vincent Ladeuil)

* Slightly more concise format for the selftest progress bar, so there's
  more space to show the test name.  (Martin Pool) ::

    [2500/10884, 1fail, 3miss in 1m29s] test_revisionnamespaces.TestRev

* The test suite takes much less memory to run, and is a bit faster.  This
  is done by clearing most attributes of TestCases after running them, if
  they succeeded.  (Andrew Bennetts)

Internals
*********

* Added ``_build_client_protocol`` to ``_SmartClient``.  (Andrew Bennetts)

* Added basic infrastructure for automatic plugin suggestion.
  (Martin Albisetti)

* If a ``LockableFiles`` object is not explicitly unlocked (for example
  because of a missing ``try/finally`` block, it will give a warning but
  not automatically unlock itself.  (Previously they did.)  This
  sometimes caused knock-on errors if for example the network connection
  had already failed, and should not be relied upon by code.
  (Martin Pool, #109520)

* ``make dist`` target to build a release tarball, and also
  ``check-dist-tarball`` and ``dist-upload-escudero``.  (Martin Pool)

* The ``read_response_tuple`` method of ``SmartClientRequestProtocol*``
  classes will now raise ``UnknownSmartMethod`` when appropriate, so that
  callers don't need to try distinguish unknown request errors from other
  errors.  (Andrew Bennetts)

* ``set_make_working_trees`` is now implemented provided on all repository
  implementations (Aaron Bentley)

* ``VersionedFile`` now has a new method ``get_parent_map`` which, like
  ``Graph.get_parent_map`` returns a dict of key:parents. (Robert Collins)


bzr 1.3.1
#########

:Released: 2008-04-09

No changes from 1.3.1rc1.


bzr 1.3.1rc1
############

:Released: 2008-04-04

Bug Fixes
*********

* Fix a bug causing a ValueError crash in ``parse_line_delta_iter`` when
  fetching revisions from a knit to pack repository or vice versa using
  bzr:// (including over http or ssh).
  (#208418, Andrew Bennetts, Martin Pool, Robert Collins)


bzr 1.3
#######

:Released: 2008-03-20

Bazaar has become part of the GNU project <http://www.gnu.org>

Many operations that act on history, including ``log`` and ``annotate`` are now
substantially faster.  Several bugs have been fixed and several new options and
features have been added.

Testing
*******

* Avoid spurious failure of ``TestVersion.test_version`` matching
  directory names.
  (#202778, Martin Pool)


bzr 1.3rc1
##########

:Released: 2008-03-16

Notes When Upgrading
********************

* The backup directory created by ``upgrade`` is now called
  ``backup.bzr``, not ``.bzr.backup``. (Martin Albisetti)

Changes
*******

* A new repository format 'development' has been added. This format will
  represent the latest 'in-progress' format that the bzr developers are
  interested in getting early-adopter testing and feedback on.
  ``doc/developers/development-repo.txt`` has detailed information.
  (Robert Collins)

* BZR_LOG environment variable controls location of .bzr.log trace file.
  User can suppress writing messages to .bzr.log by using '/dev/null'
  filename (on Linux) or 'NUL' (on Windows). If BZR_LOG variable
  is not defined but BZR_HOME is defined then default location
  for .bzr.log trace file is ``$BZR_HOME/.bzr.log``.
  (Alexander Belchenko, #106117)

* ``launchpad`` builtin plugin now shipped as separate part in standalone
  bzr.exe, installed to ``C:\Program Files\Bazaar\plugins`` directory,
  and standalone installer allows user to skip installation of this plugin.
  (Alexander Belchenko)

* Restore auto-detection of plink.exe on Windows. (Dmitry Vasiliev)

* Version number is now shown as "1.2" or "1.2pr2", without zeroed or
  missing final fields.  (Martin Pool)

Features
********

* ``branch`` and ``checkout`` can hard-link working tree files, which is
  faster and saves space.  (Aaron Bentley)

* ``bzr send`` will now also look at the ``child_submit_to`` setting in
  the submit branch to determine the email address to send to.
  (Jelmer Vernooij)

Improvements
************

* BzrBranch._lefthand_history is faster on pack repos.  (Aaron Bentley)

* Branch6.generate_revision_history is faster.  (Aaron Bentley)

* Directory services can now be registered, allowing special URLs to be
  dereferenced into real URLs.  This is a generalization and cleanup of
  the lp: transport lookup.  (Aaron Bentley)

* Merge directives that are automatically attached to emails have nicer
  filenames, based on branch-nick + revno. (Aaron Bentley)

* ``push`` has a ``--revision`` option, to specify what revision to push up
  to.  (Daniel Watkins)

* Significantly reducing execution time and network traffic for trivial
  case of running ``bzr missing`` command for two identical branches.
  (Alexander Belchenko)

* Speed up operations that look at the revision graph (such as 'bzr log').
  ``KnitPackRepositor.get_revision_graph`` uses ``Graph.iter_ancestry`` to
  extract the revision history. This allows filtering ghosts while
  stepping instead of needing to peek ahead. (John Arbash Meinel)

* The ``hooks`` command lists installed hooks, to assist in debugging.
  (Daniel Watkins)

* Updates to how ``annotate`` work. Should see a measurable improvement in
  performance and memory consumption for file with a lot of merges.
  Also, correctly handle when a line is introduced by both parents (it
  should be attributed to the first merge which notices this, and not
  to all subsequent merges.) (John Arbash Meinel)

Bugfixes
********

* Autopacking no longer holds the full set of inventory lines in
  memory while copying. For large repositories, this can amount to
  hundreds of MB of ram consumption.
  (Ian Clatworthy, John Arbash Meinel)

* Cherrypicking when using ``--format=merge3`` now explictly excludes
  BASE lines. (John Arbash Meinel, #151731)

* Disable plink's interactive prompt for password.
  (#107593, Dmitry Vasiliev)

* Encode command line arguments from unicode to user_encoding before
  invoking external mail client in `bzr send` command.
  (#139318, Alexander Belchenko)

* Fixed problem connecting to ``bzr+https://`` servers.
  (#198793, John Ferlito)

* Improved error reporting in the Launchpad plugin. (Daniel Watkins,
  #196618)

* Include quick-start-summary.svg file to python-based installer(s)
  for Windows. (#192924, Alexander Belchenko)

* lca merge now respects specified files. (Aaron Bentley)

* Make version-info --custom imply --all. (#195560, James Westby)

* ``merge --preview`` now works for merges that add or modify
  symlinks (James Henstridge)

* Redirecting the output from ``bzr merge`` (when the remembered
  location is used) now works. (John Arbash Meinel)

* setup.py script explicitly checks for Python version.
  (Jari Aalto, Alexander Belchenko, #200569)

* UnknownFormatErrors no longer refer to branches regardless of kind of
  unknown format. (Daniel Watkins, #173980)

* Upgrade bundled ConfigObj to version 4.5.2, which properly quotes #
  signs, among other small improvements. (Matt Nordhoff, #86838)

* Use correct indices when emitting LCA conflicts.  This fixes IndexError
  errors.  (Aaron Bentley, #196780)

Documentation
*************

* Explained how to use ``version-info --custom`` in the User Guide.
  (Neil Martinsen-Burrell)

API Breaks
**********

* Support for loading plugins from zip files and
  ``bzrlib.plugin.load_from_zip()`` function are deprecated.
  (Alexander Belchenko)

Testing
*******

* Added missing blackbox tests for ``modified`` (Adrian Wilkins)

* The branch interface tests were invalid for branches using rich-root
  repositories because the empty string is not a valid file-id.
  (Robert Collins)

Internals
*********

* ``Graph.iter_ancestry`` returns the ancestry of revision ids. Similar to
  ``Repository.get_revision_graph()`` except it includes ghosts and you can
  stop part-way through. (John Arbash Meinel)

* New module ``tools/package_mf.py`` provide custom module finder for
  python packages (improves standard python library's modulefinder.py)
  used by ``setup.py`` script while building standalone bzr.exe.
  (Alexander Belchenko)

* New remote method ``RemoteBzrDir.find_repositoryV2`` adding support for
  detecting external lookup support on remote repositories. This method is
  now attempted first when lookup up repositories, leading to an extra
  round trip on older bzr smart servers. (Robert Collins)

* Repository formats have a new supported-feature attribute
  ``supports_external_lookups`` used to indicate repositories which support
  falling back to other repositories when they have partial data.
  (Robert Collins)

* ``Repository.get_revision_graph_with_ghosts`` and
  ``bzrlib.revision.(common_ancestor,MultipleRevisionSources,common_graph)``
  have been deprecated.  (John Arbash Meinel)

* ``Tree.iter_changes`` is now a public API, replacing the work-in-progress
  ``Tree._iter_changes``. The api is now considered stable and ready for
  external users.  (Aaron Bentley)

* The bzrdir format registry now accepts an ``alias`` keyword to
  register_metadir, used to indicate that a format name is an alias for
  some other format and thus should not be reported when describing the
  format. (Robert Collins)


bzr 1.2
#######

:Released: 2008-02-15

Bug Fixes
*********

* Fix failing test in Launchpad plugin. (Martin Pool)


bzr 1.2rc1
##########

:Released: 2008-02-13

Notes When Upgrading
********************

* Fetching via the smart protocol may need to reconnect once during a fetch
  if the remote server is running Bazaar 1.1 or earlier, because the client
  attempts to use more efficient requests that confuse older servers.  You
  may be required to re-enter a password or passphrase when this happens.
  This won't happen if the server is upgraded to Bazaar 1.2.
  (Andrew Bennetts)

Changes
*******

* Fetching via bzr+ssh will no longer fill ghosts by default (this is
  consistent with pack-0.92 fetching over SFTP). (Robert Collins)

* Formatting of ``bzr plugins`` output is changed to be more human-
  friendly. Full path of plugins locations will be shown only with
  ``--verbose`` command-line option. (Alexander Belchenko)

* ``merge`` now prefers to use the submit branch, but will fall back to
  parent branch.  For many users, this has no effect.  But some users who
  pull and merge on the same branch will notice a change.  This change
  makes it easier to work on a branch on two different machines, pulling
  between the machines, while merging from the upstream.
  ``merge --remember`` can now be used to set the submit_branch.
  (Aaron Bentley)

Features
********

* ``merge --preview`` produces a diff of the changes merge would make,
  but does not actually perform the merge.  (Aaron Bentley)

* New smart method ``Repository.get_parent_map`` for getting revision
  parent data. This returns additional parent information topologically
  adjacent to the requested data to reduce round trip latency impacts.
  (Robert Collins)

* New smart method, ``Repository.stream_revisions_chunked``, for fetching
  revision data that streams revision data via a chunked encoding.  This
  avoids buffering large amounts of revision data on the server and on the
  client, and sends less data to the server to request the revisions.
  (Andrew Bennetts, Robert Collins, #178353)

* The launchpad plugin now handles lp urls of the form
  ``lp://staging/``, ``lp://demo/``, ``lp://dev/`` to use the appropriate
  launchpad instance to do the resolution of the branch identities.
  This is primarily of use to Launchpad developers, but can also
  be used by other users who want to try out Launchpad as
  a branch location without messing up their public Launchpad
  account.  Branches that are pushed to the staging environment
  have an expected lifetime of one day. (Tim Penhey)

Improvements
************

* Creating a new branch no longer tries to read the entire revision-history
  unnecessarily over smart server operations. (Robert Collins)

* Fetching between different repository formats with compatible models now
  takes advantage of the smart method to stream revisions.  (Andrew Bennetts)

* The ``--coverage`` option is now global, rather specific to ``bzr
  selftest``.  (Andrew Bennetts)

* The ``register-branch`` command will now use the public url of the branch
  containing the current directory, if one has been set and no explicit
  branch is provided.  (Robert Collins)

* Tweak the ``reannotate`` code path to optimize the 2-parent case.
  Speeds up ``bzr annotate`` with a pack repository by approx 3:2.
  (John Arbash Meinel)

Bugfixes
********

* Calculate remote path relative to the shared medium in _SmartClient.  This
  is related to the problem in bug #124089.  (Andrew Bennetts)

* Cleanly handle connection errors in smart protocol version two, the same
  way as they are handled by version one.  (Andrew Bennetts)

* Clearer error when ``version-info --custom`` is used without
  ``--template`` (Lukáš Lalinský)

* Don't raise UnavailableFeature during test setup when medusa is not
  available or tearDown is never called leading to nasty side effects.
  (#137823, Vincent Ladeuil)

* If a plugin's test suite cannot be loaded, for example because of a syntax
  error in the tests, then ``selftest`` fails, rather than just printing
  a warning.  (Martin Pool, #189771)

* List possible values for BZR_SSH environment variable in env-variables
  help topic. (Alexander Belchenko, #181842)

* New methods ``push_log_file`` and ``pop_log_file`` to intercept messages:
  popping the log redirection now precisely restores the previous state,
  which makes it easier to use bzr log output from other programs.
  TestCaseInTempDir no longer depends on a log redirection being established
  by the test framework, which lets bzr tests cleanly run from a normal
  unittest runner.
  (#124153, #124849, Martin Pool, Jonathan Lange)

* ``pull --quiet`` is now more quiet, in particular a message is no longer
  printed when the remembered pull location is used. (James Westby,
  #185907)

* ``reconfigure`` can safely be interrupted while fetching.
  (Aaron Bentley, #179316)

* ``reconfigure`` preserves tags when converting to and from lightweight
  checkouts.  (Aaron Bentley, #182040)

* Stop polluting /tmp when running selftest.
  (Vincent Ladeuil, #123363)

* Switch from NFKC => NFC for normalization checks. NFC allows a few
  more characters which should be considered valid.
  (John Arbash Meinel, #185458)

* The launchpad plugin now uses the ``edge`` xmlrpc server to avoid
  interacting badly with a bug on the launchpad side. (Robert Collins)

* Unknown hostnames when connecting to a ``bzr://`` URL no longer cause
  tracebacks.  (Andrew Bennetts, #182849)

API Breaks
**********

* Classes implementing Merge types like Merge3Merger must now accept (and
  honour) a do_merge flag in their constructor.  (Aaron Bentley)

* ``Repository.add_inventory`` and ``add_revision`` now require the caller
  to previously take a write lock (and start a write group.)
  (Martin Pool)

Testing
*******

* selftest now accepts --load-list <file> to load a test id list. This
  speeds up running the test suite on a limited set of tests.
  (Vincent Ladeuil)

Internals
*********

* Add a new method ``get_result`` to graph search objects. The resulting
  ``SearchResult`` can be used to recreate the search later, which will
  be useful in reducing network traffic. (Robert Collins)

* Use convenience function to check whether two repository handles
  are referring to the same repository in ``Repository.get_graph``.
  (Jelmer Vernooij, #187162)

* Fetching now passes the find_ghosts flag through to the
  ``InterRepository.missing_revision_ids`` call consistently for all
  repository types. This will enable faster missing revision discovery with
  bzr+ssh. (Robert Collins)

* Fix error handling in Repository.insert_data_stream. (Lukas Lalinsky)

* ``InterRepository.missing_revision_ids`` is now deprecated in favour of
  ``InterRepository.search_missing_revision_ids`` which returns a
  ``bzrlib.graph.SearchResult`` suitable for making requests from the smart
  server. (Robert Collins)

* New error ``NoPublicBranch`` for commands that need a public branch to
  operate. (Robert Collins)

* New method ``iter_inventories`` on Repository for access to many
  inventories. This is primarily used by the ``revision_trees`` method, as
  direct access to inventories is discouraged. (Robert Collins)

* New method ``next_with_ghosts`` on the Graph breadth-first-search objects
  which will split out ghosts and present parents into two separate sets,
  useful for code which needs to be aware of ghosts (e.g. fetching data
  cares about ghosts during revision selection). (Robert Collins)

* Record a timestamp against each mutter to the trace file, relative to the
  first import of bzrlib.  (Andrew Bennetts)

* ``Repository.get_data_stream`` is now deprecated in favour of
  ``Repository.get_data_stream_for_search`` which allows less network
  traffic when requesting data streams over a smart server. (Robert Collins)

* ``RemoteBzrDir._get_tree_branch`` no longer triggers ``_ensure_real``,
  removing one round trip on many network operations. (Robert Collins)

* RemoteTransport's ``recommended_page_size`` method now returns 64k, like
  SFTPTransport and HttpTransportBase.  (Andrew Bennetts)

* Repository has a new method ``has_revisions`` which signals the presence
  of many revisions by returning a set of the revisions listed which are
  present. This can be done by index queries without reading data for parent
  revision names etc. (Robert Collins)


bzr 1.1
#######

:Released: 2008-01-15

(no changes from 1.1rc1)

bzr 1.1rc1
##########

:Released: 2008-01-05

Changes
*******

* Dotted revision numbers have been revised. Instead of growing longer with
  nested branches the branch number just increases. (eg instead of 1.1.1.1.1
  we now report 1.2.1.) This helps scale long lived branches which have many
  feature branches merged between them. (John Arbash Meinel)

* The syntax ``bzr diff branch1 branch2`` is no longer supported.
  Use ``bzr diff branch1 --new branch2`` instead. This change has
  been made to remove the ambiguity where ``branch2`` is in fact a
  specific file to diff within ``branch1``.

Features
********

* New option to use custom template-based formats in  ``bzr version-info``.
  (Lukáš Lalinský)

* diff '--using' allows an external diff tool to be used for files.
  (Aaron Bentley)

* New "lca" merge-type for fast everyday merging that also supports
  criss-cross merges.  (Aaron Bentley)

Improvements
************

* ``annotate`` now doesn't require a working tree. (Lukáš Lalinský,
  #90049)

* ``branch`` and ``checkout`` can now use files from a working tree to
  to speed up the process.  For checkout, this requires the new
  --files-from flag.  (Aaron Bentley)

* ``bzr diff`` now sorts files in alphabetical order.  (Aaron Bentley)

* ``bzr diff`` now works on branches without working trees. Tree-less
  branches can also be compared to each other and to working trees using
  the new diff options ``--old`` and ``--new``. Diffing between branches,
  with or without trees, now supports specific file filtering as well.
  (Ian Clatworthy, #6700)

* ``bzr pack`` now orders revision texts in topological order, with newest
  at the start of the file, promoting linear reads for ``bzr log`` and the
  like. This partially fixes #154129. (Robert Collins)

* Merge directives now fetch prerequisites from the target branch if
  needed.  (Aaron Bentley)

* pycurl now handles digest authentication.
  (Vincent Ladeuil)

* ``reconfigure`` can now convert from repositories.  (Aaron Bentley)

* ``-l`` is now a short form for ``--limit`` in ``log``.  (Matt Nordhoff)

* ``merge`` now warns when merge directives cause cherrypicks.
  (Aaron Bentley)

* ``split`` now supported, to enable splitting large trees into smaller
  pieces.  (Aaron Bentley)

Bugfixes
********

* Avoid AttributeError when unlocking a pack repository when an error occurs.
  (Martin Pool, #180208)

* Better handle short reads when processing multiple range requests.
  (Vincent Ladeuil, #179368)

* build_tree acceleration uses the correct path when a file has been moved.
  (Aaron Bentley)

* ``commit`` now succeeds when a checkout and its master branch share a
  repository.  (Aaron Bentley, #177592)

* Fixed error reporting of unsupported timezone format in
  ``log --timezone``. (Lukáš Lalinský, #178722)

* Fixed Unicode encoding error in ``ignored`` when the output is
  redirected to a pipe. (Lukáš Lalinský)

* Fix traceback when sending large response bodies over the smart protocol
  on Windows. (Andrew Bennetts, #115781)

* Fix ``urlutils.relative_url`` for the case of two ``file:///`` URLs
  pointed to different logical drives on Windows.
  (Alexander Belchenko, #90847)

* HTTP test servers are now compatible with the http protocol version 1.1.
  (Vincent Ladeuil, #175524)

* _KnitParentsProvider.get_parent_map now handles requests for ghosts
  correctly, instead of erroring or attributing incorrect parents to ghosts.
  (Aaron Bentley)

* ``merge --weave --uncommitted`` now works.  (Aaron Bentley)

* pycurl authentication handling was broken and incomplete. Fix handling of
  user:pass embedded in the urls.
  (Vincent Ladeuil, #177643)

* Files inside non-directories are now handled like other conflict types.
  (Aaron Bentley, #177390)

* ``reconfigure`` is able to convert trees into lightweight checkouts.
  (Aaron Bentley)

* Reduce lockdir timeout to 0 when running ``bzr serve``.  (Andrew Bennetts,
  #148087)

* Test that the old ``version_info_format`` functions still work, even
  though they are deprecated. (John Arbash Meinel, ShenMaq, #177872)

* Transform failures no longer cause ImmortalLimbo errors (Aaron Bentley,
  #137681)

* ``uncommit`` works even when the commit messages of revisions to be
  removed use characters not supported in the terminal encoding.
  (Aaron Bentley)

* When dumb http servers return whole files instead of the requested ranges,
  read the remaining bytes by chunks to avoid overflowing network buffers.
  (Vincent Ladeuil, #175886)

Documentation
*************

* Minor tweaks made to the bug tracker integration documentation.
  (Ian Clatworthy)

* Reference material has now be moved out of the User Guide and added
  to the User Reference. The User Reference has gained 4 sections as
  a result: Authenication Settings, Configuration Settings, Conflicts
  and Hooks. All help topics are now dumped into text format in the
  doc/en/user-reference directory for those who like browsing that
  information in their editor. (Ian Clatworthy)

* *Using Bazaar with Launchpad* tutorial added. (Ian Clatworthy)

Internals
*********

* find_* methods available for BzrDirs, Branches and WorkingTrees.
  (Aaron Bentley)

* Help topics can now be loaded from files.
  (Ian Clatworthy, Alexander Belchenko)

* get_parent_map now always provides tuples as its output.  (Aaron Bentley)

* Parent Providers should now implement ``get_parent_map`` returning a
  dictionary instead of ``get_parents`` returning a list.
  ``Graph.get_parents`` is now deprecated. (John Arbash Meinel,
  Robert Collins)

* Patience Diff now supports arbitrary python objects, as long as they
  support ``hash()``. (John Arbash Meinel)

* Reduce selftest overhead to establish test names by memoization.
  (Vincent Ladeuil)

API Breaks
**********

Testing
*******

* Modules can now customise their tests by defining a ``load_tests``
  attribute. ``pydoc bzrlib.tests.TestUtil.TestLoader.loadTestsFromModule``
  for the documentation on this attribute. (Robert Collins)

* New helper function ``bzrlib.tests.condition_id_re`` which helps
  filter tests based on a regular expression search on the tests id.
  (Robert Collins)

* New helper function ``bzrlib.tests.condition_isinstance`` which helps
  filter tests based on class. (Robert Collins)

* New helper function ``bzrlib.tests.exclude_suite_by_condition`` which
  generalises the ``exclude_suite_by_re`` function. (Robert Collins)

* New helper function ``bzrlib.tests.filter_suite_by_condition`` which
  generalises the ``filter_suite_by_re`` function. (Robert Collins)

* New helper method ``bzrlib.tests.exclude_tests_by_re`` which gives a new
  TestSuite that does not contain tests from the input that matched a
  regular expression. (Robert Collins)

* New helper method ``bzrlib.tests.randomize_suite`` which returns a
  randomized copy of the input suite. (Robert Collins)

* New helper method ``bzrlib.tests.split_suite_by_re`` which splits a test
  suite into two according to a regular expression. (Robert Collins)

* Parametrize all http tests for the transport implementations, the http
  protocol versions (1.0 and 1.1) and the authentication schemes.
  (Vincent Ladeuil)

* The ``exclude_pattern`` and ``random_order`` parameters to the function
  ``bzrlib.tests.filter_suite_by_re`` have been deprecated. (Robert Collins)

* The method ``bzrlib.tests.sort_suite_by_re`` has been deprecated. It is
  replaced by the new helper methods added in this release. (Robert Collins)


bzr 1.0
#######

:Released: 2007-12-14

Documentation
*************

* More improvements and fixes to the User Guide.  (Ian Clatworthy)

* Add information on cherrypicking/rebasing to the User Guide.
  (Ian Clatworthy)

* Improve bug tracker integration documentation. (Ian Clatworthy)

* Minor edits to ``Bazaar in five minutes`` from David Roberts and
  to the rebasing section of the User Guide from Aaron Bentley.
  (Ian Clatworthy)


bzr 1.0rc3
##########

:Released: 2007-12-11

Changes
*******

* If a traceback occurs, users are now asked to report the bug
  through Launchpad (https://bugs.launchpad.net/bzr/), rather than
  by mail to the mailing list.
  (Martin Pool)

Bugfixes
********

* Fix Makefile rules for doc generation. (Ian Clatworthy, #175207)

* Give more feedback during long http downloads by making readv deliver data
  as it arrives for urllib, and issue more requests for pycurl. High latency
  networks are better handled by urllib, the pycurl implementation give more
  feedback but also incur more latency.
  (Vincent Ladeuil, #173010)

* Implement _make_parents_provider on RemoteRepository, allowing generating
  bundles against branches on a smart server.  (Andrew Bennetts, #147836)

Documentation
*************

* Improved user guide.  (Ian Clatworthy)

* The single-page quick reference guide is now available as a PDF.
  (Ian Clatworthy)

Internals
*********

* readv urllib http implementation is now a real iterator above the
  underlying socket and deliver data as soon as it arrives. 'get' still
  wraps its output in a StringIO.
  (Vincent Ladeuil)


bzr 1.0rc2
##########

:Released: 2007-12-07

Improvements
************

* Added a --coverage option to selftest. (Andrew Bennetts)

* Annotate merge (merge-type=weave) now supports cherrypicking.
  (Aaron Bentley)

* ``bzr commit`` now doesn't print the revision number twice. (Matt
  Nordhoff, #172612)

* New configuration option ``bugtracker_<tracker_abbrevation>_url`` to
  define locations of bug trackers that are not directly supported by
  bzr or a plugin. The URL will be treated as a template and ``{id}``
  placeholders will be replaced by specific bug IDs.  (Lukáš Lalinský)

* Support logging single merge revisions with short and line log formatters.
  (Kent Gibson)

* User Guide enhanced with suggested readability improvements from
  Matt Revell and corrections from John Arbash Meinel. (Ian Clatworthy)

* Quick Start Guide renamed to Quick Start Card, moved down in
  the catalog, provided in pdf and png format and updated to refer
  to ``send`` instead of ``bundle``. (Ian Clatworthy, #165080)

* ``switch`` can now be used on heavyweight checkouts as well as
  lightweight ones. After switching a heavyweight checkout, the
  local branch is a mirror/cache of the new bound branch and
  uncommitted changes in the working tree are merged. As a safety
  check, if there are local commits in a checkout which have not
  been committed to the previously bound branch, then ``switch``
  fails unless the ``--force`` option is given. This option is
  now also required if the branch a lightweight checkout is pointing
  to has been moved. (Ian Clatworthy)

Internals
*********

* New -Dhttp debug option reports http connections, requests and responses.
  (Vincent Ladeuil)

* New -Dmerge debug option, which emits merge plans for merge-type=weave.

Bugfixes
********

* Better error message when running ``bzr cat`` on a non-existant branch.
  (Lukáš Lalinský, #133782)

* Catch OSError 17 (file exists) in final phase of tree transform and show
  filename to user.
  (Alexander Belchenko, #111758)

* Catch ShortReadvErrors while using pycurl. Also make readv more robust by
  allowing multiple GET requests to be issued if too many ranges are
  required.
  (Vincent Ladeuil, #172701)

* Check for missing basis texts when fetching from packs to packs.
  (John Arbash Meinel, #165290)

* Fall back to showing e-mail in ``log --short/--line`` if the
  committer/author has only e-mail. (Lukáš Lalinský, #157026)

API Breaks
**********

* Deprecate not passing a ``location`` argument to commit reporters'
  ``started`` methods. (Matt Nordhoff)


bzr 1.0rc1
##########

:Released: 2007-11-30

Notes When Upgrading
********************

* The default repository format is now ``pack-0.92``.  This
  default is used when creating new repositories with ``init`` and
  ``init-repo``, and when branching over bzr+ssh or bzr+hpss.
  (See https://bugs.launchpad.net/bugs/164626)

  This format can be read and written by Bazaar 0.92 and later, and
  data can be transferred to and from older formats.

  To upgrade, please reconcile your repository (``bzr reconcile``), and then
  upgrade (``bzr upgrade``).

  ``pack-0.92`` offers substantially better scaling and performance than the
  previous knits format. Some operations are slower where the code already
  had bad scaling characteristics under knits, the pack format makes such
  operations more visible as part of being more scalable overall. We will
  correct such operations over the coming releases and encourage the filing
  of bugs on any operation which you observe to be slower in a packs
  repository. One particular case that we do not intend to fix is pulling
  data from a pack repository into a knit repository over a high latency
  link;  downgrading such data requires reinsertion of the file texts, and
  this is a classic space/time tradeoff. The current implementation is
  conservative on memory usage because we need to support converting data
  from any tree without problems.
  (Robert Collins, Martin Pool, #164476)

Changes
*******

* Disable detection of plink.exe as possible ssh vendor. Plink vendor
  still available if user selects it explicitly with BZR_SSH environment
  variable. (Alexander Belchenko, workaround for bug #107593)

* The pack format is now accessible as "pack-0.92", or "pack-0.92-subtree"
  to enable the subtree functions (for example, for bzr-svn).
  (Martin Pool)

Features
********

* New ``authentication.conf`` file holding the password or other credentials
  for remote servers. This can be used for ssh, sftp, smtp and other
  supported transports.
  (Vincent Ladeuil)

* New rich-root and rich-root-pack formats, recording the same data about
  tree roots that's recorded for all other directories.
  (Aaron Bentley, #164639)

* ``pack-0.92`` repositories can now be reconciled.
  (Robert Collins, #154173)

* ``switch`` command added for changing the branch a lightweight checkout
  is associated with and updating the tree to reflect the latest content
  accordingly. This command was previously part of the BzrTools plug-in.
  (Ian Clatworthy, Aaron Bentley, David Allouche)

* ``reconfigure`` command can now convert branches, trees, or checkouts to
  lightweight checkouts.  (Aaron Bentley)

Performance
***********

* Commit updates the state of the working tree via a delta rather than
  supplying entirely new basis trees. For commit of a single specified file
  this reduces the wall clock time for commit by roughly a 30%.
  (Robert Collins, Martin Pool)

* Commit with many automatically found deleted paths no longer performs
  linear scanning for the children of those paths during inventory
  iteration. This should fix commit performance blowing out when many such
  paths occur during commit. (Robert Collins, #156491)

* Fetch with pack repositories will no longer read the entire history graph.
  (Robert Collins, #88319)

* Revert takes out an appropriate lock when reverting to a basis tree, and
  does not read the basis inventory twice. (Robert Collins)

* Diff does not require an inventory to be generated on dirstate trees.
  (Aaron Bentley, #149254)

* New annotate merge (--merge-type=weave) implementation is fast on
  versionedfiles withough cached annotations, e.g. pack-0.92.
  (Aaron Bentley)

Improvements
************

* ``bzr merge`` now warns when it encounters a criss-cross merge.
  (Aaron Bentley)

* ``bzr send`` now doesn't require the target e-mail address to be
  specified on the command line if an interactive e-mail client is used.
  (Lukáš Lalinský)

* ``bzr tags`` now prints the revision number for each tag, instead of
  the revision id, unless --show-ids is passed. In addition, tags can be
  sorted chronologically instead of lexicographically with --sort=time.
  (Adeodato Simó, #120231)

* Windows standalone version of bzr is able to load system-wide plugins from
  "plugins" subdirectory in installation directory. In addition standalone
  installer write to the registry (HKLM\SOFTWARE\Bazaar) useful info
  about paths and bzr version. (Alexander Belchenko, #129298)

Documentation
*************

Bug Fixes
*********

* A progress bar has been added for knitpack -> knitpack fetching.
  (Robert Collins, #157789, #159147)

* Branching from a branch via smart server now preserves the repository
  format. (Andrew Bennetts,  #164626)

* ``commit`` is now able to invoke an external editor in a non-ascii
  directory. (Daniel Watkins, #84043)

* Catch connection errors for ftp.
  (Vincent Ladeuil, #164567)

* ``check`` no longer reports spurious unreferenced text versions.
  (Robert Collins, John A Meinel, #162931, #165071)

* Conflicts are now resolved recursively by ``revert``.
  (Aaron Bentley, #102739)

* Detect invalid transport reuse attempts by catching invalid URLs.
  (Vincent Ladeuil, #161819)

* Deleting a file without removing it shows a correct diff, not a traceback.
  (Aaron Bentley)

* Do no use timeout in HttpServer anymore.
  (Vincent Ladeuil, #158972).

* Don't catch the exceptions related to the http pipeline status before
  retrying an http request or some programming errors may be masked.
  (Vincent Ladeuil, #160012)

* Fix ``bzr rm`` to not delete modified and ignored files.
  (Lukáš Lalinský, #172598)

* Fix exception when revisionspec contains merge revisons but log
  formatter doesn't support merge revisions. (Kent Gibson, #148908)

* Fix exception when ScopeReplacer is assigned to before any members have
  been retrieved.  (Aaron Bentley)

* Fix multiple connections during checkout --lightweight.
  (Vincent Ladeuil, #159150)

* Fix possible error in insert_data_stream when copying between
  pack repositories over bzr+ssh or bzr+http.
  KnitVersionedFile.get_data_stream now makes sure that requested
  compression parents are sent before any delta hunks that depend
  on them.
  (Martin Pool, #164637)

* Fix typo in limiting offsets coalescing for http, leading to
  whole files being downloaded instead of parts.
  (Vincent Ladeuil, #165061)

* FTP server errors don't error in the error handling code.
  (Robert Collins, #161240)

* Give a clearer message when a pull fails because the source needs
  to be reconciled.
  (Martin Pool, #164443)

* It is clearer when a plugin cannot be loaded because of its name, and a
  suggestion for an acceptable name is given. (Daniel Watkins, #103023)

* Leave port as None in transport objects if user doesn't
  specify a port in urls.
  (vincent Ladeuil, #150860)

* Make sure Repository.fetch(self) is properly a no-op for all
  Repository implementations. (John Arbash Meinel, #158333)

* Mark .bzr directories as "hidden" on Windows.
  (Alexander Belchenko, #71147)

* ``merge --uncommitted`` can now operate on a single file.
  (Aaron Bentley, Lukáš Lalinský, #136890)

* Obsolete packs are now cleaned up by pack and autopack operations.
  (Robert Collins, #153789)

* Operations pulling data from a smart server where the underlying
  repositories are not both annotated/both unannotated will now work.
  (Robert Collins, #165304).

* Reconcile now shows progress bars. (Robert Collins, #159351)

* ``RemoteBranch`` was not initializing ``self._revision_id_to_revno_map``
  properly. (John Arbash Meinel, #162486)

* Removing an already-removed file reports the file does not exist. (Daniel
  Watkins, #152811)

* Rename on Windows is able to change filename case.
  (Alexander Belchenko, #77740)

* Return error instead of a traceback for ``bzr log -r0``.
  (Kent Gibson, #133751)

* Return error instead of a traceback when bzr is unable to create
  symlink on some platforms (e.g. on Windows).
  (Alexander Belchenko, workaround for #81689)

* Revert doesn't crash when restoring a single file from a deleted
  directory. (Aaron Bentley)

* Stderr output via logging mechanism now goes through encoded wrapper
  and no more uses utf-8, but terminal encoding instead. So all unicode
  strings now should be readable in non-utf-8 terminal.
  (Alexander Belchenko, #54173)

* The error message when ``move --after`` should be used makes how to do so
  clearer. (Daniel Watkins, #85237)

* Unicode-safe output from ``bzr info``. The output will be encoded
  using the terminal encoding and unrepresentable characters will be
  replaced by '?'. (Lukáš Lalinský, #151844)

* Working trees are no longer created when pushing into a local no-trees
  repo. (Daniel Watkins, #50582)

* Upgrade util/configobj to version 4.4.0.
  (Vincent Ladeuil, #151208).

* Wrap medusa ftp test server as an FTPServer feature.
  (Vincent Ladeuil, #157752)

API Breaks
**********

* ``osutils.backup_file`` is deprecated. Actually it's not used in bzrlib
  during very long time. (Alexander Belchenko)

* The return value of
  ``VersionedFile.iter_lines_added_or_present_in_versions`` has been
  changed. Previously it was an iterator of lines, now it is an iterator of
  (line, version_id) tuples. This change has been made to aid reconcile and
  fetch operations. (Robert Collins)

* ``bzrlib.repository.get_versioned_file_checker`` is now private.
  (Robert Collins)

* The Repository format registry default has been removed; it was previously
  obsoleted by the bzrdir format default, which implies a default repository
  format.
  (Martin Pool)

Internals
*********

* Added ``ContainerSerialiser`` and ``ContainerPushParser`` to
  ``bzrlib.pack``.  These classes provide more convenient APIs for generating
  and parsing containers from streams rather than from files.  (Andrew
  Bennetts)

* New module ``lru_cache`` providing a cache for use by tasks that need
  semi-random access to large amounts of data. (John A Meinel)

* InventoryEntry.diff is now deprecated.  Please use diff.DiffTree instead.


bzr 0.92
########

:Released: 2007-11-05

Changes
*******

  * New uninstaller on Win32.  (Alexander Belchenko)


bzr 0.92rc1
###########

:Released: 2007-10-29

Changes
*******

* ``bzr`` now returns exit code 4 if an internal error occurred, and
  3 if a normal error occurred.  (Martin Pool)

* ``pull``, ``merge`` and ``push`` will no longer silently correct some
  repository index errors that occured as a result of the Weave disk format.
  Instead the ``reconcile`` command needs to be run to correct those
  problems if they exist (and it has been able to fix most such problems
  since bzr 0.8). Some new problems have been identified during this release
  and you should run ``bzr check`` once on every repository to see if you
  need to reconcile. If you cannot ``pull`` or ``merge`` from a remote
  repository due to mismatched parent errors - a symptom of index errors -
  you should simply take a full copy of that remote repository to a clean
  directory outside any local repositories, then run reconcile on it, and
  finally pull from it locally. (And naturally email the repositories owner
  to ask them to upgrade and run reconcile).
  (Robert Collins)

Features
********

* New ``knitpack-experimental`` repository format. This is interoperable with
  the ``dirstate-tags`` format but uses a smarter storage design that greatly
  speeds up many operations, both local and remote. This new format can be
  used as an option to the ``init``, ``init-repository`` and ``upgrade``
  commands. (Robert Collins)

* For users of bzr-svn (and those testing the prototype subtree support) that
  wish to try packs, a new ``knitpack-subtree-experimental`` format has also
  been added. This is interoperable with the ``dirstate-subtrees`` format.
  (Robert Collins)

* New ``reconfigure`` command. (Aaron Bentley)

* New ``revert --forget-merges`` command, which removes the record of a pending
  merge without affecting the working tree contents.  (Martin Pool)

* New ``bzr_remote_path`` configuration variable allows finer control of
  remote bzr locations than BZR_REMOTE_PATH environment variable.
  (Aaron Bentley)

* New ``launchpad-login`` command to tell Bazaar your Launchpad
  user ID.  This can then be used by other functions of the
  Launchpad plugin. (James Henstridge)

Performance
***********

* Commit in quiet mode is now slightly faster as the information to
  output is no longer calculated. (Ian Clatworthy)

* Commit no longer checks for new text keys during insertion when the
  revision id was deterministically unique. (Robert Collins)

* Committing a change which is not a merge and does not change the number of
  files in the tree is faster by utilising the data about whether files are
  changed to determine if the tree is unchanged rather than recalculating
  it at the end of the commit process. (Robert Collins)

* Inventory serialisation no longer double-sha's the content.
  (Robert Collins)

* Knit text reconstruction now avoids making copies of the lines list for
  interim texts when building a single text. The new ``apply_delta`` method
  on ``KnitContent`` aids this by allowing modification of the revision id
  such objects represent. (Robert Collins)

* Pack indices are now partially parsed for specific key lookup using a
  bisection approach. (Robert Collins)

* Partial commits are now approximately 40% faster by walking over the
  unselected current tree more efficiently. (Robert Collins)

* XML inventory serialisation takes 20% less time while being stricter about
  the contents. (Robert Collins)

* Graph ``heads()`` queries have been fixed to no longer access all history
  unnecessarily. (Robert Collins)

Improvements
************

* ``bzr+https://`` smart server across https now supported.
  (John Ferlito, Martin Pool, #128456)

* Mutt is now a supported mail client; set ``mail_client=mutt`` in your
  bazaar.conf and ``send`` will use mutt. (Keir Mierle)

* New option ``-c``/``--change`` for ``merge`` command for cherrypicking
  changes from one revision. (Alexander Belchenko, #141368)

* Show encodings, locale and list of plugins in the traceback message.
  (Martin Pool, #63894)

* Experimental directory formats can now be marked with
  ``experimental = True`` during registration. (Ian Clatworthy)

Documentation
*************

* New *Bazaar in Five Minutes* guide.  (Matthew Revell)

* The hooks reference documentation is now converted to html as expected.
  (Ian Clatworthy)

Bug Fixes
*********

* Connection error reporting for the smart server has been fixed to
  display a user friendly message instead of a traceback.
  (Ian Clatworthy, #115601)

* Make sure to use ``O_BINARY`` when opening files to check their
  sha1sum. (Alexander Belchenko, John Arbash Meinel, #153493)

* Fix a problem with Win32 handling of the executable bit.
  (John Arbash Meinel, #149113)

* ``bzr+ssh://`` and ``sftp://`` URLs that do not specify ports explicitly
  no longer assume that means port 22.  This allows people using OpenSSH to
  override the default port in their ``~/.ssh/config`` if they wish.  This
  fixes a bug introduced in bzr 0.91.  (Andrew Bennetts, #146715)

* Commands reporting exceptions can now be profiled and still have their
  data correctly dumped to a file. For example, a ``bzr commit`` with
  no changes still reports the operation as pointless but doing so no
  longer throws away the profiling data if this command is run with
  ``--lsprof-file callgrind.out.ci`` say. (Ian Clatworthy)

* Fallback to ftp when paramiko is not installed and sftp can't be used for
  ``tests/commands`` so that the test suite is still usable without
  paramiko.
  (Vincent Ladeuil, #59150)

* Fix commit ordering in corner case. (Aaron Bentley, #94975)

* Fix long standing bug in partial commit when there are renames
  left in tree. (Robert Collins, #140419)

* Fix selftest semi-random noise during http related tests.
  (Vincent Ladeuil, #140614)

* Fix typo in ftp.py making the reconnection fail on temporary errors.
  (Vincent Ladeuil, #154259)

* Fix failing test by comparing real paths to cover the case where the TMPDIR
  contains a symbolic link.
  (Vincent Ladeuil, #141382).

* Fix log against smart server branches that don't support tags.
  (James Westby, #140615)

* Fix pycurl http implementation by defining error codes from
  pycurl instead of relying on an old curl definition.
  (Vincent Ladeuil, #147530)

* Fix 'unprintable error' message when displaying BzrCheckError and
  some other exceptions on Python 2.5.
  (Martin Pool, #144633)

* Fix ``Inventory.copy()`` and add test for it. (Jelmer Vernooij)

* Handles default value for ListOption in cmd_commit.
  (Vincent Ladeuil, #140432)

* HttpServer and FtpServer need to be closed properly or a listening socket
  will remain opened.
  (Vincent Ladeuil, #140055)

* Monitor the .bzr directory created in the top level test
  directory to detect leaking tests.
  (Vincent Ladeuil, #147986)

* The basename, not the full path, is now used when checking whether
  the profiling dump file begins with ``callgrind.out`` or not. This
  fixes a bug reported by Aaron Bentley on IRC. (Ian Clatworthy)

* Trivial fix for invoking command ``reconfigure`` without arguments.
  (Rob Weir, #141629)

* ``WorkingTree.rename_one`` will now raise an error if normalisation of the
  new path causes bzr to be unable to access the file. (Robert Collins)

* Correctly detect a NoSuchFile when using a filezilla server. (Gary van der
  Merwe)

API Breaks
**********

* ``bzrlib.index.GraphIndex`` now requires a size parameter to the
  constructor, for enabling bisection searches. (Robert Collins)

* ``CommitBuilder.record_entry_contents`` now requires the root entry of a
  tree be supplied to it, previously failing to do so would trigger a
  deprecation warning. (Robert Collins)

* ``KnitVersionedFile.add*`` will no longer cache added records even when
  enable_cache() has been called - the caching feature is now exclusively for
  reading existing data. (Robert Collins)

* ``ReadOnlyLockError`` is deprecated; ``LockFailed`` is usually more
  appropriate.  (Martin Pool)

* Removed ``bzrlib.transport.TransportLogger`` - please see the new
  ``trace+`` transport instead. (Robert Collins)

* Removed previously deprecated varargs interface to ``TestCase.run_bzr`` and
  deprecated methods ``TestCase.capture`` and ``TestCase.run_bzr_captured``.
  (Martin Pool)

* Removed previous deprecated ``basis_knit`` parameter to the
  ``KnitVersionedFile`` constructor. (Robert Collins)

* Special purpose method ``TestCase.run_bzr_decode`` is moved to the test_non_ascii
  class that needs it.
  (Martin Pool)

* The class ``bzrlib.repofmt.knitrepo.KnitRepository3`` has been folded into
  ``KnitRepository`` by parameters to the constructor. (Robert Collins)

* The ``VersionedFile`` interface now allows content checks to be bypassed
  by supplying check_content=False.  This saves nearly 30% of the minimum
  cost to store a version of a file. (Robert Collins)

* Tree's with bad state such as files with no length or sha will no longer
  be silently accepted by the repository XML serialiser. To serialise
  inventories without such data, pass working=True to write_inventory.
  (Robert Collins)

* ``VersionedFile.fix_parents`` has been removed as a harmful API.
  ``VersionedFile.join`` will no longer accept different parents on either
  side of a join - it will either ignore them, or error, depending on the
  implementation. See notes when upgrading for more information.
  (Robert Collins)

Internals
*********

* ``bzrlib.transport.Transport.put_file`` now returns the number of bytes
  put by the method call, to allow avoiding stat-after-write or
  housekeeping in callers. (Robert Collins)

* ``bzrlib.xml_serializer.Serializer`` is now responsible for checking that
  mandatory attributes are present on serialisation and deserialisation.
  This fixes some holes in API usage and allows better separation between
  physical storage and object serialisation. (Robert Collins)

* New class ``bzrlib.errors.InternalBzrError`` which is just a convenient
  shorthand for deriving from BzrError and setting internal_error = True.
  (Robert Collins)

* New method ``bzrlib.mutabletree.update_to_one_parent_via_delta`` for
  moving the state of a parent tree to a new version via a delta rather than
  a complete replacement tree. (Robert Collins)

* New method ``bzrlib.osutils.minimum_path_selection`` useful for removing
  duplication from user input, when a user mentions both a path and an item
  contained within that path. (Robert Collins)

* New method ``bzrlib.repository.Repository.is_write_locked`` useful for
  determining if a repository is write locked. (Robert Collins)

* New method on ``bzrlib.tree.Tree`` ``path_content_summary`` provides a
  tuple containing the key information about a path for commit processing
  to complete. (Robert Collins)

* New method on xml serialisers, write_inventory_to_lines, which matches the
  API used by knits for adding content. (Robert Collins)

* New module ``bzrlib.bisect_multi`` with generic multiple-bisection-at-once
  logic, currently only available for byte-based lookup
  (``bisect_multi_bytes``). (Robert Collins)

* New helper ``bzrlib.tuned_gzip.bytes_to_gzip`` which takes a byte string
  and returns a gzipped version of the same. This is used to avoid a bunch
  of api friction during adding of knit hunks. (Robert Collins)

* New parameter on ``bzrlib.transport.Transport.readv``
  ``adjust_for_latency`` which changes readv from returning strictly the
  requested data to inserted return larger ranges and in forward read order
  to reduce the effect of network latency. (Robert Collins)

* New parameter yield_parents on ``Inventory.iter_entries_by_dir`` which
  causes the parents of a selected id to be returned recursively, so all the
  paths from the root down to each element of selected_file_ids are
  returned. (Robert Collins)

* Knit joining has been enhanced to support plain to annotated conversion
  and annotated to plain conversion. (Ian Clatworthy)

* The CommitBuilder method ``record_entry_contents`` now returns summary
  information about the effect of the commit on the repository. This tuple
  contains an inventory delta item if the entry changed from the basis, and a
  boolean indicating whether a new file graph node was recorded.
  (Robert Collins)

* The python path used in the Makefile can now be overridden.
  (Andrew Bennetts, Ian Clatworthy)

Testing
*******

* New transport implementation ``trace+`` which is useful for testing,
  logging activity taken to its _activity attribute. (Robert Collins)

* When running bzr commands within the test suite, internal exceptions are
  not caught and reported in the usual way, but rather allowed to propagate
  up and be visible to the test suite.  A new API ``run_bzr_catch_user_errors``
  makes this behavior available to other users.
  (Martin Pool)

* New method ``TestCase.call_catch_warnings`` for testing methods that
  raises a Python warning.  (Martin Pool)


bzr 0.91
########

:Released: 2007-09-26

Bug Fixes
*********

* Print a warning instead of aborting the ``python setup.py install``
  process if building of a C extension is not possible.
  (Lukáš Lalinský, Alexander Belchenko)

* Fix commit ordering in corner case (Aaron Bentley, #94975)

* Fix ''bzr info bzr://host/'' and other operations on ''bzr://' URLs with
  an implicit port.  We were incorrectly raising PathNotChild due to
  inconsistent treatment of the ''_port'' attribute on the Transport object.
  (Andrew Bennetts, #133965)

* Make RemoteRepository.sprout cope gracefully with servers that don't
  support the ``Repository.tarball`` request.
  (Andrew Bennetts)


bzr 0.91rc2
###########

:Released: 2007-09-11

* Replaced incorrect tarball for previous release; a debug statement was left
  in bzrlib/remote.py.


bzr 0.91rc1
###########

:Released: 2007-09-11

Changes
*******

* The default branch and repository format has changed to
  ``dirstate-tags``, so tag commands are active by default.
  This format is compatible with Bazaar 0.15 and later.
  This incidentally fixes bug #126141.
  (Martin Pool)

* ``--quiet`` or ``-q`` is no longer a global option. If present, it
  must now appear after the command name. Scripts doing things like
  ``bzr -q missing`` need to be rewritten as ``bzr missing -q``.
  (Ian Clatworthy)

Features
********

* New option ``--author`` in ``bzr commit`` to specify the author of the
  change, if it's different from the committer. ``bzr log`` and
  ``bzr annotate`` display the author instead of the committer.
  (Lukáš Lalinský)

* In addition to global options and command specific options, a set of
  standard options are now supported. Standard options are legal for
  all commands. The initial set of standard options are:

  * ``--help`` or ``-h`` - display help message
  * ``--verbose`` or ``-v`` - display additional information
  * ``--quiet``  or ``-q`` - only output warnings and errors.

  Unlike global options, standard options can be used in aliases and
  may have command-specific help. (Ian Clatworthy)

* Verbosity level processing has now been unified. If ``--verbose``
  or ``-v`` is specified on the command line multiple times, the
  verbosity level is made positive the first time then increased.
  If ``--quiet`` or ``-q`` is specified on the command line
  multiple times, the verbosity level is made negative the first
  time then decreased. To get the default verbosity level of zero,
  either specify none of the above , ``--no-verbose`` or ``--no-quiet``.
  Note that most commands currently ignore the magnitude of the
  verbosity level but do respect *quiet vs normal vs verbose* when
  generating output. (Ian Clatworthy)

* ``Branch.hooks`` now supports ``pre_commit`` hook. The hook's signature
  is documented in BranchHooks constructor. (Nam T. Nguyen, #102747)

* New ``Repository.stream_knit_data_for_revisions`` request added to the
  network protocol for greatly reduced roundtrips when retrieving a set of
  revisions. (Andrew Bennetts)

Bug Fixes
*********

* ``bzr plugins`` now lists the version number for each plugin in square
  brackets after the path. (Robert Collins, #125421)

* Pushing, pulling and branching branches with subtree references was not
  copying the subtree weave, preventing the file graph from being accessed
  and causing errors in commits in clones. (Robert Collins)

* Suppress warning "integer argument expected, got float" from Paramiko,
  which sometimes caused false test failures.  (Martin Pool)

* Fix bug in bundle 4 that could cause attempts to write data to wrong
  versionedfile.  (Aaron Bentley)

* Diffs generated using "diff -p" no longer break the patch parser.
  (Aaron Bentley)

* get_transport treats an empty possible_transports list the same as a non-
  empty one.  (Aaron Bentley)

* patch verification for merge directives is reactivated, and works with
  CRLF and CR files.  (Aaron Bentley)

* Accept ..\ as a path in revision specifiers. This fixes for example
  "-r branch:..\other-branch" on Windows.  (Lukáš Lalinský)

* ``BZR_PLUGIN_PATH`` may now contain trailing slashes.
  (Blake Winton, #129299)

* man page no longer lists hidden options (#131667, Aaron Bentley)

* ``uncommit --help`` now explains the -r option adequately.  (Daniel
  Watkins, #106726)

* Error messages are now better formatted with parameters (such as
  filenames) quoted when necessary. This avoids confusion when directory
  names ending in a '.' at the end of messages were confused with a
  full stop that may or not have been there. (Daniel Watkins, #129791)

* Fix ``status FILE -r X..Y``. (Lukáš Lalinský)

* If a particular command is an alias, ``help`` will show the alias
  instead of claiming there is no help for said alias. (Daniel Watkins,
  #133548)

* TreeTransform-based operations, like pull, merge, revert, and branch,
  now roll back if they encounter an error.  (Aaron Bentley, #67699)

* ``bzr commit`` now exits cleanly if a character unsupported by the
  current encoding is used in the commit message.  (Daniel Watkins,
  #116143)

* bzr send uses default values for ranges when only half of an elipsis
  is specified ("-r..5" or "-r5..").  (#61685, Aaron Bentley)

* Avoid trouble when Windows ssh calls itself 'plink' but no plink
  binary is present.  (Martin Albisetti, #107155)

* ``bzr remove`` should remove clean subtrees.  Now it will remove (without
  needing ``--force``) subtrees that contain no files with text changes or
  modified files.  With ``--force`` it removes the subtree regardless of
  text changes or unknown files. Directories with renames in or out (but
  not changed otherwise) will now be removed without needing ``--force``.
  Unknown ignored files will be deleted without needing ``--force``.
  (Marius Kruger, #111665)

* When two plugins conflict, the source of both the losing and now the
  winning definition is shown.  (Konstantin Mikhaylov, #5454)

* When committing to a branch, the location being committed to is
  displayed.  (Daniel Watkins, #52479)

* ``bzr --version`` takes care about encoding of stdout, especially
  when output is redirected. (Alexander Belchenko, #131100)

* Prompt for an ftp password if none is provided.
  (Vincent Ladeuil, #137044)

* Reuse bound branch associated transport to avoid multiple
  connections.
  (Vincent Ladeuil, #128076, #131396)

* Overwrite conflicting tags by ``push`` and ``pull`` if the
  ``--overwrite`` option is specified.  (Lukáš Lalinský, #93947)

* In checkouts, tags are copied into the master branch when created,
  changed or deleted, and are copied into the checkout when it is
  updated.  (Martin Pool, #93856, #93860)

* Print a warning instead of aborting the ``python setup.py install``
  process if building of a C extension is not possible.
  (Lukáš Lalinský, Alexander Belchenko)

Improvements
************

* Add the option "--show-diff" to the commit command in order to display
  the diff during the commit log creation. (Goffredo Baroncelli)

* ``pull`` and ``merge`` are much faster at installing bundle format 4.
  (Aaron Bentley)

* ``pull -v`` no longer includes deltas, making it much faster.
  (Aaron Bentley)

* ``send`` now sends the directive as an attachment by default.
  (Aaron Bentley, Lukáš Lalinský, Alexander Belchenko)

* Documentation updates (Martin Albisetti)

* Help on debug flags is now included in ``help global-options``.
  (Daniel Watkins, #124853)

* Parameters passed on the command line are checked to ensure they are
  supported by the encoding in use. (Daniel Watkins)

* The compression used within the bzr repository has changed from zlib
  level 9 to the zlib default level. This improves commit performance with
  only a small increase in space used (and in some cases a reduction in
  space). (Robert Collins)

* Initial commit no longer SHAs files twice and now reuses the path
  rather than looking it up again, making it faster.
  (Ian Clatworthy)

* New option ``-c``/``--change`` for ``diff`` and ``status`` to show
  changes in one revision.  (Lukáš Lalinský)

* If versioned files match a given ignore pattern, a warning is now
  given. (Daniel Watkins, #48623)

* ``bzr status`` now has -S as a short name for --short and -V as a
  short name for --versioned. These have been added to assist users
  migrating from Subversion: ``bzr status -SV`` is now like
  ``svn status -q``.  (Daniel Watkins, #115990)

* Added C implementation of  ``PatienceSequenceMatcher``, which is about
  10x faster than the Python version. This speeds up commands that
  need file diffing, such as ``bzr commit`` or ``bzr diff``.
  (Lukáš Lalinský)

* HACKING has been extended with a large section on core developer tasks.
  (Ian Clatworthy)

* Add ``branches`` and ``standalone-trees`` as online help topics and
  include them as Concepts within the User Reference.
  (Paul Moore, Ian Clatworthy)

* ``check`` can detect versionedfile parent references that are
  inconsistent with revision and inventory info, and ``reconcile`` can fix
  them.  These faulty references were generated by 0.8-era releases,
  so repositories which were manipulated by old bzrs should be
  checked, and possibly reconciled ASAP.  (Aaron Bentley, Andrew Bennetts)

API Breaks
**********

* ``Branch.append_revision`` is removed altogether; please use
  ``Branch.set_last_revision_info`` instead.  (Martin Pool)

* CommitBuilder now advertises itself as requiring the root entry to be
  supplied. This only affects foreign repository implementations which reuse
  CommitBuilder directly and have changed record_entry_contents to require
  that the root not be supplied. This should be precisely zero plugins
  affected. (Robert Collins)

* The ``add_lines`` methods on ``VersionedFile`` implementations has changed
  its return value to include the sha1 and length of the inserted text. This
  allows the avoidance of double-sha1 calculations during commit.
  (Robert Collins)

* ``Transport.should_cache`` has been removed.  It was not called in the
  previous release.  (Martin Pool)

Testing
*******

* Tests may now raise TestNotApplicable to indicate they shouldn't be
  run in a particular scenario.  (Martin Pool)

* New function multiply_tests_from_modules to give a simpler interface
  to test parameterization.  (Martin Pool, Robert Collins)

* ``Transport.should_cache`` has been removed.  It was not called in the
  previous release.  (Martin Pool)

* NULL_REVISION is returned to indicate the null revision, not None.
  (Aaron Bentley)

* Use UTF-8 encoded StringIO for log tests to avoid failures on
  non-ASCII committer names.  (Lukáš Lalinský)

Internals
*********

* ``bzrlib.plugin.all_plugins`` has been deprecated in favour of
  ``bzrlib.plugin.plugins()`` which returns PlugIn objects that provide
  useful functionality for determining the path of a plugin, its tests, and
  its version information. (Robert Collins)

* Add the option user_encoding to the function 'show_diff_trees()'
  in order to move the user encoding at the UI level. (Goffredo Baroncelli)

* Add the function make_commit_message_template_encoded() and the function
  edit_commit_message_encoded() which handle encoded strings.
  This is done in order to mix the commit messages (which is a unicode
  string), and the diff which is a raw string. (Goffredo Baroncelli)

* CommitBuilder now defaults to using add_lines_with_ghosts, reducing
  overhead on non-weave repositories which don't require all parents to be
  present. (Robert Collins)

* Deprecated method ``find_previous_heads`` on
  ``bzrlib.inventory.InventoryEntry``. This has been superseded by the use
  of ``parent_candidates`` and a separate heads check via the repository
  API. (Robert Collins)

* New trace function ``mutter_callsite`` will print out a subset of the
  stack to the log, which can be useful for gathering debug details.
  (Robert Collins)

* ``bzrlib.pack.ContainerWriter`` now tracks how many records have been
  added via a public attribute records_written. (Robert Collins)

* New method ``bzrlib.transport.Transport.get_recommended_page_size``.
  This provides a hint to users of transports as to the reasonable
  minimum data to read. In principle this can take latency and
  bandwidth into account on a per-connection basis, but for now it
  just has hard coded values based on the url. (e.g. http:// has a large
  page size, file:// has a small one.) (Robert Collins)

* New method on ``bzrlib.transport.Transport`` ``open_write_stream`` allows
  incremental addition of data to a file without requiring that all the
  data be buffered in memory. (Robert Collins)

* New methods on ``bzrlib.knit.KnitVersionedFile``:
  ``get_data_stream(versions)``, ``insert_data_stream(stream)`` and
  ``get_format_signature()``.  These provide some infrastructure for
  efficiently streaming the knit data for a set of versions over the smart
  protocol.

* Knits with no annotation cache still produce correct annotations.
  (Aaron Bentley)

* Three new methods have been added to ``bzrlib.trace``:
  ``set_verbosity_level``, ``get_verbosity_level`` and ``is_verbose``.
  ``set_verbosity_level`` expects a numeric value: negative for quiet,
  zero for normal, positive for verbose. The size of the number can be
  used to determine just how quiet or verbose the application should be.
  The existing ``be_quiet`` and ``is_quiet`` routines have been
  integrated into this new scheme. (Ian Clatworthy)

* Options can now be delcared with a ``custom_callback`` parameter. If
  set, this routine is called after the option is processed. This feature
  is now used by the standard options ``verbose`` and ``quiet`` so that
  setting one implicitly resets the other. (Ian Clatworthy)

* Rather than declaring a new option from scratch in order to provide
  custom help, a centrally registered option can be decorated using the
  new ``bzrlib.Option.custom_help`` routine. In particular, this routine
  is useful when declaring better help for the ``verbose`` and ``quiet``
  standard options as the base definition of these is now more complex
  than before thanks to their use of a custom callback. (Ian Clatworthy)

* Tree._iter_changes(specific_file=[]) now iterates through no files,
  instead of iterating through all files.  None is used to iterate through
  all files.  (Aaron Bentley)

* WorkingTree.revert() now accepts None to revert all files.  The use of
  [] to revert all files is deprecated.  (Aaron Bentley)


bzr 0.90
########

:Released: 2007-08-28

Improvements
************

* Documentation is now organized into multiple directories with a level
  added for different languages or locales. Added the Mini Tutorial
  and Quick Start Summary (en) documents from the Wiki, improving the
  content and readability of the former. Formatted NEWS as Release Notes
  complete with a Table of Conents, one heading per release. Moved the
  Developer Guide into the main document catalog and provided a link
  from the developer document catalog back to the main one.
  (Ian Clatworthy, Sabin Iacob, Alexander Belchenko)


API Changes
***********

* The static convenience method ``BzrDir.create_repository``
  is deprecated.  Callers should instead create a ``BzrDir`` instance
  and call ``create_repository`` on that.  (Martin Pool)


bzr 0.90rc1
###########

:Released: 2007-08-14

Bugfixes
********

* ``bzr init`` should connect to the remote location one time only.  We
  have been connecting several times because we forget to pass around the
  Transport object. This modifies ``BzrDir.create_branch_convenience``,
  so that we can give it the Transport we already have.
  (John Arbash Meinel, Vincent Ladeuil, #111702)

* Get rid of sftp connection cache (get rid of the FTP one too).
  (Vincent Ladeuil, #43731)

* bzr branch {local|remote} remote don't try to create a working tree
  anymore.
  (Vincent Ladeuil, #112173)

* All identified multiple connections for a single bzr command have been
  fixed. See bzrlib/tests/commands directory.
  (Vincent Ladeuil)

* ``bzr rm`` now does not insist on ``--force`` to delete files that
  have been renamed but not otherwise modified.  (Marius Kruger,
  #111664)

* ``bzr selftest --bench`` no longer emits deprecation warnings
  (Lukáš Lalinský)

* ``bzr status`` now honours FILE parameters for conflict lists
  (Aaron Bentley, #127606)

* ``bzr checkout`` now honours -r when reconstituting a working tree.
  It also honours -r 0.  (Aaron Bentley, #127708)

* ``bzr add *`` no more fails on Windows if working tree contains
  non-ascii file names. (Kuno Meyer, #127361)

* allow ``easy_install bzr`` runs without fatal errors.
  (Alexander Belchenko, #125521)

* Graph._filter_candidate_lca does not raise KeyError if a candidate
  is eliminated just before it would normally be examined.  (Aaron Bentley)

* SMTP connection failures produce a nice message, not a traceback.
  (Aaron Bentley)

Improvements
************

* Don't show "dots" progress indicators when run non-interactively, such
  as from cron.  (Martin Pool)

* ``info`` now formats locations more nicely and lists "submit" and
  "public" branches (Aaron Bentley)

* New ``pack`` command that will trigger database compression within
  the repository (Robert Collins)

* Implement ``_KnitIndex._load_data`` in a pyrex extension. The pyrex
  version is approximately 2-3x faster at parsing a ``.kndx`` file.
  Which yields a measurable improvement for commands which have to
  read from the repository, such as a 1s => 0.75s improvement in
  ``bzr diff`` when there are changes to be shown.  (John Arbash Meinel)

* Merge is now faster.  Depending on the scenario, it can be more than 2x
  faster. (Aaron Bentley)

* Give a clearer warning, and allow ``python setup.py install`` to
  succeed even if pyrex is not available.
  (John Arbash Meinel)

* ``DirState._read_dirblocks`` now has an optional Pyrex
  implementation. This improves the speed of any command that has to
  read the entire DirState. (``diff``, ``status``, etc, improve by
  about 10%).
  ``bisect_dirblocks`` has also been improved, which helps all
  ``_get_entry`` type calls (whenever we are searching for a
  particular entry in the in-memory DirState).
  (John Arbash Meinel)

* ``bzr pull`` and ``bzr push`` no longer do a complete walk of the
  branch revision history for ui display unless -v is supplied.
  (Robert Collins)

* ``bzr log -rA..B`` output shifted to the left margin if the log only
  contains merge revisions. (Kent Gibson)

* The ``plugins`` command is now public with improved help.
  (Ian Clatworthy)

* New bundle and merge directive formats are faster to generate, and

* Annotate merge now works when there are local changes. (Aaron Bentley)

* Commit now only shows the progress in terms of directories instead of
  entries. (Ian Clatworthy)

* Fix ``KnitRepository.get_revision_graph`` to not request the graph 2
  times. This makes ``get_revision_graph`` 2x faster. (John Arbash
  Meinel)

* Fix ``VersionedFile.get_graph()`` to avoid using
  ``set.difference_update(other)``, which has bad scaling when
  ``other`` is large. This improves ``VF.get_graph([version_id])`` for
  a 12.5k graph from 2.9s down to 200ms. (John Arbash Meinel)

* The ``--lsprof-file`` option now generates output for KCacheGrind if
  the file starts with ``callgrind.out``. This matches the default file
  filtering done by KCacheGrind's Open Dialog. (Ian Clatworthy)

* Fix ``bzr update`` to avoid an unnecessary
  ``branch.get_master_branch`` call, which avoids 1 extra connection
  to the remote server. (Partial fix for #128076, John Arbash Meinel)

* Log errors from the smart server in the trace file, to make debugging
  test failures (and live failures!) easier.  (Andrew Bennetts)

* The HTML version of the man page has been superceded by a more
  comprehensive manual called the Bazaar User Reference. This manual
  is completed generated from the online help topics. As part of this
  change, limited reStructuredText is now explicitly supported in help
  topics and command help with 'unnatural' markup being removed prior
  to display by the online help or inclusion in the man page.
  (Ian Clatworthy)

* HTML documentation now use files extension ``*.html``
  (Alexander Belchenko)

* The cache of ignore definitions is now cleared in WorkingTree.unlock()
  so that changes to .bzrignore aren't missed. (#129694, Daniel Watkins)

* ``bzr selftest --strict`` fails if there are any missing features or
  expected test failures. (Daniel Watkins, #111914)

* Link to registration survey added to README. (Ian Clatworthy)

* Windows standalone installer show link to registration survey
  when installation finished. (Alexander Belchenko)

Library API Breaks
******************

* Deprecated dictionary ``bzrlib.option.SHORT_OPTIONS`` removed.
  Options are now required to provide a help string and it must
  comply with the style guide by being one or more sentences with an
  initial capital and final period. (Martin Pool)

* KnitIndex.get_parents now returns tuples. (Robert Collins)

* Ancient unused ``Repository.text_store`` attribute has been removed.
  (Robert Collins)

* The ``bzrlib.pack`` interface has changed to use tuples of bytestrings
  rather than just bytestrings, making it easier to represent multiple
  element names. As this interface was not used by any internal facilities
  since it was introduced in 0.18 no API compatibility is being preserved.
  The serialised form of these packs is identical with 0.18 when a single
  element tuple is in use. (Robert Collins)

Internals
*********

* merge now uses ``iter_changes`` to calculate changes, which makes room for
  future performance increases.  It is also more consistent with other
  operations that perform comparisons, and reduces reliance on
  Tree.inventory.  (Aaron Bentley)

* Refactoring of transport classes connected to a remote server.
  ConnectedTransport is a new class that serves as a basis for all
  transports needing to connect to a remote server.  transport.split_url
  have been deprecated, use the static method on the object instead. URL
  tests have been refactored too.
  (Vincent Ladeuil)

* Better connection sharing for ConnectedTransport objects.
  transport.get_transport() now accepts a 'possible_transports' parameter.
  If a newly requested transport can share a connection with one of the
  list, it will.
  (Vincent Ladeuil)

* Most functions now accept ``bzrlib.revision.NULL_REVISION`` to indicate
  the null revision, and consider using ``None`` for this purpose
  deprecated.  (Aaron Bentley)

* New ``index`` module with abstract index functionality. This will be
  used during the planned changes in the repository layer. Currently the
  index layer provides a graph aware immutable index, a builder for the
  same index type to allow creating them, and finally a composer for
  such indices to allow the use of many indices in a single query. The
  index performance is not optimised, however the API is stable to allow
  development on top of the index. (Robert Collins)

* ``bzrlib.dirstate.cmp_by_dirs`` can be used to compare two paths by
  their directory sections. This is equivalent to comparing
  ``path.split('/')``, only without having to split the paths.
  This has a Pyrex implementation available.
  (John Arbash Meinel)

* New transport decorator 'unlistable+' which disables the list_dir
  functionality for testing.

* Deprecated ``change_entry`` in transform.py. (Ian Clatworthy)

* RevisionTree.get_weave is now deprecated.  Tree.plan_merge is now used
  for performing annotate-merge.  (Aaron Bentley)

* New EmailMessage class to create email messages. (Adeodato Simó)

* Unused functions on the private interface KnitIndex have been removed.
  (Robert Collins)

* New ``knit.KnitGraphIndex`` which provides a ``KnitIndex`` layered on top
  of a ``index.GraphIndex``. (Robert Collins)

* New ``knit.KnitVersionedFile.iter_parents`` method that allows querying
  the parents of many knit nodes at once, reducing round trips to the
  underlying index. (Robert Collins)

* Graph now has an is_ancestor method, various bits use it.
  (Aaron Bentley)

* The ``-Dhpss`` flag now includes timing information. As well as
  logging when a new connection is opened. (John Arbash Meinel)

* ``bzrlib.pack.ContainerWriter`` now returns an offset, length tuple to
  callers when inserting data, allowing generation of readv style access
  during pack creation, without needing a separate pass across the output
  pack to gather such details. (Robert Collins)

* ``bzrlib.pack.make_readv_reader`` allows readv based access to pack
  files that are stored on a transport. (Robert Collins)

* New ``Repository.has_same_location`` method that reports if two
  repository objects refer to the same repository (although with some risk
  of false negatives).  (Andrew Bennetts)

* InterTree.compare now passes require_versioned on correctly.
  (Marius Kruger)

* New methods on Repository - ``start_write_group``,
  ``commit_write_group``, ``abort_write_group`` and ``is_in_write_group`` -
  which provide a clean hook point for transactional Repositories - ones
  where all the data for a fetch or commit needs to be made atomically
  available in one step. This allows the write lock to remain while making
  a series of data insertions.  (e.g. data conversion). (Robert Collins)

* In ``bzrlib.knit`` the internal interface has been altered to use
  3-tuples (index, pos, length) rather than two-tuples (pos, length) to
  describe where data in a knit is, allowing knits to be split into
  many files. (Robert Collins)

* ``bzrlib.knit._KnitData`` split into cache management and physical access
  with two access classes - ``_PackAccess`` and ``_KnitAccess`` defined.
  The former provides access into a .pack file, and the latter provides the
  current production repository form of .knit files. (Robert Collins)

Testing
*******

* Remove selftest ``--clean-output``, ``--numbered-dirs`` and
  ``--keep-output`` options, which are obsolete now that tests
  are done within directories in $TMPDIR.  (Martin Pool)

* The SSH_AUTH_SOCK environment variable is now reset to avoid
  interaction with any running ssh agents.  (Jelmer Vernooij, #125955)

* run_bzr_subprocess handles parameters the same way as run_bzr:
  either a string or a list of strings should be passed as the first
  parameter.  Varargs-style parameters are deprecated. (Aaron Bentley)


bzr 0.18
########

:Released:  2007-07-17

Bugfixes
********

* Fix 'bzr add' crash under Win32 (Kuno Meyer)


bzr 0.18rc1
###########

:Released:  2007-07-10

Bugfixes
********

* Do not suppress pipe errors, etc. in non-display commands
  (Alexander Belchenko, #87178)

* Display a useful error message when the user requests to annotate
  a file that is not present in the specified revision.
  (James Westby, #122656)

* Commands that use status flags now have a reference to 'help
  status-flags'.  (Daniel Watkins, #113436)

* Work around python-2.4.1 inhability to correctly parse the
  authentication header.
  (Vincent Ladeuil, #121889)

* Use exact encoding for merge directives. (Adeodato Simó, #120591)

* Fix tempfile permissions error in smart server tar bundling under
  Windows. (Martin _, #119330)

* Fix detection of directory entries in the inventory. (James Westby)

* Fix handling of http code 400: Bad Request When issuing too many ranges.
  (Vincent Ladeuil, #115209)

* Issue a CONNECT request when connecting to an https server
  via a proxy to enable SSL tunneling.
  (Vincent Ladeuil, #120678)

* Fix ``bzr log -r`` to support selecting merge revisions, both
  individually and as part of revision ranges.
  (Kent Gibson, #4663)

* Don't leave cruft behind when failing to acquire a lockdir.
  (Martin Pool, #109169)

* Don't use the '-f' strace option during tests.
  (Vincent Ladeuil, #102019).

* Warn when setting ``push_location`` to a value that will be masked by
  locations.conf.  (Aaron Bentley, #122286)

* Fix commit ordering in corner case (Aaron Bentley, #94975)

*  Make annotate behave in a non-ASCII world (Adeodato Simó).

Improvements
************

* The --lsprof-file option now dumps a text rendering of the profiling
  information if the filename ends in ".txt". It will also convert the
  profiling information to a format suitable for KCacheGrind if the
  output filename ends in ".callgrind". Fixes to the lsprofcalltree
  conversion process by Jean Paul Calderone and Itamar were also merged.
  See http://ddaa.net/blog/python/lsprof-calltree. (Ian Clatworthy)

* ``info`` now defaults to non-verbose mode, displaying only paths and
  abbreviated format info.  ``info -v`` displays all the information
  formerly displayed by ``info``.  (Aaron Bentley, Adeodato Simó)

* ``bzr missing`` now has better option names ``--this`` and ``--other``.
  (Elliot Murphy)

* The internal ``weave-list`` command has become ``versionedfile-list``,
  and now lists knits as well as weaves.  (Aaron Bentley)

* Automatic merge base selection uses a faster algorithm that chooses
  better bases in criss-cross merge situations (Aaron Bentley)

* Progress reporting in ``commit`` has been improved. The various logical
  stages are now reported on as follows, namely:

  * Collecting changes [Entry x/y] - Stage n/m
  * Saving data locally - Stage n/m
  * Uploading data to master branch - Stage n/m
  * Updating the working tree - Stage n/m
  * Running post commit hooks - Stage n/m

  If there is no master branch, the 3rd stage is omitted and the total
  number of stages is adjusted accordingly.

  Each hook that is run after commit is listed with a name (as hooks
  can be slow it is useful feedback).
  (Ian Clatworthy, Robert Collins)

* Various operations that are now faster due to avoiding unnecessary
  topological sorts. (Aaron Bentley)

* Make merge directives robust against broken bundles. (Aaron Bentley)

* The lsprof filename note is emitted via trace.note(), not standard
  output.  (Aaron Bentley)

* ``bzrlib`` now exports explicit API compatibility information to assist
  library users and plugins. See the ``bzrlib.api`` module for details.
  (Robert Collins)

* Remove unnecessary lock probes when acquiring a lockdir.
  (Martin Pool)

* ``bzr --version`` now shows the location of the bzr log file, which
  is especially useful on Windows.  (Martin Pool)

* -D now supports hooks to get debug tracing of hooks (though its currently
  minimal in nature). (Robert Collins)

* Long log format reports deltas on merge revisions.
  (John Arbash Meinel, Kent Gibson)

* Make initial push over ftp more resilient. (John Arbash Meinel)

* Print a summary of changes for update just like pull does.
  (Daniel Watkins, #113990)

* Add a -Dhpss option to trace smart protocol requests and responses.
  (Andrew Bennetts)

Library API Breaks
******************

* Testing cleanups -
  ``bzrlib.repository.RepositoryTestProviderAdapter`` has been moved
  to ``bzrlib.tests.repository_implementations``;
  ``bzrlib.repository.InterRepositoryTestProviderAdapter`` has been moved
  to ``bzrlib.tests.interrepository_implementations``;
  ``bzrlib.transport.TransportTestProviderAdapter`` has moved to
  ``bzrlib.tests.test_transport_implementations``.
  ``bzrlib.branch.BranchTestProviderAdapter`` has moved to
  ``bzrlib.tests.branch_implementations``.
  ``bzrlib.bzrdir.BzrDirTestProviderAdapter`` has moved to
  ``bzrlib.tests.bzrdir_implementations``.
  ``bzrlib.versionedfile.InterVersionedFileTestProviderAdapter`` has moved
  to ``bzrlib.tests.interversionedfile_implementations``.
  ``bzrlib.store.revision.RevisionStoreTestProviderAdapter`` has moved to
  ``bzrlib.tests.revisionstore_implementations``.
  ``bzrlib.workingtree.WorkingTreeTestProviderAdapter`` has moved to
  ``bzrlib.tests.workingtree_implementations``.
  These changes are an API break in the testing infrastructure only.
  (Robert Collins)

* Relocate TestCaseWithRepository to be more central. (Robert Collins)

* ``bzrlib.add.smart_add_tree`` will no longer perform glob expansion on
  win32. Callers of the function should do this and use the new
  ``MutableTree.smart_add`` method instead. (Robert Collins)

* ``bzrlib.add.glob_expand_for_win32`` is now
  ``bzrlib.win32utils.glob_expand``.  (Robert Collins)

* ``bzrlib.add.FastPath`` is now private and moved to
  ``bzrlib.mutabletree._FastPath``. (Robert Collins, Martin Pool)

* ``LockDir.wait`` removed.  (Martin Pool)

* The ``SmartServer`` hooks API has changed for the ``server_started`` and
  ``server_stopped`` hooks. The first parameter is now an iterable of
  backing URLs rather than a single URL. This is to reflect that many
  URLs may map to the external URL of the server. E.g. the server interally
  may have a chrooted URL but also the local file:// URL will be at the
  same location. (Robert Collins)

Internals
*********

* New SMTPConnection class to unify email handling.  (Adeodato Simó)

* Fix documentation of BzrError. (Adeodato Simó)

* Make BzrBadParameter an internal error. (Adeodato Simó)

* Remove use of 'assert False' to raise an exception unconditionally.
  (Martin Pool)

* Give a cleaner error when failing to decode knit index entry.
  (Martin Pool)

* TreeConfig would mistakenly search the top level when asked for options
  from a section. It now respects the section argument and only
  searches the specified section. (James Westby)

* Improve ``make api-docs`` output. (John Arbash Meinel)

* Use os.lstat rather than os.stat for osutils.make_readonly and
  osutils.make_writeable. This makes the difftools plugin more
  robust when dangling symlinks are found. (Elliot Murphy)

* New ``-Dlock`` option to log (to ~/.bzr.log) information on when
  lockdirs are taken or released.  (Martin Pool)

* ``bzrlib`` Hooks are now nameable using ``Hooks.name_hook``. This
  allows a nicer UI when hooks are running as the current hook can
  be displayed. (Robert Collins)

* ``Transport.get`` has had its interface made more clear for ease of use.
  Retrieval of a directory must now fail with either 'PathError' at open
  time, or raise 'ReadError' on a read. (Robert Collins)

* New method ``_maybe_expand_globs`` on the ``Command`` class for
  dealing with unexpanded glob lists - e.g. on the win32 platform. This
  was moved from ``bzrlib.add._prepare_file_list``. (Robert Collins)

* ``bzrlib.add.smart_add`` and ``bzrlib.add.smart_add_tree`` are now
  deprecated in favour of ``MutableTree.smart_add``. (Robert Collins,
  Martin Pool)

* New method ``external_url`` on Transport for obtaining the url to
  hand to external processes. (Robert Collins)

* Teach windows installers to build pyrex/C extensions.
  (Alexander Belchenko)

Testing
*******

* Removed the ``--keep-output`` option from selftest and clean up test
  directories as they're used.  This reduces the IO load from
  running the test suite and cuts the time by about half.
  (Andrew Bennetts, Martin Pool)

* Add scenarios as a public attribute on the TestAdapter classes to allow
  modification of the generated scenarios before adaption and easier
  testing. (Robert Collins)

* New testing support class ``TestScenarioApplier`` which multiplies
  out a single teste by a list of supplied scenarios. (RobertCollins)

* Setting ``repository_to_test_repository`` on a repository_implementations
  test will cause it to be called during repository creation, allowing the
  testing of repository classes which are not based around the Format
  concept. For example a repository adapter can be tested in this manner,
  by altering the repository scenarios to include a scenario that sets this
  attribute during the test parameterisation in
  ``bzrlib.tests.repository.repository_implementations``. (Robert Collins)

* Clean up many of the APIs for blackbox testing of Bazaar.  The standard
  interface is now self.run_bzr.  The command to run can be passed as
  either a list of parameters, a string containing the command line, or
  (deprecated) varargs parameters.  (Martin Pool)

* The base TestCase now isolates tests from -D parameters by clearing
  ``debug.debug_flags`` and restores it afterwards. (Robert Collins)

* Add a relpath parameter to get_transport methods in test framework to
  avoid useless cloning.
  (Vincent Ladeuil, #110448)


bzr 0.17
########

:Released:  2007-06-18

Bugfixes
********

* Fix crash of commit due to wrong lookup of filesystem encoding.
  (Colin Watson, #120647)

* Revert logging just to stderr in commit as broke unicode filenames.
  (Aaron Bentley, Ian Clatworthy, #120930)


bzr 0.17rc1
###########

:Released:  2007-06-12

Notes When Upgrading
********************

* The kind() and is_executable() APIs on the WorkingTree interface no
  longer implicitly (read) locks and unlocks the tree. This *might*
  impact some plug-ins and tools using this part of the API. If you find
  an issue that may be caused by this change, please let us know,
  particularly the plug-in/tool maintainer. If encountered, the API
  fix is to surround kind() and is_executable() calls with lock_read()
  and unlock() like so::

    work_tree.lock_read()
    try:
        kind = work_tree.kind(...)
    finally:
        work_tree.unlock()

Internals
*********
* Rework of LogFormatter API to provide beginning/end of log hooks and to
  encapsulate the details of the revision to be logged in a LogRevision
  object.
  In long log formats, merge revision ids are only shown when --show-ids
  is specified, and are labelled "revision-id:", as per mainline
  revisions, instead of "merged:". (Kent Gibson)

* New ``BranchBuilder`` API which allows the construction of particular
  histories quickly. Useful for testing and potentially other applications
  too. (Robert Collins)

Improvements
************

* There are two new help topics, working-trees and repositories that
  attempt to explain these concepts. (James Westby, John Arbash Meinel,
  Aaron Bentley)

* Added ``bzr log --limit`` to report a limited number of revisions.
  (Kent Gibson, #3659)

* Revert does not try to preserve file contents that were originally
  produced by reverting to a historical revision.  (Aaron Bentley)

* ``bzr log --short`` now includes ``[merge]`` for revisions which
  have more than one parent. This is a small improvement to help
  understanding what changes have occurred
  (John Arbash Meinel, #83887)

* TreeTransform avoids many renames when contructing large trees,
  improving speed.  3.25x speedups have been observed for construction of
  kernel-sized-trees, and checkouts are 1.28x faster.  (Aaron Bentley)

* Commit on large trees is now faster. In my environment, a commit of
  a small change to the Mozilla tree (55k files) has dropped from
  66 seconds to 32 seconds. For a small tree of 600 files, commit of a
  small change is 33% faster. (Ian Clatworthy)

* New --create-prefix option to bzr init, like for push.  (Daniel Watkins,
  #56322)

Bugfixes
********

* ``bzr push`` should only connect to the remote location one time.
  We have been connecting 3 times because we forget to pass around
  the Transport object. This adds ``BzrDir.clone_on_transport()``, so
  that we can pass in the Transport that we already have.
  (John Arbash Meinel, #75721)

* ``DirState.set_state_from_inventory()`` needs to properly order
  based on split paths, not just string paths.
  (John Arbash Meinel, #115947)

* Let TestUIFactoy encode the password prompt with its own stdout.
  (Vincent Ladeuil, #110204)

* pycurl should take use the range header that takes the range hint
  into account.
  (Vincent Ladeuil, #112719)

* WorkingTree4.get_file_sha1 no longer raises an exception when invoked
  on a missing file.  (Aaron Bentley, #118186)

* WorkingTree.remove works correctly with tree references, and when pwd is
  not the tree root. (Aaron Bentley)

* Merge no longer fails when a file is renamed in one tree and deleted
  in the other. (Aaron Bentley, #110279)

* ``revision-info`` now accepts dotted revnos, doesn't require a tree,
  and defaults to the last revision (Matthew Fuller, #90048)

* Tests no longer fail when BZR_REMOTE_PATH is set in the environment.
  (Daniel Watkins, #111958)

* ``bzr branch -r revid:foo`` can be used to branch any revision in
  your repository. (Previously Branch6 only supported revisions in your
  mainline). (John Arbash Meinel, #115343)

bzr 0.16
########

:Released:  2007-05-07

Bugfixes
********

* Handle when you have 2 directories with similar names, but one has a
  hyphen. (``'abc'`` versus ``'abc-2'``). The WT4._iter_changes
  iterator was using direct comparison and ``'abc/a'`` sorts after
  ``'abc-2'``, but ``('abc', 'a')`` sorts before ``('abc-2',)``.
  (John Arbash Meinel, #111227)

* Handle when someone renames a file on disk without telling bzr.
  Previously we would report the first file as missing, but not show
  the new unknown file. (John Arbash Meinel, #111288)

* Avoid error when running hooks after pulling into or pushing from
  a branch bound to a smartserver branch.  (Martin Pool, #111968)

Improvements
************

* Move developer documentation to doc/developers/. This reduces clutter in
  the root of the source tree and allows HACKING to be split into multiple
  files. (Robert Collins, Alexander Belchenko)

* Clean up the ``WorkingTree4._iter_changes()`` internal loops as well as
  ``DirState.update_entry()``. This optimizes the core logic for ``bzr
  diff`` and ``bzr status`` significantly improving the speed of
  both. (John Arbash Meinel)

bzr 0.16rc2
###########

:Released:  2007-04-30

Bugfixes
********

* Handle the case when you delete a file, and then rename another file
  on top of it. Also handle the case of ``bzr rm --keep foo``. ``bzr
  status`` should show the removed file and an unknown file in its
  place. (John Arbash Meinel, #109993)

* Bundles properly read and write revision properties that have an
  empty value. And when the value is not ASCII.
  (John Arbash Meinel, #109613)

* Fix the bzr commit message to be in text mode.
  (Alexander Belchenko, #110901)

* Also handle when you rename a file and create a file where it used
  to be. (John Arbash Meinel, #110256)

* ``WorkingTree4._iter_changes`` should not descend into unversioned
  directories. (John Arbash Meinel, #110399)

bzr 0.16rc1
###########

:Released:  2007-04-26

Notes When Upgrading
********************

* ``bzr remove`` and ``bzr rm`` will now remove the working file, if
  it could be recovered again.
  This has been done for consistency with svn and the unix rm command.
  The old ``remove`` behaviour has been retained in the new option
  ``bzr remove --keep``, which will just stop versioning the file,
  but not delete it.
  ``bzr remove --force`` have been added which will always delete the
  files.
  ``bzr remove`` is also more verbose.
  (Marius Kruger, #82602)

Improvements
************

* Merge directives can now be supplied as input to `merge` and `pull`,
  like bundles can.  (Aaron Bentley)

* Sending the SIGQUIT signal to bzr, which can be done on Unix by
  pressing Control-Backslash, drops bzr into a debugger.  Type ``'c'``
  to continue.  This can be disabled by setting the environment variable
  ``BZR_SIGQUIT_PDB=0``.  (Martin Pool)

* selftest now supports --list-only to list tests instead of running
  them. (Ian Clatworthy)

* selftest now supports --exclude PATTERN (or -x PATTERN) to exclude
  tests with names that match that regular expression.
  (Ian Clatworthy, #102679)

* selftest now supports --randomize SEED to run tests in a random order.
  SEED is typically the value 'now' meaning 'use the current time'.
  (Ian Clatworthy, #102686)

* New option ``--fixes`` to commit, which stores bug fixing annotations as
  revision properties. Built-in support for Launchpad, Debian, Trac and
  Bugzilla bug trackers. (Jonathan Lange, James Henstridge, Robert Collins)

* New API, ``bzrlib.bugtracker.tracker_registry``, for adding support for
  other bug trackers to ``fixes``. (Jonathan Lange, James Henstridge,
  Robert Collins)

* ``selftest`` has new short options ``-f`` and ``-1``.  (Martin
  Pool)

* ``bzrlib.tsort.MergeSorter`` optimizations. Change the inner loop
  into using local variables instead of going through ``self._var``.
  Improves the time to ``merge_sort`` a 10k revision graph by
  approximately 40% (~700->400ms).  (John Arbash Meinel)

* ``make docs`` now creates a man page at ``man1/bzr.1`` fixing bug 107388.
  (Robert Collins)

* ``bzr help`` now provides cross references to other help topics using
  the _see_also facility on command classes. Likewise the bzr_man
  documentation, and the bzr.1 man page also include this information.
  (Robert Collins)

* Tags are now included in logs, that use the long log formatter.
  (Erik Bågfors, Alexander Belchenko)

* ``bzr help`` provides a clearer message when a help topic cannot be
  found. (Robert Collins, #107656)

* ``bzr help`` now accepts optional prefixes for command help. The help
  for all commands can now be found at ``bzr help commands/COMMANDNAME``
  as well as ``bzr help COMMANDNAME`` (which only works for commands
  where the name is not the same as a more general help topic).
  (Robert Collins)

* ``bzr help PLUGINNAME`` will now return the module docstring from the
  plugin PLUGINNAME. (Robert Collins, #50408)

* New help topic ``urlspec`` which lists the availables transports.
  (Goffredo Baroncelli)

* doc/server.txt updated to document the default bzr:// port
  and also update the blurb about the hpss' current status.
  (Robert Collins, #107125).

* ``bzr serve`` now listens on interface 0.0.0.0 by default, making it
  serve out to the local LAN (and anyone in the world that can reach the
  machine running ``bzr serve``. (Robert Collins, #98918)

* A new smart server protocol version has been added.  It prefixes requests
  and responses with an explicit version identifier so that future protocol
  revisions can be dealt with gracefully.  (Andrew Bennetts, Robert Collins)

* The bzr protocol version 2 indicates success or failure in every response
  without depending on particular commands encoding that consistently,
  allowing future client refactorings to be much more robust about error
  handling. (Robert Collins, Martin Pool, Andrew Bennetts)

* The smart protocol over HTTP client has been changed to always post to the
  same ``.bzr/smart`` URL under the original location when it can.  This allows
  HTTP servers to only have to pass URLs ending in .bzr/smart to the smart
  server handler, and not arbitrary ``.bzr/*/smart`` URLs.  (Andrew Bennetts)

* digest authentication is now supported for proxies and HTTP by the urllib
  based http implementation. Tested against Apache 2.0.55 and Squid
  2.6.5. Basic and digest authentication are handled coherently for HTTP
  and proxy: if the user is provided in the url (bzr command line for HTTP,
  proxy environment variables for proxies), the password is prompted for
  (only once). If the password is provided, it is taken into account. Once
  the first authentication is successful, all further authentication
  roundtrips are avoided by preventively setting the right authentication
  header(s).
  (Vincent Ladeuil).

Internals
*********

* bzrlib API compatability with 0.8 has been dropped, cleaning up some
  code paths. (Robert Collins)

* Change the format of chroot urls so that they can be safely manipulated
  by generic url utilities without causing the resulting urls to have
  escaped the chroot. A side effect of this is that creating a chroot
  requires an explicit action using a ChrootServer.
  (Robert Collins, Andrew Bennetts)

* Deprecate ``Branch.get_root_id()`` because branches don't have root ids,
  rather than fixing bug #96847.  (Aaron Bentley)

* ``WorkingTree.apply_inventory_delta`` provides a better alternative to
  ``WorkingTree._write_inventory``.  (Aaron Bentley)

* Convenience method ``TestCase.expectFailure`` ensures that known failures
  do not silently pass.  (Aaron Bentley)

* ``Transport.local_abspath`` now raises ``NotLocalUrl`` rather than
  ``TransportNotPossible``. (Martin Pool, Ian Clatworthy)

* New SmartServer hooks facility. There are two initial hooks documented
  in ``bzrlib.transport.smart.SmartServerHooks``. The two initial hooks allow
  plugins to execute code upon server startup and shutdown.
  (Robert Collins).

* SmartServer in standalone mode will now close its listening socket
  when it stops, rather than waiting for garbage collection. This primarily
  fixes test suite hangs when a test tries to connect to a shutdown server.
  It may also help improve behaviour when dealing with a server running
  on a specific port (rather than dynamically assigned ports).
  (Robert Collins)

* Move most SmartServer code into a new package, bzrlib/smart.
  bzrlib/transport/remote.py contains just the Transport classes that used
  to be in bzrlib/transport/smart.py.  (Andrew Bennetts)

* urllib http implementation avoid roundtrips associated with
  401 (and 407) errors once the authentication succeeds.
  (Vincent Ladeuil).

* urlib http now supports querying the user for a proxy password if
  needed. Realm is shown in the prompt for both HTTP and proxy
  authentication when the user is required to type a password.
  (Vincent Ladeuil).

* Renamed SmartTransport (and subclasses like SmartTCPTransport) to
  RemoteTransport (and subclasses to RemoteTCPTransport, etc).  This is more
  consistent with its new home in ``bzrlib/transport/remote.py``, and because
  it's not really a "smart" transport, just one that does file operations
  via remote procedure calls.  (Andrew Bennetts)

* The ``lock_write`` method of ``LockableFiles``, ``Repository`` and
  ``Branch`` now accept a ``token`` keyword argument, so that separate
  instances of those objects can share a lock if it has the right token.
  (Andrew Bennetts, Robert Collins)

* New method ``get_branch_reference`` on ``BzrDir`` allows the detection of
  branch references - which the smart server component needs.

* The Repository API ``make_working_trees`` is now permitted to return
  False when ``set_make_working_trees`` is not implemented - previously
  an unimplemented ``set_make_working_trees`` implied the result True
  from ``make_working_trees``. This has been changed to accomodate the
  smart server, where it does not make sense (at this point) to ever
  make working trees by default. (Robert Collins)

* Command objects can now declare related help topics by having _see_also
  set to a list of related topic. (Robert Collins)

* ``bzrlib.help`` now delegates to the Command class for Command specific
  help. (Robert Collins)

* New class ``TransportListRegistry``, derived from the Registry class, which
  simplifies tracking the available Transports. (Goffredo Baroncelli)

* New function ``Branch.get_revision_id_to_revno_map`` which will
  return a dictionary mapping revision ids to dotted revnos. Since
  dotted revnos are defined in the context of the branch tip, it makes
  sense to generate them from a ``Branch`` object.
  (John Arbash Meinel)

* Fix the 'Unprintable error' message display to use the repr of the
  exception that prevented printing the error because the str value
  for it is often not useful in debugging (e.g. KeyError('foo') has a
  str() of 'foo' but a repr of 'KeyError('foo')' which is much more
  useful. (Robert Collins)

* ``urlutils.normalize_url`` now unescapes unreserved characters, such as "~".
  (Andrew Bennetts)

Bugfixes
********

* Don't fail bundle selftest if email has 'two' embedded.
  (Ian Clatworthy, #98510)

* Remove ``--verbose`` from ``bzr bundle``. It didn't work anyway.
  (Robert Widhopf-Fenk, #98591)

* Remove ``--basis`` from the checkout/branch commands - it didn't work
  properly and is no longer beneficial.
  (Robert Collins, #53675, #43486)

* Don't produce encoding error when adding duplicate files.
  (Aaron Bentley)

* Fix ``bzr log <file>`` so it only logs the revisions that changed
  the file, and does it faster.
  (Kent Gibson, John Arbash Meinel, #51980, #69477)

* Fix ``InterDirstateTre._iter_changes`` to handle when we come across
  an empty versioned directory, which now has files in it.
  (John Arbash Meinel, #104257)

* Teach ``common_ancestor`` to shortcut when the tip of one branch is
  inside the ancestry of the other. Saves a lot of graph processing
  (with an ancestry of 16k revisions, ``bzr merge ../already-merged``
  changes from 2m10s to 13s).  (John Arbash Meinel, #103757)

* Fix ``show_diff_trees`` to handle the case when a file is modified,
  and the containing directory is renamed. (The file path is different
  in this versus base, but it isn't marked as a rename).
  (John Arbash Meinel, #103870)

* FTP now works even when the FTP server does not support atomic rename.
  (Aaron Bentley, #89436)

* Correct handling in bundles and merge directives of timezones with
  that are not an integer number of hours offset from UTC.  Always
  represent the epoch time in UTC to avoid problems with formatting
  earlier times on win32.  (Martin Pool, Alexander Belchenko, John
  Arbash Meinel)

* Typo in the help for ``register-branch`` fixed. (Robert Collins, #96770)

* "dirstate" and "dirstate-tags" formats now produce branches compatible
  with old versions of bzr. (Aaron Bentley, #107168))

* Handle moving a directory when children have been added, removed,
  and renamed. (John Arbash Meinel, #105479)

* Don't preventively use basic authentication for proxy before receiving a
  407 error. Otherwise people willing to use other authentication schemes
  may expose their password in the clear (or nearly). This add one
  roundtrip in case basic authentication should be used, but plug the
  security hole.
  (Vincent Ladeuil)

* Handle http and proxy digest authentication.
  (Vincent Ladeuil, #94034).

Testing
*******

* Added ``bzrlib.strace.strace`` which will strace a single callable and
  return a StraceResult object which contains just the syscalls involved
  in running it. (Robert Collins)

* New test method ``reduceLockdirTimeout`` to drop the default (ui-centric)
  default time down to one suitable for tests. (Andrew Bennetts)

* Add new ``vfs_transport_factory`` attribute on tests which provides the
  common vfs backing for both the readonly and readwrite transports.
  This allows the RemoteObject tests to back onto local disk or memory,
  and use the existing ``transport_server`` attribute all tests know about
  to be the smart server transport. This in turn allows tests to
  differentiate between 'transport to access the branch', and
  'transport which is a VFS' - which matters in Remote* tests.
  (Robert Collins, Andrew Bennetts)

* The ``make_branch_and_tree`` method for tests will now create a
  lightweight checkout for the tree if the ``vfs_transport_factory`` is not
  a LocalURLServer. (Robert Collins, Andrew Bennetts)

* Branch implementation tests have been audited to ensure that all urls
  passed to Branch APIs use proper urls, except when local-disk paths
  are intended. This is so that tests correctly access the test transport
  which is often not equivalent to local disk in Remote* tests. As part
  of this many tests were adjusted to remove dependencies on local disk
  access.
  (Robert Collins, Andrew Bennetts)

* Mark bzrlib.tests and bzrlib.tests.TestUtil as providing assertFOO helper
  functions by adding a ``__unittest`` global attribute. (Robert Collins,
  Andrew Bennetts, Martin Pool, Jonathan Lange)

* Refactored proxy and authentication handling to simplify the
  implementation of new auth schemes for both http and proxy.
  (Vincent Ladeuil)

bzr 0.15
########

:Released: 2007-04-01

Bugfixes
********

* Handle incompatible repositories as a user issue when fetching.
  (Aaron Bentley)

* Don't give a recommendation to upgrade when branching or
  checking out a branch that contains an old-format working tree.
  (Martin Pool)

bzr 0.15rc3
###########

:Released:  2007-03-26

Changes
*******

* A warning is now displayed when opening working trees in older
  formats, to encourage people to upgrade to WorkingTreeFormat4.
  (Martin Pool)

Improvements
************

* HTTP redirections are now taken into account when a branch (or a
  bundle) is accessed for the first time. A message is issued at each
  redirection to inform the user. In the past, http redirections were
  silently followed for each request which significantly degraded the
  performances. The http redirections are not followed anymore by
  default, instead a RedirectRequested exception is raised. For bzrlib
  users needing to follow http redirections anyway,
  ``bzrlib.transport.do_catching_redirections`` provide an easy transition
  path.  (vila)

Internals
*********

* Added ``ReadLock.temporary_write_lock()`` to allow upgrading an OS read
  lock to an OS write lock. Linux can do this without unlocking, Win32
  needs to unlock in between. (John Arbash Meinel)

* New parameter ``recommend_upgrade`` to ``BzrDir.open_workingtree``
  to silence (when false) warnings about opening old formats.
  (Martin Pool)

* Fix minor performance regression with bzr-0.15 on pre-dirstate
  trees. (We were reading the working inventory too many times).
  (John Arbash Meinel)

* Remove ``Branch.get_transaction()`` in favour of a simple cache of
  ``revision_history``.  Branch subclasses should override
  ``_gen_revision_history`` rather than ``revision_history`` to make use of
  this cache, and call ``_clear_revision_history_cache`` and
  ``_cache_revision_history`` at appropriate times. (Andrew Bennetts)

Bugfixes
********

* Take ``smtp_server`` from user config into account.
  (vila, #92195)

* Restore Unicode filename handling for versioned and unversioned files.
  (John Arbash Meinel, #92608)

* Don't fail during ``bzr commit`` if a file is marked removed, and
  the containing directory is auto-removed.  (John Arbash Meinel, #93681)

* ``bzr status FILENAME`` failed on Windows because of an uncommon
  errno. (``ERROR_DIRECTORY == 267 != ENOTDIR``).
  (Wouter van Heyst, John Arbash Meinel, #90819)

* ``bzr checkout source`` should create a local branch in the same
  format as source. (John Arbash Meinel, #93854)

* ``bzr commit`` with a kind change was failing to update the
  last-changed-revision for directories.  The
  InventoryDirectory._unchanged only looked at the ``parent_id`` and name,
  ignoring the fact that the kind could have changed, too.
  (John Arbash Meinel, #90111)

* ``bzr mv dir/subdir other`` was incorrectly updating files inside
  the directory. So that there was a chance it would break commit,
  etc. (John Arbash Meinel, #94037)

* Correctly handles mutiple permanent http redirections.
  (vila, #88780)

bzr 0.15rc2
###########

:Released:  2007-03-14

Notes When Upgrading
********************

* Release 0.15rc2 of bzr changes the ``bzr init-repo`` command to
  default to ``--trees`` instead of ``--no-trees``.
  Existing shared repositories are not affected.

Improvements
************

* New ``merge-directive`` command to generate machine- and human-readable
  merge requests.  (Aaron Bentley)

* New ``submit:`` revision specifier makes it easy to diff against the
  common ancestor with the submit location (Aaron Bentley)

* Added support for Putty's SSH implementation. (Dmitry Vasiliev)

* Added ``bzr status --versioned`` to report only versioned files,
  not unknowns. (Kent Gibson)

* Merge now autodetects the correct line-ending style for its conflict
  markers.  (Aaron Bentley)

Internals
*********

* Refactored SSH vendor registration into SSHVendorManager class.
  (Dmitry Vasiliev)

Bugfixes
********

* New ``--numbered-dirs`` option to ``bzr selftest`` to use
  numbered dirs for TestCaseInTempDir. This is default behavior
  on Windows. Anyone can force named dirs on Windows
  with ``--no-numbered-dirs``. (Alexander Belchenko)

* Fix ``RevisionSpec_revid`` to handle the Unicode strings passed in
  from the command line. (Marien Zwart, #90501)

* Fix ``TreeTransform._iter_changes`` when both the source and
  destination are missing. (Aaron Bentley, #88842)

* Fix commit of merges with symlinks in dirstate trees.
  (Marien Zwart)

* Switch the ``bzr init-repo`` default from --no-trees to --trees.
  (Wouter van Heyst, #53483)


bzr 0.15rc1
###########

:Released:  2007-03-07

Surprises
*********

* The default disk format has changed. Please run 'bzr upgrade' in your
  working trees to upgrade. This new default is compatible for network
  operations, but not for local operations. That is, if you have two
  versions of bzr installed locally, after upgrading you can only use the
  bzr 0.15 version. This new default does not enable tags or nested-trees
  as they are incompatible with bzr versions before 0.15 over the network.

* For users of bzrlib: Two major changes have been made to the working tree
  api in bzrlib. The first is that many methods and attributes, including
  the inventory attribute, are no longer valid for use until one of
  ``lock_read``/``lock_write``/``lock_tree_write`` has been called,
  and become invalid again after unlock is called. This has been done
  to improve performance and correctness as part of the dirstate
  development.
  (Robert Collins, John A Meinel, Martin Pool, and others).

* For users of bzrlib: The attribute 'tree.inventory' should be considered
  readonly. Previously it was possible to directly alter this attribute, or
  its contents, and have the tree notice this. This has been made
  unsupported - it may work in some tree formats, but in the newer dirstate
  format such actions will have no effect and will be ignored, or even
  cause assertions. All operations possible can still be carried out by a
  combination of the tree API, and the bzrlib.transform API. (Robert
  Collins, John A Meinel, Martin Pool, and others).

Improvements
************

* Support for OS Windows 98. Also .bzr.log on any windows system
  saved in My Documents folder. (Alexander Belchenko)

* ``bzr mv`` enhanced to support already moved files.
  In the past the mv command would have failed if the source file doesn't
  exist. In this situation ``bzr mv`` would now detect that the file has
  already moved and update the repository accordingly, if the target file
  does exist.
  A new option ``--after`` has been added so that if two files already
  exist, you could notify Bazaar that you have moved a (versioned) file
  and replaced it with another. Thus in this case ``bzr move --after``
  will only update the Bazaar identifier.
  (Steffen Eichenberg, Marius Kruger)

* ``ls`` now works on treeless branches and remote branches.
  (Aaron Bentley)

* ``bzr help global-options`` describes the global options.
  (Aaron Bentley)

* ``bzr pull --overwrite`` will now correctly overwrite checkouts.
  (Robert Collins)

* Files are now allowed to change kind (e.g. from file to symlink).
  Supported by ``commit``, ``revert`` and ``status``
  (Aaron Bentley)

* ``inventory`` and ``unknowns`` hidden in favour of ``ls``
  (Aaron Bentley)

* ``bzr help checkouts`` descibes what checkouts are and some possible
  uses of them. (James Westby, Aaron Bentley)

* A new ``-d`` option to push, pull and merge overrides the default
  directory.  (Martin Pool)

* Branch format 6: smaller, and potentially faster than format 5.  Supports
  ``append_history_only`` mode, where the log view and revnos do not change,
  except by being added to.  Stores policy settings in
  ".bzr/branch/branch.conf".

* ``append_only`` branches:  Format 6 branches may be configured so that log
  view and revnos are always consistent.  Either create the branch using
  "bzr init --append-revisions-only" or edit the config file as descriped
  in docs/configuration.txt.

* rebind: Format 6 branches retain the last-used bind location, so if you
  "bzr unbind", you can "bzr bind" to bind to the previously-selected
  bind location.

* Builtin tags support, created and deleted by the ``tag`` command and
  stored in the branch.  Tags can be accessed with the revisionspec
  ``-rtag:``, and listed with ``bzr tags``.  Tags are not versioned
  at present. Tags require a network incompatible upgrade. To perform this
  upgrade, run ``bzr upgrade --dirstate-tags`` in your branch and
  repositories. (Martin Pool)

* The ``bzr://`` transport now has a well-known port number, 4155,
  which it will use by default.  (Andrew Bennetts, Martin Pool)

* Bazaar now looks for user-installed plugins before looking for site-wide
  plugins. (Jonathan Lange)

* ``bzr resolve`` now detects and marks resolved text conflicts.
  (Aaron Bentley)

Internals
*********

* Internally revision ids and file ids are now passed around as utf-8
  bytestrings, rather than treating them as Unicode strings. This has
  performance benefits for Knits, since we no longer need to decode the
  revision id for each line of content, nor for each entry in the index.
  This will also help with the future dirstate format.
  (John Arbash Meinel)

* Reserved ids (any revision-id ending in a colon) are rejected by
  versionedfiles, repositories, branches, and working trees
  (Aaron Bentley)

* Minor performance improvement by not creating a ProgressBar for
  every KnitIndex we create. (about 90ms for a bzr.dev tree)
  (John Arbash Meinel)

* New easier to use Branch hooks facility. There are five initial hooks,
  all documented in bzrlib.branch.BranchHooks.__init__ - ``'set_rh'``,
  ``'post_push'``, ``'post_pull'``, ``'post_commit'``,
  ``'post_uncommit'``. These hooks fire after the matching operation
  on a branch has taken place, and were originally added for the
  branchrss plugin. (Robert Collins)

* New method ``Branch.push()`` which should be used when pushing from a
  branch as it makes performance and policy decisions to match the UI
  level command ``push``. (Robert Collins).

* Add a new method ``Tree.revision_tree`` which allows access to cached
  trees for arbitrary revisions. This allows the in development dirstate
  tree format to provide access to the callers to cached copies of
  inventory data which are cheaper to access than inventories from the
  repository.
  (Robert Collins, Martin Pool)

* New ``Branch.last_revision_info`` method, this is being done to allow
  optimization of requests for both the number of revisions and the last
  revision of a branch with smartservers and potentially future branch
  formats. (Wouter van Heyst, Robert Collins)

* Allow ``'import bzrlib.plugins.NAME'`` to work when the plugin NAME has not
  yet been loaded by ``load_plugins()``. This allows plugins to depend on each
  other for code reuse without requiring users to perform file-renaming
  gymnastics. (Robert Collins)

* New Repository method ``'gather_stats'`` for statistic data collection.
  This is expected to grow to cover a number of related uses mainly
  related to bzr info. (Robert Collins)

* Log formatters are now managed with a registry.
  ``log.register_formatter`` continues to work, but callers accessing
  the FORMATTERS dictionary directly will not.

* Allow a start message to be passed to the ``edit_commit_message``
  function.  This will be placed in the message offered to the user
  for editing above the separator. It allows a template commit message
  to be used more easily. (James Westby)

* ``GPGStrategy.sign()`` will now raise ``BzrBadParameterUnicode`` if
  you pass a Unicode string rather than an 8-bit string. Callers need
  to be updated to encode first. (John Arbash Meinel)

* Branch.push, pull, merge now return Result objects with information
  about what happened, rather than a scattering of various methods.  These
  are also passed to the post hooks.  (Martin Pool)

* File formats and architecture is in place for managing a forest of trees
  in bzr, and splitting up existing trees into smaller subtrees, and
  finally joining trees to make a larger tree. This is the first iteration
  of this support, and the user-facing aspects still require substantial
  work.  If you wish to experiment with it, use ``bzr upgrade
  --dirstate-with-subtree`` in your working trees and repositories.
  You can use the hidden commands ``split`` and ``join`` and to create
  and manipulate nested trees, but please consider using the nested-trees
  branch, which contains substantial UI improvements, instead.
  http://code.aaronbentley.com/bzr/bzrrepo/nested-trees/
  (Aaron Bentley, Martin Pool, Robert Collins).

Bugfixes
********

* ``bzr annotate`` now uses dotted revnos from the viewpoint of the
  branch, rather than the last changed revision of the file.
  (John Arbash Meinel, #82158)

* Lock operations no longer hang if they encounter a permission problem.
  (Aaron Bentley)

* ``bzr push`` can resume a push that was canceled before it finished.
  Also, it can push even if the target directory exists if you supply
  the ``--use-existing-dir`` flag.
  (John Arbash Meinel, #30576, #45504)

* Fix http proxy authentication when user and an optional
  password appears in the ``*_proxy`` vars. (Vincent Ladeuil,
  #83954).

* ``bzr log branch/file`` works for local treeless branches
  (Aaron Bentley, #84247)

* Fix problem with UNC paths on Windows 98. (Alexander Belchenko, #84728)

* Searching location of CA bundle for PyCurl in env variable
  (``CURL_CA_BUNDLE``), and on win32 along the PATH.
  (Alexander Belchenko, #82086)

* ``bzr init`` works with unicode argument LOCATION.
  (Alexander Belchenko, #85599)

* Raise ``DependencyNotPresent`` if pycurl do not support https.
  (Vincent Ladeuil, #85305)

* Invalid proxy env variables should not cause a traceback.
  (Vincent Ladeuil, #87765)

* Ignore patterns normalised to use '/' path separator.
  (Kent Gibson, #86451)

* bzr rocks. It sure does! Fix case. (Vincent Ladeuil, #78026)

* Fix bzrtools shelve command for removed lines beginning with "--"
  (Johan Dahlberg, #75577)

Testing
*******

* New ``--first`` option to ``bzr selftest`` to run specified tests
  before the rest of the suite.  (Martin Pool)


bzr 0.14
########

:Released:  2007-01-23

Improvements
************

* ``bzr help global-options`` describes the global options. (Aaron Bentley)

Bug Fixes
*********

* Skip documentation generation tests if the tools to do so are not
  available. Fixes running selftest for installled copies of bzr.
  (John Arbash Meinel, #80330)

* Fix the code that discovers whether bzr is being run from it's
  working tree to handle the case when it isn't but the directory
  it is in is below a repository. (James Westby, #77306)


bzr 0.14rc1
###########

:Released:  2007-01-16

Improvements
************

* New connection: ``bzr+http://`` which supports tunnelling the smart
  protocol over an HTTP connection. If writing is enabled on the bzr
  server, then you can write over the http connection.
  (Andrew Bennetts, John Arbash Meinel)

* Aliases now support quotation marks, so they can contain whitespace
  (Marius Kruger)

* PyCurlTransport now use a single curl object. By specifying explicitly
  the 'Range' header, we avoid the need to use two different curl objects
  (and two connections to the same server). (Vincent Ladeuil)

* ``bzr commit`` does not prompt for a message until it is very likely to
  succeed.  (Aaron Bentley)

* ``bzr conflicts`` now takes --text to list pathnames of text conflicts
  (Aaron Bentley)

* Fix ``iter_lines_added_or_present_in_versions`` to use a set instead
  of a list while checking if a revision id was requested. Takes 10s
  off of the ``fileids_affected_by_revision_ids`` time, which is 10s
  of the ``bzr branch`` time. Also improve ``fileids_...`` time by
  filtering lines with a regex rather than multiple ``str.find()``
  calls. (saves another 300ms) (John Arbash Meinel)

* Policy can be set for each configuration key. This allows keys to be
  inherited properly across configuration entries. For example, this
  should enable you to do::

    [/home/user/project]
    push_location = sftp://host/srv/project/
    push_location:policy = appendpath

  And then a branch like ``/home/user/project/mybranch`` should get an
  automatic push location of ``sftp://host/srv/project/mybranch``.
  (James Henstridge)

* Added ``bzr status --short`` to make status report svn style flags
  for each file.  For example::

    $ bzr status --short
    A  foo
    A  bar
    D  baz
    ?  wooley

* 'bzr selftest --clean-output' allows easily clean temporary tests
  directories without running tests. (Alexander Belchenko)

* ``bzr help hidden-commands`` lists all hidden commands. (Aaron Bentley)

* ``bzr merge`` now has an option ``--pull`` to fall back to pull if
  local is fully merged into remote. (Jan Hudec)

* ``bzr help formats`` describes available directory formats. (Aaron Bentley)

Internals
*********

* A few tweaks directly to ``fileids_affected_by_revision_ids`` to
  help speed up processing, as well allowing to extract unannotated
  lines. Between the two ``fileids_affected_by_revision_ids`` is
  improved by approx 10%. (John Arbash Meinel)

* Change Revision serialization to only write out millisecond
  resolution. Rather than expecting floating point serialization to
  preserve more resolution than we need. (Henri Weichers, Martin Pool)

* Test suite ends cleanly on Windows.  (Vincent Ladeuil)

* When ``encoding_type`` attribute of class Command is equal to 'exact',
  force sys.stdout to be a binary stream on Windows, and therefore
  keep exact line-endings (without LF -> CRLF conversion).
  (Alexander Belchenko)

* Single-letter short options are no longer globally declared.  (Martin
  Pool)

* Before using detected user/terminal encoding bzr should check
  that Python has corresponding codec. (Alexander Belchenko)

* Formats for end-user selection are provided via a FormatRegistry (Aaron Bentley)

Bug Fixes
*********

* ``bzr missing --verbose`` was showing adds/removals in the wrong
  direction. (John Arbash Meinel)

* ``bzr annotate`` now defaults to showing dotted revnos for merged
  revisions. It cuts them off at a depth of 12 characters, but you can
  supply ``--long`` to see the full number. You can also use
  ``--show-ids`` to display the original revision ids, rather than
  revision numbers and committer names. (John Arbash Meinel, #75637)

* bzr now supports Win32 UNC path (e.g. ``\HOST\path``.
  (Alexander Belchenko, #57869)

* Win32-specific: output of cat, bundle and diff commands don't mangle
  line-endings (Alexander Belchenko, #55276)

* Replace broken fnmatch based ignore pattern matching with custom pattern
  matcher.
  (Kent Gibson, Jan Hudec #57637)

* pycurl and urllib can detect short reads at different places. Update
  the test suite to test more cases. Also detect http error code 416
  which was raised for that specific bug. Also enhance the urllib
  robustness by detecting invalid ranges (and pycurl's one by detecting
  short reads during the initial GET). (Vincent Ladeuil, #73948)

* The urllib connection sharing interacts badly with urllib2
  proxy setting (the connections didn't go thru the proxy
  anymore). Defining a proper ProxyHandler solves the
  problem.  (Vincent Ladeuil, #74759)

* Use urlutils to generate relative URLs, not osutils
  (Aaron Bentley, #76229)

* ``bzr status`` in a readonly directory should work without giving
  lots of errors. (John Arbash Meinel, #76299)

* Mention the revisionspec topic for the revision option help.
  (Wouter van Heyst, #31663)

* Allow plugins import from zip archives.
  (Alexander Belchenko, #68124)


bzr 0.13
########

:Released:  2006-12-05

No changes from 0.13rc


bzr 0.13rc1
###########

:Released:  2006-11-27

Improvements
************

* New command ``bzr remove-tree`` allows the removal of the working
  tree from a branch.
  (Daniel Silverstone)

* urllib uses shared keep-alive connections, so http
  operations are substantially faster.
  (Vincent Ladeuil, #53654)

* ``bzr export`` allows an optional branch parameter, to export a bzr
  tree from some other url. For example:
  ``bzr export bzr.tar.gz http://bazaar-vcs.org/bzr/bzr.dev``
  (Daniel Silverstone)

* Added ``bzr help topics`` to the bzr help system. This gives a
  location for general information, outside of a specific command.
  This includes updates for ``bzr help revisionspec`` the first topic
  included. (Goffredo Baroncelli, John Arbash Meinel, #42714)

* WSGI-compatible HTTP smart server.  See ``doc/http_smart_server.txt``.
  (Andrew Bennetts)

* Knit files will now cache full texts only when the size of the
  deltas is as large as the size of the fulltext. (Or after 200
  deltas, whichever comes first). This has the most benefit on large
  files with small changes, such as the inventory for a large project.
  (eg For a project with 2500 files, and 7500 revisions, it changes
  the size of inventory.knit from 11MB to 5.4MB) (John Arbash Meinel)

Internals
*********

* New -D option given before the command line turns on debugging output
  for particular areas.  -Derror shows tracebacks on all errors.
  (Martin Pool)

* Clean up ``bzr selftest --benchmark bundle`` to correct an import,
  and remove benchmarks that take longer than 10min to run.
  (John Arbash Meinel)

* Use ``time.time()`` instead of ``time.clock()`` to decide on
  progress throttling. Because ``time.clock()`` is actually CPU time,
  so over a high-latency connection, too many updates get throttled.
  (John Arbash Meinel)

* ``MemoryTransport.list_dir()`` would strip the first character for
  files or directories in root directory. (John Arbash Meinel)

* New method ``get_branch_reference`` on 'BzrDir' allows the detection of
  branch references - which the smart server component needs.

* New ``ChrootTransportDecorator``, accessible via the ``chroot+`` url
  prefix.  It disallows any access to locations above a set URL.  (Andrew
  Bennetts)

Bug Fixes
*********

* Now ``_KnitIndex`` properly decode revision ids when loading index data.
  And optimize the knit index parsing code.
  (Dmitry Vasiliev, John Arbash Meinel)

* ``bzrlib/bzrdir.py`` was directly referencing ``bzrlib.workingtree``,
  without importing it. This prevented ``bzr upgrade`` from working
  unless a plugin already imported ``bzrlib.workingtree``
  (John Arbash Meinel, #70716)

* Suppress the traceback on invalid URLs (Vincent Ladeuil, #70803).

* Give nicer error message when an http server returns a 403
  error code. (Vincent Ladeuil, #57644).

* When a multi-range http GET request fails, try a single
  range one. If it fails too, forget about ranges. Remember that until
  the death of the transport and propagates that to the clones.
  (Vincent Ladeuil, #62276, #62029).

* Handles user/passwords supplied in url from command
  line (for the urllib implementation). Don't request already
  known passwords (Vincent Ladeuil, #42383, #44647, #48527)

* ``_KnitIndex.add_versions()`` dictionary compresses revision ids as they
  are added. This fixes bug where fetching remote revisions records
  them as full references rather than integers.
  (John Arbash Meinel, #64789)

* ``bzr ignore`` strips trailing slashes in patterns.
  Also ``bzr ignore`` rejects absolute paths. (Kent Gibson, #4559)

* ``bzr ignore`` takes multiple arguments. (Cheuksan Edward Wang, #29488)

* mv correctly handles paths that traverse symlinks.
  (Aaron Bentley, #66964)

* Give nicer looking error messages when failing to connect over ssh.
  (John Arbash Meinel, #49172)

* Pushing to a remote branch does not currently update the remote working
  tree. After a remote push, ``bzr status`` and ``bzr diff`` on the remote
  machine now show that the working tree is out of date.
  (Cheuksan Edward Wang #48136)

* Use patiencediff instead of difflib for determining deltas to insert
  into knits. This avoids the O(N^3) behavior of difflib. Patience
  diff should be O(N^2). (Cheuksan Edward Wang, #65714)

* Running ``bzr log`` on nonexistent file gives an error instead of the
  entire log history. (Cheuksan Edward Wang #50793)

* ``bzr cat`` can look up contents of removed or renamed files. If the
  pathname is ambiguous, i.e. the files in the old and new trees have
  different id's, the default is the file in the new tree. The user can
  use "--name-from-revision" to select the file in the old tree.
  (Cheuksan Edward Wang, #30190)

Testing
*******

* TestingHTTPRequestHandler really handles the Range header
  (previously it was ignoring it and returning the whole file,).

bzr 0.12
########

:Released:  2006-10-30

Internals
*********

* Clean up ``bzr selftest --benchmark bundle`` to correct an import,
  and remove benchmarks that take longer than 10min to run.
  (John Arbash Meinel)

bzr 0.12rc1
###########

:Released:  2006-10-23

Improvements
************

* ``bzr log`` now shows dotted-decimal revision numbers for all revisions,
  rather than just showing a decimal revision number for revisions on the
  mainline. These revision numbers are not yet accepted as input into bzr
  commands such as log, diff etc. (Robert Collins)

* revisions can now be specified using dotted-decimal revision numbers.
  For instance, ``bzr diff -r 1.2.1..1.2.3``. (Robert Collins)

* ``bzr help commands`` output is now shorter (Aaron Bentley)

* ``bzr`` now uses lazy importing to reduce the startup time. This has
  a moderate effect on lots of actions, especially ones that have
  little to do. For example ``bzr rocks`` time is down to 116ms from
  283ms. (John Arbash Meinel)

* New Registry class to provide name-to-object registry-like support,
  for example for schemes where plugins can register new classes to
  do certain tasks (e.g. log formatters). Also provides lazy registration
  to allow modules to be loaded on request.
  (John Arbash Meinel, Adeodato Simó)

API Incompatability
*******************

* LogFormatter subclasses show now expect the 'revno' parameter to
  show() to be a string rather than an int. (Robert Collins)

Internals
*********

* ``TestCase.run_bzr``, ``run_bzr_captured``, and ``run_bzr_subprocess``
  can take a ``working_dir='foo'`` parameter, which will change directory
  for the command. (John Arbash Meinel)

* ``bzrlib.lazy_regex.lazy_compile`` can be used to create a proxy
  around a regex, which defers compilation until first use.
  (John Arbash Meinel)

* ``TestCase.run_bzr_subprocess`` defaults to supplying the
  ``--no-plugins`` parameter to ensure test reproducability, and avoid
  problems with system-wide installed plugins. (John Arbash Meinel)

* Unique tree root ids are now supported. Newly created trees still
  use the common root id for compatibility with bzr versions before 0.12.
  (Aaron Bentley)

* ``WorkingTree.set_root_id(None)`` is now deprecated. Please
  pass in ``inventory.ROOT_ID`` if you want the default root id value.
  (Robert Collins, John Arbash Meinel)

* New method ``WorkingTree.flush()`` which will write the current memory
  inventory out to disk. At the same time, ``read_working_inventory`` will
  no longer trash the current tree inventory if it has been modified within
  the current lock, and the tree will now ``flush()`` automatically on
  ``unlock()``. ``WorkingTree.set_root_id()`` has been updated to take
  advantage of this functionality. (Robert Collins, John Arbash Meinel)

* ``bzrlib.tsort.merge_sorted`` now accepts ``generate_revnos``. This
  parameter will cause it to add another column to its output, which
  contains the dotted-decimal revno for each revision, as a tuple.
  (Robert Collins)

* ``LogFormatter.show_merge`` is deprecated in favour of
  ``LogFormatter.show_merge_revno``. (Robert Collins)

Bug Fixes
*********

* Avoid circular imports by creating a deprecated function for
  ``bzrlib.tree.RevisionTree``. Callers should have been using
  ``bzrlib.revisontree.RevisionTree`` anyway. (John Arbash Meinel,
  #66349)

* Don't use ``socket.MSG_WAITALL`` as it doesn't exist on all
  platforms. (Martin Pool, #66356)

* Don't require ``Content-Type`` in range responses. Assume they are a
  single range if ``Content-Type`` does not exist.
  (John Arbash Meinel, #62473)

* bzr branch/pull no longer complain about progress bar cleanup when
  interrupted during fetch.  (Aaron Bentley, #54000)

* ``WorkingTree.set_parent_trees()`` uses the trees to directly write
  the basis inventory, rather than going through the repository. This
  allows us to have 1 inventory read, and 2 inventory writes when
  committing a new tree. (John Arbash Meinel)

* When reverting, files that are not locally modified that do not exist
  in the target are deleted, not just unversioned (Aaron Bentley)

* When trying to acquire a lock, don't fail immediately. Instead, try
  a few times (up to 1 hour) before timing out. Also, report why the
  lock is unavailable (John Arbash Meinel, #43521, #49556)

* Leave HttpTransportBase daughter classes decides how they
  implement cloning. (Vincent Ladeuil, #61606)

* diff3 does not indicate conflicts on clean merge. (Aaron Bentley)

* If a commit fails, the commit message is stored in a file at the root of
  the tree for later commit. (Cheuksan Edward Wang, Stefan Metzmacher,
  #32054)

Testing
*******

* New test base class TestCaseWithMemoryTransport offers memory-only
  testing facilities: its not suitable for tests that need to mutate disk
  state, but most tests should not need that and should be converted to
  TestCaseWithMemoryTransport. (Robert Collins)

* ``TestCase.make_branch_and_memory_tree`` now takes a format
  option to set the BzrDir, Repository and Branch formats of the
  created objects. (Robert Collins, John Arbash Meinel)

bzr 0.11
########

:Released:  2006-10-02

* Smart server transport test failures on windows fixed. (Lukáš Lalinský).

bzr 0.11rc2
###########

:Released:  2006-09-27

Bug Fixes
*********

* Test suite hangs on windows fixed. (Andrew Bennets, Alexander Belchenko).

* Commit performance regression fixed. (Aaron Bentley, Robert Collins, John
  Arbash Meinel).

bzr 0.11rc1
###########

:Released:  2006-09-25

Improvements
************

* Knit files now wait to create their contents until the first data is
  added. The old code used to create an empty .knit and a .kndx with just
  the header. However, this caused a lot of extra round trips over sftp.
  This can change the time for ``bzr push`` to create a new remote branch
  from 160s down to 100s. This also affects ``bzr commit`` performance when
  adding new files, ``bzr commit`` on a new kernel-like tree drops from 50s
  down to 40s (John Arbash Meinel, #44692)

* When an entire subtree has been deleted, commit will now report that
  just the top of the subtree has been deleted, rather than reporting
  all the individual items. (Robert Collins)

* Commit performs one less XML parse. (Robert Collins)

* ``bzr checkout`` now operates on readonly branches as well
  as readwrite branches. This fixes bug #39542. (Robert Collins)

* ``bzr bind`` no longer synchronises history with the master branch.
  Binding should be followed by an update or push to synchronise the
  two branches. This is closely related to the fix for bug #39542.
  (Robert Collins)

* ``bzrlib.lazy_import.lazy_import`` function to create on-demand
  objects.  This allows all imports to stay at the global scope, but
  modules will not actually be imported if they are not used.
  (John Arbash Meinel)

* Support ``bzr://`` and ``bzr+ssh://`` urls to work with the new RPC-based
  transport which will be used with the upcoming high-performance smart
  server. The new command ``bzr serve`` will invoke bzr in server mode,
  which processes these requests. (Andrew Bennetts, Robert Collins, Martin
  Pool)

* New command ``bzr version-info`` which can be used to get a summary
  of the current state of the tree. This is especially useful as part
  of a build commands. See ``doc/version_info.txt`` for more information
  (John Arbash Meinel)

Bug Fixes
*********

* ``'bzr inventory [FILE...]'`` allows restricting the file list to a
  specific set of files. (John Arbash Meinel, #3631)

* Don't abort when annotating empty files (John Arbash Meinel, #56814)

* Add ``Stanza.to_unicode()`` which can be passed to another Stanza
  when nesting stanzas. Also, add ``read_stanza_unicode`` to handle when
  reading a nested Stanza. (John Arbash Meinel)

* Transform._set_mode() needs to stat the right file.
  (John Arbash Meinel, #56549)

* Raise WeaveFormatError rather than StopIteration when trying to read
  an empty Weave file. (John Arbash Meinel, #46871)

* Don't access e.code for generic URLErrors, only HTTPErrors have .code.
  (Vincent Ladeuil, #59835)

* Handle boundary="" lines properly to allow access through a Squid proxy.
  (John Arbash Meinel, #57723)

* revert now removes newly-added directories (Aaron Bentley, #54172)

* ``bzr upgrade sftp://`` shouldn't fail to upgrade v6 branches if there
  isn't a working tree. (David Allouche, #40679)

* Give nicer error messages when a user supplies an invalid --revision
  parameter. (John Arbash Meinel, #55420)

* Handle when LANG is not recognized by python. Emit a warning, but
  just revert to using 'ascii'. (John Arbash Meinel, #35392)

* Don't use ``preexec_fn`` on win32, as it is not supported by subprocess.
  (John Arbash Meinel)

* Skip specific tests when the dependencies aren't met. This includes
  some ``setup.py`` tests when ``python-dev`` is not available, and
  some tests that depend on paramiko. (John Arbash Meinel, Mattheiu Moy)

* Fallback to Paramiko properly, if no ``ssh`` executable exists on
  the system. (Andrew Bennetts, John Arbash Meinel)

* ``Branch.bind(other_branch)`` no longer takes a write lock on the
  other branch, and will not push or pull between the two branches.
  API users will need to perform a push or pull or update operation if they
  require branch synchronisation to take place. (Robert Collins, #47344)

* When creating a tarball or zipfile export, export unicode names as utf-8
  paths. This may not work perfectly on all platforms, but has the best
  chance of working in the common case. (John Arbash Meinel, #56816)

* When committing, only files that exist in working tree or basis tree
  may be specified (Aaron Bentley, #50793)

Portability
***********

* Fixes to run on Python 2.5 (Brian M. Carlson, Martin Pool, Marien Zwart)

Internals
*********

* TestCaseInTempDir now creates a separate directory for HOME, rather
  than having HOME set to the same location as the working directory.
  (John Arbash Meinel)

* ``run_bzr_subprocess()`` can take an optional ``env_changes={}`` parameter,
  which will update os.environ inside the spawned child. It also can
  take a ``universal_newlines=True``, which helps when checking the output
  of the command. (John Arbash Meinel)

* Refactor SFTP vendors to allow easier re-use when ssh is used.
  (Andrew Bennetts)

* ``Transport.list_dir()`` and ``Transport.iter_files_recursive()`` should always
  return urlescaped paths. This is now tested (there were bugs in a few
  of the transports) (Andrew Bennetts, David Allouche, John Arbash Meinel)

* New utility function ``symbol_versioning.deprecation_string``. Returns the
  formatted string for a callable, deprecation format pair. (Robert Collins)

* New TestCase helper applyDeprecated. This allows you to call a callable
  which is deprecated without it spewing to the screen, just by supplying
  the deprecation format string issued for it. (Robert Collins)

* Transport.append and Transport.put have been deprecated in favor of
  ``.append_bytes``, ``.append_file``, ``.put_bytes``, and
  ``.put_file``. This removes the ambiguity in what type of object the
  functions take.  ``Transport.non_atomic_put_{bytes,file}`` has also
  been added. Which works similarly to ``Transport.append()`` except for
  SFTP, it doesn't have a round trip when opening the file. Also, it
  provides functionality for creating a parent directory when trying
  to create a file, rather than raise NoSuchFile and forcing the
  caller to repeat their request.
  (John Arbash Meinel)

* WorkingTree has a new api ``unversion`` which allow the unversioning of
  entries by their file id. (Robert Collins)

* ``WorkingTree.pending_merges`` is deprecated.  Please use the
  ``get_parent_ids`` (introduced in 0.10) method instead. (Robert Collins)

* WorkingTree has a new ``lock_tree_write`` method which locks the branch for
  read rather than write. This is appropriate for actions which only need
  the branch data for reference rather than mutation. A new decorator
  ``needs_tree_write_lock`` is provided in the workingtree module. Like the
  ``needs_read_lock`` and ``needs_write_lock`` decorators this allows static
  declaration of the locking requirements of a function to ensure that
  a lock is taken out for casual scripts. (Robert Collins, #54107)

* All WorkingTree methods which write to the tree, but not to the branch
  have been converted to use ``needs_tree_write_lock`` rather than
  ``needs_write_lock``. Also converted is the revert, conflicts and tree
  transform modules. This provides a modest performance improvement on
  metadir style trees, due to the reduce lock-acquisition, and a more
  significant performance improvement on lightweight checkouts from
  remote branches, where trivial operations used to pay a significant
  penalty. It also provides the basis for allowing readonly checkouts.
  (Robert Collins)

* Special case importing the standard library 'copy' module. This shaves
  off 40ms of startup time, while retaining compatibility. See:
  ``bzrlib/inspect_for_copy.py`` for more details. (John Arbash Meinel)

* WorkingTree has a new parent class MutableTree which represents the
  specialisations of Tree which are able to be altered. (Robert Collins)

* New methods mkdir and ``put_file_bytes_non_atomic`` on MutableTree that
  mutate the tree and its contents. (Robert Collins)

* Transport behaviour at the root of the URL is now defined and tested.
  (Andrew Bennetts, Robert Collins)

Testing
*******

* New test helper classs MemoryTree. This is typically accessed via
  ``self.make_branch_and_memory_tree()`` in test cases. (Robert Collins)

* Add ``start_bzr_subprocess`` and ``stop_bzr_subprocess`` to allow test
  code to continue running concurrently with a subprocess of bzr.
  (Andrew Bennetts, Robert Collins)

* Add a new method ``Transport.get_smart_client()``. This is provided to
  allow upgrades to a richer interface than the VFS one provided by
  Transport. (Andrew Bennetts, Martin Pool)

bzr 0.10
########

:Released:  2006-08-29

Improvements
************
* 'merge' now takes --uncommitted, to apply uncommitted changes from a
  tree.  (Aaron Bentley)

* 'bzr add --file-ids-from' can be used to specify another path to use
  for creating file ids, rather than generating all new ones. Internally,
  the 'action' passed to ``smart_add_tree()`` can return ``file_ids`` that
  will be used, rather than having bzrlib generate new ones.
  (John Arbash Meinel, #55781)

* ``bzr selftest --benchmark`` now allows a ``--cache-dir`` parameter.
  This will cache some of the intermediate trees, and decrease the
  setup time for benchmark tests. (John Arbash Meinel)

* Inverse forms are provided for all boolean options.  For example,
  --strict has --no-strict, --no-recurse has --recurse (Aaron Bentley)

* Serialize out Inventories directly, rather than using ElementTree.
  Writing out a kernel sized inventory drops from 2s down to ~350ms.
  (Robert Collins, John Arbash Meinel)

Bug Fixes
*********

* Help diffutils 2.8.4 get along with binary tests (Marien Zwart: #57614)

* Change LockDir so that if the lock directory doesn't exist when
  ``lock_write()`` is called, an attempt will be made to create it.
  (John Arbash Meinel, #56974)

* ``bzr uncommit`` preserves pending merges. (John Arbash Meinel, #57660)

* Active FTP transport now works as intended. (ghozzy, #56472)

* Really fix mutter() so that it won't ever raise a UnicodeError.
  It means it is possible for ~/.bzr.log to contain non UTF-8 characters.
  But it is a debugging log, not a real user file.
  (John Arbash Meinel, #56947, #53880)

* Change Command handle to allow Unicode command and options.
  At present we cannot register Unicode command names, so we will get
  BzrCommandError('unknown command'), or BzrCommandError('unknown option')
  But that is better than a UnicodeError + a traceback.
  (John Arbash Meinel, #57123)

* Handle TZ=UTC properly when reading/writing revisions.
  (John Arbash Meinel, #55783, #56290)

* Use ``GPG_TTY`` to allow gpg --cl to work with gpg-agent in a pipeline,
  (passing text to sign in on stdin). (John Arbash Meinel, #54468)

* External diff does the right thing for binaries even in foreign
  languages. (John Arbash Meinel, #56307)

* Testament handles more cases when content is unicode. Specific bug was
  in handling of revision properties.
  (John Arbash Meinel, Holger Krekel, #54723)

* The bzr selftest was failing on installed versions due to a bug in a new
  test helper. (John Arbash Meinel, Robert Collins, #58057)

Internals
*********

* ``bzrlib.cache_utf8`` contains ``encode()`` and ``decode()`` functions
  which can be used to cache the conversion between utf8 and Unicode.
  Especially helpful for some of the knit annotation code, which has to
  convert revision ids to utf8 to annotate lines in storage.
  (John Arbash Meinel)

* ``setup.py`` now searches the filesystem to find all packages which
  need to be installed. This should help make the life of packagers
  easier. (John Arbash Meinel)

bzr 0.9.0
#########

:Released:  2006-08-11

Surprises
*********

* The hard-coded built-in ignore rules have been removed. There are
  now two rulesets which are enforced. A user global one in
  ``~/.bazaar/ignore`` which will apply to every tree, and the tree
  specific one '.bzrignore'.
  ``~/.bazaar/ignore`` will be created if it does not exist, but with
  a more conservative list than the old default.
  This fixes bugs with default rules being enforced no matter what.
  The old list of ignore rules from bzr is available by
  running 'bzr ignore --old-default-rules'.
  (Robert Collins, Martin Pool, John Arbash Meinel)

* 'branches.conf' has been changed to 'locations.conf', since it can apply
  to more locations than just branch locations.
  (Aaron Bentley)

Improvements
************

* The revision specifier "revno:" is extended to accept the syntax
  revno:N:branch. For example,
  revno:42:http://bazaar-vcs.org/bzr/bzr.dev/ means revision 42 in
  bzr.dev.  (Matthieu Moy)

* Tests updates to ensure proper URL handling, UNICODE support, and
  proper printing when the user's terminal encoding cannot display
  the path of a file that has been versioned.
  ``bzr branch`` can take a target URL rather than only a local directory.
  ``Branch.get_parent()/set_parent()`` now save a relative path if possible,
  and normalize the parent based on root, allowing access across
  different transports. (John Arbash Meinel, Wouter van Heyst, Martin Pool)
  (Malone #48906, #42699, #40675, #5281, #3980, #36363, #43689,
  #42517, #42514)

* On Unix, detect terminal width using an ioctl not just $COLUMNS.
  Use terminal width for single-line logs from ``bzr log --line`` and
  pending-merge display.  (Robert Widhopf-Fenk, Gustavo Niemeyer)
  (Malone #3507)

* On Windows, detect terminal width using GetConsoleScreenBufferInfo.
  (Alexander Belchenko)

* Speedup improvement for 'date:'-revision search. (Guillaume Pinot).

* Show the correct number of revisions pushed when pushing a new branch.
  (Robert Collins).

* 'bzr selftest' now shows a progress bar with the number of tests, and
  progress made. 'make check' shows tests in -v mode, to be more useful
  for the PQM status window. (Robert Collins).
  When using a progress bar, failed tests are printed out, rather than
  being overwritten by the progress bar until the suite finishes.
  (John Arbash Meinel)

* 'bzr selftest --benchmark' will run a new benchmarking selftest.
  'bzr selftest --benchmark --lsprof-timed' will use lsprofile to generate
  profile data for the individual profiled calls, allowing for fine
  grained analysis of performance.
  (Robert Collins, Martin Pool).

* 'bzr commit' shows a progress bar. This is useful for commits over sftp
  where commit can take an appreciable time. (Robert Collins)

* 'bzr add' is now less verbose in telling you what ignore globs were
  matched by files being ignored. Instead it just tells you how many
  were ignored (because you might reasonably be expecting none to be
  ignored). 'bzr add -v' is unchanged and will report every ignored
  file. (Robert Collins).

* ftp now has a test server if medusa is installed. As part of testing,
  ftp support has been improved, including support for supplying a
  non-standard port. (John Arbash Meinel).

* 'bzr log --line' shows the revision number, and uses only the
  first line of the log message (#5162, Alexander Belchenko;
  Matthieu Moy)

* 'bzr status' has had the --all option removed. The 'bzr ls' command
  should be used to retrieve all versioned files. (Robert Collins)

* 'bzr bundle OTHER/BRANCH' will create a bundle which can be sent
  over email, and applied on the other end, while maintaining ancestry.
  This bundle can be applied with either 'bzr merge' or 'bzr pull',
  the same way you would apply another branch.
  (John Arbash Meinel, Aaron Bentley)

* 'bzr whoami' can now be used to set your identity from the command line,
  for a branch or globally.  (Robey Pointer)

* 'bzr checkout' now aliased to 'bzr co', and 'bzr annotate' to 'bzr ann'.
  (Michael Ellerman)

* 'bzr revert DIRECTORY' now reverts the contents of the directory as well.
  (Aaron Bentley)

* 'bzr get sftp://foo' gives a better error when paramiko is not present.
  Also updates things like 'http+pycurl://' if pycurl is not present.
  (John Arbash Meinel) (Malone #47821, #52204)

* New env variable ``BZR_PROGRESS_BAR``, sets the default progress bar type.
  Can be set to 'none' or 'dummy' to disable the progress bar, 'dots' or
  'tty' to create the respective type. (John Arbash Meinel, #42197, #51107)

* Improve the help text for 'bzr diff' to explain what various options do.
  (John Arbash Meinel, #6391)

* 'bzr uncommit -r 10' now uncommits revisions 11.. rather than uncommitting
  revision 10. This makes -r10 more in line with what other commands do.
  'bzr uncommit' also now saves the pending merges of the revisions that
  were removed. So it is safe to uncommit after a merge, fix something,
  and commit again. (John Arbash Meinel, #32526, #31426)

* 'bzr init' now also works on remote locations.
  (Wouter van Heyst, #48904)

* HTTP support has been updated. When using pycurl we now support
  connection keep-alive, which reduces dns requests and round trips.
  And for both urllib and pycurl we support multi-range requests,
  which decreases the number of round-trips. Performance results for
  ``bzr branch http://bazaar-vcs.org/bzr/bzr.dev/`` indicate
  http branching is now 2-3x faster, and ``bzr pull`` in an existing
  branch is as much as 4x faster.
  (Michael Ellerman, Johan Rydberg, John Arbash Meinel, #46768)

* Performance improvements for sftp. Branching and pulling are now up to
  2x faster. Utilize paramiko.readv() support for async requests if it
  is available (paramiko > 1.6) (John Arbash Meinel)

Bug Fixes
*********

* Fix shadowed definition of TestLocationConfig that caused some
  tests not to run.
  (Erik Bågfors, Michael Ellerman, Martin Pool, #32587)

* Fix unnecessary requirement of sign-my-commits that it be run from
  a working directory.  (Martin Pool, Robert Collins)

* 'bzr push location' will only remember the push location if it succeeds
  in connecting to the remote location. (John Arbash Meinel, #49742)

* 'bzr revert' no longer toggles the executable bit on win32
  (John Arbash Meinel, #45010)

* Handle broken pipe under win32 correctly. (John Arbash Meinel)

* sftp tests now work correctly on win32 if you have a newer paramiko
  (John Arbash Meinel)

* Cleanup win32 test suite, and general cleanup of places where
  file handles were being held open. (John Arbash Meinel)

* When specifying filenames for 'diff -r x..y', the name of the file in the
  working directory can be used, even if its name is different in both x
  and y.

* File-ids containing single- or double-quotes are handled correctly by
  push. (Aaron Bentley, #52227)

* Normalize unicode filenames to ensure cross-platform consistency.
  (John Arbash Meinel, #43689)

* The argument parser can now handle '-' as an argument. Currently
  no code interprets it specially (it is mostly handled as a file named
  '-'). But plugins, and future operations can use it.
  (John Arbash meinel, #50984)

* Bundles can properly read binary files with a plain '\r' in them.
  (John Arbash Meinel, #51927)

* Tuning ``iter_entries()`` to be more efficient (John Arbash Meinel, #5444)

* Lots of win32 fixes (the test suite passes again).
  (John Arbash Meinel, #50155)

* Handle openbsd returning None for sys.getfilesystemencoding() (#41183)

* Support ftp APPE (append) to allow Knits to be used over ftp (#42592)

* Removals are only committed if they match the filespec (or if there is
  no filespec).  (#46635, Aaron Bentley)

* smart-add recurses through all supplied directories
  (John Arbash Meinel, #52578)

* Make the bundle reader extra lines before and after the bundle text.
  This allows you to parse an email with the bundle inline.
  (John Arbash Meinel, #49182)

* Change the file id generator to squash a little bit more. Helps when
  working with long filenames on windows. (Also helps for unicode filenames
  not generating hidden files). (John Arbash Meinel, #43801)

* Restore terminal mode on C-c while reading sftp password.  (#48923,
  Nicholas Allen, Martin Pool)

* Timestamps are rounded to 1ms, and revision entries can be recreated
  exactly. (John Arbash Meinel, Jamie Wilkinson, #40693)

* Branch.base has changed to a URL, but ~/.bazaar/locations.conf should
  use local paths, since it is user visible (John Arbash Meinel, #53653)

* ``bzr status foo`` when foo was unversioned used to cause a full delta
  to be generated (John Arbash Meinel, #53638)

* When reading revision properties, an empty value should be considered
  the empty string, not None (John Arbash Meinel, #47782)

* ``bzr diff --diff-options`` can now handle binary files being changed.
  Also, the output is consistent when --diff-options is not supplied.
  (John Arbash Meinel, #54651, #52930)

* Use the right suffixes for loading plugins (John Arbash Meinel, #51810)

* Fix ``Branch.get_parent()`` to handle the case when the parent is not
  accessible (John Arbash Meinel, #52976)

Internals
*********

* Combine the ignore rules into a single regex rather than looping over
  them to reduce the threshold where  N^2 behaviour occurs in operations
  like status. (Jan Hudec, Robert Collins).

* Appending to ``bzrlib.DEFAULT_IGNORE`` is now deprecated. Instead, use
  one of the add functions in bzrlib.ignores. (John Arbash Meinel)

* 'bzr push' should only push the ancestry of the current revision, not
  all of the history in the repository. This is especially important for
  shared repositories. (John Arbash Meinel)

* ``bzrlib.delta.compare_trees`` now iterates in alphabetically sorted order,
  rather than randomly walking the inventories. (John Arbash Meinel)

* Doctests are now run in temporary directories which are cleaned up when
  they finish, rather than using special ScratchDir/ScratchBranch objects.
  (Martin Pool)

* Split ``check`` into separate methods on the branch and on the repository,
  so that it can be specialized in ways that are useful or efficient for
  different formats.  (Martin Pool, Robert Collins)

* Deprecate ``Repository.all_revision_ids``; most methods don't really need
  the global revision graph but only that part leading up to a particular
  revision.  (Martin Pool, Robert Collins)

* Add a BzrDirFormat ``control_formats`` list which allows for control formats
  that do not use '.bzr' to store their data - i.e. '.svn', '.hg' etc.
  (Robert Collins, Jelmer Vernooij).

* ``bzrlib.diff.external_diff`` can be redirected to any file-like object.
  Uses subprocess instead of spawnvp.
  (James Henstridge, John Arbash Meinel, #4047, #48914)

* New command line option '--profile-imports', which will install a custom
  importer to log time to import modules and regex compilation time to
  sys.stderr (John Arbash Meinel)

* 'EmptyTree' is now deprecated, please use ``repository.revision_tree(None)``
  instead. (Robert Collins)

* "RevisionTree" is now in bzrlib/revisiontree.py. (Robert Collins)

bzr 0.8.2
#########

:Released:  2006-05-17

Bug Fixes
*********

* setup.py failed to install launchpad plugin.  (Martin Pool)

bzr 0.8.1
#########

:Released:  2006-05-16

Bug Fixes
*********

* Fix failure to commit a merge in a checkout.  (Martin Pool,
  Robert Collins, Erik Bågfors, #43959)

* Nicer messages from 'commit' in the case of renames, and correct
  messages when a merge has occured. (Robert Collins, Martin Pool)

* Separate functionality from assert statements as they are skipped in
  optimized mode of python. Add the same check to pending merges.
  (Olaf Conradi, #44443)

Changes
*******

* Do not show the None revision in output of bzr ancestry. (Olaf Conradi)

* Add info on standalone branches without a working tree.
  (Olaf Conradi, #44155)

* Fix bug in knits when raising InvalidRevisionId. (Olaf Conradi, #44284)

Changes
*******

* Make editor invocation comply with Debian Policy. First check
  environment variables VISUAL and EDITOR, then try editor from
  alternatives system. If that all fails, fall back to the pre-defined
  list of editors. (Olaf Conradi, #42904)

New Features
************

* New 'register-branch' command registers a public branch into
  Launchpad.net, where it can be associated with bugs, etc.
  (Martin Pool, Bjorn Tillenius, Robert Collins)

Internals
*********

* New public api in InventoryEntry - ``describe_change(old, new)`` which
  provides a human description of the changes between two old and
  new. (Robert Collins, Martin Pool)

Testing
*******

* Fix test case for bzr info in upgrading a standalone branch to metadir,
  uses bzrlib api now. (Olaf Conradi)

bzr 0.8
#######

:Released:  2006-05-08

Notes When Upgrading
********************

Release 0.8 of bzr introduces a new format for history storage, called
'knit', as an evolution of to the 'weave' format used in 0.7.  Local
and remote operations are faster using knits than weaves.  Several
operations including 'init', 'init-repo', and 'upgrade' take a
--format option that controls this.  Branching from an existing branch
will keep the same format.

It is possible to merge, pull and push between branches of different
formats but this is slower than moving data between homogenous
branches.  It is therefore recommended (but not required) that you
upgrade all branches for a project at the same time.  Information on
formats is shown by 'bzr info'.

bzr 0.8 now allows creation of 'repositories', which hold the history
of files and revisions for several branches.  Previously bzr kept all
the history for a branch within the .bzr directory at the root of the
branch, and this is still the default.  To create a repository, use
the new 'bzr init-repo' command.  Branches exist as directories under
the repository and contain just a small amount of information
indicating the current revision of the branch.

bzr 0.8 also supports 'checkouts', which are similar to in cvs and
subversion.  Checkouts are associated with a branch (optionally in a
repository), which contains all the historical information.  The
result is that a checkout can be deleted without losing any
already-committed revisions.  A new 'update' command is also available.

Repositories and checkouts are not supported with the 0.7 storage
format.  To use them you must upgrad to either knits, or to the
'metaweave' format, which uses weaves but changes the .bzr directory
arrangement.


Improvements
************

* sftp paths can now be relative, or local, according to the lftp
  convention. Paths now take the form::

      sftp://user:pass@host:port/~/relative/path
      or
      sftp://user:pass@host:port/absolute/path

* The FTP transport now tries to reconnect after a temporary
  failure. ftp put is made atomic. (Matthieu Moy)

* The FTP transport now maintains a pool of connections, and
  reuses them to avoid multiple connections to the same host (like
  sftp did). (Daniel Silverstone)

* The ``bzr_man.py`` file has been removed. To create the man page now,
  use ``./generate_docs.py man``. The new program can also create other files.
  Run ``python generate_docs.py --help`` for usage information.
  (Hans Ulrich Niedermann & James Blackwell).

* Man Page now gives full help (James Blackwell).
  Help also updated to reflect user config now being stored in .bazaar
  (Hans Ulrich Niedermann)

* It's now possible to set aliases in bazaar.conf (Erik Bågfors)

* Pull now accepts a --revision argument (Erik Bågfors)

* ``bzr re-sign`` now allows multiple revisions to be supplied on the command
  line. You can now use the following command to sign all of your old
  commits::

    find .bzr/revision-store// -name my@email-* \
      | sed 's/.*\/\/..\///' \
      | xargs bzr re-sign

* Upgrade can now upgrade over the network. (Robert Collins)

* Two new commands 'bzr checkout' and 'bzr update' allow for CVS/SVN-alike
  behaviour.  By default they will cache history in the checkout, but
  with --lightweight almost all data is kept in the master branch.
  (Robert Collins)

* 'revert' unversions newly-versioned files, instead of deleting them.

* 'merge' is more robust.  Conflict messages have changed.

* 'merge' and 'revert' no longer clobber existing files that end in '~' or
  '.moved'.

* Default log format can be set in configuration and plugins can register
  their own formatters. (Erik Bågfors)

* New 'reconcile' command will check branch consistency and repair indexes
  that can become out of sync in pre 0.8 formats. (Robert Collins,
  Daniel Silverstone)

* New 'bzr init --format' and 'bzr upgrade --format' option to control
  what storage format is created or produced.  (Robert Collins,
  Martin Pool)

* Add parent location to 'bzr info', if there is one.  (Olaf Conradi)

* New developer commands 'weave-list' and 'weave-join'.  (Martin Pool)

* New 'init-repository' command, plus support for repositories in 'init'
  and 'branch' (Aaron Bentley, Erik Bågfors, Robert Collins)

* Improve output of 'info' command. Show all relevant locations related to
  working tree, branch and repository. Use kibibytes for binary quantities.
  Fix off-by-one error in missing revisions of working tree.  Make 'info'
  work on branches, repositories and remote locations.  Show locations
  relative to the shared repository, if applicable.  Show locking status
  of locations.  (Olaf Conradi)

* Diff and merge now safely handle binary files. (Aaron Bentley)

* 'pull' and 'push' now normalise the revision history, so that any two
  branches with the same tip revision will have the same output from 'log'.
  (Robert Collins)

* 'merge' accepts --remember option to store parent location, like 'push'
  and 'pull'. (Olaf Conradi)

* bzr status and diff when files given as arguments do not exist
  in the relevant trees.  (Martin Pool, #3619)

* Add '.hg' to the default ignore list.  (Martin Pool)

* 'knit' is now the default disk format. This improves disk performance and
  utilization, increases incremental pull performance, robustness with SFTP
  and allows checkouts over SFTP to perform acceptably.
  The initial Knit code was contributed by Johan Rydberg based on a
  specification by Martin Pool.
  (Robert Collins, Aaron Bentley, Johan Rydberg, Martin Pool).

* New tool to generate all-in-one html version of the manual.  (Alexander
  Belchenko)

* Hitting CTRL-C while doing an SFTP push will no longer cause stale locks
  to be left in the SFTP repository. (Robert Collins, Martin Pool).

* New option 'diff --prefix' to control how files are named in diff
  output, with shortcuts '-p0' and '-p1' corresponding to the options for
  GNU patch.  (Alexander Belchenko, Goffredo Baroncelli, Martin Pool)

* Add --revision option to 'annotate' command.  (Olaf Conradi)

* If bzr shows an unexpected revision-history after pulling (perhaps due
  to a reweave) it can now be corrected by 'bzr reconcile'.
  (Robert Collins)

Changes
*******

* Commit is now verbose by default, and shows changed filenames and the
  new revision number.  (Robert Collins, Martin Pool)

* Unify 'mv', 'move', 'rename'.  (Matthew Fuller, #5379)

* 'bzr -h' shows help.  (Martin Pool, Ian Bicking, #35940)

* Make 'pull' and 'push' remember location on failure using --remember.
  (Olaf Conradi)

* For compatibility, make old format for using weaves inside metadir
  available as 'metaweave' format.  Rename format 'metadir' to 'default'.
  Clean up help for option --format in commands 'init', 'init-repo' and
  'upgrade'.  (Olaf Conradi)

Internals
*********

* The internal storage of history, and logical branch identity have now
  been split into Branch, and Repository. The common locking and file
  management routines are now in bzrlib.lockablefiles.
  (Aaron Bentley, Robert Collins, Martin Pool)

* Transports can now raise DependencyNotPresent if they need a library
  which is not installed, and then another implementation will be
  tried.  (Martin Pool)

* Remove obsolete (and no-op) `decode` parameter to `Transport.get`.
  (Martin Pool)

* Using Tree Transform for merge, revert, tree-building

* WorkingTree.create, Branch.create, ``WorkingTree.create_standalone``,
  Branch.initialize are now deprecated. Please see ``BzrDir.create_*`` for
  replacement API's. (Robert Collins)

* New BzrDir class represents the .bzr control directory and manages
  formatting issues. (Robert Collins)

* New repository.InterRepository class encapsulates Repository to
  Repository actions and allows for clean selection of optimised code
  paths. (Robert Collins)

* ``bzrlib.fetch.fetch`` and ``bzrlib.fetch.greedy_fetch`` are now
  deprecated, please use ``branch.fetch`` or ``repository.fetch``
  depending on your needs. (Robert Collins)

* deprecated methods now have a ``is_deprecated`` flag on them that can
  be checked, if you need to determine whether a given callable is
  deprecated at runtime. (Robert Collins)

* Progress bars are now nested - see
  ``bzrlib.ui.ui_factory.nested_progress_bar``.
  (Robert Collins, Robey Pointer)

* New API call ``get_format_description()`` for each type of format.
  (Olaf Conradi)

* Changed ``branch.set_parent()`` to accept None to remove parent.
  (Olaf Conradi)

* Deprecated BzrError AmbiguousBase.  (Olaf Conradi)

* WorkingTree.branch is now a read only property.  (Robert Collins)

* bzrlib.ui.text.TextUIFactory now accepts a ``bar_type`` parameter which
  can be None or a factory that will create a progress bar. This is
  useful for testing or for overriding the bzrlib.progress heuristic.
  (Robert Collins)

* New API method ``get_physical_lock_status()`` to query locks present on a
  transport.  (Olaf Conradi)

* Repository.reconcile now takes a thorough keyword parameter to allow
  requesting an indepth reconciliation, rather than just a data-loss
  check. (Robert Collins)

* ``bzrlib.ui.ui_factory protocol`` now supports ``get_boolean`` to prompt
  the user for yes/no style input. (Robert Collins)

Testing
*******

* SFTP tests now shortcut the SSH negotiation, reducing test overhead
  for testing SFTP protocol support. (Robey Pointer)

* Branch formats are now tested once per implementation (see ``bzrlib.
  tests.branch_implementations``. This is analagous to the transport
  interface tests, and has been followed up with working tree,
  repository and BzrDir tests. (Robert Collins)

* New test base class TestCaseWithTransport provides a transport aware
  test environment, useful for testing any transport-interface using
  code. The test suite option --transport controls the transport used
  by this class (when its not being used as part of implementation
  contract testing). (Robert Collins)

* Close logging handler on disabling the test log. This will remove the
  handler from the internal list inside python's logging module,
  preventing shutdown from closing it twice.  (Olaf Conradi)

* Move test case for uncommit to blackbox tests.  (Olaf Conradi)

* ``run_bzr`` and ``run_bzr_captured`` now accept a 'stdin="foo"'
  parameter which will provide String("foo") to the command as its stdin.

bzr 0.7
#######

:Released: 2006-01-09

Changes
*******

* .bzrignore is excluded from exports, on the grounds that it's a bzr
  internal-use file and may not be wanted.  (Jamie Wilkinson)

* The "bzr directories" command were removed in favor of the new
  --kind option to the "bzr inventory" command.  To list all
  versioned directories, now use "bzr inventory --kind directory".
  (Johan Rydberg)

* Under Windows configuration directory is now ``%APPDATA%\bazaar\2.0``
  by default. (John Arbash Meinel)

* The parent of Bzr configuration directory can be set by ``BZR_HOME``
  environment variable. Now the path for it is searched in ``BZR_HOME``,
  then in HOME. Under Windows the order is: ``BZR_HOME``, ``APPDATA``
  (usually points to ``C:\Documents and Settings\User Name\Application Data``),
  ``HOME``. (John Arbash Meinel)

* Plugins with the same name in different directories in the bzr plugin
  path are no longer loaded: only the first successfully loaded one is
  used. (Robert Collins)

* Use systems' external ssh command to open connections if possible.
  This gives better integration with user settings such as ProxyCommand.
  (James Henstridge)

* Permissions on files underneath .bzr/ are inherited from the .bzr
  directory. So for a shared repository, simply doing 'chmod -R g+w .bzr/'
  will mean that future file will be created with group write permissions.

* configure.in and config.guess are no longer in the builtin default
  ignore list.

* '.sw[nop]' pattern ignored, to ignore vim swap files for nameless
  files.  (John Arbash Meinel, Martin Pool)

Improvements
************

* "bzr INIT dir" now initializes the specified directory, and creates
  it if it does not exist.  (John Arbash Meinel)

* New remerge command (Aaron Bentley)

* Better zsh completion script.  (Steve Borho)

* 'bzr diff' now returns 1 when there are changes in the working
  tree. (Robert Collins)

* 'bzr push' now exists and can push changes to a remote location.
  This uses the transport infrastructure, and can store the remote
  location in the ~/.bazaar/branches.conf configuration file.
  (Robert Collins)

* Test directories are only kept if the test fails and the user requests
  that they be kept.

* Tweaks to short log printing

* Added branch nicks, new nick command, printing them in log output.
  (Aaron Bentley)

* If ``$BZR_PDB`` is set, pop into the debugger when an uncaught exception
  occurs.  (Martin Pool)

* Accept 'bzr resolved' (an alias for 'bzr resolve'), as this is
  the same as Subversion.  (Martin Pool)

* New ftp transport support (on ftplib), for ftp:// and aftp://
  URLs.  (Daniel Silverstone)

* Commit editor temporary files now start with ``bzr_log.``, to allow
  text editors to match the file name and set up appropriate modes or
  settings.  (Magnus Therning)

* Improved performance when integrating changes from a remote weave.
  (Goffredo Baroncelli)

* Sftp will attempt to cache the connection, so it is more likely that
  a connection will be reused, rather than requiring multiple password
  requests.

* bzr revno now takes an optional argument indicating the branch whose
  revno should be printed.  (Michael Ellerman)

* bzr cat defaults to printing the last version of the file.
  (Matthieu Moy, #3632)

* New global option 'bzr --lsprof COMMAND' runs bzr under the lsprof
  profiler.  (Denys Duchier)

* Faster commits by reading only the headers of affected weave files.
  (Denys Duchier)

* 'bzr add' now takes a --dry-run parameter which shows you what would be
  added, but doesn't actually add anything. (Michael Ellerman)

* 'bzr add' now lists how many files were ignored per glob.  add --verbose
  lists the specific files.  (Aaron Bentley)

* 'bzr missing' now supports displaying changes in diverged trees and can
  be limited to show what either end of the comparison is missing.
  (Aaron Bently, with a little prompting from Daniel Silverstone)

Bug Fixes
*********

* SFTP can walk up to the root path without index errors. (Robert Collins)

* Fix bugs in running bzr with 'python -O'.  (Martin Pool)

* Error when run with -OO

* Fix bug in reporting http errors that don't have an http error code.
  (Martin Pool)

* Handle more cases of pipe errors in display commands

* Change status to 3 for all errors

* Files that are added and unlinked before committing are completely
  ignored by diff and status

* Stores with some compressed texts and some uncompressed texts are now
  able to be used. (John A Meinel)

* Fix for bzr pull failing sometimes under windows

* Fix for sftp transport under windows when using interactive auth

* Show files which are both renamed and modified as such in 'bzr
  status' output.  (Daniel Silverstone, #4503)

* Make annotate cope better with revisions committed without a valid
  email address.  (Marien Zwart)

* Fix representation of tab characters in commit messages.
  (Harald Meland)

* List of plugin directories in ``BZR_PLUGIN_PATH`` environment variable is
  now parsed properly under Windows. (Alexander Belchenko)

* Show number of revisions pushed/pulled/merged. (Robey Pointer)

* Keep a cached copy of the basis inventory to speed up operations
  that need to refer to it.  (Johan Rydberg, Martin Pool)

* Fix bugs in bzr status display of non-ascii characters.
  (Martin Pool)

* Remove Makefile.in from default ignore list.
  (Tollef Fog Heen, Martin Pool, #6413)

* Fix failure in 'bzr added'.  (Nathan McCallum, Martin Pool)

Testing
*******

* Fix selftest asking for passwords when there are no SFTP keys.
  (Robey Pointer, Jelmer Vernooij)

* Fix selftest run with 'python -O'.  (Martin Pool)

* Fix HTTP tests under Windows. (John Arbash Meinel)

* Make tests work even if HOME is not set (Aaron Bentley)

* Updated ``build_tree`` to use fixed line-endings for tests which read
  the file cotents and compare. Make some tests use this to pass under
  Windows. (John Arbash Meinel)

* Skip stat and symlink tests under Windows. (Alexander Belchenko)

* Delay in selftest/testhashcash is now issued under win32 and Cygwin.
  (John Arbash Meinel)

* Use terminal width to align verbose test output.  (Martin Pool)

* Blackbox tests are maintained within the bzrlib.tests.blackbox directory.
  If adding a new test script please add that to
  ``bzrlib.tests.blackbox.__init__``. (Robert Collins)

* Much better error message if one of the test suites can't be
  imported.  (Martin Pool)

* Make check now runs the test suite twice - once with the default locale,
  and once with all locales forced to C, to expose bugs. This is not
  trivially done within python, so for now its only triggered by running
  Make check. Integrators and packagers who wish to check for full
  platform support should run 'make check' to test the source.
  (Robert Collins)

* Tests can now run TestSkipped if they can't execute for any reason.
  (Martin Pool) (NB: TestSkipped should only be raised for correctable
  reasons - see the wiki spec ImprovingBzrTestSuite).

* Test sftp with relative, absolute-in-homedir and absolute-not-in-homedir
  paths for the transport tests. Introduce blackbox remote sftp tests that
  test the same permutations. (Robert Collins, Robey Pointer)

* Transport implementation tests are now independent of the local file
  system, which allows tests for esoteric transports, and for features
  not available in the local file system. They also repeat for variations
  on the URL scheme that can introduce issues in the transport code,
  see bzrlib.transport.TransportTestProviderAdapter() for this.
  (Robert Collins).

* ``TestCase.build_tree`` uses the transport interface to build trees,
  pass in a transport parameter to give it an existing connection.
  (Robert Collins).

Internals
*********

* WorkingTree.pull has been split across Branch and WorkingTree,
  to allow Branch only pulls. (Robert Collins)

* ``commands.display_command`` now returns the result of the decorated
  function. (Robert Collins)

* LocationConfig now has a ``set_user_option(key, value)`` call to save
  a setting in its matching location section (a new one is created
  if needed). (Robert Collins)

* Branch has two new methods, ``get_push_location`` and
  ``set_push_location`` to respectively, get and set the push location.
  (Robert Collins)

* ``commands.register_command`` now takes an optional flag to signal that
  the registrant is planning to decorate an existing command. When
  given multiple plugins registering a command is not an error, and
  the original command class (whether built in or a plugin based one) is
  returned to the caller. There is a new error 'MustUseDecorated' for
  signalling when a wrapping command should switch to the original
  version. (Robert Collins)

* Some option parsing errors will raise 'BzrOptionError', allowing
  granular detection for decorating commands. (Robert Collins).

* ``Branch.read_working_inventory`` has moved to
  ``WorkingTree.read_working_inventory``. This necessitated changes to
  ``Branch.get_root_id``, and a move of ``Branch.set_inventory`` to
  WorkingTree as well. To make it clear that a WorkingTree cannot always
  be obtained ``Branch.working_tree()`` will raise
  ``errors.NoWorkingTree`` if one cannot be obtained. (Robert Collins)

* All pending merges operations from Branch are now on WorkingTree.
  (Robert Collins)

* The follow operations from Branch have moved to WorkingTree::

      add()
      commit()
      move()
      rename_one()
      unknowns()

  (Robert Collins)

* ``bzrlib.add.smart_add_branch`` is now ``smart_add_tree``. (Robert Collins)

* New "rio" serialization format, similar to rfc-822. (Martin Pool)

* Rename selftests to ``bzrlib.tests.test_foo``.  (John A Meinel, Martin
  Pool)

* ``bzrlib.plugin.all_plugins`` has been changed from an attribute to a
  query method. (Robert Collins)

* New options to read only the table-of-contents of a weave.
  (Denys Duchier)

* Raise NoSuchFile when someone tries to add a non-existant file.
  (Michael Ellerman)

* Simplify handling of DivergedBranches in ``cmd_pull()``.
  (Michael Ellerman)

* Branch.controlfile* logic has moved to lockablefiles.LockableFiles, which
  is exposed as ``Branch().control_files``. Also this has been altered with the
  controlfile pre/suffix replaced by simple method names like 'get' and
  'put'. (Aaron Bentley, Robert Collins).

* Deprecated functions and methods can now be marked as such using the
  ``bzrlib.symbol_versioning`` module. Marked method have their docstring
  updated and will issue a DeprecationWarning using the warnings module
  when they are used. (Robert Collins)

* ``bzrlib.osutils.safe_unicode`` now exists to provide parameter coercion
  for functions that need unicode strings. (Robert Collins)

bzr 0.6
#######

:Released: 2005-10-28

Improvements
************

* pull now takes --verbose to show you what revisions are added or removed
  (John A Meinel)

* merge now takes a --show-base option to include the base text in
  conflicts.
  (Aaron Bentley)

* The config files are now read using ConfigObj, so '=' should be used as
  a separator, not ':'.
  (Aaron Bentley)

* New 'bzr commit --strict' option refuses to commit if there are
  any unknown files in the tree.  To commit, make sure all files are
  either ignored, added, or deleted.  (Michael Ellerman)

* The config directory is now ~/.bazaar, and there is a single file
  ~/.bazaar/bazaar.conf storing email, editor and other preferences.
  (Robert Collins)

* 'bzr add' no longer takes a --verbose option, and a --quiet option
  has been added that suppresses all output.

* Improved zsh completion support in contrib/zsh, from Clint
  Adams.

* Builtin 'bzr annotate' command, by Martin Pool with improvements from
  Goffredo Baroncelli.

* 'bzr check' now accepts -v for verbose reporting, and checks for
  ghosts in the branch. (Robert Collins)

* New command 're-sign' which will regenerate the gpg signature for
  a revision. (Robert Collins)

* If you set ``check_signatures=require`` for a path in
  ``~/.bazaar/branches.conf`` then bzr will invoke your
  ``gpg_signing_command`` (defaults to gpg) and record a digital signature
  of your commit. (Robert Collins)

* New sftp transport, based on Paramiko.  (Robey Pointer)

* 'bzr pull' now accepts '--clobber' which will discard local changes
  and make this branch identical to the source branch. (Robert Collins)

* Just give a quieter warning if a plugin can't be loaded, and
  put the details in .bzr.log.  (Martin Pool)

* 'bzr branch' will now set the branch-name to the last component of the
  output directory, if one was supplied.

* If the option ``post_commit`` is set to one (or more) python function
  names (must be in the bzrlib namespace), then they will be invoked
  after the commit has completed, with the branch and ``revision_id`` as
  parameters. (Robert Collins)

* Merge now has a retcode of 1 when conflicts occur. (Robert Collins)

* --merge-type weave is now supported for file contents.  Tree-shape
  changes are still three-way based.  (Martin Pool, Aaron Bentley)

* 'bzr check' allows the first revision on revision-history to have
  parents - something that is expected for cheap checkouts, and occurs
  when conversions from baz do not have all history.  (Robert Collins).

* 'bzr merge' can now graft unrelated trees together, if your specify
  0 as a base. (Aaron Bentley)

* 'bzr commit branch' and 'bzr commit branch/file1 branch/file2' now work
  (Aaron Bentley)

* Add '.sconsign*' to default ignore list.  (Alexander Belchenko)

* 'bzr merge --reprocess' minimizes conflicts

Testing
*******

* The 'bzr selftest --pattern' option for has been removed, now
  test specifiers on the command line can be simple strings, or
  regexps, or both. (Robert Collins)

* Passing -v to selftest will now show the time each test took to
  complete, which will aid in analysing performance regressions and
  related questions. (Robert Collins)

* 'bzr selftest' runs all tests, even if one fails, unless '--one'
  is given. (Martin Pool)

* There is a new method for TestCaseInTempDir, assertFileEqual, which
  will check that a given content is equal to the content of the named
  file. (Robert Collins)

* Fix test suite's habit of leaving many temporary log files in $TMPDIR.
  (Martin Pool)

Internals
*********

* New 'testament' command and concept for making gpg-signatures
  of revisions that are not tied to a particular internal
  representation.  (Martin Pool).

* Per-revision properties ('revprops') as key-value associated
  strings on each revision created when the revision is committed.
  Intended mainly for the use of external tools.  (Martin Pool).

* Config options have moved from bzrlib.osutils to bzrlib.config.
  (Robert Collins)

* Improved command line option definitions allowing explanations
  for individual options, among other things.  Contributed by
  Magnus Therning.

* Config options have moved from bzrlib.osutils to bzrlib.config.
  Configuration is now done via the config.Config interface:
  Depending on whether you have a Branch, a Location or no information
  available, construct a ``*Config``, and use its ``signature_checking``,
  ``username`` and ``user_email`` methods. (Robert Collins)

* Plugins are now loaded under bzrlib.plugins, not bzrlib.plugin, and
  they are made available for other plugins to use. You should not
  import other plugins during the ``__init__`` of your plugin though, as
  no ordering is guaranteed, and the plugins directory is not on the
  python path. (Robert Collins)

* Branch.relpath has been moved to WorkingTree.relpath. WorkingTree no
  no longer takes an inventory, rather it takes an option branch
  parameter, and if None is given will open the branch at basedir
  implicitly. (Robert Collins)

* Cleaner exception structure and error reporting.  Suggested by
  Scott James Remnant.  (Martin Pool)

* Branch.remove has been moved to WorkingTree, which has also gained
  ``lock_read``, ``lock_write`` and ``unlock`` methods for convenience.
  (Robert Collins)

* Two decorators, ``needs_read_lock`` and ``needs_write_lock`` have been
  added to the branch module. Use these to cause a function to run in a
  read or write lock respectively. (Robert Collins)

* ``Branch.open_containing`` now returns a tuple (Branch, relative-path),
  which allows direct access to the common case of 'get me this file
  from its branch'. (Robert Collins)

* Transports can register using ``register_lazy_transport``, and they
  will be loaded when first used.  (Martin Pool)

* 'pull' has been factored out of the command as ``WorkingTree.pull()``.
  A new option to WorkingTree.pull has been added, clobber, which will
  ignore diverged history and pull anyway.
  (Robert Collins)

* config.Config has a ``get_user_option`` call that accepts an option name.
  This will be looked up in branches.conf and bazaar.conf as normal.
  It is intended that this be used by plugins to support options -
  options of built in programs should have specific methods on the config.
  (Robert Collins)

* ``merge.merge_inner`` now has tempdir as an optional parameter.
  (Robert Collins)

* Tree.kind is not recorded at the top level of the hierarchy, as it was
  missing on EmptyTree, leading to a bug with merge on EmptyTrees.
  (Robert Collins)

* ``WorkingTree.__del__`` has been removed, it was non deterministic and not
  doing what it was intended to. See ``WorkingTree.__init__`` for a comment
  about future directions. (Robert Collins/Martin Pool)

* bzrlib.transport.http has been modified so that only 404 urllib errors
  are returned as NoSuchFile. Other exceptions will propagate as normal.
  This allows debuging of actual errors. (Robert Collins)

* bzrlib.transport.Transport now accepts *ONLY* url escaped relative paths
  to apis like 'put', 'get' and 'has'. This is to provide consistent
  behaviour - it operates on url's only. (Robert Collins)

* Transports can register using ``register_lazy_transport``, and they
  will be loaded when first used.  (Martin Pool)

* ``merge_flex`` no longer calls ``conflict_handler.finalize()``, instead that
  is called by ``merge_inner``. This is so that the conflict count can be
  retrieved (and potentially manipulated) before returning to the caller
  of ``merge_inner``. Likewise 'merge' now returns the conflict count to the
  caller. (Robert Collins)

* ``revision.revision_graph`` can handle having only partial history for
  a revision - that is no revisions in the graph with no parents.
  (Robert Collins).

* New ``builtins.branch_files`` uses the standard ``file_list`` rules to
  produce a branch and a list of paths, relative to that branch
  (Aaron Bentley)

* New TestCase.addCleanup facility.

* New ``bzrlib.version_info`` tuple (similar to ``sys.version_info``),
  which can be used by programs importing bzrlib.

Bug Fixes
*********

* Better handling of branches in directories with non-ascii names.
  (Joel Rosdahl, Panagiotis Papadakos)

* Upgrades of trees with no commits will not fail due to accessing
  [-1] in the revision-history. (Andres Salomon)


bzr 0.1.1
#########

:Released: 2005-10-12

Bug Fixes
*********

* Fix problem in pulling over http from machines that do not
  allow directories to be listed.

* Avoid harmless warning about invalid hash cache after
  upgrading branch format.

Performance
***********

* Avoid some unnecessary http operations in branch and pull.


bzr 0.1
#######

:Released: 2005-10-11

Notes
*****

* 'bzr branch' over http initially gives a very high estimate
  of completion time but it should fall as the first few
  revisions are pulled in.  branch is still slow on
  high-latency connections.

Bug Fixes
*********

* bzr-man.py has been updated to work again. Contributed by
  Rob Weir.

* Locking is now done with fcntl.lockf which works with NFS
  file systems. Contributed by Harald Meland.

* When a merge encounters a file that has been deleted on
  one side and modified on the other, the old contents are
  written out to foo.BASE and foo.SIDE, where SIDE is this
  or OTHER. Contributed by Aaron Bentley.

* Export was choosing incorrect file paths for the content of
  the tarball, this has been fixed by Aaron Bentley.

* Commit will no longer commit without a log message, an
  error is returned instead. Contributed by Jelmer Vernooij.

* If you commit a specific file in a sub directory, any of its
  parent directories that are added but not listed will be
  automatically included. Suggested by Michael Ellerman.

* bzr commit and upgrade did not correctly record new revisions
  for files with only a change to their executable status.
  bzr will correct this when it encounters it. Fixed by
  Robert Collins

* HTTP tests now force off the use of ``http_proxy`` for the duration.
  Contributed by Gustavo Niemeyer.

* Fix problems in merging weave-based branches that have
  different partial views of history.

* Symlink support: working with symlinks when not in the root of a
  bzr tree was broken, patch from Scott James Remnant.

Improvements
************

* 'branch' now accepts a --basis parameter which will take advantage
  of local history when making a new branch. This allows faster
  branching of remote branches. Contributed by Aaron Bentley.

* New tree format based on weave files, called version 5.
  Existing branches can be upgraded to this format using
  'bzr upgrade'.

* Symlinks are now versionable. Initial patch by
  Erik Toubro Nielsen, updated to head by Robert Collins.

* Executable bits are tracked on files. Patch from Gustavo
  Niemeyer.

* 'bzr status' now shows unknown files inside a selected directory.
  Patch from Heikki Paajanen.

* Merge conflicts are recorded in .bzr. Two new commands 'conflicts'
  and 'resolve' have needed added, which list and remove those
  merge conflicts respectively. A conflicted tree cannot be committed
  in. Contributed by Aaron Bentley.

* 'rm' is now an alias for 'remove'.

* Stores now split out their content in a single byte prefixed hash,
  dropping the density of files per directory by 256. Contributed by
  Gustavo Niemeyer.

* 'bzr diff -r branch:URL' will now perform a diff between two branches.
  Contributed by Robert Collins.

* 'bzr log' with the default formatter will show merged revisions,
  indented to the right. Initial implementation contributed by Gustavo
  Niemeyer, made incremental by Robert Collins.


Internals
*********

* Test case failures have the exception printed after the log
  for your viewing pleasure.

* InventoryEntry is now an abstract base class, use one of the
  concrete InventoryDirectory etc classes instead.

* Branch raises an UnsupportedFormatError when it detects a
  bzr branch it cannot understand. This allows for precise
  handling of such circumstances.

* Remove RevisionReference class; ``Revision.parent_ids`` is now simply a
  list of their ids and ``parent_sha1s`` is a list of their corresponding
  sha1s (for old branches only at the moment.)

* New method-object style interface for Commit() and Fetch().

* Renamed ``Branch.last_patch()`` to ``Branch.last_revision()``, since
  we call them revisions not patches.

* Move ``copy_branch`` to ``bzrlib.clone.copy_branch``.  The destination
  directory is created if it doesn't exist.

* Inventories now identify the files which were present by
  giving the revision *of that file*.

* Inventory and Revision XML contains a version identifier.
  This must be consistent with the overall branch version
  but allows for more flexibility in future upgrades.

Testing
*******

* Removed testsweet module so that tests can be run after
  bzr installed by 'bzr selftest'.

* 'bzr selftest' command-line arguments can now be partial ids
  of tests to run, e.g. ``bzr selftest test_weave``


bzr 0.0.9
#########

:Released: 2005-09-23

Bug Fixes
*********

* Fixed "branch -r" option.

* Fix remote access to branches containing non-compressed history.
  (Robert Collins).

* Better reliability of http server tests.  (John Arbash-Meinel)

* Merge graph maximum distance calculation fix.  (Aaron Bentley)

* Various minor bug in windows support have been fixed, largely in the
  test suite. Contributed by Alexander Belchenko.

Improvements
************

* Status now accepts a -r argument to give status between chosen
  revisions. Contributed by Heikki Paajanen.

* Revision arguments no longer use +/-/= to control ranges, instead
  there is a 'before' namespace, which limits the successive namespace.
  For example '$ bzr log -r date:yesterday..before:date:today' will
  select everything from yesterday and before today. Contributed by
  Robey Pointer

* There is now a bzr.bat file created by distutils when building on
  Windows. Contributed by Alexander Belchenko.

Internals
*********

* Removed uuid() as it was unused.

* Improved 'fetch' code for pulling revisions from one branch into
  another (used by pull, merged, etc.)


bzr 0.0.8
#########

:Released: 2005-09-20


Improvements
************

* Adding a file whose parent directory is not versioned will
  implicitly add the parent, and so on up to the root. This means
  you should never need to explictly add a directory, they'll just
  get added when you add a file in the directory.  Contributed by
  Michael Ellerman.

* Ignore ``.DS_Store`` (contains Mac metadata) by default.
  (Nir Soffer)

* If you set ``BZR_EDITOR`` in the environment, it is checked in
  preference to EDITOR and the config file for the interactive commit
  editing program. Related to this is a bugfix where a missing program
  set in EDITOR would cause editing to fail, now the fallback program
  for the operating system is still tried.

* Files that are not directories/symlinks/regular files will no longer
  cause bzr to fail, it will just ignore them by default. You cannot add
  them to the tree though - they are not versionable.


Internals
*********

* Refactor xml packing/unpacking.

Bug Fixes
*********

* Fixed 'bzr mv' by Ollie Rutherfurd.

* Fixed strange error when trying to access a nonexistent http
  branch.

* Make sure that the hashcache gets written out if it can't be
  read.


Portability
***********

* Various Windows fixes from Ollie Rutherfurd.

* Quieten warnings about locking; patch from Matt Lavin.


bzr-0.0.7
#########

:Released: 2005-09-02

New Features
************

* ``bzr shell-complete`` command contributed by Clint Adams to
  help with intelligent shell completion.

* New expert command ``bzr find-merge-base`` for debugging merges.


Enhancements
************

* Much better merge support.

* merge3 conflicts are now reported with markers like '<<<<<<<'
  (seven characters) which is the same as CVS and pleases things
  like emacs smerge.


Bug Fixes
*********

* ``bzr upgrade`` no longer fails when trying to fix trees that
  mention revisions that are not present.

* Fixed bugs in listing plugins from ``bzr plugins``.

* Fix case of $EDITOR containing options for the editor.

* Fix log -r refusing to show the last revision.
  (Patch from Goffredo Baroncelli.)


Changes
*******

* ``bzr log --show-ids`` shows the revision ids of all parents.

* Externally provided commands on your $BZRPATH no longer need
  to recognize --bzr-usage to work properly, and can just handle
  --help themselves.


Library
*******

* Changed trace messages to go through the standard logging
  framework, so that they can more easily be redirected by
  libraries.



bzr-0.0.6
#########

:Released: 2005-08-18

New Features
************

* Python plugins, automatically loaded from the directories on
  ``BZR_PLUGIN_PATH`` or ``~/.bzr.conf/plugins`` by default.

* New 'bzr mkdir' command.

* Commit mesage is fetched from an editor if not given on the
  command line; patch from Torsten Marek.

* ``bzr log -m FOO`` displays commits whose message matches regexp
  FOO.

* ``bzr add`` with no arguments adds everything under the current directory.

* ``bzr mv`` does move or rename depending on its arguments, like
  the Unix command.

* ``bzr missing`` command shows a summary of the differences
  between two trees.  (Merged from John Arbash-Meinel.)

* An email address for commits to a particular tree can be
  specified by putting it into .bzr/email within a branch.  (Based
  on a patch from Heikki Paajanen.)


Enhancements
************

* Faster working tree operations.


Changes
*******

* 3rd-party modules shipped with bzr are copied within the bzrlib
  python package, so that they can be installed by the setup
  script without clashing with anything already existing on the
  system.  (Contributed by Gustavo Niemeyer.)

* Moved plugins directory to bzrlib/, so that there's a standard
  plugin directory which is not only installed with bzr itself but
  is also available when using bzr from the development tree.
  ``BZR_PLUGIN_PATH`` and ``DEFAULT_PLUGIN_PATH`` are then added to the
  standard plugins directory.

* When exporting to a tarball with ``bzr export --format tgz``, put
  everything under a top directory rather than dumping it into the
  current directory.   This can be overridden with the ``--root``
  option.  Patch from William Dodé and John Meinel.

* New ``bzr upgrade`` command to upgrade the format of a branch,
  replacing ``bzr check --update``.

* Files within store directories are no longer marked readonly on
  disk.

* Changed ``bzr log`` output to a more compact form suggested by
  John A Meinel.  Old format is available with the ``--long`` or
  ``-l`` option, patched by William Dodé.

* By default the commit command refuses to record a revision with
  no changes unless the ``--unchanged`` option is given.

* The ``--no-plugins``, ``--profile`` and ``--builtin`` command
  line options must come before the command name because they
  affect what commands are available; all other options must come
  after the command name because their interpretation depends on
  it.

* ``branch`` and ``clone`` added as aliases for ``branch``.

* Default log format is back to the long format; the compact one
  is available with ``--short``.


Bug Fixes
*********

* Fix bugs in committing only selected files or within a subdirectory.


bzr-0.0.5
#########

:Released:  2005-06-15

Changes
*******

* ``bzr`` with no command now shows help rather than giving an
  error.  Suggested by Michael Ellerman.

* ``bzr status`` output format changed, because svn-style output
  doesn't really match the model of bzr.  Now files are grouped by
  status and can be shown with their IDs.  ``bzr status --all``
  shows all versioned files and unknown files but not ignored files.

* ``bzr log`` runs from most-recent to least-recent, the reverse
  of the previous order.  The previous behaviour can be obtained
  with the ``--forward`` option.

* ``bzr inventory`` by default shows only filenames, and also ids
  if ``--show-ids`` is given, in which case the id is the second
  field.


Enhancements
************

* New 'bzr whoami --email' option shows only the email component
  of the user identification, from Jo Vermeulen.

* New ``bzr ignore PATTERN`` command.

* Nicer error message for broken pipe, interrupt and similar
  conditions that don't indicate an internal error.

* Add ``.*.sw[nop] .git .*.tmp *,v`` to default ignore patterns.

* Per-branch locks keyed on ``.bzr/branch-lock``, available in
  either read or write mode.

* New option ``bzr log --show-ids`` shows revision and file ids.

* New usage ``bzr log FILENAME`` shows only revisions that
  affected that file.

* Changed format for describing changes in ``bzr log -v``.

* New option ``bzr commit --file`` to take a message from a file,
  suggested by LarstiQ.

* New syntax ``bzr status [FILE...]`` contributed by Bartosz
  Oler.  File may be in a branch other than the working directory.

* ``bzr log`` and ``bzr root`` can be given an http URL instead of
  a filename.

* Commands can now be defined by external programs or scripts
  in a directory on $BZRPATH.

* New "stat cache" avoids reading the contents of files if they
  haven't changed since the previous time.

* If the Python interpreter is too old, try to find a better one
  or give an error.  Based on a patch from Fredrik Lundh.

* New optional parameter ``bzr info [BRANCH]``.

* New form ``bzr commit SELECTED`` to commit only selected files.

* New form ``bzr log -r FROM:TO`` shows changes in selected
  range; contributed by John A Meinel.

* New option ``bzr diff --diff-options 'OPTS'`` allows passing
  options through to an external GNU diff.

* New option ``bzr add --no-recurse`` to add a directory but not
  their contents.

* ``bzr --version`` now shows more information if bzr is being run
  from a branch.


Bug Fixes
*********

* Fixed diff format so that added and removed files will be
  handled properly by patch.  Fix from Lalo Martins.

* Various fixes for files whose names contain spaces or other
  metacharacters.


Testing
*******

* Converted black-box test suites from Bourne shell into Python;
  now run using ``./testbzr``.  Various structural improvements to
  the tests.

* testbzr by default runs the version of bzr found in the same
  directory as the tests, or the one given as the first parameter.

* testbzr also runs the internal tests, so the only command
  required to check is just ``./testbzr``.

* testbzr requires python2.4, but can be used to test bzr running
  under a different version.

* Tests added for many other changes in this release.


Internal
********

* Included ElementTree library upgraded to 1.2.6 by Fredrik Lundh.

* Refactor command functions into Command objects based on HCT by
  Scott James Remnant.

* Better help messages for many commands.

* Expose ``bzrlib.open_tracefile()`` to start the tracefile; until
  this is called trace messages are just discarded.

* New internal function ``find_touching_revisions()`` and hidden
  command touching-revisions trace the changes to a given file.

* Simpler and faster ``compare_inventories()`` function.

* ``bzrlib.open_tracefile()`` takes a tracefilename parameter.

* New AtomicFile class.

* New developer commands ``added``, ``modified``.


Portability
***********

* Cope on Windows on python2.3 by using the weaker random seed.
  2.4 is now only recommended.


bzr-0.0.4
#########

:Released:  2005-04-22

Enhancements
************

* 'bzr diff' optionally takes a list of files to diff.  Still a bit
  basic.  Patch from QuantumG.

* More default ignore patterns.

* New 'bzr log --verbose' shows a list of files changed in the
  changeset.  Patch from Sebastian Cote.

* Roll over ~/.bzr.log if it gets too large.

* Command abbreviations 'ci', 'st', 'stat', '?' based on a patch
  by Jason Diamon.

* New 'bzr help commands' based on a patch from Denys Duchier.


Changes
*******

* User email is determined by looking at $BZREMAIL or ~/.bzr.email
  or $EMAIL.  All are decoded by the locale preferred encoding.
  If none of these are present user@hostname is used.  The host's
  fully-qualified name is not used because that tends to fail when
  there are DNS problems.

* New 'bzr whoami' command instead of username user-email.


Bug Fixes
*********

* Make commit safe for hardlinked bzr trees.

* Some Unicode/locale fixes.

* Partial workaround for ``difflib.unified_diff`` not handling
  trailing newlines properly.


Internal
********

* Allow docstrings for help to be in PEP0257 format.  Patch from
  Matt Brubeck.

* More tests in test.sh.

* Write profile data to a temporary file not into working
  directory and delete it when done.

* Smaller .bzr.log with process ids.


Portability
***********

* Fix opening of ~/.bzr.log on Windows.  Patch from Andrew
  Bennetts.

* Some improvements in handling paths on Windows, based on a patch
  from QuantumG.


bzr-0.0.3
#########

:Released:  2005-04-06

Enhancements
************

* New "directories" internal command lists versioned directories
  in the tree.

* Can now say "bzr commit --help".

* New "rename" command to rename one file to a different name
  and/or directory.

* New "move" command to move one or more files into a different
  directory.

* New "renames" command lists files renamed since base revision.

* New cat command contributed by janmar.

Changes
*******

* .bzr.log is placed in $HOME (not pwd) and is always written in
  UTF-8.  (Probably not a completely good long-term solution, but
  will do for now.)

Portability
***********

* Workaround for difflib bug in Python 2.3 that causes an
  exception when comparing empty files.  Reported by Erik Toubro
  Nielsen.

Internal
********

* Refactored inventory storage to insert a root entry at the top.

Testing
*******

* Start of shell-based black-box testing in test.sh.


bzr-0.0.2.1
###########

Portability
***********

* Win32 fixes from Steve Brown.


bzr-0.0.2
#########

:Codename: "black cube"
:Released: 2005-03-31

Enhancements
************

* Default ignore list extended (see bzrlib/__init__.py).

* Patterns in .bzrignore are now added to the default ignore list,
  rather than replacing it.

* Ignore list isn't reread for every file.

* More help topics.

* Reinstate the 'bzr check' command to check invariants of the
  branch.

* New 'ignored' command lists which files are ignored and why;
  'deleted' lists files deleted in the current working tree.

* Performance improvements.

* New global --profile option.

* Ignore patterns like './config.h' now correctly match files in
  the root directory only.


bzr-0.0.1
#########

:Released:  2005-03-26

Enhancements
************

* More information from info command.

* Can now say "bzr help COMMAND" for more detailed help.

* Less file flushing and faster performance when writing logs and
  committing to stores.

* More useful verbose output from some commands.

Bug Fixes
*********

* Fix inverted display of 'R' and 'M' during 'commit -v'.

Portability
***********

* Include a subset of ElementTree-1.2.20040618 to make
  installation easier.

* Fix time.localtime call to work with Python 2.3 (the minimum
  supported).


bzr-0.0.0.69
############

:Released:  2005-03-22

Enhancements
************

* First public release.

* Storage of local versions: init, add, remove, rm, info, log,
  diff, status, etc.


bzr ?.?.? (not released yet)
############################

:Codename: template
:2.0.2: ???

Compatibility Breaks
********************

New Features
************

Bug Fixes
*********

Improvements
************

Documentation
*************

API Changes
***********

Internals
*********

Testing
*******



..
   vim: tw=74 ft=rst ff=unix<|MERGE_RESOLUTION|>--- conflicted
+++ resolved
@@ -19,30 +19,28 @@
 New Features
 ************
 
-<<<<<<< HEAD
 * If the Apport crash-reporting tool is available, bzr crashes are now
   stored into the ``/var/crash`` apport spool directory, and the user is
   invited to report them to the developers from there, either
   automatically or by running ``apport-bug``.  No information is sent
   without specific permission from the user.  (Martin Pool, #515052)
 
-Bug Fixes
-*********
-
-* Avoid infinite recursion when probing for apport.
-  (Vincent Ladeuil, #516934)
-
-Testing
-*******
-
-* Stop sending apport crash files to ``.cache`` in the directory from
-  which ``bzr selftest`` was run.  (Martin Pool, #422350)
-=======
 * Tree-shape conflicts can be resolved by providing ``--take-this`` and
   ``--take-other`` to the ``bzr resolve`` command. Just marking the conflict
   as resolved is still accessible via the ``--done`` default action.
   (Vincent Ladeuil)
->>>>>>> 43932783
+
+Bug Fixes
+*********
+
+* Avoid infinite recursion when probing for apport.
+  (Vincent Ladeuil, #516934)
+
+Testing
+*******
+
+* Stop sending apport crash files to ``.cache`` in the directory from
+  which ``bzr selftest`` was run.  (Martin Pool, #422350)
 
 bzr 2.1.0 (not released yet)
 ############################
