--------------------
Bazaar Release Notes
--------------------

.. contents::


IN DEVELOPMENT
--------------

  COMPATIBILITY BREAKS:

    * ``bzr log --line`` now indicates which revisions are merges with
      `[merge]` after the date.  Scripts which parse the output of this
      command may need to be adjusted.
      (Neil Martinsen-Burrell)

  NEW FEATURES:

    * ``bzr reconfigure`` now supports --with-trees and --with-no-trees
      options to change the default tree-creation policy of shared
      repositories.  (Matthew Fuller, Marius Kruger, #145033)

    * Filtered views provide a mask over the tree so that users can focus
      on a subset of a tree when doing their work. See ``Filtered views``
      in chapter 7 of the User Guide and ``bzr help view`` for details.
      (Ian Clatworthy)

    * The ``-Dmemory`` flag now gives memory information on Windows.
      (John Arbash Meinel)

    * New command ``bzr launchpad-open`` opens a Launchpad web page for that
      branch in your web browser, as long as the branch is on Launchpad at all.
      (Jonathan Lange)

  IMPROVEMENTS:

    * ``bzr branch`` now has a ``--no-tree`` option which turns off the
      generation of a working tree in the new branch.
      (Daniel Watkins, John Klinger, #273993)

    * Bazaar will now point out ``bzr+ssh://`` to the user when they 
      use ssh://. (Jelmer Vernooij, #330535)

    * ``bzr -v info`` now omits the number of committers branch statistic,
      making it many times faster for large projects. To include that
      statistic in the output, use ``bzr -vv info``.
      (Ian Clatworthy)

    * ``bzr push`` to a ``bzr`` url (``bzr://``, ``bzr+ssh://`` etc) will
      stream if the server is version 1.13 or greater, reducing roundtrips
      significantly. (Andrew Bennetts, Robert Collins)

    * Lightweight Checkouts and Stacked Branches should both be much
      faster over remote connections. Building the working tree now
      batches up requests into approx 5MB requests, rather than a separate
      request for each file. (John Arbash Meinel)

    * Support for GSSAPI authentication when using HTTP or HTTPS. 
      (Jelmer Vernooij)

    * The ``bzr shelve`` prompt now includes a '?' help option to explain the
      short options better. (Daniel Watkins, #327429)

  BUG FIXES:

<<<<<<< HEAD
=======
    * ``bzr shelve`` now properly handle patches with no terminating newline.
      (Benoît PIERRE, #303569)

    * ``bzr unshelve`` gives a more palatable error if passed a non-integer
      shelf id. (Daniel Watkins)

>>>>>>> 7958d712
    * ``bzr missing`` now uses ``Repository.get_revision_delta()`` rather
      than fetching trees and determining a delta itself. (Jelmer
      Vernooij, #315048)

    * ``bzr push`` to a smart server no longer causes "Revision
      {set([('null:',)])} not present ..." errors when the branch has
      multiple root revisions. (Andrew Bennetts, #317654)

    * ``bzr unshelve`` gives a more palatable error if passed a non-integer
      shelf id. (Daniel Watkins)

    * Export now handles files that are not present in the tree.
      (James Westby, #174539)

    * Many Branch hooks would not fire with ``bzr://`` and ``bzr+ssh://``
      branches, and this was not noticed due to a bug in the test logic
      for branches. This is now fixed and a test added to prevent it
      reoccuring. (Robert Collins, Andrew Bennetts)

  DOCUMENTATION:

    * The documentation for ``shelve`` and ``unshelve`` has been clarified.
      (Daniel Watkins, #327421, #327425)

  API CHANGES:

    * ``bzr selftest`` now fails if the bazaar sources contain trailing
      whitespace, non-unix style line endings and files not ending in a
      newline. About 372 files and 3243 lines with trailing whitespace was
      updated to comply with this. The code already complied with the other
      criteria, but now it is enforced. (Marius Kruger)

    * The ``_fetch_*`` attributes on ``Repository`` are now on
      ``RepositoryFormat``, more accurately reflecting their intent (they
      describe a disk format capability, not state of a particular
      repository of that format). (Robert Collins)

  INTERNALS:

    * Branch and Repository creation on a bzr+ssh://server are now done
      via RPC calls rather than VFS calls, reducing round trips for
      pushing new branches substantially. (Robert Collins)

    * ``Branch.clone`` now takes the ``repository_policy`` formerly used
      inside ``BzrDir.clone_on_transport``, allowing stacking to be
      configured before the branch tags and revision tip are set. This
      fixes a race condition cloning stacked branches that would cause
      plugins to have hooks called on non-stacked instances.
      (Robert Collins, #334187)

    * ``BzrDirFormat.__str__`` now uses the human readable description
      rather than the sometimes-absent disk label. (Robert Collins)

    * ``bzrlib.fetch`` is now composed of a sender and a sink component
      allowing for decoupling over a network connection. Fetching into
      a RemoteRepository uses this to stream the operation.
      (Andrew Bennetts, Robert Collins)

    * ``bzrlib.tests.run_suite`` accepts a runner_class parameter
      supporting the use of different runners. (Robert Collins)

    * New branch method ``create_clone_on_transport`` that returns a
      branch object. (Robert Collins)

    * New hook Commands['extend_command'] to allow plugins to access a
      command object before the command is run (or help generated from
      it), without overriding the command. (Robert Collins)

    * New version of the ``BzrDir.find_repository`` verb supporting
      ``_network_name`` to support removing more _ensure_real calls.
      (Robert Collins)

    * ``RemoteBranchFormat`` no longer claims to have a disk format string.
      (Robert Collins)

    * ``Repository`` objects now have ``suspend_write_group`` and
      ``resume_write_group`` methods.  These are currently only useful
      with pack repositories. (Andrew Bennetts, Robert Collins)

    * ``RepositoryFormat`` objects now have a ``network_name`` for passing
      the format across RPC calls. (Robert Collins, Andrew Bennetts)

    * ``RepositoryFormat`` objects now all have a new attribute
      ``_serializer`` used by fetch when reserialising is required.
      (Robert Collins, Andrew Bennetts)

    * Some methods have been pulled up from ``BzrBranch`` to ``Branch``
      to aid branch types that are not bzr branch objects (like
      RemoteBranch). (Robert Collins, Andrew Bennetts)

    * The ``_index`` of ``KnitVersionedFiles`` now supports the ability
      to scan an underlying index that is going to be incorporated into
      the ``KnitVersionedFiles`` object, to determine if it has missing
      delta references. The method is ``scan_unvalidated_index``.
      (Andrew Bennetts, Robert Collins)

    * There is a RemoteSink object which handles pushing to smart servers.
      (Andrew Bennetts, Robert Collins)

    * ``VersionedFiles`` record adapters have had their signature change
      from ``(record, record.get_bytes_as(record.storage_kind))`` to
      ``(record)`` reducing excess duplication and allowing adapters
      to access private data in record to obtain content more
      efficiently. (Robert Collins)

    * We no longer probe to see if we should create a working tree during
      clone if we cannot get a local_abspath for the new bzrdir.
      (Robert Collins)


bzr 1.12 "1234567890" 2009-02-13
--------------------------------

This release of Bazaar contains many improvements to the speed,
documentation and functionality of ``bzr log`` and the display of logged
revisions by ``bzr status``.  bzr now also gives a better indication of
progress, both in the way operations are drawn onto a text terminal, and
by showing the rate of network IO.

  BUG FIXES:

    * ``bzr init --development-wt5[-rich-root]`` would fail because of
      circular import errors. (John Arbash Meinel, #328135)

  DOCUMENTATION:

    * Expanded the help for log and added a new help topic called
      ``log-formats``.  (Ian Clatworthy)


bzr 1.12rc1 "1234567890" 2009-02-10
-----------------------------------

  COMPATIBILITY BREAKS:

    * By default, ``bzr status`` after a merge now shows just the pending
      merge tip revisions. This improves the signal-to-noise ratio after
      merging from trunk and completes much faster. To see all merged
      revisions, use the new ``-v`` flag.  (Ian Clatworthy)

    * ``bzr log --line`` now shows any tags after the date and before
      the commit message. If you have scripts which parse the output
      from this command, you may need to adjust them accordingly.
      (Ian Clatworthy)

    * ``bzr log --short`` now shows any additional revision properties
      after the date and before the commit message.  Scripts that parse 
      output of the log command in this situation may need to adjust.
      (Neil Martinsen-Burrell)

    * The experimental formats ``1.12-preview`` and ``1.12-preview-rich-root``
      have been renamed ``development-wt5`` and ``development-wt5-rich-root``
      respectively, given they are not ready for release in 1.12.
      (Ian Clatworthy)

    * ``read_bundle_from_url`` has been deprecated. (Vincent Ladeuil)

  NEW FEATURES:

    * Add support for filtering ``bzr missing`` on revisions.  Remote revisions
      can be filtered using ``bzr missing -r -20..-10`` and local revisions can
      be filtered using ``bzr missing --my-revision -20..-10``.
      (Marius Kruger)

    * ``bzr log -p`` displays the patch diff for each revision.
      When logging a file, the diff only includes changes to that file.
      (Ian Clatworthy, #202331, #227335)

    * ``bzr log`` supports a new option called ``-n N`` or ``--level N``.
      A value of 0 (zero) means "show all nested merge revisions" while
      a value of 1 (one) means "show just the top level". Values above
      1 can be used to see a limited amount of nesting. That can be
      useful for seeing the level or two below PQM submits for example.
      To force the ``--short`` and ``--line`` formats to display all nested
      merge revisions just like ``--long`` does by default, use a command
      like ``bzr log --short -n0``. To display just the mainline using
      ``--long`` format, ``bzr log --long -n1``.
      (Ian Clatworthy)

  IMPROVEMENTS:

    * ``bzr add`` more clearly communicates success vs failure.
      (Daniel Watkins)

    * ``bzr init`` will now print a little less verbose output.
      (Marius Kruger)

    * ``bzr log`` is now much faster in many use cases, particularly
      at incrementally displaying results and filtering by a
      revision range. (Ian Clatworthy)

    * ``bzr log --short`` and ``bzr log --line`` now show tags, if any,
      for each revision. The tags are shown comma-separated inside
      ``{}``. For short format, the tags appear at the end of line
      before the optional ``[merge]`` indicator. For line format,
      the tags appear after the date. (Ian Clatworthy)

    * Progress bars now show the rate of activity for some sftp 
      operations, and they are drawn different.  (Martin Pool, #172741)

    * Progress bars now show the rate of activity for urllib and pycurl based
      http client implementations. The operations are tracked at the socket
      level for better precision.
      (Vincent Ladeuil)

    * Rule-based preferences can now accept multiple patterns for a set of
      rules.  (Marius Kruger)

    * The ``ancestor:`` revision spec will now default to referring to the
      parent of the branch if no other location is given.
      (Daniel Watkins, #198417)

    * The debugger started as a result of setting ``$BZR_PDB`` works
      around a bug in ``pdb``, http://bugs.python.org/issue4150.  The bug
      can cause truncated tracebacks in Python versions before 2.6.
      (Andrew Bennetts)

    * VirtualVersionedFiles now implements
      ``iter_lines_added_or_present_in_keys``. This allows the creation of 
      new branches based on stacked bzr-svn branches. (#311997)

  BUG FIXES:

    * ``bzr annotate --show-ids`` doesn't give a backtrace on empty files
      anymore.
      (Anne Mohsen, Vincent Ladeuil, #314525)

    * ``bzr log FILE`` now correctly shows mainline revisions merging
      a change to FILE when the ``--short`` and ``--line`` log formats
      are used. (Ian Clatworthy, #317417)

    * ``bzr log -rX..Y FILE`` now shows the history of FILE provided
      it existed in Y or X, even if the file has since been deleted or
      renamed. If no range is given, the current/basis tree and
      initial tree are searched in that order. More generally, log
      now interprets filenames in their historical context.
      (Ian Clatworthy, #175520)

    * ``bzr status`` now reports nonexistent files and continues, then
      errors (with code 3) at the end.  (Karl Fogel, #306394)

    * Don't require the present compression base in knits to be the same
      when adding records in knits. (Jelmer Vernooij, #307394)

    * Fix a problem with CIFS client/server lag on Windows colliding with
      an invariant-per-process algorithm for generating AtomicFile names
      (Adrian Wilkins, #304023)

    * Many socket operations now handle EINTR by retrying the operation.
      Previously EINTR was treated as an unrecoverable failure.  There is
      a new ``until_no_eintr`` helper function in ``bzrlib.osutils``.
      (Andrew Bennetts)

    * Support symlinks with non-ascii characters in the symlink filename.
      (Jelmer Vernooij, #319323)

    * There was a bug in how we handled resolving when a file is deleted
      in one branch, and modified in the other. If there was a criss-cross
      merge, we would cause the deletion to conflict a second time.
      (Vincent Ladeuil, John Arbash Meinel)

    * There was another bug in how we chose the correct intermediate LCA in
      criss-cross merges leading to several kind of changes be incorrectly
      handled.
      (John Arbash Meinel, Vincent Ladeuil)

    * Unshelve now handles deleted paths without crashing. (Robert Collins)

  DOCUMENTATION:

    * Improved plugin developer documentation.  (Martin Pool)

  API CHANGES:

    * ``ProgressBarStack`` is deprecated; instead use
      ``ui_factory.nested_progress_bar`` to create new progress bars.
      (Martin Pool)

    * ForeignVcsMapping() now requires a ForeignVcs object as first
      argument. (Jelmer Vernooij)

    * ForeignVcsMapping.show_foreign_revid() has been moved to
      ForeignVcs. (Jelmer Vernooij)

    * ``read_bundle_from_url`` is deprecated in favor of
      ``read_mergeable_from_url``.  (Vincent Ladeuil)

    * Revision specifiers are now registered in
      ``bzrlib.revisionspec.revspec_registry``, and the old list of 
      revisionspec classes (``bzrlib.revisionspec.SPEC_TYPES``) has been
      deprecated. (Jelmer Vernooij, #321183)

    * The progress and UI classes have changed; the main APIs remain the
      same but code that provides a new UI or progress bar class may
      need to be updated.  (Martin Pool)

  INTERNALS:

    * Default User Interface (UI) is CLIUIFactory when bzr runs in a dumb
      terminal. It is sometimes desirable do override this default by forcing
      bzr to use TextUIFactory. This can be achieved by setting the
      BZR_USE_TEXT_UI environment variable (emacs shells, as opposed to
      compile buffers, are such an example).
      (Vincent Ladeuil)

    * New API ``Branch.iter_merge_sorted_revisions()`` that iterates over
      ``(revision_id, depth, revno, end_of_merge)`` tuples.
      (Ian Clatworthy)

    * New ``Branch.dotted_revno_to_revision_id()`` and
      ``Branch.revision_id_to_dotted_revno()`` APIs that pick the most
      efficient way of doing the mapping.
      (Ian Clatworthy)

    * Refactor cmd_serve so that it's a little easier to build commands that
      extend it, and perhaps even a bit easier to read.  (Jonathan Lange)

    * ``TreeDelta.show()`` now accepts a ``filter`` parameter allowing log
      formatters to retrict the output.
      (Vincent Ladeuil)


bzr 1.11 "Eyes up!" 2009-01-19
------------------------------

This first monthly release of Bazaar for 2009 improves Bazaar's operation
in Windows, Mac OS X, and other situations where file names are matched
without regard to capitalization: Bazaar tries to match the case of an
existing file.  This release of Bazaar also improves the efficiency of
Tortoise Windows Shell integration and lets it work on 64-bit platforms.

The UI through which Bazaar supports historic formats has been improved,
so 'bzr help formats' now gives a simpler and shorter list, with clear
advice.

This release also fixes a number of bugs, particularly a glitch that can
occur when there are concurrent writes to a pack repository.

  BUG FIXES:

    * Fix failing test when CompiledChunksToLines is not available.
      (Vincent Ladeuil)

    * Stacked branches don't repeatedly open their transport connection.
      (John Arbash Meinel)



bzr 1.11rc1 "Eyes up!" 2009-01-09
---------------------------------

  CHANGES:

    * Formats using Knit-based repository formats are now explicitly
      marked as deprecated. (Ian Clatworthy)

  NEW FEATURES:

    * Add support for `bzr tags -r 1..2`, that is we now support showing
      tags applicable for a specified revision range. (Marius Kruger)

    * ``authentication.conf`` now accepts pluggable read-only credential
      stores. Such a plugin (``netrc_credential_store``) is now included,
      handles the ``$HOME/.netrc`` file and can server as an example to
      implement other plugins.
      (Vincent Ladeuil)

    * ``shelve --list`` can now be used to list shelved changes.
      (Aaron Bentley)

  IMPROVEMENTS:

    * Add trailing slash to directories in all output of ``bzr ls``, except
      ``bzr ls --null``. (Gordon P. Hemsley, #306424)

    * ``bzr revision-info`` now supports a -d option to specify an
      alternative branch. (Michael Hudson)

    * Add connection to a C++ implementation of the Windows Shell Extension
      which is able to fully replace the current Python implemented one.
      Advantages include 64bit support and reduction in overhead for
      processes which drag in shell extensions.
      (Mark Hammond)

    * Support the Claws mail client directly, rather than via
      xdg-email. This prevents the display of an unnecessary modal
      dialog in Claws, informing the user that a file has been
      attached to the message, and works around bug #291847 in
      xdg-utils which corrupts the destination address.

    * When working on a case-insensitive case-preserving file-system, as
      commonly found with Windows, bzr will often ignore the case of the
      arguments specified by the user in preference to the case of an existing
      item on the file-system or in the inventory to help prevent
      counter-intuitive behaviour on Windows. (Mark Hammond)

  BUG FIXES:
  
    * Allow BzrDir implementation to implement backing up of 
      control directory. (#139691)

    * ``bzr push`` creating a new stacked branch will now only open a
      single connection to the target machine. (John Arbash Meinel)

    * Don't call iteritems on transport_list_registry, because it may
      change during iteration.  (Martin Pool, #277048)

    * Don't make a broken branch when pushing an unstackable-format branch
      that's in a stackable shared repository to a location with default
      stack-on location.  (Andrew Bennetts, #291046)

    * Don't require embedding user in HTTP(S) URLs do use authentication.conf.
      (Ben Jansen, Vincent Ladeuil, #300347)

    * Fix a problem with CIFS client/server lag on windows colliding with
      an invariant-per-process algorithm for generating AtomicFile names
      (Adrian Wilkins, #304023)

    * Fix bogus setUp signature in UnavailableFTPServer.
      (Gary van der Merwe, #313498)

    * Fix compilation error in ``_dirstate_helpers_c`` on SunOS/Solaris.
      (Jari Aalto)

    * Fix SystemError in ``_patiencediff_c`` module by calling
      PyErr_NoMemory() before returning NULL in PatienceSequenceMatcher_new.
      (Andrew Bennetts, #303206)

    * Give proper error message for diff with non-existent dotted revno.
      (Marius Kruger, #301969)

    * Handle EACCES (permission denied) errors when launching a message
      editor, and emit warnings when a configured editor cannot be
      started. (Andrew Bennetts)

    * ``$HOME/.netrc`` file is now recognized as a read-only credential store
      if configured in ``authentication.conf`` with 'password_encoding=netrc'
      in the appropriate sections.
      (Vincent Ladeuil, #103029)

    * Opening a stacked branch now properly shares the connection, rather
      than opening a new connection for the stacked-on branch.
      (John Arbash meinel)

    * Preserve transport decorators while following redirections.
      (Vincent Ladeuil, #245964, #270863)

    * Provides a finer and more robust filter for accepted redirections.
      (Vincent Ladeuil, #303959, #265070)

    * ``shelve`` paths are now interpreted relative to the current working
      tree.  (Aaron Bentley)

    * ``Transport.readv()`` defaults to not reading more than 100MB in a
      single array. Further ``RemoteTransport.readv`` sets this to 5MB to
      work better with how it splits its requests.
      (John Arbash Meinel, #303538)

    * Pack repositories are now able to reload the pack listing and retry
      the current operation if another action causes the data to be
      repacked.  (John Arbash Meinel, #153786)

    * ``pull -v`` now respects the log_format configuration variable.
      (Aaron Bentley)

    * ``push -v`` now works on non-initial pushes.  (Aaron Bentley)

    * Use the short status format when the short format is used for log.
      (Vincent Ladeuil, #87179)

    * Allow files to be renamed or moved via remove + add-by-id. (Charles
      Duffy, #314251)

  DOCUMENTATION:

    * Improved the formats help topic to explain why multiple formats
      exist and to provide guidelines in selecting one. Introduced
      two new supporting help topics: current-formats and other-formats.
      (Ian Clatworthy)

  API CHANGES:

    * ``LRUCache(after_cleanup_size)`` was renamed to
      ``after_cleanup_count`` and the old name deprecated. The new name is
      used for clarity, and to avoid confusion with
      ``LRUSizeCache(after_cleanup_size)``. (John Arbash Meinel)

    * New ``ForeignRepository`` base class, to help with foreign branch 
      support (e.g. svn).  (Jelmer Vernooij)

    * ``node_distances`` and ``select_farthest`` can no longer be imported
      from ``bzrlib.graph``.  They can still be imported from
      ``bzrlib.deprecated_graph``, which has been the preferred way to
      import them since before 1.0.  (Andrew Bennetts)
      
    * The logic in commit now delegates inventory basis calculations to
      the ``CommitBuilder`` object; this requires that the commit builder
      in use has been updated to support the new ``recording_deletes`` and
      ``record_delete`` methods. (Robert Collins)

  TESTING:

    * An HTTPS server is now available (it requires python-2.6). Future bzr
      versions will allow the use of the python-2.6 ssl module that can be
      installed for 2.5 and 2.4.

    * ``bzr selftest`` now fails if new trailing white space is added to
      the bazaar sources. It only checks changes not committed yet. This
      means that PQM will now reject changes that introduce new trailing
      whitespace. (Marius Kruger)

    * Introduced new experimental formats called ``1.12-preview`` and
      ``1.12-preview-rich-root`` to enable testing of related pending
      features, namely content filtering and filtered views.
      (Ian Clatworthy)

  INTERNALS:

    * Added an ``InventoryEntry`` cache when deserializing inventories.
      Can cut the time to iterate over multiple RevisionsTrees in half.
      (John Arbash Meinel)

    * Added ``bzrlib.fifo_cache.FIFOCache`` which is designed to have
      minimal overhead versus using a plain dict for cache hits, at the
      cost of not preserving the 'active' set as well as an ``LRUCache``.
      (John Arbash Meinel)

    * ``bzrlib.patience_diff.unified_diff`` now properly uses a tab
      character to separate the filename from the date stamp, and doesn't
      add trailing whitespace when a date stamp is not supplied.
      (Adeodato Simó, John Arbash Meinel)

    * ``DirStateWorkingTree`` and ``DirStateWorkingTreeFormat`` added
      as base classes of ``WorkingTree4`` and ``WorkingTreeFormat4``
      respectively. (Ian Clatworthy)

    * ``KnitVersionedFiles._check_should_delta()`` now uses the
      ``get_build_details`` api to avoid multiple hits to the index, and
      to properly follow the ``compression_parent`` rather than assuming
      it is the left-hand parent. (John Arbash Meinel)

    * ``KnitVersionedFiles.get_record_stream()`` will now chose a
      more optimal ordering when the keys are requested 'unordered'.
      Previously the order was fully random, now the records should be
      returned from each pack in turn, in forward I/O order.
      (John Arbash Meinel)
    
    * ``mutter()`` will now flush the ``~/.bzr.log`` if it has been more
      than 2s since the last time it flushed. (John Arbash Meinel)

    * New method ``bzrlib.repository.Repository.add_inventory_by_delta``
      allows adding an inventory via an inventory delta, which can be
      more efficient for some repository types. (Robert Collins)

    * Repository ``CommitBuilder`` objects can now accumulate an inventory
      delta. To enable this functionality call ``builder.recording_deletes``
      and additionally call ``builder.record_delete`` when a delete
      against the basis occurs. (Robert Collins)

    * The default http handler has been changed from pycurl to urllib.
      The default is still pycurl for https connections. (The only
      advantage of pycurl is that it checks ssl certificates.)
      (John Arbash Meinel)

    * ``VersionedFiles.get_record_stream()`` can now return objects with a
      storage_kind of ``chunked``. This is a collection (list/tuple) of
      strings. You can use ``osutils.chunks_to_lines()`` to turn them into
      guaranteed 'lines' or you can use ``''.join(chunks)`` to turn it
      into a fulltext. This allows for some very good memory savings when
      asking for many texts that share ancestry, as the individual chunks
      can be shared between versions of the file. (John Arbash Meinel)

    * ``pull -v`` and ``push -v`` use new function
      ``bzrlib.log.show_branch_change`` (Aaron Bentley)



bzr 1.10 2008-12-05
-------------------

Bazaar 1.10 has several performance improvements for copying revisions
(especially for small updates to large projects).  There has also been a
significant amount of effort in polishing stacked branches.  The commands
``shelve`` and ``unshelve`` have become core commands, with an improved
implementation.

The only changes versus bzr-1.10rc1 are bugfixes for stacked branches.

  BUG FIXES:

    * Don't set a pack write cache size from RepoFetcher, because the
      cache is not coherent with reads and causes ShortReadvErrors.
      This reverses the change that fixed #294479.
      (Martin Pool, #303856)

    * Properly handle when a revision can be inserted as a delta versus
      when it needs to be expanded to a fulltext for stacked branches.
      There was a bug involving merge revisions. As a method to help
      prevent future difficulties, also make stacked fetches sort
      topologically. (John Arbash Meinel, #304841)


bzr 1.10rc1 2008-11-28
----------------------

This release of Bazaar focuses on performance improvements when pushing
and pulling revisions, both locally and to remote networks.  The popular
``shelve`` and ``unshelve`` commands, used to interactively revert and
restore work in progress, have been merged from bzrtools into the bzr
core.  There are also bug fixes for portability, and for stacked branches.

  NEW FEATURES:

    * New ``commit_message_template`` hook that is called by the commit
      code to generate a template commit message. (Jelmer Vernooij)

    * New `shelve` and `unshelve` commands allow undoing and redoing changes.
      (Aaron Bentley)

  IMPROVEMENTS:

    * ``(Remote)Branch.copy_content_into`` no longer generates the full revision
      history just to set the last revision info.
      (Andrew Bennetts, John Arbash Meinel)

    * Fetches between formats with different serializers (such as
      pack-0.92-subtree and 1.9-rich-root) are faster now.  This is due to
      operating on batches of 100 revisions at time rather than
      one-by-one.  (Andrew Bennetts, John Arbash Meinel)

    * Search index files corresponding to pack files we've already used
      before searching others, because they are more likely to have the
      keys we're looking for.  This reduces the number of iix and tix
      files accessed when pushing 1 new revision, for instance.
      (John Arbash Meinel)

    * Signatures to transfer are calculated more efficiently in
      ``item_keys_introduced_by``.  (Andrew Bennetts, John Arbash Meinel)

    * The generic fetch code can once again copy revisions and signatures
      without extracting them completely to fulltexts and then serializing
      them back down into byte strings. This is a significant performance
      improvement when fetching from a stacked branch.
      (John Arbash Meinel, #300289)

    * When making a large readv() request over ``bzr+ssh``, break up the
      request into more manageable chunks. Because the RPC is not yet able
      to stream, this helps keep us from buffering too much information at
      once. (John Arbash Meinel)

  BUG FIXES:

    * Better message when the user needs to set their Launchpad ID.
      (Martin Pool, #289148)

    * ``bzr commit --local`` doesn't access the master branch anymore.
      This fixes a regression introduced in 1.9.  (Marius Kruger, #299313)

    * Don't call the system ``chdir()`` with an empty path. Sun OS seems
      to give an error in that case.  Also, don't count on ``getcwd()``
      being able to allocate a new buffer, which is a gnu extension.
      (John Arbash Meinel, Martin Pool, Harry Hirsch, #297831)

    * Don't crash when requesting log --forward <file> for a revision range
      starting with a dotted revno.
      (Vincent Ladeuil, #300055)

    * Don't create text deltas spanning stacked repositories; this could
      cause "Revision X not present in Y" when later accessing them.
      (Martin Pool, #288751)

    * Pack repositories are now able to reload the pack listing and retry
      the current operation if another action causes the data to be
      repacked.  (John Arbash Meinel, #153786)

    * PermissionDenied errors from smart servers no longer cause
      "PermissionDenied: "None"" on the client.
      (Andrew Bennetts, #299254)

    * Pushing to a stacked pack repository now batches writes, the same
      way writes are batched to ordinary pack repository.  This makes
      pushing to a stacked branch over the network much faster.
      (Andrew Bennetts, #294479)

    * TooManyConcurrentRequests no longer occur when a fetch fails and
      tries to abort a write group.  This allows the root cause (e.g. a
      network interruption) to be reported.  (Andrew Bennetts, #297014)

    * RemoteRepository.get_parent_map now uses fallback repositories.
      (Aaron Bentley, #297991?, #293679?)

  API CHANGES:

    * ``CommitBuilder`` now validates the strings it will be committing,
      to ensure that they do not have characters that will not be properly
      round-tripped. For now, it just checks for characters that are
      invalid in the XML form. (John Arbash Meinel, #295161)

    * Constructor parameters for NewPack (internal to pack repositories)
      have changed incompatibly.

    * ``Repository.abort_write_group`` now accepts an optional
      ``suppress_errors`` flag.  Repository implementations that override
      ``abort_write_group`` will need to be updated to accept the new
      argument.  Subclasses that only override ``_abort_write_group``
      don't need to change.

    * Transport implementations must provide copy_tree_to_transport.  A default
      implementation is provided for Transport subclasses.

  TESTING:

    * ``bzr selftest`` now fails if no doctests are found in a module
      that's expected to have them.  (Martin Pool)

    * Doctests now only report the first failure.  (Martin Pool)


bzr 1.9 2008-11-07
------------------

This release of Bazaar adds a new repository format, ``1.9``, with smaller
and more efficient index files.  This format can be specified when
creating a new repository, or used to losslessly upgrade an existing
repository.  bzr 1.9 also speeds most operations over the smart server
protocol, makes annotate faster, and uses less memory when making
checkouts or pulling large amounts of data.

  BUG FIXES:

   * Fix "invalid property value 'branch-nick' for None" regression with
     branches bound to svn branches.  (Martin Pool, #293440)

   * Fix SSL/https on Python2.6.  (Vincent Ladeuil, #293054)

   * ``SFTPTransport.readv()`` had a bug when requests were out-of-order.
     This only triggers some-of-the-time on Knit format repositories.
     (John Arbash Meinel, #293746)


bzr 1.9rc1 2008-10-31
---------------------

  NEW FEATURES:

    * New Branch hook ``transform_fallback_location`` allows a function to
      be called when looking up the stacked source. (Michael Hudson)

    * New repository formats ``1.9`` and ``1.9-rich-root``. These have all
      the functionality of ``1.6``, but use the new btree indexes.
      These indexes are both smaller and faster for access to historical
      information.  (John Arbash Meinel)

  IMPROVEMENTS:

    * ``BTreeIndex`` code now is able to prefetch extra pages to help tune
      the tradeoff between bandwidth and latency. Should be tuned
      appropriately to not impact commands which need minimal information,
      but provide a significant boost to ones that need more context. Only
      has a direct impact on the ``--development2`` format which uses
      btree's for the indexes. (John Arbash Meinel)

    * ``bzr dump-btree`` is a hidden command introduced to allow dumping
      the contents of a compressed btree file.  (John Arbash Meinel)

    * ``bzr pack`` now tells the index builders to optimize for size. For
      btree index repositories, this can save 25% of the index size
      (mostly in the text indexes). (John Arbash Meinel)

    * ``bzr push`` to an existing branch or repository on a smart server
      is faster, due to Bazaar making more use of the ``get_parent_map``
      RPC when querying the remote branch's revision graph.
      (Andrew Bennetts)

    * default username for bzr+ssh and sftp can be configured in
      authentication.conf. (Aaron Bentley)

    * launchpad-login now provides a default username for bzr+ssh and sftp
      URLs, allowing username-free URLs to work for everyone. (Aaron Bentley)

    * ``lp:`` lookups no longer include usernames, making them shareable and
      shorter. (Aaron Bentley)

    * New ``PackRepository.autopack`` smart server RPC, which does
      autopacking entirely on the server.  This is much faster than
      autopacking via plain file methods, which downloads a large amount
      of pack data and then re-uploads the same pack data into a single
      file.  This fixes a major (although infrequent) cause of lengthy
      delays when using a smart server.  For example, pushing the 10th
      revision to a repository with 9 packs now takes 44 RPCs rather than
      179, and much less bandwidth too.  This requires Bazaar 1.9 on both
      the client and the server, otherwise the client will fallback to the
      slower method.  (Andrew Bennetts)

  BUG FIXES:

    * A failure to load a plugin due to an IncompatibleAPI exception is
      now correctly reported. (Robert Collins, #279451)

    * API versioning support now has a multiple-version checking api
      ``require_any_api``. (Robert Collins, #279447)

    * ``bzr branch --stacked`` from a smart server to a standalone branch
      works again.  This fixes a regression in 1.7 and 1.8.
      (Andrew Bennetts, #270397)

    * ``bzr co`` uses less memory. It used to unpack the entire WT into
      memory before writing it to disk. This was a little bit faster, but
      consumed lots of memory. (John Arbash Meinel, #269456)

    * ``bzr missing --quiet`` no longer prints messages about whether
      there are missing revisions.  The exit code indicates whether there
      were or not.  (Martin Pool, #284748)

    * Fixes to the ``annotate`` code. The fast-path which re-used the
      stored deltas was accidentally disabled all the time, instead of
      only when a branch was stacked. Second, the code would accidentally
      re-use a delta even if it wasn't against the left-parent, this
      could only happen if ``bzr reconcile`` decided that the parent
      ordering was incorrect in the file graph.  (John Arbash Meinel)

    * "Permission denied" errors that occur when pushing a new branch to a
      smart server no longer cause tracebacks.  (Andrew Bennetts, #278673)

    * Some compatibility fixes for building the extensions with MSVC and
      for python2.4. (John Arbash Meinel, #277484)

    * The index logic is now able to reload the list of pack files if and
      index ends up disappearing. We still don't reload if the pack data
      itself goes missing after checking the index. This bug appears as a
      transient failure (file not found) when another process is writing
      to the repository.  (John Arbash Meinel, #153786)

    * ``bzr switch`` and ``bzr bind`` will now update the branch nickname if
      it was previously set. All checkouts will now refer to the bound branch
      for a nickname if one was not explicitly set.
      (Marius Kruger, #230903)

  DOCUMENTATION:

    * Improved hook documentation. (Michael Ernst)

  API CHANGES:

    * commands.plugins_cmds is now a CommandRegistry, not a dict.

  INTERNALS:

     * New AuthenticationConfig.set_credentials method allows easy programmatic
       configuration of authetication credentials.


bzr 1.8 2008-10-16
------------------

Bazaar 1.8 includes several fixes that improve working tree performance,
display of revision logs, and merges.  The bzr testsuite now passes on OS
X and Python 2.6, and almost completely passes on Windows.  The
smartserver code has gained several bug fixes and performance
improvements, and can now run server-side hooks within an http server.

  BUG FIXES:

   * Fix "Must end write group" error when another error occurs during
     ``bzr push``.  (Andrew Bennetts, #230902)

  PORTABILITY:

   * Some Pyrex versions require the WIN32 macro defined to compile on
     that platform.  (Alexander Belchenko, Martin Pool, #277481)


bzr 1.8rc1 2008-10-07
---------------------

  CHANGES:

    * ``bzr log file`` has been changed. It now uses a different method
      for determining which revisions to show as merging the changes to
      the file. It now only shows revisions which merged the change
      towards your mainline. This simplifies the output, makes it faster,
      and reduces memory consumption.  (John Arbash Meinel)

    * ``bzr merge`` now defaults to having ``--reprocess`` set, whenever
      ``--show-base`` is not supplied.  (John Arbash Meinel)

    * ``bzr+http//`` will now optionally load plugins and write logs on the
      server. (Marius Kruger)

    * ``bzrlib._dirstate_helpers_c.pyx`` does not compile correctly with
      Pyrex 0.9.4.1 (it generates C code which causes segfaults). We
      explicitly blacklist that version of the compiler for that
      extension. Packaged versions will include .c files created with
      pyrex >= 0.9.6 so it doesn't effect releases, only users running
      from the source tree. (John Arbash Meinel, #276868)

  FEATURES:

    * bzr is now compatible with python-2.6. python-2.6 is not yet officially
      supported (nor released, tests were conducted with the dev version of
      python-2.6rc2), but all known problems have been fixed.  Feedback
      welcome.
      (Vincent Ladeuil, #269535)

  IMPROVEMENTS:

    * ``bzr annotate`` will now include uncommitted changes from the local
      working tree by default. Such uncommitted changes are given the
      revision number they would get if a commit was done, followed with a
      ? to indicate that its not actually known. (Robert Collins, #3439)

    * ``bzr branch`` now accepts a ``--standalone`` option, which creates a
      standalone branch regardless of the presence of shared repositories.
      (Daniel Watkins)

    * ``bzr push`` is faster in the case there are no new revisions to
      push.  It is also faster if there are no tags in the local branch.
      (Andrew Bennetts)

    * File changes during a commit will update the tree stat cache.
      (Robert Collins)

    * Location aliases can now accept a trailing path.  (Micheal Hudson)

    * New hooks ``Lock.hooks`` when LockDirs are acquired and released.
      (Robert Collins, MartinPool)

    * Switching in heavyweight checkouts uses the master branch's context, not
      the checkout's context.  (Adrian Wilkins)

    * ``status`` on large trees is now faster, due to optimisations in the
      walkdirs code. Of particular note, the walkdirs code now performs
      a temporary ``chdir()`` while reading a single directory; if your
      platform has non thread-local current working directories (and is
      not windows which has its own implementation), this may introduce a
      race condition during concurrent uses of bzrlib. The bzrlib CLI
      will not encounter this as it is single threaded for working tree
      operations. (Robert Collins)

    * The C extensions now build on python 2.4 (Robert Collins, #271939)

    * The ``-Dhpss`` debug flag now reports the number of smart server
      calls per medium to stderr.  This is in addition to the existing
      detailed logging to the .bzr.log trace file.  (Andrew Bennetts)

  BUG FIXES:

    * Avoid random failures arising from misinterpreted ``errno`` values
      in ``_readdir_pyx.read_dir``.
      (Martin Pool, #279381)

    * Branching from a shared repository on a smart server into a new
      repository now preserves the repository format.
      (Andrew Bennetts, #269214)

    * ``bzr log`` now accepts a ``--change`` option.
      (Vincent Ladeuil, #248427)

    * ``bzr missing`` now accepts an ``--include-merges`` option.
      (Vincent Ladeuil, #233817)

    * Don't try to filter (internally) '.bzr' from the files to be deleted if
      it's not there.
      (Vincent Ladeuil, #272648)

    * Fix '_in_buffer' AttributeError when using the -Dhpss debug flag.
      (Andrew Bennetts)

    * Fix TooManyConcurrentRequests errors caused by a connection failure
      when doing ``bzr pull`` or ``bzr merge`` from a ``bzr+ssh`` URL.
      (Andrew Bennetts, #246233)

    * Fixed ``bzr st -r branch:PATH_TO_BRANCH`` where the other branch
      is in a different repository than the current one.
      (Lukáš Lalinský, #144421)

    * Make the first line of the manpage preamble a comment again.
      (David Futcher, #242106)

    * Remove use of optional parameter in GSSAPI FTP support, since
      it breaks newer versions of Python-Kerberos. (Jelmer Vernooij)

    * The autopacking logic will now always create a single new pack from
      all of the content which it deems is worth moving. This avoids the
      'repack a single pack' bug and should result in better packing
      overall.  (John Arbash Meinel, #242510, #172644)

    * Trivial documentation fix.
      (John Arbash Meinel, #270471)

    * ``bzr switch`` and ``bzr bind`` will now update the branch nickname if
      it was previously set. All checkouts will now refer to the bound branch
      for a nickname if one was not explicitly set.
      (Marius Kruger, #230903)

  DOCUMENTATION:

    * Explain revision/range identifiers. (Daniel Clemente)

  API CHANGES:

    * ``CommitBuilder.record_entry_contents`` returns one more element in
      its result tuple - an optional file system hash for the hash cache
      to use. (Robert Collins)

    * ``dirstate.DirState.update_entry`` will now only calculate the sha1
      of a file if it is likely to be needed in determining the output
      of iter_changes. (Robert Collins)

    * The PackRepository, RepositoryPackCollection, NewPack classes have a
      slightly changed interface to support different index types; as a
      result other users of these classes need to supply the index types
      they want. (Robert Collins)

  TESTING:

    * ``bzrlib.tests.repository_implementations`` has been renamed to
      ``bzrlib.tests.per_repository`` so that we have a common structure
      (and it is shorter). (John Arbash Meinel, #239343)

    * ``LocalTransport.abspath()`` now returns a drive letter if the
      transport has one, fixing numerous tests on Windows.
      (Mark Hammond)

    * PreviewTree is now tested via intertree_implementations.
      (Aaron Bentley)

    * The full test suite is passing again on OSX.
      (Guillermo Gonzalez, Vincent Ladeuil)

    * The full test suite passes when run with ``-Eallow_debug``.
      (Andrew Bennetts)

  INTERNALS:

    * A new hook, ``Branch.open``, has been added, which is called when
      branch objects are opened. (Robert Collins)

    * ``bzrlib.osutils._walkdirs_utf8`` has been refactored into common
      tree walking, and modular directory listing code to aid future
      performance optimisations and refactoring. (Robert Collins)

    * ``bzrlib.trace.debug_memory`` can be used to get a quick memory dump
      in the middle of processing. It only reports memory if
      ``/proc/PID/status`` is available. (John Arbash Meinel)

    * New method ``RevisionSpec.as_tree`` for representing the revision
      specifier as a revision tree object. (Lukáš Lalinský)

    * New race-free method on MutableTree ``get_file_with_stat`` for use
      when generating stat cache results. (Robert Collins)

    * New win32utils.get_local_appdata_location() provides access to a local
      directory for storing data.  (Mark Hammond)

    * To be compatible with python-2.6 a few new rules should be
      observed. 'message' attribute can't be used anymore in exception
      classes, 'sha' and 'md5' modules have been deprecated (use
      osutils.[md5|sha]), object__init__ and object.__new__ don't accept
      parameters anymore.
      (Vincent Ladeuil)


bzr 1.7.1 2008-10-01
--------------------

  No changes from 1.7.1rc1.


bzr 1.7.1rc1 2008-09-24
-----------------------

This release just includes an update to how the merge algorithm handles
file paths when we encounter complex history.

  FEATURES:

    * If we encounter a criss-cross in history, use information from
      direct Least Common Ancestors to resolve inventory shape (locations
      of files, adds, deletes, etc). This is similar in concept to using
      ``--lca`` for merging file texts, only applied to paths.
      (John Arbash Meinel)


bzr 1.7 2008-09-23
------------------

This release includes many bug fixes and a few performance and feature
improvements.  ``bzr rm`` will now scan for missing files and remove them,
like how ``bzr add`` scans for unknown files and adds them. A bit more
polish has been applied to the stacking code. The b-tree indexing code has
been brought in, with an eye on using it in a future repository format.
There are only minor installer changes since bzr-1.7rc2.

  FEATURES

    * Some small updates to the win32 installer. Include localization
      files found in plugins, and include the builtin distutils as part of
      packaging qbzr. (Mark Hammond)


bzr 1.7rc2 2008-09-17
---------------------

A few bug fixes from 1.7rc1. The biggest change is a new
``RemoteBranch.get_stacked_on_url`` rpc. This allows clients that are
trying to access a Stacked branch over the smart protocol, to properly
connect to the stacked-on location.

  BUG FIXES:

    * Branching from a shared repository on a smart server into a new
      repository now preserves the repository format.
      (Andrew Bennetts, #269214)

   * Branching from a stacked branch via ``bzr+ssh`` can properly connect
     to the stacked-on branch.  (Martin Pool, #261315)

    * ``bzr init`` no longer re-opens the BzrDir multiple times.
      (Vincent Ladeuil)

    * Fix '_in_buffer' AttributeError when using the -Dhpss debug flag.
      (Andrew Bennetts)


bzr 1.7rc1 2008-09-09
---------------------

This release candidate for bzr 1.7 has several bug fixes and a few
performance and feature improvements.  ``bzr rm`` will now scan for
missing files and remove them, like how ``bzr add`` scans for unknown
files and adds them. A bit more polish has been applied to the stacking
code. The b-tree indexing code has been brought in, with an eye on using
it in a future repository format.


  CHANGES:

    * ``bzr export`` can now export a subdirectory of a project.
      (Robert Collins)

    * ``bzr remove-tree`` will now refuse to remove a tree with uncommitted
      changes, unless the ``--force`` option is specified.
      (Lukáš Lalinský, #74101)

    * ``bzr rm`` will now scan for files that are missing and remove just
      them automatically, much as ``bzr add`` scans for new files that
      are not ignored and adds them automatically. (Robert Collins)

  FEATURES

    * Support for GSSAPI authentication when using FTP as documented in
      RFC2228. (Jelmer Vernooij, #49623)

    * Add support for IPv6 in the smart server. (Jelmer Vernooij, #165014)

  IMPROVEMENTS:

    * A url like ``log+file:///tmp`` will log all access to that Transport
      to ``.bzr.log``, which may help in debugging or profiling.
      (Martin Pool)

    * ``bzr branch`` and ``bzr push`` use the default stacking policy if the
      branch format supports it. (Aaron Bentley)

    * ``bzr init`` and ``bzr init-repo`` will now print out the same as
      ``bzr info`` if it completed successfully.
      (Marius Kruger)

    * ``bzr uncommit`` logs the old tip revision id, and displays how to
      restore the branch to that tip using ``bzr pull``.  This allows you
      to recover if you realize you uncommitted the wrong thing.
      (John Arbash Meinel)

    * Fix problems in accessing stacked repositories over ``bzr://``.
      (Martin Pool, #261315)

    * ``SFTPTransport.readv()`` was accidentally using ``list += string``,
      which 'works', but adds each character separately to the list,
      rather than using ``list.append(string)``. Fixing this makes the
      SFTP transport a little bit faster (~20%) and use a bit less memory.
      (John Arbash Meinel)

    * When reading index files, if we happen to read the whole file in a
      single request treat it as a ``_buffer_all`` request. This happens
      most often on small indexes over remote transports, where we default
      to reading 64kB. It saves a round trip for each small index during
      fetch operations. Also, if we have read more than 50% of an index
      file, trigger a ``_buffer_all`` on the next request. This works
      around some inefficiencies because reads don't fall neatly on page
      boundaries, so we would ignore those bytes, but request them again
      later. This could trigger a total read size of more than the whole
      file. (John Arbash Meinel)

  BUG FIXES:

    * ``bzr rm`` is now aliased to ``bzr del`` for the convenience of svn
      users. (Robert Collins, #205416)

    * Catch the infamous "select/poll returned error" which occurs when
      pycurl try to send a body request to an HTTP/1.0 server which has
      already refused to handle the request. (Vincent Ladeuil, #225020)

    * Fix ``ObjectNotLocked`` errors when using various commands
      (including ``bzr cat`` and ``bzr annotate``) in combination with a
      smart server URL.  (Andrew Bennetts, #237067)

    * ``FTPTransport.stat()`` would return ``0000`` as the permission bits
      for the containing ``.bzr/`` directory (it does not implement
      permissions). This would cause us to set all subdirectories to
      ``0700`` and files to ``0600`` rather than leaving them unmodified.
      Now we ignore ``0000`` as the permissions and assume they are
      invalid. (John Arbash Meinel, #259855)

    * Merging from a previously joined branch will no longer cause
      a traceback. (Jelmer Vernooij, #203376)

    * Pack operations on windows network shares will work even with large
      files. (Robert Collins, #255656)

    * Running ``bzr st PATH_TO_TREE`` will no longer suppress merge
      status. Status is also about 7% faster on mozilla sized trees
      when the path to the root of the tree has been given. Users of
      the internal ``show_tree_status`` function should be aware that
      the show_pending flag is now authoritative for showing pending
      merges, as it was originally. (Robert Collins, #225204)

    * Set valid default _param_name for Option so that ListOption can embed
      '-' in names. (Vincent Ladeuil, #263249)

    * Show proper error rather than traceback when an unknown revision
      id is specified to ``bzr cat-revision``. (Jelmer Vernooij, #175569)

    * Trailing text in the dirstate file could cause the C dirstate parser
      to try to allocate an invalid amount of memory. We now properly
      check and test for parsing a dirstate with invalid trailing data.
      (John Arbash Meinel, #186014)

    * Unexpected error responses from a smart server no longer cause the
      client to traceback.  (Andrew Bennetts, #263527)

    * Use a Windows api function to get a Unicode host name, rather than
      assuming the host name is ascii.
      (Mark Hammond, John Arbash Meinel, #256550)

    * ``WorkingTree4`` trees will now correctly report missing-and-new
      paths in the output of ``iter_changes``. (Robert Collins)

  DOCUMENTATION:

    * Updated developer documentation.  (Martin Pool)

  API CHANGES:

    * Exporters now take 4 parameters. (Robert Collins)

    * ``Tree.iter_changes`` will now return False for the content change
      field when a file is missing in the basis tree and not present in
      the target tree. Previously it returned True unconditionally.
      (Robert Collins)

    * The deprecated ``Branch.abspath`` and unimplemented
      ``Branch.rename_one`` and ``Branch.move`` were removed. (Jelmer Vernooij)

    * BzrDir.clone_on_transport implementations must now accept a stacked_on
      parameter.  (Aaron Bentley)

    * BzrDir.cloning_metadir implementations must now take a require_stacking
      parameter.  (Aaron Bentley)

  TESTING:

    * ``addCleanup`` now takes ``*arguments`` and ``**keyword_arguments``
      which are then passed to the cleanup callable as it is run. In
      addition, addCleanup no longer requires that the callables passed to
      it be unique. (Jonathan Lange)

    * Fix some tests that fail on Windows because files are deleted while
      still in use.
      (Mark Hammond)

    * ``selftest``'s ``--starting-with`` option can now use predefined
      prefixes so that one can say ``bzr selftest -s bp.loom`` instead of
      ``bzr selftest -s bzrlib.plugins.loom``. (Vincent Ladeuil)

    * ``selftest``'s ``--starting-with`` option now accepts multiple values.
      (Vincent Ladeuil)

  INTERNALS:

    * A new plugin interface, ``bzrlib.log.log_adapters``, has been added.
      This allows dynamic log output filtering by plugins.
      (Robert Collins)

    * ``bzrlib.btree_index`` is now available, providing a b-tree index
      layer. The design is memory conservative (limited memory cache),
      faster to seek (approx 100 nodes per page, gives 100-way fan out),
      and stores compressed pages allowing more keys per page.
      (Robert Collins, John Arbash Meinel)

    * ``bzrlib.diff.DiffTree.show_diff`` now skips changes where the kind
      is unknown in both source and target.
      (Robert Collins, Aaron Bentley)

    * ``GraphIndexBuilder.add_node`` and ``BTreeBuilder`` have been
      streamlined a bit. This should make creating large indexes faster.
      (In benchmarking, it now takes less time to create a BTree index than
      it takes to read the GraphIndex one.) (John Arbash Meinel)

    * Mail clients for `bzr send` are now listed in a registry.  This
      allows plugins to add new clients by registering them with
      ``bzrlib.mail_client.mail_client_registry``.  All of the built-in
      clients now use this mechanism.  (Neil Martinsen-Burrell)


bzr 1.6.1 2008-09-05
--------------------

A couple regressions were found in the 1.6 release. There was a
performance issue when using ``bzr+ssh`` to branch large repositories,
and some problems with stacking and ``rich-root`` capable repositories.


bzr 1.6.1rc2 2008-09-03
-----------------------

  BUG FIXES:

    * Copying between ``rich-root`` and ``rich-root-pack`` (and vice
      versa) was accidentally using the inter-model fetcher, instead of
      recognizing that both were 'rich root' formats.
      (John Arbash Meinel, #264321)


bzr 1.6.1rc1 2008-08-29
-----------------------

This release fixes a few regressions found in the 1.6 client. Fetching
changes was using an O(N^2) buffering algorithm, so for large projects it
would cause memory thrashing. There is also a specific problem with the
``--1.6-rich-root`` format, which prevented stacking on top of
``--rich-root-pack`` repositories, and could allow users to accidentally
fetch experimental data (``-subtree``) without representing it properly.
The ``--1.6-rich-root`` format has been deprecated and users are
recommended to upgrade to ``--1.6.1-rich-root`` immediately.  Also we
re-introduced a workaround for users who have repositories with incorrect
nodes (not possible if you only used official releases).
I should also clarify that none of this is data loss level issues, but
still sufficient enough to warrant an updated release.

  BUG FIXES:

    * ``RemoteTransport.readv()`` was being inefficient about how it
      buffered the readv data and processed it. It would keep appending to
      the same string (causing many copies) and then pop bytes out of the
      start of the string (causing more copies).
      With this patch "bzr+ssh://local" can improve dramatically,
      especially for projects with large files.
      (John Arbash Meinel)

    * Revision texts were always meant to be stored as fulltexts. There
      was a bug in a bzr.dev version that would accidentally create deltas
      when copying from a Pack repo to a Knit repo. This has been fixed,
      but to support those repositories, we know always request full texts
      for Revision texts. (John Arbash Meinel, #261339)

    * The previous ``--1.6-rich-root`` format used an incorrect xml
      serializer, which would accidentally support fetching from a
      repository that supported subtrees, even though the local one would
      not. We deprecated that format, and introduced a new one that uses
      the correct serializer ``--1.6.1-rich-root``.
      (John Arbash Meinel, #262333)


bzr 1.6 2008-08-25
------------------

Finally, the long awaited bzr 1.6 has been released. This release includes
new features like Stacked Branches, improved weave merge, and an updated
server protocol (now on v3) which will allow for better cross version
compatibility. With this release we have deprecated Knit format
repositories, and recommend that users upgrade them, we will continue to
support reading and writing them for the forseeable future, but we will
not be tuning them for performance as pack repositories have proven to be
better at scaling. This will also be the first release to bundle
TortoiseBzr in the standalone Windows installer.


bzr 1.6rc5 2008-08-19
---------------------

  BUG FIXES:

    * Disable automatic detection of stacking based on a containing
      directory of the target. It interacted badly with push, and needs a
      bit more work to get the edges polished before it should happen
      automatically. (John Arbash Meinel, #259275)
      (This change was reverted when merged to bzr.dev)


bzr 1.6rc4 2008-08-18
---------------------

  BUG FIXES:

    * Fix a regression in knit => pack fetching.  We had a logic
      inversion, causing the fetch to insert fulltexts in random order,
      rather than preserving deltas.  (John Arbash Meinel, #256757)


bzr 1.6rc3 2008-08-14
---------------------

  CHANGES:

    * Disable reading ``.bzrrules`` as a per-branch rule preferences
      file. The feature was not quite ready for a full release.
      (Robert Collins)

  IMPROVEMENTS:

    * Update the windows installer to bundle TortoiseBzr and ``qbzr``
      into the standalone installer. This will be the first official
      windows release that installs Tortoise by default.
      (Mark Hammond)

  BUG FIXES:

    * Fix a regression in ``bzr+http`` support. There was a missing
      function (``_read_line``) that needed to be carried over from
      ``bzr+ssh`` support. (Andrew Bennetts)

    * ``GraphIndex`` objects will internally read an entire index if more
      than 1/20th of their keyspace is requested in a single operation.
      This largely mitigates a performance regression in ``bzr log FILE``
      and completely corrects the performance regression in ``bzr log``.
      The regression was caused by removing an accomodation which had been
      supporting the index format in use. A newer index format is in
      development which is substantially faster. (Robert Collins)


bzr 1.6rc2 2008-08-13
---------------------

This release candidate has a few minor bug fixes, and some regression
fixes for Windows.

  BUG FIXES:

    * ``bzr upgrade`` on remote branches accessed via bzr:// and
      bzr+ssh:// now works.  (Andrew Bennetts)

    * Change the ``get_format_description()`` strings for
      ``RepositoryFormatKnitPack5`` et al to be single line messages.
      (Aaron Bentley)

    * Fix for a regression on Win32 where we would try to call
      ``os.listdir()`` on a file and not catch the exception properly.
      (Windows raises a different exception.) This would manifest in
      places like ``bzr rm file`` or ``bzr switch``.
      (Mark Hammond, John Arbash Meinel)

    * ``Inventory.copy()`` was failing to set the revision property for
      the root entry. (Jelmer Vernooij)

    * sftp transport: added missing ``FileExists`` case to
      ``_translate_io_exception`` (Christophe Troestler, #123475)

    * The help for ``bzr ignored`` now suggests ``bzr ls --ignored`` for
      scripting use. (Robert Collins, #3834)

    * The default ``annotate`` logic will now always assign the
      last-modified value of a line to one of the revisions that modified
      it, rather than a merge revision. This would happen when both sides
      claimed to have modified the line resulting in the same text. The
      choice is arbitrary but stable, so merges in different directions
      will get the same results.  (John Arbash Meinel, #232188)


bzr 1.6rc1 2008-08-06
---------------------

This release candidate for bzr 1.6 solidifies the new branch stacking
feature.  Bazaar now recommends that users upgrade all knit repositories,
because later formats are much faster.  However, we plan to continue read/write and
upgrade support for knit repostories for the forseeable future.  Several
other bugs and performance issues were fixed.

  CHANGES:

    * Knit format repositories are deprecated and bzr will now emit
      warnings whenever it encounters one.  Use ``bzr upgrade`` to upgrade
      knit repositories to pack format.  (Andrew Bennetts)

  IMPROVEMENTS:

    * ``bzr check`` can now be told which elements at a location it should
      check.  (Daniel Watkins)

    * Commit now supports ``--exclude`` (or ``-x``) to exclude some files
      from the commit. (Robert Collins, #3117)

    * Fetching data between repositories that have the same model but no
      optimised fetcher will not reserialise all the revisions, increasing
      performance. (Robert Collins, John Arbash Meinel)

    * Give a more specific error when target branch is not reachable.
      (James Westby)

    * Implemented a custom ``walkdirs_utf8`` implementation for win32.
      This uses a pyrex extension to get direct access to the
      ``FindFirstFileW`` style apis, rather than using ``listdir`` +
      ``lstat``. Shows a very strong improvement in commands like
      ``status`` and ``diff`` which have to iterate the working tree.
      Anywhere from 2x-6x faster depending on the size of the tree (bigger
      trees, bigger benefit.) (John Arbash Meinel)

    * New registry for log properties handles  and the method in
      LongLogFormatter to display the custom properties returned by the
      registered handlers. (Guillermo Gonzalez, #162469)

  BUG FIXES:

    * Add more tests that stacking does not create deltas spanning
      physical repository boundaries.
      (Martin Pool, #252428)

    * Better message about incompatible repositories.
      (Martin Pool, #206258)

    * ``bzr branch --stacked`` ensures the destination branch format can
      support stacking, even if the origin does not.
      (Martin Pool)

    * ``bzr export`` no longer exports ``.bzrrules``.
      (Ian Clatworthy)

    * ``bzr serve --directory=/`` now correctly allows the whole
      filesystem to be accessed on Windows, not just the root of the drive
      that Python is running from.
      (Adrian Wilkins, #240910)

    * Deleting directories by hand before running ``bzr rm`` will not
      cause subsequent errors in ``bzr st`` and ``bzr commit``.
      (Robert Collins, #150438)

    * Fix a test case that was failing if encoding wasn't UTF-8.
      (John Arbash Meinel, #247585)

    * Fix "no buffer space available" error when branching with the new
      smart server protocol to or from Windows.
      (Andrew Bennetts, #246180)

    * Fixed problem in branching from smart server.
      (#249256, Michael Hudson, Martin Pool)

    * Handle a file turning in to a directory in TreeTransform.
      (James Westby, #248448)

  API CHANGES:

    * ``MutableTree.commit`` has an extra optional keywork parameter
      ``exclude`` that will be unconditionally supplied by the command
      line UI - plugins that add tree formats may need an update.
      (Robert Collins)

    * The API minimum version for plugin compatibility has been raised to
      1.6 - there are significant changes throughout the code base.
      (Robert Collins)

    * The generic fetch code now uses three attributes on Repository objects
      to control fetch. The streams requested are controlled via :
      ``_fetch_order`` and ``_fetch_uses_deltas``. Setting these
      appropriately allows different repository implementations to recieve
      data in their optimial form. If the ``_fetch_reconcile`` is set then
      a reconcile operation is triggered at the end of the fetch.
      (Robert Collins)

    * The ``put_on_disk`` and ``get_tar_item`` methods in
      ``InventoryEntry`` were deprecated. (Ian Clatworthy)

    * ``Repository.is_shared`` doesn't take a read lock. It didn't
      need one in the first place (nobody cached the value, and
      ``RemoteRepository`` wasn't taking one either). This saves a round
      trip when probing Pack repositories, as they read the ``pack-names``
      file when locked. And during probe, locking the repo isn't very
      useful. (John Arbash Meinel)

  INTERNALS:

    * ``bzrlib.branchbuilder.BranchBuilder`` is now much more capable of
      putting together a real history without having to create a full
      WorkingTree. It is recommended that tests that are not directly
      testing the WorkingTree use BranchBuilder instead.  See
      ``BranchBuilder.build_snapshot`` or
      ``TestCaseWithMemoryTree.make_branch_builder``.  (John Arbash Meinel)

    * ``bzrlib.builtins.internal_tree_files`` broken into two giving a new
      helper ``safe_relpath_files`` - used by the new ``exclude``
      parameter to commit. (Robert Collins)

    * Make it easier to introduce new WorkingTree formats.
      (Ian Clatworthy)

    * The code for exporting trees was refactored not to use the
      deprecated ``InventoryEntry`` methods. (Ian Clatworthy)

    * RuleSearchers return () instead of [] now when there are no matches.
      (Ian Clatworthy)


bzr 1.6beta3 2008-07-17
-----------------------

This release adds a new 'stacked branches' feature allowing branches to
share storage without being in the same repository or on the same machine.
(See the user guide for more details.)  It also adds a new hook, improved
weaves, aliases for related locations, faster bzr+ssh push, and several
bug fixes.

  FEATURES:

    * New ``pre_change_branch_tip`` hook that is called before the
      branch tip is moved, while the branch is write-locked.  See the User
      Reference for signature details.  (Andrew Bennetts)

    * Rule-based preferences can now be defined for selected files in
      selected branches, allowing commands and plugins to provide
      custom behaviour for files matching defined patterns.
      See ``Rule-based preferences`` (part of ``Configuring Bazaar``)
      in the User Guide and ``bzr help rules`` for more information.
      (Ian Clatworthy)

    * Sites may suggest a branch to stack new branches on.  (Aaron Bentley)

    * Stacked branches are now supported. See ``bzr help branch`` and
      ``bzr help push``.  Branches must be in the ``development1`` format
      to stack, though the stacked-on branch can be of any format.
      (Robert Collins)

  IMPROVEMENTS:

    * ``bzr export --format=tgz --root=NAME -`` to export a gzipped tarball
      to stdout; also ``tar`` and ``tbz2``.
      (Martin Pool)

    * ``bzr (re)merge --weave`` will now use a standard Weave algorithm,
      rather than the annotation-based merge it was using. It does so by
      building up a Weave of the important texts, without needing to build
      the full ancestry. (John Arbash Meinel, #238895)

    * ``bzr send`` documents and better supports ``emacsclient`` (proper
      escaping of mail headers and handling of the MUA Mew).
      (Christophe Troestler)

    * Remembered locations can be specified by aliases, e.g. :parent, :public,
      :submit.  (Aaron Bentley)

    * The smart protocol now has improved support for setting branches'
      revision info directly.  This makes operations like push
      faster.  The new request method name is
      ``Branch.set_last_revision_ex``.  (Andrew Bennetts)

  BUG FIXES:

    * Bazaar is now able to be a client to the web server of IIS 6 and 7.
      The broken implementations of RFC822 in Python and RFC2046 in IIS
      combined with boundary-line checking in Bazaar previously made this
      impossible. (NB, IIS 5 does not suffer from this problem).
      (Adrian Wilkins, #247585)

    * ``bzr log --long`` with a ghost in your mainline now handles that
      ghost properly. (John Arbash Meinel, #243536)

    * ``check`` handles the split-up .bzr layout correctly, so no longer
      requires a branch to be present.
      (Daniel Watkins, #64783)

    * Clearer message about how to set the PYTHONPATH if bzrlib can't be
      loaded.
      (Martin Pool, #205230)

    * Errors about missing libraries are now shown without a traceback,
      and with a suggestion to install the library.  The full traceback is
      still in ``.bzr.log`` and can be shown with ``-Derror``.
      (Martin Pool, #240161)

    * Fetch from a stacked branch copies all required data.
      (Aaron Bentley, #248506)

    * Handle urls such as ftp://user@host.com@www.host.com where the user
      name contains an @.
      (Neil Martinsen-Burrell, #228058)

    * ``needs_read_lock`` and ``needs_write_lock`` now suppress an error during
      ``unlock`` if there was an error in the original function. This helps
      most when there is a failure with a smart server action, since often the
      connection closes and we cannot unlock.
      (Andrew Bennetts, John Arbash Meinel, #125784)

    * Obsolete hidden command ``bzr fetch`` removed.
      (Martin Pool, #172870)

    * Raise the correct exception when doing ``-rbefore:0`` or ``-c0``.
      (John Arbash Meinel, #239933)

    * You can now compare file revisions in Windows diff programs from
      Cygwin Bazaar.
      (Matt McClure, #209281)

    * revision_history now tolerates mainline ghosts for Branch format 6.
      (Aaron Bentley, #235055)

    * Set locale from environment for third party libs.
      (Martin von Gagern, #128496)

  DOCUMENTATION:

    * Added *Using stacked branches* to the User Guide.
      (Ian Clatworthy)

    * Updated developer documentation.
      (Martin Pool)

  TESTING:

   * ``-Dmemory`` will cause /proc/PID/status to be catted before bzr
     exits, allowing low-key analysis of peak memory use. (Robert Collins)

   * ``TestCaseWithTransport.make_branch_and_tree`` tries harder to return
     a tree with a ``branch`` attribute of the right format.  This was
     preventing some ``RemoteBranch`` tests from actually running with
     ``RemoteBranch`` instances.  (Andrew Bennetts)

  API CHANGES:

    * Removed ``Repository.text_store``, ``control_store``, etc.  Instead,
      there are new attributes ``texts, inventories, revisions,
      signatures``, each of which is a ``VersionedFiles``.  See the
      Repository docstring for more details.
      (Robert Collins)

    * ``Branch.pull`` now accepts an ``_override_hook_target`` optional
      parameter.  If you have a subclass of ``Branch`` that overrides
      ``pull`` then you should add this parameter.  (Andrew Bennetts)

    * ``bzrlib.check.check()`` has been deprecated in favour of the more
      aptly-named ``bzrlib.check.check_branch()``.
      (Daniel Watkins)

    * ``Tree.print_file`` and ``Repository.print_file`` are deprecated.
      These methods are bad APIs because they write directly to sys.stdout.
      bzrlib does not use them internally, and there are no direct tests
      for them. (Alexander Belchenko)

  INTERNALS:

    * ``cat`` command no longer uses ``Tree.print_file()`` internally.
      (Alexander Belchenko)

    * New class method ``BzrDir.open_containing_tree_branch_or_repository``
      which eases the discovery of the tree, the branch and the repository
      containing a given location.
      (Daniel Watkins)

    * New ``versionedfile.KeyMapper`` interface to abstract out the access to
      underlying .knit/.kndx etc files in repositories with partitioned
      storage. (Robert Collins)

    * Obsolete developer-use command ``weave-join`` has been removed.
      (Robert Collins)

    * ``RemoteToOtherFetcher`` and ``get_data_stream_for_search`` removed,
      to support new ``VersionedFiles`` layering.
      (Robert Collins)


bzr 1.6beta2 2008-06-10
-----------------------

This release contains further progress towards our 1.6 goals of shallow
repositories, and contains a fix for some user-affecting bugs in the
repository layer.  Building working trees during checkout and branch is
now faster.

  BUG FIXES:

    * Avoid KnitCorrupt error extracting inventories from some repositories.
      (The data is not corrupt; an internal check is detecting a problem
      reading from the repository.)
      (Martin Pool, Andrew Bennetts, Robert Collins, #234748)

    * ``bzr status`` was breaking if you merged the same revision twice.
      (John Arbash Meinel, #235407)

    * Fix infinite loop consuming 100% CPU when a connection is lost while
      reading a response body via the smart protocol v1 or v2.
      (Andrew Bennetts)

    * Inserting a bundle which changes the contents of a file with no trailing
      end of line, causing a knit snapshot in a 'knits' repository will no longer
      cause KnitCorrupt. (Robert Collins)

    * ``RemoteBranch.pull`` needs to return the ``self._real_branch``'s
      pull result. It was instead just returning None, which breaks ``bzr
      pull``. (John Arbash Meinel, #238149)

    * Sanitize branch nick before using it as an attachment filename in
      ``bzr send``. (Lukáš Lalinský, #210218)

    * Squash ``inv_entry.symlink_target`` to a plain string when
      generating DirState details. This prevents from getting a
      ``UnicodeError`` when you have symlinks and non-ascii filenames.
      (John Arbash Meinel, #135320)

  IMPROVEMENTS:

    * Added the 'alias' command to set/unset and display aliases. (Tim Penhey)

    * ``added``, ``modified``, and ``unknowns`` behaviour made consistent (all three
      now quote paths where required). Added ``--null`` option to ``added`` and
      ``modified`` (for null-separated unknowns, use ``ls --unknown --null``)
      (Adrian Wilkins)

    * Faster branching (1.09x) and lightweight checkouts (1.06x) on large trees.
      (Ian Clatworthy, Aaron Bentley)

  DOCUMENTATION:

    * Added *Bazaar Zen* section to the User Guide. (Ian Clatworthy)

  TESTING:

    * Fix the test HTTPServer to be isolated from chdir calls made while it is
      running, allowing it to be used in blackbox tests. (Robert Collins)

  API CHANGES:

    * ``WorkingTree.set_parent_(ids/trees)`` will now filter out revisions
      which are in the ancestry of other revisions. So if you merge the same
      tree twice, or merge an ancestor of an existing merge, it will only
      record the newest. (If you merge a descendent, it will replace its
      ancestor). (John Arbash Meinel, #235407)

    * ``RepositoryPolicy.__init__`` now requires stack_on and stack_on_pwd,
      through the derived classes do not.  (Aaron Bentley)

  INTERNALS:

    * ``bzrlib.bzrdir.BzrDir.sprout`` now accepts ``stacked`` to control
      creating stacked branches. (Robert Collins)

    * Knit record serialisation is now stricter on what it will accept, to
      guard against potential internal bugs, or broken input. (Robert Collins)


bzr 1.6beta1 2008-06-02
-----------------------


Commands that work on the revision history such as push, pull, missing,
uncommit and log are now substantially faster.  This release adds a
translation of some of the user documentation into Spanish.  (Contributions of
other translations would be very welcome.)  Bazaar 1.6beta1 adds a new network
protocol which is used by default and which allows for more efficient transfers
and future extensions.


  NOTES WHEN UPGRADING:

    * There is a new version of the network protocol used for bzr://, bzr+ssh://
      and bzr+http:// connections.  This will allow more efficient requests and
      responses, and more graceful fallback when a server is too old to
      recognise a request from a more recent client.  Bazaar 1.6 will
      interoperate with 0.16 and later versions, but servers should be upgraded
      when possible.  Bazaar 1.6 no longer interoperates with 0.15 and earlier via
      these protocols.  Use alternatives like SFTP or upgrade those servers.
      (Andrew Bennetts, #83935)

  CHANGES:

    * Deprecation warnings will not be suppressed when running ``bzr selftest``
      so that developers can see if their code is using deprecated functions.
      (John Arbash Meinel)

  FEATURES:

    * Adding ``-Derror`` will now display a traceback when a plugin fails to
      load. (James Westby)

  IMPROVEMENTS:

    * ``bzr branch/push/pull -r XXX`` now have a helper function for finding
      the revno of the new revision (``Graph.find_distance_to_null``). This
      should make something like ``bzr branch -r -100`` in a shared, no-trees
      repository much snappier. (John Arbash Meinel)

    * ``bzr log --short -r X..Y`` no longer needs to access the full revision
      history. This makes it noticeably faster when logging the last few
      revisions. (John Arbash Meinel)

    * ``bzr ls`` now accepts ``-V`` as an alias for ``--versioned``.
      (Jerad Cramp, #165086)

    * ``bzr missing`` uses the new ``Graph.find_unique_ancestors`` and
      ``Graph.find_differences`` to determine missing revisions without having
      to search the whole ancestry. (John Arbash Meinel, #174625)

    * ``bzr uncommit`` now uses partial history access, rather than always
      extracting the full revision history for a branch. This makes it
      resolve the appropriate revisions much faster (in testing it drops
      uncommit from 1.5s => 0.4s). It also means ``bzr log --short`` is one
      step closer to not using full revision history.
      (John Arbash Meinel, #172649)

  BUGFIXES:

    * ``bzr merge --lca`` should handle when two revisions have no common
      ancestor other than NULL_REVISION. (John Arbash Meinel, #235715)

    * ``bzr status`` was breaking if you merged the same revision twice.
      (John Arbash Meinel, #235407)

    * ``bzr push`` with both ``--overwrite`` and ``-r NNN`` options no longer
      fails.  (Andrew Bennetts, #234229)

    * Correctly track the base URL of a smart medium when using bzr+http://
      URLs, which was causing spurious "No repository present" errors with
      branches in shared repositories accessed over bzr+http.
      (Andrew Bennetts, #230550)

    * Define ``_remote_is_at_least_1_2`` on ``SmartClientMedium`` so that all
      implementations have the attribute.  Fixes 'PyCurlTransport' object has no
      attribute '_remote_is_at_least_1_2' attribute errors.
      (Andrew Bennetts, #220806)

    * Failure to delete an obsolete pack file should just give a warning
      message, not a fatal error.  It may for example fail if the file is still
      in use by another process.
      (Martin Pool)

    * Fix MemoryError during large fetches over HTTP by limiting the amount of
      data we try to read per ``recv`` call.  The problem was observed with
      Windows and a proxy, but might affect other environments as well.
      (Eric Holmberg, #215426)

    * Handle old merge directives correctly in Merger.from_mergeable.  Stricter
      get_parent_map requirements exposed a latent bug here.  (Aaron Bentley)

    * Issue a warning and ignore passwords declared in authentication.conf when
      used for an ssh scheme (sftp or bzr+ssh).
      (Vincent Ladeuil, #203186)

    * Make both http implementations raise appropriate exceptions on 403
      Forbidden when POSTing smart requests.
      (Vincent Ladeuil, #230223)

    * Properly *title* header names in http requests instead of capitalizing
      them.
      (Vincent Ladeuil, #229076)

    * The "Unable to obtain lock" error message now also suggests using
      ``bzr break-lock`` to fix it.  (Martin Albisetti, #139202)

    * Treat an encoding of '' as ascii; this can happen when bzr is run
      under vim on Mac OS X.
      (Neil Martinsen-Burrell)

    * ``VersionedFile.make_mpdiffs()`` was raising an exception that wasn't in
      scope. (Daniel Fischer #235687)

  DOCUMENTATION:

    * Added directory structure and started translation of docs in spanish.
      (Martin Albisetti, Lucio Albenga)

    * Incorporate feedback from Jelmer Vernooij and Neil Martinsen-Burrell
      on the plugin and integration chapters of the User Guide.
      (Ian Clatworthy)

    * More Bazaar developer documentation about packaging and release process,
      and about use of Python reprs.
      (Martin Pool, Martin Albisetti)

    * Updated Tortise strategy document. (Mark Hammond)

  TESTING:

    * ``bzrlib.tests.adapt_tests`` was broken and unused - it has been fixed.
      (Robert Collins)

    * Fix the test HTTPServer to be isolated from chdir calls made while it is
      running, allowing it to be used in blackbox tests. (Robert Collins)

    * New helper function for splitting test suites
      ``split_suite_by_condition``. (Robert Collins)

  INTERNALS:

    * ``Branch.missing_revisions`` has been deprecated. Similar functionality
      can be obtained using ``bzrlib.missing.find_unmerged``. The api was
      fairly broken, and the function was unused, so we are getting rid of it.
      (John Arbash Meinel)

  API CHANGES:

    * ``Branch.abspath`` is deprecated; use the Tree or Transport
      instead.  (Martin Pool)

    * ``Branch.update_revisions`` now takes an optional ``Graph``
      object. This can be used by ``update_revisions`` when it is
      checking ancestry, and allows callers to prefer request to go to a
      local branch.  (John Arbash Meinel)

    * Branch, Repository, Tree and BzrDir should expose a Transport as an
      attribute if they have one, rather than having it indirectly accessible
      as ``.control_files._transport``.  This doesn't add a requirement
      to support a Transport in cases where it was not needed before;
      it just simplifies the way it is reached.  (Martin Pool)

    * ``bzr missing --mine-only`` will return status code 0 if you have no
      new revisions, but the remote does. Similarly for ``--theirs-only``.
      The new code only checks one side, so it doesn't know if the other
      side has changes. This seems more accurate with the request anyway.
      It also changes the output to print '[This|Other] branch is up to
      date.' rather than displaying nothing.  (John Arbash Meinel)

    * ``LockableFiles.put_utf8``, ``put_bytes`` and ``controlfilename``
      are now deprecated in favor of using Transport operations.
      (Martin Pool)

    * Many methods on ``VersionedFile``, ``Repository`` and in
      ``bzrlib.revision``  deprecated before bzrlib 1.5 have been removed.
      (Robert Collins)

    * ``RevisionSpec.wants_revision_history`` can be set to False for a given
      ``RevisionSpec``. This will disable the existing behavior of passing in
      the full revision history to ``self._match_on``. Useful for specs that
      don't actually need access to the full history. (John Arbash Meinel)

    * The constructors of ``SmartClientMedium`` and its subclasses now require a
      ``base`` parameter.  ``SmartClientMedium`` implementations now also need
      to provide a ``remote_path_from_transport`` method.  (Andrew Bennetts)

    * The default permissions for creating new files and directories
      should now be obtained from ``BzrDir._get_file_mode()`` and
      ``_get_dir_mode()``, rather than from LockableFiles.  The ``_set_file_mode``
      and ``_set_dir_mode`` variables on LockableFiles which were advertised
      as a way for plugins to control this are no longer consulted.
      (Martin Pool)

    * ``VersionedFile.join`` is deprecated. This method required local
      instances of both versioned file objects and was thus hostile to being
      used for streaming from a smart server. The new get_record_stream and
      insert_record_stream are meant to efficiently replace this method.
      (Robert Collins)

    * ``WorkingTree.set_parent_(ids/trees)`` will now filter out revisions
      which are in the ancestry of other revisions. So if you merge the same
      tree twice, or merge an ancestor of an existing merge, it will only
      record the newest. (If you merge a descendent, it will replace its
      ancestor). (John Arbash Meinel, #235407)

    * ``WorkingTreeFormat2.stub_initialize_remote`` is now private.
      (Martin Pool)


bzr 1.5 2008-05-16
------------------

This release of Bazaar includes several updates to the documentation, and fixes
to prepare for making rich root support the default format. Many bugs have been
squashed, including fixes to log, bzr+ssh inter-operation with older servers.

  CHANGES:

    * Suppress deprecation warnings when bzrlib is a 'final' release. This way
      users of packaged software won't be bothered with DeprecationWarnings,
      but developers and testers will still see them. (John Arbash Meinel)

  DOCUMENTATION:

    * Incorporate feedback from Jelmer Vernooij and Neil Martinsen-Burrell
      on the plugin and integration chapters of the User Guide.
      (Ian Clatworthy)


bzr 1.5rc1 2008-05-09
---------------------

  NOTES WHEN UPGRADING:

  CHANGES:

    * Broader support of GNU Emacs mail clients. Set
      ``mail_client=emacsclient`` in your bazaar.conf and ``send`` will pop the
      bundle in a mail buffer according to the value of ``mail-user-agent``
      variable. (Xavier Maillard)

  FEATURES:

  IMPROVEMENTS:

    * Diff now handles revision specs like "branch:" and "submit:" more
      efficiently.  (Aaron Bentley, #202928)

    * More friendly error given when attempt to start the smart server
      on an address already in use. (Andrea Corbellini, #200575)

    * Pull completes much faster when there is nothing to pull.
      (Aaron Bentley)

  BUGFIXES:

    * Authentication.conf can define sections without password.
      (Vincent Ladeuil, #199440)

    * Avoid muttering every time a child update does not cause a progress bar
      update. (John Arbash Meinel, #213771)

    * ``Branch.reconcile()`` is now implemented. This allows ``bzr reconcile``
      to fix when a Branch has a non-canonical mainline history. ``bzr check``
      also detects this condition. (John Arbash Meinel, #177855)

    * ``bzr log -r ..X bzr://`` was failing, because it was getting a request
      for ``revision_id=None`` which was not a string.
      (John Arbash Meinel, #211661)

    * ``bzr commit`` now works with Microsoft's FTP service.
      (Andreas Deininger)

    * Catch definitions outside sections in authentication.conf.
      (Vincent Ladeuil, #217650)

    * Conversion from non-rich-root to rich-root(-pack) updates inventory
      sha1s, even when bundles are used.  (Aaron Bentley, #181391)

    * Conversion from non-rich-root to rich-root(-pack) works correctly even
      though search keys are not topologically sorted.  (Aaron Bentley)

    * Conversion from non-rich-root to rich-root(-pack) works even when a
      parent revision has a different root id.  (Aaron Bentley, #177874)

    * Disable strace testing until strace is fixed (see bug #103133) and emit a
      warning when selftest ends to remind us of leaking tests.
      (Vincent Ladeuil, #226769)

    * Fetching all revisions from a repository does not cause pack collisions.
      (Robert Collins, Aaron Bentley, #212908)

    * Fix error about "attempt to add line-delta in non-delta knit".
      (Andrew Bennetts, #217701)

    * Pushing a branch in "dirstate" format (Branch5) over bzr+ssh would break
      if the remote server was < version 1.2. This was due to a bug in the
      RemoteRepository.get_parent_map() fallback code.
      (John Arbash Meinel, #214894)

    * Remove leftover code in ``bzr_branch`` that inappropriately creates
      a ``branch-name`` file in the branch control directory.
      (Martin Pool)

    * Set SO_REUSEADDR on server sockets of ``bzr serve`` to avoid problems
      rebinding the socket when starting the server a second time.
      (John Arbash Meinel, Martin Pool, #164288)

    * Severe performance degradation in fetching from knit repositories to
      knits and packs due to parsing the entire revisions.kndx on every graph
      walk iteration fixed by using the Repository.get_graph API.  There was
      another regression in knit => knit fetching which re-read the index for
      every revision each side had in common.
      (Robert Collins, John Arbash Meinel)

    * When logging the changes to a particular file, there was a bug if there
      were ghosts in the revision ancestry. (John Arbash Meinel, #209948)

    * xs4all's ftp server returns a temporary error when trying to list an
      empty directory, rather than returning an empty list. Adding a
      workaround so that we don't get spurious failures.
      (John Arbash Meinel, #215522)

  DOCUMENTATION:

    * Expanded the User Guide to include new chapters on popular plugins and
      integrating Bazaar into your environment. The *Best practices* chapter
      was renamed to *Miscellaneous topics* as suggested by community
      feedback as well. (Ian Clatworthy)

    * Document outlining strategies for TortoiseBzr. (Mark Hammond)

    * Improved the documentation on hooks. (Ian Clatworthy)

    * Update authentication docs regarding ssh agents.
      (Vincent Ladeuil, #183705)

  TESTING:

    * Add ``thread_name_suffix`` parameter to SmartTCPServer_for_testing, to
      make it easy to identify which test spawned a thread with an unhandled
      exception. (Andrew Bennetts)

    * New ``--debugflag``/``-E`` option to ``bzr selftest`` for setting
      options for debugging tests, these are complementary to the the -D
      options.  The ``-Dselftest_debug`` global option has been replaced by the
      ``-E=allow_debug`` option for selftest. (Andrew Bennetts)

    * Parameterised test ids are preserved correctly to aid diagnosis of test
      failures. (Robert Collins, Andrew Bennetts)

    * selftest now accepts --starting-with <id> to load only the tests whose id
      starts with the one specified. This greatly speeds up running the test
      suite on a limited set of tests and can be used to run the tests for a
      single module, a single class or even a single test.  (Vincent Ladeuil)

    * The test suite modules have been modified to define load_tests() instead
      of test_suite(). That speeds up selective loading (via --load-list)
      significantly and provides many examples on how to migrate (grep for
      load_tests).  (Vincent Ladeuil)

  INTERNALS:

    * ``Hooks.install_hook`` is now deprecated in favour of
      ``Hooks.install_named_hook`` which adds a required ``name`` parameter, to
      avoid having to call ``Hooks.name_hook``. (Daniel Watkins)

    * Implement xml8 serializer.  (Aaron Bentley)

    * New form ``@deprecated_method(deprecated_in(1, 5, 0))`` for making
      deprecation wrappers.  (Martin Pool)

    * ``Repository.revision_parents`` is now deprecated in favour of
      ``Repository.get_parent_map([revid])[revid]``. (Jelmer Vernooij)

    * The Python ``assert`` statement is no longer used in Bazaar source, and
      a test checks this.  (Martin Pool)

  API CHANGES:

    * ``bzrlib.status.show_pending_merges`` requires the repository to be
      locked by the caller. Callers should have been doing it anyway, but it
      will now raise an exception if they do not. (John Arbash Meinel)

    * Repository.get_data_stream, Repository.get_data_stream_for_search(),
      Repository.get_deltas_for_revsions(), Repository.revision_trees(),
      Repository.item_keys_introduced_by() no longer take read locks.
      (Aaron Bentley)

    * ``LockableFiles.get_utf8`` and ``.get`` are deprecated, as a start
      towards removing LockableFiles and ``.control_files`` entirely.
      (Martin Pool)

    * Methods deprecated prior to 1.1 have been removed.
      (Martin Pool)


bzr 1.4 2008-04-28
------------------

This release of Bazaar includes handy improvements to the speed of log and
status, new options for several commands, improved documentation, and better
hooks, including initial code for server-side hooks.  A number of bugs have
been fixed, particularly in interoperability between different formats or
different releases of Bazaar over there network.  There's been substantial
internal work in both the repository and network code to enable new features
and faster performance.

  BUG FIXES:

    * Pushing a branch in "dirstate" format (Branch5) over bzr+ssh would break
      if the remote server was < version 1.2.  This was due to a bug in the
      RemoteRepository.get_parent_map() fallback code.
      (John Arbash Meinel, Andrew Bennetts, #214894)


bzr 1.4rc2 2008-04-21
---------------------

  BUG FIXES:

    * ``bzr log -r ..X bzr://`` was failing, because it was getting a request
      for ``revision_id=None`` which was not a string.
      (John Arbash Meinel, #211661)

    * Fixed a bug in handling ghost revisions when logging changes in a
      particular file.  (John Arbash Meinel, #209948)

    * Fix error about "attempt to add line-delta in non-delta knit".
      (Andrew Bennetts, #205156)

    * Fixed performance degradation in fetching from knit repositories to
      knits and packs due to parsing the entire revisions.kndx on every graph
      walk iteration fixed by using the Repository.get_graph API.  There was
      another regression in knit => knit fetching which re-read the index for
      every revision each side had in common.
      (Robert Collins, John Arbash Meinel)


bzr 1.4rc1 2008-04-11
---------------------

  CHANGES:

   * bzr main script cannot be imported (Benjamin Peterson)

   * On Linux bzr additionally looks for plugins in arch-independent site
     directory. (Toshio Kuratomi)

   * The ``set_rh`` branch hook is now deprecated. Please migrate
     any plugins using this hook to use an alternative, e.g.
     ``post_change_branch_tip``. (Ian Clatworthy)

   * When a plugin cannot be loaded as the file path is not a valid
     python module name bzr will now strip a ``bzr_`` prefix from the
     front of the suggested name, as many plugins (e.g. bzr-svn)
     want to be installed without this prefix. It is a common mistake
     to have a folder named "bzr-svn" for that plugin, especially
     as this is what bzr branch lp:bzr-svn will give you. (James Westby,
     Andrew Cowie)

   * UniqueIntegerBugTracker now appends bug-ids instead of joining
     them to the base URL. Plugins that register bug trackers may
     need a trailing / added to the base URL if one is not already there.
     (James Wesby, Andrew Cowie)

  FEATURES:

    * Added start_commit hook for mutable trees. (Jelmer Vernooij, #186422)

    * ``status`` now accepts ``--no-pending`` to show the status without
      listing pending merges, which speeds up the command a lot on large
      histories.  (James Westby, #202830)

    * New ``post_change_branch_tip`` hook that is called after the
      branch tip is moved but while the branch is still write-locked.
      See the User Reference for signature details.
      (Ian Clatworthy, James Henstridge)

    * Reconfigure can convert a branch to be standalone or to use a shared
      repository.  (Aaron Bentley)

  IMPROVEMENTS:

    * The smart protocol now has support for setting branches' revision info
      directly.  This should make operations like push slightly faster, and is a
      step towards server-side hooks.  The new request method name is
      ``Branch.set_last_revision_info``.  (Andrew Bennetts)

    * ``bzr commit --fixes`` now recognises "gnome" as a tag by default.
      (James Westby, Andrew Cowie)

    * ``bzr switch`` will attempt to find branches to switch to relative to the
      current branch. E.g. ``bzr switch branchname`` will look for
      ``current_branch/../branchname``. (Robert Collins, Jelmer Vernooij,
      Wouter van Heyst)

    * Diff is now more specific about execute-bit changes it describes
      (Chad Miller)

    * Fetching data over HTTP is a bit faster when urllib is used.  This is done
      by forcing it to recv 64k at a time when reading lines in HTTP headers,
      rather than just 1 byte at a time.  (Andrew Bennetts)

    * Log --short and --line are much faster when -r is not specified.
      (Aaron Bentley)

    * Merge is faster.  We no longer check a file's existence unnecessarily
      when merging the execute bit.  (Aaron Bentley)

    * ``bzr status`` on an explicit list of files no longer shows pending
      merges, making it much faster on large trees. (John Arbash Meinel)

    * The launchpad directory service now warns the user if they have not set
      their launchpad login and are trying to resolve a URL using it, just
      in case they want to do a write operation with it.  (James Westby)

    * The smart protocol client is slightly faster, because it now only queries
      the server for the protocol version once per connection.  Also, the HTTP
      transport will now automatically probe for and use a smart server if
      one is present.  You can use the new ``nosmart+`` transport decorator
      to get the old behaviour.  (Andrew Bennetts)

    * The ``version`` command takes a ``--short`` option to print just the
      version number, for easier use in scripts.  (Martin Pool)

    * Various operations with revision specs and commands that calculate
      revnos and revision ids are faster.  (John A. Meinel, Aaron Bentley)

  BUGFIXES:

    * Add ``root_client_path`` parameter to SmartWSGIApp and
      SmartServerRequest.  This makes it possible to publish filesystem
      locations that don't exactly match URL paths. SmartServerRequest
      subclasses should use the new ``translate_client_path`` and
      ``transport_from_client_path`` methods when dealing with paths received
      from a client to take this into account.  (Andrew Bennetts, #124089)

    * ``bzr mv a b`` can be now used also to rename previously renamed
      directories, not only files. (Lukáš Lalinský, #107967)

    * ``bzr uncommit --local`` can now remove revisions from the local
      branch to be symmetric with ``bzr commit --local``.
      (John Arbash Meinel, #93412)

    * Don't ask for a password if there is no real terminal.
      (Alexander Belchenko, #69851)

    * Fix a bug causing a ValueError crash in ``parse_line_delta_iter`` when
      fetching revisions from a knit to pack repository or vice versa using
      bzr:// (including over http or ssh).
      (#208418, Andrew Bennetts, Martin Pool, Robert Collins)

    * Fixed ``_get_line`` in ``bzrlib.smart.medium``, which was buggy.  Also
      fixed ``_get_bytes`` in the same module to use the push back buffer.
      These bugs had no known impact in normal use, but were problematic for
      developers working on the code, and were likely to cause real bugs sooner
      or later.  (Andrew Bennetts)

    * Implement handling of basename parameter for DefaultMail.  (James Westby)

    * Incompatibility with Paramiko versions newer than 1.7.2 was fixed.
      (Andrew Bennetts, #213425)

    * Launchpad locations (lp: URLs) can be pulled.  (Aaron Bentley, #181945)

    * Merges that add files to deleted root directories complete.  They
      do create conflicts.  (Aaron Bentley, #210092)

    * vsftp's return ``550 RNFR command failed.`` supported.
      (Marcus Trautwig, #129786)

  DOCUMENTATION:

    * Improved documentation on send/merge relationship. (Peter Schuller)

    * Minor fixes to the User Guide. (Matthew Fuller)

    * Reduced the evangelism in the User Guide. (Ian Clatworthy)

    * Added Integrating with Bazaar document for developers (Martin Albisetti)

  API BREAKS:

    * Attempting to pull data from a ghost aware repository (e.g. knits) into a
      non-ghost aware repository such as weaves will now fail if there are
      ghosts.  (Robert Collins)

    * ``KnitVersionedFile`` no longer accepts an ``access_mode`` parameter, and
      now requires the ``index`` and ``access_method`` parameters to be
      supplied. A compatible shim has been kept in the new function
      ``knit.make_file_knit``. (Robert Collins)

    * Log formatters must now provide log_revision instead of show and
      show_merge_revno methods. The latter had been deprecated since the 0.17
      release. (James Westby)

    * ``LoopbackSFTP`` is now called ``SocketAsChannelAdapter``.
      (Andrew Bennetts)

    * ``osutils.backup_file`` is removed. (Alexander Belchenko)

    * ``Repository.get_revision_graph`` is deprecated, with no replacement
      method. The method was size(history) and not desirable. (Robert Collins)

    * ``revision.revision_graph`` is deprecated, with no replacement function.
      The function was size(history) and not desirable. (Robert Collins)

    * ``Transport.get_shared_medium`` is deprecated.  Use
      ``Transport.get_smart_medium`` instead.  (Andrew Bennetts)

    * ``VersionedFile`` factories now accept a get_scope parameter rather
      than using a call to ``transaction_finished``, allowing the removal of
      the fixed list of versioned files per repository. (Robert Collins)

    * ``VersionedFile.annotate_iter`` is deprecated. While in principle this
      allowed lower memory use, all users of annotations wanted full file
      annotations, and there is no storage format suitable for incremental
      line-by-line annotation. (Robert Collins)

    * ``VersionedFile.clone_text`` is deprecated. This performance optimisation
      is no longer used - reading the content of a file that is undergoing a
      file level merge to identical state on two branches is rare enough, and
      not expensive enough to special case. (Robert Collins)

    * ``VersionedFile.clear_cache`` and ``enable_cache`` are deprecated.
      These methods added significant complexity to the ``VersionedFile``
      implementation, but were only used for optimising fetches from knits -
      which can be done from outside the knit layer, or via a caching
      decorator. As knits are not the default format, the complexity is no
      longer worth paying. (Robert Collins)

    * ``VersionedFile.create_empty`` is removed. This method presupposed a
      sensible mapping to a transport for individual files, but pack backed
      versioned files have no such mapping. (Robert Collins)

    * ``VersionedFile.get_graph`` is deprecated, with no replacement method.
      The method was size(history) and not desirable. (Robert Collins)

    * ``VersionedFile.get_graph_with_ghosts`` is deprecated, with no
      replacement method.  The method was size(history) and not desirable.
      (Robert Collins)

    * ``VersionedFile.get_parents`` is deprecated, please use
      ``VersionedFile.get_parent_map``. (Robert Collins)

    * ``VersionedFile.get_sha1`` is deprecated, please use
      ``VersionedFile.get_sha1s``. (Robert Collins)

    * ``VersionedFile.has_ghost`` is now deprecated, as it is both expensive
      and unused outside of a single test. (Robert Collins)

    * ``VersionedFile.iter_parents`` is now deprecated in favour of
      ``get_parent_map`` which can be used to instantiate a Graph on a
      VersionedFile. (Robert Collins)

    * ``VersionedFileStore`` no longer uses the transaction parameter given
      to most methods; amongst other things this means that the
      get_weave_or_empty method no longer guarantees errors on a missing weave
      in a readonly transaction, and no longer caches versioned file instances
      which reduces memory pressure (but requires more careful management by
      callers to preserve performance). (Robert Collins)

  TESTING:

    * New -Dselftest_debug flag disables clearing of the debug flags during
      tests.  This is useful if you want to use e.g. -Dhpss to help debug a
      failing test.  Be aware that using this feature is likely to cause
      spurious test failures if used with the full suite. (Andrew Bennetts)

    * selftest --load-list now uses a new more agressive test loader that will
      avoid loading unneeded modules and building their tests. Plugins can use
      this new loader by defining a load_tests function instead of a test_suite
      function. (a forthcoming patch will provide many examples on how to
      implement this).
      (Vincent Ladeuil)

    * selftest --load-list now does some sanity checks regarding duplicate test
      IDs and tests present in the list but not found in the actual test suite.
      (Vincent Ladeuil)

    * Slightly more concise format for the selftest progress bar, so there's
      more space to show the test name.  (Martin Pool) ::

        [2500/10884, 1fail, 3miss in 1m29s] test_revisionnamespaces.TestRev

    * The test suite takes much less memory to run, and is a bit faster.  This
      is done by clearing most attributes of TestCases after running them, if
      they succeeded.  (Andrew Bennetts)

  INTERNALS:

    * Added ``_build_client_protocol`` to ``_SmartClient``.  (Andrew Bennetts)

    * Added basic infrastructure for automatic plugin suggestion.
      (Martin Albisetti)

    * If a ``LockableFiles`` object is not explicitly unlocked (for example
      because of a missing ``try/finally`` block, it will give a warning but
      not automatically unlock itself.  (Previously they did.)  This
      sometimes caused knock-on errors if for example the network connection
      had already failed, and should not be relied upon by code.
      (Martin Pool, #109520)

    * ``make dist`` target to build a release tarball, and also
      ``check-dist-tarball`` and ``dist-upload-escudero``.  (Martin Pool)

    * The ``read_response_tuple`` method of ``SmartClientRequestProtocol*``
      classes will now raise ``UnknownSmartMethod`` when appropriate, so that
      callers don't need to try distinguish unknown request errors from other
      errors.  (Andrew Bennetts)

    * ``set_make_working_trees`` is now implemented provided on all repository
      implementations (Aaron Bentley)

    * ``VersionedFile`` now has a new method ``get_parent_map`` which, like
      ``Graph.get_parent_map`` returns a dict of key:parents. (Robert Collins)


bzr 1.3.1 2008-04-09
--------------------

  No changes from 1.3.1rc1.


bzr 1.3rc1 2008-04-04
---------------------

  BUG FIXES:

    * Fix a bug causing a ValueError crash in ``parse_line_delta_iter`` when
      fetching revisions from a knit to pack repository or vice versa using
      bzr:// (including over http or ssh).
      (#208418, Andrew Bennetts, Martin Pool, Robert Collins)


bzr 1.3 2008-03-20
------------------

Bazaar has become part of the GNU project <http://www.gnu.org>

Many operations that act on history, including ``log`` and ``annotate`` are now
substantially faster.  Several bugs have been fixed and several new options and
features have been added.

  TESTING:

    * Avoid spurious failure of ``TestVersion.test_version`` matching
      directory names.
      (#202778, Martin Pool)


bzr 1.3rc1 2008-03-16
---------------------

  NOTES WHEN UPGRADING:

    * The backup directory created by ``upgrade`` is now called
      ``backup.bzr``, not ``.bzr.backup``. (Martin Albisetti)

  CHANGES:

    * A new repository format 'development' has been added. This format will
      represent the latest 'in-progress' format that the bzr developers are
      interested in getting early-adopter testing and feedback on.
      ``doc/developers/development-repo.txt`` has detailed information.
      (Robert Collins)

    * BZR_LOG environment variable controls location of .bzr.log trace file.
      User can suppress writing messages to .bzr.log by using '/dev/null'
      filename (on Linux) or 'NUL' (on Windows). If BZR_LOG variable
      is not defined but BZR_HOME is defined then default location
      for .bzr.log trace file is ``$BZR_HOME/.bzr.log``.
      (Alexander Belchenko, #106117)

    * ``launchpad`` builtin plugin now shipped as separate part in standalone
      bzr.exe, installed to ``C:\Program Files\Bazaar\plugins`` directory,
      and standalone installer allows user to skip installation of this plugin.
      (Alexander Belchenko)

    * Restore auto-detection of plink.exe on Windows. (Dmitry Vasiliev)

    * Version number is now shown as "1.2" or "1.2pr2", without zeroed or
      missing final fields.  (Martin Pool)

  FEATURES:

    * ``branch`` and ``checkout`` can hard-link working tree files, which is
      faster and saves space.  (Aaron Bentley)

    * ``bzr send`` will now also look at the ``child_submit_to`` setting in
      the submit branch to determine the email address to send to.
      (Jelmer Vernooij)

  IMPROVEMENTS:

    * BzrBranch._lefthand_history is faster on pack repos.  (Aaron Bentley)

    * Branch6.generate_revision_history is faster.  (Aaron Bentley)

    * Directory services can now be registered, allowing special URLs to be
      dereferenced into real URLs.  This is a generalization and cleanup of
      the lp: transport lookup.  (Aaron Bentley)

    * Merge directives that are automatically attached to emails have nicer
      filenames, based on branch-nick + revno. (Aaron Bentley)

    * ``push`` has a ``--revision`` option, to specify what revision to push up
      to.  (Daniel Watkins)

    * Significantly reducing execution time and network traffic for trivial
      case of running ``bzr missing`` command for two identical branches.
      (Alexander Belchenko)

    * Speed up operations that look at the revision graph (such as 'bzr log').
      ``KnitPackRepositor.get_revision_graph`` uses ``Graph.iter_ancestry`` to
      extract the revision history. This allows filtering ghosts while
      stepping instead of needing to peek ahead. (John Arbash Meinel)

    * The ``hooks`` command lists installed hooks, to assist in debugging.
      (Daniel Watkins)

    * Updates to how ``annotate`` work. Should see a measurable improvement in
      performance and memory consumption for file with a lot of merges.
      Also, correctly handle when a line is introduced by both parents (it
      should be attributed to the first merge which notices this, and not
      to all subsequent merges.) (John Arbash Meinel)

  BUGFIXES:

    * Autopacking no longer holds the full set of inventory lines in
      memory while copying. For large repositories, this can amount to
      hundreds of MB of ram consumption.
      (Ian Clatworthy, John Arbash Meinel)

    * Cherrypicking when using ``--format=merge3`` now explictly excludes
      BASE lines. (John Arbash Meinel, #151731)

    * Disable plink's interactive prompt for password.
      (#107593, Dmitry Vasiliev)

    * Encode command line arguments from unicode to user_encoding before
      invoking external mail client in `bzr send` command.
      (#139318, Alexander Belchenko)

    * Fixed problem connecting to ``bzr+https://`` servers.
      (#198793, John Ferlito)

    * Improved error reporting in the Launchpad plugin. (Daniel Watkins,
      #196618)

    * Include quick-start-summary.svg file to python-based installer(s)
      for Windows. (#192924, Alexander Belchenko)

    * lca merge now respects specified files. (Aaron Bentley)

    * Make version-info --custom imply --all. (#195560, James Westby)

    * ``merge --preview`` now works for merges that add or modify
      symlinks (James Henstridge)

    * Redirecting the output from ``bzr merge`` (when the remembered
      location is used) now works. (John Arbash Meinel)

    * setup.py script explicitly checks for Python version.
      (Jari Aalto, Alexander Belchenko, #200569)

    * UnknownFormatErrors no longer refer to branches regardless of kind of
      unknown format. (Daniel Watkins, #173980)

    * Upgrade bundled ConfigObj to version 4.5.2, which properly quotes #
      signs, among other small improvements. (Matt Nordhoff, #86838)

    * Use correct indices when emitting LCA conflicts.  This fixes IndexError
      errors.  (Aaron Bentley, #196780)

  DOCUMENTATION:

    * Explained how to use ``version-info --custom`` in the User Guide.
      (Neil Martinsen-Burrell)

  API BREAKS:

    * Support for loading plugins from zip files and
      ``bzrlib.plugin.load_from_zip()`` function are deprecated.
      (Alexander Belchenko)

  TESTING:

    * Added missing blackbox tests for ``modified`` (Adrian Wilkins)

    * The branch interface tests were invalid for branches using rich-root
      repositories because the empty string is not a valid file-id.
      (Robert Collins)

  INTERNALS:

    * ``Graph.iter_ancestry`` returns the ancestry of revision ids. Similar to
      ``Repository.get_revision_graph()`` except it includes ghosts and you can
      stop part-way through. (John Arbash Meinel)

    * New module ``tools/package_mf.py`` provide custom module finder for
      python packages (improves standard python library's modulefinder.py)
      used by ``setup.py`` script while building standalone bzr.exe.
      (Alexander Belchenko)

    * New remote method ``RemoteBzrDir.find_repositoryV2`` adding support for
      detecting external lookup support on remote repositories. This method is
      now attempted first when lookup up repositories, leading to an extra
      round trip on older bzr smart servers. (Robert Collins)

    * Repository formats have a new supported-feature attribute
      ``supports_external_lookups`` used to indicate repositories which support
      falling back to other repositories when they have partial data.
      (Robert Collins)

    * ``Repository.get_revision_graph_with_ghosts`` and
      ``bzrlib.revision.(common_ancestor,MultipleRevisionSources,common_graph)``
      have been deprecated.  (John Arbash Meinel)

    * ``Tree.iter_changes`` is now a public API, replacing the work-in-progress
      ``Tree._iter_changes``. The api is now considered stable and ready for
      external users.  (Aaron Bentley)

    * The bzrdir format registry now accepts an ``alias`` keyword to
      register_metadir, used to indicate that a format name is an alias for
      some other format and thus should not be reported when describing the
      format. (Robert Collins)


bzr 1.2 2008-02-15
------------------

  BUG FIXES:

    * Fix failing test in Launchpad plugin. (Martin Pool)


bzr 1.2rc1 2008-02-13
---------------------

  NOTES WHEN UPGRADING:

    * Fetching via the smart protocol may need to reconnect once during a fetch
      if the remote server is running Bazaar 1.1 or earlier, because the client
      attempts to use more efficient requests that confuse older servers.  You
      may be required to re-enter a password or passphrase when this happens.
      This won't happen if the server is upgraded to Bazaar 1.2.
      (Andrew Bennetts)

  CHANGES:

    * Fetching via bzr+ssh will no longer fill ghosts by default (this is
      consistent with pack-0.92 fetching over SFTP). (Robert Collins)

    * Formatting of ``bzr plugins`` output is changed to be more human-
      friendly. Full path of plugins locations will be shown only with
      ``--verbose`` command-line option. (Alexander Belchenko)

    * ``merge`` now prefers to use the submit branch, but will fall back to
      parent branch.  For many users, this has no effect.  But some users who
      pull and merge on the same branch will notice a change.  This change
      makes it easier to work on a branch on two different machines, pulling
      between the machines, while merging from the upstream.
      ``merge --remember`` can now be used to set the submit_branch.
      (Aaron Bentley)

  FEATURES:

    * ``merge --preview`` produces a diff of the changes merge would make,
      but does not actually perform the merge.  (Aaron Bentley)

    * New smart method ``Repository.get_parent_map`` for getting revision
      parent data. This returns additional parent information topologically
      adjacent to the requested data to reduce round trip latency impacts.
      (Robert Collins)

    * New smart method, ``Repository.stream_revisions_chunked``, for fetching
      revision data that streams revision data via a chunked encoding.  This
      avoids buffering large amounts of revision data on the server and on the
      client, and sends less data to the server to request the revisions.
      (Andrew Bennetts, Robert Collins, #178353)

    * The launchpad plugin now handles lp urls of the form
      ``lp://staging/``, ``lp://demo/``, ``lp://dev/`` to use the appropriate
      launchpad instance to do the resolution of the branch identities.
      This is primarily of use to Launchpad developers, but can also
      be used by other users who want to try out Launchpad as
      a branch location without messing up their public Launchpad
      account.  Branches that are pushed to the staging environment
      have an expected lifetime of one day. (Tim Penhey)

  IMPROVEMENTS:

    * Creating a new branch no longer tries to read the entire revision-history
      unnecessarily over smart server operations. (Robert Collins)

    * Fetching between different repository formats with compatible models now
      takes advantage of the smart method to stream revisions.  (Andrew Bennetts)

    * The ``--coverage`` option is now global, rather specific to ``bzr
      selftest``.  (Andrew Bennetts)

    * The ``register-branch`` command will now use the public url of the branch
      containing the current directory, if one has been set and no explicit
      branch is provided.  (Robert Collins)

    * Tweak the ``reannotate`` code path to optimize the 2-parent case.
      Speeds up ``bzr annotate`` with a pack repository by approx 3:2.
      (John Arbash Meinel)

  BUGFIXES:

    * Calculate remote path relative to the shared medium in _SmartClient.  This
      is related to the problem in bug #124089.  (Andrew Bennetts)

    * Cleanly handle connection errors in smart protocol version two, the same
      way as they are handled by version one.  (Andrew Bennetts)

    * Clearer error when ``version-info --custom`` is used without
      ``--template`` (Lukáš Lalinský)

    * Don't raise UnavailableFeature during test setup when medusa is not
      available or tearDown is never called leading to nasty side effects.
      (#137823, Vincent Ladeuil)

    * If a plugin's test suite cannot be loaded, for example because of a syntax
      error in the tests, then ``selftest`` fails, rather than just printing
      a warning.  (Martin Pool, #189771)

    * List possible values for BZR_SSH environment variable in env-variables
      help topic. (Alexander Belchenko, #181842)

    * New methods ``push_log_file`` and ``pop_log_file`` to intercept messages:
      popping the log redirection now precisely restores the previous state,
      which makes it easier to use bzr log output from other programs.
      TestCaseInTempDir no longer depends on a log redirection being established
      by the test framework, which lets bzr tests cleanly run from a normal
      unittest runner.
      (#124153, #124849, Martin Pool, Jonathan Lange)

    * ``pull --quiet`` is now more quiet, in particular a message is no longer
      printed when the remembered pull location is used. (James Westby,
      #185907)

    * ``reconfigure`` can safely be interrupted while fetching.
      (Aaron Bentley, #179316)

    * ``reconfigure`` preserves tags when converting to and from lightweight
      checkouts.  (Aaron Bentley, #182040)

    * Stop polluting /tmp when running selftest.
      (Vincent Ladeuil, #123623)

    * Switch from NFKC => NFC for normalization checks. NFC allows a few
      more characters which should be considered valid.
      (John Arbash Meinel, #185458)

    * The launchpad plugin now uses the ``edge`` xmlrpc server to avoid
      interacting badly with a bug on the launchpad side. (Robert Collins)

    * Unknown hostnames when connecting to a ``bzr://`` URL no longer cause
      tracebacks.  (Andrew Bennetts, #182849)

  API BREAKS:

    * Classes implementing Merge types like Merge3Merger must now accept (and
      honour) a do_merge flag in their constructor.  (Aaron Bentley)

    * ``Repository.add_inventory`` and ``add_revision`` now require the caller
      to previously take a write lock (and start a write group.)
      (Martin Pool)

  TESTING:

    * selftest now accepts --load-list <file> to load a test id list. This
      speeds up running the test suite on a limited set of tests.
      (Vincent Ladeuil)

  INTERNALS:

    * Add a new method ``get_result`` to graph search objects. The resulting
      ``SearchResult`` can be used to recreate the search later, which will
      be useful in reducing network traffic. (Robert Collins)

    * Use convenience function to check whether two repository handles
      are referring to the same repository in ``Repository.get_graph``.
      (Jelmer Vernooij, #187162)

    * Fetching now passes the find_ghosts flag through to the
      ``InterRepository.missing_revision_ids`` call consistently for all
      repository types. This will enable faster missing revision discovery with
      bzr+ssh. (Robert Collins)

    * Fix error handling in Repository.insert_data_stream. (Lukas Lalinsky)

    * ``InterRepository.missing_revision_ids`` is now deprecated in favour of
      ``InterRepository.search_missing_revision_ids`` which returns a
      ``bzrlib.graph.SearchResult`` suitable for making requests from the smart
      server. (Robert Collins)

    * New error ``NoPublicBranch`` for commands that need a public branch to
      operate. (Robert Collins)

    * New method ``iter_inventories`` on Repository for access to many
      inventories. This is primarily used by the ``revision_trees`` method, as
      direct access to inventories is discouraged. (Robert Collins)

    * New method ``next_with_ghosts`` on the Graph breadth-first-search objects
      which will split out ghosts and present parents into two separate sets,
      useful for code which needs to be aware of ghosts (e.g. fetching data
      cares about ghosts during revision selection). (Robert Collins)

    * Record a timestamp against each mutter to the trace file, relative to the
      first import of bzrlib.  (Andrew Bennetts)

    * ``Repository.get_data_stream`` is now deprecated in favour of
      ``Repository.get_data_stream_for_search`` which allows less network
      traffic when requesting data streams over a smart server. (Robert Collins)

    * ``RemoteBzrDir._get_tree_branch`` no longer triggers ``_ensure_real``,
      removing one round trip on many network operations. (Robert Collins)

    * RemoteTransport's ``recommended_page_size`` method now returns 64k, like
      SFTPTransport and HttpTransportBase.  (Andrew Bennetts)

    * Repository has a new method ``has_revisions`` which signals the presence
      of many revisions by returning a set of the revisions listed which are
      present. This can be done by index queries without reading data for parent
      revision names etc. (Robert Collins)


bzr 1.1 2008-01-15
------------------

(no changes from 1.1rc1)

bzr 1.1rc1 2008-01-05
---------------------

  CHANGES:

   * Dotted revision numbers have been revised. Instead of growing longer with
     nested branches the branch number just increases. (eg instead of 1.1.1.1.1
     we now report 1.2.1.) This helps scale long lived branches which have many
     feature branches merged between them. (John Arbash Meinel)

   * The syntax ``bzr diff branch1 branch2`` is no longer supported.
     Use ``bzr diff branch1 --new branch2`` instead. This change has
     been made to remove the ambiguity where ``branch2`` is in fact a
     specific file to diff within ``branch1``.

  FEATURES:

   * New option to use custom template-based formats in  ``bzr version-info``.
     (Lukáš Lalinský)

   * diff '--using' allows an external diff tool to be used for files.
     (Aaron Bentley)

   * New "lca" merge-type for fast everyday merging that also supports
     criss-cross merges.  (Aaron Bentley)

  IMPROVEMENTS:

   * ``annotate`` now doesn't require a working tree. (Lukáš Lalinský,
     #90049)

   * ``branch`` and ``checkout`` can now use files from a working tree to
     to speed up the process.  For checkout, this requires the new
     --files-from flag.  (Aaron Bentley)

   * ``bzr diff`` now sorts files in alphabetical order.  (Aaron Bentley)

   * ``bzr diff`` now works on branches without working trees. Tree-less
     branches can also be compared to each other and to working trees using
     the new diff options ``--old`` and ``--new``. Diffing between branches,
     with or without trees, now supports specific file filtering as well.
     (Ian Clatworthy, #6700)

   * ``bzr pack`` now orders revision texts in topological order, with newest
     at the start of the file, promoting linear reads for ``bzr log`` and the
     like. This partially fixes #154129. (Robert Collins)

   * Merge directives now fetch prerequisites from the target branch if
     needed.  (Aaron Bentley)

   * pycurl now handles digest authentication.
     (Vincent Ladeuil)

   * ``reconfigure`` can now convert from repositories.  (Aaron Bentley)

   * ``-l`` is now a short form for ``--limit`` in ``log``.  (Matt Nordhoff)

   * ``merge`` now warns when merge directives cause cherrypicks.
     (Aaron Bentley)

   * ``split`` now supported, to enable splitting large trees into smaller
     pieces.  (Aaron Bentley)

  BUGFIXES:

   * Avoid AttributeError when unlocking a pack repository when an error occurs.
     (Martin Pool, #180208)

   * Better handle short reads when processing multiple range requests.
     (Vincent Ladeuil, #179368)

   * build_tree acceleration uses the correct path when a file has been moved.
     (Aaron Bentley)

   * ``commit`` now succeeds when a checkout and its master branch share a
     repository.  (Aaron Bentley, #177592)

   * Fixed error reporting of unsupported timezone format in
     ``log --timezone``. (Lukáš Lalinský, #178722)

   * Fixed Unicode encoding error in ``ignored`` when the output is
     redirected to a pipe. (Lukáš Lalinský)

   * Fix traceback when sending large response bodies over the smart protocol
     on Windows. (Andrew Bennetts, #115781)

   * Fix ``urlutils.relative_url`` for the case of two ``file:///`` URLs
     pointed to different logical drives on Windows.
     (Alexander Belchenko, #90847)

   * HTTP test servers are now compatible with the http protocol version 1.1.
     (Vincent Ladeuil, #175524)

   * _KnitParentsProvider.get_parent_map now handles requests for ghosts
     correctly, instead of erroring or attributing incorrect parents to ghosts.
     (Aaron Bentley)

   * ``merge --weave --uncommitted`` now works.  (Aaron Bentley)

   * pycurl authentication handling was broken and incomplete. Fix handling of
     user:pass embedded in the urls.
     (Vincent Ladeuil, #177643)

   * Files inside non-directories are now handled like other conflict types.
     (Aaron Bentley, #177390)

   * ``reconfigure`` is able to convert trees into lightweight checkouts.
     (Aaron Bentley)

   * Reduce lockdir timeout to 0 when running ``bzr serve``.  (Andrew Bennetts,
     #148087)

   * Test that the old ``version_info_format`` functions still work, even
     though they are deprecated. (John Arbash Meinel, ShenMaq, #177872)

   * Transform failures no longer cause ImmortalLimbo errors (Aaron Bentley,
     #137681)

   * ``uncommit`` works even when the commit messages of revisions to be
     removed use characters not supported in the terminal encoding.
     (Aaron Bentley)

   * When dumb http servers return whole files instead of the requested ranges,
     read the remaining bytes by chunks to avoid overflowing network buffers.
     (Vincent Ladeuil, #175886)

  DOCUMENTATION:

   * Minor tweaks made to the bug tracker integration documentation.
     (Ian Clatworthy)

   * Reference material has now be moved out of the User Guide and added
     to the User Reference. The User Reference has gained 4 sections as
     a result: Authenication Settings, Configuration Settings, Conflicts
     and Hooks. All help topics are now dumped into text format in the
     doc/en/user-reference directory for those who like browsing that
     information in their editor. (Ian Clatworthy)

   * *Using Bazaar with Launchpad* tutorial added. (Ian Clatworthy)

  INTERNALS:

    * find_* methods available for BzrDirs, Branches and WorkingTrees.
      (Aaron Bentley)

    * Help topics can now be loaded from files.
      (Ian Clatworthy, Alexander Belchenko)

    * get_parent_map now always provides tuples as its output.  (Aaron Bentley)

    * Parent Providers should now implement ``get_parent_map`` returning a
      dictionary instead of ``get_parents`` returning a list.
      ``Graph.get_parents`` is now deprecated. (John Arbash Meinel,
      Robert Collins)

    * Patience Diff now supports arbitrary python objects, as long as they
      support ``hash()``. (John Arbash Meinel)

    * Reduce selftest overhead to establish test names by memoization.
      (Vincent Ladeuil)

  API BREAKS:

  TESTING:

   * Modules can now customise their tests by defining a ``load_tests``
     attribute. ``pydoc bzrlib.tests.TestUtil.TestLoader.loadTestsFromModule``
     for the documentation on this attribute. (Robert Collins)

   * New helper function ``bzrlib.tests.condition_id_re`` which helps
     filter tests based on a regular expression search on the tests id.
     (Robert Collins)

   * New helper function ``bzrlib.tests.condition_isinstance`` which helps
     filter tests based on class. (Robert Collins)

   * New helper function ``bzrlib.tests.exclude_suite_by_condition`` which
     generalises the ``exclude_suite_by_re`` function. (Robert Collins)

   * New helper function ``bzrlib.tests.filter_suite_by_condition`` which
     generalises the ``filter_suite_by_re`` function. (Robert Collins)

   * New helper method ``bzrlib.tests.exclude_tests_by_re`` which gives a new
     TestSuite that does not contain tests from the input that matched a
     regular expression. (Robert Collins)

   * New helper method ``bzrlib.tests.randomize_suite`` which returns a
     randomized copy of the input suite. (Robert Collins)

   * New helper method ``bzrlib.tests.split_suite_by_re`` which splits a test
     suite into two according to a regular expression. (Robert Collins)

   * Parametrize all http tests for the transport implementations, the http
     protocol versions (1.0 and 1.1) and the authentication schemes.
     (Vincent Ladeuil)

   * The ``exclude_pattern`` and ``random_order`` parameters to the function
     ``bzrlib.tests.filter_suite_by_re`` have been deprecated. (Robert Collins)

   * The method ``bzrlib.tests.sort_suite_by_re`` has been deprecated. It is
     replaced by the new helper methods added in this release. (Robert Collins)


bzr 1.0 2007-12-14
------------------

  DOCUMENTATION:

   * More improvements and fixes to the User Guide.  (Ian Clatworthy)

   * Add information on cherrypicking/rebasing to the User Guide.
     (Ian Clatworthy)

   * Improve bug tracker integration documentation. (Ian Clatworthy)

   * Minor edits to ``Bazaar in five minutes`` from David Roberts and
     to the rebasing section of the User Guide from Aaron Bentley.
     (Ian Clatworthy)


bzr 1.0rc3 2007-12-11
---------------------

  CHANGES:

   * If a traceback occurs, users are now asked to report the bug
     through Launchpad (https://bugs.launchpad.net/bzr/), rather than
     by mail to the mailing list.
     (Martin Pool)

  BUGFIXES:

   * Fix Makefile rules for doc generation. (Ian Clatworthy, #175207)

   * Give more feedback during long http downloads by making readv deliver data
     as it arrives for urllib, and issue more requests for pycurl. High latency
     networks are better handled by urllib, the pycurl implementation give more
     feedback but also incur more latency.
     (Vincent Ladeuil, #173010)

   * Implement _make_parents_provider on RemoteRepository, allowing generating
     bundles against branches on a smart server.  (Andrew Bennetts, #147836)

  DOCUMENTATION:

   * Improved user guide.  (Ian Clatworthy)

   * The single-page quick reference guide is now available as a PDF.
     (Ian Clatworthy)

  INTERNALS:

    * readv urllib http implementation is now a real iterator above the
      underlying socket and deliver data as soon as it arrives. 'get' still
      wraps its output in a StringIO.
      (Vincent Ladeuil)


bzr 1.0rc2 2007-12-07
---------------------

  IMPROVEMENTS:

   * Added a --coverage option to selftest. (Andrew Bennetts)

   * Annotate merge (merge-type=weave) now supports cherrypicking.
     (Aaron Bentley)

   * ``bzr commit`` now doesn't print the revision number twice. (Matt
     Nordhoff, #172612)

   * New configuration option ``bugtracker_<tracker_abbrevation>_url`` to
     define locations of bug trackers that are not directly supported by
     bzr or a plugin. The URL will be treated as a template and ``{id}``
     placeholders will be replaced by specific bug IDs.  (Lukáš Lalinský)

   * Support logging single merge revisions with short and line log formatters.
     (Kent Gibson)

   * User Guide enhanced with suggested readability improvements from
     Matt Revell and corrections from John Arbash Meinel. (Ian Clatworthy)

   * Quick Start Guide renamed to Quick Start Card, moved down in
     the catalog, provided in pdf and png format and updated to refer
     to ``send`` instead of ``bundle``. (Ian Clatworthy, #165080)

   * ``switch`` can now be used on heavyweight checkouts as well as
     lightweight ones. After switching a heavyweight checkout, the
     local branch is a mirror/cache of the new bound branch and
     uncommitted changes in the working tree are merged. As a safety
     check, if there are local commits in a checkout which have not
     been committed to the previously bound branch, then ``switch``
     fails unless the ``--force`` option is given. This option is
     now also required if the branch a lightweight checkout is pointing
     to has been moved. (Ian Clatworthy)

  INTERNALS:

    * New -Dhttp debug option reports http connections, requests and responses.
      (Vincent Ladeuil)

    * New -Dmerge debug option, which emits merge plans for merge-type=weave.

  BUGFIXES:

   * Better error message when running ``bzr cat`` on a non-existant branch.
     (Lukáš Lalinský, #133782)

   * Catch OSError 17 (file exists) in final phase of tree transform and show
     filename to user.
     (Alexander Belchenko, #111758)

   * Catch ShortReadvErrors while using pycurl. Also make readv more robust by
     allowing multiple GET requests to be issued if too many ranges are
     required.
     (Vincent Ladeuil, #172701)

   * Check for missing basis texts when fetching from packs to packs.
     (John Arbash Meinel, #165290)

   * Fall back to showing e-mail in ``log --short/--line`` if the
     committer/author has only e-mail. (Lukáš Lalinský, #157026)

  API BREAKS:

   * Deprecate not passing a ``location`` argument to commit reporters'
     ``started`` methods. (Matt Nordhoff)


bzr 1.0rc1 2007-11-30
---------------------

  NOTES WHEN UPGRADING:

   * The default repository format is now ``pack-0.92``.  This
     default is used when creating new repositories with ``init`` and
     ``init-repo``, and when branching over bzr+ssh or bzr+hpss.
     (See https://bugs.launchpad.net/bugs/164626)

     This format can be read and written by Bazaar 0.92 and later, and
     data can be transferred to and from older formats.

     To upgrade, please reconcile your repository (``bzr reconcile``), and then
     upgrade (``bzr upgrade``).

     ``pack-0.92`` offers substantially better scaling and performance than the
     previous knits format. Some operations are slower where the code already
     had bad scaling characteristics under knits, the pack format makes such
     operations more visible as part of being more scalable overall. We will
     correct such operations over the coming releases and encourage the filing
     of bugs on any operation which you observe to be slower in a packs
     repository. One particular case that we do not intend to fix is pulling
     data from a pack repository into a knit repository over a high latency
     link;  downgrading such data requires reinsertion of the file texts, and
     this is a classic space/time tradeoff. The current implementation is
     conservative on memory usage because we need to support converting data
     from any tree without problems.
     (Robert Collins, Martin Pool, #164476)

  CHANGES:

   * Disable detection of plink.exe as possible ssh vendor. Plink vendor
     still available if user selects it explicitly with BZR_SSH environment
     variable. (Alexander Belchenko, workaround for bug #107593)

   * The pack format is now accessible as "pack-0.92", or "pack-0.92-subtree"
     to enable the subtree functions (for example, for bzr-svn).
     See http://doc.bazaar-vcs.org/latest/developer/packrepo.html
     (Martin Pool)

  FEATURES:

   * New ``authentication.conf`` file holding the password or other credentials
     for remote servers. This can be used for ssh, sftp, smtp and other
     supported transports.
     (Vincent Ladeuil)

   * New rich-root and rich-root-pack formats, recording the same data about
     tree roots that's recorded for all other directories.
     (Aaron Bentley, #164639)

   * ``pack-0.92`` repositories can now be reconciled.
     (Robert Collins, #154173)

   * ``switch`` command added for changing the branch a lightweight checkout
     is associated with and updating the tree to reflect the latest content
     accordingly. This command was previously part of the BzrTools plug-in.
     (Ian Clatworthy, Aaron Bentley, David Allouche)

   * ``reconfigure`` command can now convert branches, trees, or checkouts to
     lightweight checkouts.  (Aaron Bentley)

  PERFORMANCE:

   * Commit updates the state of the working tree via a delta rather than
     supplying entirely new basis trees. For commit of a single specified file
     this reduces the wall clock time for commit by roughly a 30%.
     (Robert Collins, Martin Pool)

   * Commit with many automatically found deleted paths no longer performs
     linear scanning for the children of those paths during inventory
     iteration. This should fix commit performance blowing out when many such
     paths occur during commit. (Robert Collins, #156491)

   * Fetch with pack repositories will no longer read the entire history graph.
     (Robert Collins, #88319)

   * Revert takes out an appropriate lock when reverting to a basis tree, and
     does not read the basis inventory twice. (Robert Collins)

   * Diff does not require an inventory to be generated on dirstate trees.
     (Aaron Bentley, #149254)

   * New annotate merge (--merge-type=weave) implementation is fast on
     versionedfiles withough cached annotations, e.g. pack-0.92.
     (Aaron Bentley)

  IMPROVEMENTS:

   * ``bzr merge`` now warns when it encounters a criss-cross merge.
     (Aaron Bentley)

   * ``bzr send`` now doesn't require the target e-mail address to be
     specified on the command line if an interactive e-mail client is used.
     (Lukáš Lalinský)

   * ``bzr tags`` now prints the revision number for each tag, instead of
     the revision id, unless --show-ids is passed. In addition, tags can be
     sorted chronologically instead of lexicographically with --sort=time.
     (Adeodato Simó, #120231)

   * Windows standalone version of bzr is able to load system-wide plugins from
     "plugins" subdirectory in installation directory. In addition standalone
     installer write to the registry (HKLM\SOFTWARE\Bazaar) useful info
     about paths and bzr version. (Alexander Belchenko, #129298)

  DOCUMENTATION:

  BUG FIXES:

   * A progress bar has been added for knitpack -> knitpack fetching.
     (Robert Collins, #157789, #159147)

   * Branching from a branch via smart server now preserves the repository
     format. (Andrew Bennetts,  #164626)

   * ``commit`` is now able to invoke an external editor in a non-ascii
     directory. (Daniel Watkins, #84043)

   * Catch connection errors for ftp.
     (Vincent Ladeuil, #164567)

   * ``check`` no longer reports spurious unreferenced text versions.
     (Robert Collins, John A Meinel, #162931, #165071)

   * Conflicts are now resolved recursively by ``revert``.
     (Aaron Bentley, #102739)

   * Detect invalid transport reuse attempts by catching invalid URLs.
     (Vincent Ladeuil, #161819)

   * Deleting a file without removing it shows a correct diff, not a traceback.
     (Aaron Bentley)

   * Do no use timeout in HttpServer anymore.
     (Vincent Ladeuil, #158972).

   * Don't catch the exceptions related to the http pipeline status before
     retrying an http request or some programming errors may be masked.
     (Vincent Ladeuil, #160012)

   * Fix ``bzr rm`` to not delete modified and ignored files.
     (Lukáš Lalinský, #172598)

   * Fix exception when revisionspec contains merge revisons but log
     formatter doesn't support merge revisions. (Kent Gibson, #148908)

   * Fix exception when ScopeReplacer is assigned to before any members have
     been retrieved.  (Aaron Bentley)

   * Fix multiple connections during checkout --lightweight.
     (Vincent Ladeuil, #159150)

   * Fix possible error in insert_data_stream when copying between
     pack repositories over bzr+ssh or bzr+http.
     KnitVersionedFile.get_data_stream now makes sure that requested
     compression parents are sent before any delta hunks that depend
     on them.
     (Martin Pool, #164637)

   * Fix typo in limiting offsets coalescing for http, leading to
     whole files being downloaded instead of parts.
     (Vincent Ladeuil, #165061)

   * FTP server errors don't error in the error handling code.
     (Robert Collins, #161240)

   * Give a clearer message when a pull fails because the source needs
     to be reconciled.
     (Martin Pool, #164443)

   * It is clearer when a plugin cannot be loaded because of its name, and a
     suggestion for an acceptable name is given. (Daniel Watkins, #103023)

   * Leave port as None in transport objects if user doesn't
     specify a port in urls.
     (vincent Ladeuil, #150860)

   * Make sure Repository.fetch(self) is properly a no-op for all
     Repository implementations. (John Arbash Meinel, #158333)

   * Mark .bzr directories as "hidden" on Windows.
     (Alexander Belchenko, #71147)

   * ``merge --uncommitted`` can now operate on a single file.
     (Aaron Bentley, Lukáš Lalinský, #136890)

   * Obsolete packs are now cleaned up by pack and autopack operations.
     (Robert Collins, #153789)

   * Operations pulling data from a smart server where the underlying
     repositories are not both annotated/both unannotated will now work.
     (Robert Collins, #165304).

   * Reconcile now shows progress bars. (Robert Collins, #159351)

   * ``RemoteBranch`` was not initializing ``self._revision_id_to_revno_map``
     properly. (John Arbash Meinel, #162486)

   * Removing an already-removed file reports the file does not exist. (Daniel
     Watkins, #152811)

   * Rename on Windows is able to change filename case.
     (Alexander Belchenko, #77740)

   * Return error instead of a traceback for ``bzr log -r0``.
     (Kent Gibson, #133751)

   * Return error instead of a traceback when bzr is unable to create
     symlink on some platforms (e.g. on Windows).
     (Alexander Belchenko, workaround for #81689)

   * Revert doesn't crash when restoring a single file from a deleted
     directory. (Aaron Bentley)

   * Stderr output via logging mechanism now goes through encoded wrapper
     and no more uses utf-8, but terminal encoding instead. So all unicode
     strings now should be readable in non-utf-8 terminal.
     (Alexander Belchenko, #54173)

   * The error message when ``move --after`` should be used makes how to do so
     clearer. (Daniel Watkins, #85237)

   * Unicode-safe output from ``bzr info``. The output will be encoded
     using the terminal encoding and unrepresentable characters will be
     replaced by '?'. (Lukáš Lalinský, #151844)

   * Working trees are no longer created when pushing into a local no-trees
     repo. (Daniel Watkins, #50582)

   * Upgrade util/configobj to version 4.4.0.
     (Vincent Ladeuil, #151208).

   * Wrap medusa ftp test server as an FTPServer feature.
     (Vincent Ladeuil, #157752)

  API BREAKS:

   * ``osutils.backup_file`` is deprecated. Actually it's not used in bzrlib
     during very long time. (Alexander Belchenko)

   * The return value of
     ``VersionedFile.iter_lines_added_or_present_in_versions`` has been
     changed. Previously it was an iterator of lines, now it is an iterator of
     (line, version_id) tuples. This change has been made to aid reconcile and
     fetch operations. (Robert Collins)

   * ``bzrlib.repository.get_versioned_file_checker`` is now private.
     (Robert Collins)

   * The Repository format registry default has been removed; it was previously
     obsoleted by the bzrdir format default, which implies a default repository
     format.
     (Martin Pool)

  INTERNALS:

   * Added ``ContainerSerialiser`` and ``ContainerPushParser`` to
     ``bzrlib.pack``.  These classes provide more convenient APIs for generating
     and parsing containers from streams rather than from files.  (Andrew
     Bennetts)

   * New module ``lru_cache`` providing a cache for use by tasks that need
     semi-random access to large amounts of data. (John A Meinel)

   * InventoryEntry.diff is now deprecated.  Please use diff.DiffTree instead.

  TESTING:


bzr 0.92 2007-11-05
-------------------

  CHANGES:

  * New uninstaller on Win32.  (Alexander Belchenko)


bzr 0.92rc1 2007-10-29
----------------------

  NOTES WHEN UPGRADING:

  CHANGES:

   * ``bzr`` now returns exit code 4 if an internal error occurred, and
     3 if a normal error occurred.  (Martin Pool)

   * ``pull``, ``merge`` and ``push`` will no longer silently correct some
     repository index errors that occured as a result of the Weave disk format.
     Instead the ``reconcile`` command needs to be run to correct those
     problems if they exist (and it has been able to fix most such problems
     since bzr 0.8). Some new problems have been identified during this release
     and you should run ``bzr check`` once on every repository to see if you
     need to reconcile. If you cannot ``pull`` or ``merge`` from a remote
     repository due to mismatched parent errors - a symptom of index errors -
     you should simply take a full copy of that remote repository to a clean
     directory outside any local repositories, then run reconcile on it, and
     finally pull from it locally. (And naturally email the repositories owner
     to ask them to upgrade and run reconcile).
     (Robert Collins)

  FEATURES:

   * New ``knitpack-experimental`` repository format. This is interoperable with
     the ``dirstate-tags`` format but uses a smarter storage design that greatly
     speeds up many operations, both local and remote. This new format can be
     used as an option to the ``init``, ``init-repository`` and ``upgrade``
     commands. See http://doc.bazaar-vcs.org/0.92/developers/knitpack.html
     for further details. (Robert Collins)

   * For users of bzr-svn (and those testing the prototype subtree support) that
     wish to try packs, a new ``knitpack-subtree-experimental`` format has also
     been added. This is interoperable with the ``dirstate-subtrees`` format.
     (Robert Collins)

   * New ``reconfigure`` command. (Aaron Bentley)

   * New ``revert --forget-merges`` command, which removes the record of a pending
     merge without affecting the working tree contents.  (Martin Pool)

   * New ``bzr_remote_path`` configuration variable allows finer control of
     remote bzr locations than BZR_REMOTE_PATH environment variable.
     (Aaron Bentley)

   * New ``launchpad-login`` command to tell Bazaar your Launchpad
     user ID.  This can then be used by other functions of the
     Launchpad plugin. (James Henstridge)

  PERFORMANCE:

   * Commit in quiet mode is now slightly faster as the information to
     output is no longer calculated. (Ian Clatworthy)

   * Commit no longer checks for new text keys during insertion when the
     revision id was deterministically unique. (Robert Collins)

   * Committing a change which is not a merge and does not change the number of
     files in the tree is faster by utilising the data about whether files are
     changed to determine if the tree is unchanged rather than recalculating
     it at the end of the commit process. (Robert Collins)

   * Inventory serialisation no longer double-sha's the content.
     (Robert Collins)

   * Knit text reconstruction now avoids making copies of the lines list for
     interim texts when building a single text. The new ``apply_delta`` method
     on ``KnitContent`` aids this by allowing modification of the revision id
     such objects represent. (Robert Collins)

   * Pack indices are now partially parsed for specific key lookup using a
     bisection approach. (Robert Collins)

   * Partial commits are now approximately 40% faster by walking over the
     unselected current tree more efficiently. (Robert Collins)

   * XML inventory serialisation takes 20% less time while being stricter about
     the contents. (Robert Collins)

   * Graph ``heads()`` queries have been fixed to no longer access all history
     unnecessarily. (Robert Collins)

  IMPROVEMENTS:

   * ``bzr+https://`` smart server across https now supported.
     (John Ferlito, Martin Pool, #128456)

   * Mutt is now a supported mail client; set ``mail_client=mutt`` in your
     bazaar.conf and ``send`` will use mutt. (Keir Mierle)

   * New option ``-c``/``--change`` for ``merge`` command for cherrypicking
     changes from one revision. (Alexander Belchenko, #141368)

   * Show encodings, locale and list of plugins in the traceback message.
     (Martin Pool, #63894)

   * Experimental directory formats can now be marked with
     ``experimental = True`` during registration. (Ian Clatworthy)

  DOCUMENTATION:

   * New *Bazaar in Five Minutes* guide.  (Matthew Revell)

   * The hooks reference documentation is now converted to html as expected.
     (Ian Clatworthy)

  BUG FIXES:

   * Connection error reporting for the smart server has been fixed to
     display a user friendly message instead of a traceback.
     (Ian Clatworthy, #115601)

   * Make sure to use ``O_BINARY`` when opening files to check their
     sha1sum. (Alexander Belchenko, John Arbash Meinel, #153493)

   * Fix a problem with Win32 handling of the executable bit.
     (John Arbash Meinel, #149113)

   * ``bzr+ssh://`` and ``sftp://`` URLs that do not specify ports explicitly
     no longer assume that means port 22.  This allows people using OpenSSH to
     override the default port in their ``~/.ssh/config`` if they wish.  This
     fixes a bug introduced in bzr 0.91.  (Andrew Bennetts, #146715)

   * Commands reporting exceptions can now be profiled and still have their
     data correctly dumped to a file. For example, a ``bzr commit`` with
     no changes still reports the operation as pointless but doing so no
     longer throws away the profiling data if this command is run with
     ``--lsprof-file callgrind.out.ci`` say. (Ian Clatworthy)

   * Fallback to ftp when paramiko is not installed and sftp can't be used for
     ``tests/commands`` so that the test suite is still usable without
     paramiko.
     (Vincent Ladeuil, #59150)

   * Fix commit ordering in corner case. (Aaron Bentley, #94975)

   * Fix long standing bug in partial commit when there are renames
     left in tree. (Robert Collins, #140419)

   * Fix selftest semi-random noise during http related tests.
     (Vincent Ladeuil, #140614)

   * Fix typo in ftp.py making the reconnection fail on temporary errors.
     (Vincent Ladeuil, #154259)

   * Fix failing test by comparing real paths to cover the case where the TMPDIR
     contains a symbolic link.
     (Vincent Ladeuil, #141382).

   * Fix log against smart server branches that don't support tags.
     (James Westby, #140615)

   * Fix pycurl http implementation by defining error codes from
     pycurl instead of relying on an old curl definition.
     (Vincent Ladeuil, #147530)

   * Fix 'unprintable error' message when displaying BzrCheckError and
     some other exceptions on Python 2.5.
     (Martin Pool, #144633)

   * Fix ``Inventory.copy()`` and add test for it. (Jelmer Vernooij)

   * Handles default value for ListOption in cmd_commit.
     (Vincent Ladeuil, #140432)

   * HttpServer and FtpServer need to be closed properly or a listening socket
     will remain opened.
     (Vincent Ladeuil, #140055)

   * Monitor the .bzr directory created in the top level test
     directory to detect leaking tests.
     (Vincent Ladeuil, #147986)

   * The basename, not the full path, is now used when checking whether
     the profiling dump file begins with ``callgrind.out`` or not. This
     fixes a bug reported by Aaron Bentley on IRC. (Ian Clatworthy)

   * Trivial fix for invoking command ``reconfigure`` without arguments.
     (Rob Weir, #141629)

   * ``WorkingTree.rename_one`` will now raise an error if normalisation of the
     new path causes bzr to be unable to access the file. (Robert Collins)

   * Correctly detect a NoSuchFile when using a filezilla server. (Gary van der
     Merwe)

  API BREAKS:

   * ``bzrlib.index.GraphIndex`` now requires a size parameter to the
     constructor, for enabling bisection searches. (Robert Collins)

   * ``CommitBuilder.record_entry_contents`` now requires the root entry of a
     tree be supplied to it, previously failing to do so would trigger a
     deprecation warning. (Robert Collins)

   * ``KnitVersionedFile.add*`` will no longer cache added records even when
     enable_cache() has been called - the caching feature is now exclusively for
     reading existing data. (Robert Collins)

   * ``ReadOnlyLockError`` is deprecated; ``LockFailed`` is usually more
     appropriate.  (Martin Pool)

   * Removed ``bzrlib.transport.TransportLogger`` - please see the new
     ``trace+`` transport instead. (Robert Collins)

   * Removed previously deprecated varargs interface to ``TestCase.run_bzr`` and
     deprecated methods ``TestCase.capture`` and ``TestCase.run_bzr_captured``.
     (Martin Pool)

   * Removed previous deprecated ``basis_knit`` parameter to the
     ``KnitVersionedFile`` constructor. (Robert Collins)

   * Special purpose method ``TestCase.run_bzr_decode`` is moved to the test_non_ascii
     class that needs it.
     (Martin Pool)

   * The class ``bzrlib.repofmt.knitrepo.KnitRepository3`` has been folded into
     ``KnitRepository`` by parameters to the constructor. (Robert Collins)

   * The ``VersionedFile`` interface now allows content checks to be bypassed
     by supplying check_content=False.  This saves nearly 30% of the minimum
     cost to store a version of a file. (Robert Collins)

   * Tree's with bad state such as files with no length or sha will no longer
     be silently accepted by the repository XML serialiser. To serialise
     inventories without such data, pass working=True to write_inventory.
     (Robert Collins)

   * ``VersionedFile.fix_parents`` has been removed as a harmful API.
     ``VersionedFile.join`` will no longer accept different parents on either
     side of a join - it will either ignore them, or error, depending on the
     implementation. See notes when upgrading for more information.
     (Robert Collins)

  INTERNALS:

   * ``bzrlib.transport.Transport.put_file`` now returns the number of bytes
     put by the method call, to allow avoiding stat-after-write or
     housekeeping in callers. (Robert Collins)

   * ``bzrlib.xml_serializer.Serializer`` is now responsible for checking that
     mandatory attributes are present on serialisation and deserialisation.
     This fixes some holes in API usage and allows better separation between
     physical storage and object serialisation. (Robert Collins)

   * New class ``bzrlib.errors.InternalBzrError`` which is just a convenient
     shorthand for deriving from BzrError and setting internal_error = True.
     (Robert Collins)

   * New method ``bzrlib.mutabletree.update_to_one_parent_via_delta`` for
     moving the state of a parent tree to a new version via a delta rather than
     a complete replacement tree. (Robert Collins)

   * New method ``bzrlib.osutils.minimum_path_selection`` useful for removing
     duplication from user input, when a user mentions both a path and an item
     contained within that path. (Robert Collins)

   * New method ``bzrlib.repository.Repository.is_write_locked`` useful for
     determining if a repository is write locked. (Robert Collins)

   * New method on ``bzrlib.tree.Tree`` ``path_content_summary`` provides a
     tuple containing the key information about a path for commit processing
     to complete. (Robert Collins)

   * New method on xml serialisers, write_inventory_to_lines, which matches the
     API used by knits for adding content. (Robert Collins)

   * New module ``bzrlib.bisect_multi`` with generic multiple-bisection-at-once
     logic, currently only available for byte-based lookup
     (``bisect_multi_bytes``). (Robert Collins)

   * New helper ``bzrlib.tuned_gzip.bytes_to_gzip`` which takes a byte string
     and returns a gzipped version of the same. This is used to avoid a bunch
     of api friction during adding of knit hunks. (Robert Collins)

   * New parameter on ``bzrlib.transport.Transport.readv``
     ``adjust_for_latency`` which changes readv from returning strictly the
     requested data to inserted return larger ranges and in forward read order
     to reduce the effect of network latency. (Robert Collins)

   * New parameter yield_parents on ``Inventory.iter_entries_by_dir`` which
     causes the parents of a selected id to be returned recursively, so all the
     paths from the root down to each element of selected_file_ids are
     returned. (Robert Collins)

   * Knit joining has been enhanced to support plain to annotated conversion
     and annotated to plain conversion. (Ian Clatworthy)

   * The CommitBuilder method ``record_entry_contents`` now returns summary
     information about the effect of the commit on the repository. This tuple
     contains an inventory delta item if the entry changed from the basis, and a
     boolean indicating whether a new file graph node was recorded.
     (Robert Collins)

   * The python path used in the Makefile can now be overridden.
     (Andrew Bennetts, Ian Clatworthy)

  TESTING:

   * New transport implementation ``trace+`` which is useful for testing,
     logging activity taken to its _activity attribute. (Robert Collins)

   * When running bzr commands within the test suite, internal exceptions are
     not caught and reported in the usual way, but rather allowed to propagate
     up and be visible to the test suite.  A new API ``run_bzr_catch_user_errors``
     makes this behavior available to other users.
     (Martin Pool)

   * New method ``TestCase.call_catch_warnings`` for testing methods that
     raises a Python warning.  (Martin Pool)


bzr 0.91 2007-09-26
-------------------

  BUG FIXES:

   * Print a warning instead of aborting the ``python setup.py install``
     process if building of a C extension is not possible.
     (Lukáš Lalinský, Alexander Belchenko)

   * Fix commit ordering in corner case (Aaron Bentley, #94975)

   * Fix ''bzr info bzr://host/'' and other operations on ''bzr://' URLs with
     an implicit port.  We were incorrectly raising PathNotChild due to
     inconsistent treatment of the ''_port'' attribute on the Transport object.
     (Andrew Bennetts, #133965)

   * Make RemoteRepository.sprout cope gracefully with servers that don't
     support the ``Repository.tarball`` request.
     (Andrew Bennetts)


bzr 0.91rc2 2007-09-11
----------------------

   * Replaced incorrect tarball for previous release; a debug statement was left
     in bzrlib/remote.py.


bzr 0.91rc1 2007-09-11
----------------------

  CHANGES:

   * The default branch and repository format has changed to
     ``dirstate-tags``, so tag commands are active by default.
     This format is compatible with Bazaar 0.15 and later.
     This incidentally fixes bug #126141.
     (Martin Pool)

   * ``--quiet`` or ``-q`` is no longer a global option. If present, it
     must now appear after the command name. Scripts doing things like
     ``bzr -q missing`` need to be rewritten as ``bzr missing -q``.
     (Ian Clatworthy)

  FEATURES:

   * New option ``--author`` in ``bzr commit`` to specify the author of the
     change, if it's different from the committer. ``bzr log`` and
     ``bzr annotate`` display the author instead of the committer.
     (Lukáš Lalinský)

   * In addition to global options and command specific options, a set of
     standard options are now supported. Standard options are legal for
     all commands. The initial set of standard options are:

     * ``--help`` or ``-h`` - display help message
     * ``--verbose`` or ``-v`` - display additional information
     * ``--quiet``  or ``-q`` - only output warnings and errors.

     Unlike global options, standard options can be used in aliases and
     may have command-specific help. (Ian Clatworthy)

   * Verbosity level processing has now been unified. If ``--verbose``
     or ``-v`` is specified on the command line multiple times, the
     verbosity level is made positive the first time then increased.
     If ``--quiet`` or ``-q`` is specified on the command line
     multiple times, the verbosity level is made negative the first
     time then decreased. To get the default verbosity level of zero,
     either specify none of the above , ``--no-verbose`` or ``--no-quiet``.
     Note that most commands currently ignore the magnitude of the
     verbosity level but do respect *quiet vs normal vs verbose* when
     generating output. (Ian Clatworthy)

   * ``Branch.hooks`` now supports ``pre_commit`` hook. The hook's signature
     is documented in BranchHooks constructor. (Nam T. Nguyen, #102747)

   * New ``Repository.stream_knit_data_for_revisions`` request added to the
     network protocol for greatly reduced roundtrips when retrieving a set of
     revisions. (Andrew Bennetts)

  BUG FIXES:

   * ``bzr plugins`` now lists the version number for each plugin in square
     brackets after the path. (Robert Collins, #125421)

   * Pushing, pulling and branching branches with subtree references was not
     copying the subtree weave, preventing the file graph from being accessed
     and causing errors in commits in clones. (Robert Collins)

   * Suppress warning "integer argument expected, got float" from Paramiko,
     which sometimes caused false test failures.  (Martin Pool)

   * Fix bug in bundle 4 that could cause attempts to write data to wrong
     versionedfile.  (Aaron Bentley)

   * Diffs generated using "diff -p" no longer break the patch parser.
     (Aaron Bentley)

   * get_transport treats an empty possible_transports list the same as a non-
     empty one.  (Aaron Bentley)

   * patch verification for merge directives is reactivated, and works with
     CRLF and CR files.  (Aaron Bentley)

   * Accept ..\ as a path in revision specifiers. This fixes for example
     "-r branch:..\other-branch" on Windows.  (Lukáš Lalinský)

   * ``BZR_PLUGIN_PATH`` may now contain trailing slashes.
     (Blake Winton, #129299)

   * man page no longer lists hidden options (#131667, Aaron Bentley)

   * ``uncommit --help`` now explains the -r option adequately.  (Daniel
     Watkins, #106726)

   * Error messages are now better formatted with parameters (such as
     filenames) quoted when necessary. This avoids confusion when directory
     names ending in a '.' at the end of messages were confused with a
     full stop that may or not have been there. (Daniel Watkins, #129791)

   * Fix ``status FILE -r X..Y``. (Lukáš Lalinský)

   * If a particular command is an alias, ``help`` will show the alias
     instead of claiming there is no help for said alias. (Daniel Watkins,
     #133548)

   * TreeTransform-based operations, like pull, merge, revert, and branch,
     now roll back if they encounter an error.  (Aaron Bentley, #67699)

   * ``bzr commit`` now exits cleanly if a character unsupported by the
     current encoding is used in the commit message.  (Daniel Watkins,
     #116143)

   * bzr send uses default values for ranges when only half of an elipsis
     is specified ("-r..5" or "-r5..").  (#61685, Aaron Bentley)

   * Avoid trouble when Windows ssh calls itself 'plink' but no plink
     binary is present.  (Martin Albisetti, #107155)

   * ``bzr remove`` should remove clean subtrees.  Now it will remove (without
     needing ``--force``) subtrees that contain no files with text changes or
     modified files.  With ``--force`` it removes the subtree regardless of
     text changes or unknown files. Directories with renames in or out (but
     not changed otherwise) will now be removed without needing ``--force``.
     Unknown ignored files will be deleted without needing ``--force``.
     (Marius Kruger, #111665)

   * When two plugins conflict, the source of both the losing and now the
     winning definition is shown.  (Konstantin Mikhaylov, #5454)

   * When committing to a branch, the location being committed to is
     displayed.  (Daniel Watkins, #52479)

   * ``bzr --version`` takes care about encoding of stdout, especially
     when output is redirected. (Alexander Belchenko, #131100)

   * Prompt for an ftp password if none is provided.
     (Vincent Ladeuil, #137044)

   * Reuse bound branch associated transport to avoid multiple
     connections.
     (Vincent Ladeuil, #128076, #131396)

   * Overwrite conflicting tags by ``push`` and ``pull`` if the
     ``--overwrite`` option is specified.  (Lukáš Lalinský, #93947)

   * In checkouts, tags are copied into the master branch when created,
     changed or deleted, and are copied into the checkout when it is
     updated.  (Martin Pool, #93856, #93860)

   * Print a warning instead of aborting the ``python setup.py install``
     process if building of a C extension is not possible.
     (Lukáš Lalinský, Alexander Belchenko)

  IMPROVEMENTS:

   * Add the option "--show-diff" to the commit command in order to display
     the diff during the commit log creation. (Goffredo Baroncelli)

   * ``pull`` and ``merge`` are much faster at installing bundle format 4.
     (Aaron Bentley)

   * ``pull -v`` no longer includes deltas, making it much faster.
     (Aaron Bentley)

   * ``send`` now sends the directive as an attachment by default.
     (Aaron Bentley, Lukáš Lalinský, Alexander Belchenko)

   * Documentation updates (Martin Albisetti)

   * Help on debug flags is now included in ``help global-options``.
     (Daniel Watkins, #124853)

   * Parameters passed on the command line are checked to ensure they are
     supported by the encoding in use. (Daniel Watkins)

   * The compression used within the bzr repository has changed from zlib
     level 9 to the zlib default level. This improves commit performance with
     only a small increase in space used (and in some cases a reduction in
     space). (Robert Collins)

   * Initial commit no longer SHAs files twice and now reuses the path
     rather than looking it up again, making it faster.
     (Ian Clatworthy)

   * New option ``-c``/``--change`` for ``diff`` and ``status`` to show
     changes in one revision.  (Lukáš Lalinský)

   * If versioned files match a given ignore pattern, a warning is now
     given. (Daniel Watkins, #48623)

   * ``bzr status`` now has -S as a short name for --short and -V as a
     short name for --versioned. These have been added to assist users
     migrating from Subversion: ``bzr status -SV`` is now like
     ``svn status -q``.  (Daniel Watkins, #115990)

   * Added C implementation of  ``PatienceSequenceMatcher``, which is about
     10x faster than the Python version. This speeds up commands that
     need file diffing, such as ``bzr commit`` or ``bzr diff``.
     (Lukáš Lalinský)

   * HACKING has been extended with a large section on core developer tasks.
     (Ian Clatworthy)

   * Add ``branches`` and ``standalone-trees`` as online help topics and
     include them as Concepts within the User Reference.
     (Paul Moore, Ian Clatworthy)

    * ``check`` can detect versionedfile parent references that are
      inconsistent with revision and inventory info, and ``reconcile`` can fix
      them.  These faulty references were generated by 0.8-era releases,
      so repositories which were manipulated by old bzrs should be
      checked, and possibly reconciled ASAP.  (Aaron Bentley, Andrew Bennetts)

  API BREAKS:

   * ``Branch.append_revision`` is removed altogether; please use
     ``Branch.set_last_revision_info`` instead.  (Martin Pool)

   * CommitBuilder now advertises itself as requiring the root entry to be
     supplied. This only affects foreign repository implementations which reuse
     CommitBuilder directly and have changed record_entry_contents to require
     that the root not be supplied. This should be precisely zero plugins
     affected. (Robert Collins)

   * The ``add_lines`` methods on ``VersionedFile`` implementations has changed
     its return value to include the sha1 and length of the inserted text. This
     allows the avoidance of double-sha1 calculations during commit.
     (Robert Collins)

   * ``Transport.should_cache`` has been removed.  It was not called in the
     previous release.  (Martin Pool)

  TESTING:

   * Tests may now raise TestNotApplicable to indicate they shouldn't be
     run in a particular scenario.  (Martin Pool)

   * New function multiply_tests_from_modules to give a simpler interface
     to test parameterization.  (Martin Pool, Robert Collins)

   * ``Transport.should_cache`` has been removed.  It was not called in the
     previous release.  (Martin Pool)

   * NULL_REVISION is returned to indicate the null revision, not None.
     (Aaron Bentley)

   * Use UTF-8 encoded StringIO for log tests to avoid failures on
     non-ASCII committer names.  (Lukáš Lalinský)

  INTERNALS:

   * ``bzrlib.plugin.all_plugins`` has been deprecated in favour of
     ``bzrlib.plugin.plugins()`` which returns PlugIn objects that provide
     useful functionality for determining the path of a plugin, its tests, and
     its version information. (Robert Collins)

   * Add the option user_encoding to the function 'show_diff_trees()'
     in order to move the user encoding at the UI level. (Goffredo Baroncelli)

   * Add the function make_commit_message_template_encoded() and the function
     edit_commit_message_encoded() which handle encoded strings.
     This is done in order to mix the commit messages (which is a unicode
     string), and the diff which is a raw string. (Goffredo Baroncelli)

   * CommitBuilder now defaults to using add_lines_with_ghosts, reducing
     overhead on non-weave repositories which don't require all parents to be
     present. (Robert Collins)

   * Deprecated method ``find_previous_heads`` on
     ``bzrlib.inventory.InventoryEntry``. This has been superseded by the use
     of ``parent_candidates`` and a separate heads check via the repository
     API. (Robert Collins)

   * New trace function ``mutter_callsite`` will print out a subset of the
     stack to the log, which can be useful for gathering debug details.
     (Robert Collins)

   * ``bzrlib.pack.ContainerWriter`` now tracks how many records have been
     added via a public attribute records_written. (Robert Collins)

   * New method ``bzrlib.transport.Transport.get_recommended_page_size``.
     This provides a hint to users of transports as to the reasonable
     minimum data to read. In principle this can take latency and
     bandwidth into account on a per-connection basis, but for now it
     just has hard coded values based on the url. (e.g. http:// has a large
     page size, file:// has a small one.) (Robert Collins)

   * New method on ``bzrlib.transport.Transport`` ``open_write_stream`` allows
     incremental addition of data to a file without requiring that all the
     data be buffered in memory. (Robert Collins)

   * New methods on ``bzrlib.knit.KnitVersionedFile``:
     ``get_data_stream(versions)``, ``insert_data_stream(stream)`` and
     ``get_format_signature()``.  These provide some infrastructure for
     efficiently streaming the knit data for a set of versions over the smart
     protocol.

   * Knits with no annotation cache still produce correct annotations.
     (Aaron Bentley)

   * Three new methods have been added to ``bzrlib.trace``:
     ``set_verbosity_level``, ``get_verbosity_level`` and ``is_verbose``.
     ``set_verbosity_level`` expects a numeric value: negative for quiet,
     zero for normal, positive for verbose. The size of the number can be
     used to determine just how quiet or verbose the application should be.
     The existing ``be_quiet`` and ``is_quiet`` routines have been
     integrated into this new scheme. (Ian Clatworthy)

   * Options can now be delcared with a ``custom_callback`` parameter. If
     set, this routine is called after the option is processed. This feature
     is now used by the standard options ``verbose`` and ``quiet`` so that
     setting one implicitly resets the other. (Ian Clatworthy)

   * Rather than declaring a new option from scratch in order to provide
     custom help, a centrally registered option can be decorated using the
     new ``bzrlib.Option.custom_help`` routine. In particular, this routine
     is useful when declaring better help for the ``verbose`` and ``quiet``
     standard options as the base definition of these is now more complex
     than before thanks to their use of a custom callback. (Ian Clatworthy)

    * Tree._iter_changes(specific_file=[]) now iterates through no files,
      instead of iterating through all files.  None is used to iterate through
      all files.  (Aaron Bentley)

    * WorkingTree.revert() now accepts None to revert all files.  The use of
      [] to revert all files is deprecated.  (Aaron Bentley)


bzr 0.90 2007-08-28
-------------------

  IMPROVEMENTS:

    * Documentation is now organized into multiple directories with a level
      added for different languages or locales. Added the Mini Tutorial
      and Quick Start Summary (en) documents from the Wiki, improving the
      content and readability of the former. Formatted NEWS as Release Notes
      complete with a Table of Conents, one heading per release. Moved the
      Developer Guide into the main document catalog and provided a link
      from the developer document catalog back to the main one.
      (Ian Clatworthy, Sabin Iacob, Alexander Belchenko)


  API CHANGES:

    * The static convenience method ``BzrDir.create_repository``
      is deprecated.  Callers should instead create a ``BzrDir`` instance
      and call ``create_repository`` on that.  (Martin Pool)


bzr 0.90rc1 2007-08-14
----------------------

  BUGFIXES:

    * ``bzr init`` should connect to the remote location one time only.  We
      have been connecting several times because we forget to pass around the
      Transport object. This modifies ``BzrDir.create_branch_convenience``,
      so that we can give it the Transport we already have.
      (John Arbash Meinel, Vincent Ladeuil, #111702)

    * Get rid of sftp connection cache (get rid of the FTP one too).
      (Vincent Ladeuil, #43731)

    * bzr branch {local|remote} remote don't try to create a working tree
      anymore.
      (Vincent Ladeuil, #112173)

    * All identified multiple connections for a single bzr command have been
      fixed. See bzrlib/tests/commands directory.
      (Vincent Ladeuil)

    * ``bzr rm`` now does not insist on ``--force`` to delete files that
      have been renamed but not otherwise modified.  (Marius Kruger,
      #111664)

    * ``bzr selftest --bench`` no longer emits deprecation warnings
      (Lukáš Lalinský)

    * ``bzr status`` now honours FILE parameters for conflict lists
      (Aaron Bentley, #127606)

    * ``bzr checkout`` now honours -r when reconstituting a working tree.
      It also honours -r 0.  (Aaron Bentley, #127708)

    * ``bzr add *`` no more fails on Windows if working tree contains
      non-ascii file names. (Kuno Meyer, #127361)

    * allow ``easy_install bzr`` runs without fatal errors.
      (Alexander Belchenko, #125521)

    * Graph._filter_candidate_lca does not raise KeyError if a candidate
      is eliminated just before it would normally be examined.  (Aaron Bentley)

    * SMTP connection failures produce a nice message, not a traceback.
      (Aaron Bentley)

  IMPROVEMENTS:

    * Don't show "dots" progress indicators when run non-interactively, such
      as from cron.  (Martin Pool)

    * ``info`` now formats locations more nicely and lists "submit" and
      "public" branches (Aaron Bentley)

    * New ``pack`` command that will trigger database compression within
      the repository (Robert Collins)

    * Implement ``_KnitIndex._load_data`` in a pyrex extension. The pyrex
      version is approximately 2-3x faster at parsing a ``.kndx`` file.
      Which yields a measurable improvement for commands which have to
      read from the repository, such as a 1s => 0.75s improvement in
      ``bzr diff`` when there are changes to be shown.  (John Arbash Meinel)

    * Merge is now faster.  Depending on the scenario, it can be more than 2x
      faster. (Aaron Bentley)

    * Give a clearer warning, and allow ``python setup.py install`` to
      succeed even if pyrex is not available.
      (John Arbash Meinel)

    * ``DirState._read_dirblocks`` now has an optional Pyrex
      implementation. This improves the speed of any command that has to
      read the entire DirState. (``diff``, ``status``, etc, improve by
      about 10%).
      ``bisect_dirblocks`` has also been improved, which helps all
      ``_get_entry`` type calls (whenever we are searching for a
      particular entry in the in-memory DirState).
      (John Arbash Meinel)

    * ``bzr pull`` and ``bzr push`` no longer do a complete walk of the
      branch revision history for ui display unless -v is supplied.
      (Robert Collins)

    * ``bzr log -rA..B`` output shifted to the left margin if the log only
      contains merge revisions. (Kent Gibson)

    * The ``plugins`` command is now public with improved help.
      (Ian Clatworthy)

    * New bundle and merge directive formats are faster to generate, and

    * Annotate merge now works when there are local changes. (Aaron Bentley)

    * Commit now only shows the progress in terms of directories instead of
      entries. (Ian Clatworthy)

    * Fix ``KnitRepository.get_revision_graph`` to not request the graph 2
      times. This makes ``get_revision_graph`` 2x faster. (John Arbash
      Meinel)

    * Fix ``VersionedFile.get_graph()`` to avoid using
      ``set.difference_update(other)``, which has bad scaling when
      ``other`` is large. This improves ``VF.get_graph([version_id])`` for
      a 12.5k graph from 2.9s down to 200ms. (John Arbash Meinel)

    * The ``--lsprof-file`` option now generates output for KCacheGrind if
      the file starts with ``callgrind.out``. This matches the default file
      filtering done by KCacheGrind's Open Dialog. (Ian Clatworthy)

    * Fix ``bzr update`` to avoid an unnecessary
      ``branch.get_master_branch`` call, which avoids 1 extra connection
      to the remote server. (Partial fix for #128076, John Arbash Meinel)

    * Log errors from the smart server in the trace file, to make debugging
      test failures (and live failures!) easier.  (Andrew Bennetts)

    * The HTML version of the man page has been superceded by a more
      comprehensive manual called the Bazaar User Reference. This manual
      is completed generated from the online help topics. As part of this
      change, limited reStructuredText is now explicitly supported in help
      topics and command help with 'unnatural' markup being removed prior
      to display by the online help or inclusion in the man page.
      (Ian Clatworthy)

    * HTML documentation now use files extension ``*.html``
      (Alexander Belchenko)

    * The cache of ignore definitions is now cleared in WorkingTree.unlock()
      so that changes to .bzrignore aren't missed. (#129694, Daniel Watkins)

    * ``bzr selftest --strict`` fails if there are any missing features or
      expected test failures. (Daniel Watkins, #111914)

    * Link to registration survey added to README. (Ian Clatworthy)

    * Windows standalone installer show link to registration survey
      when installation finished. (Alexander Belchenko)

  LIBRARY API BREAKS:

    * Deprecated dictionary ``bzrlib.option.SHORT_OPTIONS`` removed.
      Options are now required to provide a help string and it must
      comply with the style guide by being one or more sentences with an
      initial capital and final period. (Martin Pool)

    * KnitIndex.get_parents now returns tuples. (Robert Collins)

    * Ancient unused ``Repository.text_store`` attribute has been removed.
      (Robert Collins)

    * The ``bzrlib.pack`` interface has changed to use tuples of bytestrings
      rather than just bytestrings, making it easier to represent multiple
      element names. As this interface was not used by any internal facilities
      since it was introduced in 0.18 no API compatibility is being preserved.
      The serialised form of these packs is identical with 0.18 when a single
      element tuple is in use. (Robert Collins)

  INTERNALS:

    * merge now uses ``iter_changes`` to calculate changes, which makes room for
      future performance increases.  It is also more consistent with other
      operations that perform comparisons, and reduces reliance on
      Tree.inventory.  (Aaron Bentley)

    * Refactoring of transport classes connected to a remote server.
      ConnectedTransport is a new class that serves as a basis for all
      transports needing to connect to a remote server.  transport.split_url
      have been deprecated, use the static method on the object instead. URL
      tests have been refactored too.
      (Vincent Ladeuil)

    * Better connection sharing for ConnectedTransport objects.
      transport.get_transport() now accepts a 'possible_transports' parameter.
      If a newly requested transport can share a connection with one of the
      list, it will.
      (Vincent Ladeuil)

    * Most functions now accept ``bzrlib.revision.NULL_REVISION`` to indicate
      the null revision, and consider using ``None`` for this purpose
      deprecated.  (Aaron Bentley)

    * New ``index`` module with abstract index functionality. This will be
      used during the planned changes in the repository layer. Currently the
      index layer provides a graph aware immutable index, a builder for the
      same index type to allow creating them, and finally a composer for
      such indices to allow the use of many indices in a single query. The
      index performance is not optimised, however the API is stable to allow
      development on top of the index. (Robert Collins)

    * ``bzrlib.dirstate.cmp_by_dirs`` can be used to compare two paths by
      their directory sections. This is equivalent to comparing
      ``path.split('/')``, only without having to split the paths.
      This has a Pyrex implementation available.
      (John Arbash Meinel)

    * New transport decorator 'unlistable+' which disables the list_dir
      functionality for testing.

    * Deprecated ``change_entry`` in transform.py. (Ian Clatworthy)

    * RevisionTree.get_weave is now deprecated.  Tree.plan_merge is now used
      for performing annotate-merge.  (Aaron Bentley)

    * New EmailMessage class to create email messages. (Adeodato Simó)

    * Unused functions on the private interface KnitIndex have been removed.
      (Robert Collins)

    * New ``knit.KnitGraphIndex`` which provides a ``KnitIndex`` layered on top
      of a ``index.GraphIndex``. (Robert Collins)

    * New ``knit.KnitVersionedFile.iter_parents`` method that allows querying
      the parents of many knit nodes at once, reducing round trips to the
      underlying index. (Robert Collins)

    * Graph now has an is_ancestor method, various bits use it.
      (Aaron Bentley)

    * The ``-Dhpss`` flag now includes timing information. As well as
      logging when a new connection is opened. (John Arbash Meinel)

    * ``bzrlib.pack.ContainerWriter`` now returns an offset, length tuple to
      callers when inserting data, allowing generation of readv style access
      during pack creation, without needing a separate pass across the output
      pack to gather such details. (Robert Collins)

    * ``bzrlib.pack.make_readv_reader`` allows readv based access to pack
      files that are stored on a transport. (Robert Collins)

    * New ``Repository.has_same_location`` method that reports if two
      repository objects refer to the same repository (although with some risk
      of false negatives).  (Andrew Bennetts)

    * InterTree.compare now passes require_versioned on correctly.
      (Marius Kruger)

    * New methods on Repository - ``start_write_group``,
      ``commit_write_group``, ``abort_write_group`` and ``is_in_write_group`` -
      which provide a clean hook point for transactional Repositories - ones
      where all the data for a fetch or commit needs to be made atomically
      available in one step. This allows the write lock to remain while making
      a series of data insertions.  (e.g. data conversion). (Robert Collins)

    * In ``bzrlib.knit`` the internal interface has been altered to use
      3-tuples (index, pos, length) rather than two-tuples (pos, length) to
      describe where data in a knit is, allowing knits to be split into
      many files. (Robert Collins)

    * ``bzrlib.knit._KnitData`` split into cache management and physical access
      with two access classes - ``_PackAccess`` and ``_KnitAccess`` defined.
      The former provides access into a .pack file, and the latter provides the
      current production repository form of .knit files. (Robert Collins)

  TESTING:

    * Remove selftest ``--clean-output``, ``--numbered-dirs`` and
      ``--keep-output`` options, which are obsolete now that tests
      are done within directories in $TMPDIR.  (Martin Pool)

    * The SSH_AUTH_SOCK environment variable is now reset to avoid
      interaction with any running ssh agents.  (Jelmer Vernooij, #125955)

    * run_bzr_subprocess handles parameters the same way as run_bzr:
      either a string or a list of strings should be passed as the first
      parameter.  Varargs-style parameters are deprecated. (Aaron Bentley)


bzr 0.18  2007-07-17
--------------------

  BUGFIXES:

    * Fix 'bzr add' crash under Win32 (Kuno Meyer)


bzr 0.18rc1  2007-07-10
-----------------------

  BUGFIXES:

    * Do not suppress pipe errors, etc. in non-display commands
      (Alexander Belchenko, #87178)

    * Display a useful error message when the user requests to annotate
      a file that is not present in the specified revision.
      (James Westby, #122656)

    * Commands that use status flags now have a reference to 'help
      status-flags'.  (Daniel Watkins, #113436)

    * Work around python-2.4.1 inhability to correctly parse the
      authentication header.
      (Vincent Ladeuil, #121889)

    * Use exact encoding for merge directives. (Adeodato Simó, #120591)

    * Fix tempfile permissions error in smart server tar bundling under
      Windows. (Martin _, #119330)

    * Fix detection of directory entries in the inventory. (James Westby)

    * Fix handling of http code 400: Bad Request When issuing too many ranges.
      (Vincent Ladeuil, #115209)

    * Issue a CONNECT request when connecting to an https server
      via a proxy to enable SSL tunneling.
      (Vincent Ladeuil, #120678)

    * Fix ``bzr log -r`` to support selecting merge revisions, both
      individually and as part of revision ranges.
      (Kent Gibson, #4663)

    * Don't leave cruft behind when failing to acquire a lockdir.
      (Martin Pool, #109169)

    * Don't use the '-f' strace option during tests.
      (Vincent Ladeuil, #102019).

    * Warn when setting ``push_location`` to a value that will be masked by
      locations.conf.  (Aaron Bentley, #122286)

    * Fix commit ordering in corner case (Aaron Bentley, #94975)

    *  Make annotate behave in a non-ASCII world (Adeodato Simó).

  IMPROVEMENTS:

    * The --lsprof-file option now dumps a text rendering of the profiling
      information if the filename ends in ".txt". It will also convert the
      profiling information to a format suitable for KCacheGrind if the
      output filename ends in ".callgrind". Fixes to the lsprofcalltree
      conversion process by Jean Paul Calderone and Itamar were also merged.
      See http://ddaa.net/blog/python/lsprof-calltree. (Ian Clatworthy)

    * ``info`` now defaults to non-verbose mode, displaying only paths and
      abbreviated format info.  ``info -v`` displays all the information
      formerly displayed by ``info``.  (Aaron Bentley, Adeodato Simó)

    * ``bzr missing`` now has better option names ``--this`` and ``--other``.
      (Elliot Murphy)

    * The internal ``weave-list`` command has become ``versionedfile-list``,
      and now lists knits as well as weaves.  (Aaron Bentley)

    * Automatic merge base selection uses a faster algorithm that chooses
      better bases in criss-cross merge situations (Aaron Bentley)

    * Progress reporting in ``commit`` has been improved. The various logical
      stages are now reported on as follows, namely:

      * Collecting changes [Entry x/y] - Stage n/m
      * Saving data locally - Stage n/m
      * Uploading data to master branch - Stage n/m
      * Updating the working tree - Stage n/m
      * Running post commit hooks - Stage n/m

      If there is no master branch, the 3rd stage is omitted and the total
      number of stages is adjusted accordingly.

      Each hook that is run after commit is listed with a name (as hooks
      can be slow it is useful feedback).
      (Ian Clatworthy, Robert Collins)

    * Various operations that are now faster due to avoiding unnecessary
      topological sorts. (Aaron Bentley)

    * Make merge directives robust against broken bundles. (Aaron Bentley)

    * The lsprof filename note is emitted via trace.note(), not standard
      output.  (Aaron Bentley)

    * ``bzrlib`` now exports explicit API compatibility information to assist
      library users and plugins. See the ``bzrlib.api`` module for details.
      (Robert Collins)

    * Remove unnecessary lock probes when acquiring a lockdir.
      (Martin Pool)

    * ``bzr --version`` now shows the location of the bzr log file, which
      is especially useful on Windows.  (Martin Pool)

    * -D now supports hooks to get debug tracing of hooks (though its currently
      minimal in nature). (Robert Collins)

    * Long log format reports deltas on merge revisions.
      (John Arbash Meinel, Kent Gibson)

    * Make initial push over ftp more resilient. (John Arbash Meinel)

    * Print a summary of changes for update just like pull does.
      (Daniel Watkins, #113990)

    * Add a -Dhpss option to trace smart protocol requests and responses.
      (Andrew Bennetts)

  LIBRARY API BREAKS:

    * Testing cleanups -
      ``bzrlib.repository.RepositoryTestProviderAdapter`` has been moved
      to ``bzrlib.tests.repository_implementations``;
      ``bzrlib.repository.InterRepositoryTestProviderAdapter`` has been moved
      to ``bzrlib.tests.interrepository_implementations``;
      ``bzrlib.transport.TransportTestProviderAdapter`` has moved to
      ``bzrlib.tests.test_transport_implementations``.
      ``bzrlib.branch.BranchTestProviderAdapter`` has moved to
      ``bzrlib.tests.branch_implementations``.
      ``bzrlib.bzrdir.BzrDirTestProviderAdapter`` has moved to
      ``bzrlib.tests.bzrdir_implementations``.
      ``bzrlib.versionedfile.InterVersionedFileTestProviderAdapter`` has moved
      to ``bzrlib.tests.interversionedfile_implementations``.
      ``bzrlib.store.revision.RevisionStoreTestProviderAdapter`` has moved to
      ``bzrlib.tests.revisionstore_implementations``.
      ``bzrlib.workingtree.WorkingTreeTestProviderAdapter`` has moved to
      ``bzrlib.tests.workingtree_implementations``.
      These changes are an API break in the testing infrastructure only.
      (Robert Collins)

    * Relocate TestCaseWithRepository to be more central. (Robert Collins)

    * ``bzrlib.add.smart_add_tree`` will no longer perform glob expansion on
      win32. Callers of the function should do this and use the new
      ``MutableTree.smart_add`` method instead. (Robert Collins)

    * ``bzrlib.add.glob_expand_for_win32`` is now
      ``bzrlib.win32utils.glob_expand``.  (Robert Collins)

    * ``bzrlib.add.FastPath`` is now private and moved to
      ``bzrlib.mutabletree._FastPath``. (Robert Collins, Martin Pool)

    * ``LockDir.wait`` removed.  (Martin Pool)

    * The ``SmartServer`` hooks API has changed for the ``server_started`` and
      ``server_stopped`` hooks. The first parameter is now an iterable of
      backing URLs rather than a single URL. This is to reflect that many
      URLs may map to the external URL of the server. E.g. the server interally
      may have a chrooted URL but also the local file:// URL will be at the
      same location. (Robert Collins)

  INTERNALS:

    * New SMTPConnection class to unify email handling.  (Adeodato Simó)

    * Fix documentation of BzrError. (Adeodato Simó)

    * Make BzrBadParameter an internal error. (Adeodato Simó)

    * Remove use of 'assert False' to raise an exception unconditionally.
      (Martin Pool)

    * Give a cleaner error when failing to decode knit index entry.
      (Martin Pool)

    * TreeConfig would mistakenly search the top level when asked for options
      from a section. It now respects the section argument and only
      searches the specified section. (James Westby)

    * Improve ``make api-docs`` output. (John Arbash Meinel)

    * Use os.lstat rather than os.stat for osutils.make_readonly and
      osutils.make_writeable. This makes the difftools plugin more
      robust when dangling symlinks are found. (Elliot Murphy)

    * New ``-Dlock`` option to log (to ~/.bzr.log) information on when
      lockdirs are taken or released.  (Martin Pool)

    * ``bzrlib`` Hooks are now nameable using ``Hooks.name_hook``. This
      allows a nicer UI when hooks are running as the current hook can
      be displayed. (Robert Collins)

    * ``Transport.get`` has had its interface made more clear for ease of use.
      Retrieval of a directory must now fail with either 'PathError' at open
      time, or raise 'ReadError' on a read. (Robert Collins)

    * New method ``_maybe_expand_globs`` on the ``Command`` class for
      dealing with unexpanded glob lists - e.g. on the win32 platform. This
      was moved from ``bzrlib.add._prepare_file_list``. (Robert Collins)

    * ``bzrlib.add.smart_add`` and ``bzrlib.add.smart_add_tree`` are now
      deprecated in favour of ``MutableTree.smart_add``. (Robert Collins,
      Martin Pool)

    * New method ``external_url`` on Transport for obtaining the url to
      hand to external processes. (Robert Collins)

    * Teach windows installers to build pyrex/C extensions.
      (Alexander Belchenko)

  TESTING:

    * Removed the ``--keep-output`` option from selftest and clean up test
      directories as they're used.  This reduces the IO load from
      running the test suite and cuts the time by about half.
      (Andrew Bennetts, Martin Pool)

    * Add scenarios as a public attribute on the TestAdapter classes to allow
      modification of the generated scenarios before adaption and easier
      testing. (Robert Collins)

    * New testing support class ``TestScenarioApplier`` which multiplies
      out a single teste by a list of supplied scenarios. (RobertCollins)

    * Setting ``repository_to_test_repository`` on a repository_implementations
      test will cause it to be called during repository creation, allowing the
      testing of repository classes which are not based around the Format
      concept. For example a repository adapter can be tested in this manner,
      by altering the repository scenarios to include a scenario that sets this
      attribute during the test parameterisation in
      ``bzrlib.tests.repository.repository_implementations``. (Robert Collins)

    * Clean up many of the APIs for blackbox testing of Bazaar.  The standard
      interface is now self.run_bzr.  The command to run can be passed as
      either a list of parameters, a string containing the command line, or
      (deprecated) varargs parameters.  (Martin Pool)

    * The base TestCase now isolates tests from -D parameters by clearing
      ``debug.debug_flags`` and restores it afterwards. (Robert Collins)

    * Add a relpath parameter to get_transport methods in test framework to
      avoid useless cloning.
      (Vincent Ladeuil, #110448)


bzr 0.17  2007-06-18
--------------------

  BUGFIXES:

    * Fix crash of commit due to wrong lookup of filesystem encoding.
      (Colin Watson, #120647)

    * Revert logging just to stderr in commit as broke unicode filenames.
      (Aaron Bentley, Ian Clatworthy, #120930)


bzr 0.17rc1  2007-06-12
-----------------------

  NOTES WHEN UPGRADING:

    * The kind() and is_executable() APIs on the WorkingTree interface no
      longer implicitly (read) locks and unlocks the tree. This *might*
      impact some plug-ins and tools using this part of the API. If you find
      an issue that may be caused by this change, please let us know,
      particularly the plug-in/tool maintainer. If encountered, the API
      fix is to surround kind() and is_executable() calls with lock_read()
      and unlock() like so::

        work_tree.lock_read()
        try:
            kind = work_tree.kind(...)
        finally:
            work_tree.unlock()

  INTERNALS:
    * Rework of LogFormatter API to provide beginning/end of log hooks and to
      encapsulate the details of the revision to be logged in a LogRevision
      object.
      In long log formats, merge revision ids are only shown when --show-ids
      is specified, and are labelled "revision-id:", as per mainline
      revisions, instead of "merged:". (Kent Gibson)

    * New ``BranchBuilder`` API which allows the construction of particular
      histories quickly. Useful for testing and potentially other applications
      too. (Robert Collins)

  IMPROVEMENTS:

    * There are two new help topics, working-trees and repositories that
      attempt to explain these concepts. (James Westby, John Arbash Meinel,
      Aaron Bentley)

    * Added ``bzr log --limit`` to report a limited number of revisions.
      (Kent Gibson, #3659)

    * Revert does not try to preserve file contents that were originally
      produced by reverting to a historical revision.  (Aaron Bentley)

    * ``bzr log --short`` now includes ``[merge]`` for revisions which
      have more than one parent. This is a small improvement to help
      understanding what changes have occurred
      (John Arbash Meinel, #83887)

    * TreeTransform avoids many renames when contructing large trees,
      improving speed.  3.25x speedups have been observed for construction of
      kernel-sized-trees, and checkouts are 1.28x faster.  (Aaron Bentley)

    * Commit on large trees is now faster. In my environment, a commit of
      a small change to the Mozilla tree (55k files) has dropped from
      66 seconds to 32 seconds. For a small tree of 600 files, commit of a
      small change is 33% faster. (Ian Clatworthy)

    * New --create-prefix option to bzr init, like for push.  (Daniel Watkins,
      #56322)

  BUGFIXES:

    * ``bzr push`` should only connect to the remote location one time.
      We have been connecting 3 times because we forget to pass around
      the Transport object. This adds ``BzrDir.clone_on_transport()``, so
      that we can pass in the Transport that we already have.
      (John Arbash Meinel, #75721)

    * ``DirState.set_state_from_inventory()`` needs to properly order
      based on split paths, not just string paths.
      (John Arbash Meinel, #115947)

    * Let TestUIFactoy encode the password prompt with its own stdout.
      (Vincent Ladeuil, #110204)

    * pycurl should take use the range header that takes the range hint
      into account.
      (Vincent Ladeuil, #112719)

    * WorkingTree4.get_file_sha1 no longer raises an exception when invoked
      on a missing file.  (Aaron Bentley, #118186)

    * WorkingTree.remove works correctly with tree references, and when pwd is
      not the tree root. (Aaron Bentley)

    * Merge no longer fails when a file is renamed in one tree and deleted
      in the other. (Aaron Bentley, #110279)

    * ``revision-info`` now accepts dotted revnos, doesn't require a tree,
      and defaults to the last revision (Matthew Fuller, #90048)

    * Tests no longer fail when BZR_REMOTE_PATH is set in the environment.
      (Daniel Watkins, #111958)

    * ``bzr branch -r revid:foo`` can be used to branch any revision in
      your repository. (Previously Branch6 only supported revisions in your
      mainline). (John Arbash Meinel, #115343)

bzr 0.16  2007-05-07
--------------------

  BUGFIXES:

    * Handle when you have 2 directories with similar names, but one has a
      hyphen. (``'abc'`` versus ``'abc-2'``). The WT4._iter_changes
      iterator was using direct comparison and ``'abc/a'`` sorts after
      ``'abc-2'``, but ``('abc', 'a')`` sorts before ``('abc-2',)``.
      (John Arbash Meinel, #111227)

    * Handle when someone renames a file on disk without telling bzr.
      Previously we would report the first file as missing, but not show
      the new unknown file. (John Arbash Meinel, #111288)

    * Avoid error when running hooks after pulling into or pushing from
      a branch bound to a smartserver branch.  (Martin Pool, #111968)

  IMPROVEMENTS:

    * Move developer documentation to doc/developers/. This reduces clutter in
      the root of the source tree and allows HACKING to be split into multiple
      files. (Robert Collins, Alexander Belchenko)

    * Clean up the ``WorkingTree4._iter_changes()`` internal loops as well as
      ``DirState.update_entry()``. This optimizes the core logic for ``bzr
      diff`` and ``bzr status`` significantly improving the speed of
      both. (John Arbash Meinel)

bzr 0.16rc2  2007-04-30
-----------------------

  BUGFIXES:

    * Handle the case when you delete a file, and then rename another file
      on top of it. Also handle the case of ``bzr rm --keep foo``. ``bzr
      status`` should show the removed file and an unknown file in its
      place. (John Arbash Meinel, #109993)

    * Bundles properly read and write revision properties that have an
      empty value. And when the value is not ASCII.
      (John Arbash Meinel, #109613)

    * Fix the bzr commit message to be in text mode.
      (Alexander Belchenko, #110901)

    * Also handle when you rename a file and create a file where it used
      to be. (John Arbash Meinel, #110256)

    * ``WorkingTree4._iter_changes`` should not descend into unversioned
      directories. (John Arbash Meinel, #110399)

bzr 0.16rc1  2007-04-26
-----------------------

  NOTES WHEN UPGRADING:

    * ``bzr remove`` and ``bzr rm`` will now remove the working file, if
      it could be recovered again.
      This has been done for consistency with svn and the unix rm command.
      The old ``remove`` behaviour has been retained in the new option
      ``bzr remove --keep``, which will just stop versioning the file,
      but not delete it.
      ``bzr remove --force`` have been added which will always delete the
      files.
      ``bzr remove`` is also more verbose.
      (Marius Kruger, #82602)

  IMPROVEMENTS:

    * Merge directives can now be supplied as input to `merge` and `pull`,
      like bundles can.  (Aaron Bentley)

    * Sending the SIGQUIT signal to bzr, which can be done on Unix by
      pressing Control-Backslash, drops bzr into a debugger.  Type ``'c'``
      to continue.  This can be disabled by setting the environment variable
      ``BZR_SIGQUIT_PDB=0``.  (Martin Pool)

    * selftest now supports --list-only to list tests instead of running
      them. (Ian Clatworthy)

    * selftest now supports --exclude PATTERN (or -x PATTERN) to exclude
      tests with names that match that regular expression.
      (Ian Clatworthy, #102679)

    * selftest now supports --randomize SEED to run tests in a random order.
      SEED is typically the value 'now' meaning 'use the current time'.
      (Ian Clatworthy, #102686)

    * New option ``--fixes`` to commit, which stores bug fixing annotations as
      revision properties. Built-in support for Launchpad, Debian, Trac and
      Bugzilla bug trackers. (Jonathan Lange, James Henstridge, Robert Collins)

    * New API, ``bzrlib.bugtracker.tracker_registry``, for adding support for
      other bug trackers to ``fixes``. (Jonathan Lange, James Henstridge,
      Robert Collins)

    * ``selftest`` has new short options ``-f`` and ``-1``.  (Martin
      Pool)

    * ``bzrlib.tsort.MergeSorter`` optimizations. Change the inner loop
      into using local variables instead of going through ``self._var``.
      Improves the time to ``merge_sort`` a 10k revision graph by
      approximately 40% (~700->400ms).  (John Arbash Meinel)

    * ``make docs`` now creates a man page at ``man1/bzr.1`` fixing bug 107388.
      (Robert Collins)

    * ``bzr help`` now provides cross references to other help topics using
      the _see_also facility on command classes. Likewise the bzr_man
      documentation, and the bzr.1 man page also include this information.
      (Robert Collins)

    * Tags are now included in logs, that use the long log formatter.
      (Erik Bågfors, Alexander Belchenko)

    * ``bzr help`` provides a clearer message when a help topic cannot be
      found. (Robert Collins, #107656)

    * ``bzr help`` now accepts optional prefixes for command help. The help
      for all commands can now be found at ``bzr help commands/COMMANDNAME``
      as well as ``bzr help COMMANDNAME`` (which only works for commands
      where the name is not the same as a more general help topic).
      (Robert Collins)

    * ``bzr help PLUGINNAME`` will now return the module docstring from the
      plugin PLUGINNAME. (Robert Collins, #50408)

    * New help topic ``urlspec`` which lists the availables transports.
      (Goffredo Baroncelli)

    * doc/server.txt updated to document the default bzr:// port
      and also update the blurb about the hpss' current status.
      (Robert Collins, #107125).

    * ``bzr serve`` now listens on interface 0.0.0.0 by default, making it
      serve out to the local LAN (and anyone in the world that can reach the
      machine running ``bzr serve``. (Robert Collins, #98918)

    * A new smart server protocol version has been added.  It prefixes requests
      and responses with an explicit version identifier so that future protocol
      revisions can be dealt with gracefully.  (Andrew Bennetts, Robert Collins)

    * The bzr protocol version 2 indicates success or failure in every response
      without depending on particular commands encoding that consistently,
      allowing future client refactorings to be much more robust about error
      handling. (Robert Collins, Martin Pool, Andrew Bennetts)

    * The smart protocol over HTTP client has been changed to always post to the
      same ``.bzr/smart`` URL under the original location when it can.  This allows
      HTTP servers to only have to pass URLs ending in .bzr/smart to the smart
      server handler, and not arbitrary ``.bzr/*/smart`` URLs.  (Andrew Bennetts)

    * digest authentication is now supported for proxies and HTTP by the urllib
      based http implementation. Tested against Apache 2.0.55 and Squid
      2.6.5. Basic and digest authentication are handled coherently for HTTP
      and proxy: if the user is provided in the url (bzr command line for HTTP,
      proxy environment variables for proxies), the password is prompted for
      (only once). If the password is provided, it is taken into account. Once
      the first authentication is successful, all further authentication
      roundtrips are avoided by preventively setting the right authentication
      header(s).
      (Vincent Ladeuil).

  INTERNALS:

    * bzrlib API compatability with 0.8 has been dropped, cleaning up some
      code paths. (Robert Collins)

    * Change the format of chroot urls so that they can be safely manipulated
      by generic url utilities without causing the resulting urls to have
      escaped the chroot. A side effect of this is that creating a chroot
      requires an explicit action using a ChrootServer.
      (Robert Collins, Andrew Bennetts)

    * Deprecate ``Branch.get_root_id()`` because branches don't have root ids,
      rather than fixing bug #96847.  (Aaron Bentley)

    * ``WorkingTree.apply_inventory_delta`` provides a better alternative to
      ``WorkingTree._write_inventory``.  (Aaron Bentley)

    * Convenience method ``TestCase.expectFailure`` ensures that known failures
      do not silently pass.  (Aaron Bentley)

    * ``Transport.local_abspath`` now raises ``NotLocalUrl`` rather than
      ``TransportNotPossible``. (Martin Pool, Ian Clatworthy)

    * New SmartServer hooks facility. There are two initial hooks documented
      in ``bzrlib.transport.smart.SmartServerHooks``. The two initial hooks allow
      plugins to execute code upon server startup and shutdown.
      (Robert Collins).

    * SmartServer in standalone mode will now close its listening socket
      when it stops, rather than waiting for garbage collection. This primarily
      fixes test suite hangs when a test tries to connect to a shutdown server.
      It may also help improve behaviour when dealing with a server running
      on a specific port (rather than dynamically assigned ports).
      (Robert Collins)

    * Move most SmartServer code into a new package, bzrlib/smart.
      bzrlib/transport/remote.py contains just the Transport classes that used
      to be in bzrlib/transport/smart.py.  (Andrew Bennetts)

    * urllib http implementation avoid roundtrips associated with
      401 (and 407) errors once the authentication succeeds.
      (Vincent Ladeuil).

    * urlib http now supports querying the user for a proxy password if
      needed. Realm is shown in the prompt for both HTTP and proxy
      authentication when the user is required to type a password.
      (Vincent Ladeuil).

    * Renamed SmartTransport (and subclasses like SmartTCPTransport) to
      RemoteTransport (and subclasses to RemoteTCPTransport, etc).  This is more
      consistent with its new home in ``bzrlib/transport/remote.py``, and because
      it's not really a "smart" transport, just one that does file operations
      via remote procedure calls.  (Andrew Bennetts)

    * The ``lock_write`` method of ``LockableFiles``, ``Repository`` and
      ``Branch`` now accept a ``token`` keyword argument, so that separate
      instances of those objects can share a lock if it has the right token.
      (Andrew Bennetts, Robert Collins)

    * New method ``get_branch_reference`` on ``BzrDir`` allows the detection of
      branch references - which the smart server component needs.

    * The Repository API ``make_working_trees`` is now permitted to return
      False when ``set_make_working_trees`` is not implemented - previously
      an unimplemented ``set_make_working_trees`` implied the result True
      from ``make_working_trees``. This has been changed to accomodate the
      smart server, where it does not make sense (at this point) to ever
      make working trees by default. (Robert Collins)

    * Command objects can now declare related help topics by having _see_also
      set to a list of related topic. (Robert Collins)

    * ``bzrlib.help`` now delegates to the Command class for Command specific
      help. (Robert Collins)

    * New class ``TransportListRegistry``, derived from the Registry class, which
      simplifies tracking the available Transports. (Goffredo Baroncelli)

    * New function ``Branch.get_revision_id_to_revno_map`` which will
      return a dictionary mapping revision ids to dotted revnos. Since
      dotted revnos are defined in the context of the branch tip, it makes
      sense to generate them from a ``Branch`` object.
      (John Arbash Meinel)

    * Fix the 'Unprintable error' message display to use the repr of the
      exception that prevented printing the error because the str value
      for it is often not useful in debugging (e.g. KeyError('foo') has a
      str() of 'foo' but a repr of 'KeyError('foo')' which is much more
      useful. (Robert Collins)

    * ``urlutils.normalize_url`` now unescapes unreserved characters, such as "~".
      (Andrew Bennetts)

  BUGFIXES:

    * Don't fail bundle selftest if email has 'two' embedded.
      (Ian Clatworthy, #98510)

    * Remove ``--verbose`` from ``bzr bundle``. It didn't work anyway.
      (Robert Widhopf-Fenk, #98591)

    * Remove ``--basis`` from the checkout/branch commands - it didn't work
      properly and is no longer beneficial.
      (Robert Collins, #53675, #43486)

    * Don't produce encoding error when adding duplicate files.
      (Aaron Bentley)

    * Fix ``bzr log <file>`` so it only logs the revisions that changed
      the file, and does it faster.
      (Kent Gibson, John Arbash Meinel, #51980, #69477)

    * Fix ``InterDirstateTre._iter_changes`` to handle when we come across
      an empty versioned directory, which now has files in it.
      (John Arbash Meinel, #104257)

    * Teach ``common_ancestor`` to shortcut when the tip of one branch is
      inside the ancestry of the other. Saves a lot of graph processing
      (with an ancestry of 16k revisions, ``bzr merge ../already-merged``
      changes from 2m10s to 13s).  (John Arbash Meinel, #103757)

    * Fix ``show_diff_trees`` to handle the case when a file is modified,
      and the containing directory is renamed. (The file path is different
      in this versus base, but it isn't marked as a rename).
      (John Arbash Meinel, #103870)

    * FTP now works even when the FTP server does not support atomic rename.
      (Aaron Bentley, #89436)

    * Correct handling in bundles and merge directives of timezones with
      that are not an integer number of hours offset from UTC.  Always
      represent the epoch time in UTC to avoid problems with formatting
      earlier times on win32.  (Martin Pool, Alexander Belchenko, John
      Arbash Meinel)

    * Typo in the help for ``register-branch`` fixed. (Robert Collins, #96770)

    * "dirstate" and "dirstate-tags" formats now produce branches compatible
      with old versions of bzr. (Aaron Bentley, #107168))

    * Handle moving a directory when children have been added, removed,
      and renamed. (John Arbash Meinel, #105479)

    * Don't preventively use basic authentication for proxy before receiving a
      407 error. Otherwise people willing to use other authentication schemes
      may expose their password in the clear (or nearly). This add one
      roundtrip in case basic authentication should be used, but plug the
      security hole.
      (Vincent Ladeuil)

    * Handle http and proxy digest authentication.
      (Vincent Ladeuil, #94034).

  TESTING:

    * Added ``bzrlib.strace.strace`` which will strace a single callable and
      return a StraceResult object which contains just the syscalls involved
      in running it. (Robert Collins)

    * New test method ``reduceLockdirTimeout`` to drop the default (ui-centric)
      default time down to one suitable for tests. (Andrew Bennetts)

    * Add new ``vfs_transport_factory`` attribute on tests which provides the
      common vfs backing for both the readonly and readwrite transports.
      This allows the RemoteObject tests to back onto local disk or memory,
      and use the existing ``transport_server`` attribute all tests know about
      to be the smart server transport. This in turn allows tests to
      differentiate between 'transport to access the branch', and
      'transport which is a VFS' - which matters in Remote* tests.
      (Robert Collins, Andrew Bennetts)

    * The ``make_branch_and_tree`` method for tests will now create a
      lightweight checkout for the tree if the ``vfs_transport_factory`` is not
      a LocalURLServer. (Robert Collins, Andrew Bennetts)

    * Branch implementation tests have been audited to ensure that all urls
      passed to Branch APIs use proper urls, except when local-disk paths
      are intended. This is so that tests correctly access the test transport
      which is often not equivalent to local disk in Remote* tests. As part
      of this many tests were adjusted to remove dependencies on local disk
      access.
      (Robert Collins, Andrew Bennetts)

    * Mark bzrlib.tests and bzrlib.tests.TestUtil as providing assertFOO helper
      functions by adding a ``__unittest`` global attribute. (Robert Collins,
      Andrew Bennetts, Martin Pool, Jonathan Lange)

    * Refactored proxy and authentication handling to simplify the
      implementation of new auth schemes for both http and proxy.
      (Vincent Ladeuil)

bzr 0.15 2007-04-01
-------------------

  BUGFIXES:

    * Handle incompatible repositories as a user issue when fetching.
      (Aaron Bentley)

    * Don't give a recommendation to upgrade when branching or
      checking out a branch that contains an old-format working tree.
      (Martin Pool)

bzr 0.15rc3  2007-03-26
-----------------------

  CHANGES:

    * A warning is now displayed when opening working trees in older
      formats, to encourage people to upgrade to WorkingTreeFormat4.
      (Martin Pool)

  IMPROVEMENTS:

    * HTTP redirections are now taken into account when a branch (or a
      bundle) is accessed for the first time. A message is issued at each
      redirection to inform the user. In the past, http redirections were
      silently followed for each request which significantly degraded the
      performances. The http redirections are not followed anymore by
      default, instead a RedirectRequested exception is raised. For bzrlib
      users needing to follow http redirections anyway,
      ``bzrlib.transport.do_catching_redirections`` provide an easy transition
      path.  (vila)

  INTERNALS:

    * Added ``ReadLock.temporary_write_lock()`` to allow upgrading an OS read
      lock to an OS write lock. Linux can do this without unlocking, Win32
      needs to unlock in between. (John Arbash Meinel)

    * New parameter ``recommend_upgrade`` to ``BzrDir.open_workingtree``
      to silence (when false) warnings about opening old formats.
      (Martin Pool)

    * Fix minor performance regression with bzr-0.15 on pre-dirstate
      trees. (We were reading the working inventory too many times).
      (John Arbash Meinel)

    * Remove ``Branch.get_transaction()`` in favour of a simple cache of
      ``revision_history``.  Branch subclasses should override
      ``_gen_revision_history`` rather than ``revision_history`` to make use of
      this cache, and call ``_clear_revision_history_cache`` and
      ``_cache_revision_history`` at appropriate times. (Andrew Bennetts)

  BUGFIXES:

    * Take ``smtp_server`` from user config into account.
      (vila, #92195)

    * Restore Unicode filename handling for versioned and unversioned files.
      (John Arbash Meinel, #92608)

    * Don't fail during ``bzr commit`` if a file is marked removed, and
      the containing directory is auto-removed.  (John Arbash Meinel, #93681)

    * ``bzr status FILENAME`` failed on Windows because of an uncommon
      errno. (``ERROR_DIRECTORY == 267 != ENOTDIR``).
      (Wouter van Heyst, John Arbash Meinel, #90819)

    * ``bzr checkout source`` should create a local branch in the same
      format as source. (John Arbash Meinel, #93854)

    * ``bzr commit`` with a kind change was failing to update the
      last-changed-revision for directories.  The
      InventoryDirectory._unchanged only looked at the ``parent_id`` and name,
      ignoring the fact that the kind could have changed, too.
      (John Arbash Meinel, #90111)

    * ``bzr mv dir/subdir other`` was incorrectly updating files inside
      the directory. So that there was a chance it would break commit,
      etc. (John Arbash Meinel, #94037)

    * Correctly handles mutiple permanent http redirections.
      (vila, #88780)

bzr 0.15rc2  2007-03-14
-----------------------

  NOTES WHEN UPGRADING:

    * Release 0.15rc2 of bzr changes the ``bzr init-repo`` command to
      default to ``--trees`` instead of ``--no-trees``.
      Existing shared repositories are not affected.

  IMPROVEMENTS:

    * New ``merge-directive`` command to generate machine- and human-readable
      merge requests.  (Aaron Bentley)

    * New ``submit:`` revision specifier makes it easy to diff against the
      common ancestor with the submit location (Aaron Bentley)

    * Added support for Putty's SSH implementation. (Dmitry Vasiliev)

    * Added ``bzr status --versioned`` to report only versioned files,
      not unknowns. (Kent Gibson)

    * Merge now autodetects the correct line-ending style for its conflict
      markers.  (Aaron Bentley)

  INTERNALS:

    * Refactored SSH vendor registration into SSHVendorManager class.
      (Dmitry Vasiliev)

  BUGFIXES:

    * New ``--numbered-dirs`` option to ``bzr selftest`` to use
      numbered dirs for TestCaseInTempDir. This is default behavior
      on Windows. Anyone can force named dirs on Windows
      with ``--no-numbered-dirs``. (Alexander Belchenko)

    * Fix ``RevisionSpec_revid`` to handle the Unicode strings passed in
      from the command line. (Marien Zwart, #90501)

    * Fix ``TreeTransform._iter_changes`` when both the source and
      destination are missing. (Aaron Bentley, #88842)

    * Fix commit of merges with symlinks in dirstate trees.
      (Marien Zwart)

    * Switch the ``bzr init-repo`` default from --no-trees to --trees.
      (Wouter van Heyst, #53483)


bzr 0.15rc1  2007-03-07
-----------------------

  SURPRISES:

    * The default disk format has changed. Please run 'bzr upgrade' in your
      working trees to upgrade. This new default is compatible for network
      operations, but not for local operations. That is, if you have two
      versions of bzr installed locally, after upgrading you can only use the
      bzr 0.15 version. This new default does not enable tags or nested-trees
      as they are incompatible with bzr versions before 0.15 over the network.

    * For users of bzrlib: Two major changes have been made to the working tree
      api in bzrlib. The first is that many methods and attributes, including
      the inventory attribute, are no longer valid for use until one of
      ``lock_read``/``lock_write``/``lock_tree_write`` has been called,
      and become invalid again after unlock is called. This has been done
      to improve performance and correctness as part of the dirstate
      development.
      (Robert Collins, John A Meinel, Martin Pool, and others).

    * For users of bzrlib: The attribute 'tree.inventory' should be considered
      readonly. Previously it was possible to directly alter this attribute, or
      its contents, and have the tree notice this. This has been made
      unsupported - it may work in some tree formats, but in the newer dirstate
      format such actions will have no effect and will be ignored, or even
      cause assertions. All operations possible can still be carried out by a
      combination of the tree API, and the bzrlib.transform API. (Robert
      Collins, John A Meinel, Martin Pool, and others).

  IMPROVEMENTS:

    * Support for OS Windows 98. Also .bzr.log on any windows system
      saved in My Documents folder. (Alexander Belchenko)

    * ``bzr mv`` enhanced to support already moved files.
      In the past the mv command would have failed if the source file doesn't
      exist. In this situation ``bzr mv`` would now detect that the file has
      already moved and update the repository accordingly, if the target file
      does exist.
      A new option ``--after`` has been added so that if two files already
      exist, you could notify Bazaar that you have moved a (versioned) file
      and replaced it with another. Thus in this case ``bzr move --after``
      will only update the Bazaar identifier.
      (Steffen Eichenberg, Marius Kruger)

    * ``ls`` now works on treeless branches and remote branches.
      (Aaron Bentley)

    * ``bzr help global-options`` describes the global options.
      (Aaron Bentley)

    * ``bzr pull --overwrite`` will now correctly overwrite checkouts.
      (Robert Collins)

    * Files are now allowed to change kind (e.g. from file to symlink).
      Supported by ``commit``, ``revert`` and ``status``
      (Aaron Bentley)

    * ``inventory`` and ``unknowns`` hidden in favour of ``ls``
      (Aaron Bentley)

    * ``bzr help checkouts`` descibes what checkouts are and some possible
      uses of them. (James Westby, Aaron Bentley)

    * A new ``-d`` option to push, pull and merge overrides the default
      directory.  (Martin Pool)

    * Branch format 6: smaller, and potentially faster than format 5.  Supports
      ``append_history_only`` mode, where the log view and revnos do not change,
      except by being added to.  Stores policy settings in
      ".bzr/branch/branch.conf".

    * ``append_only`` branches:  Format 6 branches may be configured so that log
      view and revnos are always consistent.  Either create the branch using
      "bzr init --append-revisions-only" or edit the config file as descriped
      in docs/configuration.txt.

    * rebind: Format 6 branches retain the last-used bind location, so if you
      "bzr unbind", you can "bzr bind" to bind to the previously-selected
      bind location.

    * Builtin tags support, created and deleted by the ``tag`` command and
      stored in the branch.  Tags can be accessed with the revisionspec
      ``-rtag:``, and listed with ``bzr tags``.  Tags are not versioned
      at present. Tags require a network incompatible upgrade. To perform this
      upgrade, run ``bzr upgrade --dirstate-tags`` in your branch and
      repositories. (Martin Pool)

    * The ``bzr://`` transport now has a well-known port number, 4155,
      which it will use by default.  (Andrew Bennetts, Martin Pool)

    * Bazaar now looks for user-installed plugins before looking for site-wide
      plugins. (Jonathan Lange)

    * ``bzr resolve`` now detects and marks resolved text conflicts.
      (Aaron Bentley)

  INTERNALS:

    * Internally revision ids and file ids are now passed around as utf-8
      bytestrings, rather than treating them as Unicode strings. This has
      performance benefits for Knits, since we no longer need to decode the
      revision id for each line of content, nor for each entry in the index.
      This will also help with the future dirstate format.
      (John Arbash Meinel)

    * Reserved ids (any revision-id ending in a colon) are rejected by
      versionedfiles, repositories, branches, and working trees
      (Aaron Bentley)

    * Minor performance improvement by not creating a ProgressBar for
      every KnitIndex we create. (about 90ms for a bzr.dev tree)
      (John Arbash Meinel)

    * New easier to use Branch hooks facility. There are five initial hooks,
      all documented in bzrlib.branch.BranchHooks.__init__ - ``'set_rh'``,
      ``'post_push'``, ``'post_pull'``, ``'post_commit'``,
      ``'post_uncommit'``. These hooks fire after the matching operation
      on a branch has taken place, and were originally added for the
      branchrss plugin. (Robert Collins)

    * New method ``Branch.push()`` which should be used when pushing from a
      branch as it makes performance and policy decisions to match the UI
      level command ``push``. (Robert Collins).

    * Add a new method ``Tree.revision_tree`` which allows access to cached
      trees for arbitrary revisions. This allows the in development dirstate
      tree format to provide access to the callers to cached copies of
      inventory data which are cheaper to access than inventories from the
      repository.
      (Robert Collins, Martin Pool)

    * New ``Branch.last_revision_info`` method, this is being done to allow
      optimization of requests for both the number of revisions and the last
      revision of a branch with smartservers and potentially future branch
      formats. (Wouter van Heyst, Robert Collins)

    * Allow ``'import bzrlib.plugins.NAME'`` to work when the plugin NAME has not
      yet been loaded by ``load_plugins()``. This allows plugins to depend on each
      other for code reuse without requiring users to perform file-renaming
      gymnastics. (Robert Collins)

    * New Repository method ``'gather_stats'`` for statistic data collection.
      This is expected to grow to cover a number of related uses mainly
      related to bzr info. (Robert Collins)

    * Log formatters are now managed with a registry.
      ``log.register_formatter`` continues to work, but callers accessing
      the FORMATTERS dictionary directly will not.

    * Allow a start message to be passed to the ``edit_commit_message``
      function.  This will be placed in the message offered to the user
      for editing above the separator. It allows a template commit message
      to be used more easily. (James Westby)

    * ``GPGStrategy.sign()`` will now raise ``BzrBadParameterUnicode`` if
      you pass a Unicode string rather than an 8-bit string. Callers need
      to be updated to encode first. (John Arbash Meinel)

    * Branch.push, pull, merge now return Result objects with information
      about what happened, rather than a scattering of various methods.  These
      are also passed to the post hooks.  (Martin Pool)

    * File formats and architecture is in place for managing a forest of trees
      in bzr, and splitting up existing trees into smaller subtrees, and
      finally joining trees to make a larger tree. This is the first iteration
      of this support, and the user-facing aspects still require substantial
      work.  If you wish to experiment with it, use ``bzr upgrade
      --dirstate-with-subtree`` in your working trees and repositories.
      You can use the hidden commands ``split`` and ``join`` and to create
      and manipulate nested trees, but please consider using the nested-trees
      branch, which contains substantial UI improvements, instead.
      http://code.aaronbentley.com/bzr/bzrrepo/nested-trees/
      (Aaron Bentley, Martin Pool, Robert Collins).

  BUGFIXES:

    * ``bzr annotate`` now uses dotted revnos from the viewpoint of the
      branch, rather than the last changed revision of the file.
      (John Arbash Meinel, #82158)

    * Lock operations no longer hang if they encounter a permission problem.
      (Aaron Bentley)

    * ``bzr push`` can resume a push that was canceled before it finished.
      Also, it can push even if the target directory exists if you supply
      the ``--use-existing-dir`` flag.
      (John Arbash Meinel, #30576, #45504)

    * Fix http proxy authentication when user and an optional
      password appears in the ``*_proxy`` vars. (Vincent Ladeuil,
      #83954).

    * ``bzr log branch/file`` works for local treeless branches
      (Aaron Bentley, #84247)

    * Fix problem with UNC paths on Windows 98. (Alexander Belchenko, #84728)

    * Searching location of CA bundle for PyCurl in env variable
      (``CURL_CA_BUNDLE``), and on win32 along the PATH.
      (Alexander Belchenko, #82086)

    * ``bzr init`` works with unicode argument LOCATION.
      (Alexander Belchenko, #85599)

    * Raise ``DependencyNotPresent`` if pycurl do not support https.
      (Vincent Ladeuil, #85305)

    * Invalid proxy env variables should not cause a traceback.
      (Vincent Ladeuil, #87765)

    * Ignore patterns normalised to use '/' path separator.
      (Kent Gibson, #86451)

    * bzr rocks. It sure does! Fix case. (Vincent Ladeuil, #78026)

    * Fix bzrtools shelve command for removed lines beginning with "--"
      (Johan Dahlberg, #75577)

  TESTING:

    * New ``--first`` option to ``bzr selftest`` to run specified tests
      before the rest of the suite.  (Martin Pool)


bzr 0.14  2007-01-23
--------------------

  IMPROVEMENTS:

    * ``bzr help global-options`` describes the global options. (Aaron Bentley)

  BUG FIXES:

    * Skip documentation generation tests if the tools to do so are not
      available. Fixes running selftest for installled copies of bzr.
      (John Arbash Meinel, #80330)

    * Fix the code that discovers whether bzr is being run from it's
      working tree to handle the case when it isn't but the directory
      it is in is below a repository. (James Westby, #77306)


bzr 0.14rc1  2007-01-16
-----------------------

  IMPROVEMENTS:

    * New connection: ``bzr+http://`` which supports tunnelling the smart
      protocol over an HTTP connection. If writing is enabled on the bzr
      server, then you can write over the http connection.
      (Andrew Bennetts, John Arbash Meinel)

    * Aliases now support quotation marks, so they can contain whitespace
      (Marius Kruger)

    * PyCurlTransport now use a single curl object. By specifying explicitly
      the 'Range' header, we avoid the need to use two different curl objects
      (and two connections to the same server). (Vincent Ladeuil)

    * ``bzr commit`` does not prompt for a message until it is very likely to
      succeed.  (Aaron Bentley)

    * ``bzr conflicts`` now takes --text to list pathnames of text conflicts
      (Aaron Bentley)

    * Fix ``iter_lines_added_or_present_in_versions`` to use a set instead
      of a list while checking if a revision id was requested. Takes 10s
      off of the ``fileids_affected_by_revision_ids`` time, which is 10s
      of the ``bzr branch`` time. Also improve ``fileids_...`` time by
      filtering lines with a regex rather than multiple ``str.find()``
      calls. (saves another 300ms) (John Arbash Meinel)

    * Policy can be set for each configuration key. This allows keys to be
      inherited properly across configuration entries. For example, this
      should enable you to do::

        [/home/user/project]
        push_location = sftp://host/srv/project/
        push_location:policy = appendpath

      And then a branch like ``/home/user/project/mybranch`` should get an
      automatic push location of ``sftp://host/srv/project/mybranch``.
      (James Henstridge)

    * Added ``bzr status --short`` to make status report svn style flags
      for each file.  For example::

        $ bzr status --short
        A  foo
        A  bar
        D  baz
        ?  wooley

    * 'bzr selftest --clean-output' allows easily clean temporary tests
      directories without running tests. (Alexander Belchenko)

    * ``bzr help hidden-commands`` lists all hidden commands. (Aaron Bentley)

    * ``bzr merge`` now has an option ``--pull`` to fall back to pull if
      local is fully merged into remote. (Jan Hudec)

    * ``bzr help formats`` describes available directory formats. (Aaron Bentley)

  INTERNALS:

    * A few tweaks directly to ``fileids_affected_by_revision_ids`` to
      help speed up processing, as well allowing to extract unannotated
      lines. Between the two ``fileids_affected_by_revision_ids`` is
      improved by approx 10%. (John Arbash Meinel)

    * Change Revision serialization to only write out millisecond
      resolution. Rather than expecting floating point serialization to
      preserve more resolution than we need. (Henri Weichers, Martin Pool)

    * Test suite ends cleanly on Windows.  (Vincent Ladeuil)

    * When ``encoding_type`` attribute of class Command is equal to 'exact',
      force sys.stdout to be a binary stream on Windows, and therefore
      keep exact line-endings (without LF -> CRLF conversion).
      (Alexander Belchenko)

    * Single-letter short options are no longer globally declared.  (Martin
      Pool)

    * Before using detected user/terminal encoding bzr should check
      that Python has corresponding codec. (Alexander Belchenko)

    * Formats for end-user selection are provided via a FormatRegistry (Aaron Bentley)

  BUG FIXES:

    * ``bzr missing --verbose`` was showing adds/removals in the wrong
      direction. (John Arbash Meinel)

    * ``bzr annotate`` now defaults to showing dotted revnos for merged
      revisions. It cuts them off at a depth of 12 characters, but you can
      supply ``--long`` to see the full number. You can also use
      ``--show-ids`` to display the original revision ids, rather than
      revision numbers and committer names. (John Arbash Meinel, #75637)

    * bzr now supports Win32 UNC path (e.g. ``\HOST\path``.
      (Alexander Belchenko, #57869)

    * Win32-specific: output of cat, bundle and diff commands don't mangle
      line-endings (Alexander Belchenko, #55276)

    * Replace broken fnmatch based ignore pattern matching with custom pattern
      matcher.
      (Kent Gibson, Jan Hudec #57637)

    * pycurl and urllib can detect short reads at different places. Update
      the test suite to test more cases. Also detect http error code 416
      which was raised for that specific bug. Also enhance the urllib
      robustness by detecting invalid ranges (and pycurl's one by detecting
      short reads during the initial GET). (Vincent Ladeuil, #73948)

    * The urllib connection sharing interacts badly with urllib2
      proxy setting (the connections didn't go thru the proxy
      anymore). Defining a proper ProxyHandler solves the
      problem.  (Vincent Ladeuil, #74759)

    * Use urlutils to generate relative URLs, not osutils
      (Aaron Bentley, #76229)

    * ``bzr status`` in a readonly directory should work without giving
      lots of errors. (John Arbash Meinel, #76299)

    * Mention the revisionspec topic for the revision option help.
      (Wouter van Heyst, #31663)

    * Allow plugins import from zip archives.
      (Alexander Belchenko, #68124)


bzr 0.13  2006-12-05
--------------------

  No changes from 0.13rc1

bzr 0.13rc1  2006-11-27
-----------------------

  IMPROVEMENTS:

    * New command ``bzr remove-tree`` allows the removal of the working
      tree from a branch.
      (Daniel Silverstone)

    * urllib uses shared keep-alive connections, so http
      operations are substantially faster.
      (Vincent Ladeuil, #53654)

    * ``bzr export`` allows an optional branch parameter, to export a bzr
      tree from some other url. For example:
      ``bzr export bzr.tar.gz http://bazaar-vcs.org/bzr/bzr.dev``
      (Daniel Silverstone)

    * Added ``bzr help topics`` to the bzr help system. This gives a
      location for general information, outside of a specific command.
      This includes updates for ``bzr help revisionspec`` the first topic
      included. (Goffredo Baroncelli, John Arbash Meinel, #42714)

    * WSGI-compatible HTTP smart server.  See ``doc/http_smart_server.txt``.
      (Andrew Bennetts)

    * Knit files will now cache full texts only when the size of the
      deltas is as large as the size of the fulltext. (Or after 200
      deltas, whichever comes first). This has the most benefit on large
      files with small changes, such as the inventory for a large project.
      (eg For a project with 2500 files, and 7500 revisions, it changes
      the size of inventory.knit from 11MB to 5.4MB) (John Arbash Meinel)

  INTERNALS:

    * New -D option given before the command line turns on debugging output
      for particular areas.  -Derror shows tracebacks on all errors.
      (Martin Pool)

    * Clean up ``bzr selftest --benchmark bundle`` to correct an import,
      and remove benchmarks that take longer than 10min to run.
      (John Arbash Meinel)

    * Use ``time.time()`` instead of ``time.clock()`` to decide on
      progress throttling. Because ``time.clock()`` is actually CPU time,
      so over a high-latency connection, too many updates get throttled.
      (John Arbash Meinel)

    * ``MemoryTransport.list_dir()`` would strip the first character for
      files or directories in root directory. (John Arbash Meinel)

    * New method ``get_branch_reference`` on 'BzrDir' allows the detection of
      branch references - which the smart server component needs.

    * New ``ChrootTransportDecorator``, accessible via the ``chroot+`` url
      prefix.  It disallows any access to locations above a set URL.  (Andrew
      Bennetts)

  BUG FIXES:

    * Now ``_KnitIndex`` properly decode revision ids when loading index data.
      And optimize the knit index parsing code.
      (Dmitry Vasiliev, John Arbash Meinel)

    * ``bzrlib/bzrdir.py`` was directly referencing ``bzrlib.workingtree``,
      without importing it. This prevented ``bzr upgrade`` from working
      unless a plugin already imported ``bzrlib.workingtree``
      (John Arbash Meinel, #70716)

    * Suppress the traceback on invalid URLs (Vincent Ladeuil, #70803).

    * Give nicer error message when an http server returns a 403
      error code. (Vincent Ladeuil, #57644).

    * When a multi-range http GET request fails, try a single
      range one. If it fails too, forget about ranges. Remember that until
      the death of the transport and propagates that to the clones.
      (Vincent Ladeuil, #62276, #62029).

    * Handles user/passwords supplied in url from command
      line (for the urllib implementation). Don't request already
      known passwords (Vincent Ladeuil, #42383, #44647, #48527)

    * ``_KnitIndex.add_versions()`` dictionary compresses revision ids as they
      are added. This fixes bug where fetching remote revisions records
      them as full references rather than integers.
      (John Arbash Meinel, #64789)

    * ``bzr ignore`` strips trailing slashes in patterns.
      Also ``bzr ignore`` rejects absolute paths. (Kent Gibson, #4559)

    * ``bzr ignore`` takes multiple arguments. (Cheuksan Edward Wang, #29488)

    * mv correctly handles paths that traverse symlinks.
      (Aaron Bentley, #66964)

    * Give nicer looking error messages when failing to connect over ssh.
      (John Arbash Meinel, #49172)

    * Pushing to a remote branch does not currently update the remote working
      tree. After a remote push, ``bzr status`` and ``bzr diff`` on the remote
      machine now show that the working tree is out of date.
      (Cheuksan Edward Wang #48136)

    * Use patiencediff instead of difflib for determining deltas to insert
      into knits. This avoids the O(N^3) behavior of difflib. Patience
      diff should be O(N^2). (Cheuksan Edward Wang, #65714)

    * Running ``bzr log`` on nonexistent file gives an error instead of the
      entire log history. (Cheuksan Edward Wang #50793)

    * ``bzr cat`` can look up contents of removed or renamed files. If the
      pathname is ambiguous, i.e. the files in the old and new trees have
      different id's, the default is the file in the new tree. The user can
      use "--name-from-revision" to select the file in the old tree.
      (Cheuksan Edward Wang, #30190)

  TESTING:

    * TestingHTTPRequestHandler really handles the Range header
      (previously it was ignoring it and returning the whole file,).

bzr 0.12  2006-10-30
--------------------

  INTERNALS:

    * Clean up ``bzr selftest --benchmark bundle`` to correct an import,
      and remove benchmarks that take longer than 10min to run.
      (John Arbash Meinel)

bzr 0.12rc1  2006-10-23
-----------------------

  IMPROVEMENTS:

    * ``bzr log`` now shows dotted-decimal revision numbers for all revisions,
      rather than just showing a decimal revision number for revisions on the
      mainline. These revision numbers are not yet accepted as input into bzr
      commands such as log, diff etc. (Robert Collins)

    * revisions can now be specified using dotted-decimal revision numbers.
      For instance, ``bzr diff -r 1.2.1..1.2.3``. (Robert Collins)

    * ``bzr help commands`` output is now shorter (Aaron Bentley)

    * ``bzr`` now uses lazy importing to reduce the startup time. This has
      a moderate effect on lots of actions, especially ones that have
      little to do. For example ``bzr rocks`` time is down to 116ms from
      283ms. (John Arbash Meinel)

    * New Registry class to provide name-to-object registry-like support,
      for example for schemes where plugins can register new classes to
      do certain tasks (e.g. log formatters). Also provides lazy registration
      to allow modules to be loaded on request.
      (John Arbash Meinel, Adeodato Simó)

  API INCOMPATABILITY:

    * LogFormatter subclasses show now expect the 'revno' parameter to
      show() to be a string rather than an int. (Robert Collins)

  INTERNALS:

    * ``TestCase.run_bzr``, ``run_bzr_captured``, and ``run_bzr_subprocess``
      can take a ``working_dir='foo'`` parameter, which will change directory
      for the command. (John Arbash Meinel)

    * ``bzrlib.lazy_regex.lazy_compile`` can be used to create a proxy
      around a regex, which defers compilation until first use.
      (John Arbash Meinel)

    * ``TestCase.run_bzr_subprocess`` defaults to supplying the
      ``--no-plugins`` parameter to ensure test reproducability, and avoid
      problems with system-wide installed plugins. (John Arbash Meinel)

    * Unique tree root ids are now supported. Newly created trees still
      use the common root id for compatibility with bzr versions before 0.12.
      (Aaron Bentley)

    * ``WorkingTree.set_root_id(None)`` is now deprecated. Please
      pass in ``inventory.ROOT_ID`` if you want the default root id value.
      (Robert Collins, John Arbash Meinel)

    * New method ``WorkingTree.flush()`` which will write the current memory
      inventory out to disk. At the same time, ``read_working_inventory`` will
      no longer trash the current tree inventory if it has been modified within
      the current lock, and the tree will now ``flush()`` automatically on
      ``unlock()``. ``WorkingTree.set_root_id()`` has been updated to take
      advantage of this functionality. (Robert Collins, John Arbash Meinel)

    * ``bzrlib.tsort.merge_sorted`` now accepts ``generate_revnos``. This
      parameter will cause it to add another column to its output, which
      contains the dotted-decimal revno for each revision, as a tuple.
      (Robert Collins)

    * ``LogFormatter.show_merge`` is deprecated in favour of
      ``LogFormatter.show_merge_revno``. (Robert Collins)

  BUG FIXES:

    * Avoid circular imports by creating a deprecated function for
      ``bzrlib.tree.RevisionTree``. Callers should have been using
      ``bzrlib.revisontree.RevisionTree`` anyway. (John Arbash Meinel,
      #63360, #66349)

    * Don't use ``socket.MSG_WAITALL`` as it doesn't exist on all
      platforms. (Martin Pool, #66356)

    * Don't require ``Content-Type`` in range responses. Assume they are a
      single range if ``Content-Type`` does not exist.
      (John Arbash Meinel, #62473)

    * bzr branch/pull no longer complain about progress bar cleanup when
      interrupted during fetch.  (Aaron Bentley, #54000)

    * ``WorkingTree.set_parent_trees()`` uses the trees to directly write
      the basis inventory, rather than going through the repository. This
      allows us to have 1 inventory read, and 2 inventory writes when
      committing a new tree. (John Arbash Meinel)

    * When reverting, files that are not locally modified that do not exist
      in the target are deleted, not just unversioned (Aaron Bentley)

    * When trying to acquire a lock, don't fail immediately. Instead, try
      a few times (up to 1 hour) before timing out. Also, report why the
      lock is unavailable (John Arbash Meinel, #43521, #49556)

    * Leave HttpTransportBase daughter classes decides how they
      implement cloning. (Vincent Ladeuil, #61606)

    * diff3 does not indicate conflicts on clean merge. (Aaron Bentley)

    * If a commit fails, the commit message is stored in a file at the root of
      the tree for later commit. (Cheuksan Edward Wang, Stefan Metzmacher,
      #32054)

  TESTING:

    * New test base class TestCaseWithMemoryTransport offers memory-only
      testing facilities: its not suitable for tests that need to mutate disk
      state, but most tests should not need that and should be converted to
      TestCaseWithMemoryTransport. (Robert Collins)

    * ``TestCase.make_branch_and_memory_tree`` now takes a format
      option to set the BzrDir, Repository and Branch formats of the
      created objects. (Robert Collins, John Arbash Meinel)

bzr 0.11  2006-10-02
--------------------

    * Smart server transport test failures on windows fixed. (Lukáš Lalinský).

bzr 0.11rc2  2006-09-27
-----------------------

  BUG FIXES:

    * Test suite hangs on windows fixed. (Andrew Bennets, Alexander Belchenko).

    * Commit performance regression fixed. (Aaron Bentley, Robert Collins, John
      Arbash Meinel).

bzr 0.11rc1  2006-09-25
-----------------------

  IMPROVEMENTS:

    * Knit files now wait to create their contents until the first data is
      added. The old code used to create an empty .knit and a .kndx with just
      the header. However, this caused a lot of extra round trips over sftp.
      This can change the time for ``bzr push`` to create a new remote branch
      from 160s down to 100s. This also affects ``bzr commit`` performance when
      adding new files, ``bzr commit`` on a new kernel-like tree drops from 50s
      down to 40s (John Arbash Meinel, #44692)

    * When an entire subtree has been deleted, commit will now report that
      just the top of the subtree has been deleted, rather than reporting
      all the individual items. (Robert Collins)

    * Commit performs one less XML parse. (Robert Collins)

    * ``bzr checkout`` now operates on readonly branches as well
      as readwrite branches. This fixes bug #39542. (Robert Collins)

    * ``bzr bind`` no longer synchronises history with the master branch.
      Binding should be followed by an update or push to synchronise the
      two branches. This is closely related to the fix for bug #39542.
      (Robert Collins)

    * ``bzrlib.lazy_import.lazy_import`` function to create on-demand
      objects.  This allows all imports to stay at the global scope, but
      modules will not actually be imported if they are not used.
      (John Arbash Meinel)

    * Support ``bzr://`` and ``bzr+ssh://`` urls to work with the new RPC-based
      transport which will be used with the upcoming high-performance smart
      server. The new command ``bzr serve`` will invoke bzr in server mode,
      which processes these requests. (Andrew Bennetts, Robert Collins, Martin
      Pool)

    * New command ``bzr version-info`` which can be used to get a summary
      of the current state of the tree. This is especially useful as part
      of a build commands. See ``doc/version_info.txt`` for more information
      (John Arbash Meinel)

  BUG FIXES:

    * ``'bzr inventory [FILE...]'`` allows restricting the file list to a
      specific set of files. (John Arbash Meinel, #3631)

    * Don't abort when annotating empty files (John Arbash Meinel, #56814)

    * Add ``Stanza.to_unicode()`` which can be passed to another Stanza
      when nesting stanzas. Also, add ``read_stanza_unicode`` to handle when
      reading a nested Stanza. (John Arbash Meinel)

    * Transform._set_mode() needs to stat the right file.
      (John Arbash Meinel, #56549)

    * Raise WeaveFormatError rather than StopIteration when trying to read
      an empty Weave file. (John Arbash Meinel, #46871)

    * Don't access e.code for generic URLErrors, only HTTPErrors have .code.
      (Vincent Ladeuil, #59835)

    * Handle boundary="" lines properly to allow access through a Squid proxy.
      (John Arbash Meinel, #57723)

    * revert now removes newly-added directories (Aaron Bentley, #54172)

    * ``bzr upgrade sftp://`` shouldn't fail to upgrade v6 branches if there
      isn't a working tree. (David Allouche, #40679)

    * Give nicer error messages when a user supplies an invalid --revision
      parameter. (John Arbash Meinel, #55420)

    * Handle when LANG is not recognized by python. Emit a warning, but
      just revert to using 'ascii'. (John Arbash Meinel, #35392)

    * Don't use ``preexec_fn`` on win32, as it is not supported by subprocess.
      (John Arbash Meinel)

    * Skip specific tests when the dependencies aren't met. This includes
      some ``setup.py`` tests when ``python-dev`` is not available, and
      some tests that depend on paramiko. (John Arbash Meinel, Mattheiu Moy)

    * Fallback to Paramiko properly, if no ``ssh`` executable exists on
      the system. (Andrew Bennetts, John Arbash Meinel)

    * ``Branch.bind(other_branch)`` no longer takes a write lock on the
      other branch, and will not push or pull between the two branches.
      API users will need to perform a push or pull or update operation if they
      require branch synchronisation to take place. (Robert Collins, #47344)

    * When creating a tarball or zipfile export, export unicode names as utf-8
      paths. This may not work perfectly on all platforms, but has the best
      chance of working in the common case. (John Arbash Meinel, #56816)

    * When committing, only files that exist in working tree or basis tree
      may be specified (Aaron Bentley, #50793)

  PORTABILITY:

    * Fixes to run on Python 2.5 (Brian M. Carlson, Martin Pool, Marien Zwart)

  INTERNALS:

    * TestCaseInTempDir now creates a separate directory for HOME, rather
      than having HOME set to the same location as the working directory.
      (John Arbash Meinel)

    * ``run_bzr_subprocess()`` can take an optional ``env_changes={}`` parameter,
      which will update os.environ inside the spawned child. It also can
      take a ``universal_newlines=True``, which helps when checking the output
      of the command. (John Arbash Meinel)

    * Refactor SFTP vendors to allow easier re-use when ssh is used.
      (Andrew Bennetts)

    * ``Transport.list_dir()`` and ``Transport.iter_files_recursive()`` should always
      return urlescaped paths. This is now tested (there were bugs in a few
      of the transports) (Andrew Bennetts, David Allouche, John Arbash Meinel)

    * New utility function ``symbol_versioning.deprecation_string``. Returns the
      formatted string for a callable, deprecation format pair. (Robert Collins)

    * New TestCase helper applyDeprecated. This allows you to call a callable
      which is deprecated without it spewing to the screen, just by supplying
      the deprecation format string issued for it. (Robert Collins)

    * Transport.append and Transport.put have been deprecated in favor of
      ``.append_bytes``, ``.append_file``, ``.put_bytes``, and
      ``.put_file``. This removes the ambiguity in what type of object the
      functions take.  ``Transport.non_atomic_put_{bytes,file}`` has also
      been added. Which works similarly to ``Transport.append()`` except for
      SFTP, it doesn't have a round trip when opening the file. Also, it
      provides functionality for creating a parent directory when trying
      to create a file, rather than raise NoSuchFile and forcing the
      caller to repeat their request.
      (John Arbash Meinel)

    * WorkingTree has a new api ``unversion`` which allow the unversioning of
      entries by their file id. (Robert Collins)

    * ``WorkingTree.pending_merges`` is deprecated.  Please use the
      ``get_parent_ids`` (introduced in 0.10) method instead. (Robert Collins)

    * WorkingTree has a new ``lock_tree_write`` method which locks the branch for
      read rather than write. This is appropriate for actions which only need
      the branch data for reference rather than mutation. A new decorator
      ``needs_tree_write_lock`` is provided in the workingtree module. Like the
      ``needs_read_lock`` and ``needs_write_lock`` decorators this allows static
      declaration of the locking requirements of a function to ensure that
      a lock is taken out for casual scripts. (Robert Collins, #54107)

    * All WorkingTree methods which write to the tree, but not to the branch
      have been converted to use ``needs_tree_write_lock`` rather than
      ``needs_write_lock``. Also converted is the revert, conflicts and tree
      transform modules. This provides a modest performance improvement on
      metadir style trees, due to the reduce lock-acquisition, and a more
      significant performance improvement on lightweight checkouts from
      remote branches, where trivial operations used to pay a significant
      penalty. It also provides the basis for allowing readonly checkouts.
      (Robert Collins)

    * Special case importing the standard library 'copy' module. This shaves
      off 40ms of startup time, while retaining compatibility. See:
      ``bzrlib/inspect_for_copy.py`` for more details. (John Arbash Meinel)

    * WorkingTree has a new parent class MutableTree which represents the
      specialisations of Tree which are able to be altered. (Robert Collins)

    * New methods mkdir and ``put_file_bytes_non_atomic`` on MutableTree that
      mutate the tree and its contents. (Robert Collins)

    * Transport behaviour at the root of the URL is now defined and tested.
      (Andrew Bennetts, Robert Collins)

  TESTING:

    * New test helper classs MemoryTree. This is typically accessed via
      ``self.make_branch_and_memory_tree()`` in test cases. (Robert Collins)

    * Add ``start_bzr_subprocess`` and ``stop_bzr_subprocess`` to allow test
      code to continue running concurrently with a subprocess of bzr.
      (Andrew Bennetts, Robert Collins)

    * Add a new method ``Transport.get_smart_client()``. This is provided to
      allow upgrades to a richer interface than the VFS one provided by
      Transport. (Andrew Bennetts, Martin Pool)

bzr 0.10  2006-08-29
--------------------

  IMPROVEMENTS:
    * 'merge' now takes --uncommitted, to apply uncommitted changes from a
      tree.  (Aaron Bentley)

    * 'bzr add --file-ids-from' can be used to specify another path to use
      for creating file ids, rather than generating all new ones. Internally,
      the 'action' passed to ``smart_add_tree()`` can return ``file_ids`` that
      will be used, rather than having bzrlib generate new ones.
      (John Arbash Meinel, #55781)

    * ``bzr selftest --benchmark`` now allows a ``--cache-dir`` parameter.
      This will cache some of the intermediate trees, and decrease the
      setup time for benchmark tests. (John Arbash Meinel)

    * Inverse forms are provided for all boolean options.  For example,
      --strict has --no-strict, --no-recurse has --recurse (Aaron Bentley)

    * Serialize out Inventories directly, rather than using ElementTree.
      Writing out a kernel sized inventory drops from 2s down to ~350ms.
      (Robert Collins, John Arbash Meinel)

  BUG FIXES:

    * Help diffutils 2.8.4 get along with binary tests (Marien Zwart: #57614)

    * Change LockDir so that if the lock directory doesn't exist when
      ``lock_write()`` is called, an attempt will be made to create it.
      (John Arbash Meinel, #56974)

    * ``bzr uncommit`` preserves pending merges. (John Arbash Meinel, #57660)

    * Active FTP transport now works as intended. (ghozzy, #56472)

    * Really fix mutter() so that it won't ever raise a UnicodeError.
      It means it is possible for ~/.bzr.log to contain non UTF-8 characters.
      But it is a debugging log, not a real user file.
      (John Arbash Meinel, #56947, #53880)

    * Change Command handle to allow Unicode command and options.
      At present we cannot register Unicode command names, so we will get
      BzrCommandError('unknown command'), or BzrCommandError('unknown option')
      But that is better than a UnicodeError + a traceback.
      (John Arbash Meinel, #57123)

    * Handle TZ=UTC properly when reading/writing revisions.
      (John Arbash Meinel, #55783, #56290)

    * Use ``GPG_TTY`` to allow gpg --cl to work with gpg-agent in a pipeline,
      (passing text to sign in on stdin). (John Arbash Meinel, #54468)

    * External diff does the right thing for binaries even in foreign
      languages. (John Arbash Meinel, #56307)

    * Testament handles more cases when content is unicode. Specific bug was
      in handling of revision properties.
      (John Arbash Meinel, Holger Krekel, #54723)

    * The bzr selftest was failing on installed versions due to a bug in a new
      test helper. (John Arbash Meinel, Robert Collins, #58057)

  INTERNALS:

    * ``bzrlib.cache_utf8`` contains ``encode()`` and ``decode()`` functions
      which can be used to cache the conversion between utf8 and Unicode.
      Especially helpful for some of the knit annotation code, which has to
      convert revision ids to utf8 to annotate lines in storage.
      (John Arbash Meinel)

    * ``setup.py`` now searches the filesystem to find all packages which
      need to be installed. This should help make the life of packagers
      easier. (John Arbash Meinel)

bzr 0.9.0  2006-08-11
---------------------

  SURPRISES:

   * The hard-coded built-in ignore rules have been removed. There are
     now two rulesets which are enforced. A user global one in
     ``~/.bazaar/ignore`` which will apply to every tree, and the tree
     specific one '.bzrignore'.
     ``~/.bazaar/ignore`` will be created if it does not exist, but with
     a more conservative list than the old default.
     This fixes bugs with default rules being enforced no matter what.
     The old list of ignore rules from bzr is available by
     running 'bzr ignore --old-default-rules'.
     (Robert Collins, Martin Pool, John Arbash Meinel)

   * 'branches.conf' has been changed to 'locations.conf', since it can apply
     to more locations than just branch locations.
     (Aaron Bentley)

  IMPROVEMENTS:

   * The revision specifier "revno:" is extended to accept the syntax
     revno:N:branch. For example,
     revno:42:http://bazaar-vcs.org/bzr/bzr.dev/ means revision 42 in
     bzr.dev.  (Matthieu Moy)

   * Tests updates to ensure proper URL handling, UNICODE support, and
     proper printing when the user's terminal encoding cannot display
     the path of a file that has been versioned.
     ``bzr branch`` can take a target URL rather than only a local directory.
     ``Branch.get_parent()/set_parent()`` now save a relative path if possible,
     and normalize the parent based on root, allowing access across
     different transports. (John Arbash Meinel, Wouter van Heyst, Martin Pool)
     (Malone #48906, #42699, #40675, #5281, #3980, #36363, #43689,
     #42517, #42514)

   * On Unix, detect terminal width using an ioctl not just $COLUMNS.
     Use terminal width for single-line logs from ``bzr log --line`` and
     pending-merge display.  (Robert Widhopf-Fenk, Gustavo Niemeyer)
     (Malone #3507)

   * On Windows, detect terminal width using GetConsoleScreenBufferInfo.
     (Alexander Belchenko)

   * Speedup improvement for 'date:'-revision search. (Guillaume Pinot).

   * Show the correct number of revisions pushed when pushing a new branch.
     (Robert Collins).

   * 'bzr selftest' now shows a progress bar with the number of tests, and
     progress made. 'make check' shows tests in -v mode, to be more useful
     for the PQM status window. (Robert Collins).
     When using a progress bar, failed tests are printed out, rather than
     being overwritten by the progress bar until the suite finishes.
     (John Arbash Meinel)

   * 'bzr selftest --benchmark' will run a new benchmarking selftest.
     'bzr selftest --benchmark --lsprof-timed' will use lsprofile to generate
     profile data for the individual profiled calls, allowing for fine
     grained analysis of performance.
     (Robert Collins, Martin Pool).

   * 'bzr commit' shows a progress bar. This is useful for commits over sftp
     where commit can take an appreciable time. (Robert Collins)

   * 'bzr add' is now less verbose in telling you what ignore globs were
     matched by files being ignored. Instead it just tells you how many
     were ignored (because you might reasonably be expecting none to be
     ignored). 'bzr add -v' is unchanged and will report every ignored
     file. (Robert Collins).

   * ftp now has a test server if medusa is installed. As part of testing,
     ftp support has been improved, including support for supplying a
     non-standard port. (John Arbash Meinel).

   * 'bzr log --line' shows the revision number, and uses only the
     first line of the log message (#5162, Alexander Belchenko;
     Matthieu Moy)

   * 'bzr status' has had the --all option removed. The 'bzr ls' command
     should be used to retrieve all versioned files. (Robert Collins)

   * 'bzr bundle OTHER/BRANCH' will create a bundle which can be sent
     over email, and applied on the other end, while maintaining ancestry.
     This bundle can be applied with either 'bzr merge' or 'bzr pull',
     the same way you would apply another branch.
     (John Arbash Meinel, Aaron Bentley)

   * 'bzr whoami' can now be used to set your identity from the command line,
     for a branch or globally.  (Robey Pointer)

   * 'bzr checkout' now aliased to 'bzr co', and 'bzr annotate' to 'bzr ann'.
     (Michael Ellerman)

   * 'bzr revert DIRECTORY' now reverts the contents of the directory as well.
     (Aaron Bentley)

   * 'bzr get sftp://foo' gives a better error when paramiko is not present.
     Also updates things like 'http+pycurl://' if pycurl is not present.
     (John Arbash Meinel) (Malone #47821, #52204)

   * New env variable ``BZR_PROGRESS_BAR``, sets the default progress bar type.
     Can be set to 'none' or 'dummy' to disable the progress bar, 'dots' or
     'tty' to create the respective type. (John Arbash Meinel, #42197, #51107)

   * Improve the help text for 'bzr diff' to explain what various options do.
     (John Arbash Meinel, #6391)

   * 'bzr uncommit -r 10' now uncommits revisions 11.. rather than uncommitting
     revision 10. This makes -r10 more in line with what other commands do.
     'bzr uncommit' also now saves the pending merges of the revisions that
     were removed. So it is safe to uncommit after a merge, fix something,
     and commit again. (John Arbash Meinel, #32526, #31426)

   * 'bzr init' now also works on remote locations.
     (Wouter van Heyst, #48904)

   * HTTP support has been updated. When using pycurl we now support
     connection keep-alive, which reduces dns requests and round trips.
     And for both urllib and pycurl we support multi-range requests,
     which decreases the number of round-trips. Performance results for
     ``bzr branch http://bazaar-vcs.org/bzr/bzr.dev/`` indicate
     http branching is now 2-3x faster, and ``bzr pull`` in an existing
     branch is as much as 4x faster.
     (Michael Ellerman, Johan Rydberg, John Arbash Meinel, #46768)

   * Performance improvements for sftp. Branching and pulling are now up to
     2x faster. Utilize paramiko.readv() support for async requests if it
     is available (paramiko > 1.6) (John Arbash Meinel)

  BUG FIXES:

    * Fix shadowed definition of TestLocationConfig that caused some
      tests not to run.
      (Erik Bågfors, Michael Ellerman, Martin Pool, #32587)

    * Fix unnecessary requirement of sign-my-commits that it be run from
      a working directory.  (Martin Pool, Robert Collins)

    * 'bzr push location' will only remember the push location if it succeeds
      in connecting to the remote location. (John Arbash Meinel, #49742)

    * 'bzr revert' no longer toggles the executable bit on win32
      (John Arbash Meinel, #45010)

    * Handle broken pipe under win32 correctly. (John Arbash Meinel)

    * sftp tests now work correctly on win32 if you have a newer paramiko
      (John Arbash Meinel)

    * Cleanup win32 test suite, and general cleanup of places where
      file handles were being held open. (John Arbash Meinel)

    * When specifying filenames for 'diff -r x..y', the name of the file in the
      working directory can be used, even if its name is different in both x
      and y.

    * File-ids containing single- or double-quotes are handled correctly by
      push. (Aaron Bentley, #52227)

    * Normalize unicode filenames to ensure cross-platform consistency.
      (John Arbash Meinel, #43689)

    * The argument parser can now handle '-' as an argument. Currently
      no code interprets it specially (it is mostly handled as a file named
      '-'). But plugins, and future operations can use it.
      (John Arbash meinel, #50984)

    * Bundles can properly read binary files with a plain '\r' in them.
      (John Arbash Meinel, #51927)

    * Tuning ``iter_entries()`` to be more efficient (John Arbash Meinel, #5444)

    * Lots of win32 fixes (the test suite passes again).
      (John Arbash Meinel, #50155)

    * Handle openbsd returning None for sys.getfilesystemencoding() (#41183)

    * Support ftp APPE (append) to allow Knits to be used over ftp (#42592)

    * Removals are only committed if they match the filespec (or if there is
      no filespec).  (#46635, Aaron Bentley)

    * smart-add recurses through all supplied directories
      (John Arbash Meinel, #52578)

    * Make the bundle reader extra lines before and after the bundle text.
      This allows you to parse an email with the bundle inline.
      (John Arbash Meinel, #49182)

    * Change the file id generator to squash a little bit more. Helps when
      working with long filenames on windows. (Also helps for unicode filenames
      not generating hidden files). (John Arbash Meinel, #43801)

    * Restore terminal mode on C-c while reading sftp password.  (#48923,
      Nicholas Allen, Martin Pool)

    * Timestamps are rounded to 1ms, and revision entries can be recreated
      exactly. (John Arbash Meinel, Jamie Wilkinson, #40693)

    * Branch.base has changed to a URL, but ~/.bazaar/locations.conf should
      use local paths, since it is user visible (John Arbash Meinel, #53653)

    * ``bzr status foo`` when foo was unversioned used to cause a full delta
      to be generated (John Arbash Meinel, #53638)

    * When reading revision properties, an empty value should be considered
      the empty string, not None (John Arbash Meinel, #47782)

    * ``bzr diff --diff-options`` can now handle binary files being changed.
      Also, the output is consistent when --diff-options is not supplied.
      (John Arbash Meinel, #54651, #52930)

    * Use the right suffixes for loading plugins (John Arbash Meinel, #51810)

    * Fix ``Branch.get_parent()`` to handle the case when the parent is not
      accessible (John Arbash Meinel, #52976)

  INTERNALS:

    * Combine the ignore rules into a single regex rather than looping over
      them to reduce the threshold where  N^2 behaviour occurs in operations
      like status. (Jan Hudec, Robert Collins).

    * Appending to ``bzrlib.DEFAULT_IGNORE`` is now deprecated. Instead, use
      one of the add functions in bzrlib.ignores. (John Arbash Meinel)

    * 'bzr push' should only push the ancestry of the current revision, not
      all of the history in the repository. This is especially important for
      shared repositories. (John Arbash Meinel)

    * ``bzrlib.delta.compare_trees`` now iterates in alphabetically sorted order,
      rather than randomly walking the inventories. (John Arbash Meinel)

    * Doctests are now run in temporary directories which are cleaned up when
      they finish, rather than using special ScratchDir/ScratchBranch objects.
      (Martin Pool)

    * Split ``check`` into separate methods on the branch and on the repository,
      so that it can be specialized in ways that are useful or efficient for
      different formats.  (Martin Pool, Robert Collins)

    * Deprecate ``Repository.all_revision_ids``; most methods don't really need
      the global revision graph but only that part leading up to a particular
      revision.  (Martin Pool, Robert Collins)

    * Add a BzrDirFormat ``control_formats`` list which allows for control formats
      that do not use '.bzr' to store their data - i.e. '.svn', '.hg' etc.
      (Robert Collins, Jelmer Vernooij).

    * ``bzrlib.diff.external_diff`` can be redirected to any file-like object.
      Uses subprocess instead of spawnvp.
      (James Henstridge, John Arbash Meinel, #4047, #48914)

    * New command line option '--profile-imports', which will install a custom
      importer to log time to import modules and regex compilation time to
      sys.stderr (John Arbash Meinel)

    * 'EmptyTree' is now deprecated, please use ``repository.revision_tree(None)``
      instead. (Robert Collins)

    * "RevisionTree" is now in bzrlib/revisiontree.py. (Robert Collins)

bzr 0.8.2  2006-05-17
---------------------

  BUG FIXES:

    * setup.py failed to install launchpad plugin.  (Martin Pool)

bzr 0.8.1  2006-05-16
---------------------

  BUG FIXES:

    * Fix failure to commit a merge in a checkout.  (Martin Pool,
      Robert Collins, Erik Bågfors, #43959)

    * Nicer messages from 'commit' in the case of renames, and correct
      messages when a merge has occured. (Robert Collins, Martin Pool)

    * Separate functionality from assert statements as they are skipped in
      optimized mode of python. Add the same check to pending merges.
      (Olaf Conradi, #44443)

  CHANGES:

    * Do not show the None revision in output of bzr ancestry. (Olaf Conradi)

    * Add info on standalone branches without a working tree.
      (Olaf Conradi, #44155)

    * Fix bug in knits when raising InvalidRevisionId. (Olaf Conradi, #44284)

  CHANGES:

    * Make editor invocation comply with Debian Policy. First check
      environment variables VISUAL and EDITOR, then try editor from
      alternatives system. If that all fails, fall back to the pre-defined
      list of editors. (Olaf Conradi, #42904)

  NEW FEATURES:

    * New 'register-branch' command registers a public branch into
      Launchpad.net, where it can be associated with bugs, etc.
      (Martin Pool, Bjorn Tillenius, Robert Collins)

  INTERNALS:

    * New public api in InventoryEntry - ``describe_change(old, new)`` which
      provides a human description of the changes between two old and
      new. (Robert Collins, Martin Pool)

  TESTING:

    * Fix test case for bzr info in upgrading a standalone branch to metadir,
      uses bzrlib api now. (Olaf Conradi)

bzr 0.8  2006-05-08
-------------------

  NOTES WHEN UPGRADING:

    Release 0.8 of bzr introduces a new format for history storage, called
    'knit', as an evolution of to the 'weave' format used in 0.7.  Local
    and remote operations are faster using knits than weaves.  Several
    operations including 'init', 'init-repo', and 'upgrade' take a
    --format option that controls this.  Branching from an existing branch
    will keep the same format.

    It is possible to merge, pull and push between branches of different
    formats but this is slower than moving data between homogenous
    branches.  It is therefore recommended (but not required) that you
    upgrade all branches for a project at the same time.  Information on
    formats is shown by 'bzr info'.

    bzr 0.8 now allows creation of 'repositories', which hold the history
    of files and revisions for several branches.  Previously bzr kept all
    the history for a branch within the .bzr directory at the root of the
    branch, and this is still the default.  To create a repository, use
    the new 'bzr init-repo' command.  Branches exist as directories under
    the repository and contain just a small amount of information
    indicating the current revision of the branch.

    bzr 0.8 also supports 'checkouts', which are similar to in cvs and
    subversion.  Checkouts are associated with a branch (optionally in a
    repository), which contains all the historical information.  The
    result is that a checkout can be deleted without losing any
    already-committed revisions.  A new 'update' command is also available.

    Repositories and checkouts are not supported with the 0.7 storage
    format.  To use them you must upgrad to either knits, or to the
    'metaweave' format, which uses weaves but changes the .bzr directory
    arrangement.


  IMPROVEMENTS:

    * Sftp paths can now be relative, or local, according to the lftp
      convention. Paths now take the form::

          sftp://user:pass@host:port/~/relative/path
          or
          sftp://user:pass@host:port/absolute/path

    * The FTP transport now tries to reconnect after a temporary
      failure. ftp put is made atomic. (Matthieu Moy)

    * The FTP transport now maintains a pool of connections, and
      reuses them to avoid multiple connections to the same host (like
      sftp did). (Daniel Silverstone)

    * The ``bzr_man.py`` file has been removed. To create the man page now,
      use ``./generate_docs.py man``. The new program can also create other files.
      Run ``python generate_docs.py --help`` for usage information.
      (Hans Ulrich Niedermann & James Blackwell).

    * Man Page now gives full help (James Blackwell).
      Help also updated to reflect user config now being stored in .bazaar
      (Hans Ulrich Niedermann)

    * It's now possible to set aliases in bazaar.conf (Erik Bågfors)

    * Pull now accepts a --revision argument (Erik Bågfors)

    * ``bzr re-sign`` now allows multiple revisions to be supplied on the command
      line. You can now use the following command to sign all of your old
      commits::

        find .bzr/revision-store// -name my@email-* \
          | sed 's/.*\/\/..\///' \
          | xargs bzr re-sign

    * Upgrade can now upgrade over the network. (Robert Collins)

    * Two new commands 'bzr checkout' and 'bzr update' allow for CVS/SVN-alike
      behaviour.  By default they will cache history in the checkout, but
      with --lightweight almost all data is kept in the master branch.
      (Robert Collins)

    * 'revert' unversions newly-versioned files, instead of deleting them.

    * 'merge' is more robust.  Conflict messages have changed.

    * 'merge' and 'revert' no longer clobber existing files that end in '~' or
      '.moved'.

    * Default log format can be set in configuration and plugins can register
      their own formatters. (Erik Bågfors)

    * New 'reconcile' command will check branch consistency and repair indexes
      that can become out of sync in pre 0.8 formats. (Robert Collins,
      Daniel Silverstone)

    * New 'bzr init --format' and 'bzr upgrade --format' option to control
      what storage format is created or produced.  (Robert Collins,
      Martin Pool)

    * Add parent location to 'bzr info', if there is one.  (Olaf Conradi)

    * New developer commands 'weave-list' and 'weave-join'.  (Martin Pool)

    * New 'init-repository' command, plus support for repositories in 'init'
      and 'branch' (Aaron Bentley, Erik Bågfors, Robert Collins)

    * Improve output of 'info' command. Show all relevant locations related to
      working tree, branch and repository. Use kibibytes for binary quantities.
      Fix off-by-one error in missing revisions of working tree.  Make 'info'
      work on branches, repositories and remote locations.  Show locations
      relative to the shared repository, if applicable.  Show locking status
      of locations.  (Olaf Conradi)

    * Diff and merge now safely handle binary files. (Aaron Bentley)

    * 'pull' and 'push' now normalise the revision history, so that any two
      branches with the same tip revision will have the same output from 'log'.
      (Robert Collins)

    * 'merge' accepts --remember option to store parent location, like 'push'
      and 'pull'. (Olaf Conradi)

    * bzr status and diff when files given as arguments do not exist
      in the relevant trees.  (Martin Pool, #3619)

    * Add '.hg' to the default ignore list.  (Martin Pool)

    * 'knit' is now the default disk format. This improves disk performance and
      utilization, increases incremental pull performance, robustness with SFTP
      and allows checkouts over SFTP to perform acceptably.
      The initial Knit code was contributed by Johan Rydberg based on a
      specification by Martin Pool.
      (Robert Collins, Aaron Bentley, Johan Rydberg, Martin Pool).

    * New tool to generate all-in-one html version of the manual.  (Alexander
      Belchenko)

    * Hitting CTRL-C while doing an SFTP push will no longer cause stale locks
      to be left in the SFTP repository. (Robert Collins, Martin Pool).

    * New option 'diff --prefix' to control how files are named in diff
      output, with shortcuts '-p0' and '-p1' corresponding to the options for
      GNU patch.  (Alexander Belchenko, Goffredo Baroncelli, Martin Pool)

    * Add --revision option to 'annotate' command.  (Olaf Conradi)

    * If bzr shows an unexpected revision-history after pulling (perhaps due
      to a reweave) it can now be corrected by 'bzr reconcile'.
      (Robert Collins)

  CHANGES:

    * Commit is now verbose by default, and shows changed filenames and the
      new revision number.  (Robert Collins, Martin Pool)

    * Unify 'mv', 'move', 'rename'.  (Matthew Fuller, #5379)

    * 'bzr -h' shows help.  (Martin Pool, Ian Bicking, #35940)

    * Make 'pull' and 'push' remember location on failure using --remember.
      (Olaf Conradi)

    * For compatibility, make old format for using weaves inside metadir
      available as 'metaweave' format.  Rename format 'metadir' to 'default'.
      Clean up help for option --format in commands 'init', 'init-repo' and
      'upgrade'.  (Olaf Conradi)

  INTERNALS:

    * The internal storage of history, and logical branch identity have now
      been split into Branch, and Repository. The common locking and file
      management routines are now in bzrlib.lockablefiles.
      (Aaron Bentley, Robert Collins, Martin Pool)

    * Transports can now raise DependencyNotPresent if they need a library
      which is not installed, and then another implementation will be
      tried.  (Martin Pool)

    * Remove obsolete (and no-op) `decode` parameter to `Transport.get`.
      (Martin Pool)

    * Using Tree Transform for merge, revert, tree-building

    * WorkingTree.create, Branch.create, ``WorkingTree.create_standalone``,
      Branch.initialize are now deprecated. Please see ``BzrDir.create_*`` for
      replacement API's. (Robert Collins)

    * New BzrDir class represents the .bzr control directory and manages
      formatting issues. (Robert Collins)

    * New repository.InterRepository class encapsulates Repository to
      Repository actions and allows for clean selection of optimised code
      paths. (Robert Collins)

    * ``bzrlib.fetch.fetch`` and ``bzrlib.fetch.greedy_fetch`` are now
      deprecated, please use ``branch.fetch`` or ``repository.fetch``
      depending on your needs. (Robert Collins)

    * deprecated methods now have a ``is_deprecated`` flag on them that can
      be checked, if you need to determine whether a given callable is
      deprecated at runtime. (Robert Collins)

    * Progress bars are now nested - see
      ``bzrlib.ui.ui_factory.nested_progress_bar``.
      (Robert Collins, Robey Pointer)

    * New API call ``get_format_description()`` for each type of format.
      (Olaf Conradi)

    * Changed ``branch.set_parent()`` to accept None to remove parent.
      (Olaf Conradi)

    * Deprecated BzrError AmbiguousBase.  (Olaf Conradi)

    * WorkingTree.branch is now a read only property.  (Robert Collins)

    * bzrlib.ui.text.TextUIFactory now accepts a ``bar_type`` parameter which
      can be None or a factory that will create a progress bar. This is
      useful for testing or for overriding the bzrlib.progress heuristic.
      (Robert Collins)

    * New API method ``get_physical_lock_status()`` to query locks present on a
      transport.  (Olaf Conradi)

    * Repository.reconcile now takes a thorough keyword parameter to allow
      requesting an indepth reconciliation, rather than just a data-loss
      check. (Robert Collins)

    * ``bzrlib.ui.ui_factory protocol`` now supports ``get_boolean`` to prompt
      the user for yes/no style input. (Robert Collins)

  TESTING:

    * SFTP tests now shortcut the SSH negotiation, reducing test overhead
      for testing SFTP protocol support. (Robey Pointer)

    * Branch formats are now tested once per implementation (see ``bzrlib.
      tests.branch_implementations``. This is analagous to the transport
      interface tests, and has been followed up with working tree,
      repository and BzrDir tests. (Robert Collins)

    * New test base class TestCaseWithTransport provides a transport aware
      test environment, useful for testing any transport-interface using
      code. The test suite option --transport controls the transport used
      by this class (when its not being used as part of implementation
      contract testing). (Robert Collins)

    * Close logging handler on disabling the test log. This will remove the
      handler from the internal list inside python's logging module,
      preventing shutdown from closing it twice.  (Olaf Conradi)

    * Move test case for uncommit to blackbox tests.  (Olaf Conradi)

    * ``run_bzr`` and ``run_bzr_captured`` now accept a 'stdin="foo"'
      parameter which will provide String("foo") to the command as its stdin.

bzr 0.7 2006-01-09
------------------

  CHANGES:

    * .bzrignore is excluded from exports, on the grounds that it's a bzr
      internal-use file and may not be wanted.  (Jamie Wilkinson)

    * The "bzr directories" command were removed in favor of the new
      --kind option to the "bzr inventory" command.  To list all
      versioned directories, now use "bzr inventory --kind directory".
      (Johan Rydberg)

    * Under Windows configuration directory is now ``%APPDATA%\bazaar\2.0``
      by default. (John Arbash Meinel)

    * The parent of Bzr configuration directory can be set by ``BZR_HOME``
      environment variable. Now the path for it is searched in ``BZR_HOME``,
      then in HOME. Under Windows the order is: ``BZR_HOME``, ``APPDATA``
      (usually points to ``C:\Documents and Settings\User Name\Application Data``),
      ``HOME``. (John Arbash Meinel)

    * Plugins with the same name in different directories in the bzr plugin
      path are no longer loaded: only the first successfully loaded one is
      used. (Robert Collins)

    * Use systems' external ssh command to open connections if possible.
      This gives better integration with user settings such as ProxyCommand.
      (James Henstridge)

    * Permissions on files underneath .bzr/ are inherited from the .bzr
      directory. So for a shared repository, simply doing 'chmod -R g+w .bzr/'
      will mean that future file will be created with group write permissions.

    * configure.in and config.guess are no longer in the builtin default
      ignore list.

    * '.sw[nop]' pattern ignored, to ignore vim swap files for nameless
      files.  (John Arbash Meinel, Martin Pool)

  IMPROVEMENTS:

    * "bzr INIT dir" now initializes the specified directory, and creates
      it if it does not exist.  (John Arbash Meinel)

    * New remerge command (Aaron Bentley)

    * Better zsh completion script.  (Steve Borho)

    * 'bzr diff' now returns 1 when there are changes in the working
      tree. (Robert Collins)

    * 'bzr push' now exists and can push changes to a remote location.
      This uses the transport infrastructure, and can store the remote
      location in the ~/.bazaar/branches.conf configuration file.
      (Robert Collins)

    * Test directories are only kept if the test fails and the user requests
      that they be kept.

    * Tweaks to short log printing

    * Added branch nicks, new nick command, printing them in log output.
      (Aaron Bentley)

    * If ``$BZR_PDB`` is set, pop into the debugger when an uncaught exception
      occurs.  (Martin Pool)

    * Accept 'bzr resolved' (an alias for 'bzr resolve'), as this is
      the same as Subversion.  (Martin Pool)

    * New ftp transport support (on ftplib), for ftp:// and aftp://
      URLs.  (Daniel Silverstone)

    * Commit editor temporary files now start with ``bzr_log.``, to allow
      text editors to match the file name and set up appropriate modes or
      settings.  (Magnus Therning)

    * Improved performance when integrating changes from a remote weave.
      (Goffredo Baroncelli)

    * Sftp will attempt to cache the connection, so it is more likely that
      a connection will be reused, rather than requiring multiple password
      requests.

    * bzr revno now takes an optional argument indicating the branch whose
      revno should be printed.  (Michael Ellerman)

    * bzr cat defaults to printing the last version of the file.
      (Matthieu Moy, #3632)

    * New global option 'bzr --lsprof COMMAND' runs bzr under the lsprof
      profiler.  (Denys Duchier)

    * Faster commits by reading only the headers of affected weave files.
      (Denys Duchier)

    * 'bzr add' now takes a --dry-run parameter which shows you what would be
      added, but doesn't actually add anything. (Michael Ellerman)

    * 'bzr add' now lists how many files were ignored per glob.  add --verbose
      lists the specific files.  (Aaron Bentley)

    * 'bzr missing' now supports displaying changes in diverged trees and can
      be limited to show what either end of the comparison is missing.
      (Aaron Bently, with a little prompting from Daniel Silverstone)

  BUG FIXES:

    * SFTP can walk up to the root path without index errors. (Robert Collins)

    * Fix bugs in running bzr with 'python -O'.  (Martin Pool)

    * Error when run with -OO

    * Fix bug in reporting http errors that don't have an http error code.
      (Martin Pool)

    * Handle more cases of pipe errors in display commands

    * Change status to 3 for all errors

    * Files that are added and unlinked before committing are completely
      ignored by diff and status

    * Stores with some compressed texts and some uncompressed texts are now
      able to be used. (John A Meinel)

    * Fix for bzr pull failing sometimes under windows

    * Fix for sftp transport under windows when using interactive auth

    * Show files which are both renamed and modified as such in 'bzr
      status' output.  (Daniel Silverstone, #4503)

    * Make annotate cope better with revisions committed without a valid
      email address.  (Marien Zwart)

    * Fix representation of tab characters in commit messages.
      (Harald Meland)

    * List of plugin directories in ``BZR_PLUGIN_PATH`` environment variable is
      now parsed properly under Windows. (Alexander Belchenko)

    * Show number of revisions pushed/pulled/merged. (Robey Pointer)

    * Keep a cached copy of the basis inventory to speed up operations
      that need to refer to it.  (Johan Rydberg, Martin Pool)

    * Fix bugs in bzr status display of non-ascii characters.
      (Martin Pool)

    * Remove Makefile.in from default ignore list.
      (Tollef Fog Heen, Martin Pool, #6413)

    * Fix failure in 'bzr added'.  (Nathan McCallum, Martin Pool)

  TESTING:

    * Fix selftest asking for passwords when there are no SFTP keys.
      (Robey Pointer, Jelmer Vernooij)

    * Fix selftest run with 'python -O'.  (Martin Pool)

    * Fix HTTP tests under Windows. (John Arbash Meinel)

    * Make tests work even if HOME is not set (Aaron Bentley)

    * Updated ``build_tree`` to use fixed line-endings for tests which read
      the file cotents and compare. Make some tests use this to pass under
      Windows. (John Arbash Meinel)

    * Skip stat and symlink tests under Windows. (Alexander Belchenko)

    * Delay in selftest/testhashcash is now issued under win32 and Cygwin.
      (John Arbash Meinel)

    * Use terminal width to align verbose test output.  (Martin Pool)

    * Blackbox tests are maintained within the bzrlib.tests.blackbox directory.
      If adding a new test script please add that to
      ``bzrlib.tests.blackbox.__init__``. (Robert Collins)

    * Much better error message if one of the test suites can't be
      imported.  (Martin Pool)

    * Make check now runs the test suite twice - once with the default locale,
      and once with all locales forced to C, to expose bugs. This is not
      trivially done within python, so for now its only triggered by running
      Make check. Integrators and packagers who wish to check for full
      platform support should run 'make check' to test the source.
      (Robert Collins)

    * Tests can now run TestSkipped if they can't execute for any reason.
      (Martin Pool) (NB: TestSkipped should only be raised for correctable
      reasons - see the wiki spec ImprovingBzrTestSuite).

    * Test sftp with relative, absolute-in-homedir and absolute-not-in-homedir
      paths for the transport tests. Introduce blackbox remote sftp tests that
      test the same permutations. (Robert Collins, Robey Pointer)

    * Transport implementation tests are now independent of the local file
      system, which allows tests for esoteric transports, and for features
      not available in the local file system. They also repeat for variations
      on the URL scheme that can introduce issues in the transport code,
      see bzrlib.transport.TransportTestProviderAdapter() for this.
      (Robert Collins).

    * ``TestCase.build_tree`` uses the transport interface to build trees,
      pass in a transport parameter to give it an existing connection.
      (Robert Collins).

  INTERNALS:

    * WorkingTree.pull has been split across Branch and WorkingTree,
      to allow Branch only pulls. (Robert Collins)

    * ``commands.display_command`` now returns the result of the decorated
      function. (Robert Collins)

    * LocationConfig now has a ``set_user_option(key, value)`` call to save
      a setting in its matching location section (a new one is created
      if needed). (Robert Collins)

    * Branch has two new methods, ``get_push_location`` and
      ``set_push_location`` to respectively, get and set the push location.
      (Robert Collins)

    * ``commands.register_command`` now takes an optional flag to signal that
      the registrant is planning to decorate an existing command. When
      given multiple plugins registering a command is not an error, and
      the original command class (whether built in or a plugin based one) is
      returned to the caller. There is a new error 'MustUseDecorated' for
      signalling when a wrapping command should switch to the original
      version. (Robert Collins)

    * Some option parsing errors will raise 'BzrOptionError', allowing
      granular detection for decorating commands. (Robert Collins).

    * ``Branch.read_working_inventory`` has moved to
      ``WorkingTree.read_working_inventory``. This necessitated changes to
      ``Branch.get_root_id``, and a move of ``Branch.set_inventory`` to
      WorkingTree as well. To make it clear that a WorkingTree cannot always
      be obtained ``Branch.working_tree()`` will raise
      ``errors.NoWorkingTree`` if one cannot be obtained. (Robert Collins)

    * All pending merges operations from Branch are now on WorkingTree.
      (Robert Collins)

    * The follow operations from Branch have moved to WorkingTree::

          add()
          commit()
          move()
          rename_one()
          unknowns()

      (Robert Collins)

    * ``bzrlib.add.smart_add_branch`` is now ``smart_add_tree``. (Robert Collins)

    * New "rio" serialization format, similar to rfc-822. (Martin Pool)

    * Rename selftests to ``bzrlib.tests.test_foo``.  (John A Meinel, Martin
      Pool)

    * ``bzrlib.plugin.all_plugins`` has been changed from an attribute to a
      query method. (Robert Collins)

    * New options to read only the table-of-contents of a weave.
      (Denys Duchier)

    * Raise NoSuchFile when someone tries to add a non-existant file.
      (Michael Ellerman)

    * Simplify handling of DivergedBranches in ``cmd_pull()``.
      (Michael Ellerman)

    * Branch.controlfile* logic has moved to lockablefiles.LockableFiles, which
      is exposed as ``Branch().control_files``. Also this has been altered with the
      controlfile pre/suffix replaced by simple method names like 'get' and
      'put'. (Aaron Bentley, Robert Collins).

    * Deprecated functions and methods can now be marked as such using the
      ``bzrlib.symbol_versioning`` module. Marked method have their docstring
      updated and will issue a DeprecationWarning using the warnings module
      when they are used. (Robert Collins)

    * ``bzrlib.osutils.safe_unicode`` now exists to provide parameter coercion
      for functions that need unicode strings. (Robert Collins)

bzr 0.6 2005-10-28
------------------

  IMPROVEMENTS:

    * pull now takes --verbose to show you what revisions are added or removed
      (John A Meinel)

    * merge now takes a --show-base option to include the base text in
      conflicts.
      (Aaron Bentley)

    * The config files are now read using ConfigObj, so '=' should be used as
      a separator, not ':'.
      (Aaron Bentley)

    * New 'bzr commit --strict' option refuses to commit if there are
      any unknown files in the tree.  To commit, make sure all files are
      either ignored, added, or deleted.  (Michael Ellerman)

    * The config directory is now ~/.bazaar, and there is a single file
      ~/.bazaar/bazaar.conf storing email, editor and other preferences.
      (Robert Collins)

    * 'bzr add' no longer takes a --verbose option, and a --quiet option
      has been added that suppresses all output.

    * Improved zsh completion support in contrib/zsh, from Clint
      Adams.

    * Builtin 'bzr annotate' command, by Martin Pool with improvements from
      Goffredo Baroncelli.

    * 'bzr check' now accepts -v for verbose reporting, and checks for
      ghosts in the branch. (Robert Collins)

    * New command 're-sign' which will regenerate the gpg signature for
      a revision. (Robert Collins)

    * If you set ``check_signatures=require`` for a path in
      ``~/.bazaar/branches.conf`` then bzr will invoke your
      ``gpg_signing_command`` (defaults to gpg) and record a digital signature
      of your commit. (Robert Collins)

    * New sftp transport, based on Paramiko.  (Robey Pointer)

    * 'bzr pull' now accepts '--clobber' which will discard local changes
      and make this branch identical to the source branch. (Robert Collins)

    * Just give a quieter warning if a plugin can't be loaded, and
      put the details in .bzr.log.  (Martin Pool)

    * 'bzr branch' will now set the branch-name to the last component of the
      output directory, if one was supplied.

    * If the option ``post_commit`` is set to one (or more) python function
      names (must be in the bzrlib namespace), then they will be invoked
      after the commit has completed, with the branch and ``revision_id`` as
      parameters. (Robert Collins)

    * Merge now has a retcode of 1 when conflicts occur. (Robert Collins)

    * --merge-type weave is now supported for file contents.  Tree-shape
      changes are still three-way based.  (Martin Pool, Aaron Bentley)

    * 'bzr check' allows the first revision on revision-history to have
      parents - something that is expected for cheap checkouts, and occurs
      when conversions from baz do not have all history.  (Robert Collins).

   * 'bzr merge' can now graft unrelated trees together, if your specify
     0 as a base. (Aaron Bentley)

   * 'bzr commit branch' and 'bzr commit branch/file1 branch/file2' now work
     (Aaron Bentley)

    * Add '.sconsign*' to default ignore list.  (Alexander Belchenko)

   * 'bzr merge --reprocess' minimizes conflicts

  TESTING:

    * The 'bzr selftest --pattern' option for has been removed, now
      test specifiers on the command line can be simple strings, or
      regexps, or both. (Robert Collins)

    * Passing -v to selftest will now show the time each test took to
      complete, which will aid in analysing performance regressions and
      related questions. (Robert Collins)

    * 'bzr selftest' runs all tests, even if one fails, unless '--one'
      is given. (Martin Pool)

    * There is a new method for TestCaseInTempDir, assertFileEqual, which
      will check that a given content is equal to the content of the named
      file. (Robert Collins)

    * Fix test suite's habit of leaving many temporary log files in $TMPDIR.
      (Martin Pool)

  INTERNALS:

    * New 'testament' command and concept for making gpg-signatures
      of revisions that are not tied to a particular internal
      representation.  (Martin Pool).

    * Per-revision properties ('revprops') as key-value associated
      strings on each revision created when the revision is committed.
      Intended mainly for the use of external tools.  (Martin Pool).

    * Config options have moved from bzrlib.osutils to bzrlib.config.
      (Robert Collins)

    * Improved command line option definitions allowing explanations
      for individual options, among other things.  Contributed by
      Magnus Therning.

    * Config options have moved from bzrlib.osutils to bzrlib.config.
      Configuration is now done via the config.Config interface:
      Depending on whether you have a Branch, a Location or no information
      available, construct a ``*Config``, and use its ``signature_checking``,
      ``username`` and ``user_email`` methods. (Robert Collins)

    * Plugins are now loaded under bzrlib.plugins, not bzrlib.plugin, and
      they are made available for other plugins to use. You should not
      import other plugins during the ``__init__`` of your plugin though, as
      no ordering is guaranteed, and the plugins directory is not on the
      python path. (Robert Collins)

    * Branch.relpath has been moved to WorkingTree.relpath. WorkingTree no
      no longer takes an inventory, rather it takes an option branch
      parameter, and if None is given will open the branch at basedir
      implicitly. (Robert Collins)

    * Cleaner exception structure and error reporting.  Suggested by
      Scott James Remnant.  (Martin Pool)

    * Branch.remove has been moved to WorkingTree, which has also gained
      ``lock_read``, ``lock_write`` and ``unlock`` methods for convenience.
      (Robert Collins)

    * Two decorators, ``needs_read_lock`` and ``needs_write_lock`` have been
      added to the branch module. Use these to cause a function to run in a
      read or write lock respectively. (Robert Collins)

    * ``Branch.open_containing`` now returns a tuple (Branch, relative-path),
      which allows direct access to the common case of 'get me this file
      from its branch'. (Robert Collins)

    * Transports can register using ``register_lazy_transport``, and they
      will be loaded when first used.  (Martin Pool)

    * 'pull' has been factored out of the command as ``WorkingTree.pull()``.
      A new option to WorkingTree.pull has been added, clobber, which will
      ignore diverged history and pull anyway.
      (Robert Collins)

    * config.Config has a ``get_user_option`` call that accepts an option name.
      This will be looked up in branches.conf and bazaar.conf as normal.
      It is intended that this be used by plugins to support options -
      options of built in programs should have specific methods on the config.
      (Robert Collins)

    * ``merge.merge_inner`` now has tempdir as an optional parameter.
      (Robert Collins)

    * Tree.kind is not recorded at the top level of the hierarchy, as it was
      missing on EmptyTree, leading to a bug with merge on EmptyTrees.
      (Robert Collins)

    * ``WorkingTree.__del__`` has been removed, it was non deterministic and not
      doing what it was intended to. See ``WorkingTree.__init__`` for a comment
      about future directions. (Robert Collins/Martin Pool)

    * bzrlib.transport.http has been modified so that only 404 urllib errors
      are returned as NoSuchFile. Other exceptions will propogate as normal.
      This allows debuging of actual errors. (Robert Collins)

    * bzrlib.transport.Transport now accepts *ONLY* url escaped relative paths
      to apis like 'put', 'get' and 'has'. This is to provide consistent
      behaviour - it operates on url's only. (Robert Collins)

    * Transports can register using ``register_lazy_transport``, and they
      will be loaded when first used.  (Martin Pool)

    * ``merge_flex`` no longer calls ``conflict_handler.finalize()``, instead that
      is called by ``merge_inner``. This is so that the conflict count can be
      retrieved (and potentially manipulated) before returning to the caller
      of ``merge_inner``. Likewise 'merge' now returns the conflict count to the
      caller. (Robert Collins)

    * ``revision.revision_graph`` can handle having only partial history for
      a revision - that is no revisions in the graph with no parents.
      (Robert Collins).

    * New ``builtins.branch_files`` uses the standard ``file_list`` rules to
      produce a branch and a list of paths, relative to that branch
      (Aaron Bentley)

    * New TestCase.addCleanup facility.

    * New ``bzrlib.version_info`` tuple (similar to ``sys.version_info``),
      which can be used by programs importing bzrlib.

  BUG FIXES:

    * Better handling of branches in directories with non-ascii names.
      (Joel Rosdahl, Panagiotis Papadakos)

    * Upgrades of trees with no commits will not fail due to accessing
      [-1] in the revision-history. (Andres Salomon)


bzr 0.1.1 2005-10-12
--------------------

  BUG FIXES:

    * Fix problem in pulling over http from machines that do not
      allow directories to be listed.

    * Avoid harmless warning about invalid hash cache after
      upgrading branch format.

  PERFORMANCE:

    * Avoid some unnecessary http operations in branch and pull.


bzr 0.1 2005-10-11
------------------

  NOTES:

    * 'bzr branch' over http initially gives a very high estimate
      of completion time but it should fall as the first few
      revisions are pulled in.  branch is still slow on
      high-latency connections.

  BUG FIXES:

    * bzr-man.py has been updated to work again. Contributed by
      Rob Weir.

    * Locking is now done with fcntl.lockf which works with NFS
      file systems. Contributed by Harald Meland.

    * When a merge encounters a file that has been deleted on
      one side and modified on the other, the old contents are
      written out to foo.BASE and foo.SIDE, where SIDE is this
      or OTHER. Contributed by Aaron Bentley.

    * Export was choosing incorrect file paths for the content of
      the tarball, this has been fixed by Aaron Bentley.

    * Commit will no longer commit without a log message, an
      error is returned instead. Contributed by Jelmer Vernooij.

    * If you commit a specific file in a sub directory, any of its
      parent directories that are added but not listed will be
      automatically included. Suggested by Michael Ellerman.

    * bzr commit and upgrade did not correctly record new revisions
      for files with only a change to their executable status.
      bzr will correct this when it encounters it. Fixed by
      Robert Collins

    * HTTP tests now force off the use of ``http_proxy`` for the duration.
      Contributed by Gustavo Niemeyer.

    * Fix problems in merging weave-based branches that have
      different partial views of history.

    * Symlink support: working with symlinks when not in the root of a
      bzr tree was broken, patch from Scott James Remnant.

  IMPROVEMENTS:

    * 'branch' now accepts a --basis parameter which will take advantage
      of local history when making a new branch. This allows faster
      branching of remote branches. Contributed by Aaron Bentley.

    * New tree format based on weave files, called version 5.
      Existing branches can be upgraded to this format using
      'bzr upgrade'.

    * Symlinks are now versionable. Initial patch by
      Erik Toubro Nielsen, updated to head by Robert Collins.

    * Executable bits are tracked on files. Patch from Gustavo
      Niemeyer.

    * 'bzr status' now shows unknown files inside a selected directory.
      Patch from Heikki Paajanen.

    * Merge conflicts are recorded in .bzr. Two new commands 'conflicts'
      and 'resolve' have needed added, which list and remove those
      merge conflicts respectively. A conflicted tree cannot be committed
      in. Contributed by Aaron Bentley.

    * 'rm' is now an alias for 'remove'.

    * Stores now split out their content in a single byte prefixed hash,
      dropping the density of files per directory by 256. Contributed by
      Gustavo Niemeyer.

    * 'bzr diff -r branch:URL' will now perform a diff between two branches.
      Contributed by Robert Collins.

    * 'bzr log' with the default formatter will show merged revisions,
      indented to the right. Initial implementation contributed by Gustavo
      Niemeyer, made incremental by Robert Collins.


  INTERNALS:

    * Test case failures have the exception printed after the log
      for your viewing pleasure.

    * InventoryEntry is now an abstract base class, use one of the
      concrete InventoryDirectory etc classes instead.

    * Branch raises an UnsupportedFormatError when it detects a
      bzr branch it cannot understand. This allows for precise
      handling of such circumstances.

    * Remove RevisionReference class; ``Revision.parent_ids`` is now simply a
      list of their ids and ``parent_sha1s`` is a list of their corresponding
      sha1s (for old branches only at the moment.)

    * New method-object style interface for Commit() and Fetch().

    * Renamed ``Branch.last_patch()`` to ``Branch.last_revision()``, since
      we call them revisions not patches.

    * Move ``copy_branch`` to ``bzrlib.clone.copy_branch``.  The destination
      directory is created if it doesn't exist.

    * Inventories now identify the files which were present by
      giving the revision *of that file*.

    * Inventory and Revision XML contains a version identifier.
      This must be consistent with the overall branch version
      but allows for more flexibility in future upgrades.

  TESTING:

    * Removed testsweet module so that tests can be run after
      bzr installed by 'bzr selftest'.

    * 'bzr selftest' command-line arguments can now be partial ids
      of tests to run, e.g. ``bzr selftest test_weave``


bzr 0.0.9 2005-09-23
--------------------

  BUG FIXES:

    * Fixed "branch -r" option.

    * Fix remote access to branches containing non-compressed history.
      (Robert Collins).

    * Better reliability of http server tests.  (John Arbash-Meinel)

    * Merge graph maximum distance calculation fix.  (Aaron Bentley)

    * Various minor bug in windows support have been fixed, largely in the
      test suite. Contributed by Alexander Belchenko.

  IMPROVEMENTS:

    * Status now accepts a -r argument to give status between chosen
      revisions. Contributed by Heikki Paajanen.

    * Revision arguments no longer use +/-/= to control ranges, instead
      there is a 'before' namespace, which limits the successive namespace.
      For example '$ bzr log -r date:yesterday..before:date:today' will
      select everything from yesterday and before today. Contributed by
      Robey Pointer

    * There is now a bzr.bat file created by distutils when building on
      Windows. Contributed by Alexander Belchenko.

  INTERNALS:

    * Removed uuid() as it was unused.

    * Improved 'fetch' code for pulling revisions from one branch into
      another (used by pull, merged, etc.)


bzr 0.0.8 2005-09-20
--------------------

  IMPROVEMENTS:

    * Adding a file whose parent directory is not versioned will
      implicitly add the parent, and so on up to the root. This means
      you should never need to explictly add a directory, they'll just
      get added when you add a file in the directory.  Contributed by
      Michael Ellerman.

    * Ignore ``.DS_Store`` (contains Mac metadata) by default.
      (Nir Soffer)

    * If you set ``BZR_EDITOR`` in the environment, it is checked in
      preference to EDITOR and the config file for the interactive commit
      editing program. Related to this is a bugfix where a missing program
      set in EDITOR would cause editing to fail, now the fallback program
      for the operating system is still tried.

    * Files that are not directories/symlinks/regular files will no longer
      cause bzr to fail, it will just ignore them by default. You cannot add
      them to the tree though - they are not versionable.


  INTERNALS:

    * Refactor xml packing/unpacking.

  BUG FIXES:

    * Fixed 'bzr mv' by Ollie Rutherfurd.

    * Fixed strange error when trying to access a nonexistent http
      branch.

    * Make sure that the hashcache gets written out if it can't be
      read.


  PORTABILITY:

    * Various Windows fixes from Ollie Rutherfurd.

    * Quieten warnings about locking; patch from Matt Lavin.


bzr-0.0.7 2005-09-02
--------------------

  NEW FEATURES:

    * ``bzr shell-complete`` command contributed by Clint Adams to
      help with intelligent shell completion.

    * New expert command ``bzr find-merge-base`` for debugging merges.


  ENHANCEMENTS:

    * Much better merge support.

    * merge3 conflicts are now reported with markers like '<<<<<<<'
      (seven characters) which is the same as CVS and pleases things
      like emacs smerge.


  BUG FIXES:

    * ``bzr upgrade`` no longer fails when trying to fix trees that
      mention revisions that are not present.

    * Fixed bugs in listing plugins from ``bzr plugins``.

    * Fix case of $EDITOR containing options for the editor.

    * Fix log -r refusing to show the last revision.
      (Patch from Goffredo Baroncelli.)


  CHANGES:

    * ``bzr log --show-ids`` shows the revision ids of all parents.

    * Externally provided commands on your $BZRPATH no longer need
      to recognize --bzr-usage to work properly, and can just handle
      --help themselves.


  LIBRARY:

    * Changed trace messages to go through the standard logging
      framework, so that they can more easily be redirected by
      libraries.



bzr-0.0.6 2005-08-18
--------------------

  NEW FEATURES:

    * Python plugins, automatically loaded from the directories on
      ``BZR_PLUGIN_PATH`` or ``~/.bzr.conf/plugins`` by default.

    * New 'bzr mkdir' command.

    * Commit mesage is fetched from an editor if not given on the
      command line; patch from Torsten Marek.

    * ``bzr log -m FOO`` displays commits whose message matches regexp
      FOO.

    * ``bzr add`` with no arguments adds everything under the current directory.

    * ``bzr mv`` does move or rename depending on its arguments, like
      the Unix command.

    * ``bzr missing`` command shows a summary of the differences
      between two trees.  (Merged from John Arbash-Meinel.)

    * An email address for commits to a particular tree can be
      specified by putting it into .bzr/email within a branch.  (Based
      on a patch from Heikki Paajanen.)


  ENHANCEMENTS:

    * Faster working tree operations.


  CHANGES:

    * 3rd-party modules shipped with bzr are copied within the bzrlib
      python package, so that they can be installed by the setup
      script without clashing with anything already existing on the
      system.  (Contributed by Gustavo Niemeyer.)

    * Moved plugins directory to bzrlib/, so that there's a standard
      plugin directory which is not only installed with bzr itself but
      is also available when using bzr from the development tree.
      ``BZR_PLUGIN_PATH`` and ``DEFAULT_PLUGIN_PATH`` are then added to the
      standard plugins directory.

    * When exporting to a tarball with ``bzr export --format tgz``, put
      everything under a top directory rather than dumping it into the
      current directory.   This can be overridden with the ``--root``
      option.  Patch from William Dodé and John Meinel.

    * New ``bzr upgrade`` command to upgrade the format of a branch,
      replacing ``bzr check --update``.

    * Files within store directories are no longer marked readonly on
      disk.

    * Changed ``bzr log`` output to a more compact form suggested by
      John A Meinel.  Old format is available with the ``--long`` or
      ``-l`` option, patched by William Dodé.

    * By default the commit command refuses to record a revision with
      no changes unless the ``--unchanged`` option is given.

    * The ``--no-plugins``, ``--profile`` and ``--builtin`` command
      line options must come before the command name because they
      affect what commands are available; all other options must come
      after the command name because their interpretation depends on
      it.

    * ``branch`` and ``clone`` added as aliases for ``branch``.

    * Default log format is back to the long format; the compact one
      is available with ``--short``.


  BUG FIXES:

    * Fix bugs in committing only selected files or within a subdirectory.


bzr-0.0.5  2005-06-15
---------------------

  CHANGES:

    * ``bzr`` with no command now shows help rather than giving an
      error.  Suggested by Michael Ellerman.

    * ``bzr status`` output format changed, because svn-style output
      doesn't really match the model of bzr.  Now files are grouped by
      status and can be shown with their IDs.  ``bzr status --all``
      shows all versioned files and unknown files but not ignored files.

    * ``bzr log`` runs from most-recent to least-recent, the reverse
      of the previous order.  The previous behaviour can be obtained
      with the ``--forward`` option.

    * ``bzr inventory`` by default shows only filenames, and also ids
      if ``--show-ids`` is given, in which case the id is the second
      field.


  ENHANCEMENTS:

    * New 'bzr whoami --email' option shows only the email component
      of the user identification, from Jo Vermeulen.

    * New ``bzr ignore PATTERN`` command.

    * Nicer error message for broken pipe, interrupt and similar
      conditions that don't indicate an internal error.

    * Add ``.*.sw[nop] .git .*.tmp *,v`` to default ignore patterns.

    * Per-branch locks keyed on ``.bzr/branch-lock``, available in
      either read or write mode.

    * New option ``bzr log --show-ids`` shows revision and file ids.

    * New usage ``bzr log FILENAME`` shows only revisions that
      affected that file.

    * Changed format for describing changes in ``bzr log -v``.

    * New option ``bzr commit --file`` to take a message from a file,
      suggested by LarstiQ.

    * New syntax ``bzr status [FILE...]`` contributed by Bartosz
      Oler.  File may be in a branch other than the working directory.

    * ``bzr log`` and ``bzr root`` can be given an http URL instead of
      a filename.

    * Commands can now be defined by external programs or scripts
      in a directory on $BZRPATH.

    * New "stat cache" avoids reading the contents of files if they
      haven't changed since the previous time.

    * If the Python interpreter is too old, try to find a better one
      or give an error.  Based on a patch from Fredrik Lundh.

    * New optional parameter ``bzr info [BRANCH]``.

    * New form ``bzr commit SELECTED`` to commit only selected files.

    * New form ``bzr log -r FROM:TO`` shows changes in selected
      range; contributed by John A Meinel.

    * New option ``bzr diff --diff-options 'OPTS'`` allows passing
      options through to an external GNU diff.

    * New option ``bzr add --no-recurse`` to add a directory but not
      their contents.

    * ``bzr --version`` now shows more information if bzr is being run
      from a branch.


  BUG FIXES:

    * Fixed diff format so that added and removed files will be
      handled properly by patch.  Fix from Lalo Martins.

    * Various fixes for files whose names contain spaces or other
      metacharacters.


  TESTING:

    * Converted black-box test suites from Bourne shell into Python;
      now run using ``./testbzr``.  Various structural improvements to
      the tests.

    * testbzr by default runs the version of bzr found in the same
      directory as the tests, or the one given as the first parameter.

    * testbzr also runs the internal tests, so the only command
      required to check is just ``./testbzr``.

    * testbzr requires python2.4, but can be used to test bzr running
      under a different version.

    * Tests added for many other changes in this release.


  INTERNAL:

    * Included ElementTree library upgraded to 1.2.6 by Fredrik Lundh.

    * Refactor command functions into Command objects based on HCT by
      Scott James Remnant.

    * Better help messages for many commands.

    * Expose ``bzrlib.open_tracefile()`` to start the tracefile; until
      this is called trace messages are just discarded.

    * New internal function ``find_touching_revisions()`` and hidden
      command touching-revisions trace the changes to a given file.

    * Simpler and faster ``compare_inventories()`` function.

    * ``bzrlib.open_tracefile()`` takes a tracefilename parameter.

    * New AtomicFile class.

    * New developer commands ``added``, ``modified``.


  PORTABILITY:

    * Cope on Windows on python2.3 by using the weaker random seed.
      2.4 is now only recommended.


bzr-0.0.4  2005-04-22
---------------------

  ENHANCEMENTS:

    * 'bzr diff' optionally takes a list of files to diff.  Still a bit
      basic.  Patch from QuantumG.

    * More default ignore patterns.

    * New 'bzr log --verbose' shows a list of files changed in the
      changeset.  Patch from Sebastian Cote.

    * Roll over ~/.bzr.log if it gets too large.

    * Command abbreviations 'ci', 'st', 'stat', '?' based on a patch
      by Jason Diamon.

    * New 'bzr help commands' based on a patch from Denys Duchier.


  CHANGES:

    * User email is determined by looking at $BZREMAIL or ~/.bzr.email
      or $EMAIL.  All are decoded by the locale preferred encoding.
      If none of these are present user@hostname is used.  The host's
      fully-qualified name is not used because that tends to fail when
      there are DNS problems.

    * New 'bzr whoami' command instead of username user-email.


  BUG FIXES:

    * Make commit safe for hardlinked bzr trees.

    * Some Unicode/locale fixes.

    * Partial workaround for ``difflib.unified_diff`` not handling
      trailing newlines properly.


  INTERNAL:

    * Allow docstrings for help to be in PEP0257 format.  Patch from
      Matt Brubeck.

    * More tests in test.sh.

    * Write profile data to a temporary file not into working
      directory and delete it when done.

    * Smaller .bzr.log with process ids.


  PORTABILITY:

    * Fix opening of ~/.bzr.log on Windows.  Patch from Andrew
      Bennetts.

    * Some improvements in handling paths on Windows, based on a patch
      from QuantumG.


bzr-0.0.3  2005-04-06
---------------------

  ENHANCEMENTS:

    * New "directories" internal command lists versioned directories
      in the tree.

    * Can now say "bzr commit --help".

    * New "rename" command to rename one file to a different name
      and/or directory.

    * New "move" command to move one or more files into a different
      directory.

    * New "renames" command lists files renamed since base revision.

    * New cat command contributed by janmar.

  CHANGES:

    * .bzr.log is placed in $HOME (not pwd) and is always written in
      UTF-8.  (Probably not a completely good long-term solution, but
      will do for now.)

  PORTABILITY:

    * Workaround for difflib bug in Python 2.3 that causes an
      exception when comparing empty files.  Reported by Erik Toubro
      Nielsen.

  INTERNAL:

    * Refactored inventory storage to insert a root entry at the top.

  TESTING:

    * Start of shell-based black-box testing in test.sh.


bzr-0.0.2.1
-----------

  PORTABILITY:

    * Win32 fixes from Steve Brown.


bzr-0.0.2  "black cube"  2005-03-31
-----------------------------------

  ENHANCEMENTS:

    * Default ignore list extended (see bzrlib/__init__.py).

    * Patterns in .bzrignore are now added to the default ignore list,
      rather than replacing it.

    * Ignore list isn't reread for every file.

    * More help topics.

    * Reinstate the 'bzr check' command to check invariants of the
      branch.

    * New 'ignored' command lists which files are ignored and why;
      'deleted' lists files deleted in the current working tree.

    * Performance improvements.

    * New global --profile option.

    * Ignore patterns like './config.h' now correctly match files in
      the root directory only.


bzr-0.0.1  2005-03-26
---------------------

  ENHANCEMENTS:

    * More information from info command.

    * Can now say "bzr help COMMAND" for more detailed help.

    * Less file flushing and faster performance when writing logs and
      committing to stores.

    * More useful verbose output from some commands.

  BUG FIXES:

    * Fix inverted display of 'R' and 'M' during 'commit -v'.

  PORTABILITY:

    * Include a subset of ElementTree-1.2.20040618 to make
      installation easier.

    * Fix time.localtime call to work with Python 2.3 (the minimum
      supported).


bzr-0.0.0.69  2005-03-22
------------------------

  ENHANCEMENTS:

    * First public release.

    * Storage of local versions: init, add, remove, rm, info, log,
      diff, status, etc.

..
   vim: tw=74 ft=rst ff=unix<|MERGE_RESOLUTION|>--- conflicted
+++ resolved
@@ -64,15 +64,6 @@
 
   BUG FIXES:
 
-<<<<<<< HEAD
-=======
-    * ``bzr shelve`` now properly handle patches with no terminating newline.
-      (Benoît PIERRE, #303569)
-
-    * ``bzr unshelve`` gives a more palatable error if passed a non-integer
-      shelf id. (Daniel Watkins)
-
->>>>>>> 7958d712
     * ``bzr missing`` now uses ``Repository.get_revision_delta()`` rather
       than fetching trees and determining a delta itself. (Jelmer
       Vernooij, #315048)
@@ -80,6 +71,9 @@
     * ``bzr push`` to a smart server no longer causes "Revision
       {set([('null:',)])} not present ..." errors when the branch has
       multiple root revisions. (Andrew Bennetts, #317654)
+
+    * ``bzr shelve`` now properly handle patches with no terminating newline.
+      (Benoît PIERRE, #303569)
 
     * ``bzr unshelve`` gives a more palatable error if passed a non-integer
       shelf id. (Daniel Watkins)
